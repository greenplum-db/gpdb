--- conflicted
+++ resolved
@@ -192,12 +192,8 @@
             --enable-mapreduce \
             --enable-orafce \
             $C
-<<<<<<< HEAD
-        travis_wait 50 make -s install
-=======
-        travis_wait 40 make -s
+        travis_wait 50 make -s
         make -s install
->>>>>>> 4aa3b2a3
         source ${TRAVIS_BUILD_DIR}/gpsql/greenplum_path.sh
         if [ -z "$tests" ] || [ "$tests" = "unit" ]; then
             make -s unittest-check
@@ -223,12 +219,8 @@
             --enable-mapreduce \
             --enable-orafce \
             $C
-<<<<<<< HEAD
-        travis_wait 50 make -s install
-=======
-        make -s
+        travis_wait 50 make -s
         make -s install
->>>>>>> 4aa3b2a3
         source ${TRAVIS_BUILD_DIR}/gpsql/greenplum_path.sh
         make -s unittest-check
         make -C gpAux/gpdemo cluster
