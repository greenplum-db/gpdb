## ----------------------------------------------------------------------
## Travis CI build script for Greenplum Database Open Source Project.
## ----------------------------------------------------------------------

language: cpp
cache: ccache

git:
  submodules: false

addons:
    apt:
        config:
            retries: true
        sources: &common_sources
            - ubuntu-toolchain-r-test
        packages: &common_packages
            - gcc-8
            - libxml2
            - libxml2-dev
            - libxerces-c-dev
            - libevent-dev
            - libperl-dev
            - g++-8
            - python-dev
            - python-yaml
            - libapr1-dev
            - libzstd1
            - libzstd1-dev
            - net-tools
            - ssh

matrix:
    include:
        # OS and Compiler variations
        # ----------------------------------------------------------------
        #
        # Ubuntu Bionic, gcc 8
        - os: linux
          dist: bionic
          compiler: gcc
          env:
              - T=debug C=""
              - OVERRIDE_CC="CC=gcc-8" OVERRIDE_CXX="CXX=g++-8"
          addons:
              apt:
                  sources:
                      - *common_sources
                  packages:
                      - *common_packages
        # Ubuntu Xenial, clang 7
        - os: linux
          dist: xenial
          compiler: clang
          env:
              - T=debug C=""
              - OVERRIDE_CC="CC=clang-7" OVERRIDE_CXX="CXX=clang++-7"
          addons:
              apt:
                  sources:
                      - *common_sources
                      - llvm-toolchain-xenial-7
                  packages:
                      - *common_packages
                      - clang-7
        # macOS, XCode11
        - os: osx
          compiler: clang
          osx_image: xcode11
          env: T=macos
          addons:
            homebrew:
              packages:
                - ccache
                - xerces-c
        #
        # Configuration variations
        # ----------------------------------------------------------------
        #
        # Debug build without any compression algorithms supplied
        - os: linux
          dist: bionic
          compiler: gcc
          env:
              - T=debug C="--without-zlib --without-libbz2 --without-zstd --without-quicklz"
              - OVERRIDE_CC="CC=gcc-8" OVERRIDE_CXX="CXX=g++-8"
          addons:
              apt:
                  sources: *common_sources
                  packages: *common_packages
        # ARM64, Ubuntu Bionic, gcc 8, unit tests
        - os: linux
          arch: arm64
          dist: bionic
          compiler: gcc
          env:
              - tests=unit T=debug C=""
              - OVERRIDE_CC="CC=gcc-8" OVERRIDE_CXX="CXX=g++-8"
          addons:
              apt:
                  sources: *common_sources
                  packages: *common_packages
        # ARM64, Ubuntu Bionic, gcc 8, installcheck
        - os: linux
          arch: arm64
          dist: bionic
          compiler: gcc
          env:
              - tests=installcheck T=debug C=""
              - OVERRIDE_CC="CC=gcc-8" OVERRIDE_CXX="CXX=g++-8"
          addons:
              apt:
                  sources: *common_sources
                  packages: *common_packages

## ----------------------------------------------------------------------
## Build tools
## ----------------------------------------------------------------------

python:
    - "2.7"

# For linux, to prevent a possible crash in gpstop, disable RemoveIPC. See:
# https://www.postgresql.org/docs/current/kernel-resources.html#SYSTEMD-REMOVEIPC

before_install:
    - eval "${OVERRIDE_CC}"
    - eval "${OVERRIDE_CXX}"
    # ccache 3.2 (from Ubuntu Xenial) has CCACHE_CPP2 default to off (this
    # setting defaults to on starting from ccache 3.3). That default leads to
    # unlegible compiler warning outputs because GCC and Clang will emit
    # warnings using the preprocessed output...
    - |
      if [ "${TRAVIS_DIST}" = xenial ]; then
        ccache --set-config run_second_cpp=true
      fi
    - |
      if [ "${TRAVIS_COMPILER}" = clang ]; then
        case "${TRAVIS_OS_NAME}" in
          linux)
            sudo ln -sv ../../bin/ccache /usr/lib/ccache/${CC}
            sudo ln -sv ../../bin/ccache /usr/lib/ccache/${CXX}
            ;;
          osx)
            PATH=/usr/local/opt/ccache/libexec:$PATH
            ;;
        esac
      fi
      if [ "${TRAVIS_OS_NAME}" = linux ]; then
        echo "RemoveIPC=no" | sudo tee -a /etc/systemd/logind.conf
        sudo systemctl daemon-reload
        sudo systemctl restart systemd-logind
      fi

## ----------------------------------------------------------------------
## Install supporting Python modules
## ----------------------------------------------------------------------

install:
    - python -m pip install --user --upgrade pip
    - python -m pip install --user --pre psutil
    - python -m pip install --user lockfile
    - python -m pip install --user setuptools

## ----------------------------------------------------------------------
## Perform build:
## ----------------------------------------------------------------------

before_script:
    - ssh-keygen -t "rsa" -f ~/.ssh/id_rsa -N ""
    - cp ~/.ssh/{id_rsa.pub,authorized_keys}
    - ccache --zero-stats

script:
  - |
      set -eo pipefail
      if [ "$T" = "debug" ]; then
        ./configure \
            --prefix=${TRAVIS_BUILD_DIR}/gpsql \
            --enable-cassert \
            --enable-debug \
            --enable-debug-extensions \
            --with-perl \
            --with-python \
            --enable-orca \
            --with-openssl \
            --with-ldap \
            --with-libcurl \
            --with-libxml \
            --enable-mapreduce \
            --enable-orafce \
            $C
<<<<<<< HEAD
        travis_wait 50 make -s install
=======
        travis_wait 40 make -s install
>>>>>>> b3fdede6
        source ${TRAVIS_BUILD_DIR}/gpsql/greenplum_path.sh
        if [ -z "$tests" ] || [ "$tests" = "unit" ]; then
            make -s unittest-check
        fi
        if [ -z "$tests" ] || [ "$tests" = "installcheck" ]; then
            make -C gpAux/gpdemo cluster
            source gpAux/gpdemo/gpdemo-env.sh
            make -C src/test/regress installcheck-small
        fi
      fi
  - |
      set -eo pipefail
      if [ "$T" = "production" ]; then
        ./configure \
            --prefix=${TRAVIS_BUILD_DIR}/gpsql \
            --with-perl \
            --with-python \
            --enable-orca \
            --with-openssl \
            --with-ldap \
            --with-libcurl \
            --with-libxml \
            --enable-mapreduce \
            --enable-orafce \
            $C
        travis_wait 50 make -s install
        source ${TRAVIS_BUILD_DIR}/gpsql/greenplum_path.sh
        make -s unittest-check
        make -C gpAux/gpdemo cluster
        source gpAux/gpdemo/gpdemo-env.sh
        make -C src/test/regress installcheck-small
      fi
  - |
      set -eo pipefail
      if [ "$T" = "macos" ]; then
        ./configure \
            --prefix=${TRAVIS_BUILD_DIR}/gpsql \
            --with-perl \
            --with-python \
            --disable-orca \
            --enable-orafce \
            --disable-gpfdist \
            --disable-pxf \
            --disable-gpcloud \
            --without-zstd \
            --with-includes=$(brew --prefix xerces-c)/include \
            --with-libs=$(brew --prefix xerces-c)/lib \
            $C
        make -s install
        source ${TRAVIS_BUILD_DIR}/gpsql/greenplum_path.sh
        make -s unittest-check
      fi

after_script:
  - ccache --show-stats
  - source ${TRAVIS_BUILD_DIR}/gpsql/greenplum_path.sh
  - postgres --version
  - gpssh --version<|MERGE_RESOLUTION|>--- conflicted
+++ resolved
@@ -190,11 +190,7 @@
             --enable-mapreduce \
             --enable-orafce \
             $C
-<<<<<<< HEAD
         travis_wait 50 make -s install
-=======
-        travis_wait 40 make -s install
->>>>>>> b3fdede6
         source ${TRAVIS_BUILD_DIR}/gpsql/greenplum_path.sh
         if [ -z "$tests" ] || [ "$tests" = "unit" ]; then
             make -s unittest-check
