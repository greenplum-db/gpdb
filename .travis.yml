## ----------------------------------------------------------------------
## Travis CI build script for Greenplum Database Open Source Project.
## ----------------------------------------------------------------------

language: cpp
cache: ccache

git:
  submodules: true

addons:
    apt:
        config:
            retries: true
        sources: &common_sources
            - ubuntu-toolchain-r-test
        packages: &common_packages
            - gcc-8
            - libxml2
            - libxml2-dev
            - libxerces-c-dev
            - libevent-dev
            - libperl-dev
            - g++-8
            - python-dev
            - python-yaml
            - libapr1-dev
            - libzstd1
            - libzstd1-dev
            - net-tools
            - ssh

matrix:
    allow_failures:
        - arch: arm64
    fast_finish: true
    include:
        # OS and Compiler variations
        # ----------------------------------------------------------------
        #
        # Ubuntu Bionic, gcc 8
        - os: linux
          dist: bionic
          compiler: gcc
          env:
              - T=debug C=""
              - OVERRIDE_CC="CC=gcc-8" OVERRIDE_CXX="CXX=g++-8"
          addons:
              apt:
                  sources:
                      - *common_sources
                  packages:
                      - *common_packages
        # Ubuntu Xenial, clang 7
        - os: linux
          dist: xenial
          compiler: clang
          env:
              - T=debug C=""
              - OVERRIDE_CC="CC=clang-7" OVERRIDE_CXX="CXX=clang++-7"
          addons:
              apt:
                  sources:
                      - *common_sources
                      - llvm-toolchain-xenial-7
                  packages:
                      - *common_packages
                      - clang-7
        # macOS, XCode11
        - os: osx
          compiler: clang
          osx_image: xcode11
          env: T=macos
          addons:
            homebrew:
              packages:
                - ccache
                - xerces-c
        #
        # Configuration variations
        # ----------------------------------------------------------------
        #
        # Debug build without any compression algorithms supplied
        - os: linux
          dist: bionic
          compiler: gcc
          env:
              - T=debug C="--without-zlib --without-libbz2 --without-zstd --without-quicklz"
              - OVERRIDE_CC="CC=gcc-8" OVERRIDE_CXX="CXX=g++-8"
          addons:
              apt:
                  sources: *common_sources
                  packages: *common_packages
        # ARM64, Ubuntu Bionic, gcc 8, unit tests
        # For arm64, disable orca to avoid job timeouts
        - os: linux
          arch: arm64
          dist: bionic
          compiler: gcc
          env:
              - tests=unit T=debug C="--disable-orca"
              - OVERRIDE_CC="CC=gcc-8" OVERRIDE_CXX="CXX=g++-8"
          addons:
              apt:
                  sources: *common_sources
                  packages: *common_packages
        # ARM64, Ubuntu Bionic, gcc 8, installcheck
        - os: linux
          arch: arm64
          dist: bionic
          compiler: gcc
          env:
              - tests=installcheck T=debug C="--disable-orca"
              - OVERRIDE_CC="CC=gcc-8" OVERRIDE_CXX="CXX=g++-8"
          addons:
              apt:
                  sources: *common_sources
                  packages: *common_packages

## ----------------------------------------------------------------------
## Build tools
## ----------------------------------------------------------------------

python:
    - "2.7"

# For linux, to prevent a possible crash in gpstop, disable RemoveIPC. See:
# https://www.postgresql.org/docs/current/kernel-resources.html#SYSTEMD-REMOVEIPC

before_install:
    - eval "${OVERRIDE_CC}"
    - eval "${OVERRIDE_CXX}"
    # ccache 3.2 (from Ubuntu Xenial) has CCACHE_CPP2 default to off (this
    # setting defaults to on starting from ccache 3.3). That default leads to
    # unlegible compiler warning outputs because GCC and Clang will emit
    # warnings using the preprocessed output...
    - |
      if [ "${TRAVIS_DIST}" = xenial ]; then
        ccache --set-config run_second_cpp=true
      fi
    - |
      if [ "${TRAVIS_COMPILER}" = clang ]; then
        case "${TRAVIS_OS_NAME}" in
          linux)
            sudo ln -sv ../../bin/ccache /usr/lib/ccache/${CC}
            sudo ln -sv ../../bin/ccache /usr/lib/ccache/${CXX}
            ;;
          osx)
            PATH=/usr/local/opt/ccache/libexec:$PATH
            ;;
        esac
      fi
      if [ "${TRAVIS_OS_NAME}" = linux ]; then
        echo "RemoveIPC=no" | sudo tee -a /etc/systemd/logind.conf
        sudo systemctl daemon-reload
        sudo systemctl restart systemd-logind
      fi

## ----------------------------------------------------------------------
## Install supporting Python modules
## ----------------------------------------------------------------------

install:
<<<<<<< HEAD
    - python -m pip install --user --upgrade pip
    - python -m pip install --user --pre psutil
    - python -m pip install --user lockfile
    - python -m pip install --user setuptools
=======
    - pip install --user --upgrade pip
    - pip install --user setuptools
>>>>>>> 39a25f82

## ----------------------------------------------------------------------
## Perform build:
## ----------------------------------------------------------------------

before_script:
    - ssh-keygen -t "rsa" -f ~/.ssh/id_rsa -N ""
    - cp ~/.ssh/{id_rsa.pub,authorized_keys}
    - ccache --zero-stats

script:
  - |
      set -eo pipefail
      if [ "$T" = "debug" ]; then
        ./configure \
            --prefix=${TRAVIS_BUILD_DIR}/gpsql \
            --enable-cassert \
            --enable-debug \
            --enable-debug-extensions \
            --with-perl \
            --with-python \
            --enable-orca \
            --with-openssl \
            --with-ldap \
            --with-libcurl \
            --with-libxml \
            --enable-mapreduce \
            --enable-orafce \
            $C
        travis_wait 50 make -s install
        source ${TRAVIS_BUILD_DIR}/gpsql/greenplum_path.sh
        if [ -z "$tests" ] || [ "$tests" = "unit" ]; then
            make -s unittest-check
        fi
        if [ -z "$tests" ] || [ "$tests" = "installcheck" ]; then
            make -C gpAux/gpdemo cluster
            source gpAux/gpdemo/gpdemo-env.sh
            make -C src/test/regress installcheck-small
        fi
      fi
  - |
      set -eo pipefail
      if [ "$T" = "production" ]; then
        ./configure \
            --prefix=${TRAVIS_BUILD_DIR}/gpsql \
            --with-perl \
            --with-python \
            --enable-orca \
            --with-openssl \
            --with-ldap \
            --with-libcurl \
            --with-libxml \
            --enable-mapreduce \
            --enable-orafce \
            $C
        travis_wait 50 make -s install
        source ${TRAVIS_BUILD_DIR}/gpsql/greenplum_path.sh
        make -s unittest-check
        make -C gpAux/gpdemo cluster
        source gpAux/gpdemo/gpdemo-env.sh
        make -C src/test/regress installcheck-small
      fi
  - |
      set -eo pipefail
      if [ "$T" = "macos" ]; then
        ./configure \
            --prefix=${TRAVIS_BUILD_DIR}/gpsql \
            --with-perl \
            --with-python \
            --disable-orca \
            --enable-orafce \
            --disable-gpfdist \
            --disable-pxf \
            --disable-gpcloud \
            --without-zstd \
            --with-includes=$(brew --prefix xerces-c)/include \
            --with-libs=$(brew --prefix xerces-c)/lib \
            $C
        make -s install
        source ${TRAVIS_BUILD_DIR}/gpsql/greenplum_path.sh
        make -s unittest-check
      fi

after_script:
  - ccache --show-stats
  - source ${TRAVIS_BUILD_DIR}/gpsql/greenplum_path.sh
  - postgres --version
  - gpssh --version<|MERGE_RESOLUTION|>--- conflicted
+++ resolved
@@ -161,15 +161,8 @@
 ## ----------------------------------------------------------------------
 
 install:
-<<<<<<< HEAD
     - python -m pip install --user --upgrade pip
-    - python -m pip install --user --pre psutil
-    - python -m pip install --user lockfile
     - python -m pip install --user setuptools
-=======
-    - pip install --user --upgrade pip
-    - pip install --user setuptools
->>>>>>> 39a25f82
 
 ## ----------------------------------------------------------------------
 ## Perform build:
