dnl Process this file with autoconf to produce a configure script.
dnl configure.in
dnl
dnl Developers, please strive to achieve this order:
dnl
dnl 0. Initialization and options processing
dnl 1. Programs
dnl 2. Libraries
dnl 3. Header files
dnl 4. Types
dnl 5. Structures
dnl 6. Compiler characteristics
dnl 7. Functions, global variables
dnl 8. System services
dnl
dnl Read the Autoconf manual for details.
dnl
m4_pattern_forbid(^PGAC_)dnl to catch undefined macros

<<<<<<< HEAD
dnl The PACKAGE_VERSION from upstream PostgreSQL is maintained in the
dnl PG_PACKAGE_VERSION variable, when merging make sure to update this
dnl variable with the merge conflict from the AC_INIT() statement.
AC_INIT([Greenplum Database], [6.0.0-alpha.0], [support@greenplum.org])
[PG_PACKAGE_VERSION=9.2beta2]
AC_SUBST(PG_PACKAGE_VERSION)

dnl m4_if(m4_defn([m4_PACKAGE_VERSION]), [2.69], [], [m4_fatal([Autoconf version 2.69 is required.
dnl Untested combinations of 'autoconf' and PostgreSQL versions are not
dnl recommended.  You can remove the check from 'configure.in' but it is then
dnl your responsibility whether the result works or not.])])
AC_COPYRIGHT([Copyright (c) 1996-2012, PostgreSQL Global Development Group])
=======
AC_INIT([PostgreSQL], [9.3beta1], [pgsql-bugs@postgresql.org])

m4_if(m4_defn([m4_PACKAGE_VERSION]), [2.63], [], [m4_fatal([Autoconf version 2.63 is required.
Untested combinations of 'autoconf' and PostgreSQL versions are not
recommended.  You can remove the check from 'configure.in' but it is then
your responsibility whether the result works or not.])])
AC_COPYRIGHT([Copyright (c) 1996-2013, PostgreSQL Global Development Group])
>>>>>>> e472b921
AC_CONFIG_SRCDIR([src/backend/access/common/heaptuple.c])
AC_CONFIG_AUX_DIR(config)
AC_PREFIX_DEFAULT(/usr/local/gpdb)
AC_SUBST(configure_args, [$ac_configure_args])

[PG_MAJORVERSION=`expr "$PG_PACKAGE_VERSION" : '\([0-9][0-9]*\.[0-9][0-9]*\)'`]
AC_SUBST(PG_MAJORVERSION)
AC_DEFINE_UNQUOTED(PG_MAJORVERSION, "$PG_MAJORVERSION", [PostgreSQL major version as a string])

[PG_VERSION="$PG_PACKAGE_VERSION"]
dnl Greenplum co-opts the --with-extra-version value to append to Only the Greenplum version
PGAC_ARG_REQ(with, extra-version, [STRING], [append STRING to version], [], [])
AC_DEFINE_UNQUOTED(PG_VERSION, "$PG_PACKAGE_VERSION", [Postgres version Greenplum Database is based on])

AC_CANONICAL_HOST

template=
AC_MSG_CHECKING([which template to use])

PGAC_ARG_REQ(with, template, [NAME], [override operating system template],
[
  case $withval in
    list)   echo; ls "$srcdir/src/template"; exit;;
    *)      if test -f "$srcdir/src/template/$with_template" ; then
              template=$withval
            else
              AC_MSG_ERROR(['$withval' is not a valid template name. Use 'list' for a list.])
            fi;;
  esac
],
[
# --with-template not given

case $host_os in
     aix*) template=aix ;;
  cygwin*) template=cygwin ;;
  darwin*) template=darwin ;;
dragonfly*) template=netbsd ;;
 freebsd*) template=freebsd ;;
    hpux*) template=hpux ;;
    irix*) template=irix ;;
 linux*|gnu*|k*bsd*-gnu)
           template=linux ;;
   mingw*) template=win32 ;;
  netbsd*) template=netbsd ;;
 openbsd*) template=openbsd ;;
     osf*) template=osf ;;
     sco*) template=sco ;;
 solaris*) template=solaris ;;
   sysv5*) template=unixware ;;
esac

  if test x"$template" = x"" ; then
    AC_MSG_ERROR([[
*******************************************************************
PostgreSQL has apparently not been ported to your platform yet.
To try a manual configuration, look into the src/template directory
for a similar platform and use the '--with-template=' option.

Please also contact <bugs@greenplum.org> to see about
rectifying this.  Include the above 'checking host system type...'
line.
*******************************************************************
]])
  fi

])

AC_MSG_RESULT([$template])

PORTNAME=$template
AC_SUBST(PORTNAME)

# Initialize default assumption that we do not need separate assembly code
# for TAS (test-and-set).  This can be overridden by the template file
# when it's executed.
need_tas=no
tas_file=dummy.s



##
## Command line options
##

#
# Add non-standard directories to the include path
#
PGAC_ARG_REQ(with, includes, [DIRS], [look for additional header files in DIRS])


#
# Add non-standard directories to the library search path
#
PGAC_ARG_REQ(with, libraries, [DIRS], [look for additional libraries in DIRS],
             [LIBRARY_DIRS=$withval])

PGAC_ARG_REQ(with, libs,      [DIRS], [alternative spelling of --with-libraries],
             [LIBRARY_DIRS=$withval])


#
# 64-bit integer date/time storage: enabled by default.
#
AC_MSG_CHECKING([whether to build with 64-bit integer date/time support])
PGAC_ARG_BOOL(enable, integer-datetimes, yes, [disable 64-bit integer date/time support],
              [AC_DEFINE([USE_INTEGER_DATETIMES], 1,
                         [Define to 1 if you want 64-bit integer timestamp and interval support. (--enable-integer-datetimes)])])
AC_MSG_RESULT([$enable_integer_datetimes])


#
# NLS
#
# NLS is not supported in Greenplum. There's no fundamental reason for it,
# but no-one's kept the translations up-to-date. The .po files have been
# removed from the repository, so it won't work if you just uncomment the
# below block. If we wanted to enable NLS support, we should come up with a
# scheme to use the upstream PostgreSQL .po files as is, to make merging
# easier, and provide additional .po files for all the Greenplum-specific
# strings.
# to the users to let them build with very incomplete translations.
#AC_MSG_CHECKING([whether NLS is wanted])
#PGAC_ARG_OPTARG(enable, nls,
#                [LANGUAGES], [enable Native Language Support],
#                [],
#                [WANTED_LANGUAGES=$enableval],
#                [AC_DEFINE(ENABLE_NLS, 1,
#                           [Define to 1 if you want National Language Support. (--enable-nls)])])
#AC_MSG_RESULT([$enable_nls])
#AC_SUBST(enable_nls)
#AC_SUBST(WANTED_LANGUAGES)

#
# Default port number (--with-pgport), default 5432
#
AC_MSG_CHECKING([for default port number])
PGAC_ARG_REQ(with, pgport, [PORTNUM], [set default port number [5432]],
             [default_port=$withval],
             [default_port=5432])
AC_MSG_RESULT([$default_port])
# Need both of these because some places want an integer and some a string
AC_DEFINE_UNQUOTED(DEF_PGPORT, ${default_port},
[Define to the default TCP port number on which the server listens and
to which clients will try to connect.  This can be overridden at run-time,
but it's convenient if your clients have the right default compiled in.
(--with-pgport=PORTNUM)])
AC_DEFINE_UNQUOTED(DEF_PGPORT_STR, "${default_port}",
                   [Define to the default TCP port number as a string constant.])
AC_SUBST(default_port)

#
# '-rpath'-like feature can be disabled
#
PGAC_ARG_BOOL(enable, rpath, yes,
              [do not embed shared library search path in executables])
AC_SUBST(enable_rpath)

#
# Spinlocks
#
PGAC_ARG_BOOL(enable, spinlocks, yes,
              [do not use spinlocks])

#
# Atomic operations
#
PGAC_ARG_BOOL(enable, atomics, yes,
              [do not use atomic operations])

#
# gpfdist
#
PGAC_ARG_BOOL(enable, gpfdist, yes,
             [do not use gpfdist])
AC_SUBST(enable_gpfdist)

#
# pxf
#
PGAC_ARG_BOOL(enable, pxf, yes,
             [do not build pxf])
AC_SUBST(enable_pxf)

#
# gphdfs
#
PGAC_ARG_BOOL(enable, gphdfs, no,
             [do not build gphdfs])
AC_SUBST(enable_gphdfs)

#
# --enable-gpperfmon
#
PGAC_ARG_BOOL(enable, gpperfmon, no,
              [build with gpperfmon])
AC_SUBST(enable_gpperfmon)

#
# --enable-debug adds -g to compiler flags
#
PGAC_ARG_BOOL(enable, debug, no,
              [build with debugging symbols (-g)])
AC_SUBST(enable_debug)

#
# --enable-profiling enables gcc profiling
#
PGAC_ARG_BOOL(enable, profiling, no,
              [build with profiling enabled ])

#
# --enable-coverage enables generation of code coverage metrics with gcov
#
PGAC_ARG_BOOL(enable, coverage, no,
              [build with coverage testing instrumentation],
[AC_CHECK_PROGS(GCOV, gcov)
if test -z "$GCOV"; then
  AC_MSG_ERROR([gcov not found])
fi
AC_CHECK_PROGS(LCOV, lcov)
if test -z "$LCOV"; then
  AC_MSG_ERROR([lcov not found])
fi
AC_CHECK_PROGS(GENHTML, genhtml)
if test -z "$GENHTML"; then
  AC_MSG_ERROR([genhtml not found])
fi])
AC_SUBST(enable_coverage)

#
# DTrace
#
PGAC_ARG_BOOL(enable, dtrace, no,
              [build with DTrace support],
[AC_CHECK_PROGS(DTRACE, dtrace)
if test -z "$DTRACE"; then
  AC_MSG_ERROR([dtrace not found])
fi
AC_SUBST(DTRACEFLAGS)])
AC_SUBST(enable_dtrace)

#
# TAP tests
#
PGAC_ARG_BOOL(enable, tap-tests, no,
              [enable TAP tests (requires Perl and IPC::Run)])
AC_SUBST(enable_tap_tests)

#
# Block size
#
AC_MSG_CHECKING([for block size])
PGAC_ARG_REQ(with, blocksize, [BLOCKSIZE], [set table block size in kB [8]],
             [blocksize=$withval],
             [blocksize=32])
case ${blocksize} in
  1) BLCKSZ=1024;;
  2) BLCKSZ=2048;;
  4) BLCKSZ=4096;;
  8) BLCKSZ=8192;;
 16) BLCKSZ=16384;;
 32) BLCKSZ=32768;;
  *) AC_MSG_ERROR([Invalid block size. Allowed values are 1,2,4,8,16,32.])
esac
AC_MSG_RESULT([${blocksize}kB])

AC_DEFINE_UNQUOTED([BLCKSZ], ${BLCKSZ}, [
 Size of a disk block --- this also limits the size of a tuple.  You
 can set it bigger if you need bigger tuples (although TOAST should
 reduce the need to have large tuples, since fields can be spread
 across multiple tuples).

 BLCKSZ must be a power of 2.  The maximum possible value of BLCKSZ
 is currently 2^15 (32768).  This is determined by the 15-bit widths
 of the lp_off and lp_len fields in ItemIdData (see
 include/storage/itemid.h).

 Changing BLCKSZ requires an initdb.
])

#
# Relation segment size
#
AC_MSG_CHECKING([for segment size])
PGAC_ARG_REQ(with, segsize, [SEGSIZE], [set table segment size in GB [1]],
             [segsize=$withval],
             [segsize=1])
# this expression is set up to avoid unnecessary integer overflow
# blocksize is already guaranteed to be a factor of 1024
RELSEG_SIZE=`expr '(' 1024 / ${blocksize} ')' '*' ${segsize} '*' 1024`
test $? -eq 0 || exit 1
AC_MSG_RESULT([${segsize}GB])

AC_DEFINE_UNQUOTED([RELSEG_SIZE], ${RELSEG_SIZE}, [
 RELSEG_SIZE is the maximum number of blocks allowed in one disk file.
 Thus, the maximum size of a single file is RELSEG_SIZE * BLCKSZ;
 relations bigger than that are divided into multiple files.

 RELSEG_SIZE * BLCKSZ must be less than your OS' limit on file size.
 This is often 2 GB or 4GB in a 32-bit operating system, unless you
 have large file support enabled.  By default, we make the limit 1 GB
 to avoid any possible integer-overflow problems within the OS.
 A limit smaller than necessary only means we divide a large
 relation into more chunks than necessary, so it seems best to err
 in the direction of a small limit.

 A power-of-2 value is recommended to save a few cycles in md.c,
 but is not absolutely required.

 Changing RELSEG_SIZE requires an initdb.
])

#
# WAL block size
#
AC_MSG_CHECKING([for WAL block size])
PGAC_ARG_REQ(with, wal-blocksize, [BLOCKSIZE], [set WAL block size in kB [8]],
             [wal_blocksize=$withval],
             [wal_blocksize=32])
case ${wal_blocksize} in
  1) XLOG_BLCKSZ=1024;;
  2) XLOG_BLCKSZ=2048;;
  4) XLOG_BLCKSZ=4096;;
  8) XLOG_BLCKSZ=8192;;
 16) XLOG_BLCKSZ=16384;;
 32) XLOG_BLCKSZ=32768;;
 64) XLOG_BLCKSZ=65536;;
  *) AC_MSG_ERROR([Invalid WAL block size. Allowed values are 1,2,4,8,16,32,64.])
esac
AC_MSG_RESULT([${wal_blocksize}kB])

AC_DEFINE_UNQUOTED([XLOG_BLCKSZ], ${XLOG_BLCKSZ}, [
 Size of a WAL file block.  This need have no particular relation to BLCKSZ.
 XLOG_BLCKSZ must be a power of 2, and if your system supports O_DIRECT I/O,
 XLOG_BLCKSZ must be a multiple of the alignment requirement for direct-I/O
 buffers, else direct I/O may fail.

 Changing XLOG_BLCKSZ requires an initdb.
])

#
# WAL segment size
#
AC_MSG_CHECKING([for WAL segment size])
PGAC_ARG_REQ(with, wal-segsize, [SEGSIZE], [set WAL segment size in MB [16]],
             [wal_segsize=$withval],
             [wal_segsize=64])
case ${wal_segsize} in
  1) ;;
  2) ;;
  4) ;;
  8) ;;
 16) ;;
 32) ;;
 64) ;;
  *) AC_MSG_ERROR([Invalid WAL segment size. Allowed values are 1,2,4,8,16,32,64.])
esac
AC_MSG_RESULT([${wal_segsize}MB])

AC_DEFINE_UNQUOTED([XLOG_SEG_SIZE], [(${wal_segsize} * 1024 * 1024)], [
 XLOG_SEG_SIZE is the size of a single WAL file.  This must be a power of 2
 and larger than XLOG_BLCKSZ (preferably, a great deal larger than
 XLOG_BLCKSZ).

 Changing XLOG_SEG_SIZE requires an initdb.
])

#
# C compiler
#

# For historical reasons you can also use --with-CC to specify the C compiler
# to use, although the standard way to do this is to set the CC environment
# variable.
PGAC_ARG_REQ(with, CC, [CMD], [set compiler (deprecated)], [CC=$with_CC])

case $template in
  aix) pgac_cc_list="gcc xlc";;
 irix) pgac_cc_list="cc";; # no gcc
    *) pgac_cc_list="gcc cc";;
esac

AC_PROG_CC([$pgac_cc_list])

#
# C++ compiler
#
#
# AC_PROG_CXX will add "-g -O2" to CXXFLAGS, if CXXFLAGS was not already set.
# We don't want that, because we derive CXXFLAGS from CFLAGS later on. Set
# CXXFLAGS to an empty string explicitly before invoking AC_PROG_CXX, to
# avoid that.
ac_save_CXXFLAGS=$CXXFLAGS
CXXFLAGS=""
AC_PROG_CXX
CXXFLAGS=$ac_save_CXXFLAGS

# Check if it's Intel's compiler, which (usually) pretends to be gcc,
# but has idiosyncrasies of its own.  We assume icc will define
# __INTEL_COMPILER regardless of CFLAGS.
AC_TRY_COMPILE([], [@%:@ifndef __INTEL_COMPILER
choke me
@%:@endif], [ICC=[yes]], [ICC=[no]])

# Check if it's Sun Studio compiler. We assume that
# __SUNPRO_C will be defined for Sun Studio compilers
AC_TRY_COMPILE([], [@%:@ifndef __SUNPRO_C
choke me
@%:@endif], [SUN_STUDIO_CC=yes], [SUN_STUDIO_CC=no])

AC_SUBST(SUN_STUDIO_CC)

unset CFLAGS

#
# Read the template
#
. "$srcdir/src/template/$template" || exit

# CFLAGS are selected so:
# If the user specifies something in the environment, that is used.
# else:  If the template file set something, that is used.
# else:  If coverage was enabled, don't set anything.
# else:  If the compiler is GCC, then we use -O3.
# else:  If the compiler is something else, then we use -O, unless debugging.

if test "$ac_env_CFLAGS_set" = set; then
  CFLAGS=$ac_env_CFLAGS_value
elif test "${CFLAGS+set}" = set; then
  : # (keep what template set)
elif test "$enable_coverage" = yes; then
  : # no optimization by default
elif test "$GCC" = yes; then
  CFLAGS="-O3"
else
  # if the user selected debug mode, don't use -O
  if test "$enable_debug" != yes; then
    CFLAGS="-O"
  fi
fi

<<<<<<< HEAD
# For GPDB, Use C99, rather than C89, compile rules
#
#
if test "$GCC" = yes; then
  if test "$ICC" = yes; then
    CFLAGS="$CFLAGS -c99 "
  else
    CFLAGS="$CFLAGS -std=gnu99 "
  fi
fi


# Check for x86 cpuid instruction to determine if we can perform a
# runtime check
AC_CACHE_CHECK([for __get_cpuid], [pgac_cv__get_cpuid],
[AC_LINK_IFELSE([AC_LANG_PROGRAM([#include <cpuid.h>],
  [[unsigned int exx[4] = {0, 0, 0, 0};
  __get_cpuid(1, &exx[0], &exx[1], &exx[2], &exx[3]);
  ]])],
  [pgac_cv__get_cpuid="yes"],
  [pgac_cv__get_cpuid="no"])])
if test x"$pgac_cv__get_cpuid" = x"yes"; then
  AC_DEFINE(HAVE__GET_CPUID, 1, [Define to 1 if you have __get_cpuid.])
fi

AC_CACHE_CHECK([for __cpuid], [pgac_cv__cpuid],
[AC_LINK_IFELSE([AC_LANG_PROGRAM([#include <intrin.h>],
  [[unsigned int exx[4] = {0, 0, 0, 0};
  __get_cpuid(exx[0], 1);
  ]])],
  [pgac_cv__cpuid="yes"],
  [pgac_cv__cpuid="no"])])
if test x"$pgac_cv__cpuid" = x"yes"; then
  AC_DEFINE(HAVE__CPUID, 1, [Define to 1 if you have __cpuid.])
fi

# Check for Intel SSE 4.2 intrinsics to do CRC calculations.
#
# First check if the _mm_crc32_u8 and _mm_crc32_u64 intrinsics can be used
# with the default compiler flags. If not, check if adding the -msse4.2
# flag helps. CFLAGS_SSE42 is set to -msse4.2 if that's required.
PGAC_SSE42_CRC32_INTRINSICS([])
if test x"$pgac_sse42_crc32_intrinsics" != x"yes"; then
  PGAC_SSE42_CRC32_INTRINSICS([-msse4.2])
fi
AC_SUBST(CFLAGS_SSE42)

# Are we targeting a processor that supports SSE 4.2? gcc, clang and icc all
# define __SSE4_2__ in that case.
AC_COMPILE_IFELSE([AC_LANG_PROGRAM([], [
#ifndef __SSE4_2__
#error __SSE4_2__ not defined
#endif
])], [SSE4_2_TARGETED=1])

# Select CRC-32C implementation.
#
# If we are targeting a processor that has SSE 4.2 instructions, we can use the
# special CRC instructions for calculating CRC-32C. If we're not targeting such
# a processor, but we can nevertheless produce code that uses the SSE
# intrinsics, perhaps with some extra CFLAGS, compile both implementations and
# select which one to use at runtime, depending on whether SSE 4.2 is supported
# by the processor we're running on.
#
# You can override this logic by setting the appropriate USE_*_CRC32 flag to 1
# in the template or configure command line.
if test x"$USE_SSE42_CRC32C" = x"" && test x"$USE_SSE42_CRC32C_WITH_RUNTIME_CHECK" = x"" && test x"$USE_SLICING_BY_8_CRC32C" = x""; then
  if test x"$pgac_sse42_crc32_intrinsics" = x"yes" && test x"$SSE4_2_TARGETED" = x"1" ; then
    USE_SSE42_CRC32C=1
  else
    # the CPUID instruction is needed for the runtime check.
    if test x"$pgac_sse42_crc32_intrinsics" = x"yes" && (test x"$pgac_cv__get_cpuid" = x"yes" || test x"$pgac_cv__cpuid" = x"yes"); then
      USE_SSE42_CRC32C_WITH_RUNTIME_CHECK=1
    else
      # fall back to slicing-by-8 algorithm which doesn't require any special
      # CPU support.
      USE_SLICING_BY_8_CRC32C=1
    fi
  fi
fi

# Set PG_CRC32C_OBJS appropriately depending on the selected implementation.
AC_MSG_CHECKING([which CRC-32C implementation to use])
if test x"$USE_SSE42_CRC32C" = x"1"; then
  AC_DEFINE(USE_SSE42_CRC32C, 1, [Define to 1 use Intel SSE 4.2 CRC instructions.])
  PG_CRC32C_OBJS="pg_crc32c_sse42.o"
  AC_MSG_RESULT(SSE 4.2)
else
  if test x"$USE_SSE42_CRC32C_WITH_RUNTIME_CHECK" = x"1"; then
    AC_DEFINE(USE_SSE42_CRC32C_WITH_RUNTIME_CHECK, 1, [Define to 1 to use Intel SSSE 4.2 CRC instructions with a runtime check.])
    PG_CRC32C_OBJS="pg_crc32c_sse42.o pg_crc32c_sb8.o pg_crc32c_choose.o"
    AC_MSG_RESULT(SSE 4.2 with runtime check)
  else
    AC_DEFINE(USE_SLICING_BY_8_CRC32C, 1, [Define to 1 to use Intel SSE 4.2 CRC instructions with a runtime check.])
    PG_CRC32C_OBJS="pg_crc32c_sb8.o"
    AC_MSG_RESULT(slicing-by-8)
  fi
fi
AC_SUBST(PG_CRC32C_OBJS)


=======
>>>>>>> e472b921
# set CFLAGS_VECTOR from the environment, if available
if test "$ac_env_CFLAGS_VECTOR_set" = set; then
  CFLAGS_VECTOR=$ac_env_CFLAGS_VECTOR_value
fi

# Some versions of GCC support some additional useful warning flags.
# Check whether they are supported, and add them to CFLAGS if so.
# ICC pretends to be GCC but it's lying; it doesn't support these flags,
# but has its own.  Also check other compiler-specific flags here.

if test "$GCC" = yes -a "$ICC" = no; then
  CFLAGS="$CFLAGS -Wall -Wmissing-prototypes -Wpointer-arith"
  # These work in some but not all gcc versions
  # GPDB code is full of declarations after statement.
  #PGAC_PROG_CC_CFLAGS_OPT([-Wdeclaration-after-statement])
  PGAC_PROG_CC_CFLAGS_OPT([-Wendif-labels])
  PGAC_PROG_CC_CFLAGS_OPT([-Wmissing-format-attribute])
  # This was included in -Wall/-Wformat in older GCC versions
  PGAC_PROG_CC_CFLAGS_OPT([-Wformat-security])
  # Disable strict-aliasing rules; needed for gcc 3.3+
  PGAC_PROG_CC_CFLAGS_OPT([-fno-strict-aliasing])
  # Disable optimizations that assume no overflow; needed for gcc 4.3+
  PGAC_PROG_CC_CFLAGS_OPT([-fwrapv])
  # Disable FP optimizations that cause various errors on gcc 4.5+ or maybe 4.6+
  PGAC_PROG_CC_CFLAGS_OPT([-fexcess-precision=standard])
<<<<<<< HEAD
  # Disable loop optimizations that get confused by variable-length struct
  # declarations in gcc 4.8+
  PGAC_PROG_CC_CFLAGS_OPT([-fno-aggressive-loop-optimizations])

  # Silence compiler warnings that you get with modern versions of GCC.
  # All of these warnings have been fixed in later versions of PostgreSQL,
  # but GPDB is based on 8.2, so you get these. TODO: Remove when we catch up
  # with later PostgreSQL releases.
  PGAC_PROG_CC_CFLAGS_OPT([-Wno-unused-but-set-variable])
  PGAC_PROG_CC_CFLAGS_OPT([-Wno-address])

  #-Wno-error=enum-compare -Wno-error=address -Wno-error=maybe-uninitialized

  # Optimization flags for specific files that benefit from vectorization
  PGAC_PROG_CC_VAR_OPT(CFLAGS_VECTOR, [-funroll-loops])
  PGAC_PROG_CC_VAR_OPT(CFLAGS_VECTOR, [-ftree-vectorize])
  # We want to suppress clang's unhelpful unused-command-line-argument warnings
  # but gcc won't complain about unrecognized -Wno-foo switches, so we have to
  # test for the positive form and if that works, add the negative form
  NOT_THE_CFLAGS=""
  PGAC_PROG_CC_VAR_OPT(NOT_THE_CFLAGS, [-Wunused-command-line-argument])
  if test -n "$NOT_THE_CFLAGS"; then
    CFLAGS="$CFLAGS -Wno-unused-command-line-argument"
  fi
  # Similarly disable useless truncation warnings from gcc 8+
  NOT_THE_CFLAGS=""
  PGAC_PROG_CC_VAR_OPT(NOT_THE_CFLAGS, [-Wformat-truncation])
  if test -n "$NOT_THE_CFLAGS"; then
    CFLAGS="$CFLAGS -Wno-format-truncation"
  fi
  NOT_THE_CFLAGS=""
  PGAC_PROG_CC_VAR_OPT(NOT_THE_CFLAGS, [-Wstringop-truncation])
  if test -n "$NOT_THE_CFLAGS"; then
    CFLAGS="$CFLAGS -Wno-stringop-truncation"
  fi
=======
  # Optimization flags for specific files that benefit from vectorization
  PGAC_PROG_CC_VAR_OPT(CFLAGS_VECTOR, [-funroll-loops])
  PGAC_PROG_CC_VAR_OPT(CFLAGS_VECTOR, [-ftree-vectorize])
>>>>>>> e472b921
elif test "$ICC" = yes; then
  # Intel's compiler has a bug/misoptimization in checking for
  # division by NAN (NaN == 0), -mp1 fixes it, so add it to the CFLAGS.
  PGAC_PROG_CC_CFLAGS_OPT([-mp1])
  # Make sure strict aliasing is off (though this is said to be the default)
  PGAC_PROG_CC_CFLAGS_OPT([-fno-strict-aliasing])
elif test "$PORTNAME" = "aix"; then
  # AIX's xlc has to have strict aliasing turned off too
  PGAC_PROG_CC_CFLAGS_OPT([-qnoansialias])
elif test "$PORTNAME" = "hpux"; then
  # On some versions of HP-UX, libm functions do not set errno by default.
  # Fix that by using +Olibmerrno if the compiler recognizes it.
  PGAC_PROG_CC_CFLAGS_OPT([+Olibmerrno])
fi

AC_SUBST(CFLAGS_VECTOR, $CFLAGS_VECTOR)

# supply -g if --enable-debug
if test "$enable_debug" = yes && test "$ac_cv_prog_cc_g" = yes; then
  if test "$GCC" = yes; then
  	CFLAGS="$CFLAGS -g -ggdb"
  else
    CFLAGS="$CFLAGS -g"
  fi
fi

# enable code coverage if --enable-coverage
if test "$enable_coverage" = yes; then
  if test "$GCC" = yes; then
    CFLAGS="$CFLAGS -fprofile-arcs -ftest-coverage"
  else
    AC_MSG_ERROR([--enable-coverage is supported only when using GCC])
  fi
fi

# enable code coverage if --enable-coverage
if test "$enable_coverage" = yes; then
  if test "$GCC" = yes; then
    CFLAGS="$CFLAGS -fprofile-arcs -ftest-coverage"
  else
    AC_MSG_ERROR([--enable-coverage is supported only when using GCC])
  fi
fi

# enable profiling if --enable-profiling
if test "$enable_profiling" = yes && test "$ac_cv_prog_cc_g" = yes; then
  if test "$GCC" = yes; then
    AC_DEFINE([PROFILE_PID_DIR], 1,
           [Define to 1 to allow profiling output to be saved separately for each process.])
    CFLAGS="$CFLAGS -pg $PLATFORM_PROFILE_FLAGS"
  else
    AC_MSG_ERROR([--enable-profiling is supported only when using GCC])
  fi
fi

# We already have this in Makefile.win32, but configure needs it too
if test "$PORTNAME" = "win32"; then
  CPPFLAGS="$CPPFLAGS -I$srcdir/src/include/port/win32 -IgpAux/ext/win32/kfw-3-2-2/inc/krb5 -IgpAux/ext/win32/kfw-3-2-2/inc/krb5/gssapi -LgpAux/ext/win32/kfw-3-2-2/lib  -DEXEC_BACKEND -DUNSAFE_STAT_OK"

fi

# Check if the compiler still works with the template settings
AC_MSG_CHECKING([whether the C compiler still works])
AC_TRY_LINK([], [return 0;],
  [AC_MSG_RESULT(yes)],
  [AC_MSG_RESULT(no)
   AC_MSG_ERROR([cannot proceed])])

# Defend against gcc -ffast-math
if test "$GCC" = yes; then
AC_TRY_COMPILE([], [@%:@ifdef __FAST_MATH__
choke me
@%:@endif], [], [AC_MSG_ERROR([do not put -ffast-math in CFLAGS])])
fi

# Since PostgreSQL is written in pure C, all the tests in this file
# add necessary flags to CFLAGS only. We have some C++ code in
# src/backend/gpopt, so we must also configure CXXFLAGS in the same way.
# However, some CFLAGS might not be applicable to C++, so we cannot just
# use CFLAGS as is with the C++ compiler. Derive CXXFLAGS from CFLAGS,
# by picking those CFLAGS that also work with the C++ compiler.
#
# This assumes that the C++ compiler is roughly compatible with the C
# compiler, and accepts the same flags. While we test that each flag works
# with the C++ compiler, we would miss any flags that we would need for
# the C++ compiler, but not for the C compiler. For example, if you tried
# to use CC=clang and CXX=g++, we would not know to apply flags that are
# needed for g++, but not by clang. So don't mix and match compiler
# families!

# Loop over all options in CFLAGS, and check if they also work with CXX.
# Add to CXXFLAGS those that do.
for cflag in $CFLAGS; do
  PGAC_PROG_CXX_CXXFLAGS_OPT($cflag)
done


AC_PROG_CPP
AC_SUBST(GCC)

#
# Set up TAS assembly code if needed; the template file has now had its
# chance to request this.
#
AC_CONFIG_LINKS([src/backend/port/tas.s:src/backend/port/tas/${tas_file}])

if test "$need_tas" = yes ; then
  TAS=tas.o
else
  TAS=""
fi
AC_SUBST(TAS)


#
# Automatic dependency tracking
#
PGAC_ARG_BOOL(enable, depend, no, [turn on automatic dependency tracking],
              [autodepend=yes])
AC_SUBST(autodepend)


#
# Enable assert checks
#
PGAC_ARG_BOOL(enable, cassert, no, [enable assertion checks (for debugging)],
              [AC_DEFINE([USE_ASSERT_CHECKING], 1,
                         [Define to 1 to build with assertion checks. (--enable-cassert)])])

# Enable debug ntuplestore
PGAC_ARG_BOOL(enable, debugntuplestore, no, [enable debug_ntuplestore (for debugging)],
              [AC_DEFINE([USE_DEBUG_NTUPLESTORE], 1,
                         [Define to 1 to build with debug_ntuplestore. (--enable-ntuplestore)])])

#
# Enable testing utilities
#
PGAC_ARG_BOOL(enable, testutils, no, [enable testing utilities],
              [AC_DEFINE([USE_TEST_UTILS], 1,
                         [Define to 1 to build with testing utilities. (--enable-testutils)])])

#
# Enable Greenplum ORCA optimizer
#
PGAC_ARG_BOOL(enable, orca, yes, [disable ORCA optimizer],
              [AC_DEFINE([USE_ORCA], 1,
                         [Define to 1 to build with Greenplum ORCA optimizer. (--enable-orca)])])
AC_MSG_RESULT([checking whether to build with ORCA... $enable_orca])
AC_SUBST(enable_orca)

#
# --enable-snmp enables snmp mib and trap/inform
#
PGAC_ARG_BOOL(enable, snmp, no, [enable snmp for MIB and alerts via TRAP/INFORM],
              [AC_DEFINE([USE_SNMP], 1,
                         [Define to 1 to build with snmp capabilities. (--enable-snmp)])])
AC_MSG_RESULT([checking whether to build with snmp... $enable_snmp])
AC_SUBST(enable_snmp)

#
# --enable-mapreduce enables GPMapreduce support
#
PGAC_ARG_BOOL(enable, mapreduce, no, [enable Greenplum Mapreduce support],
              [AC_DEFINE([USE_MAPREDUCE], 1,
			             [Define to 1 to build with Mapreduce capabilities (--enable-mapreduce)])])
AC_MSG_RESULT([checking whether to build with Greenplum Mapreduce... $enable_mapreduce])
AC_SUBST(enable_mapreduce)

#
# gpcloud, enabled by default
#
PGAC_ARG_BOOL(enable, gpcloud, yes, [disable gpcloud support],
              [AC_DEFINE([USE_GPCLOUD], 1,
			             [Define to 1 to build with gpcloud (--enable-gpcloud)])])
AC_MSG_RESULT([checking whether to build with gpcloud... $enable_gpcloud])
AC_SUBST(enable_gpcloud)

AS_IF([test "$enable_gpcloud" = yes],
[ # then
  AX_CXX_COMPILE_STDCXX([11], [noext], [mandatory])
]) # fi

#
# Include directories
#
ac_save_IFS=$IFS
IFS="${IFS}${PATH_SEPARATOR}"
# SRCH_INC comes from the template file
for dir in $with_includes $SRCH_INC; do
  if test -d "$dir"; then
    INCLUDES="$INCLUDES -I$dir"
  else
    AC_MSG_WARN([*** Include directory $dir does not exist.])
  fi
done
IFS=$ac_save_IFS
AC_SUBST(INCLUDES)


#
# Library directories
#
ac_save_IFS=$IFS
IFS="${IFS}${PATH_SEPARATOR}"
# LIBRARY_DIRS comes from command line, SRCH_LIB from template file.
for dir in $LIBRARY_DIRS $SRCH_LIB; do
  if test -d "$dir"; then
    LIBDIRS="$LIBDIRS -L$dir"
  else
    AC_MSG_WARN([*** Library directory $dir does not exist.])
  fi
done
IFS=$ac_save_IFS

#
# Enable thread-safe client libraries
#
AC_MSG_CHECKING([allow thread-safe client libraries])
PGAC_ARG_BOOL(enable, thread-safety, yes, [disable thread-safety in client libraries])
if test "$enable_thread_safety" = yes; then
  AC_DEFINE([ENABLE_THREAD_SAFETY], 1,
          [Define to 1 to build client libraries as thread-safe code. (--enable-thread-safety)])
fi
AC_MSG_RESULT([$enable_thread_safety])
AC_SUBST(enable_thread_safety)

#
# Optionally build Tcl modules (PL/Tcl)
#
AC_MSG_CHECKING([whether to build with Tcl])
PGAC_ARG_BOOL(with, tcl, no, [build Tcl modules (PL/Tcl)])
AC_MSG_RESULT([$with_tcl])
AC_SUBST([with_tcl])

# We see if the path to the Tcl/Tk configuration scripts is specified.
# This will override the use of tclsh to find the paths to search.

PGAC_ARG_REQ(with, tclconfig, [DIR], [tclConfig.sh is in DIR])

#
# Optionally build Perl modules (PL/Perl)
#
AC_MSG_CHECKING([whether to build Perl modules])
PGAC_ARG_BOOL(with, perl, no, [build Perl modules (PL/Perl)])
AC_MSG_RESULT([$with_perl])
AC_SUBST(with_perl)

#
# Optionally build Python modules (PL/Python)
#
AC_MSG_CHECKING([whether to build Python modules])
PGAC_ARG_BOOL(with, python, no, [build Python modules (PL/Python)])
AC_MSG_RESULT([$with_python])
AC_SUBST(with_python)

#
# GSSAPI
#
AC_MSG_CHECKING([whether to build with GSSAPI support])
PGAC_ARG_BOOL(with, gssapi, no, [build with GSSAPI support],
[
  AC_DEFINE(ENABLE_GSS, 1, [Define to build with GSSAPI support. (--with-gssapi)])
  krb_srvtab="FILE:\$(sysconfdir)/krb5.keytab"
])
AC_MSG_RESULT([$with_gssapi])

#
# Kerberos 5
#
AC_MSG_CHECKING([whether to build with Kerberos 5 support])
PGAC_ARG_BOOL(with, krb5, no, [build with Kerberos 5 support],
[
  AC_DEFINE(KRB5, 1, [Define to build with Kerberos 5 support. (--with-krb5)])
  krb_srvtab="FILE:\$(sysconfdir)/krb5.keytab"
])
AC_MSG_RESULT([$with_krb5])


AC_SUBST(krb_srvtab)


#
# Kerberos configuration parameters
#
PGAC_ARG_REQ(with, krb-srvnam,
             [NAME], [default service principal name in Kerberos [postgres]],
             [],
             [with_krb_srvnam="postgres"])
AC_DEFINE_UNQUOTED([PG_KRB_SRVNAM], ["$with_krb_srvnam"],
                   [Define to the name of the default PostgreSQL service principal in Kerberos. (--with-krb-srvnam=NAME)])


#
# PAM
#
AC_MSG_CHECKING([whether to build with PAM support])
PGAC_ARG_BOOL(with, pam, no,
              [build with PAM support],
              [AC_DEFINE([USE_PAM], 1, [Define to 1 to build with PAM support. (--with-pam)])])
AC_MSG_RESULT([$with_pam])


#
# LDAP
#
AC_MSG_CHECKING([whether to build with LDAP support])
PGAC_ARG_BOOL(with, ldap, no,
              [build with LDAP support],
              [AC_DEFINE([USE_LDAP], 1, [Define to 1 to build with LDAP support. (--with-ldap)])])
AC_MSG_RESULT([$with_ldap])


#
# Bonjour
#
AC_MSG_CHECKING([whether to build with Bonjour support])
PGAC_ARG_BOOL(with, bonjour, no,
              [build with Bonjour support],
              [AC_DEFINE([USE_BONJOUR], 1, [Define to 1 to build with Bonjour support. (--with-bonjour)])])
AC_MSG_RESULT([$with_bonjour])


#
# OpenSSL
#
AC_MSG_CHECKING([whether to build with OpenSSL support])
PGAC_ARG_BOOL(with, openssl, no, [build with OpenSSL support],
              [AC_DEFINE([USE_SSL], 1, [Define to build with (Open)SSL support. (--with-openssl)])])
AC_MSG_RESULT([$with_openssl])
AC_SUBST(with_openssl)

#
# SELinux
#
AC_MSG_CHECKING([whether to build with SELinux support])
PGAC_ARG_BOOL(with, selinux, no, [build with SELinux support])
AC_SUBST(with_selinux)
AC_MSG_RESULT([$with_selinux])

#
# Readline
#
PGAC_ARG_BOOL(with, readline, yes,
              [do not use GNU Readline nor BSD Libedit for editing])
# readline on MinGW has problems with backslashes in psql and other bugs.
# This is particularly a problem with non-US code pages.
# Therefore disable its use until we understand the cause. 2004-07-20
if test "$PORTNAME" = "win32"; then
  if test "$with_readline" = yes; then
    AC_MSG_WARN([*** Readline does not work on MinGW --- disabling])
    with_readline=no
  fi
fi


#
# Prefer libedit
#
# In GPDB we want the default to be yes, because we don't want to link with GPL code.
#
PGAC_ARG_BOOL(with, libedit-preferred, yes,
              [do not prefer BSD Libedit over GNU Readline])


#
# OSSP UUID library
#
PGAC_ARG_BOOL(with, ossp-uuid, no, [build contrib/uuid-ossp, requires OSSP UUID library])
AC_SUBST(with_ossp_uuid)


#
# XML
#
PGAC_ARG_BOOL(with, libxml, no, [build with XML support],
              [AC_DEFINE([USE_LIBXML], 1, [Define to 1 to build with XML support. (--with-libxml)])])

if test "$with_libxml" = yes ; then
  AC_CHECK_PROGS(XML2_CONFIG, xml2-config)
  if test -n "$XML2_CONFIG"; then
    for pgac_option in `$XML2_CONFIG --cflags`; do
      case $pgac_option in
        -I*|-D*) CPPFLAGS="$CPPFLAGS $pgac_option";;
      esac
    done
    for pgac_option in `$XML2_CONFIG --libs`; do
      case $pgac_option in
        -L*) LDFLAGS="$LDFLAGS $pgac_option";;
      esac
    done
  fi
fi

AC_SUBST(with_libxml)

#
# XSLT
#
PGAC_ARG_BOOL(with, libxslt, no, [use XSLT support when building contrib/xml2],
              [AC_DEFINE([USE_LIBXSLT], 1, [Define to 1 to use XSLT support when building contrib/xml2. (--with-libxslt)])])


AC_SUBST(with_libxslt)

#
# tzdata
#
PGAC_ARG_REQ(with, system-tzdata,
             [DIR], [use system time zone data in DIR])
AC_SUBST(with_system_tzdata)

#
# Zlib
#
PGAC_ARG_BOOL(with, zlib, yes,
              [do not use Zlib])
AC_SUBST(with_zlib)

#
# bzip2
#
PGAC_ARG_BOOL(with, libbz2, yes,
              [do not use bzip2])
AC_SUBST(with_libbz2)

#
# zstd
#
PGAC_ARG_BOOL(with, zstd, no,
              [build with Zstandard support (requires zstd library)])
AC_SUBST(with_zstd)

#
# Realtime library
#
PGAC_ARG_BOOL(with, rt, yes,
              [do not use Realtime Library])
AC_SUBST(with_rt)

#
# libcurl. Used for external table support and the PXF extension
#
PGAC_ARG_BOOL(with, libcurl, yes,
              [do not use libcurl])
AC_SUBST(with_libcurl)

if test "$with_libcurl" = "no" && test "$enable_pxf" = "yes"; then
  AC_MSG_ERROR([libcurl is required by PXF])
fi

#
# libapr. Used for gpfdist and gpperfmon
#
PGAC_ARG_REQ(with, apr-config,
             [PATH], [path to apr-1-config utility])
AC_SUBST(with_apr_config)

#
# libapu. Used for gpperfmon.
#
PGAC_ARG_REQ(with, apu-config,
             [PATH], [path to apu-1-config utility])
AC_SUBST(with_apu_config)

#
# Elf
#

# Assume system is ELF if it predefines __ELF__ as 1,
# otherwise believe host_os based default.PostgreSQL
case $host_os in
    freebsd1*|freebsd2*) elf=no;;
    freebsd3*|freebsd4*) elf=yes;;
esac

AC_EGREP_CPP(yes,
[#if __ELF__
  yes
#endif
],
[ELF_SYS=true],
[if test "X$elf" = "Xyes" ; then
  ELF_SYS=true
else
  ELF_SYS=
fi])
AC_SUBST(ELF_SYS)

#
# Assignments
#

CPPFLAGS="$CPPFLAGS $INCLUDES"
LDFLAGS="$LDFLAGS $LIBDIRS"

AC_ARG_VAR(LDFLAGS_EX, [extra linker flags for linking executables only])
AC_ARG_VAR(LDFLAGS_SL, [extra linker flags for linking shared libraries only])

AC_MSG_NOTICE([using CPPFLAGS=$CPPFLAGS])
AC_MSG_NOTICE([using LDFLAGS=$LDFLAGS])

PGAC_PROG_LD
AC_SUBST(LD)
AC_SUBST(with_gnu_ld)
case $host_os in sysv5*)
  AC_CACHE_CHECK([whether ld -R works], [pgac_cv_prog_ld_R],
  [
    pgac_save_LDFLAGS=$LDFLAGS; LDFLAGS="$LDFLAGS -Wl,-R/usr/lib"
    AC_TRY_LINK([], [], [pgac_cv_prog_ld_R=yes], [pgac_cv_prog_ld_R=no])
    LDFLAGS=$pgac_save_LDFLAGS
  ])
  ld_R_works=$pgac_cv_prog_ld_R
  AC_SUBST(ld_R_works)
esac
AC_PROG_RANLIB
PGAC_CHECK_STRIP
AC_CHECK_TOOL(AR, ar, ar)
if test "$PORTNAME" = "win32"; then
  AC_CHECK_TOOL(DLLTOOL, dlltool, dlltool)
  AC_CHECK_TOOL(DLLWRAP, dllwrap, dllwrap)
  AC_CHECK_TOOL(WINDRES, windres, windres)
fi

AC_PROG_INSTALL
# When Autoconf chooses install-sh as install program it tries to generate
# a relative path to it in each makefile where it subsitutes it. This clashes
# with our Makefile.global concept. This workaround helps.
case $INSTALL in
  *install-sh*) install_bin='';;
  *) install_bin=$INSTALL;;
esac
AC_SUBST(install_bin)

AC_PATH_PROG(TAR, tar)
AC_PROG_LN_S
AC_PROG_AWK
AC_PROG_MKDIR_P
# When Autoconf chooses install-sh as mkdir -p program it tries to generate
# a relative path to it in each makefile where it subsitutes it. This clashes
# with our Makefile.global concept. This workaround helps.
case $MKDIR_P in
  *install-sh*) MKDIR_P='\${SHELL} \${top_srcdir}/config/install-sh -c -d';;
esac

PGAC_PATH_BISON
PGAC_PATH_FLEX

PGAC_PATH_PERL
if test "$with_perl" = yes; then
  if test -z "$PERL"; then
    AC_MSG_ERROR([Perl not found])
  fi
  PGAC_CHECK_PERL_CONFIGS([archlibexp,privlibexp,useshrplib])
  PGAC_CHECK_PERL_EMBED_LDFLAGS
fi

if test "$with_python" = yes; then
  PGAC_PATH_PYTHON
  PGAC_CHECK_PYTHON_EMBED_SETUP
fi

if test "$cross_compiling" = yes && test -z "$with_system_tzdata"; then
  AC_PATH_PROG(ZIC, zic)
  if test -z "$ZIC"; then
    AC_MSG_ERROR([
When cross-compiling, either use the option --with-system-tzdata to use
existing time-zone data, or set the environment variable ZIC to a zic
program to use during the build.])
  fi
fi

AC_SUBST(ADDON_DIR)

##
## Libraries
##
## Most libraries are included only if they demonstrably provide a function
## we need, but libm is an exception: always include it, because there are
## too many compilers that play cute optimization games that will break
## probes for standard functions such as pow().
##

AC_CHECK_LIB(m, main)
AC_SEARCH_LIBS(setproctitle, util)
AC_SEARCH_LIBS(dlopen, dl)
AC_SEARCH_LIBS(socket, [socket wsock32])
AC_SEARCH_LIBS(shl_load, dld)
# We only use libld in port/dynloader/aix.c
case $host_os in
     aix*)
	AC_SEARCH_LIBS(ldopen, ld)
	;;
esac
AC_SEARCH_LIBS(getopt_long, [getopt gnugetopt])
AC_SEARCH_LIBS(crypt, crypt)
# Solaris:
AC_SEARCH_LIBS(fdatasync, [rt posix4])
# Required for thread_test.c on Solaris 2.5:
# Other ports use it too (HP-UX) so test unconditionally
AC_SEARCH_LIBS(gethostbyname_r, nsl)
# Cygwin:
AC_SEARCH_LIBS(shmget, cygipc)

if test "$with_readline" = yes; then
  PGAC_CHECK_READLINE
  if test x"$pgac_cv_check_readline" = x"no"; then
    AC_MSG_ERROR([readline library not found
If you have readline already installed, see config.log for details on the
failure.  It is possible the compiler isn't looking in the proper directory.
Use --without-readline to disable readline support.])
  fi
fi

if test "$with_zlib" = yes; then
  AC_CHECK_LIB(z, inflate, [],
               [AC_MSG_ERROR([zlib library not found
If you have zlib already installed, see config.log for details on the
failure.  It is possible the compiler isn't looking in the proper directory.
Use --without-zlib to disable zlib support.])])
fi

if test "$with_zstd" = yes; then
  AC_CHECK_LIB(zstd, ZSTD_compressCCtx, [],
               [AC_MSG_ERROR([zstd library not found.])])
fi

if test "$enable_spinlocks" = yes; then
  AC_DEFINE(HAVE_SPINLOCKS, 1, [Define to 1 if you have spinlocks.])
else
  AC_MSG_WARN([
*** Not using spinlocks will cause poor performance.])
fi

if test "$enable_atomics" = yes; then
  AC_DEFINE(HAVE_ATOMICS, 1, [Define to 1 if you want to use atomics.])
else
  AC_MSG_WARN([
*** Not using atomic operations will cause poor performance.])
fi

if test "$with_gssapi" = yes ; then
  if test "$PORTNAME" != "win32"; then
    AC_SEARCH_LIBS(gss_init_sec_context, [gssapi_krb5 gss 'gssapi -lkrb5 -lcrypto'], [],
		 		  [AC_MSG_ERROR([could not find function 'gss_init_sec_context' required for GSSAPI])])
  else
    LIBS="$LIBS -lgssapi32"
  fi
fi

if test "$with_krb5" = yes ; then
  if test "$PORTNAME" != "win32"; then
     AC_SEARCH_LIBS(com_err, [krb5 'krb5 -lcrypto -ldes -lasn1 -lroken' com_err 'com_err -lssl -lcrypto'], [],
                    [AC_MSG_ERROR([could not find function 'com_err' required for Kerberos 5])])
     AC_SEARCH_LIBS(krb5_sendauth, [krb5 'krb5 -lcrypto -ldes -lasn1 -lroken'], [],
                    [AC_MSG_ERROR([could not find function 'krb5_sendauth' required for Kerberos 5])])
  else
     AC_SEARCH_LIBS(com_err, 'comerr32 -lkrb5_32', [],
                    [AC_MSG_ERROR([could not find function 'com_err' required for Kerberos 5])])
  fi
fi

AC_DEFUN([CHECK_APR], [
  GPAC_PATH_APR_1_CONFIG
  # If the 'apr-1-config --link-ld' produced correct output, -lapr-1 is already
  # in LIBS, hence AC_SEARCH_LIBS rather than AC_CHECK_LIB. (and the autoconf
  # manual recommends always using AC_SEARCH_LIBS rather than AC_CHECK_LIB
  # anyway)
  _LIBS="$LIBS"
  LIBS="$LIBS $apr_link_ld_libs"
  AC_SEARCH_LIBS(apr_getopt_long, [apr-1], [], [AC_MSG_ERROR([libapr-1 is required by gpfdist and gpperfmon])])
 ])

if test "$enable_gpfdist" = yes ; then
  CHECK_APR()
  AC_SEARCH_LIBS(event_add, [event], [], [AC_MSG_ERROR([libevent is required for gpfdist])])

  AC_SEARCH_LIBS(yaml_parser_initialize, [yaml], [have_yaml=yes], [AC_MSG_WARN([libyaml is not found. disabling transformations for gpfdist.])])
  LIBS="$_LIBS"
  AC_SUBST(have_yaml)
fi

if test "$enable_mapreduce" = yes; then
  AC_SEARCH_LIBS(yaml_parser_initialize, [yaml], [have_yaml=yes], [AC_MSG_ERROR([libyaml is required for Greenplum Mapreduce])])
  AC_SUBST(have_yaml)
fi

if test "$enable_gpperfmon" = yes; then
  CHECK_APR()
  GPAC_PATH_APU_1_CONFIG
  LIBS="$LIBS $apu_link_ld_libs"
  AC_SEARCH_LIBS(event_add, [event], [], [AC_MSG_ERROR([libevent is required for gpperfrmon])])
  AC_SEARCH_LIBS(apr_queue_push, [aprutil-1], [], [AC_MSG_ERROR([libaprutil-1 is required for gpperfmon])])

  AC_SEARCH_LIBS(sigar_open, [sigar], [with_libsigar=yes], [AC_MSG_ERROR([libsigar is required for gpperfmon])])
  LIBS="$_LIBS"
  AC_SUBST(with_libsigar)
fi


if test "$with_openssl" = yes ; then
  dnl Order matters!
  if test "$PORTNAME" != "win32"; then
     AC_CHECK_LIB(crypto, CRYPTO_new_ex_data, [], [AC_MSG_ERROR([library 'crypto' is required for OpenSSL])])
     AC_CHECK_LIB(ssl,    SSL_library_init, [], [AC_MSG_ERROR([library 'ssl' is required for OpenSSL])])
  else
     AC_SEARCH_LIBS(CRYPTO_new_ex_data, eay32 crypto, [], [AC_MSG_ERROR([library 'eay32' or 'crypto' is required for OpenSSL])])
     AC_SEARCH_LIBS(SSL_library_init, ssleay32 ssl, [], [AC_MSG_ERROR([library 'ssleay32' or 'ssl' is required for OpenSSL])])
  fi
fi

if test "$with_rt" = yes ; then
  AC_CHECK_LIB(rt, clock_gettime, [],
                [AC_MSG_WARN([Realtime library not found])])
fi

if test "$with_pam" = yes ; then
  AC_CHECK_LIB(pam,    pam_start, [], [AC_MSG_ERROR([library 'pam' is required for PAM])])
fi

if test "$with_libxml" = yes ; then
  AC_CHECK_LIB(xml2, xmlSaveToBuffer, [], [AC_MSG_ERROR([library 'xml2' (version >= 2.6.23) is required for XML support])])
fi

# Check for curl.
# CURLOPT_MAIL_FROM is introduced in curl 7.20 and only needed for email alerts.
if test "$with_libcurl" = yes ; then
  AC_CHECK_CURL([7.19.0])
  CFLAGS="$CFLAGS $CURL_CFLAGS"
  LIBS="$LIBS $CURL_LIBS"
  AC_DEFINE([USE_CURL], 1,
          [Define to 1 to build with libcurl support. (--with-libcurl)])
  AC_CHECK_DECLS([CURLOPT_MAIL_FROM], [], [], [#include <curl/curl.h>])
fi

# Check for bzip2
if test "$with_libbz2" = yes ; then
  AC_CHECK_LIB(bz2, BZ2_bzDecompress, [], [AC_MSG_ERROR([library 'bz2' is required for bzip2 support])])
fi

# Check for net-snmp
if test "$enable_snmp" = yes ; then
	AC_CHECK_LIB(netsnmp,  netsnmp_ds_set_string,  [], [AC_MSG_ERROR([library 'netsnmp' is required for snmp support])])
fi

if test "$with_libxslt" = yes ; then
  AC_CHECK_LIB(xslt, xsltCleanupGlobals, [], [AC_MSG_ERROR([library 'xslt' is required for XSLT support])])
fi

# for contrib/sepgsql
if test "$with_selinux" = yes; then
  AC_CHECK_LIB(selinux, security_compute_create_name, [],
               [AC_MSG_ERROR([library 'libselinux', version 2.1.10 or newer, is required for SELinux support])])
fi

# for contrib/uuid-ossp
if test "$with_ossp_uuid" = yes ; then
  AC_CHECK_LIB(ossp-uuid, uuid_export,
    [OSSP_UUID_LIBS="-lossp-uuid"],
    [AC_CHECK_LIB(uuid, uuid_export,
      [OSSP_UUID_LIBS="-luuid"],
      [AC_MSG_ERROR([library 'ossp-uuid' or 'uuid' is required for OSSP-UUID])])])
fi
AC_SUBST(OSSP_UUID_LIBS)

# Check for Greenplum Query Optimizer (orca) libraries.
if test "$enable_orca" = yes; then
  PGAC_CHECK_ORCA_XERCES
  PGAC_CHECK_ORCA_LIBS
fi

# OpenBSD requires libexecinfo from ports for backtrace() as it's a glibc addition
if test "$PORTNAME" = "openbsd"; then
  AC_CHECK_LIB(execinfo, backtrace, [], [AC_MSG_ERROR([library 'execinfo' is required for backtrace support])])
fi

##
## Header files
##

dnl sys/socket.h is required by AC_FUNC_ACCEPT_ARGTYPES
AC_CHECK_HEADERS([atomic.h crypt.h dld.h fp_class.h getopt.h ieeefp.h ifaddrs.h langinfo.h mbarrier.h poll.h pwd.h sys/ioctl.h sys/ipc.h sys/poll.h sys/pstat.h sys/resource.h sys/select.h sys/sem.h sys/shm.h sys/socket.h sys/sockio.h sys/tas.h sys/time.h sys/ucred.h sys/un.h termios.h ucred.h utime.h wchar.h wctype.h ])

# On BSD, cpp test for net/if.h will fail unless sys/socket.h
# is included first.
AC_CHECK_HEADERS(net/if.h, [], [],
[AC_INCLUDES_DEFAULT
#ifdef HAVE_SYS_SOCKET_H
#include <sys/socket.h>
#endif
])

# At least on IRIX, cpp test for netinet/tcp.h will fail unless
# netinet/in.h is included first.
AC_CHECK_HEADERS(netinet/in.h)
AC_CHECK_HEADERS(netinet/tcp.h, [], [],
[AC_INCLUDES_DEFAULT
#ifdef HAVE_NETINET_IN_H
#include <netinet/in.h>
#endif
])

if expr x"$pgac_cv_check_readline" : 'x-lreadline' >/dev/null ; then
  AC_CHECK_HEADERS(readline/readline.h, [],
        [AC_CHECK_HEADERS(readline.h, [],
                [AC_MSG_ERROR([readline header not found
If you have readline already installed, see config.log for details on the
failure.  It is possible the compiler isn't looking in the proper directory.
Use --without-readline to disable readline support.])])])
  AC_CHECK_HEADERS(readline/history.h, [],
        [AC_CHECK_HEADERS(history.h, [],
                [AC_MSG_ERROR([history header not found
If you have readline already installed, see config.log for details on the
failure.  It is possible the compiler isn't looking in the proper directory.
Use --without-readline to disable readline support.])])])
fi

if expr x"$pgac_cv_check_readline" : 'x-ledit' >/dev/null ; then
# Some installations of libedit usurp /usr/include/readline/, which seems
# bad practice, since in combined installations readline will have its headers
# there.  We might have to resort to AC_EGREP checks to make sure we found
# the proper header...
  AC_CHECK_HEADERS(editline/readline.h, [],
        [AC_CHECK_HEADERS(readline.h, [],
                [AC_CHECK_HEADERS(readline/readline.h, [],
                        [AC_MSG_ERROR([readline header not found
If you have libedit already installed, see config.log for details on the
failure.  It is possible the compiler isn't looking in the proper directory.
Use --without-readline to disable libedit support.])])])])
# Note: in a libedit installation, history.h is sometimes a dummy, and may
# not be there at all.  Hence, don't complain if not found.  We must check
# though, since in yet other versions it is an independent header.
  AC_CHECK_HEADERS(editline/history.h, [],
        [AC_CHECK_HEADERS(history.h, [],
                [AC_CHECK_HEADERS(readline/history.h)])])
fi

if test "$enable_gpfdist" = yes; then
  if test "$PORTNAME" = "win32"; then
    AC_CHECK_HEADERS([winsock2.h])
  fi

  AC_CHECK_HEADERS(yaml.h, [], [AC_MSG_WARN([header file <yaml.h> is not found. disabling transformations for gpfdist.])])
  AC_CHECK_HEADERS(event.h, [], [AC_MSG_ERROR([header file <event.h> is required for gpfdist])])

  ac_save_CPPFLAGS=$CPPFLAGS
  CPPFLAGS="$apr_includes $CPPFLAGS"
  AC_CHECK_HEADERS(apr_getopt.h, [], [AC_MSG_ERROR(['header file <apr_getopt.h> is required for gpfdist'])])
  CPPFLAGS=$ac_save_CPPFLAGS
fi

if test "enable_gpperfmon" = yes; then
  AC_CHECK_HEADERS(event.h, [], [AC_MSG_ERROR([header file <event.h> is required for gpperfmon])])
fi

if test "$with_zlib" = yes; then
  AC_CHECK_HEADER(zlib.h, [], [AC_MSG_ERROR([zlib header not found
If you have zlib already installed, see config.log for details on the
failure.  It is possible the compiler isn't looking in the proper directory.
Use --without-zlib to disable zlib support.])])
fi

# Check for bzlib.h
if test "$with_libbz2" = yes ; then
  AC_CHECK_HEADER(bzlib.h, [], [AC_MSG_ERROR([header file <bzlib.h> is required for bzip2 support])], [])
fi

# Check for zstd.h
if test "$with_zstd" = yes; then
  AC_CHECK_HEADER(zstd.h, [], [AC_MSG_ERROR([header file <zstd.h> is required for zstd support])])
fi

if test "$with_gssapi" = yes ; then
  AC_CHECK_HEADERS(gssapi/gssapi.h, [],
	[AC_CHECK_HEADERS(gssapi.h, [], [AC_MSG_ERROR([gssapi.h header file is required for GSSAPI])])])
fi

if test "$with_krb5" = yes ; then
  AC_CHECK_HEADER(krb5.h, [], [AC_MSG_ERROR([header file <krb5.h> is required for Kerberos 5])])
fi

if test "$with_openssl" = yes ; then
  AC_CHECK_HEADER(openssl/ssl.h, [], [AC_MSG_ERROR([header file <openssl/ssl.h> is required for OpenSSL])])
  AC_CHECK_HEADER(openssl/err.h, [], [AC_MSG_ERROR([header file <openssl/err.h> is required for OpenSSL])])
fi

if test "$with_pam" = yes ; then
  AC_CHECK_HEADERS(security/pam_appl.h, [],
                   [AC_CHECK_HEADERS(pam/pam_appl.h, [],
                                     [AC_MSG_ERROR([header file <security/pam_appl.h> or <pam/pam_appl.h> is required for PAM.])])])
fi

if test "$with_libxml" = yes ; then
  AC_CHECK_HEADER(libxml/parser.h, [], [AC_MSG_ERROR([header file <libxml/parser.h> is required for XML support])])
fi

if test "$with_libxslt" = yes ; then
  AC_CHECK_HEADER(libxslt/xslt.h, [], [AC_MSG_ERROR([header file <libxslt/xslt.h> is required for XSLT support])])
fi

if test "$with_ldap" = yes ; then
  if test "$PORTNAME" != "win32"; then
     AC_CHECK_HEADERS(ldap.h, [],
                      [AC_MSG_ERROR([header file <ldap.h> is required for LDAP])])
  else
     AC_CHECK_HEADERS(winldap.h, [],
                      [AC_MSG_ERROR([header file <winldap.h> is required for LDAP])],
                      [AC_INCLUDES_DEFAULT
#include <windows.h>
                      ])
  fi
fi

if test "$with_bonjour" = yes ; then
  AC_CHECK_HEADER(dns_sd.h, [], [AC_MSG_ERROR([header file <dns_sd.h> is required for Bonjour])])
fi

# for contrib/uuid-ossp
if test "$with_ossp_uuid" = yes ; then
  AC_CHECK_HEADERS(ossp/uuid.h, [], [
    AC_CHECK_HEADERS(uuid.h, [],
      [AC_MSG_ERROR([header file <ossp/uuid.h> or <uuid.h> is required for OSSP-UUID])])])
fi

# For processor affinity support in Linux on NUMA platforms such as
# AMD x86_64, the 'numactl' or 'libnuma' package is required.  See
#  http://lwn.net/Articles/67005/
#  http://www.x86-64.org/pipermail/discuss/2003-May/003528.html
case $template in
  linux*)
    AC_CHECK_LIB(numa, numa_available)
    AC_CHECK_HEADERS([numa.h])
    ;;
esac

# net-snmp
if test "$enable_snmp" = yes; then
	AC_CHECK_HEADERS([net-snmp/net-snmp-config.h], [],
					[AC_MSG_ERROR([header file <net-snmp/net-snmp-config.h> is required for snmp support])])
fi


# realtime library header
if test "$with_rt" = yes; then
	AC_CHECK_HEADERS([time.h], [],
			 [AC_MSG_ERROR([header file <time.h> is required for realtime library support])])
fi

if test "$enable_mapreduce" = yes; then
  if test "$with_perl" = no; then
    AC_MSG_ERROR([Greenplum Mapreduce requires Perl, reconfigure with --with-perl])
  fi
  AC_CHECK_HEADERS(yaml.h, [], [AC_MSG_ERROR([header file <yaml.h> is required for Greenplum Mapreduce])])
fi

# Check for Greenplum Query Optimizer (orca) and supporting Greenplum OS header files.
if test "$enable_orca" = yes; then
  PGAC_CHECK_ORCA_HEADERS
  PGAC_CHECK_ORCA_VERSION
fi

if test "$PORTNAME" = "win32" ; then
   AC_CHECK_HEADERS(crtdefs.h)
fi 

# OpenBSD requires libexecinfo from ports for backtrace() as it's a glibc addition
if test "$PORTNAME" = "openbsd"; then
  AC_CHECK_HEADERS([execinfo.h], [], [AC_MSG_ERROR([header file <execinfo.h> is required for backtrace support])])
fi

##
## Types, structures, compiler characteristics
##

m4_defun([AC_PROG_CC_STDC], []) dnl We don't want that.
AC_C_BIGENDIAN
PGAC_C_INLINE
PGAC_PRINTF_ARCHETYPE
AC_C_CONST
AC_C_STRINGIZE
AC_C_FLEXIBLE_ARRAY_MEMBER
PGAC_C_SIGNED
AC_C_VOLATILE
PGAC_C_FUNCNAME_SUPPORT
PGAC_C_STATIC_ASSERT
PGAC_C_TYPES_COMPATIBLE
PGAC_C_BUILTIN_CONSTANT_P
PGAC_C_BUILTIN_UNREACHABLE
PGAC_C_VA_ARGS
PGAC_STRUCT_TIMEZONE
PGAC_UNION_SEMUN
PGAC_STRUCT_SOCKADDR_UN
PGAC_STRUCT_SOCKADDR_STORAGE
PGAC_STRUCT_SOCKADDR_STORAGE_MEMBERS
PGAC_STRUCT_ADDRINFO
AC_TYPE_INTPTR_T
AC_TYPE_UINTPTR_T
AC_TYPE_LONG_LONG_INT

PGAC_TYPE_LOCALE_T

AC_CHECK_TYPES([struct cmsgcred], [], [],
[#include <sys/socket.h>
#ifdef HAVE_SYS_UCRED_H
#include <sys/ucred.h>
#endif])

AC_CHECK_TYPES([struct option], [], [],
[#ifdef HAVE_GETOPT_H
#include <getopt.h>
#endif])

if test "$with_zlib" = yes; then
  # Check that <zlib.h> defines z_streamp (versions before about 1.0.4
  # did not).  While we could work around the lack of z_streamp, it
  # seems unwise to encourage people to use such old zlib versions...
  AC_CHECK_TYPE(z_streamp, [], [AC_MSG_ERROR([zlib version is too old
Use --without-zlib to disable zlib support.])],
                [#include <zlib.h>])
fi

if test "$with_krb5" = yes; then
# Check for differences between MIT and Heimdal (KTH) releases
  AC_CHECK_MEMBERS(krb5_ticket.enc_part2, [],
                   [AC_CHECK_MEMBERS(krb5_ticket.client, [],
                                     [AC_MSG_ERROR([could not determine how to get client name from Kerberos 5 ticket])],
                                     [#include <krb5.h>])],
                   [#include <krb5.h>])
  AC_CHECK_MEMBERS(krb5_error.text.data, [],
                   [AC_CHECK_MEMBERS(krb5_error.e_data, [],
                                     [AC_MSG_ERROR([could not determine how to extract Kerberos 5 error messages])],
                                     [#include <krb5.h>])],
                   [#include <krb5.h>])

# Win32 requires headers to be loaded for __stdcall, so can't use
# AC_CHECK_FUNCS here.
  AC_MSG_CHECKING(for krb5_free_unparsed_name)
  AC_TRY_LINK([#include <krb5.h>],
              [krb5_free_unparsed_name(NULL,NULL);],
              [AC_DEFINE(HAVE_KRB5_FREE_UNPARSED_NAME, 1, [Define to 1 if you have krb5_free_unparsed_name.])
AC_MSG_RESULT(yes)],
              [AC_MSG_RESULT(no)])
fi

# On PPC, check if assembler supports LWARX instruction's mutex hint bit
case $host_cpu in
  ppc*|powerpc*)
    AC_MSG_CHECKING([whether assembler supports lwarx hint bit])
    AC_TRY_COMPILE([],
	[int a = 0; int *p = &a; int r;
	 __asm__ __volatile__ (" lwarx %0,0,%1,1\n" : "=&r"(r) : "r"(p));],
	[pgac_cv_have_ppc_mutex_hint=yes],
	[pgac_cv_have_ppc_mutex_hint=no])
    AC_MSG_RESULT([$pgac_cv_have_ppc_mutex_hint])
    if test x"$pgac_cv_have_ppc_mutex_hint" = xyes ; then
	AC_DEFINE(HAVE_PPC_LWARX_MUTEX_HINT, 1, [Define to 1 if the assembler supports PPC's LWARX mutex hint bit.])
    fi
  ;;
esac

# Check largefile support.  You might think this is a system service not a
# compiler characteristic, but you'd be wrong.  We must check this before
# probing existence of related functions such as fseeko, since the largefile
# defines can affect what is generated for that.
if test "$PORTNAME" != "win32"; then
   AC_SYS_LARGEFILE
fi

# Check for largefile support (must be after AC_SYS_LARGEFILE)
AC_CHECK_SIZEOF([off_t])

# If we don't have largefile support, can't handle segsize >= 2GB.
if test "$ac_cv_sizeof_off_t" -lt 8 -a "$segsize" != "1"; then
   AC_MSG_ERROR([Large file support is not enabled. Segment size cannot be larger than 1GB.])
fi


##
## Functions, global variables
##

PGAC_VAR_INT_TIMEZONE
AC_FUNC_ACCEPT_ARGTYPES
PGAC_FUNC_GETTIMEOFDAY_1ARG

# Some versions of libedit contain strlcpy(), setproctitle(), and other
# symbols that that library has no business exposing to the world.  Pending
# acquisition of a clue by those developers, ignore libedit (including its
# possible alias of libreadline) while checking for everything else.
LIBS_including_readline="$LIBS"
LIBS=`echo "$LIBS" | sed -e 's/-ledit//g' -e 's/-lreadline//g'`

<<<<<<< HEAD
# net-snmp has the same problem..
LIBS=`echo "$LIBS" | sed -e 's/-lnetsnmp//g'`

AC_CHECK_FUNCS([cbrt dlopen fcvt fdatasync getifaddrs getpeerucred getrlimit memmove poll pstat readlink setproctitle setsid sigprocmask symlink towlower utime utimes waitpid wcstombs wcstombs_l])
=======
AC_CHECK_FUNCS([cbrt dlopen fdatasync getifaddrs getpeerucred getrlimit mbstowcs_l memmove poll pstat readlink setproctitle setsid sigprocmask symlink sync_file_range towlower utime utimes wcstombs wcstombs_l])
>>>>>>> e472b921

AC_REPLACE_FUNCS(fseeko)
case $host_os in
	# NetBSD uses a custom fseeko/ftello built on fsetpos/fgetpos
	# Mingw uses macros to access Win32 API calls
	netbsd*|mingw*)
		AC_DEFINE(HAVE_FSEEKO, 1, [Define to 1 because replacement version used.])
		ac_cv_func_fseeko=yes;;
	*)
		AC_FUNC_FSEEKO;;
esac

# posix_fadvise() is a no-op on Solaris, so don't incur function overhead
# by calling it, 2009-04-02
# http://src.opensolaris.org/source/xref/onnv/onnv-gate/usr/src/lib/libc/port/gen/posix_fadvise.c
if test "$PORTNAME" != "solaris"; then
AC_CHECK_FUNCS(posix_fadvise)
AC_CHECK_DECLS(posix_fadvise, [], [], [#include <fcntl.h>])
fi

AC_CHECK_DECLS(fdatasync, [], [], [#include <unistd.h>])
AC_CHECK_DECLS([strlcat, strlcpy])
# This is probably only present on Darwin, but may as well check always
AC_CHECK_DECLS(F_FULLFSYNC, [], [], [#include <fcntl.h>])

HAVE_IPV6=no
AC_CHECK_TYPE([struct sockaddr_in6],
        [AC_DEFINE(HAVE_IPV6, 1, [Define to 1 if you have support for IPv6.])
         HAVE_IPV6=yes],
        [],
[$ac_includes_default
#include <netinet/in.h>])
AC_SUBST(HAVE_IPV6)

AC_CACHE_CHECK([for PS_STRINGS], [pgac_cv_var_PS_STRINGS],
[AC_TRY_LINK(
[#include <machine/vmparam.h>
#include <sys/exec.h>
],
[PS_STRINGS->ps_nargvstr = 1;
PS_STRINGS->ps_argvstr = "foo";],
[pgac_cv_var_PS_STRINGS=yes],
[pgac_cv_var_PS_STRINGS=no])])
if test "$pgac_cv_var_PS_STRINGS" = yes ; then
  AC_DEFINE([HAVE_PS_STRINGS], [], [Define to 1 if the PS_STRINGS thing exists.])
fi


# We use our snprintf.c emulation if either snprintf() or vsnprintf()
# is missing.  Yes, there are machines that have only one.  We may
# also decide to use snprintf.c if snprintf() is present but does not
# have all the features we need --- see below.

if test "$PORTNAME" = "win32"; then
  # Win32 gets snprintf.c built unconditionally.
  #
  # To properly translate all NLS languages strings, we must support the
  # *printf() %$ format, which allows *printf() arguments to be selected
  # by position in the translated string.
  #
  # libintl versions < 0.13 use the native *printf() functions, and Win32
  # *printf() doesn't understand %$, so we must use our /port versions,
  # which do understand %$. libintl versions >= 0.13 include their own
  # *printf versions on Win32.  The libintl 0.13 release note text is:
  #
  #   C format strings with positions, as they arise when a translator
  #   needs to reorder a sentence, are now supported on all platforms.
  #   On those few platforms (NetBSD and Woe32) for which the native
  #   printf()/fprintf()/... functions don't support such format
  #   strings, replacements are provided through <libintl.h>.
  #
  # We could use libintl >= 0.13's *printf() if we were sure that we had
  # a litint >= 0.13 at runtime, but seeing that there is no clean way
  # to guarantee that, it is best to just use our own, so we are sure to
  # get %$ support. In include/port.h we disable the *printf() macros
  # that might have been defined by libintl.
  #
  # We do this unconditionally whether NLS is used or not so we are sure
  # that all Win32 libraries and binaries behave the same.
  pgac_need_repl_snprintf=yes
else
  pgac_need_repl_snprintf=no
  AC_CHECK_FUNCS(snprintf, [], pgac_need_repl_snprintf=yes)
  AC_CHECK_FUNCS(vsnprintf, [], pgac_need_repl_snprintf=yes)
fi


# Check whether <stdio.h> declares snprintf() and vsnprintf(); if not,
# include/c.h will provide declarations.  Note this is a separate test
# from whether the functions exist in the C library --- there are
# systems that have the functions but don't bother to declare them :-(

AC_CHECK_DECLS([snprintf, vsnprintf])


dnl Cannot use AC_CHECK_FUNC because isinf may be a macro
AC_CACHE_CHECK([for isinf], ac_cv_func_isinf,
[AC_TRY_LINK([
#include <math.h>
double glob_double;
],
[return isinf(glob_double) ? 0 : 1;],
[ac_cv_func_isinf=yes],
[ac_cv_func_isinf=no])])

if test $ac_cv_func_isinf = yes ; then
  AC_DEFINE(HAVE_ISINF, 1, [Define to 1 if you have isinf().])
else
  AC_LIBOBJ(isinf)
  # Look for a way to implement a substitute for isinf()
  AC_CHECK_FUNCS([fpclass fp_class fp_class_d class], [break])
fi

AC_REPLACE_FUNCS([crypt fls getopt getrusage inet_aton random rint srandom strerror strlcat strlcpy])

case $host_os in

        # Windows uses a specialised env handler
        # and doesn't need a replacement getpeereid because it doesn't use
        # Unix sockets.
        mingw*)
                AC_DEFINE(HAVE_UNSETENV, 1, [Define to 1 because replacement version used.])
                AC_DEFINE(HAVE_GETPEEREID, 1, [Define to 1 because function not required.])
                ac_cv_func_unsetenv=yes
                ac_cv_func_getpeereid=yes;;
        *)
                AC_REPLACE_FUNCS([unsetenv getpeereid])
		;;
esac

# System's version of getaddrinfo(), if any, may be used only if we found
# a definition for struct addrinfo; see notes in src/include/getaddrinfo.h.
# (Note: the AC_REPLACE_FUNCS probe fails on Windows, where the available
# versions of getaddrinfo don't follow normal C call protocol.  This is OK
# because we want to use our own getaddrinfo.c on Windows anyway.)
if test x"$ac_cv_type_struct_addrinfo" = xyes ; then
  AC_REPLACE_FUNCS([getaddrinfo])
else
  AC_LIBOBJ(getaddrinfo)
fi

# Similarly, use system's getopt_long() only if system provides struct option.
if test x"$ac_cv_type_struct_option" = xyes ; then
  AC_REPLACE_FUNCS([getopt_long])
else
  AC_LIBOBJ(getopt_long)
fi

# Solaris' getopt() doesn't do what we want for long options, so always use
# our version on that platform.
if test "$PORTNAME" = "solaris"; then
  AC_LIBOBJ(getopt)
fi

# mingw has adopted a GNU-centric interpretation of optind/optreset,
# so always use our version on Windows.
if test "$PORTNAME" = "win32"; then
  AC_LIBOBJ(getopt)
  AC_LIBOBJ(getopt_long)
fi

# Win32 support
if test "$PORTNAME" = "win32"; then
  AC_REPLACE_FUNCS(gettimeofday)
  AC_LIBOBJ(kill)
  AC_LIBOBJ(open)
  AC_LIBOBJ(win32env)
  AC_LIBOBJ(win32error)
  AC_LIBOBJ(win32setlocale)
  AC_DEFINE([HAVE_SYMLINK], 1,
            [Define to 1 if you have the `symlink' function.])
  AC_CHECK_TYPES(MINIDUMP_TYPE, [pgac_minidump_type=yes], [pgac_minidump_type=no], [
#define WIN32_LEAN_AND_MEAN
#include <windows.h>
#include <string.h>
#include <dbghelp.h>])
fi
if test x"$pgac_minidump_type" = x"yes" ; then
  AC_SUBST(have_win32_dbghelp,yes)
else
  AC_SUBST(have_win32_dbghelp,no)
fi

dnl Cannot use AC_CHECK_FUNC because sigsetjmp may be a macro
dnl (especially on GNU libc)
dnl See also comments in c.h.
AC_CACHE_CHECK([for sigsetjmp], pgac_cv_func_sigsetjmp,
[AC_TRY_LINK([#include <setjmp.h>],
            [sigjmp_buf x; sigsetjmp(x, 1);],
            [pgac_cv_func_sigsetjmp=yes],
            [pgac_cv_func_sigsetjmp=no])])
if test x"$pgac_cv_func_sigsetjmp" = x"yes"; then
  AC_DEFINE(HAVE_SIGSETJMP, 1, [Define to 1 if you have sigsetjmp().])
fi

AC_DECL_SYS_SIGLIST

AC_CHECK_FUNC(syslog,
              [AC_CHECK_HEADER(syslog.h,
                               [AC_DEFINE(HAVE_SYSLOG, 1, [Define to 1 if you have the syslog interface.])])])

AC_CACHE_CHECK([for opterr], pgac_cv_var_int_opterr,
[AC_TRY_LINK([#include <unistd.h>],
  [extern int opterr; opterr = 1;],
  [pgac_cv_var_int_opterr=yes],
  [pgac_cv_var_int_opterr=no])])
if test x"$pgac_cv_var_int_opterr" = x"yes"; then
  AC_DEFINE(HAVE_INT_OPTERR, 1, [Define to 1 if you have the global variable 'int opterr'.])
fi

AC_CACHE_CHECK([for optreset], pgac_cv_var_int_optreset,
[AC_TRY_LINK([#include <unistd.h>],
  [extern int optreset; optreset = 1;],
  [pgac_cv_var_int_optreset=yes],
  [pgac_cv_var_int_optreset=no])])
if test x"$pgac_cv_var_int_optreset" = x"yes"; then
  AC_DEFINE(HAVE_INT_OPTRESET, 1, [Define to 1 if you have the global variable 'int optreset'.])
fi

AC_CHECK_FUNCS([strtoll strtoq], [break])
AC_CHECK_FUNCS([strtoull strtouq], [break])

AC_CACHE_CHECK([for builtin locking functions], pgac_cv_gcc_int_atomics,
[AC_TRY_LINK([],
  [int lock = 0;
   __sync_lock_test_and_set(&lock, 1);
   __sync_lock_release(&lock);],
  [pgac_cv_gcc_int_atomics="yes"],
  [pgac_cv_gcc_int_atomics="no"])])
if test x"$pgac_cv_gcc_int_atomics" = x"yes"; then
  AC_DEFINE(HAVE_GCC_INT_ATOMICS, 1, [Define to 1 if you have __sync_lock_test_and_set(int *) and friends.])
fi

# Lastly, restore full LIBS list and check for readline/libedit symbols
LIBS="$LIBS_including_readline"

if test "$with_readline" = yes; then
  PGAC_VAR_RL_COMPLETION_APPEND_CHARACTER
  AC_CHECK_FUNCS([rl_completion_matches rl_filename_completion_function])
  AC_CHECK_FUNCS([append_history history_truncate_file])
fi


AC_CACHE_CHECK([for builtin locking functions], pgac_cv_gcc_int_atomics,
[AC_TRY_LINK([],
  [int lock = 0;
   __sync_lock_test_and_set(&lock, 1);
   __sync_lock_release(&lock);],
  [pgac_cv_gcc_int_atomics="yes"],
  [pgac_cv_gcc_int_atomics="no"])])
if test x"$pgac_cv_gcc_int_atomics" = x"yes"; then
  AC_DEFINE(HAVE_GCC_INT_ATOMICS, 1, [Define to 1 if you have __sync_lock_test_and_set(int *) and friends.])
fi

# Lastly, restore full LIBS list and check for readline/libedit symbols
LIBS="$LIBS_including_readline"

if test "$with_readline" = yes; then
  PGAC_VAR_RL_COMPLETION_APPEND_CHARACTER
  AC_CHECK_FUNCS([rl_completion_matches rl_filename_completion_function])
  AC_CHECK_FUNCS([append_history history_truncate_file])
fi


#
# Pthreads
#
# For each platform, we need to know about any special compile and link
# libraries, and whether the normal C function names are thread-safe.
# See the comment at the top of src/port/thread.c for more information.
# WIN32 doesn't need the pthread tests;  it always uses threads
if test "$enable_thread_safety" = yes -a "$PORTNAME" != "win32"; then
ACX_PTHREAD	# set thread flags

# Some platforms use these, so just define them.  They can't hurt if they
# are not supported.  For example, on Solaris -D_POSIX_PTHREAD_SEMANTICS
# enables 5-arg getpwuid_r, among other things.
PTHREAD_CFLAGS="$PTHREAD_CFLAGS -D_REENTRANT -D_THREAD_SAFE -D_POSIX_PTHREAD_SEMANTICS"


# At this point, we don't want to muck with the compiler name for threading.
# Let's see who fails, perhaps AIX.  2004-04-23
if test "$PTHREAD_CC" != "$CC"; then
AC_MSG_ERROR([
PostgreSQL does not support platforms that require a special compiler
for thread safety;  use --disable-thread-safety to disable thread safety.])
fi

# Check for *_r functions
_CFLAGS="$CFLAGS"
_LIBS="$LIBS"
CFLAGS="$CFLAGS $PTHREAD_CFLAGS"
LIBS="$LIBS $PTHREAD_LIBS"

if test "$PORTNAME" != "win32"; then
AC_CHECK_HEADER(pthread.h, [], [AC_MSG_ERROR([
pthread.h not found;  use --disable-thread-safety to disable thread safety])])
fi

AC_CHECK_FUNCS([strerror_r getpwuid_r gethostbyname_r])

# Do test here with the proper thread flags
PGAC_FUNC_GETPWUID_R_5ARG
PGAC_FUNC_STRERROR_R_INT

CFLAGS="$_CFLAGS"
LIBS="$_LIBS"

else
# do not use values from template file
PTHREAD_CFLAGS=
PTHREAD_LIBS=
fi

AC_SUBST(PTHREAD_CFLAGS)
AC_SUBST(PTHREAD_LIBS)


# We can test for libldap_r only after we know PTHREAD_LIBS
if test "$with_ldap" = yes ; then
  _LIBS="$LIBS"
  if test "$PORTNAME" != "win32"; then
    AC_CHECK_LIB(ldap, ldap_bind, [],
		 [AC_MSG_ERROR([library 'ldap' is required for LDAP])],
		 [$EXTRA_LDAP_LIBS])
    LDAP_LIBS_BE="-lldap $EXTRA_LDAP_LIBS"
    if test "$enable_thread_safety" = yes; then
      # on some platforms ldap_r fails to link without PTHREAD_LIBS
      AC_CHECK_LIB(ldap_r, ldap_simple_bind, [],
		   [AC_MSG_ERROR([library 'ldap_r' is required for LDAP])],
		   [$PTHREAD_CFLAGS $PTHREAD_LIBS $EXTRA_LDAP_LIBS])
      LDAP_LIBS_FE="-lldap_r $EXTRA_LDAP_LIBS"
    else
      LDAP_LIBS_FE="-lldap $EXTRA_LDAP_LIBS"
    fi
  else
    AC_CHECK_LIB(wldap32, ldap_bind, [], [AC_MSG_ERROR([library 'wldap32' is required for LDAP])])
    LDAP_LIBS_FE="-lwldap32"
    LDAP_LIBS_BE="-lwldap32"
  fi
  LIBS="$_LIBS"
fi
AC_SUBST(LDAP_LIBS_FE)
AC_SUBST(LDAP_LIBS_BE)


# This test makes sure that run tests work at all.  Sometimes a shared
# library is found by the linker, but the runtime linker can't find it.
# This check should come after all modifications of compiler or linker
# variables, and before any other run tests.
AC_MSG_CHECKING([test program])
AC_TRY_RUN([int main() { return 0; }],
[AC_MSG_RESULT(ok)],
[AC_MSG_RESULT(failed)
AC_MSG_ERROR([[
Could not execute a simple test program.  This may be a problem
related to locating shared libraries.  Check the file 'config.log'
for the exact reason.]])],
[AC_MSG_RESULT([cross-compiling])])

# --------------------
# Run tests below here
# --------------------

# Force use of our snprintf if system's doesn't do arg control
# See comment above at snprintf test for details.
if test "$enable_nls" = yes -a "$pgac_need_repl_snprintf" = no; then
  PGAC_FUNC_PRINTF_ARG_CONTROL
  if test $pgac_cv_printf_arg_control != yes ; then
    pgac_need_repl_snprintf=yes
  fi
fi


dnl Check to see if we have a working 64-bit integer type.
dnl This breaks down into two steps:
dnl (1) figure out if the compiler has a 64-bit int type with working
dnl arithmetic, and if so
dnl (2) see whether snprintf() can format the type correctly.  (Currently,
dnl snprintf is the only library routine we really need for int8 support.)
dnl It's entirely possible to have a compiler that handles a 64-bit type
dnl when the C library doesn't; this is fairly likely when using gcc on
dnl an older platform, for example.
dnl If there is no native snprintf() or it does not handle the 64-bit type,
dnl we force our own version of snprintf() to be used instead.
dnl Note this test must be run after our initial check for snprintf/vsnprintf.

dnl As of Postgres 8.4, we no longer support compilers without a working
dnl 64-bit type.  But we still handle the case of snprintf being broken.

PGAC_TYPE_64BIT_INT([long int])

if test x"$HAVE_LONG_INT_64" = x"yes" ; then
  pg_int64_type="long int"
else
  PGAC_TYPE_64BIT_INT([long long int])
  if test x"$HAVE_LONG_LONG_INT_64" = x"yes" ; then
    pg_int64_type="long long int"
  else
    AC_MSG_ERROR([Cannot find a working 64-bit integer type.])
  fi
fi

AC_DEFINE_UNQUOTED(PG_INT64_TYPE, $pg_int64_type,
  [Define to the name of a signed 64-bit integer type.])
<<<<<<< HEAD

=======
>>>>>>> e472b921

dnl If we need to use "long long int", figure out whether nnnLL notation works.

if test x"$HAVE_LONG_LONG_INT_64" = xyes ; then
  AC_TRY_COMPILE([
#define INT64CONST(x)  x##LL
long long int foo = INT64CONST(0x1234567890123456);
],
	[],
	[AC_DEFINE(HAVE_LL_CONSTANTS, 1, [Define to 1 if constants of type 'long long int' should have the suffix LL.])],
	[])
fi


# If we found "long int" is 64 bits, assume snprintf handles it.  If
# we found we need to use "long long int", better check.  We cope with
# snprintfs that use %lld, %qd, or %I64d as the format.  If none of these
# work, fall back to our own snprintf emulation (which we know uses %lld).

if test "$HAVE_LONG_LONG_INT_64" = yes ; then
  if test $pgac_need_repl_snprintf = no; then
    PGAC_FUNC_SNPRINTF_LONG_LONG_INT_FORMAT
    if test "$LONG_LONG_INT_FORMAT" = ""; then
      # Force usage of our own snprintf, since system snprintf is broken
      pgac_need_repl_snprintf=yes
      LONG_LONG_INT_FORMAT='%lld'
    fi
  else
    # Here if we previously decided we needed to use our own snprintf
    LONG_LONG_INT_FORMAT='%lld'
  fi
  LONG_LONG_UINT_FORMAT=`echo "$LONG_LONG_INT_FORMAT" | sed 's/d$/u/'`
  INT64_FORMAT="\"$LONG_LONG_INT_FORMAT\""
  UINT64_FORMAT="\"$LONG_LONG_UINT_FORMAT\""
else
  # Here if we are not using 'long long int' at all
  INT64_FORMAT='"%ld"'
  UINT64_FORMAT='"%lu"'
fi

AC_DEFINE_UNQUOTED(INT64_FORMAT, $INT64_FORMAT,
                   [Define to the appropriate snprintf format for 64-bit ints.])

AC_DEFINE_UNQUOTED(UINT64_FORMAT, $UINT64_FORMAT,
                   [Define to the appropriate snprintf format for unsigned 64-bit ints.])

# Now we have checked all the reasons to replace snprintf
if test $pgac_need_repl_snprintf = yes; then
  AC_DEFINE(USE_REPL_SNPRINTF, 1, [Use replacement snprintf() functions.])
  AC_LIBOBJ(snprintf)
fi

# Check size of void *, size_t (enables tweaks for > 32bit address space)
AC_CHECK_SIZEOF([void *])
AC_CHECK_SIZEOF([size_t])
AC_CHECK_SIZEOF([long])

# In GPDB, float4 and float8 are always passed by value. There is
# GPDB-specific code that assumes that in various places, so it's not
# configurable.
float4passbyval=true
AC_DEFINE([USE_FLOAT4_BYVAL], 1, [Define to 1 if you want float4 values to be passed by value. (Always defined in GPDB)])
AC_DEFINE_UNQUOTED([FLOAT4PASSBYVAL], [$float4passbyval], [float4 values are passed by value if 'true', by reference if 'false' (always true in GPDB)])

# Note: this setting also controls int8 and related types such as timestamp.
float8passbyval=true
AC_DEFINE([USE_FLOAT8_BYVAL], 1, [Define to 1 if you want float8, int8, etc values to be passed by value. (Always defined in GPDB)])
AC_DEFINE_UNQUOTED([FLOAT8PASSBYVAL], [$float8passbyval], [float8, int8, and related values are passed by value if 'true', by reference if 'false' (always true in GPDB)])

# Determine memory alignment requirements for the basic C data types.

AC_CHECK_ALIGNOF(short)
AC_CHECK_ALIGNOF(int)
AC_CHECK_ALIGNOF(long)
if test x"$HAVE_LONG_LONG_INT_64" = x"yes" ; then
  AC_CHECK_ALIGNOF(long long int)
fi
AC_CHECK_ALIGNOF(double)

# Compute maximum alignment of any basic type.
# We assume long's alignment is at least as strong as char, short, or int;
# but we must check long long (if it exists) and double.

MAX_ALIGNOF=$ac_cv_alignof_long
if test $MAX_ALIGNOF -lt $ac_cv_alignof_double ; then
  MAX_ALIGNOF=$ac_cv_alignof_double
fi
if test x"$HAVE_LONG_LONG_INT_64" = xyes && test $MAX_ALIGNOF -lt $ac_cv_alignof_long_long_int ; then
  MAX_ALIGNOF="$ac_cv_alignof_long_long_int"
fi
AC_DEFINE_UNQUOTED(MAXIMUM_ALIGNOF, $MAX_ALIGNOF, [Define as the maximum alignment requirement of any C data type.])


# Some platforms predefine the types int8, int16, etc.  Only check
# a (hopefully) representative subset.
AC_CHECK_TYPES([int8, uint8, int64, uint64], [], [],
[#include <stdio.h>])

# We also check for sig_atomic_t, which *should* be defined per ANSI
# C, but is missing on some old platforms.
AC_CHECK_TYPES(sig_atomic_t, [], [], [#include <signal.h>])

# Check for extensions offering the integer scalar type __int128.
PGAC_TYPE_128BIT_INT

# Check for various atomic operations now that we have checked how to declare
# 64bit integers.
PGAC_HAVE_GCC__SYNC_CHAR_TAS
PGAC_HAVE_GCC__SYNC_INT32_TAS
PGAC_HAVE_GCC__SYNC_INT32_CAS
PGAC_HAVE_GCC__SYNC_INT64_CAS
PGAC_HAVE_GCC__ATOMIC_INT32_CAS
PGAC_HAVE_GCC__ATOMIC_INT64_CAS


if test "$PORTNAME" != "win32"
then
PGAC_FUNC_POSIX_SIGNALS
if test "$pgac_cv_func_posix_signals" != yes -a "$enable_thread_safety" = yes; then
  AC_MSG_ERROR([
Thread-safety requires POSIX signals, which are not supported by this
operating system;  use --disable-thread-safety to disable thread safety.])
fi
fi

if test $ac_cv_func_fseeko = yes; then
AC_SYS_LARGEFILE
enable_largefile=yes
else
enable_largefile=no
fi
AC_SUBST(enable_largefile)

# Check for largefile support (must be after AC_SYS_LARGEFILE)
AC_CHECK_SIZEOF([off_t])

if test "$PORTNAME" != "win32"; then
# If we don't have largefile support, can't handle segsize >= 2GB.
if test "$ac_cv_sizeof_off_t" -lt 8 -a "$segsize" != "1"; then
   AC_MSG_ERROR([Large file support is not enabled. Segment size cannot be larger than 1GB.])
fi
fi

# SunOS doesn't handle negative byte comparisons properly with +/- return
AC_FUNC_MEMCMP


# Select semaphore implementation type.
if test "$PORTNAME" != "win32"; then
  if test x"$USE_NAMED_POSIX_SEMAPHORES" = x"1" ; then
    AC_DEFINE(USE_NAMED_POSIX_SEMAPHORES, 1, [Define to select named POSIX semaphores.])
    SEMA_IMPLEMENTATION="src/backend/port/posix_sema.c"
  else
    if test x"$USE_UNNAMED_POSIX_SEMAPHORES" = x"1" ; then
      AC_DEFINE(USE_UNNAMED_POSIX_SEMAPHORES, 1, [Define to select unnamed POSIX semaphores.])
      SEMA_IMPLEMENTATION="src/backend/port/posix_sema.c"
    else
  AC_DEFINE(USE_SYSV_SEMAPHORES, 1, [Define to select SysV-style semaphores.])
  SEMA_IMPLEMENTATION="src/backend/port/sysv_sema.c"
    fi
  fi
else
  AC_DEFINE(USE_WIN32_SEMAPHORES, 1, [Define to select Win32-style semaphores.])
  SEMA_IMPLEMENTATION="src/backend/port/win32_sema.c"
fi


# Select shared-memory implementation type.
if test "$PORTNAME" != "win32"; then
  AC_DEFINE(USE_SYSV_SHARED_MEMORY, 1, [Define to select SysV-style shared memory.])
  SHMEM_IMPLEMENTATION="src/backend/port/sysv_shmem.c"
else
  AC_DEFINE(USE_WIN32_SHARED_MEMORY, 1, [Define to select Win32-style shared memory.])
  SHMEM_IMPLEMENTATION="src/backend/port/win32_shmem.c"
fi

# Select latch implementation type.
if test "$PORTNAME" != "win32"; then
  LATCH_IMPLEMENTATION="src/backend/port/unix_latch.c"
else
  LATCH_IMPLEMENTATION="src/backend/port/win32_latch.c"
fi

# If not set in template file, set bytes to use libc memset()
if test x"$MEMSET_LOOP_LIMIT" = x"" ; then
  MEMSET_LOOP_LIMIT=1024
fi
AC_DEFINE_UNQUOTED(MEMSET_LOOP_LIMIT, ${MEMSET_LOOP_LIMIT}, [Define bytes to use libc memset().])


if test "$enable_nls" = yes ; then
  PGAC_CHECK_GETTEXT
fi

# Check for Tcl configuration script tclConfig.sh
if test "$with_tcl" = yes; then
    PGAC_PATH_TCLCONFIGSH([$with_tclconfig])
    PGAC_EVAL_TCLCONFIGSH([$TCL_CONFIG_SH],
                          [TCL_INCLUDE_SPEC,TCL_LIB_FILE,TCL_LIBS,TCL_LIB_SPEC,TCL_SHARED_BUILD])
    AC_SUBST(TCL_SHLIB_LD_LIBS)dnl don't want to double-evaluate that one
    # now that we have TCL_INCLUDE_SPEC, we can check for <tcl.h>
    ac_save_CPPFLAGS=$CPPFLAGS
    CPPFLAGS="$TCL_INCLUDE_SPEC $CPPFLAGS"
    AC_CHECK_HEADER(tcl.h, [], [AC_MSG_ERROR([header file <tcl.h> is required for Tcl])])
    CPPFLAGS=$ac_save_CPPFLAGS
fi

# check for <perl.h>
if test "$with_perl" = yes; then
  ac_save_CPPFLAGS=$CPPFLAGS
  CPPFLAGS="$CPPFLAGS -I$perl_archlibexp/CORE"
  AC_CHECK_HEADER(perl.h, [], [AC_MSG_ERROR([header file <perl.h> is required for Perl])],
                  [#include <EXTERN.h>])
  # While we're at it, check that we can link to libperl.
  # On most platforms, if perl.h is there then libperl.so will be too, but at
  # this writing Debian packages them separately.  There is no known reason to
  # waste cycles on separate probes for the Tcl or Python libraries, though.
  pgac_save_LIBS=$LIBS
  LIBS="$perl_embed_ldflags"
  AC_MSG_CHECKING([for libperl])
  AC_TRY_LINK([
#include <EXTERN.h>
#include <perl.h>
],  [perl_alloc();],
    [AC_MSG_RESULT(yes)],
    [AC_MSG_RESULT(no)
     AC_MSG_ERROR([libperl library is required for Perl])])
  LIBS=$pgac_save_LIBS
  CPPFLAGS=$ac_save_CPPFLAGS
fi

# check for <Python.h>
if test "$with_python" = yes; then
  ac_save_CPPFLAGS=$CPPFLAGS
  CPPFLAGS="$python_includespec $CPPFLAGS"
  AC_CHECK_HEADER(Python.h, [], [AC_MSG_ERROR([header file <Python.h> is required for Python])])
  CPPFLAGS=$ac_save_CPPFLAGS
fi

#
# Check for DocBook and tools
#
PGAC_PROG_NSGMLS
PGAC_PROG_JADE
PGAC_CHECK_DOCBOOK(4.2)
PGAC_PATH_DOCBOOK_STYLESHEETS
PGAC_PATH_COLLATEINDEX
AC_CHECK_PROGS(XSLTPROC, xsltproc)
AC_CHECK_PROGS(OSX, [osx sgml2xml sx])

#
# Check for test tools
#
if test "$enable_tap_tests" = yes; then
  AC_CHECK_PROGS(PROVE, prove)
  if test -z "$PROVE"; then
    AC_MSG_ERROR([prove not found])
  fi
  if test -z "$PERL"; then
    AC_MSG_ERROR([Perl not found])
  fi
  # Check for necessary modules
  AX_PROG_PERL_MODULES(IPC::Run, ,
    AC_MSG_ERROR([Perl module IPC::Run is required to run TAP tests]))
fi
# Thread testing

# We have to run the thread test near the end so we have all our symbols
# defined.  Cross compiling throws a warning.
#
if test "$enable_thread_safety" = yes; then
if test "$PORTNAME" != "win32"
then
AC_MSG_CHECKING([thread safety of required library functions])

_CFLAGS="$CFLAGS"
_LIBS="$LIBS"
CFLAGS="$CFLAGS $PTHREAD_CFLAGS -DIN_CONFIGURE"
LIBS="$LIBS $PTHREAD_LIBS"
AC_TRY_RUN([#include "$srcdir/src/test/thread/thread_test.c"],
  [AC_MSG_RESULT(yes)],
  [AC_MSG_RESULT(no)
  AC_MSG_ERROR([thread test program failed
This platform is not thread-safe.  Check the file 'config.log' or compile
and run src/test/thread/thread_test for the exact reason.
Use --disable-thread-safety to disable thread safety.])],
  [AC_MSG_RESULT(maybe)
  AC_MSG_WARN([
*** Skipping thread test program because of cross-compile build.
*** Run the program in src/test/thread on the target machine.
])])
CFLAGS="$_CFLAGS"
LIBS="$_LIBS"
else
AC_MSG_WARN([*** skipping thread test on Win32])
fi
fi

# If compiler will take -Wl,--as-needed (or various platform-specific
# spellings thereof) then add that to LDFLAGS.  This is much easier than
# trying to filter LIBS to the minimum for each executable.
# On (at least) some Red-Hat-derived systems, this switch breaks linking to
# libreadline; therefore we postpone testing it until we know what library
# dependencies readline has.  The test code will try to link with $LIBS.
if test "$with_readline" = yes; then
  link_test_func=readline
else
  link_test_func=exit
fi

if test "$PORTNAME" = "darwin"; then
  PGAC_PROG_CC_LDFLAGS_OPT([-Wl,-dead_strip_dylibs], $link_test_func)
elif test "$PORTNAME" = "openbsd"; then
  PGAC_PROG_CC_LDFLAGS_OPT([-Wl,-Bdynamic], $link_test_func)
else
  PGAC_PROG_CC_LDFLAGS_OPT([-Wl,--as-needed], $link_test_func)
fi

# Many of the autoconf tests produce warnings, or even compiler errors, on
# purpose as they run through the conftest programs. So, treating warning as
# error should be last step after all autoconf checks are performed, otherwise
# false side-effects happens.
if test "$GCC" = yes -a "$ICC" = no; then
  PGAC_PROG_CC_CFLAGS_OPT([-Werror=uninitialized])
  PGAC_PROG_CC_CFLAGS_OPT([-Werror=implicit-function-declaration])
fi

# Begin output steps

AC_MSG_NOTICE([using CFLAGS=$CFLAGS])
AC_MSG_NOTICE([using CPPFLAGS=$CPPFLAGS])
AC_MSG_NOTICE([using LDFLAGS=$LDFLAGS])
AC_MSG_NOTICE([using LIBS=$LIBS])

[BLD_ARCH=`echo $BLD_ARCH`]
AC_SUBST(BLD_ARCH)

# Get the Greenplum version string from VERSION

GP_VERSION_LONG=`bash ./getversion`

if test "$with_extra_version" = "" ; then
  with_extra_version="-oss"
fi

GP_VERSION_LONG="$GP_VERSION_LONG$with_extra_version"

echo $GP_VERSION_LONG > VERSION
GP_VERSION=`cat VERSION`

GP_VERSION_SHORT=`bash ./getversion --short`
GP_VERSION_SHORT="$GP_VERSION_SHORT$with_extra_version"
AC_SUBST(GP_VERSION_SHORT)

GP_VERSION_IN="src/include/catalog/gp_version.in"
GP_VERSION_HEADER="src/include/catalog/gp_version.h"
if grep '\$\$' $GP_VERSION_IN > /dev/null 2>&1 ; then
    sed "s,\\$.*\\$\\$,$GP_VERSION," $GP_VERSION_IN > $GP_VERSION_HEADER
fi

GP_BASH_VERSION_IN="gpMgmt/bin/lib/gp_bash_version.sh.in"
GP_BASH_VERSION_SH="gpMgmt/bin/lib/gp_bash_version.sh"
if grep '##' $GP_BASH_VERSION_IN > /dev/null 2>&1 ; then
    sed "s,##.*##,$GP_VERSION," $GP_BASH_VERSION_IN > $GP_BASH_VERSION_SH
fi

GPTEST_IN="src/test/regress/GPTest.pm.in"
GPTEST_PM="src/test/regress/GPTest.pm"
if grep '##' $GPTEST_IN > /dev/null 2>&1 ; then
    sed "s,##.*##,$GP_VERSION," $GPTEST_IN > $GPTEST_PM
fi

AC_DEFINE_UNQUOTED(GP_VERSION,
                   ["$GP_VERSION"],
                   [A string containing the Greenplum version number])

[GP_MAJORVERSION=`expr "$GP_VERSION" : '\([0-9][0-9]*\)'`]
AC_SUBST(GP_MAJORVERSION)
AC_DEFINE_UNQUOTED(GP_MAJORVERSION, "$GP_MAJORVERSION", [Greenplum major version as a string])

# Create compiler version string
if test x"$GCC" = x"yes" ; then
  cc_string=`${CC} --version | sed q`
  case $cc_string in [[A-Za-z]]*) ;; *) cc_string="GCC $cc_string";; esac
elif test x"$SUN_STUDIO_CC" = x"yes" ; then
  cc_string=`${CC} -V 2>&1 | sed q`
else
  cc_string=$CC
fi

AC_DEFINE_UNQUOTED(PG_VERSION_STR,
                   ["PostgreSQL $PG_VERSION (Greenplum Database $GP_VERSION) on $host, compiled by $cc_string, `expr $ac_cv_sizeof_void_p \* 8`-bit"],
                   [A string containing the version number, platform, and C compiler])

# Supply a numeric version string for use by 3rd party add-ons
# awk -F is a regex on some platforms, and not on others, so make "." a tab
[PG_VERSION_NUM="`echo "$PG_PACKAGE_VERSION" | sed 's/[A-Za-z].*$//' |
tr '.' '	' |
$AWK '{printf "%d%02d%02d", $1, $2, (NF >= 3) ? $3 : 0}'`"]
AC_DEFINE_UNQUOTED(PG_VERSION_NUM, $PG_VERSION_NUM, [PostgreSQL version as a number])

#
[GP_VERSION_NUM="`echo "$PACKAGE_VERSION" | sed 's/[A-Za-z].*$//' |
tr '.' '	' |
$AWK '{printf "%d%02d%02d", $1, $2, (NF >= 3) ? $3 : 0}'`"]
AC_DEFINE_UNQUOTED(GP_VERSION_NUM, $GP_VERSION_NUM, [Greenplum version as a number])


# Begin output steps

AC_MSG_NOTICE([using compiler=$cc_string])
AC_MSG_NOTICE([using CFLAGS=$CFLAGS])
AC_MSG_NOTICE([using CPPFLAGS=$CPPFLAGS])
AC_MSG_NOTICE([using LDFLAGS=$LDFLAGS])

# prepare build tree if outside source tree
# Note 1: test -ef might not exist, but it's more reliable than `pwd`.
# Note 2: /bin/pwd might be better than shell's built-in at getting
#         a symlink-free name.
if ( test "$srcdir" -ef . ) >/dev/null 2>&1 || test "`cd $srcdir && /bin/pwd`" = "`/bin/pwd`"; then
  vpath_build=no
else
  vpath_build=yes
  if test "$no_create" != yes; then
    _AS_ECHO_N([preparing build tree... ])
    pgac_abs_top_srcdir=`cd "$srcdir" && pwd`
    $SHELL "$ac_aux_dir/prep_buildtree" "$pgac_abs_top_srcdir" "." \
      || AC_MSG_ERROR(failed)
    AC_MSG_RESULT(done)
  fi
fi
AC_SUBST(vpath_build)


AC_CONFIG_FILES([GNUmakefile src/Makefile.global])

AC_CONFIG_LINKS([
  src/backend/port/dynloader.c:src/backend/port/dynloader/${template}.c
  src/backend/port/pg_sema.c:${SEMA_IMPLEMENTATION}
  src/backend/port/pg_shmem.c:${SHMEM_IMPLEMENTATION}
  src/backend/port/pg_latch.c:${LATCH_IMPLEMENTATION}
  src/include/dynloader.h:src/backend/port/dynloader/${template}.h
  src/include/pg_config_os.h:src/include/port/${template}.h
  src/Makefile.port:src/makefiles/Makefile.${template}
])

if test "$PORTNAME" = "win32"; then
AC_CONFIG_COMMANDS([check_win32_symlinks],[
# Links sometimes fail undetected on Mingw -
# so here we detect it and warn the user
for FILE in $CONFIG_LINKS
 do
	# test -e works for symlinks in the MinGW console
	test -e `expr "$FILE" : '\([[^:]]*\)'` || AC_MSG_WARN([*** link for $FILE -- please fix by hand])
 done
])
fi

AC_CONFIG_HEADERS([src/include/pg_config.h],
[
# Update timestamp for pg_config.h (see Makefile.global)
echo >src/include/stamp-h
])

AC_CONFIG_HEADERS([src/include/pg_config_ext.h],
[
# Update timestamp for pg_config_ext.h (see Makefile.global)
echo >src/include/stamp-ext-h
])

AC_CONFIG_HEADERS([src/interfaces/ecpg/include/ecpg_config.h],
                  [echo >src/interfaces/ecpg/include/stamp-h])

AC_OUTPUT<|MERGE_RESOLUTION|>--- conflicted
+++ resolved
@@ -17,28 +17,18 @@
 dnl
 m4_pattern_forbid(^PGAC_)dnl to catch undefined macros
 
-<<<<<<< HEAD
 dnl The PACKAGE_VERSION from upstream PostgreSQL is maintained in the
 dnl PG_PACKAGE_VERSION variable, when merging make sure to update this
 dnl variable with the merge conflict from the AC_INIT() statement.
 AC_INIT([Greenplum Database], [6.0.0-alpha.0], [support@greenplum.org])
-[PG_PACKAGE_VERSION=9.2beta2]
+[PG_PACKAGE_VERSION=9.3beta1]
 AC_SUBST(PG_PACKAGE_VERSION)
 
 dnl m4_if(m4_defn([m4_PACKAGE_VERSION]), [2.69], [], [m4_fatal([Autoconf version 2.69 is required.
 dnl Untested combinations of 'autoconf' and PostgreSQL versions are not
 dnl recommended.  You can remove the check from 'configure.in' but it is then
 dnl your responsibility whether the result works or not.])])
-AC_COPYRIGHT([Copyright (c) 1996-2012, PostgreSQL Global Development Group])
-=======
-AC_INIT([PostgreSQL], [9.3beta1], [pgsql-bugs@postgresql.org])
-
-m4_if(m4_defn([m4_PACKAGE_VERSION]), [2.63], [], [m4_fatal([Autoconf version 2.63 is required.
-Untested combinations of 'autoconf' and PostgreSQL versions are not
-recommended.  You can remove the check from 'configure.in' but it is then
-your responsibility whether the result works or not.])])
 AC_COPYRIGHT([Copyright (c) 1996-2013, PostgreSQL Global Development Group])
->>>>>>> e472b921
 AC_CONFIG_SRCDIR([src/backend/access/common/heaptuple.c])
 AC_CONFIG_AUX_DIR(config)
 AC_PREFIX_DEFAULT(/usr/local/gpdb)
@@ -481,7 +471,6 @@
   fi
 fi
 
-<<<<<<< HEAD
 # For GPDB, Use C99, rather than C89, compile rules
 #
 #
@@ -583,8 +572,6 @@
 AC_SUBST(PG_CRC32C_OBJS)
 
 
-=======
->>>>>>> e472b921
 # set CFLAGS_VECTOR from the environment, if available
 if test "$ac_env_CFLAGS_VECTOR_set" = set; then
   CFLAGS_VECTOR=$ac_env_CFLAGS_VECTOR_value
@@ -610,7 +597,6 @@
   PGAC_PROG_CC_CFLAGS_OPT([-fwrapv])
   # Disable FP optimizations that cause various errors on gcc 4.5+ or maybe 4.6+
   PGAC_PROG_CC_CFLAGS_OPT([-fexcess-precision=standard])
-<<<<<<< HEAD
   # Disable loop optimizations that get confused by variable-length struct
   # declarations in gcc 4.8+
   PGAC_PROG_CC_CFLAGS_OPT([-fno-aggressive-loop-optimizations])
@@ -646,11 +632,6 @@
   if test -n "$NOT_THE_CFLAGS"; then
     CFLAGS="$CFLAGS -Wno-stringop-truncation"
   fi
-=======
-  # Optimization flags for specific files that benefit from vectorization
-  PGAC_PROG_CC_VAR_OPT(CFLAGS_VECTOR, [-funroll-loops])
-  PGAC_PROG_CC_VAR_OPT(CFLAGS_VECTOR, [-ftree-vectorize])
->>>>>>> e472b921
 elif test "$ICC" = yes; then
   # Intel's compiler has a bug/misoptimization in checking for
   # division by NAN (NaN == 0), -mp1 fixes it, so add it to the CFLAGS.
@@ -1742,14 +1723,10 @@
 LIBS_including_readline="$LIBS"
 LIBS=`echo "$LIBS" | sed -e 's/-ledit//g' -e 's/-lreadline//g'`
 
-<<<<<<< HEAD
 # net-snmp has the same problem..
 LIBS=`echo "$LIBS" | sed -e 's/-lnetsnmp//g'`
 
-AC_CHECK_FUNCS([cbrt dlopen fcvt fdatasync getifaddrs getpeerucred getrlimit memmove poll pstat readlink setproctitle setsid sigprocmask symlink towlower utime utimes waitpid wcstombs wcstombs_l])
-=======
 AC_CHECK_FUNCS([cbrt dlopen fdatasync getifaddrs getpeerucred getrlimit mbstowcs_l memmove poll pstat readlink setproctitle setsid sigprocmask symlink sync_file_range towlower utime utimes wcstombs wcstombs_l])
->>>>>>> e472b921
 
 AC_REPLACE_FUNCS(fseeko)
 case $host_os in
@@ -2155,10 +2132,6 @@
 
 AC_DEFINE_UNQUOTED(PG_INT64_TYPE, $pg_int64_type,
   [Define to the name of a signed 64-bit integer type.])
-<<<<<<< HEAD
-
-=======
->>>>>>> e472b921
 
 dnl If we need to use "long long int", figure out whether nnnLL notation works.
 
