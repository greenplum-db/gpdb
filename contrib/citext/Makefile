--- conflicted
+++ resolved
@@ -11,12 +11,8 @@
 	citext--1.0--1.1.sql citext--unpackaged--1.0.sql
 PGFILEDESC = "citext - case-insensitive character string data type"
 
-<<<<<<< HEAD
-REGRESS = citext
+REGRESS = create_index_acl citext
 REGRESS_OPTS += --init-file=$(top_srcdir)/src/test/regress/init_file
-=======
-REGRESS = create_index_acl citext
->>>>>>> 7cd0d523
 
 ifdef USE_PGXS
 PG_CONFIG = pg_config
