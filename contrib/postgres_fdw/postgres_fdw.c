--- conflicted
+++ resolved
@@ -3160,7 +3160,7 @@
 											NULL,
 											fmstate->temp_cxt);
 		/* tuple will be deleted when it is cleared from the slot */
-		ExecStoreTuple(newtup, slot, InvalidBuffer, true);
+		ExecStoreHeapTuple(newtup, slot, InvalidBuffer, true);
 	}
 	PG_CATCH();
 	{
@@ -3342,22 +3342,10 @@
 	int			i;
 	ListCell   *lc;
 
-<<<<<<< HEAD
-		newtup = make_tuple_from_result_row(res, 0,
-											fmstate->rel,
-											fmstate->attinmeta,
-											fmstate->retrieved_attrs,
-											fmstate->temp_cxt);
-		/* tuple will be deleted when it is cleared from the slot */
-		ExecStoreHeapTuple(newtup, slot, InvalidBuffer, true);
-	}
-	PG_CATCH();
-=======
 	nestlevel = set_transmission_modes();
 
 	i = 0;
 	foreach(lc, param_exprs)
->>>>>>> b5bce6c1
 	{
 		ExprState  *expr_state = (ExprState *) lfirst(lc);
 		Datum		expr_value;
