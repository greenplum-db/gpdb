CREATE EXTENSION pg_trgm;
select show_trgm('');
 show_trgm 
-----------
 {}
(1 row)

select show_trgm('(*&^$@%@');
 show_trgm 
-----------
 {}
(1 row)

select show_trgm('a b c');
               show_trgm               
---------------------------------------
 {"  a","  b","  c"," a "," b "," c "}
(1 row)

select show_trgm(' a b c ');
               show_trgm               
---------------------------------------
 {"  a","  b","  c"," a "," b "," c "}
(1 row)

select show_trgm('aA bB cC');
                        show_trgm                        
---------------------------------------------------------
 {"  a","  b","  c"," aa"," bb"," cc","aa ","bb ","cc "}
(1 row)

select show_trgm(' aA bB cC ');
                        show_trgm                        
---------------------------------------------------------
 {"  a","  b","  c"," aa"," bb"," cc","aa ","bb ","cc "}
(1 row)

select show_trgm('a b C0*%^');
                  show_trgm                  
---------------------------------------------
 {"  a","  b","  c"," a "," b "," c0","c0 "}
(1 row)

select similarity('wow','WOWa ');
 similarity 
------------
        0.5
(1 row)

select similarity('wow',' WOW ');
 similarity 
------------
          1
(1 row)

select similarity('---', '####---');
 similarity 
------------
          0
(1 row)

CREATE TABLE test_trgm(t text COLLATE "C");
\copy test_trgm from 'data/trgm.data'
select t,similarity(t,'qwertyu0988') as sml from test_trgm where t % 'qwertyu0988' order by sml desc, t;
      t      |   sml    
-------------+----------
 qwertyu0988 |        1
 qwertyu0980 | 0.714286
 qwertyu0981 | 0.714286
 qwertyu0982 | 0.714286
 qwertyu0983 | 0.714286
 qwertyu0984 | 0.714286
 qwertyu0985 | 0.714286
 qwertyu0986 | 0.714286
 qwertyu0987 | 0.714286
 qwertyu0989 | 0.714286
 qwertyu0088 |      0.6
 qwertyu0098 |      0.6
 qwertyu0188 |      0.6
 qwertyu0288 |      0.6
 qwertyu0388 |      0.6
 qwertyu0488 |      0.6
 qwertyu0588 |      0.6
 qwertyu0688 |      0.6
 qwertyu0788 |      0.6
 qwertyu0888 |      0.6
 qwertyu0900 |      0.6
 qwertyu0901 |      0.6
 qwertyu0902 |      0.6
 qwertyu0903 |      0.6
 qwertyu0904 |      0.6
 qwertyu0905 |      0.6
 qwertyu0906 |      0.6
 qwertyu0907 |      0.6
 qwertyu0908 |      0.6
 qwertyu0909 |      0.6
 qwertyu0910 |      0.6
 qwertyu0911 |      0.6
 qwertyu0912 |      0.6
 qwertyu0913 |      0.6
 qwertyu0914 |      0.6
 qwertyu0915 |      0.6
 qwertyu0916 |      0.6
 qwertyu0917 |      0.6
 qwertyu0918 |      0.6
 qwertyu0919 |      0.6
 qwertyu0920 |      0.6
 qwertyu0921 |      0.6
 qwertyu0922 |      0.6
 qwertyu0923 |      0.6
 qwertyu0924 |      0.6
 qwertyu0925 |      0.6
 qwertyu0926 |      0.6
 qwertyu0927 |      0.6
 qwertyu0928 |      0.6
 qwertyu0929 |      0.6
 qwertyu0930 |      0.6
 qwertyu0931 |      0.6
 qwertyu0932 |      0.6
 qwertyu0933 |      0.6
 qwertyu0934 |      0.6
 qwertyu0935 |      0.6
 qwertyu0936 |      0.6
 qwertyu0937 |      0.6
 qwertyu0938 |      0.6
 qwertyu0939 |      0.6
 qwertyu0940 |      0.6
 qwertyu0941 |      0.6
 qwertyu0942 |      0.6
 qwertyu0943 |      0.6
 qwertyu0944 |      0.6
 qwertyu0945 |      0.6
 qwertyu0946 |      0.6
 qwertyu0947 |      0.6
 qwertyu0948 |      0.6
 qwertyu0949 |      0.6
 qwertyu0950 |      0.6
 qwertyu0951 |      0.6
 qwertyu0952 |      0.6
 qwertyu0953 |      0.6
 qwertyu0954 |      0.6
 qwertyu0955 |      0.6
 qwertyu0956 |      0.6
 qwertyu0957 |      0.6
 qwertyu0958 |      0.6
 qwertyu0959 |      0.6
 qwertyu0960 |      0.6
 qwertyu0961 |      0.6
 qwertyu0962 |      0.6
 qwertyu0963 |      0.6
 qwertyu0964 |      0.6
 qwertyu0965 |      0.6
 qwertyu0966 |      0.6
 qwertyu0967 |      0.6
 qwertyu0968 |      0.6
 qwertyu0969 |      0.6
 qwertyu0970 |      0.6
 qwertyu0971 |      0.6
 qwertyu0972 |      0.6
 qwertyu0973 |      0.6
 qwertyu0974 |      0.6
 qwertyu0975 |      0.6
 qwertyu0976 |      0.6
 qwertyu0977 |      0.6
 qwertyu0978 |      0.6
 qwertyu0979 |      0.6
 qwertyu0990 |      0.6
 qwertyu0991 |      0.6
 qwertyu0992 |      0.6
 qwertyu0993 |      0.6
 qwertyu0994 |      0.6
 qwertyu0995 |      0.6
 qwertyu0996 |      0.6
 qwertyu0997 |      0.6
 qwertyu0998 |      0.6
 qwertyu0999 |      0.6
 qwertyu0001 |      0.5
 qwertyu0002 |      0.5
 qwertyu0003 |      0.5
 qwertyu0004 |      0.5
 qwertyu0005 |      0.5
 qwertyu0006 |      0.5
 qwertyu0007 |      0.5
 qwertyu0008 |      0.5
 qwertyu0009 |      0.5
 qwertyu0010 |      0.5
 qwertyu0011 |      0.5
 qwertyu0012 |      0.5
 qwertyu0013 |      0.5
 qwertyu0014 |      0.5
 qwertyu0015 |      0.5
 qwertyu0016 |      0.5
 qwertyu0017 |      0.5
 qwertyu0018 |      0.5
 qwertyu0019 |      0.5
 qwertyu0020 |      0.5
 qwertyu0021 |      0.5
 qwertyu0022 |      0.5
 qwertyu0023 |      0.5
 qwertyu0024 |      0.5
 qwertyu0025 |      0.5
 qwertyu0026 |      0.5
 qwertyu0027 |      0.5
 qwertyu0028 |      0.5
 qwertyu0029 |      0.5
 qwertyu0030 |      0.5
 qwertyu0031 |      0.5
 qwertyu0032 |      0.5
 qwertyu0033 |      0.5
 qwertyu0034 |      0.5
 qwertyu0035 |      0.5
 qwertyu0036 |      0.5
 qwertyu0037 |      0.5
 qwertyu0038 |      0.5
 qwertyu0039 |      0.5
 qwertyu0040 |      0.5
 qwertyu0041 |      0.5
 qwertyu0042 |      0.5
 qwertyu0043 |      0.5
 qwertyu0044 |      0.5
 qwertyu0045 |      0.5
 qwertyu0046 |      0.5
 qwertyu0047 |      0.5
 qwertyu0048 |      0.5
 qwertyu0049 |      0.5
 qwertyu0050 |      0.5
 qwertyu0051 |      0.5
 qwertyu0052 |      0.5
 qwertyu0053 |      0.5
 qwertyu0054 |      0.5
 qwertyu0055 |      0.5
 qwertyu0056 |      0.5
 qwertyu0057 |      0.5
 qwertyu0058 |      0.5
 qwertyu0059 |      0.5
 qwertyu0060 |      0.5
 qwertyu0061 |      0.5
 qwertyu0062 |      0.5
 qwertyu0063 |      0.5
 qwertyu0064 |      0.5
 qwertyu0065 |      0.5
 qwertyu0066 |      0.5
 qwertyu0067 |      0.5
 qwertyu0068 |      0.5
 qwertyu0069 |      0.5
 qwertyu0070 |      0.5
 qwertyu0071 |      0.5
 qwertyu0072 |      0.5
 qwertyu0073 |      0.5
 qwertyu0074 |      0.5
 qwertyu0075 |      0.5
 qwertyu0076 |      0.5
 qwertyu0077 |      0.5
 qwertyu0078 |      0.5
 qwertyu0079 |      0.5
 qwertyu0080 |      0.5
 qwertyu0081 |      0.5
 qwertyu0082 |      0.5
 qwertyu0083 |      0.5
 qwertyu0084 |      0.5
 qwertyu0085 |      0.5
 qwertyu0086 |      0.5
 qwertyu0087 |      0.5
 qwertyu0089 |      0.5
 qwertyu0090 |      0.5
 qwertyu0091 |      0.5
 qwertyu0092 |      0.5
 qwertyu0093 |      0.5
 qwertyu0094 |      0.5
 qwertyu0095 |      0.5
 qwertyu0096 |      0.5
 qwertyu0097 |      0.5
 qwertyu0099 |      0.5
 qwertyu0100 |      0.5
 qwertyu0101 |      0.5
 qwertyu0102 |      0.5
 qwertyu0103 |      0.5
 qwertyu0104 |      0.5
 qwertyu0105 |      0.5
 qwertyu0106 |      0.5
 qwertyu0107 |      0.5
 qwertyu0108 |      0.5
 qwertyu0109 |      0.5
 qwertyu0110 |      0.5
 qwertyu0111 |      0.5
 qwertyu0112 |      0.5
 qwertyu0113 |      0.5
 qwertyu0114 |      0.5
 qwertyu0115 |      0.5
 qwertyu0116 |      0.5
 qwertyu0117 |      0.5
 qwertyu0118 |      0.5
 qwertyu0119 |      0.5
 qwertyu0120 |      0.5
 qwertyu0121 |      0.5
 qwertyu0122 |      0.5
 qwertyu0123 |      0.5
 qwertyu0124 |      0.5
 qwertyu0125 |      0.5
 qwertyu0126 |      0.5
 qwertyu0127 |      0.5
 qwertyu0128 |      0.5
 qwertyu0129 |      0.5
 qwertyu0130 |      0.5
 qwertyu0131 |      0.5
 qwertyu0132 |      0.5
 qwertyu0133 |      0.5
 qwertyu0134 |      0.5
 qwertyu0135 |      0.5
 qwertyu0136 |      0.5
 qwertyu0137 |      0.5
 qwertyu0138 |      0.5
 qwertyu0139 |      0.5
 qwertyu0140 |      0.5
 qwertyu0141 |      0.5
 qwertyu0142 |      0.5
 qwertyu0143 |      0.5
 qwertyu0144 |      0.5
 qwertyu0145 |      0.5
 qwertyu0146 |      0.5
 qwertyu0147 |      0.5
 qwertyu0148 |      0.5
 qwertyu0149 |      0.5
 qwertyu0150 |      0.5
 qwertyu0151 |      0.5
 qwertyu0152 |      0.5
 qwertyu0153 |      0.5
 qwertyu0154 |      0.5
 qwertyu0155 |      0.5
 qwertyu0156 |      0.5
 qwertyu0157 |      0.5
 qwertyu0158 |      0.5
 qwertyu0159 |      0.5
 qwertyu0160 |      0.5
 qwertyu0161 |      0.5
 qwertyu0162 |      0.5
 qwertyu0163 |      0.5
 qwertyu0164 |      0.5
 qwertyu0165 |      0.5
 qwertyu0166 |      0.5
 qwertyu0167 |      0.5
 qwertyu0168 |      0.5
 qwertyu0169 |      0.5
 qwertyu0170 |      0.5
 qwertyu0171 |      0.5
 qwertyu0172 |      0.5
 qwertyu0173 |      0.5
 qwertyu0174 |      0.5
 qwertyu0175 |      0.5
 qwertyu0176 |      0.5
 qwertyu0177 |      0.5
 qwertyu0178 |      0.5
 qwertyu0179 |      0.5
 qwertyu0180 |      0.5
 qwertyu0181 |      0.5
 qwertyu0182 |      0.5
 qwertyu0183 |      0.5
 qwertyu0184 |      0.5
 qwertyu0185 |      0.5
 qwertyu0186 |      0.5
 qwertyu0187 |      0.5
 qwertyu0189 |      0.5
 qwertyu0190 |      0.5
 qwertyu0191 |      0.5
 qwertyu0192 |      0.5
 qwertyu0193 |      0.5
 qwertyu0194 |      0.5
 qwertyu0195 |      0.5
 qwertyu0196 |      0.5
 qwertyu0197 |      0.5
 qwertyu0198 |      0.5
 qwertyu0199 |      0.5
 qwertyu0200 |      0.5
 qwertyu0201 |      0.5
 qwertyu0202 |      0.5
 qwertyu0203 |      0.5
 qwertyu0204 |      0.5
 qwertyu0205 |      0.5
 qwertyu0206 |      0.5
 qwertyu0207 |      0.5
 qwertyu0208 |      0.5
 qwertyu0209 |      0.5
 qwertyu0210 |      0.5
 qwertyu0211 |      0.5
 qwertyu0212 |      0.5
 qwertyu0213 |      0.5
 qwertyu0214 |      0.5
 qwertyu0215 |      0.5
 qwertyu0216 |      0.5
 qwertyu0217 |      0.5
 qwertyu0218 |      0.5
 qwertyu0219 |      0.5
 qwertyu0220 |      0.5
 qwertyu0221 |      0.5
 qwertyu0222 |      0.5
 qwertyu0223 |      0.5
 qwertyu0224 |      0.5
 qwertyu0225 |      0.5
 qwertyu0226 |      0.5
 qwertyu0227 |      0.5
 qwertyu0228 |      0.5
 qwertyu0229 |      0.5
 qwertyu0230 |      0.5
 qwertyu0231 |      0.5
 qwertyu0232 |      0.5
 qwertyu0233 |      0.5
 qwertyu0234 |      0.5
 qwertyu0235 |      0.5
 qwertyu0236 |      0.5
 qwertyu0237 |      0.5
 qwertyu0238 |      0.5
 qwertyu0239 |      0.5
 qwertyu0240 |      0.5
 qwertyu0241 |      0.5
 qwertyu0242 |      0.5
 qwertyu0243 |      0.5
 qwertyu0244 |      0.5
 qwertyu0245 |      0.5
 qwertyu0246 |      0.5
 qwertyu0247 |      0.5
 qwertyu0248 |      0.5
 qwertyu0249 |      0.5
 qwertyu0250 |      0.5
 qwertyu0251 |      0.5
 qwertyu0252 |      0.5
 qwertyu0253 |      0.5
 qwertyu0254 |      0.5
 qwertyu0255 |      0.5
 qwertyu0256 |      0.5
 qwertyu0257 |      0.5
 qwertyu0258 |      0.5
 qwertyu0259 |      0.5
 qwertyu0260 |      0.5
 qwertyu0261 |      0.5
 qwertyu0262 |      0.5
 qwertyu0263 |      0.5
 qwertyu0264 |      0.5
 qwertyu0265 |      0.5
 qwertyu0266 |      0.5
 qwertyu0267 |      0.5
 qwertyu0268 |      0.5
 qwertyu0269 |      0.5
 qwertyu0270 |      0.5
 qwertyu0271 |      0.5
 qwertyu0272 |      0.5
 qwertyu0273 |      0.5
 qwertyu0274 |      0.5
 qwertyu0275 |      0.5
 qwertyu0276 |      0.5
 qwertyu0277 |      0.5
 qwertyu0278 |      0.5
 qwertyu0279 |      0.5
 qwertyu0280 |      0.5
 qwertyu0281 |      0.5
 qwertyu0282 |      0.5
 qwertyu0283 |      0.5
 qwertyu0284 |      0.5
 qwertyu0285 |      0.5
 qwertyu0286 |      0.5
 qwertyu0287 |      0.5
 qwertyu0289 |      0.5
 qwertyu0290 |      0.5
 qwertyu0291 |      0.5
 qwertyu0292 |      0.5
 qwertyu0293 |      0.5
 qwertyu0294 |      0.5
 qwertyu0295 |      0.5
 qwertyu0296 |      0.5
 qwertyu0297 |      0.5
 qwertyu0298 |      0.5
 qwertyu0299 |      0.5
 qwertyu0300 |      0.5
 qwertyu0301 |      0.5
 qwertyu0302 |      0.5
 qwertyu0303 |      0.5
 qwertyu0304 |      0.5
 qwertyu0305 |      0.5
 qwertyu0306 |      0.5
 qwertyu0307 |      0.5
 qwertyu0308 |      0.5
 qwertyu0309 |      0.5
 qwertyu0310 |      0.5
 qwertyu0311 |      0.5
 qwertyu0312 |      0.5
 qwertyu0313 |      0.5
 qwertyu0314 |      0.5
 qwertyu0315 |      0.5
 qwertyu0316 |      0.5
 qwertyu0317 |      0.5
 qwertyu0318 |      0.5
 qwertyu0319 |      0.5
 qwertyu0320 |      0.5
 qwertyu0321 |      0.5
 qwertyu0322 |      0.5
 qwertyu0323 |      0.5
 qwertyu0324 |      0.5
 qwertyu0325 |      0.5
 qwertyu0326 |      0.5
 qwertyu0327 |      0.5
 qwertyu0328 |      0.5
 qwertyu0329 |      0.5
 qwertyu0330 |      0.5
 qwertyu0331 |      0.5
 qwertyu0332 |      0.5
 qwertyu0333 |      0.5
 qwertyu0334 |      0.5
 qwertyu0335 |      0.5
 qwertyu0336 |      0.5
 qwertyu0337 |      0.5
 qwertyu0338 |      0.5
 qwertyu0339 |      0.5
 qwertyu0340 |      0.5
 qwertyu0341 |      0.5
 qwertyu0342 |      0.5
 qwertyu0343 |      0.5
 qwertyu0344 |      0.5
 qwertyu0345 |      0.5
 qwertyu0346 |      0.5
 qwertyu0347 |      0.5
 qwertyu0348 |      0.5
 qwertyu0349 |      0.5
 qwertyu0350 |      0.5
 qwertyu0351 |      0.5
 qwertyu0352 |      0.5
 qwertyu0353 |      0.5
 qwertyu0354 |      0.5
 qwertyu0355 |      0.5
 qwertyu0356 |      0.5
 qwertyu0357 |      0.5
 qwertyu0358 |      0.5
 qwertyu0359 |      0.5
 qwertyu0360 |      0.5
 qwertyu0361 |      0.5
 qwertyu0362 |      0.5
 qwertyu0363 |      0.5
 qwertyu0364 |      0.5
 qwertyu0365 |      0.5
 qwertyu0366 |      0.5
 qwertyu0367 |      0.5
 qwertyu0368 |      0.5
 qwertyu0369 |      0.5
 qwertyu0370 |      0.5
 qwertyu0371 |      0.5
 qwertyu0372 |      0.5
 qwertyu0373 |      0.5
 qwertyu0374 |      0.5
 qwertyu0375 |      0.5
 qwertyu0376 |      0.5
 qwertyu0377 |      0.5
 qwertyu0378 |      0.5
 qwertyu0379 |      0.5
 qwertyu0380 |      0.5
 qwertyu0381 |      0.5
 qwertyu0382 |      0.5
 qwertyu0383 |      0.5
 qwertyu0384 |      0.5
 qwertyu0385 |      0.5
 qwertyu0386 |      0.5
 qwertyu0387 |      0.5
 qwertyu0389 |      0.5
 qwertyu0390 |      0.5
 qwertyu0391 |      0.5
 qwertyu0392 |      0.5
 qwertyu0393 |      0.5
 qwertyu0394 |      0.5
 qwertyu0395 |      0.5
 qwertyu0396 |      0.5
 qwertyu0397 |      0.5
 qwertyu0398 |      0.5
 qwertyu0399 |      0.5
 qwertyu0400 |      0.5
 qwertyu0401 |      0.5
 qwertyu0402 |      0.5
 qwertyu0403 |      0.5
 qwertyu0404 |      0.5
 qwertyu0405 |      0.5
 qwertyu0406 |      0.5
 qwertyu0407 |      0.5
 qwertyu0408 |      0.5
 qwertyu0409 |      0.5
 qwertyu0410 |      0.5
 qwertyu0411 |      0.5
 qwertyu0412 |      0.5
 qwertyu0413 |      0.5
 qwertyu0414 |      0.5
 qwertyu0415 |      0.5
 qwertyu0416 |      0.5
 qwertyu0417 |      0.5
 qwertyu0418 |      0.5
 qwertyu0419 |      0.5
 qwertyu0420 |      0.5
 qwertyu0421 |      0.5
 qwertyu0422 |      0.5
 qwertyu0423 |      0.5
 qwertyu0424 |      0.5
 qwertyu0425 |      0.5
 qwertyu0426 |      0.5
 qwertyu0427 |      0.5
 qwertyu0428 |      0.5
 qwertyu0429 |      0.5
 qwertyu0430 |      0.5
 qwertyu0431 |      0.5
 qwertyu0432 |      0.5
 qwertyu0433 |      0.5
 qwertyu0434 |      0.5
 qwertyu0435 |      0.5
 qwertyu0436 |      0.5
 qwertyu0437 |      0.5
 qwertyu0438 |      0.5
 qwertyu0439 |      0.5
 qwertyu0440 |      0.5
 qwertyu0441 |      0.5
 qwertyu0442 |      0.5
 qwertyu0443 |      0.5
 qwertyu0444 |      0.5
 qwertyu0445 |      0.5
 qwertyu0446 |      0.5
 qwertyu0447 |      0.5
 qwertyu0448 |      0.5
 qwertyu0449 |      0.5
 qwertyu0450 |      0.5
 qwertyu0451 |      0.5
 qwertyu0452 |      0.5
 qwertyu0453 |      0.5
 qwertyu0454 |      0.5
 qwertyu0455 |      0.5
 qwertyu0456 |      0.5
 qwertyu0457 |      0.5
 qwertyu0458 |      0.5
 qwertyu0459 |      0.5
 qwertyu0460 |      0.5
 qwertyu0461 |      0.5
 qwertyu0462 |      0.5
 qwertyu0463 |      0.5
 qwertyu0464 |      0.5
 qwertyu0465 |      0.5
 qwertyu0466 |      0.5
 qwertyu0467 |      0.5
 qwertyu0468 |      0.5
 qwertyu0469 |      0.5
 qwertyu0470 |      0.5
 qwertyu0471 |      0.5
 qwertyu0472 |      0.5
 qwertyu0473 |      0.5
 qwertyu0474 |      0.5
 qwertyu0475 |      0.5
 qwertyu0476 |      0.5
 qwertyu0477 |      0.5
 qwertyu0478 |      0.5
 qwertyu0479 |      0.5
 qwertyu0480 |      0.5
 qwertyu0481 |      0.5
 qwertyu0482 |      0.5
 qwertyu0483 |      0.5
 qwertyu0484 |      0.5
 qwertyu0485 |      0.5
 qwertyu0486 |      0.5
 qwertyu0487 |      0.5
 qwertyu0489 |      0.5
 qwertyu0490 |      0.5
 qwertyu0491 |      0.5
 qwertyu0492 |      0.5
 qwertyu0493 |      0.5
 qwertyu0494 |      0.5
 qwertyu0495 |      0.5
 qwertyu0496 |      0.5
 qwertyu0497 |      0.5
 qwertyu0498 |      0.5
 qwertyu0499 |      0.5
 qwertyu0500 |      0.5
 qwertyu0501 |      0.5
 qwertyu0502 |      0.5
 qwertyu0503 |      0.5
 qwertyu0504 |      0.5
 qwertyu0505 |      0.5
 qwertyu0506 |      0.5
 qwertyu0507 |      0.5
 qwertyu0508 |      0.5
 qwertyu0509 |      0.5
 qwertyu0510 |      0.5
 qwertyu0511 |      0.5
 qwertyu0512 |      0.5
 qwertyu0513 |      0.5
 qwertyu0514 |      0.5
 qwertyu0515 |      0.5
 qwertyu0516 |      0.5
 qwertyu0517 |      0.5
 qwertyu0518 |      0.5
 qwertyu0519 |      0.5
 qwertyu0520 |      0.5
 qwertyu0521 |      0.5
 qwertyu0522 |      0.5
 qwertyu0523 |      0.5
 qwertyu0524 |      0.5
 qwertyu0525 |      0.5
 qwertyu0526 |      0.5
 qwertyu0527 |      0.5
 qwertyu0528 |      0.5
 qwertyu0529 |      0.5
 qwertyu0530 |      0.5
 qwertyu0531 |      0.5
 qwertyu0532 |      0.5
 qwertyu0533 |      0.5
 qwertyu0534 |      0.5
 qwertyu0535 |      0.5
 qwertyu0536 |      0.5
 qwertyu0537 |      0.5
 qwertyu0538 |      0.5
 qwertyu0539 |      0.5
 qwertyu0540 |      0.5
 qwertyu0541 |      0.5
 qwertyu0542 |      0.5
 qwertyu0543 |      0.5
 qwertyu0544 |      0.5
 qwertyu0545 |      0.5
 qwertyu0546 |      0.5
 qwertyu0547 |      0.5
 qwertyu0548 |      0.5
 qwertyu0549 |      0.5
 qwertyu0550 |      0.5
 qwertyu0551 |      0.5
 qwertyu0552 |      0.5
 qwertyu0553 |      0.5
 qwertyu0554 |      0.5
 qwertyu0555 |      0.5
 qwertyu0556 |      0.5
 qwertyu0557 |      0.5
 qwertyu0558 |      0.5
 qwertyu0559 |      0.5
 qwertyu0560 |      0.5
 qwertyu0561 |      0.5
 qwertyu0562 |      0.5
 qwertyu0563 |      0.5
 qwertyu0564 |      0.5
 qwertyu0565 |      0.5
 qwertyu0566 |      0.5
 qwertyu0567 |      0.5
 qwertyu0568 |      0.5
 qwertyu0569 |      0.5
 qwertyu0570 |      0.5
 qwertyu0571 |      0.5
 qwertyu0572 |      0.5
 qwertyu0573 |      0.5
 qwertyu0574 |      0.5
 qwertyu0575 |      0.5
 qwertyu0576 |      0.5
 qwertyu0577 |      0.5
 qwertyu0578 |      0.5
 qwertyu0579 |      0.5
 qwertyu0580 |      0.5
 qwertyu0581 |      0.5
 qwertyu0582 |      0.5
 qwertyu0583 |      0.5
 qwertyu0584 |      0.5
 qwertyu0585 |      0.5
 qwertyu0586 |      0.5
 qwertyu0587 |      0.5
 qwertyu0589 |      0.5
 qwertyu0590 |      0.5
 qwertyu0591 |      0.5
 qwertyu0592 |      0.5
 qwertyu0593 |      0.5
 qwertyu0594 |      0.5
 qwertyu0595 |      0.5
 qwertyu0596 |      0.5
 qwertyu0597 |      0.5
 qwertyu0598 |      0.5
 qwertyu0599 |      0.5
 qwertyu0600 |      0.5
 qwertyu0601 |      0.5
 qwertyu0602 |      0.5
 qwertyu0603 |      0.5
 qwertyu0604 |      0.5
 qwertyu0605 |      0.5
 qwertyu0606 |      0.5
 qwertyu0607 |      0.5
 qwertyu0608 |      0.5
 qwertyu0609 |      0.5
 qwertyu0610 |      0.5
 qwertyu0611 |      0.5
 qwertyu0612 |      0.5
 qwertyu0613 |      0.5
 qwertyu0614 |      0.5
 qwertyu0615 |      0.5
 qwertyu0616 |      0.5
 qwertyu0617 |      0.5
 qwertyu0618 |      0.5
 qwertyu0619 |      0.5
 qwertyu0620 |      0.5
 qwertyu0621 |      0.5
 qwertyu0622 |      0.5
 qwertyu0623 |      0.5
 qwertyu0624 |      0.5
 qwertyu0625 |      0.5
 qwertyu0626 |      0.5
 qwertyu0627 |      0.5
 qwertyu0628 |      0.5
 qwertyu0629 |      0.5
 qwertyu0630 |      0.5
 qwertyu0631 |      0.5
 qwertyu0632 |      0.5
 qwertyu0633 |      0.5
 qwertyu0634 |      0.5
 qwertyu0635 |      0.5
 qwertyu0636 |      0.5
 qwertyu0637 |      0.5
 qwertyu0638 |      0.5
 qwertyu0639 |      0.5
 qwertyu0640 |      0.5
 qwertyu0641 |      0.5
 qwertyu0642 |      0.5
 qwertyu0643 |      0.5
 qwertyu0644 |      0.5
 qwertyu0645 |      0.5
 qwertyu0646 |      0.5
 qwertyu0647 |      0.5
 qwertyu0648 |      0.5
 qwertyu0649 |      0.5
 qwertyu0650 |      0.5
 qwertyu0651 |      0.5
 qwertyu0652 |      0.5
 qwertyu0653 |      0.5
 qwertyu0654 |      0.5
 qwertyu0655 |      0.5
 qwertyu0656 |      0.5
 qwertyu0657 |      0.5
 qwertyu0658 |      0.5
 qwertyu0659 |      0.5
 qwertyu0660 |      0.5
 qwertyu0661 |      0.5
 qwertyu0662 |      0.5
 qwertyu0663 |      0.5
 qwertyu0664 |      0.5
 qwertyu0665 |      0.5
 qwertyu0666 |      0.5
 qwertyu0667 |      0.5
 qwertyu0668 |      0.5
 qwertyu0669 |      0.5
 qwertyu0670 |      0.5
 qwertyu0671 |      0.5
 qwertyu0672 |      0.5
 qwertyu0673 |      0.5
 qwertyu0674 |      0.5
 qwertyu0675 |      0.5
 qwertyu0676 |      0.5
 qwertyu0677 |      0.5
 qwertyu0678 |      0.5
 qwertyu0679 |      0.5
 qwertyu0680 |      0.5
 qwertyu0681 |      0.5
 qwertyu0682 |      0.5
 qwertyu0683 |      0.5
 qwertyu0684 |      0.5
 qwertyu0685 |      0.5
 qwertyu0686 |      0.5
 qwertyu0687 |      0.5
 qwertyu0689 |      0.5
 qwertyu0690 |      0.5
 qwertyu0691 |      0.5
 qwertyu0692 |      0.5
 qwertyu0693 |      0.5
 qwertyu0694 |      0.5
 qwertyu0695 |      0.5
 qwertyu0696 |      0.5
 qwertyu0697 |      0.5
 qwertyu0698 |      0.5
 qwertyu0699 |      0.5
 qwertyu0700 |      0.5
 qwertyu0701 |      0.5
 qwertyu0702 |      0.5
 qwertyu0703 |      0.5
 qwertyu0704 |      0.5
 qwertyu0705 |      0.5
 qwertyu0706 |      0.5
 qwertyu0707 |      0.5
 qwertyu0708 |      0.5
 qwertyu0709 |      0.5
 qwertyu0710 |      0.5
 qwertyu0711 |      0.5
 qwertyu0712 |      0.5
 qwertyu0713 |      0.5
 qwertyu0714 |      0.5
 qwertyu0715 |      0.5
 qwertyu0716 |      0.5
 qwertyu0717 |      0.5
 qwertyu0718 |      0.5
 qwertyu0719 |      0.5
 qwertyu0720 |      0.5
 qwertyu0721 |      0.5
 qwertyu0722 |      0.5
 qwertyu0723 |      0.5
 qwertyu0724 |      0.5
 qwertyu0725 |      0.5
 qwertyu0726 |      0.5
 qwertyu0727 |      0.5
 qwertyu0728 |      0.5
 qwertyu0729 |      0.5
 qwertyu0730 |      0.5
 qwertyu0731 |      0.5
 qwertyu0732 |      0.5
 qwertyu0733 |      0.5
 qwertyu0734 |      0.5
 qwertyu0735 |      0.5
 qwertyu0736 |      0.5
 qwertyu0737 |      0.5
 qwertyu0738 |      0.5
 qwertyu0739 |      0.5
 qwertyu0740 |      0.5
 qwertyu0741 |      0.5
 qwertyu0742 |      0.5
 qwertyu0743 |      0.5
 qwertyu0744 |      0.5
 qwertyu0745 |      0.5
 qwertyu0746 |      0.5
 qwertyu0747 |      0.5
 qwertyu0748 |      0.5
 qwertyu0749 |      0.5
 qwertyu0750 |      0.5
 qwertyu0751 |      0.5
 qwertyu0752 |      0.5
 qwertyu0753 |      0.5
 qwertyu0754 |      0.5
 qwertyu0755 |      0.5
 qwertyu0756 |      0.5
 qwertyu0757 |      0.5
 qwertyu0758 |      0.5
 qwertyu0759 |      0.5
 qwertyu0760 |      0.5
 qwertyu0761 |      0.5
 qwertyu0762 |      0.5
 qwertyu0763 |      0.5
 qwertyu0764 |      0.5
 qwertyu0765 |      0.5
 qwertyu0766 |      0.5
 qwertyu0767 |      0.5
 qwertyu0768 |      0.5
 qwertyu0769 |      0.5
 qwertyu0770 |      0.5
 qwertyu0771 |      0.5
 qwertyu0772 |      0.5
 qwertyu0773 |      0.5
 qwertyu0774 |      0.5
 qwertyu0775 |      0.5
 qwertyu0776 |      0.5
 qwertyu0777 |      0.5
 qwertyu0778 |      0.5
 qwertyu0779 |      0.5
 qwertyu0780 |      0.5
 qwertyu0781 |      0.5
 qwertyu0782 |      0.5
 qwertyu0783 |      0.5
 qwertyu0784 |      0.5
 qwertyu0785 |      0.5
 qwertyu0786 |      0.5
 qwertyu0787 |      0.5
 qwertyu0789 |      0.5
 qwertyu0790 |      0.5
 qwertyu0791 |      0.5
 qwertyu0792 |      0.5
 qwertyu0793 |      0.5
 qwertyu0794 |      0.5
 qwertyu0795 |      0.5
 qwertyu0796 |      0.5
 qwertyu0797 |      0.5
 qwertyu0798 |      0.5
 qwertyu0799 |      0.5
 qwertyu0800 |      0.5
 qwertyu0801 |      0.5
 qwertyu0802 |      0.5
 qwertyu0803 |      0.5
 qwertyu0804 |      0.5
 qwertyu0805 |      0.5
 qwertyu0806 |      0.5
 qwertyu0807 |      0.5
 qwertyu0808 |      0.5
 qwertyu0809 |      0.5
 qwertyu0810 |      0.5
 qwertyu0811 |      0.5
 qwertyu0812 |      0.5
 qwertyu0813 |      0.5
 qwertyu0814 |      0.5
 qwertyu0815 |      0.5
 qwertyu0816 |      0.5
 qwertyu0817 |      0.5
 qwertyu0818 |      0.5
 qwertyu0819 |      0.5
 qwertyu0820 |      0.5
 qwertyu0821 |      0.5
 qwertyu0822 |      0.5
 qwertyu0823 |      0.5
 qwertyu0824 |      0.5
 qwertyu0825 |      0.5
 qwertyu0826 |      0.5
 qwertyu0827 |      0.5
 qwertyu0828 |      0.5
 qwertyu0829 |      0.5
 qwertyu0830 |      0.5
 qwertyu0831 |      0.5
 qwertyu0832 |      0.5
 qwertyu0833 |      0.5
 qwertyu0834 |      0.5
 qwertyu0835 |      0.5
 qwertyu0836 |      0.5
 qwertyu0837 |      0.5
 qwertyu0838 |      0.5
 qwertyu0839 |      0.5
 qwertyu0840 |      0.5
 qwertyu0841 |      0.5
 qwertyu0842 |      0.5
 qwertyu0843 |      0.5
 qwertyu0844 |      0.5
 qwertyu0845 |      0.5
 qwertyu0846 |      0.5
 qwertyu0847 |      0.5
 qwertyu0848 |      0.5
 qwertyu0849 |      0.5
 qwertyu0850 |      0.5
 qwertyu0851 |      0.5
 qwertyu0852 |      0.5
 qwertyu0853 |      0.5
 qwertyu0854 |      0.5
 qwertyu0855 |      0.5
 qwertyu0856 |      0.5
 qwertyu0857 |      0.5
 qwertyu0858 |      0.5
 qwertyu0859 |      0.5
 qwertyu0860 |      0.5
 qwertyu0861 |      0.5
 qwertyu0862 |      0.5
 qwertyu0863 |      0.5
 qwertyu0864 |      0.5
 qwertyu0865 |      0.5
 qwertyu0866 |      0.5
 qwertyu0867 |      0.5
 qwertyu0868 |      0.5
 qwertyu0869 |      0.5
 qwertyu0870 |      0.5
 qwertyu0871 |      0.5
 qwertyu0872 |      0.5
 qwertyu0873 |      0.5
 qwertyu0874 |      0.5
 qwertyu0875 |      0.5
 qwertyu0876 |      0.5
 qwertyu0877 |      0.5
 qwertyu0878 |      0.5
 qwertyu0879 |      0.5
 qwertyu0880 |      0.5
 qwertyu0881 |      0.5
 qwertyu0882 |      0.5
 qwertyu0883 |      0.5
 qwertyu0884 |      0.5
 qwertyu0885 |      0.5
 qwertyu0886 |      0.5
 qwertyu0887 |      0.5
 qwertyu0889 |      0.5
 qwertyu0890 |      0.5
 qwertyu0891 |      0.5
 qwertyu0892 |      0.5
 qwertyu0893 |      0.5
 qwertyu0894 |      0.5
 qwertyu0895 |      0.5
 qwertyu0896 |      0.5
 qwertyu0897 |      0.5
 qwertyu0898 |      0.5
 qwertyu0899 |      0.5
 qwertyu1000 | 0.411765
(1000 rows)

select t,similarity(t,'gwertyu0988') as sml from test_trgm where t % 'gwertyu0988' order by sml desc, t;
      t      |   sml    
-------------+----------
 qwertyu0988 |      0.6
 qwertyu0980 | 0.411765
 qwertyu0981 | 0.411765
 qwertyu0982 | 0.411765
 qwertyu0983 | 0.411765
 qwertyu0984 | 0.411765
 qwertyu0985 | 0.411765
 qwertyu0986 | 0.411765
 qwertyu0987 | 0.411765
 qwertyu0989 | 0.411765
 qwertyu0088 | 0.333333
 qwertyu0098 | 0.333333
 qwertyu0188 | 0.333333
 qwertyu0288 | 0.333333
 qwertyu0388 | 0.333333
 qwertyu0488 | 0.333333
 qwertyu0588 | 0.333333
 qwertyu0688 | 0.333333
 qwertyu0788 | 0.333333
 qwertyu0888 | 0.333333
 qwertyu0900 | 0.333333
 qwertyu0901 | 0.333333
 qwertyu0902 | 0.333333
 qwertyu0903 | 0.333333
 qwertyu0904 | 0.333333
 qwertyu0905 | 0.333333
 qwertyu0906 | 0.333333
 qwertyu0907 | 0.333333
 qwertyu0908 | 0.333333
 qwertyu0909 | 0.333333
 qwertyu0910 | 0.333333
 qwertyu0911 | 0.333333
 qwertyu0912 | 0.333333
 qwertyu0913 | 0.333333
 qwertyu0914 | 0.333333
 qwertyu0915 | 0.333333
 qwertyu0916 | 0.333333
 qwertyu0917 | 0.333333
 qwertyu0918 | 0.333333
 qwertyu0919 | 0.333333
 qwertyu0920 | 0.333333
 qwertyu0921 | 0.333333
 qwertyu0922 | 0.333333
 qwertyu0923 | 0.333333
 qwertyu0924 | 0.333333
 qwertyu0925 | 0.333333
 qwertyu0926 | 0.333333
 qwertyu0927 | 0.333333
 qwertyu0928 | 0.333333
 qwertyu0929 | 0.333333
 qwertyu0930 | 0.333333
 qwertyu0931 | 0.333333
 qwertyu0932 | 0.333333
 qwertyu0933 | 0.333333
 qwertyu0934 | 0.333333
 qwertyu0935 | 0.333333
 qwertyu0936 | 0.333333
 qwertyu0937 | 0.333333
 qwertyu0938 | 0.333333
 qwertyu0939 | 0.333333
 qwertyu0940 | 0.333333
 qwertyu0941 | 0.333333
 qwertyu0942 | 0.333333
 qwertyu0943 | 0.333333
 qwertyu0944 | 0.333333
 qwertyu0945 | 0.333333
 qwertyu0946 | 0.333333
 qwertyu0947 | 0.333333
 qwertyu0948 | 0.333333
 qwertyu0949 | 0.333333
 qwertyu0950 | 0.333333
 qwertyu0951 | 0.333333
 qwertyu0952 | 0.333333
 qwertyu0953 | 0.333333
 qwertyu0954 | 0.333333
 qwertyu0955 | 0.333333
 qwertyu0956 | 0.333333
 qwertyu0957 | 0.333333
 qwertyu0958 | 0.333333
 qwertyu0959 | 0.333333
 qwertyu0960 | 0.333333
 qwertyu0961 | 0.333333
 qwertyu0962 | 0.333333
 qwertyu0963 | 0.333333
 qwertyu0964 | 0.333333
 qwertyu0965 | 0.333333
 qwertyu0966 | 0.333333
 qwertyu0967 | 0.333333
 qwertyu0968 | 0.333333
 qwertyu0969 | 0.333333
 qwertyu0970 | 0.333333
 qwertyu0971 | 0.333333
 qwertyu0972 | 0.333333
 qwertyu0973 | 0.333333
 qwertyu0974 | 0.333333
 qwertyu0975 | 0.333333
 qwertyu0976 | 0.333333
 qwertyu0977 | 0.333333
 qwertyu0978 | 0.333333
 qwertyu0979 | 0.333333
 qwertyu0990 | 0.333333
 qwertyu0991 | 0.333333
 qwertyu0992 | 0.333333
 qwertyu0993 | 0.333333
 qwertyu0994 | 0.333333
 qwertyu0995 | 0.333333
 qwertyu0996 | 0.333333
 qwertyu0997 | 0.333333
 qwertyu0998 | 0.333333
 qwertyu0999 | 0.333333
(110 rows)

select t,similarity(t,'gwertyu1988') as sml from test_trgm where t % 'gwertyu1988' order by sml desc, t;
      t      |   sml    
-------------+----------
 qwertyu0988 | 0.333333
(1 row)

select t <-> 'q0987wertyu0988', t from test_trgm order by t <-> 'q0987wertyu0988' limit 2;
 ?column? |      t      
----------+-------------
 0.411765 | qwertyu0988
      0.5 | qwertyu0987
(2 rows)

select count(*) from test_trgm where t ~ '[qwerty]{2}-?[qwerty]{2}';
 count 
-------
  1000
(1 row)

create index trgm_idx on test_trgm using gist (t gist_trgm_ops);
set enable_seqscan=off;
select t,similarity(t,'qwertyu0988') as sml from test_trgm where t % 'qwertyu0988' order by sml desc, t;
      t      |   sml    
-------------+----------
 qwertyu0988 |        1
 qwertyu0980 | 0.714286
 qwertyu0981 | 0.714286
 qwertyu0982 | 0.714286
 qwertyu0983 | 0.714286
 qwertyu0984 | 0.714286
 qwertyu0985 | 0.714286
 qwertyu0986 | 0.714286
 qwertyu0987 | 0.714286
 qwertyu0989 | 0.714286
 qwertyu0088 |      0.6
 qwertyu0098 |      0.6
 qwertyu0188 |      0.6
 qwertyu0288 |      0.6
 qwertyu0388 |      0.6
 qwertyu0488 |      0.6
 qwertyu0588 |      0.6
 qwertyu0688 |      0.6
 qwertyu0788 |      0.6
 qwertyu0888 |      0.6
 qwertyu0900 |      0.6
 qwertyu0901 |      0.6
 qwertyu0902 |      0.6
 qwertyu0903 |      0.6
 qwertyu0904 |      0.6
 qwertyu0905 |      0.6
 qwertyu0906 |      0.6
 qwertyu0907 |      0.6
 qwertyu0908 |      0.6
 qwertyu0909 |      0.6
 qwertyu0910 |      0.6
 qwertyu0911 |      0.6
 qwertyu0912 |      0.6
 qwertyu0913 |      0.6
 qwertyu0914 |      0.6
 qwertyu0915 |      0.6
 qwertyu0916 |      0.6
 qwertyu0917 |      0.6
 qwertyu0918 |      0.6
 qwertyu0919 |      0.6
 qwertyu0920 |      0.6
 qwertyu0921 |      0.6
 qwertyu0922 |      0.6
 qwertyu0923 |      0.6
 qwertyu0924 |      0.6
 qwertyu0925 |      0.6
 qwertyu0926 |      0.6
 qwertyu0927 |      0.6
 qwertyu0928 |      0.6
 qwertyu0929 |      0.6
 qwertyu0930 |      0.6
 qwertyu0931 |      0.6
 qwertyu0932 |      0.6
 qwertyu0933 |      0.6
 qwertyu0934 |      0.6
 qwertyu0935 |      0.6
 qwertyu0936 |      0.6
 qwertyu0937 |      0.6
 qwertyu0938 |      0.6
 qwertyu0939 |      0.6
 qwertyu0940 |      0.6
 qwertyu0941 |      0.6
 qwertyu0942 |      0.6
 qwertyu0943 |      0.6
 qwertyu0944 |      0.6
 qwertyu0945 |      0.6
 qwertyu0946 |      0.6
 qwertyu0947 |      0.6
 qwertyu0948 |      0.6
 qwertyu0949 |      0.6
 qwertyu0950 |      0.6
 qwertyu0951 |      0.6
 qwertyu0952 |      0.6
 qwertyu0953 |      0.6
 qwertyu0954 |      0.6
 qwertyu0955 |      0.6
 qwertyu0956 |      0.6
 qwertyu0957 |      0.6
 qwertyu0958 |      0.6
 qwertyu0959 |      0.6
 qwertyu0960 |      0.6
 qwertyu0961 |      0.6
 qwertyu0962 |      0.6
 qwertyu0963 |      0.6
 qwertyu0964 |      0.6
 qwertyu0965 |      0.6
 qwertyu0966 |      0.6
 qwertyu0967 |      0.6
 qwertyu0968 |      0.6
 qwertyu0969 |      0.6
 qwertyu0970 |      0.6
 qwertyu0971 |      0.6
 qwertyu0972 |      0.6
 qwertyu0973 |      0.6
 qwertyu0974 |      0.6
 qwertyu0975 |      0.6
 qwertyu0976 |      0.6
 qwertyu0977 |      0.6
 qwertyu0978 |      0.6
 qwertyu0979 |      0.6
 qwertyu0990 |      0.6
 qwertyu0991 |      0.6
 qwertyu0992 |      0.6
 qwertyu0993 |      0.6
 qwertyu0994 |      0.6
 qwertyu0995 |      0.6
 qwertyu0996 |      0.6
 qwertyu0997 |      0.6
 qwertyu0998 |      0.6
 qwertyu0999 |      0.6
 qwertyu0001 |      0.5
 qwertyu0002 |      0.5
 qwertyu0003 |      0.5
 qwertyu0004 |      0.5
 qwertyu0005 |      0.5
 qwertyu0006 |      0.5
 qwertyu0007 |      0.5
 qwertyu0008 |      0.5
 qwertyu0009 |      0.5
 qwertyu0010 |      0.5
 qwertyu0011 |      0.5
 qwertyu0012 |      0.5
 qwertyu0013 |      0.5
 qwertyu0014 |      0.5
 qwertyu0015 |      0.5
 qwertyu0016 |      0.5
 qwertyu0017 |      0.5
 qwertyu0018 |      0.5
 qwertyu0019 |      0.5
 qwertyu0020 |      0.5
 qwertyu0021 |      0.5
 qwertyu0022 |      0.5
 qwertyu0023 |      0.5
 qwertyu0024 |      0.5
 qwertyu0025 |      0.5
 qwertyu0026 |      0.5
 qwertyu0027 |      0.5
 qwertyu0028 |      0.5
 qwertyu0029 |      0.5
 qwertyu0030 |      0.5
 qwertyu0031 |      0.5
 qwertyu0032 |      0.5
 qwertyu0033 |      0.5
 qwertyu0034 |      0.5
 qwertyu0035 |      0.5
 qwertyu0036 |      0.5
 qwertyu0037 |      0.5
 qwertyu0038 |      0.5
 qwertyu0039 |      0.5
 qwertyu0040 |      0.5
 qwertyu0041 |      0.5
 qwertyu0042 |      0.5
 qwertyu0043 |      0.5
 qwertyu0044 |      0.5
 qwertyu0045 |      0.5
 qwertyu0046 |      0.5
 qwertyu0047 |      0.5
 qwertyu0048 |      0.5
 qwertyu0049 |      0.5
 qwertyu0050 |      0.5
 qwertyu0051 |      0.5
 qwertyu0052 |      0.5
 qwertyu0053 |      0.5
 qwertyu0054 |      0.5
 qwertyu0055 |      0.5
 qwertyu0056 |      0.5
 qwertyu0057 |      0.5
 qwertyu0058 |      0.5
 qwertyu0059 |      0.5
 qwertyu0060 |      0.5
 qwertyu0061 |      0.5
 qwertyu0062 |      0.5
 qwertyu0063 |      0.5
 qwertyu0064 |      0.5
 qwertyu0065 |      0.5
 qwertyu0066 |      0.5
 qwertyu0067 |      0.5
 qwertyu0068 |      0.5
 qwertyu0069 |      0.5
 qwertyu0070 |      0.5
 qwertyu0071 |      0.5
 qwertyu0072 |      0.5
 qwertyu0073 |      0.5
 qwertyu0074 |      0.5
 qwertyu0075 |      0.5
 qwertyu0076 |      0.5
 qwertyu0077 |      0.5
 qwertyu0078 |      0.5
 qwertyu0079 |      0.5
 qwertyu0080 |      0.5
 qwertyu0081 |      0.5
 qwertyu0082 |      0.5
 qwertyu0083 |      0.5
 qwertyu0084 |      0.5
 qwertyu0085 |      0.5
 qwertyu0086 |      0.5
 qwertyu0087 |      0.5
 qwertyu0089 |      0.5
 qwertyu0090 |      0.5
 qwertyu0091 |      0.5
 qwertyu0092 |      0.5
 qwertyu0093 |      0.5
 qwertyu0094 |      0.5
 qwertyu0095 |      0.5
 qwertyu0096 |      0.5
 qwertyu0097 |      0.5
 qwertyu0099 |      0.5
 qwertyu0100 |      0.5
 qwertyu0101 |      0.5
 qwertyu0102 |      0.5
 qwertyu0103 |      0.5
 qwertyu0104 |      0.5
 qwertyu0105 |      0.5
 qwertyu0106 |      0.5
 qwertyu0107 |      0.5
 qwertyu0108 |      0.5
 qwertyu0109 |      0.5
 qwertyu0110 |      0.5
 qwertyu0111 |      0.5
 qwertyu0112 |      0.5
 qwertyu0113 |      0.5
 qwertyu0114 |      0.5
 qwertyu0115 |      0.5
 qwertyu0116 |      0.5
 qwertyu0117 |      0.5
 qwertyu0118 |      0.5
 qwertyu0119 |      0.5
 qwertyu0120 |      0.5
 qwertyu0121 |      0.5
 qwertyu0122 |      0.5
 qwertyu0123 |      0.5
 qwertyu0124 |      0.5
 qwertyu0125 |      0.5
 qwertyu0126 |      0.5
 qwertyu0127 |      0.5
 qwertyu0128 |      0.5
 qwertyu0129 |      0.5
 qwertyu0130 |      0.5
 qwertyu0131 |      0.5
 qwertyu0132 |      0.5
 qwertyu0133 |      0.5
 qwertyu0134 |      0.5
 qwertyu0135 |      0.5
 qwertyu0136 |      0.5
 qwertyu0137 |      0.5
 qwertyu0138 |      0.5
 qwertyu0139 |      0.5
 qwertyu0140 |      0.5
 qwertyu0141 |      0.5
 qwertyu0142 |      0.5
 qwertyu0143 |      0.5
 qwertyu0144 |      0.5
 qwertyu0145 |      0.5
 qwertyu0146 |      0.5
 qwertyu0147 |      0.5
 qwertyu0148 |      0.5
 qwertyu0149 |      0.5
 qwertyu0150 |      0.5
 qwertyu0151 |      0.5
 qwertyu0152 |      0.5
 qwertyu0153 |      0.5
 qwertyu0154 |      0.5
 qwertyu0155 |      0.5
 qwertyu0156 |      0.5
 qwertyu0157 |      0.5
 qwertyu0158 |      0.5
 qwertyu0159 |      0.5
 qwertyu0160 |      0.5
 qwertyu0161 |      0.5
 qwertyu0162 |      0.5
 qwertyu0163 |      0.5
 qwertyu0164 |      0.5
 qwertyu0165 |      0.5
 qwertyu0166 |      0.5
 qwertyu0167 |      0.5
 qwertyu0168 |      0.5
 qwertyu0169 |      0.5
 qwertyu0170 |      0.5
 qwertyu0171 |      0.5
 qwertyu0172 |      0.5
 qwertyu0173 |      0.5
 qwertyu0174 |      0.5
 qwertyu0175 |      0.5
 qwertyu0176 |      0.5
 qwertyu0177 |      0.5
 qwertyu0178 |      0.5
 qwertyu0179 |      0.5
 qwertyu0180 |      0.5
 qwertyu0181 |      0.5
 qwertyu0182 |      0.5
 qwertyu0183 |      0.5
 qwertyu0184 |      0.5
 qwertyu0185 |      0.5
 qwertyu0186 |      0.5
 qwertyu0187 |      0.5
 qwertyu0189 |      0.5
 qwertyu0190 |      0.5
 qwertyu0191 |      0.5
 qwertyu0192 |      0.5
 qwertyu0193 |      0.5
 qwertyu0194 |      0.5
 qwertyu0195 |      0.5
 qwertyu0196 |      0.5
 qwertyu0197 |      0.5
 qwertyu0198 |      0.5
 qwertyu0199 |      0.5
 qwertyu0200 |      0.5
 qwertyu0201 |      0.5
 qwertyu0202 |      0.5
 qwertyu0203 |      0.5
 qwertyu0204 |      0.5
 qwertyu0205 |      0.5
 qwertyu0206 |      0.5
 qwertyu0207 |      0.5
 qwertyu0208 |      0.5
 qwertyu0209 |      0.5
 qwertyu0210 |      0.5
 qwertyu0211 |      0.5
 qwertyu0212 |      0.5
 qwertyu0213 |      0.5
 qwertyu0214 |      0.5
 qwertyu0215 |      0.5
 qwertyu0216 |      0.5
 qwertyu0217 |      0.5
 qwertyu0218 |      0.5
 qwertyu0219 |      0.5
 qwertyu0220 |      0.5
 qwertyu0221 |      0.5
 qwertyu0222 |      0.5
 qwertyu0223 |      0.5
 qwertyu0224 |      0.5
 qwertyu0225 |      0.5
 qwertyu0226 |      0.5
 qwertyu0227 |      0.5
 qwertyu0228 |      0.5
 qwertyu0229 |      0.5
 qwertyu0230 |      0.5
 qwertyu0231 |      0.5
 qwertyu0232 |      0.5
 qwertyu0233 |      0.5
 qwertyu0234 |      0.5
 qwertyu0235 |      0.5
 qwertyu0236 |      0.5
 qwertyu0237 |      0.5
 qwertyu0238 |      0.5
 qwertyu0239 |      0.5
 qwertyu0240 |      0.5
 qwertyu0241 |      0.5
 qwertyu0242 |      0.5
 qwertyu0243 |      0.5
 qwertyu0244 |      0.5
 qwertyu0245 |      0.5
 qwertyu0246 |      0.5
 qwertyu0247 |      0.5
 qwertyu0248 |      0.5
 qwertyu0249 |      0.5
 qwertyu0250 |      0.5
 qwertyu0251 |      0.5
 qwertyu0252 |      0.5
 qwertyu0253 |      0.5
 qwertyu0254 |      0.5
 qwertyu0255 |      0.5
 qwertyu0256 |      0.5
 qwertyu0257 |      0.5
 qwertyu0258 |      0.5
 qwertyu0259 |      0.5
 qwertyu0260 |      0.5
 qwertyu0261 |      0.5
 qwertyu0262 |      0.5
 qwertyu0263 |      0.5
 qwertyu0264 |      0.5
 qwertyu0265 |      0.5
 qwertyu0266 |      0.5
 qwertyu0267 |      0.5
 qwertyu0268 |      0.5
 qwertyu0269 |      0.5
 qwertyu0270 |      0.5
 qwertyu0271 |      0.5
 qwertyu0272 |      0.5
 qwertyu0273 |      0.5
 qwertyu0274 |      0.5
 qwertyu0275 |      0.5
 qwertyu0276 |      0.5
 qwertyu0277 |      0.5
 qwertyu0278 |      0.5
 qwertyu0279 |      0.5
 qwertyu0280 |      0.5
 qwertyu0281 |      0.5
 qwertyu0282 |      0.5
 qwertyu0283 |      0.5
 qwertyu0284 |      0.5
 qwertyu0285 |      0.5
 qwertyu0286 |      0.5
 qwertyu0287 |      0.5
 qwertyu0289 |      0.5
 qwertyu0290 |      0.5
 qwertyu0291 |      0.5
 qwertyu0292 |      0.5
 qwertyu0293 |      0.5
 qwertyu0294 |      0.5
 qwertyu0295 |      0.5
 qwertyu0296 |      0.5
 qwertyu0297 |      0.5
 qwertyu0298 |      0.5
 qwertyu0299 |      0.5
 qwertyu0300 |      0.5
 qwertyu0301 |      0.5
 qwertyu0302 |      0.5
 qwertyu0303 |      0.5
 qwertyu0304 |      0.5
 qwertyu0305 |      0.5
 qwertyu0306 |      0.5
 qwertyu0307 |      0.5
 qwertyu0308 |      0.5
 qwertyu0309 |      0.5
 qwertyu0310 |      0.5
 qwertyu0311 |      0.5
 qwertyu0312 |      0.5
 qwertyu0313 |      0.5
 qwertyu0314 |      0.5
 qwertyu0315 |      0.5
 qwertyu0316 |      0.5
 qwertyu0317 |      0.5
 qwertyu0318 |      0.5
 qwertyu0319 |      0.5
 qwertyu0320 |      0.5
 qwertyu0321 |      0.5
 qwertyu0322 |      0.5
 qwertyu0323 |      0.5
 qwertyu0324 |      0.5
 qwertyu0325 |      0.5
 qwertyu0326 |      0.5
 qwertyu0327 |      0.5
 qwertyu0328 |      0.5
 qwertyu0329 |      0.5
 qwertyu0330 |      0.5
 qwertyu0331 |      0.5
 qwertyu0332 |      0.5
 qwertyu0333 |      0.5
 qwertyu0334 |      0.5
 qwertyu0335 |      0.5
 qwertyu0336 |      0.5
 qwertyu0337 |      0.5
 qwertyu0338 |      0.5
 qwertyu0339 |      0.5
 qwertyu0340 |      0.5
 qwertyu0341 |      0.5
 qwertyu0342 |      0.5
 qwertyu0343 |      0.5
 qwertyu0344 |      0.5
 qwertyu0345 |      0.5
 qwertyu0346 |      0.5
 qwertyu0347 |      0.5
 qwertyu0348 |      0.5
 qwertyu0349 |      0.5
 qwertyu0350 |      0.5
 qwertyu0351 |      0.5
 qwertyu0352 |      0.5
 qwertyu0353 |      0.5
 qwertyu0354 |      0.5
 qwertyu0355 |      0.5
 qwertyu0356 |      0.5
 qwertyu0357 |      0.5
 qwertyu0358 |      0.5
 qwertyu0359 |      0.5
 qwertyu0360 |      0.5
 qwertyu0361 |      0.5
 qwertyu0362 |      0.5
 qwertyu0363 |      0.5
 qwertyu0364 |      0.5
 qwertyu0365 |      0.5
 qwertyu0366 |      0.5
 qwertyu0367 |      0.5
 qwertyu0368 |      0.5
 qwertyu0369 |      0.5
 qwertyu0370 |      0.5
 qwertyu0371 |      0.5
 qwertyu0372 |      0.5
 qwertyu0373 |      0.5
 qwertyu0374 |      0.5
 qwertyu0375 |      0.5
 qwertyu0376 |      0.5
 qwertyu0377 |      0.5
 qwertyu0378 |      0.5
 qwertyu0379 |      0.5
 qwertyu0380 |      0.5
 qwertyu0381 |      0.5
 qwertyu0382 |      0.5
 qwertyu0383 |      0.5
 qwertyu0384 |      0.5
 qwertyu0385 |      0.5
 qwertyu0386 |      0.5
 qwertyu0387 |      0.5
 qwertyu0389 |      0.5
 qwertyu0390 |      0.5
 qwertyu0391 |      0.5
 qwertyu0392 |      0.5
 qwertyu0393 |      0.5
 qwertyu0394 |      0.5
 qwertyu0395 |      0.5
 qwertyu0396 |      0.5
 qwertyu0397 |      0.5
 qwertyu0398 |      0.5
 qwertyu0399 |      0.5
 qwertyu0400 |      0.5
 qwertyu0401 |      0.5
 qwertyu0402 |      0.5
 qwertyu0403 |      0.5
 qwertyu0404 |      0.5
 qwertyu0405 |      0.5
 qwertyu0406 |      0.5
 qwertyu0407 |      0.5
 qwertyu0408 |      0.5
 qwertyu0409 |      0.5
 qwertyu0410 |      0.5
 qwertyu0411 |      0.5
 qwertyu0412 |      0.5
 qwertyu0413 |      0.5
 qwertyu0414 |      0.5
 qwertyu0415 |      0.5
 qwertyu0416 |      0.5
 qwertyu0417 |      0.5
 qwertyu0418 |      0.5
 qwertyu0419 |      0.5
 qwertyu0420 |      0.5
 qwertyu0421 |      0.5
 qwertyu0422 |      0.5
 qwertyu0423 |      0.5
 qwertyu0424 |      0.5
 qwertyu0425 |      0.5
 qwertyu0426 |      0.5
 qwertyu0427 |      0.5
 qwertyu0428 |      0.5
 qwertyu0429 |      0.5
 qwertyu0430 |      0.5
 qwertyu0431 |      0.5
 qwertyu0432 |      0.5
 qwertyu0433 |      0.5
 qwertyu0434 |      0.5
 qwertyu0435 |      0.5
 qwertyu0436 |      0.5
 qwertyu0437 |      0.5
 qwertyu0438 |      0.5
 qwertyu0439 |      0.5
 qwertyu0440 |      0.5
 qwertyu0441 |      0.5
 qwertyu0442 |      0.5
 qwertyu0443 |      0.5
 qwertyu0444 |      0.5
 qwertyu0445 |      0.5
 qwertyu0446 |      0.5
 qwertyu0447 |      0.5
 qwertyu0448 |      0.5
 qwertyu0449 |      0.5
 qwertyu0450 |      0.5
 qwertyu0451 |      0.5
 qwertyu0452 |      0.5
 qwertyu0453 |      0.5
 qwertyu0454 |      0.5
 qwertyu0455 |      0.5
 qwertyu0456 |      0.5
 qwertyu0457 |      0.5
 qwertyu0458 |      0.5
 qwertyu0459 |      0.5
 qwertyu0460 |      0.5
 qwertyu0461 |      0.5
 qwertyu0462 |      0.5
 qwertyu0463 |      0.5
 qwertyu0464 |      0.5
 qwertyu0465 |      0.5
 qwertyu0466 |      0.5
 qwertyu0467 |      0.5
 qwertyu0468 |      0.5
 qwertyu0469 |      0.5
 qwertyu0470 |      0.5
 qwertyu0471 |      0.5
 qwertyu0472 |      0.5
 qwertyu0473 |      0.5
 qwertyu0474 |      0.5
 qwertyu0475 |      0.5
 qwertyu0476 |      0.5
 qwertyu0477 |      0.5
 qwertyu0478 |      0.5
 qwertyu0479 |      0.5
 qwertyu0480 |      0.5
 qwertyu0481 |      0.5
 qwertyu0482 |      0.5
 qwertyu0483 |      0.5
 qwertyu0484 |      0.5
 qwertyu0485 |      0.5
 qwertyu0486 |      0.5
 qwertyu0487 |      0.5
 qwertyu0489 |      0.5
 qwertyu0490 |      0.5
 qwertyu0491 |      0.5
 qwertyu0492 |      0.5
 qwertyu0493 |      0.5
 qwertyu0494 |      0.5
 qwertyu0495 |      0.5
 qwertyu0496 |      0.5
 qwertyu0497 |      0.5
 qwertyu0498 |      0.5
 qwertyu0499 |      0.5
 qwertyu0500 |      0.5
 qwertyu0501 |      0.5
 qwertyu0502 |      0.5
 qwertyu0503 |      0.5
 qwertyu0504 |      0.5
 qwertyu0505 |      0.5
 qwertyu0506 |      0.5
 qwertyu0507 |      0.5
 qwertyu0508 |      0.5
 qwertyu0509 |      0.5
 qwertyu0510 |      0.5
 qwertyu0511 |      0.5
 qwertyu0512 |      0.5
 qwertyu0513 |      0.5
 qwertyu0514 |      0.5
 qwertyu0515 |      0.5
 qwertyu0516 |      0.5
 qwertyu0517 |      0.5
 qwertyu0518 |      0.5
 qwertyu0519 |      0.5
 qwertyu0520 |      0.5
 qwertyu0521 |      0.5
 qwertyu0522 |      0.5
 qwertyu0523 |      0.5
 qwertyu0524 |      0.5
 qwertyu0525 |      0.5
 qwertyu0526 |      0.5
 qwertyu0527 |      0.5
 qwertyu0528 |      0.5
 qwertyu0529 |      0.5
 qwertyu0530 |      0.5
 qwertyu0531 |      0.5
 qwertyu0532 |      0.5
 qwertyu0533 |      0.5
 qwertyu0534 |      0.5
 qwertyu0535 |      0.5
 qwertyu0536 |      0.5
 qwertyu0537 |      0.5
 qwertyu0538 |      0.5
 qwertyu0539 |      0.5
 qwertyu0540 |      0.5
 qwertyu0541 |      0.5
 qwertyu0542 |      0.5
 qwertyu0543 |      0.5
 qwertyu0544 |      0.5
 qwertyu0545 |      0.5
 qwertyu0546 |      0.5
 qwertyu0547 |      0.5
 qwertyu0548 |      0.5
 qwertyu0549 |      0.5
 qwertyu0550 |      0.5
 qwertyu0551 |      0.5
 qwertyu0552 |      0.5
 qwertyu0553 |      0.5
 qwertyu0554 |      0.5
 qwertyu0555 |      0.5
 qwertyu0556 |      0.5
 qwertyu0557 |      0.5
 qwertyu0558 |      0.5
 qwertyu0559 |      0.5
 qwertyu0560 |      0.5
 qwertyu0561 |      0.5
 qwertyu0562 |      0.5
 qwertyu0563 |      0.5
 qwertyu0564 |      0.5
 qwertyu0565 |      0.5
 qwertyu0566 |      0.5
 qwertyu0567 |      0.5
 qwertyu0568 |      0.5
 qwertyu0569 |      0.5
 qwertyu0570 |      0.5
 qwertyu0571 |      0.5
 qwertyu0572 |      0.5
 qwertyu0573 |      0.5
 qwertyu0574 |      0.5
 qwertyu0575 |      0.5
 qwertyu0576 |      0.5
 qwertyu0577 |      0.5
 qwertyu0578 |      0.5
 qwertyu0579 |      0.5
 qwertyu0580 |      0.5
 qwertyu0581 |      0.5
 qwertyu0582 |      0.5
 qwertyu0583 |      0.5
 qwertyu0584 |      0.5
 qwertyu0585 |      0.5
 qwertyu0586 |      0.5
 qwertyu0587 |      0.5
 qwertyu0589 |      0.5
 qwertyu0590 |      0.5
 qwertyu0591 |      0.5
 qwertyu0592 |      0.5
 qwertyu0593 |      0.5
 qwertyu0594 |      0.5
 qwertyu0595 |      0.5
 qwertyu0596 |      0.5
 qwertyu0597 |      0.5
 qwertyu0598 |      0.5
 qwertyu0599 |      0.5
 qwertyu0600 |      0.5
 qwertyu0601 |      0.5
 qwertyu0602 |      0.5
 qwertyu0603 |      0.5
 qwertyu0604 |      0.5
 qwertyu0605 |      0.5
 qwertyu0606 |      0.5
 qwertyu0607 |      0.5
 qwertyu0608 |      0.5
 qwertyu0609 |      0.5
 qwertyu0610 |      0.5
 qwertyu0611 |      0.5
 qwertyu0612 |      0.5
 qwertyu0613 |      0.5
 qwertyu0614 |      0.5
 qwertyu0615 |      0.5
 qwertyu0616 |      0.5
 qwertyu0617 |      0.5
 qwertyu0618 |      0.5
 qwertyu0619 |      0.5
 qwertyu0620 |      0.5
 qwertyu0621 |      0.5
 qwertyu0622 |      0.5
 qwertyu0623 |      0.5
 qwertyu0624 |      0.5
 qwertyu0625 |      0.5
 qwertyu0626 |      0.5
 qwertyu0627 |      0.5
 qwertyu0628 |      0.5
 qwertyu0629 |      0.5
 qwertyu0630 |      0.5
 qwertyu0631 |      0.5
 qwertyu0632 |      0.5
 qwertyu0633 |      0.5
 qwertyu0634 |      0.5
 qwertyu0635 |      0.5
 qwertyu0636 |      0.5
 qwertyu0637 |      0.5
 qwertyu0638 |      0.5
 qwertyu0639 |      0.5
 qwertyu0640 |      0.5
 qwertyu0641 |      0.5
 qwertyu0642 |      0.5
 qwertyu0643 |      0.5
 qwertyu0644 |      0.5
 qwertyu0645 |      0.5
 qwertyu0646 |      0.5
 qwertyu0647 |      0.5
 qwertyu0648 |      0.5
 qwertyu0649 |      0.5
 qwertyu0650 |      0.5
 qwertyu0651 |      0.5
 qwertyu0652 |      0.5
 qwertyu0653 |      0.5
 qwertyu0654 |      0.5
 qwertyu0655 |      0.5
 qwertyu0656 |      0.5
 qwertyu0657 |      0.5
 qwertyu0658 |      0.5
 qwertyu0659 |      0.5
 qwertyu0660 |      0.5
 qwertyu0661 |      0.5
 qwertyu0662 |      0.5
 qwertyu0663 |      0.5
 qwertyu0664 |      0.5
 qwertyu0665 |      0.5
 qwertyu0666 |      0.5
 qwertyu0667 |      0.5
 qwertyu0668 |      0.5
 qwertyu0669 |      0.5
 qwertyu0670 |      0.5
 qwertyu0671 |      0.5
 qwertyu0672 |      0.5
 qwertyu0673 |      0.5
 qwertyu0674 |      0.5
 qwertyu0675 |      0.5
 qwertyu0676 |      0.5
 qwertyu0677 |      0.5
 qwertyu0678 |      0.5
 qwertyu0679 |      0.5
 qwertyu0680 |      0.5
 qwertyu0681 |      0.5
 qwertyu0682 |      0.5
 qwertyu0683 |      0.5
 qwertyu0684 |      0.5
 qwertyu0685 |      0.5
 qwertyu0686 |      0.5
 qwertyu0687 |      0.5
 qwertyu0689 |      0.5
 qwertyu0690 |      0.5
 qwertyu0691 |      0.5
 qwertyu0692 |      0.5
 qwertyu0693 |      0.5
 qwertyu0694 |      0.5
 qwertyu0695 |      0.5
 qwertyu0696 |      0.5
 qwertyu0697 |      0.5
 qwertyu0698 |      0.5
 qwertyu0699 |      0.5
 qwertyu0700 |      0.5
 qwertyu0701 |      0.5
 qwertyu0702 |      0.5
 qwertyu0703 |      0.5
 qwertyu0704 |      0.5
 qwertyu0705 |      0.5
 qwertyu0706 |      0.5
 qwertyu0707 |      0.5
 qwertyu0708 |      0.5
 qwertyu0709 |      0.5
 qwertyu0710 |      0.5
 qwertyu0711 |      0.5
 qwertyu0712 |      0.5
 qwertyu0713 |      0.5
 qwertyu0714 |      0.5
 qwertyu0715 |      0.5
 qwertyu0716 |      0.5
 qwertyu0717 |      0.5
 qwertyu0718 |      0.5
 qwertyu0719 |      0.5
 qwertyu0720 |      0.5
 qwertyu0721 |      0.5
 qwertyu0722 |      0.5
 qwertyu0723 |      0.5
 qwertyu0724 |      0.5
 qwertyu0725 |      0.5
 qwertyu0726 |      0.5
 qwertyu0727 |      0.5
 qwertyu0728 |      0.5
 qwertyu0729 |      0.5
 qwertyu0730 |      0.5
 qwertyu0731 |      0.5
 qwertyu0732 |      0.5
 qwertyu0733 |      0.5
 qwertyu0734 |      0.5
 qwertyu0735 |      0.5
 qwertyu0736 |      0.5
 qwertyu0737 |      0.5
 qwertyu0738 |      0.5
 qwertyu0739 |      0.5
 qwertyu0740 |      0.5
 qwertyu0741 |      0.5
 qwertyu0742 |      0.5
 qwertyu0743 |      0.5
 qwertyu0744 |      0.5
 qwertyu0745 |      0.5
 qwertyu0746 |      0.5
 qwertyu0747 |      0.5
 qwertyu0748 |      0.5
 qwertyu0749 |      0.5
 qwertyu0750 |      0.5
 qwertyu0751 |      0.5
 qwertyu0752 |      0.5
 qwertyu0753 |      0.5
 qwertyu0754 |      0.5
 qwertyu0755 |      0.5
 qwertyu0756 |      0.5
 qwertyu0757 |      0.5
 qwertyu0758 |      0.5
 qwertyu0759 |      0.5
 qwertyu0760 |      0.5
 qwertyu0761 |      0.5
 qwertyu0762 |      0.5
 qwertyu0763 |      0.5
 qwertyu0764 |      0.5
 qwertyu0765 |      0.5
 qwertyu0766 |      0.5
 qwertyu0767 |      0.5
 qwertyu0768 |      0.5
 qwertyu0769 |      0.5
 qwertyu0770 |      0.5
 qwertyu0771 |      0.5
 qwertyu0772 |      0.5
 qwertyu0773 |      0.5
 qwertyu0774 |      0.5
 qwertyu0775 |      0.5
 qwertyu0776 |      0.5
 qwertyu0777 |      0.5
 qwertyu0778 |      0.5
 qwertyu0779 |      0.5
 qwertyu0780 |      0.5
 qwertyu0781 |      0.5
 qwertyu0782 |      0.5
 qwertyu0783 |      0.5
 qwertyu0784 |      0.5
 qwertyu0785 |      0.5
 qwertyu0786 |      0.5
 qwertyu0787 |      0.5
 qwertyu0789 |      0.5
 qwertyu0790 |      0.5
 qwertyu0791 |      0.5
 qwertyu0792 |      0.5
 qwertyu0793 |      0.5
 qwertyu0794 |      0.5
 qwertyu0795 |      0.5
 qwertyu0796 |      0.5
 qwertyu0797 |      0.5
 qwertyu0798 |      0.5
 qwertyu0799 |      0.5
 qwertyu0800 |      0.5
 qwertyu0801 |      0.5
 qwertyu0802 |      0.5
 qwertyu0803 |      0.5
 qwertyu0804 |      0.5
 qwertyu0805 |      0.5
 qwertyu0806 |      0.5
 qwertyu0807 |      0.5
 qwertyu0808 |      0.5
 qwertyu0809 |      0.5
 qwertyu0810 |      0.5
 qwertyu0811 |      0.5
 qwertyu0812 |      0.5
 qwertyu0813 |      0.5
 qwertyu0814 |      0.5
 qwertyu0815 |      0.5
 qwertyu0816 |      0.5
 qwertyu0817 |      0.5
 qwertyu0818 |      0.5
 qwertyu0819 |      0.5
 qwertyu0820 |      0.5
 qwertyu0821 |      0.5
 qwertyu0822 |      0.5
 qwertyu0823 |      0.5
 qwertyu0824 |      0.5
 qwertyu0825 |      0.5
 qwertyu0826 |      0.5
 qwertyu0827 |      0.5
 qwertyu0828 |      0.5
 qwertyu0829 |      0.5
 qwertyu0830 |      0.5
 qwertyu0831 |      0.5
 qwertyu0832 |      0.5
 qwertyu0833 |      0.5
 qwertyu0834 |      0.5
 qwertyu0835 |      0.5
 qwertyu0836 |      0.5
 qwertyu0837 |      0.5
 qwertyu0838 |      0.5
 qwertyu0839 |      0.5
 qwertyu0840 |      0.5
 qwertyu0841 |      0.5
 qwertyu0842 |      0.5
 qwertyu0843 |      0.5
 qwertyu0844 |      0.5
 qwertyu0845 |      0.5
 qwertyu0846 |      0.5
 qwertyu0847 |      0.5
 qwertyu0848 |      0.5
 qwertyu0849 |      0.5
 qwertyu0850 |      0.5
 qwertyu0851 |      0.5
 qwertyu0852 |      0.5
 qwertyu0853 |      0.5
 qwertyu0854 |      0.5
 qwertyu0855 |      0.5
 qwertyu0856 |      0.5
 qwertyu0857 |      0.5
 qwertyu0858 |      0.5
 qwertyu0859 |      0.5
 qwertyu0860 |      0.5
 qwertyu0861 |      0.5
 qwertyu0862 |      0.5
 qwertyu0863 |      0.5
 qwertyu0864 |      0.5
 qwertyu0865 |      0.5
 qwertyu0866 |      0.5
 qwertyu0867 |      0.5
 qwertyu0868 |      0.5
 qwertyu0869 |      0.5
 qwertyu0870 |      0.5
 qwertyu0871 |      0.5
 qwertyu0872 |      0.5
 qwertyu0873 |      0.5
 qwertyu0874 |      0.5
 qwertyu0875 |      0.5
 qwertyu0876 |      0.5
 qwertyu0877 |      0.5
 qwertyu0878 |      0.5
 qwertyu0879 |      0.5
 qwertyu0880 |      0.5
 qwertyu0881 |      0.5
 qwertyu0882 |      0.5
 qwertyu0883 |      0.5
 qwertyu0884 |      0.5
 qwertyu0885 |      0.5
 qwertyu0886 |      0.5
 qwertyu0887 |      0.5
 qwertyu0889 |      0.5
 qwertyu0890 |      0.5
 qwertyu0891 |      0.5
 qwertyu0892 |      0.5
 qwertyu0893 |      0.5
 qwertyu0894 |      0.5
 qwertyu0895 |      0.5
 qwertyu0896 |      0.5
 qwertyu0897 |      0.5
 qwertyu0898 |      0.5
 qwertyu0899 |      0.5
 qwertyu1000 | 0.411765
(1000 rows)

select t,similarity(t,'gwertyu0988') as sml from test_trgm where t % 'gwertyu0988' order by sml desc, t;
      t      |   sml    
-------------+----------
 qwertyu0988 |      0.6
 qwertyu0980 | 0.411765
 qwertyu0981 | 0.411765
 qwertyu0982 | 0.411765
 qwertyu0983 | 0.411765
 qwertyu0984 | 0.411765
 qwertyu0985 | 0.411765
 qwertyu0986 | 0.411765
 qwertyu0987 | 0.411765
 qwertyu0989 | 0.411765
 qwertyu0088 | 0.333333
 qwertyu0098 | 0.333333
 qwertyu0188 | 0.333333
 qwertyu0288 | 0.333333
 qwertyu0388 | 0.333333
 qwertyu0488 | 0.333333
 qwertyu0588 | 0.333333
 qwertyu0688 | 0.333333
 qwertyu0788 | 0.333333
 qwertyu0888 | 0.333333
 qwertyu0900 | 0.333333
 qwertyu0901 | 0.333333
 qwertyu0902 | 0.333333
 qwertyu0903 | 0.333333
 qwertyu0904 | 0.333333
 qwertyu0905 | 0.333333
 qwertyu0906 | 0.333333
 qwertyu0907 | 0.333333
 qwertyu0908 | 0.333333
 qwertyu0909 | 0.333333
 qwertyu0910 | 0.333333
 qwertyu0911 | 0.333333
 qwertyu0912 | 0.333333
 qwertyu0913 | 0.333333
 qwertyu0914 | 0.333333
 qwertyu0915 | 0.333333
 qwertyu0916 | 0.333333
 qwertyu0917 | 0.333333
 qwertyu0918 | 0.333333
 qwertyu0919 | 0.333333
 qwertyu0920 | 0.333333
 qwertyu0921 | 0.333333
 qwertyu0922 | 0.333333
 qwertyu0923 | 0.333333
 qwertyu0924 | 0.333333
 qwertyu0925 | 0.333333
 qwertyu0926 | 0.333333
 qwertyu0927 | 0.333333
 qwertyu0928 | 0.333333
 qwertyu0929 | 0.333333
 qwertyu0930 | 0.333333
 qwertyu0931 | 0.333333
 qwertyu0932 | 0.333333
 qwertyu0933 | 0.333333
 qwertyu0934 | 0.333333
 qwertyu0935 | 0.333333
 qwertyu0936 | 0.333333
 qwertyu0937 | 0.333333
 qwertyu0938 | 0.333333
 qwertyu0939 | 0.333333
 qwertyu0940 | 0.333333
 qwertyu0941 | 0.333333
 qwertyu0942 | 0.333333
 qwertyu0943 | 0.333333
 qwertyu0944 | 0.333333
 qwertyu0945 | 0.333333
 qwertyu0946 | 0.333333
 qwertyu0947 | 0.333333
 qwertyu0948 | 0.333333
 qwertyu0949 | 0.333333
 qwertyu0950 | 0.333333
 qwertyu0951 | 0.333333
 qwertyu0952 | 0.333333
 qwertyu0953 | 0.333333
 qwertyu0954 | 0.333333
 qwertyu0955 | 0.333333
 qwertyu0956 | 0.333333
 qwertyu0957 | 0.333333
 qwertyu0958 | 0.333333
 qwertyu0959 | 0.333333
 qwertyu0960 | 0.333333
 qwertyu0961 | 0.333333
 qwertyu0962 | 0.333333
 qwertyu0963 | 0.333333
 qwertyu0964 | 0.333333
 qwertyu0965 | 0.333333
 qwertyu0966 | 0.333333
 qwertyu0967 | 0.333333
 qwertyu0968 | 0.333333
 qwertyu0969 | 0.333333
 qwertyu0970 | 0.333333
 qwertyu0971 | 0.333333
 qwertyu0972 | 0.333333
 qwertyu0973 | 0.333333
 qwertyu0974 | 0.333333
 qwertyu0975 | 0.333333
 qwertyu0976 | 0.333333
 qwertyu0977 | 0.333333
 qwertyu0978 | 0.333333
 qwertyu0979 | 0.333333
 qwertyu0990 | 0.333333
 qwertyu0991 | 0.333333
 qwertyu0992 | 0.333333
 qwertyu0993 | 0.333333
 qwertyu0994 | 0.333333
 qwertyu0995 | 0.333333
 qwertyu0996 | 0.333333
 qwertyu0997 | 0.333333
 qwertyu0998 | 0.333333
 qwertyu0999 | 0.333333
(110 rows)

select t,similarity(t,'gwertyu1988') as sml from test_trgm where t % 'gwertyu1988' order by sml desc, t;
      t      |   sml    
-------------+----------
 qwertyu0988 | 0.333333
(1 row)

explain (costs off)
select t <-> 'q0987wertyu0988', t from test_trgm order by t <-> 'q0987wertyu0988' limit 2;
                          QUERY PLAN                           
---------------------------------------------------------------
 Limit
   ->  Gather Motion 3:1  (slice1; segments: 3)
         Merge Key: ((t <-> 'q0987wertyu0988'::text))
         ->  Limit
               ->  Index Scan using trgm_idx on test_trgm
                     Order By: (t <-> 'q0987wertyu0988'::text)
(7 rows)

select t <-> 'q0987wertyu0988', t from test_trgm order by t <-> 'q0987wertyu0988' limit 2;
 ?column? |      t      
----------+-------------
 0.411765 | qwertyu0988
      0.5 | qwertyu0987
(2 rows)

select count(*) from test_trgm where t ~ '[qwerty]{2}-?[qwerty]{2}';
 count 
-------
  1000
(1 row)

drop index trgm_idx;
create index trgm_idx on test_trgm using gin (t gin_trgm_ops);
set enable_seqscan=off;
select t,similarity(t,'qwertyu0988') as sml from test_trgm where t % 'qwertyu0988' order by sml desc, t;
      t      |   sml    
-------------+----------
 qwertyu0988 |        1
 qwertyu0980 | 0.714286
 qwertyu0981 | 0.714286
 qwertyu0982 | 0.714286
 qwertyu0983 | 0.714286
 qwertyu0984 | 0.714286
 qwertyu0985 | 0.714286
 qwertyu0986 | 0.714286
 qwertyu0987 | 0.714286
 qwertyu0989 | 0.714286
 qwertyu0088 |      0.6
 qwertyu0098 |      0.6
 qwertyu0188 |      0.6
 qwertyu0288 |      0.6
 qwertyu0388 |      0.6
 qwertyu0488 |      0.6
 qwertyu0588 |      0.6
 qwertyu0688 |      0.6
 qwertyu0788 |      0.6
 qwertyu0888 |      0.6
 qwertyu0900 |      0.6
 qwertyu0901 |      0.6
 qwertyu0902 |      0.6
 qwertyu0903 |      0.6
 qwertyu0904 |      0.6
 qwertyu0905 |      0.6
 qwertyu0906 |      0.6
 qwertyu0907 |      0.6
 qwertyu0908 |      0.6
 qwertyu0909 |      0.6
 qwertyu0910 |      0.6
 qwertyu0911 |      0.6
 qwertyu0912 |      0.6
 qwertyu0913 |      0.6
 qwertyu0914 |      0.6
 qwertyu0915 |      0.6
 qwertyu0916 |      0.6
 qwertyu0917 |      0.6
 qwertyu0918 |      0.6
 qwertyu0919 |      0.6
 qwertyu0920 |      0.6
 qwertyu0921 |      0.6
 qwertyu0922 |      0.6
 qwertyu0923 |      0.6
 qwertyu0924 |      0.6
 qwertyu0925 |      0.6
 qwertyu0926 |      0.6
 qwertyu0927 |      0.6
 qwertyu0928 |      0.6
 qwertyu0929 |      0.6
 qwertyu0930 |      0.6
 qwertyu0931 |      0.6
 qwertyu0932 |      0.6
 qwertyu0933 |      0.6
 qwertyu0934 |      0.6
 qwertyu0935 |      0.6
 qwertyu0936 |      0.6
 qwertyu0937 |      0.6
 qwertyu0938 |      0.6
 qwertyu0939 |      0.6
 qwertyu0940 |      0.6
 qwertyu0941 |      0.6
 qwertyu0942 |      0.6
 qwertyu0943 |      0.6
 qwertyu0944 |      0.6
 qwertyu0945 |      0.6
 qwertyu0946 |      0.6
 qwertyu0947 |      0.6
 qwertyu0948 |      0.6
 qwertyu0949 |      0.6
 qwertyu0950 |      0.6
 qwertyu0951 |      0.6
 qwertyu0952 |      0.6
 qwertyu0953 |      0.6
 qwertyu0954 |      0.6
 qwertyu0955 |      0.6
 qwertyu0956 |      0.6
 qwertyu0957 |      0.6
 qwertyu0958 |      0.6
 qwertyu0959 |      0.6
 qwertyu0960 |      0.6
 qwertyu0961 |      0.6
 qwertyu0962 |      0.6
 qwertyu0963 |      0.6
 qwertyu0964 |      0.6
 qwertyu0965 |      0.6
 qwertyu0966 |      0.6
 qwertyu0967 |      0.6
 qwertyu0968 |      0.6
 qwertyu0969 |      0.6
 qwertyu0970 |      0.6
 qwertyu0971 |      0.6
 qwertyu0972 |      0.6
 qwertyu0973 |      0.6
 qwertyu0974 |      0.6
 qwertyu0975 |      0.6
 qwertyu0976 |      0.6
 qwertyu0977 |      0.6
 qwertyu0978 |      0.6
 qwertyu0979 |      0.6
 qwertyu0990 |      0.6
 qwertyu0991 |      0.6
 qwertyu0992 |      0.6
 qwertyu0993 |      0.6
 qwertyu0994 |      0.6
 qwertyu0995 |      0.6
 qwertyu0996 |      0.6
 qwertyu0997 |      0.6
 qwertyu0998 |      0.6
 qwertyu0999 |      0.6
 qwertyu0001 |      0.5
 qwertyu0002 |      0.5
 qwertyu0003 |      0.5
 qwertyu0004 |      0.5
 qwertyu0005 |      0.5
 qwertyu0006 |      0.5
 qwertyu0007 |      0.5
 qwertyu0008 |      0.5
 qwertyu0009 |      0.5
 qwertyu0010 |      0.5
 qwertyu0011 |      0.5
 qwertyu0012 |      0.5
 qwertyu0013 |      0.5
 qwertyu0014 |      0.5
 qwertyu0015 |      0.5
 qwertyu0016 |      0.5
 qwertyu0017 |      0.5
 qwertyu0018 |      0.5
 qwertyu0019 |      0.5
 qwertyu0020 |      0.5
 qwertyu0021 |      0.5
 qwertyu0022 |      0.5
 qwertyu0023 |      0.5
 qwertyu0024 |      0.5
 qwertyu0025 |      0.5
 qwertyu0026 |      0.5
 qwertyu0027 |      0.5
 qwertyu0028 |      0.5
 qwertyu0029 |      0.5
 qwertyu0030 |      0.5
 qwertyu0031 |      0.5
 qwertyu0032 |      0.5
 qwertyu0033 |      0.5
 qwertyu0034 |      0.5
 qwertyu0035 |      0.5
 qwertyu0036 |      0.5
 qwertyu0037 |      0.5
 qwertyu0038 |      0.5
 qwertyu0039 |      0.5
 qwertyu0040 |      0.5
 qwertyu0041 |      0.5
 qwertyu0042 |      0.5
 qwertyu0043 |      0.5
 qwertyu0044 |      0.5
 qwertyu0045 |      0.5
 qwertyu0046 |      0.5
 qwertyu0047 |      0.5
 qwertyu0048 |      0.5
 qwertyu0049 |      0.5
 qwertyu0050 |      0.5
 qwertyu0051 |      0.5
 qwertyu0052 |      0.5
 qwertyu0053 |      0.5
 qwertyu0054 |      0.5
 qwertyu0055 |      0.5
 qwertyu0056 |      0.5
 qwertyu0057 |      0.5
 qwertyu0058 |      0.5
 qwertyu0059 |      0.5
 qwertyu0060 |      0.5
 qwertyu0061 |      0.5
 qwertyu0062 |      0.5
 qwertyu0063 |      0.5
 qwertyu0064 |      0.5
 qwertyu0065 |      0.5
 qwertyu0066 |      0.5
 qwertyu0067 |      0.5
 qwertyu0068 |      0.5
 qwertyu0069 |      0.5
 qwertyu0070 |      0.5
 qwertyu0071 |      0.5
 qwertyu0072 |      0.5
 qwertyu0073 |      0.5
 qwertyu0074 |      0.5
 qwertyu0075 |      0.5
 qwertyu0076 |      0.5
 qwertyu0077 |      0.5
 qwertyu0078 |      0.5
 qwertyu0079 |      0.5
 qwertyu0080 |      0.5
 qwertyu0081 |      0.5
 qwertyu0082 |      0.5
 qwertyu0083 |      0.5
 qwertyu0084 |      0.5
 qwertyu0085 |      0.5
 qwertyu0086 |      0.5
 qwertyu0087 |      0.5
 qwertyu0089 |      0.5
 qwertyu0090 |      0.5
 qwertyu0091 |      0.5
 qwertyu0092 |      0.5
 qwertyu0093 |      0.5
 qwertyu0094 |      0.5
 qwertyu0095 |      0.5
 qwertyu0096 |      0.5
 qwertyu0097 |      0.5
 qwertyu0099 |      0.5
 qwertyu0100 |      0.5
 qwertyu0101 |      0.5
 qwertyu0102 |      0.5
 qwertyu0103 |      0.5
 qwertyu0104 |      0.5
 qwertyu0105 |      0.5
 qwertyu0106 |      0.5
 qwertyu0107 |      0.5
 qwertyu0108 |      0.5
 qwertyu0109 |      0.5
 qwertyu0110 |      0.5
 qwertyu0111 |      0.5
 qwertyu0112 |      0.5
 qwertyu0113 |      0.5
 qwertyu0114 |      0.5
 qwertyu0115 |      0.5
 qwertyu0116 |      0.5
 qwertyu0117 |      0.5
 qwertyu0118 |      0.5
 qwertyu0119 |      0.5
 qwertyu0120 |      0.5
 qwertyu0121 |      0.5
 qwertyu0122 |      0.5
 qwertyu0123 |      0.5
 qwertyu0124 |      0.5
 qwertyu0125 |      0.5
 qwertyu0126 |      0.5
 qwertyu0127 |      0.5
 qwertyu0128 |      0.5
 qwertyu0129 |      0.5
 qwertyu0130 |      0.5
 qwertyu0131 |      0.5
 qwertyu0132 |      0.5
 qwertyu0133 |      0.5
 qwertyu0134 |      0.5
 qwertyu0135 |      0.5
 qwertyu0136 |      0.5
 qwertyu0137 |      0.5
 qwertyu0138 |      0.5
 qwertyu0139 |      0.5
 qwertyu0140 |      0.5
 qwertyu0141 |      0.5
 qwertyu0142 |      0.5
 qwertyu0143 |      0.5
 qwertyu0144 |      0.5
 qwertyu0145 |      0.5
 qwertyu0146 |      0.5
 qwertyu0147 |      0.5
 qwertyu0148 |      0.5
 qwertyu0149 |      0.5
 qwertyu0150 |      0.5
 qwertyu0151 |      0.5
 qwertyu0152 |      0.5
 qwertyu0153 |      0.5
 qwertyu0154 |      0.5
 qwertyu0155 |      0.5
 qwertyu0156 |      0.5
 qwertyu0157 |      0.5
 qwertyu0158 |      0.5
 qwertyu0159 |      0.5
 qwertyu0160 |      0.5
 qwertyu0161 |      0.5
 qwertyu0162 |      0.5
 qwertyu0163 |      0.5
 qwertyu0164 |      0.5
 qwertyu0165 |      0.5
 qwertyu0166 |      0.5
 qwertyu0167 |      0.5
 qwertyu0168 |      0.5
 qwertyu0169 |      0.5
 qwertyu0170 |      0.5
 qwertyu0171 |      0.5
 qwertyu0172 |      0.5
 qwertyu0173 |      0.5
 qwertyu0174 |      0.5
 qwertyu0175 |      0.5
 qwertyu0176 |      0.5
 qwertyu0177 |      0.5
 qwertyu0178 |      0.5
 qwertyu0179 |      0.5
 qwertyu0180 |      0.5
 qwertyu0181 |      0.5
 qwertyu0182 |      0.5
 qwertyu0183 |      0.5
 qwertyu0184 |      0.5
 qwertyu0185 |      0.5
 qwertyu0186 |      0.5
 qwertyu0187 |      0.5
 qwertyu0189 |      0.5
 qwertyu0190 |      0.5
 qwertyu0191 |      0.5
 qwertyu0192 |      0.5
 qwertyu0193 |      0.5
 qwertyu0194 |      0.5
 qwertyu0195 |      0.5
 qwertyu0196 |      0.5
 qwertyu0197 |      0.5
 qwertyu0198 |      0.5
 qwertyu0199 |      0.5
 qwertyu0200 |      0.5
 qwertyu0201 |      0.5
 qwertyu0202 |      0.5
 qwertyu0203 |      0.5
 qwertyu0204 |      0.5
 qwertyu0205 |      0.5
 qwertyu0206 |      0.5
 qwertyu0207 |      0.5
 qwertyu0208 |      0.5
 qwertyu0209 |      0.5
 qwertyu0210 |      0.5
 qwertyu0211 |      0.5
 qwertyu0212 |      0.5
 qwertyu0213 |      0.5
 qwertyu0214 |      0.5
 qwertyu0215 |      0.5
 qwertyu0216 |      0.5
 qwertyu0217 |      0.5
 qwertyu0218 |      0.5
 qwertyu0219 |      0.5
 qwertyu0220 |      0.5
 qwertyu0221 |      0.5
 qwertyu0222 |      0.5
 qwertyu0223 |      0.5
 qwertyu0224 |      0.5
 qwertyu0225 |      0.5
 qwertyu0226 |      0.5
 qwertyu0227 |      0.5
 qwertyu0228 |      0.5
 qwertyu0229 |      0.5
 qwertyu0230 |      0.5
 qwertyu0231 |      0.5
 qwertyu0232 |      0.5
 qwertyu0233 |      0.5
 qwertyu0234 |      0.5
 qwertyu0235 |      0.5
 qwertyu0236 |      0.5
 qwertyu0237 |      0.5
 qwertyu0238 |      0.5
 qwertyu0239 |      0.5
 qwertyu0240 |      0.5
 qwertyu0241 |      0.5
 qwertyu0242 |      0.5
 qwertyu0243 |      0.5
 qwertyu0244 |      0.5
 qwertyu0245 |      0.5
 qwertyu0246 |      0.5
 qwertyu0247 |      0.5
 qwertyu0248 |      0.5
 qwertyu0249 |      0.5
 qwertyu0250 |      0.5
 qwertyu0251 |      0.5
 qwertyu0252 |      0.5
 qwertyu0253 |      0.5
 qwertyu0254 |      0.5
 qwertyu0255 |      0.5
 qwertyu0256 |      0.5
 qwertyu0257 |      0.5
 qwertyu0258 |      0.5
 qwertyu0259 |      0.5
 qwertyu0260 |      0.5
 qwertyu0261 |      0.5
 qwertyu0262 |      0.5
 qwertyu0263 |      0.5
 qwertyu0264 |      0.5
 qwertyu0265 |      0.5
 qwertyu0266 |      0.5
 qwertyu0267 |      0.5
 qwertyu0268 |      0.5
 qwertyu0269 |      0.5
 qwertyu0270 |      0.5
 qwertyu0271 |      0.5
 qwertyu0272 |      0.5
 qwertyu0273 |      0.5
 qwertyu0274 |      0.5
 qwertyu0275 |      0.5
 qwertyu0276 |      0.5
 qwertyu0277 |      0.5
 qwertyu0278 |      0.5
 qwertyu0279 |      0.5
 qwertyu0280 |      0.5
 qwertyu0281 |      0.5
 qwertyu0282 |      0.5
 qwertyu0283 |      0.5
 qwertyu0284 |      0.5
 qwertyu0285 |      0.5
 qwertyu0286 |      0.5
 qwertyu0287 |      0.5
 qwertyu0289 |      0.5
 qwertyu0290 |      0.5
 qwertyu0291 |      0.5
 qwertyu0292 |      0.5
 qwertyu0293 |      0.5
 qwertyu0294 |      0.5
 qwertyu0295 |      0.5
 qwertyu0296 |      0.5
 qwertyu0297 |      0.5
 qwertyu0298 |      0.5
 qwertyu0299 |      0.5
 qwertyu0300 |      0.5
 qwertyu0301 |      0.5
 qwertyu0302 |      0.5
 qwertyu0303 |      0.5
 qwertyu0304 |      0.5
 qwertyu0305 |      0.5
 qwertyu0306 |      0.5
 qwertyu0307 |      0.5
 qwertyu0308 |      0.5
 qwertyu0309 |      0.5
 qwertyu0310 |      0.5
 qwertyu0311 |      0.5
 qwertyu0312 |      0.5
 qwertyu0313 |      0.5
 qwertyu0314 |      0.5
 qwertyu0315 |      0.5
 qwertyu0316 |      0.5
 qwertyu0317 |      0.5
 qwertyu0318 |      0.5
 qwertyu0319 |      0.5
 qwertyu0320 |      0.5
 qwertyu0321 |      0.5
 qwertyu0322 |      0.5
 qwertyu0323 |      0.5
 qwertyu0324 |      0.5
 qwertyu0325 |      0.5
 qwertyu0326 |      0.5
 qwertyu0327 |      0.5
 qwertyu0328 |      0.5
 qwertyu0329 |      0.5
 qwertyu0330 |      0.5
 qwertyu0331 |      0.5
 qwertyu0332 |      0.5
 qwertyu0333 |      0.5
 qwertyu0334 |      0.5
 qwertyu0335 |      0.5
 qwertyu0336 |      0.5
 qwertyu0337 |      0.5
 qwertyu0338 |      0.5
 qwertyu0339 |      0.5
 qwertyu0340 |      0.5
 qwertyu0341 |      0.5
 qwertyu0342 |      0.5
 qwertyu0343 |      0.5
 qwertyu0344 |      0.5
 qwertyu0345 |      0.5
 qwertyu0346 |      0.5
 qwertyu0347 |      0.5
 qwertyu0348 |      0.5
 qwertyu0349 |      0.5
 qwertyu0350 |      0.5
 qwertyu0351 |      0.5
 qwertyu0352 |      0.5
 qwertyu0353 |      0.5
 qwertyu0354 |      0.5
 qwertyu0355 |      0.5
 qwertyu0356 |      0.5
 qwertyu0357 |      0.5
 qwertyu0358 |      0.5
 qwertyu0359 |      0.5
 qwertyu0360 |      0.5
 qwertyu0361 |      0.5
 qwertyu0362 |      0.5
 qwertyu0363 |      0.5
 qwertyu0364 |      0.5
 qwertyu0365 |      0.5
 qwertyu0366 |      0.5
 qwertyu0367 |      0.5
 qwertyu0368 |      0.5
 qwertyu0369 |      0.5
 qwertyu0370 |      0.5
 qwertyu0371 |      0.5
 qwertyu0372 |      0.5
 qwertyu0373 |      0.5
 qwertyu0374 |      0.5
 qwertyu0375 |      0.5
 qwertyu0376 |      0.5
 qwertyu0377 |      0.5
 qwertyu0378 |      0.5
 qwertyu0379 |      0.5
 qwertyu0380 |      0.5
 qwertyu0381 |      0.5
 qwertyu0382 |      0.5
 qwertyu0383 |      0.5
 qwertyu0384 |      0.5
 qwertyu0385 |      0.5
 qwertyu0386 |      0.5
 qwertyu0387 |      0.5
 qwertyu0389 |      0.5
 qwertyu0390 |      0.5
 qwertyu0391 |      0.5
 qwertyu0392 |      0.5
 qwertyu0393 |      0.5
 qwertyu0394 |      0.5
 qwertyu0395 |      0.5
 qwertyu0396 |      0.5
 qwertyu0397 |      0.5
 qwertyu0398 |      0.5
 qwertyu0399 |      0.5
 qwertyu0400 |      0.5
 qwertyu0401 |      0.5
 qwertyu0402 |      0.5
 qwertyu0403 |      0.5
 qwertyu0404 |      0.5
 qwertyu0405 |      0.5
 qwertyu0406 |      0.5
 qwertyu0407 |      0.5
 qwertyu0408 |      0.5
 qwertyu0409 |      0.5
 qwertyu0410 |      0.5
 qwertyu0411 |      0.5
 qwertyu0412 |      0.5
 qwertyu0413 |      0.5
 qwertyu0414 |      0.5
 qwertyu0415 |      0.5
 qwertyu0416 |      0.5
 qwertyu0417 |      0.5
 qwertyu0418 |      0.5
 qwertyu0419 |      0.5
 qwertyu0420 |      0.5
 qwertyu0421 |      0.5
 qwertyu0422 |      0.5
 qwertyu0423 |      0.5
 qwertyu0424 |      0.5
 qwertyu0425 |      0.5
 qwertyu0426 |      0.5
 qwertyu0427 |      0.5
 qwertyu0428 |      0.5
 qwertyu0429 |      0.5
 qwertyu0430 |      0.5
 qwertyu0431 |      0.5
 qwertyu0432 |      0.5
 qwertyu0433 |      0.5
 qwertyu0434 |      0.5
 qwertyu0435 |      0.5
 qwertyu0436 |      0.5
 qwertyu0437 |      0.5
 qwertyu0438 |      0.5
 qwertyu0439 |      0.5
 qwertyu0440 |      0.5
 qwertyu0441 |      0.5
 qwertyu0442 |      0.5
 qwertyu0443 |      0.5
 qwertyu0444 |      0.5
 qwertyu0445 |      0.5
 qwertyu0446 |      0.5
 qwertyu0447 |      0.5
 qwertyu0448 |      0.5
 qwertyu0449 |      0.5
 qwertyu0450 |      0.5
 qwertyu0451 |      0.5
 qwertyu0452 |      0.5
 qwertyu0453 |      0.5
 qwertyu0454 |      0.5
 qwertyu0455 |      0.5
 qwertyu0456 |      0.5
 qwertyu0457 |      0.5
 qwertyu0458 |      0.5
 qwertyu0459 |      0.5
 qwertyu0460 |      0.5
 qwertyu0461 |      0.5
 qwertyu0462 |      0.5
 qwertyu0463 |      0.5
 qwertyu0464 |      0.5
 qwertyu0465 |      0.5
 qwertyu0466 |      0.5
 qwertyu0467 |      0.5
 qwertyu0468 |      0.5
 qwertyu0469 |      0.5
 qwertyu0470 |      0.5
 qwertyu0471 |      0.5
 qwertyu0472 |      0.5
 qwertyu0473 |      0.5
 qwertyu0474 |      0.5
 qwertyu0475 |      0.5
 qwertyu0476 |      0.5
 qwertyu0477 |      0.5
 qwertyu0478 |      0.5
 qwertyu0479 |      0.5
 qwertyu0480 |      0.5
 qwertyu0481 |      0.5
 qwertyu0482 |      0.5
 qwertyu0483 |      0.5
 qwertyu0484 |      0.5
 qwertyu0485 |      0.5
 qwertyu0486 |      0.5
 qwertyu0487 |      0.5
 qwertyu0489 |      0.5
 qwertyu0490 |      0.5
 qwertyu0491 |      0.5
 qwertyu0492 |      0.5
 qwertyu0493 |      0.5
 qwertyu0494 |      0.5
 qwertyu0495 |      0.5
 qwertyu0496 |      0.5
 qwertyu0497 |      0.5
 qwertyu0498 |      0.5
 qwertyu0499 |      0.5
 qwertyu0500 |      0.5
 qwertyu0501 |      0.5
 qwertyu0502 |      0.5
 qwertyu0503 |      0.5
 qwertyu0504 |      0.5
 qwertyu0505 |      0.5
 qwertyu0506 |      0.5
 qwertyu0507 |      0.5
 qwertyu0508 |      0.5
 qwertyu0509 |      0.5
 qwertyu0510 |      0.5
 qwertyu0511 |      0.5
 qwertyu0512 |      0.5
 qwertyu0513 |      0.5
 qwertyu0514 |      0.5
 qwertyu0515 |      0.5
 qwertyu0516 |      0.5
 qwertyu0517 |      0.5
 qwertyu0518 |      0.5
 qwertyu0519 |      0.5
 qwertyu0520 |      0.5
 qwertyu0521 |      0.5
 qwertyu0522 |      0.5
 qwertyu0523 |      0.5
 qwertyu0524 |      0.5
 qwertyu0525 |      0.5
 qwertyu0526 |      0.5
 qwertyu0527 |      0.5
 qwertyu0528 |      0.5
 qwertyu0529 |      0.5
 qwertyu0530 |      0.5
 qwertyu0531 |      0.5
 qwertyu0532 |      0.5
 qwertyu0533 |      0.5
 qwertyu0534 |      0.5
 qwertyu0535 |      0.5
 qwertyu0536 |      0.5
 qwertyu0537 |      0.5
 qwertyu0538 |      0.5
 qwertyu0539 |      0.5
 qwertyu0540 |      0.5
 qwertyu0541 |      0.5
 qwertyu0542 |      0.5
 qwertyu0543 |      0.5
 qwertyu0544 |      0.5
 qwertyu0545 |      0.5
 qwertyu0546 |      0.5
 qwertyu0547 |      0.5
 qwertyu0548 |      0.5
 qwertyu0549 |      0.5
 qwertyu0550 |      0.5
 qwertyu0551 |      0.5
 qwertyu0552 |      0.5
 qwertyu0553 |      0.5
 qwertyu0554 |      0.5
 qwertyu0555 |      0.5
 qwertyu0556 |      0.5
 qwertyu0557 |      0.5
 qwertyu0558 |      0.5
 qwertyu0559 |      0.5
 qwertyu0560 |      0.5
 qwertyu0561 |      0.5
 qwertyu0562 |      0.5
 qwertyu0563 |      0.5
 qwertyu0564 |      0.5
 qwertyu0565 |      0.5
 qwertyu0566 |      0.5
 qwertyu0567 |      0.5
 qwertyu0568 |      0.5
 qwertyu0569 |      0.5
 qwertyu0570 |      0.5
 qwertyu0571 |      0.5
 qwertyu0572 |      0.5
 qwertyu0573 |      0.5
 qwertyu0574 |      0.5
 qwertyu0575 |      0.5
 qwertyu0576 |      0.5
 qwertyu0577 |      0.5
 qwertyu0578 |      0.5
 qwertyu0579 |      0.5
 qwertyu0580 |      0.5
 qwertyu0581 |      0.5
 qwertyu0582 |      0.5
 qwertyu0583 |      0.5
 qwertyu0584 |      0.5
 qwertyu0585 |      0.5
 qwertyu0586 |      0.5
 qwertyu0587 |      0.5
 qwertyu0589 |      0.5
 qwertyu0590 |      0.5
 qwertyu0591 |      0.5
 qwertyu0592 |      0.5
 qwertyu0593 |      0.5
 qwertyu0594 |      0.5
 qwertyu0595 |      0.5
 qwertyu0596 |      0.5
 qwertyu0597 |      0.5
 qwertyu0598 |      0.5
 qwertyu0599 |      0.5
 qwertyu0600 |      0.5
 qwertyu0601 |      0.5
 qwertyu0602 |      0.5
 qwertyu0603 |      0.5
 qwertyu0604 |      0.5
 qwertyu0605 |      0.5
 qwertyu0606 |      0.5
 qwertyu0607 |      0.5
 qwertyu0608 |      0.5
 qwertyu0609 |      0.5
 qwertyu0610 |      0.5
 qwertyu0611 |      0.5
 qwertyu0612 |      0.5
 qwertyu0613 |      0.5
 qwertyu0614 |      0.5
 qwertyu0615 |      0.5
 qwertyu0616 |      0.5
 qwertyu0617 |      0.5
 qwertyu0618 |      0.5
 qwertyu0619 |      0.5
 qwertyu0620 |      0.5
 qwertyu0621 |      0.5
 qwertyu0622 |      0.5
 qwertyu0623 |      0.5
 qwertyu0624 |      0.5
 qwertyu0625 |      0.5
 qwertyu0626 |      0.5
 qwertyu0627 |      0.5
 qwertyu0628 |      0.5
 qwertyu0629 |      0.5
 qwertyu0630 |      0.5
 qwertyu0631 |      0.5
 qwertyu0632 |      0.5
 qwertyu0633 |      0.5
 qwertyu0634 |      0.5
 qwertyu0635 |      0.5
 qwertyu0636 |      0.5
 qwertyu0637 |      0.5
 qwertyu0638 |      0.5
 qwertyu0639 |      0.5
 qwertyu0640 |      0.5
 qwertyu0641 |      0.5
 qwertyu0642 |      0.5
 qwertyu0643 |      0.5
 qwertyu0644 |      0.5
 qwertyu0645 |      0.5
 qwertyu0646 |      0.5
 qwertyu0647 |      0.5
 qwertyu0648 |      0.5
 qwertyu0649 |      0.5
 qwertyu0650 |      0.5
 qwertyu0651 |      0.5
 qwertyu0652 |      0.5
 qwertyu0653 |      0.5
 qwertyu0654 |      0.5
 qwertyu0655 |      0.5
 qwertyu0656 |      0.5
 qwertyu0657 |      0.5
 qwertyu0658 |      0.5
 qwertyu0659 |      0.5
 qwertyu0660 |      0.5
 qwertyu0661 |      0.5
 qwertyu0662 |      0.5
 qwertyu0663 |      0.5
 qwertyu0664 |      0.5
 qwertyu0665 |      0.5
 qwertyu0666 |      0.5
 qwertyu0667 |      0.5
 qwertyu0668 |      0.5
 qwertyu0669 |      0.5
 qwertyu0670 |      0.5
 qwertyu0671 |      0.5
 qwertyu0672 |      0.5
 qwertyu0673 |      0.5
 qwertyu0674 |      0.5
 qwertyu0675 |      0.5
 qwertyu0676 |      0.5
 qwertyu0677 |      0.5
 qwertyu0678 |      0.5
 qwertyu0679 |      0.5
 qwertyu0680 |      0.5
 qwertyu0681 |      0.5
 qwertyu0682 |      0.5
 qwertyu0683 |      0.5
 qwertyu0684 |      0.5
 qwertyu0685 |      0.5
 qwertyu0686 |      0.5
 qwertyu0687 |      0.5
 qwertyu0689 |      0.5
 qwertyu0690 |      0.5
 qwertyu0691 |      0.5
 qwertyu0692 |      0.5
 qwertyu0693 |      0.5
 qwertyu0694 |      0.5
 qwertyu0695 |      0.5
 qwertyu0696 |      0.5
 qwertyu0697 |      0.5
 qwertyu0698 |      0.5
 qwertyu0699 |      0.5
 qwertyu0700 |      0.5
 qwertyu0701 |      0.5
 qwertyu0702 |      0.5
 qwertyu0703 |      0.5
 qwertyu0704 |      0.5
 qwertyu0705 |      0.5
 qwertyu0706 |      0.5
 qwertyu0707 |      0.5
 qwertyu0708 |      0.5
 qwertyu0709 |      0.5
 qwertyu0710 |      0.5
 qwertyu0711 |      0.5
 qwertyu0712 |      0.5
 qwertyu0713 |      0.5
 qwertyu0714 |      0.5
 qwertyu0715 |      0.5
 qwertyu0716 |      0.5
 qwertyu0717 |      0.5
 qwertyu0718 |      0.5
 qwertyu0719 |      0.5
 qwertyu0720 |      0.5
 qwertyu0721 |      0.5
 qwertyu0722 |      0.5
 qwertyu0723 |      0.5
 qwertyu0724 |      0.5
 qwertyu0725 |      0.5
 qwertyu0726 |      0.5
 qwertyu0727 |      0.5
 qwertyu0728 |      0.5
 qwertyu0729 |      0.5
 qwertyu0730 |      0.5
 qwertyu0731 |      0.5
 qwertyu0732 |      0.5
 qwertyu0733 |      0.5
 qwertyu0734 |      0.5
 qwertyu0735 |      0.5
 qwertyu0736 |      0.5
 qwertyu0737 |      0.5
 qwertyu0738 |      0.5
 qwertyu0739 |      0.5
 qwertyu0740 |      0.5
 qwertyu0741 |      0.5
 qwertyu0742 |      0.5
 qwertyu0743 |      0.5
 qwertyu0744 |      0.5
 qwertyu0745 |      0.5
 qwertyu0746 |      0.5
 qwertyu0747 |      0.5
 qwertyu0748 |      0.5
 qwertyu0749 |      0.5
 qwertyu0750 |      0.5
 qwertyu0751 |      0.5
 qwertyu0752 |      0.5
 qwertyu0753 |      0.5
 qwertyu0754 |      0.5
 qwertyu0755 |      0.5
 qwertyu0756 |      0.5
 qwertyu0757 |      0.5
 qwertyu0758 |      0.5
 qwertyu0759 |      0.5
 qwertyu0760 |      0.5
 qwertyu0761 |      0.5
 qwertyu0762 |      0.5
 qwertyu0763 |      0.5
 qwertyu0764 |      0.5
 qwertyu0765 |      0.5
 qwertyu0766 |      0.5
 qwertyu0767 |      0.5
 qwertyu0768 |      0.5
 qwertyu0769 |      0.5
 qwertyu0770 |      0.5
 qwertyu0771 |      0.5
 qwertyu0772 |      0.5
 qwertyu0773 |      0.5
 qwertyu0774 |      0.5
 qwertyu0775 |      0.5
 qwertyu0776 |      0.5
 qwertyu0777 |      0.5
 qwertyu0778 |      0.5
 qwertyu0779 |      0.5
 qwertyu0780 |      0.5
 qwertyu0781 |      0.5
 qwertyu0782 |      0.5
 qwertyu0783 |      0.5
 qwertyu0784 |      0.5
 qwertyu0785 |      0.5
 qwertyu0786 |      0.5
 qwertyu0787 |      0.5
 qwertyu0789 |      0.5
 qwertyu0790 |      0.5
 qwertyu0791 |      0.5
 qwertyu0792 |      0.5
 qwertyu0793 |      0.5
 qwertyu0794 |      0.5
 qwertyu0795 |      0.5
 qwertyu0796 |      0.5
 qwertyu0797 |      0.5
 qwertyu0798 |      0.5
 qwertyu0799 |      0.5
 qwertyu0800 |      0.5
 qwertyu0801 |      0.5
 qwertyu0802 |      0.5
 qwertyu0803 |      0.5
 qwertyu0804 |      0.5
 qwertyu0805 |      0.5
 qwertyu0806 |      0.5
 qwertyu0807 |      0.5
 qwertyu0808 |      0.5
 qwertyu0809 |      0.5
 qwertyu0810 |      0.5
 qwertyu0811 |      0.5
 qwertyu0812 |      0.5
 qwertyu0813 |      0.5
 qwertyu0814 |      0.5
 qwertyu0815 |      0.5
 qwertyu0816 |      0.5
 qwertyu0817 |      0.5
 qwertyu0818 |      0.5
 qwertyu0819 |      0.5
 qwertyu0820 |      0.5
 qwertyu0821 |      0.5
 qwertyu0822 |      0.5
 qwertyu0823 |      0.5
 qwertyu0824 |      0.5
 qwertyu0825 |      0.5
 qwertyu0826 |      0.5
 qwertyu0827 |      0.5
 qwertyu0828 |      0.5
 qwertyu0829 |      0.5
 qwertyu0830 |      0.5
 qwertyu0831 |      0.5
 qwertyu0832 |      0.5
 qwertyu0833 |      0.5
 qwertyu0834 |      0.5
 qwertyu0835 |      0.5
 qwertyu0836 |      0.5
 qwertyu0837 |      0.5
 qwertyu0838 |      0.5
 qwertyu0839 |      0.5
 qwertyu0840 |      0.5
 qwertyu0841 |      0.5
 qwertyu0842 |      0.5
 qwertyu0843 |      0.5
 qwertyu0844 |      0.5
 qwertyu0845 |      0.5
 qwertyu0846 |      0.5
 qwertyu0847 |      0.5
 qwertyu0848 |      0.5
 qwertyu0849 |      0.5
 qwertyu0850 |      0.5
 qwertyu0851 |      0.5
 qwertyu0852 |      0.5
 qwertyu0853 |      0.5
 qwertyu0854 |      0.5
 qwertyu0855 |      0.5
 qwertyu0856 |      0.5
 qwertyu0857 |      0.5
 qwertyu0858 |      0.5
 qwertyu0859 |      0.5
 qwertyu0860 |      0.5
 qwertyu0861 |      0.5
 qwertyu0862 |      0.5
 qwertyu0863 |      0.5
 qwertyu0864 |      0.5
 qwertyu0865 |      0.5
 qwertyu0866 |      0.5
 qwertyu0867 |      0.5
 qwertyu0868 |      0.5
 qwertyu0869 |      0.5
 qwertyu0870 |      0.5
 qwertyu0871 |      0.5
 qwertyu0872 |      0.5
 qwertyu0873 |      0.5
 qwertyu0874 |      0.5
 qwertyu0875 |      0.5
 qwertyu0876 |      0.5
 qwertyu0877 |      0.5
 qwertyu0878 |      0.5
 qwertyu0879 |      0.5
 qwertyu0880 |      0.5
 qwertyu0881 |      0.5
 qwertyu0882 |      0.5
 qwertyu0883 |      0.5
 qwertyu0884 |      0.5
 qwertyu0885 |      0.5
 qwertyu0886 |      0.5
 qwertyu0887 |      0.5
 qwertyu0889 |      0.5
 qwertyu0890 |      0.5
 qwertyu0891 |      0.5
 qwertyu0892 |      0.5
 qwertyu0893 |      0.5
 qwertyu0894 |      0.5
 qwertyu0895 |      0.5
 qwertyu0896 |      0.5
 qwertyu0897 |      0.5
 qwertyu0898 |      0.5
 qwertyu0899 |      0.5
 qwertyu1000 | 0.411765
(1000 rows)

select t,similarity(t,'gwertyu0988') as sml from test_trgm where t % 'gwertyu0988' order by sml desc, t;
      t      |   sml    
-------------+----------
 qwertyu0988 |      0.6
 qwertyu0980 | 0.411765
 qwertyu0981 | 0.411765
 qwertyu0982 | 0.411765
 qwertyu0983 | 0.411765
 qwertyu0984 | 0.411765
 qwertyu0985 | 0.411765
 qwertyu0986 | 0.411765
 qwertyu0987 | 0.411765
 qwertyu0989 | 0.411765
 qwertyu0088 | 0.333333
 qwertyu0098 | 0.333333
 qwertyu0188 | 0.333333
 qwertyu0288 | 0.333333
 qwertyu0388 | 0.333333
 qwertyu0488 | 0.333333
 qwertyu0588 | 0.333333
 qwertyu0688 | 0.333333
 qwertyu0788 | 0.333333
 qwertyu0888 | 0.333333
 qwertyu0900 | 0.333333
 qwertyu0901 | 0.333333
 qwertyu0902 | 0.333333
 qwertyu0903 | 0.333333
 qwertyu0904 | 0.333333
 qwertyu0905 | 0.333333
 qwertyu0906 | 0.333333
 qwertyu0907 | 0.333333
 qwertyu0908 | 0.333333
 qwertyu0909 | 0.333333
 qwertyu0910 | 0.333333
 qwertyu0911 | 0.333333
 qwertyu0912 | 0.333333
 qwertyu0913 | 0.333333
 qwertyu0914 | 0.333333
 qwertyu0915 | 0.333333
 qwertyu0916 | 0.333333
 qwertyu0917 | 0.333333
 qwertyu0918 | 0.333333
 qwertyu0919 | 0.333333
 qwertyu0920 | 0.333333
 qwertyu0921 | 0.333333
 qwertyu0922 | 0.333333
 qwertyu0923 | 0.333333
 qwertyu0924 | 0.333333
 qwertyu0925 | 0.333333
 qwertyu0926 | 0.333333
 qwertyu0927 | 0.333333
 qwertyu0928 | 0.333333
 qwertyu0929 | 0.333333
 qwertyu0930 | 0.333333
 qwertyu0931 | 0.333333
 qwertyu0932 | 0.333333
 qwertyu0933 | 0.333333
 qwertyu0934 | 0.333333
 qwertyu0935 | 0.333333
 qwertyu0936 | 0.333333
 qwertyu0937 | 0.333333
 qwertyu0938 | 0.333333
 qwertyu0939 | 0.333333
 qwertyu0940 | 0.333333
 qwertyu0941 | 0.333333
 qwertyu0942 | 0.333333
 qwertyu0943 | 0.333333
 qwertyu0944 | 0.333333
 qwertyu0945 | 0.333333
 qwertyu0946 | 0.333333
 qwertyu0947 | 0.333333
 qwertyu0948 | 0.333333
 qwertyu0949 | 0.333333
 qwertyu0950 | 0.333333
 qwertyu0951 | 0.333333
 qwertyu0952 | 0.333333
 qwertyu0953 | 0.333333
 qwertyu0954 | 0.333333
 qwertyu0955 | 0.333333
 qwertyu0956 | 0.333333
 qwertyu0957 | 0.333333
 qwertyu0958 | 0.333333
 qwertyu0959 | 0.333333
 qwertyu0960 | 0.333333
 qwertyu0961 | 0.333333
 qwertyu0962 | 0.333333
 qwertyu0963 | 0.333333
 qwertyu0964 | 0.333333
 qwertyu0965 | 0.333333
 qwertyu0966 | 0.333333
 qwertyu0967 | 0.333333
 qwertyu0968 | 0.333333
 qwertyu0969 | 0.333333
 qwertyu0970 | 0.333333
 qwertyu0971 | 0.333333
 qwertyu0972 | 0.333333
 qwertyu0973 | 0.333333
 qwertyu0974 | 0.333333
 qwertyu0975 | 0.333333
 qwertyu0976 | 0.333333
 qwertyu0977 | 0.333333
 qwertyu0978 | 0.333333
 qwertyu0979 | 0.333333
 qwertyu0990 | 0.333333
 qwertyu0991 | 0.333333
 qwertyu0992 | 0.333333
 qwertyu0993 | 0.333333
 qwertyu0994 | 0.333333
 qwertyu0995 | 0.333333
 qwertyu0996 | 0.333333
 qwertyu0997 | 0.333333
 qwertyu0998 | 0.333333
 qwertyu0999 | 0.333333
(110 rows)

select t,similarity(t,'gwertyu1988') as sml from test_trgm where t % 'gwertyu1988' order by sml desc, t;
      t      |   sml    
-------------+----------
 qwertyu0988 | 0.333333
(1 row)

<<<<<<< HEAD
select count(*) from test_trgm where t ~ '[qwerty]{2}-?[qwerty]{2}';
 count 
-------
  1000
(1 row)

create table test2(t text);
=======
create table test2(t text COLLATE "C");
>>>>>>> b5bce6c1
insert into test2 values ('abcdef');
insert into test2 values ('quark');
insert into test2 values ('  z foo bar');
insert into test2 values ('/123/-45/');
create index test2_idx_gin on test2 using gin (t gin_trgm_ops);
set enable_seqscan=off;
explain (costs off)
  select * from test2 where t like '%BCD%';
                   QUERY PLAN                   
------------------------------------------------
 Gather Motion 3:1  (slice1; segments: 3)
   ->  Bitmap Heap Scan on test2
         Recheck Cond: (t ~~ '%BCD%'::text)
         ->  Bitmap Index Scan on test2_idx_gin
               Index Cond: (t ~~ '%BCD%'::text)
(6 rows)

explain (costs off)
  select * from test2 where t ilike '%BCD%';
                   QUERY PLAN                    
-------------------------------------------------
 Gather Motion 3:1  (slice1; segments: 3)
   ->  Bitmap Heap Scan on test2
         Recheck Cond: (t ~~* '%BCD%'::text)
         ->  Bitmap Index Scan on test2_idx_gin
               Index Cond: (t ~~* '%BCD%'::text)
(6 rows)

select * from test2 where t like '%BCD%';
 t 
---
(0 rows)

select * from test2 where t like '%bcd%';
   t    
--------
 abcdef
(1 row)

select * from test2 where t like E'%\\bcd%';
   t    
--------
 abcdef
(1 row)

select * from test2 where t ilike '%BCD%';
   t    
--------
 abcdef
(1 row)

select * from test2 where t ilike 'qua%';
   t   
-------
 quark
(1 row)

select * from test2 where t like '%z foo bar%';
      t      
-------------
   z foo bar
(1 row)

select * from test2 where t like '  z foo%';
      t      
-------------
   z foo bar
(1 row)

explain (costs off)
  select * from test2 where t ~ '[abc]{3}';
                    QUERY PLAN                    
--------------------------------------------------
 Gather Motion 3:1  (slice1; segments: 3)
   ->  Bitmap Heap Scan on test2
         Recheck Cond: (t ~ '[abc]{3}'::text)
         ->  Bitmap Index Scan on test2_idx_gin
               Index Cond: (t ~ '[abc]{3}'::text)
(6 rows)

explain (costs off)
  select * from test2 where t ~* 'DEF';
                   QUERY PLAN                   
------------------------------------------------
 Gather Motion 3:1  (slice1; segments: 3)
   ->  Bitmap Heap Scan on test2
         Recheck Cond: (t ~* 'DEF'::text)
         ->  Bitmap Index Scan on test2_idx_gin
               Index Cond: (t ~* 'DEF'::text)
(6 rows)

select * from test2 where t ~ '[abc]{3}';
   t    
--------
 abcdef
(1 row)

select * from test2 where t ~ 'a[bc]+d';
   t    
--------
 abcdef
(1 row)

select * from test2 where t ~ '(abc)*$';
      t      
-------------
 abcdef
 quark
   z foo bar
 /123/-45/
(4 rows)

select * from test2 where t ~* 'DEF';
   t    
--------
 abcdef
(1 row)

select * from test2 where t ~ 'dEf';
 t 
---
(0 rows)

select * from test2 where t ~* '^q';
   t   
-------
 quark
(1 row)

select * from test2 where t ~* '[abc]{3}[def]{3}';
   t    
--------
 abcdef
(1 row)

select * from test2 where t ~* 'ab[a-z]{3}';
   t    
--------
 abcdef
(1 row)

select * from test2 where t ~* '(^| )qua';
   t   
-------
 quark
(1 row)

select * from test2 where t ~ 'q.*rk$';
   t   
-------
 quark
(1 row)

select * from test2 where t ~ 'q';
   t   
-------
 quark
(1 row)

select * from test2 where t ~ '[a-z]{3}';
      t      
-------------
 abcdef
 quark
   z foo bar
(3 rows)

select * from test2 where t ~* '(a{10}|b{10}|c{10}){10}';
 t 
---
(0 rows)

select * from test2 where t ~ 'z foo bar';
      t      
-------------
   z foo bar
(1 row)

select * from test2 where t ~ ' z foo bar';
      t      
-------------
   z foo bar
(1 row)

select * from test2 where t ~ '  z foo bar';
      t      
-------------
   z foo bar
(1 row)

select * from test2 where t ~ '  z foo';
      t      
-------------
   z foo bar
(1 row)

select * from test2 where t ~ 'qua(?!foo)';
   t   
-------
 quark
(1 row)

select * from test2 where t ~ '/\d+/-\d';
     t     
-----------
 /123/-45/
(1 row)

drop index test2_idx_gin;
create index test2_idx_gist on test2 using gist (t gist_trgm_ops);
set enable_seqscan=off;
explain (costs off)
  select * from test2 where t like '%BCD%';
                   QUERY PLAN                   
------------------------------------------------
 Gather Motion 3:1  (slice1; segments: 3)
   ->  Index Scan using test2_idx_gist on test2
         Index Cond: (t ~~ '%BCD%'::text)
(4 rows)

explain (costs off)
  select * from test2 where t ilike '%BCD%';
                   QUERY PLAN                   
------------------------------------------------
 Gather Motion 3:1  (slice1; segments: 3)
   ->  Index Scan using test2_idx_gist on test2
         Index Cond: (t ~~* '%BCD%'::text)
(4 rows)

select * from test2 where t like '%BCD%';
 t 
---
(0 rows)

select * from test2 where t like '%bcd%';
   t    
--------
 abcdef
(1 row)

select * from test2 where t like E'%\\bcd%';
   t    
--------
 abcdef
(1 row)

select * from test2 where t ilike '%BCD%';
   t    
--------
 abcdef
(1 row)

select * from test2 where t ilike 'qua%';
   t   
-------
 quark
(1 row)

select * from test2 where t like '%z foo bar%';
      t      
-------------
   z foo bar
(1 row)

select * from test2 where t like '  z foo%';
      t      
-------------
   z foo bar
(1 row)

explain (costs off)
  select * from test2 where t ~ '[abc]{3}';
                   QUERY PLAN                   
------------------------------------------------
 Gather Motion 3:1  (slice1; segments: 3)
   ->  Index Scan using test2_idx_gist on test2
         Index Cond: (t ~ '[abc]{3}'::text)
(4 rows)

explain (costs off)
  select * from test2 where t ~* 'DEF';
                   QUERY PLAN                   
------------------------------------------------
 Gather Motion 3:1  (slice1; segments: 3)
   ->  Index Scan using test2_idx_gist on test2
         Index Cond: (t ~* 'DEF'::text)
(4 rows)

select * from test2 where t ~ '[abc]{3}';
   t    
--------
 abcdef
(1 row)

select * from test2 where t ~ 'a[bc]+d';
   t    
--------
 abcdef
(1 row)

select * from test2 where t ~ '(abc)*$';
      t      
-------------
 abcdef
 quark
   z foo bar
 /123/-45/
(4 rows)

select * from test2 where t ~* 'DEF';
   t    
--------
 abcdef
(1 row)

select * from test2 where t ~ 'dEf';
 t 
---
(0 rows)

select * from test2 where t ~* '^q';
   t   
-------
 quark
(1 row)

select * from test2 where t ~* '[abc]{3}[def]{3}';
   t    
--------
 abcdef
(1 row)

select * from test2 where t ~* 'ab[a-z]{3}';
   t    
--------
 abcdef
(1 row)

select * from test2 where t ~* '(^| )qua';
   t   
-------
 quark
(1 row)

select * from test2 where t ~ 'q.*rk$';
   t   
-------
 quark
(1 row)

select * from test2 where t ~ 'q';
   t   
-------
 quark
(1 row)

select * from test2 where t ~ '[a-z]{3}';
      t      
-------------
 abcdef
 quark
   z foo bar
(3 rows)

select * from test2 where t ~* '(a{10}|b{10}|c{10}){10}';
 t 
---
(0 rows)

select * from test2 where t ~ 'z foo bar';
      t      
-------------
   z foo bar
(1 row)

select * from test2 where t ~ ' z foo bar';
      t      
-------------
   z foo bar
(1 row)

select * from test2 where t ~ '  z foo bar';
      t      
-------------
   z foo bar
(1 row)

select * from test2 where t ~ '  z foo';
      t      
-------------
   z foo bar
(1 row)

<<<<<<< HEAD
select * from test2 where t ~ 'qua(?!foo)';
   t   
-------
 quark
(1 row)

select * from test2 where t ~ '/\d+/-\d';
     t     
-----------
 /123/-45/
=======
-- Check similarity threshold (bug #14202)
CREATE TEMP TABLE restaurants (city text);
INSERT INTO restaurants SELECT 'Warsaw' FROM generate_series(1, 10000);
INSERT INTO restaurants SELECT 'Szczecin' FROM generate_series(1, 10000);
CREATE INDEX ON restaurants USING gist(city gist_trgm_ops);
-- Similarity of the two names (for reference).
SELECT similarity('Szczecin', 'Warsaw');
 similarity 
------------
          0
(1 row)

-- Should get only 'Warsaw' for either setting of set_limit.
EXPLAIN (COSTS OFF)
SELECT DISTINCT city, similarity(city, 'Warsaw'), show_limit()
  FROM restaurants WHERE city % 'Warsaw';
                         QUERY PLAN                          
-------------------------------------------------------------
 Unique
   ->  Sort
         Sort Key: city, (similarity(city, 'Warsaw'::text))
         ->  Bitmap Heap Scan on restaurants
               Recheck Cond: (city % 'Warsaw'::text)
               ->  Bitmap Index Scan on restaurants_city_idx
                     Index Cond: (city % 'Warsaw'::text)
(7 rows)

SELECT set_limit(0.3);
 set_limit 
-----------
       0.3
(1 row)

SELECT DISTINCT city, similarity(city, 'Warsaw'), show_limit()
  FROM restaurants WHERE city % 'Warsaw';
  city  | similarity | show_limit 
--------+------------+------------
 Warsaw |          1 |        0.3
(1 row)

SELECT set_limit(0.5);
 set_limit 
-----------
       0.5
(1 row)

SELECT DISTINCT city, similarity(city, 'Warsaw'), show_limit()
  FROM restaurants WHERE city % 'Warsaw';
  city  | similarity | show_limit 
--------+------------+------------
 Warsaw |          1 |        0.5
>>>>>>> b5bce6c1
(1 row)
<|MERGE_RESOLUTION|>--- conflicted
+++ resolved
@@ -3482,17 +3482,13 @@
  qwertyu0988 | 0.333333
 (1 row)
 
-<<<<<<< HEAD
 select count(*) from test_trgm where t ~ '[qwerty]{2}-?[qwerty]{2}';
  count 
 -------
   1000
 (1 row)
 
-create table test2(t text);
-=======
 create table test2(t text COLLATE "C");
->>>>>>> b5bce6c1
 insert into test2 values ('abcdef');
 insert into test2 values ('quark');
 insert into test2 values ('  z foo bar');
@@ -3886,7 +3882,6 @@
    z foo bar
 (1 row)
 
-<<<<<<< HEAD
 select * from test2 where t ~ 'qua(?!foo)';
    t   
 -------
@@ -3897,7 +3892,8 @@
      t     
 -----------
  /123/-45/
-=======
+(1 row)
+
 -- Check similarity threshold (bug #14202)
 CREATE TEMP TABLE restaurants (city text);
 INSERT INTO restaurants SELECT 'Warsaw' FROM generate_series(1, 10000);
@@ -3914,16 +3910,19 @@
 EXPLAIN (COSTS OFF)
 SELECT DISTINCT city, similarity(city, 'Warsaw'), show_limit()
   FROM restaurants WHERE city % 'Warsaw';
-                         QUERY PLAN                          
--------------------------------------------------------------
- Unique
-   ->  Sort
-         Sort Key: city, (similarity(city, 'Warsaw'::text))
-         ->  Bitmap Heap Scan on restaurants
-               Recheck Cond: (city % 'Warsaw'::text)
-               ->  Bitmap Index Scan on restaurants_city_idx
-                     Index Cond: (city % 'Warsaw'::text)
-(7 rows)
+                                 QUERY PLAN                                 
+----------------------------------------------------------------------------
+ Gather Motion 3:1  (slice1; segments: 3)
+   ->  GroupAggregate
+         Group Key: city, (similarity(city, 'Warsaw'::text)), ('0.3'::real)
+         ->  Sort
+               Sort Key: city, (similarity(city, 'Warsaw'::text))
+               ->  Bitmap Heap Scan on restaurants
+                     Recheck Cond: (city % 'Warsaw'::text)
+                     ->  Bitmap Index Scan on restaurants_city_idx
+                           Index Cond: (city % 'Warsaw'::text)
+ Optimizer: Postgres query optimizer
+(10 rows)
 
 SELECT set_limit(0.3);
  set_limit 
@@ -3949,5 +3948,4 @@
   city  | similarity | show_limit 
 --------+------------+------------
  Warsaw |          1 |        0.5
->>>>>>> b5bce6c1
-(1 row)
+(1 row)
