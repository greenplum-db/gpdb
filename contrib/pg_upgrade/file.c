--- conflicted
+++ resolved
@@ -41,11 +41,7 @@
 #else
 		if (CopyFile(src, dst, !force) == 0)
 #endif
-<<<<<<< HEAD
-			return getErrorText(errno);
-=======
 			return getErrorText();
->>>>>>> 8bc709b3
 		else
 			return NULL;
 	}
