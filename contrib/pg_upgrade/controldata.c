--- conflicted
+++ resolved
@@ -330,7 +330,6 @@
 		else if ((p = strstr(bufin, "Latest checkpoint's NextXID:")) != NULL)
 		{
 			p = strchr(p, ':');
-<<<<<<< HEAD
 
 			if (p == NULL || strlen(p) <= 1)
 				pg_log(PG_FATAL, "%d: controldata retrieval problem\n", __LINE__);
@@ -338,15 +337,6 @@
 			p++;				/* removing ':' char */
 			cluster->controldata.chkpnt_nxtepoch = str2uint(p);
 
-=======
-
-			if (p == NULL || strlen(p) <= 1)
-				pg_fatal("%d: controldata retrieval problem\n", __LINE__);
-
-			p++;				/* removing ':' char */
-			cluster->controldata.chkpnt_nxtepoch = str2uint(p);
-
->>>>>>> 8bc709b3
 			p = strchr(p, '/');
 			if (p == NULL || strlen(p) <= 1)
 				pg_fatal("%d: controldata retrieval problem\n", __LINE__);
