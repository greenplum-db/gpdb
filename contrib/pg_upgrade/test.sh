--- conflicted
+++ resolved
@@ -126,10 +126,6 @@
 PGSSLMODE="";         unset PGSSLMODE
 PGREQUIRESSL="";      unset PGREQUIRESSL
 PGCONNECT_TIMEOUT=""; unset PGCONNECT_TIMEOUT
-<<<<<<< HEAD
-=======
-PGHOST="";            unset PGHOST
->>>>>>> ab76208e
 PGHOSTADDR="";        unset PGHOSTADDR
 
 # Select a non-conflicting port number, similarly to pg_regress.c
