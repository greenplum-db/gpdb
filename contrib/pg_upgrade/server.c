--- conflicted
+++ resolved
@@ -3,13 +3,8 @@
  *
  *	database server functions
  *
-<<<<<<< HEAD
- *	Copyright (c) 2010, PostgreSQL Global Development Group
- *	$PostgreSQL: pgsql/contrib/pg_upgrade/server.c,v 1.8.2.1 2010/07/13 20:15:51 momjian Exp $
-=======
  *	Copyright (c) 2010-2011, PostgreSQL Global Development Group
  *	contrib/pg_upgrade/server.c
->>>>>>> a4bebdd9
  */
 
 #include "pg_upgrade.h"
@@ -28,19 +23,7 @@
 PGconn *
 connectToServer(ClusterInfo *cluster, const char *db_name)
 {
-<<<<<<< HEAD
-	char		connectString[MAXPGPATH];
-	unsigned short port = (whichCluster == CLUSTER_OLD) ?
-	ctx->old.port : ctx->new.port;
-	PGconn	   *conn;
-
-	snprintf(connectString, sizeof(connectString),
-			 "dbname = '%s' user = '%s' port = %d options='-c gp_session_role=utility'", db_name, ctx->user, port);
-
-	conn = PQconnectdb(connectString);
-=======
 	PGconn	   *conn = get_db_conn(cluster, db_name);
->>>>>>> a4bebdd9
 
 	if (conn == NULL || PQstatus(conn) != CONNECTION_OK)
 	{
@@ -69,7 +52,9 @@
 	char		conn_opts[MAXPGPATH];
 
 	snprintf(conn_opts, sizeof(conn_opts),
-			 "dbname = '%s' user = '%s' port = %d", db_name, os_info.user,
+			 "dbname = '%s' user = '%s' port = %d "
+			 /* GPDB: for upgrades, connect in utility mode. */
+			 "options='-c gp_session_role=utility'", db_name, os_info.user,
 			 cluster->port);
 
 	return PQconnectdb(conn_opts);
@@ -160,65 +145,18 @@
 start_postmaster(ClusterInfo *cluster)
 {
 	char		cmd[MAXPGPATH];
-<<<<<<< HEAD
-	const char *bindir;
-	const char *datadir;
-	unsigned short port;
-	ClusterInfo *cluster;
-#ifndef WIN32
-	char		*output_filename = ctx->logfile;
-#else
-	char		*output_filename = DEVNULL;
-#endif
-	char		*gpdb_options;
-
-	if (whichCluster == CLUSTER_OLD)
-	{
-		bindir = ctx->old.bindir;
-		datadir = ctx->old.pgdata;
-		port = ctx->old.port;
-		cluster = &ctx->old;
-	}
-	else
-	{
-		bindir = ctx->new.bindir;
-		datadir = ctx->new.pgdata;
-		port = ctx->new.port;
-		cluster = &ctx->new;
-	}
-=======
 	PGconn	   *conn;
 	bool		exit_hook_registered = false;
 	int			pg_ctl_return = 0;
+	char	   *gpdb_options;
 
 #ifndef WIN32
 	char	   *output_filename = log_opts.filename;
 #else
->>>>>>> a4bebdd9
-
-	if (ctx->dispatcher_mode)
-		gpdb_options = "--gp_dbid=1 --gp_num_contents_in_cluster=0 --gp_contentid=-1 --xid_warn_limit=10000000";
-	else
-		gpdb_options = "--gp_dbid=1 --gp_num_contents_in_cluster=0 --gp_contentid=0 --xid_warn_limit=10000000";
 
 	/*
 	 * On Win32, we can't send both pg_upgrade output and pg_ctl output to the
 	 * same file because we get the error: "The process cannot access the file
-<<<<<<< HEAD
-	 * because it is being used by another process." so we have to send all other
-	 * output to 'nul'.
-	 */
-	snprintf(cmd, sizeof(cmd),
-			 SYSTEMQUOTE "\"%s/pg_ctl\" -l \"%s\" -D \"%s\" "
-			 "-o \"-p %d %s %s\" start >> \"%s\" 2>&1" SYSTEMQUOTE,
-			 bindir, output_filename, datadir, port,
-			 gpdb_options,
-			 (cluster->controldata.cat_ver >=
-				BINARY_UPGRADE_SERVER_FLAG_CAT_VER) ? "-b" :
-				"-c autovacuum=off -c autovacuum_freeze_max_age=2000000000",
-			 output_filename);
-	exec_prog(ctx, true, "%s", cmd);
-=======
 	 * because it is being used by another process." so we have to send all
 	 * other output to 'nul'.
 	 */
@@ -234,7 +172,11 @@
 #endif
 		exit_hook_registered = true;
 	}
->>>>>>> a4bebdd9
+
+	if (user_opts.dispatcher_mode)
+		gpdb_options = "--gp_dbid=1 --gp_num_contents_in_cluster=0 --gp_contentid=-1 --xid_warn_limit=10000000";
+	else
+		gpdb_options = "--gp_dbid=1 --gp_num_contents_in_cluster=0 --gp_contentid=0 --xid_warn_limit=10000000";
 
 	/*
 	 * Using autovacuum=off disables cleanup vacuum and analyze, but freeze
@@ -245,8 +187,9 @@
 	 */
 	snprintf(cmd, sizeof(cmd),
 			 SYSTEMQUOTE "\"%s/pg_ctl\" -w -l \"%s\" -D \"%s\" "
-			 "-o \"-p %d %s\" start >> \"%s\" 2>&1" SYSTEMQUOTE,
+			 "-o \"-p %d %s %s\" start >> \"%s\" 2>&1" SYSTEMQUOTE,
 			 cluster->bindir, output_filename, cluster->pgdata, cluster->port,
+			 gpdb_options,
 			 (cluster->controldata.cat_ver >=
 			  BINARY_UPGRADE_SERVER_FLAG_CAT_VER) ? "-b" :
 			 "-c autovacuum=off -c autovacuum_freeze_max_age=2000000000",
@@ -310,45 +253,8 @@
 	snprintf(cmd, sizeof(cmd),
 			 SYSTEMQUOTE "\"%s/pg_ctl\" -w -l \"%s\" -D \"%s\" %s stop >> "
 			 "\"%s\" 2>&1" SYSTEMQUOTE,
-<<<<<<< HEAD
-			 bindir,
-#ifndef WIN32
-			 ctx->logfile, datadir, fast ? "-m fast" : "", ctx->logfile);
-#else
-			 DEVNULL, datadir, fast ? "-m fast" : "", DEVNULL);
-#endif
-	exec_prog(ctx, fast ? false : true, "%s", cmd);
-
-	ctx->postmasterPID = 0;
-	ctx->running_cluster = NONE;
-}
-
-
-/*
- * test_server_conn()
- *
- * tests whether postmaster is running or not by trying to connect
- * to it. If connection is unsuccessfull we do a sleep of 1 sec and then
- * try the connection again. This process continues "timeout" times.
- *
- * Returns true if the connection attempt was successfull, false otherwise.
- */
-static bool
-test_server_conn(migratorContext *ctx, int timeout, Cluster whichCluster)
-{
-	PGconn	   *conn = NULL;
-	char		con_opts[MAX_STRING];
-	int			tries;
-	unsigned short port = (whichCluster == CLUSTER_OLD) ?
-	ctx->old.port : ctx->new.port;
-	bool		ret = false;
-
-	snprintf(con_opts, sizeof(con_opts),
-			 "dbname = 'template1' user = '%s' port = %d options='-c gp_session_role=utility'", ctx->user, port);
-=======
 			 bindir, output_filename, datadir, fast ? "-m fast" : "",
 			 output_filename);
->>>>>>> a4bebdd9
 
 	exec_prog(fast ? false : true, "%s", cmd);
 
