--- conflicted
+++ resolved
@@ -314,19 +314,15 @@
 
 			ExplainBeginOutput(&es);
 			ExplainQueryText(&es, queryDesc);
-<<<<<<< HEAD
 			ExplainPrintPlan(&es, queryDesc, auto_explain_showstatctx);
 			if (es.analyze)
 			{
+				if (auto_explain_log_triggers)
+					ExplainPrintTriggers(&es, queryDesc);
 				cdbexplain_showExecStatsEnd(
 											queryDesc->plannedstmt, auto_explain_showstatctx, queryDesc->estate, &es
 					);
 			}
-=======
-			ExplainPrintPlan(&es, queryDesc);
-			if (es.analyze && auto_explain_log_triggers)
-				ExplainPrintTriggers(&es, queryDesc);
->>>>>>> f90dcf9e
 			ExplainEndOutput(&es);
 
 			/* Remove last line break */
