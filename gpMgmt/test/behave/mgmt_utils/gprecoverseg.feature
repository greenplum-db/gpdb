--- conflicted
+++ resolved
@@ -270,7 +270,6 @@
         And the segments are synchronized
         And the cluster is rebalanced
 
-<<<<<<< HEAD
   @demo_cluster
   Scenario: gprecoverseg should not give warning if pg_basebackup is running for the up segments
     Given the database is running
@@ -438,7 +437,7 @@
     Then gprecoverseg should print "No basebackup running" to stdout
     And gprecoverseg should return a return code of 0
     Then the cluster is rebalanced
-=======
+
     Scenario: gprecoverseg keeps segment logs
       Given the database is running
       And all the segments are running
@@ -450,7 +449,6 @@
       And the user runs "gprecoverseg -a"
       Then gprecoverseg should return a return code of 0
       And the "primary" segment pg_log directory content preserved
->>>>>>> 4a551f4c
 
 
 ########################### @concourse_cluster tests ###########################
