@gpstate
Feature: gpstate tests

    Scenario: gpstate -b logs cluster for a cluster where the mirrors failed over to primary
        Given a standard local demo cluster is running
        And the database is running
        When user stops all primary processes
        And user can start transactions
        And the user runs "gpstate -b"
        Then gpstate output has rows with keys values
            | Master instance                                         = Active                       |
            | Master standby                                          =                              |
            | Standby master state                                    = Standby host passive         |
            | Total segment instance count from metadata              = 6                            |
            | Primary Segment Status                                                                 |
            | Total primary segments                                  = 3                            |
            | Total primary segment valid \(at master\)               = 0                            |
            | Total primary segment failures \(at master\)            = 3 .* <<<<<<<<                |
            | Total number of postmaster.pid files missing            = 3 .* <<<<<<<<                |
            | Total number of postmaster.pid files found              = 0                            |
            | Total number of postmaster.pid PIDs missing             = 3 .* <<<<<<<<                |
            | Total number of postmaster.pid PIDs found               = 0                            |
            | Total number of /tmp lock files missing                 = 3 .* <<<<<<<<                |
            | Total number of /tmp lock files found                   = 0                            |
            | Total number postmaster processes missing               = 3 .* <<<<<<<<                |
            | Total number postmaster processes found                 = 0                            |
            | Mirror Segment Status                                                                  |
            | Total mirror segments                                   = 3                            |
            | Total mirror segment valid \(at master\)                = 3                            |
            | Total mirror segment failures \(at master\)             = 0                            |
            | Total number of postmaster.pid files missing            = 0                            |
            | Total number of postmaster.pid files found              = 3                            |
            | Total number of postmaster.pid PIDs missing             = 0                            |
            | Total number of postmaster.pid PIDs found               = 3                            |
            | Total number of /tmp lock files missing                 = 0                            |
            | Total number of /tmp lock files found                   = 3                            |
            | Total number postmaster processes missing               = 0                            |
            | Total number postmaster processes found                 = 3                            |
            | Total number mirror segments acting as primary segments = 3 .* <<<<<<<<                |
            | Total number mirror segments acting as mirror segments  = 0                            |

    Scenario: gpstate -c logs cluster info for a cluster where all mirrors are failed over
        Given a standard local demo cluster is running
        And the database is running
        When user stops all primary processes
        And user can start transactions
        And the user runs "gpstate -c"
        Then gpstate output looks like
            | Status                        | Data State  | Primary | Datadir                 | Port   | Mirror | Datadir                        | Port   |
            | Mirror Active, Primary Failed | Not In Sync | \S+     | .*/dbfast1/demoDataDir0 | [0-9]+ | \S+    | .*/dbfast_mirror1/demoDataDir0 | [0-9]+ |
            | Mirror Active, Primary Failed | Not In Sync | \S+     | .*/dbfast2/demoDataDir1 | [0-9]+ | \S+    | .*/dbfast_mirror2/demoDataDir1 | [0-9]+ |
            | Mirror Active, Primary Failed | Not In Sync | \S+     | .*/dbfast3/demoDataDir2 | [0-9]+ | \S+    | .*/dbfast_mirror3/demoDataDir2 | [0-9]+ |
         And gpstate should print "3 segment\(s\) configured as mirror\(s\) are acting as primaries" to stdout

    Scenario: gpstate -c logs cluster info for a cluster that is unsynchronized
        Given a standard local demo cluster is running
        When user stops all mirror processes
        And user can start transactions
        And the user runs "gpstate -c"
        Then gpstate output looks like
            | Status                        | Data State  | Primary | Datadir                 | Port   | Mirror | Datadir                        | Port   |
            | Primary Active, Mirror Failed | Not In Sync | \S+     | .*/dbfast1/demoDataDir0 | [0-9]+ | \S+    | .*/dbfast_mirror1/demoDataDir0 | [0-9]+ |
            | Primary Active, Mirror Failed | Not In Sync | \S+     | .*/dbfast2/demoDataDir1 | [0-9]+ | \S+    | .*/dbfast_mirror2/demoDataDir1 | [0-9]+ |
            | Primary Active, Mirror Failed | Not In Sync | \S+     | .*/dbfast3/demoDataDir2 | [0-9]+ | \S+    | .*/dbfast_mirror3/demoDataDir2 | [0-9]+ |
         And gpstate should print "3 primary segment\(s\) are not synchronized" to stdout

    Scenario: gpstate -c logs cluster info for a cluster with no mirrors
        Given the cluster is generated with "3" primaries only
        When the user runs "gpstate -c"
        Then gpstate should print "Primary list \[Mirror not used\]" to stdout
        And gpstate output looks like
            | Primary | Datadir                 | Port   |
            | \S+     | .*/dbfast1/demoDataDir0 | [0-9]+ |
            | \S+     | .*/dbfast2/demoDataDir1 | [0-9]+ |
            | \S+     | .*/dbfast3/demoDataDir2 | [0-9]+ |

    Scenario: gpstate -b logs cluster for a cluster without standbys
        Given the cluster is generated with "3" primaries only
        And the user runs "gpstate -b"
        Then gpstate output has rows with keys values
            | Master instance                              = Active                       |
            | Master standby                               = No master standby configured |
            | Total segment instance count from metadata   = 3                            |
            | Primary Segment Status                                                      |
            | Total primary segments                       = 3                            |
            | Total primary segment valid \(at master\)    = 3                            |
            | Total primary segment failures \(at master\) = 0                            |
            | Total number of postmaster.pid files missing = 0                            |
            | Total number of postmaster.pid files found   = 3                            |
            | Total number of postmaster.pid PIDs missing  = 0                            |
            | Total number of postmaster.pid PIDs found    = 3                            |
            | Total number of /tmp lock files missing      = 0                            |
            | Total number of /tmp lock files found        = 3                            |
            | Total number postmaster processes missing    = 0                            |
            | Total number postmaster processes found      = 3                            |
            | Mirror Segment Status                                                       |
            | Mirrors not configured on this array                                        |

    Scenario: gpstate -e logs no errors when there are none
        Given a standard local demo cluster is running
        And the user runs "gpstate -e"
        Then gpstate should print "Segment Mirroring Status Report" to stdout
        And gpstate should print "All segments are running normally" to stdout

    Scenario: gpstate -e logs errors when mirrors have failed over
        Given a standard local demo cluster is running
          And user stops all primary processes
          And user can start transactions
        When the user runs "gpstate -e"
        Then gpstate should print "Segments with Primary and Mirror Roles Switched" to stdout
        And gpstate output looks like
            | Current Primary | Port   | Mirror | Port   |
            | \S+             | [0-9]+ | \S+    | [0-9]+ |
            | \S+             | [0-9]+ | \S+    | [0-9]+ |
            | \S+             | [0-9]+ | \S+    | [0-9]+ |
        And gpstate should print "Unsynchronized Segment Pairs" to stdout
        And gpstate output looks like
            | Current Primary | Port   | WAL sync remaining bytes | Mirror | Port   |
            | \S+             | [0-9]+ | Unknown                  | \S+    | [0-9]+ |
            | \S+             | [0-9]+ | Unknown                  | \S+    | [0-9]+ |
            | \S+             | [0-9]+ | Unknown                  | \S+    | [0-9]+ |
        And gpstate should print "Downed Segments" to stdout
        And gpstate output looks like
            | Segment | Port   | Config status | Status                |
            | \S+     | [0-9]+ | Down          | Down in configuration |
            | \S+     | [0-9]+ | Down          | Down in configuration |
            | \S+     | [0-9]+ | Down          | Down in configuration |

    Scenario: gpstate show remaining bytes when mirror hasn't caught up
        Given a standard local demo cluster is running
        And the primary on content 0 is stopped
        And user can start transactions
        And sql "CREATE TABLE t AS SELECT generate_series(1,1000) AS a" is executed in "postgres" db
        And the user suspend the walsender on the primary on content 0
        And the user runs "gprecoverseg -a"
        When the user runs "gpstate -e"
        Then gpstate should print "Unsynchronized Segment Pairs" to stdout
        And gpstate output looks like
            | Current Primary | Port   | WAL sync remaining bytes            | Mirror | Port   |
            | \S+             | [0-9]+ | [0-9]+                              | \S+    | [0-9]+ |
        When the user runs "gpstate -s"
        Then gpstate output has rows
            |Bytes remaining to send to mirror     = [1-9]\d* |
        And the user reset the walsender on the primary on content 0
        And the user waits until all bytes are sent to mirror on content 0
        When the user runs "gpstate -e"
        Then gpstate should not print "Unsynchronized Segment Pairs" to stdout

    Scenario: gpstate -s logs show WAL remaining bytes when mirror hasn't flushed wal
        Given a standard local demo cluster is running
        And the user skips walreceiver flushing on the mirror on content 0
        And sql "BEGIN; CREATE TABLE t AS SELECT generate_series(1,1000) AS a; ABORT;" is executed in "postgres" db
        And the user waits until all bytes are sent to mirror on content 0
        When the user runs "gpstate -s"
        Then gpstate output has rows with keys values
            |Bytes received but remain to flush    = [1-9]\d* |
            |Bytes received but remain to replay   = [1-9]\d* |

    Scenario: gpstate -c logs cluster info for a mirrored cluster
        Given a standard local demo cluster is running
        When the user runs "gpstate -c"
        Then gpstate output looks like
            | Status                           | Data State   | Primary | Datadir                 | Port   | Mirror | Datadir                        | Port   |
            | Primary Active, Mirror Available | Synchronized | \S+     | .*/dbfast1/demoDataDir0 | [0-9]+ | \S+    | .*/dbfast_mirror1/demoDataDir0 | [0-9]+ |
            | Primary Active, Mirror Available | Synchronized | \S+     | .*/dbfast2/demoDataDir1 | [0-9]+ | \S+    | .*/dbfast_mirror2/demoDataDir1 | [0-9]+ |
            | Primary Active, Mirror Available | Synchronized | \S+     | .*/dbfast3/demoDataDir2 | [0-9]+ | \S+    | .*/dbfast_mirror3/demoDataDir2 | [0-9]+ |

    Scenario: gpstate -b logs cluster for a default cluster
        Given a standard local demo cluster is running
        And the user runs "gpstate -b"
        Then gpstate output has rows with keys values
            | Master instance                                         = Active                       |
            | Master standby                                          =                              |
            | Standby master state                                    = Standby host passive         |
            | Total segment instance count from metadata              = 6                            |
            | Primary Segment Status                                                                 |
            | Total primary segments                                  = 3                            |
            | Total primary segment valid \(at master\)               = 3                            |
            | Total primary segment failures \(at master\)            = 0                            |
            | Total number of postmaster.pid files missing            = 0                            |
            | Total number of postmaster.pid files found              = 3                            |
            | Total number of postmaster.pid PIDs missing             = 0                            |
            | Total number of postmaster.pid PIDs found               = 3                            |
            | Total number of /tmp lock files missing                 = 0                            |
            | Total number of /tmp lock files found                   = 3                            |
            | Total number postmaster processes missing               = 0                            |
            | Total number postmaster processes found                 = 3                            |
            | Mirror Segment Status                                                                  |
            | Total mirror segments                                   = 3                            |
            | Total mirror segment valid \(at master\)                = 3                            |
            | Total mirror segment failures \(at master\)             = 0                            |
            | Total number of postmaster.pid files missing            = 0                            |
            | Total number of postmaster.pid files found              = 3                            |
            | Total number of postmaster.pid PIDs missing             = 0                            |
            | Total number of postmaster.pid PIDs found               = 3                            |
            | Total number of /tmp lock files missing                 = 0                            |
            | Total number of /tmp lock files found                   = 3                            |
            | Total number postmaster processes missing               = 0                            |
            | Total number postmaster processes found                 = 3                            |
            | Total number mirror segments acting as primary segments = 0                            |
            | Total number mirror segments acting as mirror segments  = 3                            |

    Scenario: gpstate -f logs master standyby details
        Given a standard local demo cluster is running
        When the user runs "gpstate -f"
        Then gpstate output has rows with keys values
            | Standby master details                         |
            | Standby address        =                       |
            | Standby data directory = .*/standby            |
            | Standby port           = [0-9]+                |
            | Standby PID            = [0-9]+                |
            | Standby status         = Standby host passive  |
            | pg_stat_replication                            |
            | WAL Sender State: streaming                    |
            | Sync state: sync                               |
            | Sent Location: \S+                             |
            | Flush Location: \S+                            |
            | Replay Location: \S+                           |

    Scenario: gpstate -m logs mirror details
        Given a standard local demo cluster is running
        When the user runs "gpstate -m"
        Then gpstate should print "Current GPDB mirror list and status" to stdout
        And gpstate output looks like
            | Mirror | Datadir                        | Port   | Status  | Data Status  |
            | \S+    | .*/dbfast_mirror1/demoDataDir0 | [0-9]+ | Passive | Synchronized |
            | \S+    | .*/dbfast_mirror2/demoDataDir1 | [0-9]+ | Passive | Synchronized |
            | \S+    | .*/dbfast_mirror3/demoDataDir2 | [0-9]+ | Passive | Synchronized |

    Scenario: gpstate -m warns when mirrors have failed over to primary
        Given a standard local demo cluster is running
          And user stops all primary processes
          And user can start transactions
        When the user runs "gpstate -m"
        Then gpstate should print "Current GPDB mirror list and status" to stdout
        And gpstate output looks like
            | Mirror | Datadir                        | Port   | Status            | Data Status |
            | \S+    | .*/dbfast_mirror1/demoDataDir0 | [0-9]+ | Acting as Primary | Not In Sync |
            | \S+    | .*/dbfast_mirror2/demoDataDir1 | [0-9]+ | Acting as Primary | Not In Sync |
            | \S+    | .*/dbfast_mirror3/demoDataDir2 | [0-9]+ | Acting as Primary | Not In Sync |
        And gpstate should print "3 segment\(s\) configured as mirror\(s\) are acting as primaries" to stdout
        And gpstate should print "3 mirror segment\(s\) acting as primaries are not synchronized" to stdout

    Scenario: gpstate -p logs port details
        Given a standard local demo cluster is running
        When the user runs "gpstate -p"
        Then gpstate should print "Master segment instance .*/demoDataDir-1  port = .*" to stdout
        And gpstate should print "Segment instance port assignments" to stdout
        And gpstate output looks like
            | Host | Datadir                         | Port   |
            | \S+  | .*/dbfast1/demoDataDir0         | [0-9]+ |
            | \S+  | .*/dbfast_mirror1/demoDataDir0  | [0-9]+ |
            | \S+  | .*/dbfast2/demoDataDir1         | [0-9]+ |
            | \S+  | .*/dbfast_mirror2/demoDataDir1  | [0-9]+ |
            | \S+  | .*/dbfast3/demoDataDir2         | [0-9]+ |
            | \S+  | .*/dbfast_mirror3/demoDataDir2  | [0-9]+ |

    Scenario: gpstate -s logs detailed information
        Given a standard local demo cluster is running
        When the user runs "gpstate -s"
        Then gpstate output has rows with keys values
            | Master Configuration & Status                          |
            | Master host                   =                        |
            | Master postgres process ID    = [0-9]+                 |
            | Master data directory         = .*/demoDataDir-1       |
            | Master port                   = [0-9]+                 |
            | Master current role           = dispatch               |
            | Greenplum initsystem version  = [0-9]+\.[0-9]+\.[0-9]+ |
            | Greenplum current version     = PostgreSQL [0-9]+\.[0-9]+\.[0-9]+ \(Greenplum Database [0-9]+\.[0-9]+\.[0-9]+.*\) |
            | Postgres version              = [0-9]+\.[0-9]+\.[0-9]+ |
            | Master standby                =                        |
            | Standby master state          = Standby host passive   |
            | Segment Instance Status Report                         |
            | Segment Info                                           |
            | Hostname                        =                      |
            | Address                         =                      |
            | Datadir                         = .*/demoDataDir0      |
            | Port                            = [0-9]+               |
            | Mirroring Info                                         |
            | Current role                    = Primary              |
            | Preferred role                  = Primary              |
            | Mirror status                   = Synchronized         |
            | Status                                                 |
            | PID                             = [0-9]+               |
            | Configuration reports status as = Up                   |
            | Database status                 = Up                   |
            | Segment Info                                           |
            | Hostname                        =                      |
            | Address                         =                      |
            | Datadir                         = .*/demoDataDir0      |
            | Port                            = [0-9]+               |
            | Mirroring Info                                         |
            | Current role                    = Mirror               |
            | Preferred role                  = Mirror               |
            | Mirror status                   = Streaming            |
            | Replication Info                                       |
            | WAL Sent Location               = \S+                  |
            | WAL Flush Location              = \S+                  |
            | WAL Replay Location             = \S+                  |
            | Status                                                 |
            | PID                             = [0-9]+               |
            | Configuration reports status as = Up                   |
            | Segment status                  = Up                   |
            | Segment Info                                           |
            | Hostname                        =                      |
            | Address                         =                      |
            | Datadir                         = .*/demoDataDir1      |
            | Port                            = [0-9]+               |
            | Mirroring Info                                         |
            | Current role                    = Primary              |
            | Preferred role                  = Primary              |
            | Mirror status                   = Synchronized         |
            | Status                                                 |
            | PID                             = [0-9]+               |
            | Configuration reports status as = Up                   |
            | Database status                 = Up                   |
            | Segment Info                                           |
            | Hostname                        =                      |
            | Address                         =                      |
            | Datadir                         = .*/demoDataDir1      |
            | Port                            = [0-9]+               |
            | Mirroring Info                                         |
            | Current role                    = Mirror               |
            | Preferred role                  = Mirror               |
            | Mirror status                   = Streaming            |
            | Replication Info                                       |
            | WAL Sent Location               = \S+                  |
            | WAL Flush Location              = \S+                  |
            | WAL Replay Location             = \S+                  |
            | Status                                                 |
            | PID                             = [0-9]+               |
            | Configuration reports status as = Up                   |
            | Segment status                  = Up                   |
            | Segment Info                                           |
            | Hostname                        =                      |
            | Address                         =                      |
            | Datadir                         = .*/demoDataDir2      |
            | Port                            = [0-9]+               |
            | Mirroring Info                                         |
            | Current role                    = Primary              |
            | Preferred role                  = Primary              |
            | Mirror status                   = Synchronized         |
            | Status                                                 |
            | PID                             = [0-9]+               |
            | Configuration reports status as = Up                   |
            | Database status                 = Up                   |
            | Segment Info                                           |
            | Hostname                        =                      |
            | Address                         =                      |
            | Datadir                         = .*/demoDataDir2      |
            | Port                            = [0-9]+               |
            | Mirroring Info                                         |
            | Current role                    = Mirror               |
            | Preferred role                  = Mirror               |
            | Mirror status                   = Streaming            |
            | Replication Info                                       |
            | WAL Sent Location               = \S+                  |
            | WAL Flush Location              = \S+                  |
            | WAL Replay Location             = \S+                  |
            | Status                                                 |
            | PID                             = [0-9]+               |
            | Configuration reports status as = Up                   |
            | Segment status                  = Up                   |

    Scenario: gpstate -i logs version info for all segments
        Given a standard local demo cluster is running
        When the user runs "gpstate -i"
        Then gpstate output looks like
		  | Host | Datadir                        | Port   | Version                                                                           |
		  | \S+  | .*/qddir/demoDataDir-1         | [0-9]+ | PostgreSQL [0-9]+\.[0-9]+\.[0-9]+ \(Greenplum Database [0-9]+\.[0-9]+\.[0-9]+.*\) |
		  | \S+  | .*/standby                     | [0-9]+ | PostgreSQL [0-9]+\.[0-9]+\.[0-9]+ \(Greenplum Database [0-9]+\.[0-9]+\.[0-9]+.*\) |
		  | \S+  | .*/dbfast1/demoDataDir0        | [0-9]+ | PostgreSQL [0-9]+\.[0-9]+\.[0-9]+ \(Greenplum Database [0-9]+\.[0-9]+\.[0-9]+.*\) |
		  | \S+  | .*/dbfast_mirror1/demoDataDir0 | [0-9]+ | PostgreSQL [0-9]+\.[0-9]+\.[0-9]+ \(Greenplum Database [0-9]+\.[0-9]+\.[0-9]+.*\) |
		  | \S+  | .*/dbfast2/demoDataDir1        | [0-9]+ | PostgreSQL [0-9]+\.[0-9]+\.[0-9]+ \(Greenplum Database [0-9]+\.[0-9]+\.[0-9]+.*\) |
		  | \S+  | .*/dbfast_mirror2/demoDataDir1 | [0-9]+ | PostgreSQL [0-9]+\.[0-9]+\.[0-9]+ \(Greenplum Database [0-9]+\.[0-9]+\.[0-9]+.*\) |
		  | \S+  | .*/dbfast3/demoDataDir2        | [0-9]+ | PostgreSQL [0-9]+\.[0-9]+\.[0-9]+ \(Greenplum Database [0-9]+\.[0-9]+\.[0-9]+.*\) |
		  | \S+  | .*/dbfast_mirror3/demoDataDir2 | [0-9]+ | PostgreSQL [0-9]+\.[0-9]+\.[0-9]+ \(Greenplum Database [0-9]+\.[0-9]+\.[0-9]+.*\) |
		And gpstate should print "All segments are running the same software version" to stdout

    Scenario: gpstate -i warns if any mirrors are marked down
        Given a standard local demo cluster is running
          And user stops all mirror processes
          And user can start transactions
        When the user runs "gpstate -i"
        Then gpstate output looks like
		  | Host | Datadir                        | Port   | Version                                                                           |
		  | \S+  | .*/qddir/demoDataDir-1         | [0-9]+ | PostgreSQL [0-9]+\.[0-9]+\.[0-9]+ \(Greenplum Database [0-9]+\.[0-9]+\.[0-9]+.*\) |
		  | \S+  | .*/standby                     | [0-9]+ | PostgreSQL [0-9]+\.[0-9]+\.[0-9]+ \(Greenplum Database [0-9]+\.[0-9]+\.[0-9]+.*\) |
		  | \S+  | .*/dbfast1/demoDataDir0        | [0-9]+ | PostgreSQL [0-9]+\.[0-9]+\.[0-9]+ \(Greenplum Database [0-9]+\.[0-9]+\.[0-9]+.*\) |
		  | \S+  | .*/dbfast_mirror1/demoDataDir0 | [0-9]+ | unable to retrieve version                                                        |
		  | \S+  | .*/dbfast2/demoDataDir1        | [0-9]+ | PostgreSQL [0-9]+\.[0-9]+\.[0-9]+ \(Greenplum Database [0-9]+\.[0-9]+\.[0-9]+.*\) |
		  | \S+  | .*/dbfast_mirror2/demoDataDir1 | [0-9]+ | unable to retrieve version                                                        |
		  | \S+  | .*/dbfast3/demoDataDir2        | [0-9]+ | PostgreSQL [0-9]+\.[0-9]+\.[0-9]+ \(Greenplum Database [0-9]+\.[0-9]+\.[0-9]+.*\) |
		  | \S+  | .*/dbfast_mirror3/demoDataDir2 | [0-9]+ | unable to retrieve version                                                        |
		And gpstate should print "Unable to retrieve version data from all segments" to stdout

    Scenario: gpstate -i warns if any up mirrors cannot be contacted
        Given a standard local demo cluster is running
          And user stops all mirror processes
          # We intentionally do not wait for an FTS probe here; we want the
          # mirrors to still be marked up when we try to get their version.
        When the user runs "gpstate -i"
        Then gpstate output looks like
		  | Host | Datadir                        | Port   | Version                                                                           |
		  | \S+  | .*/qddir/demoDataDir-1         | [0-9]+ | PostgreSQL [0-9]+\.[0-9]+\.[0-9]+ \(Greenplum Database [0-9]+\.[0-9]+\.[0-9]+.*\) |
		  | \S+  | .*/standby                     | [0-9]+ | PostgreSQL [0-9]+\.[0-9]+\.[0-9]+ \(Greenplum Database [0-9]+\.[0-9]+\.[0-9]+.*\) |
		  | \S+  | .*/dbfast1/demoDataDir0        | [0-9]+ | PostgreSQL [0-9]+\.[0-9]+\.[0-9]+ \(Greenplum Database [0-9]+\.[0-9]+\.[0-9]+.*\) |
		  | \S+  | .*/dbfast_mirror1/demoDataDir0 | [0-9]+ | unable to retrieve version                                                        |
		  | \S+  | .*/dbfast2/demoDataDir1        | [0-9]+ | PostgreSQL [0-9]+\.[0-9]+\.[0-9]+ \(Greenplum Database [0-9]+\.[0-9]+\.[0-9]+.*\) |
		  | \S+  | .*/dbfast_mirror2/demoDataDir1 | [0-9]+ | unable to retrieve version                                                        |
		  | \S+  | .*/dbfast3/demoDataDir2        | [0-9]+ | PostgreSQL [0-9]+\.[0-9]+\.[0-9]+ \(Greenplum Database [0-9]+\.[0-9]+\.[0-9]+.*\) |
		  | \S+  | .*/dbfast_mirror3/demoDataDir2 | [0-9]+ | unable to retrieve version                                                        |
		And gpstate should print "Unable to retrieve version data from all segments" to stdout

    Scenario: gpstate -x logs gpexpand status
        Given the cluster is generated with "3" primaries only
         When the user runs "gpstate -x"
         Then gpstate output looks like
             | Cluster Expansion State = No Expansion Detected |
        Given the file "gpexpand.status" exists under master data directory
         When the user runs "gpstate -x"
         Then gpstate output looks like
             | Cluster Expansion State = Replicating Meta Data |
             |   Some database tools and functionality         |
             |   are disabled during this process              |
        Given schema "gpexpand" exists in "postgres"
          And below sql is executed in "postgres" db
              """
              CREATE TABLE gpexpand.status (status text, updated timestamp);
              CREATE TABLE gpexpand.status_detail (
                  dbname text,
                  fq_name text,
                  schema_oid oid,
                  table_oid oid,
                  distribution_policy smallint[],
                  distribution_policy_names text,
                  distribution_policy_coloids text,
                  distribution_policy_type text,
                  root_partition_name text,
                  storage_options text,
                  rank int,
                  status text,
                  expansion_started timestamp,
                  expansion_finished timestamp,
                  source_bytes numeric
              );
              INSERT INTO gpexpand.status VALUES
                  ( 'SETUP',      '2001-01-01' ),
                  ( 'SETUP DONE', '2001-01-02' );
              INSERT INTO gpexpand.status_detail (dbname, fq_name, rank, status) VALUES
                  ('fake_db', 'public.t1', 2, 'NOT STARTED'),
                  ('fake_db', 'public.t2', 2, 'NOT STARTED');
              """
         When the user runs "gpstate -x"
         Then gpstate output looks like
             | Cluster Expansion State = Replicating Meta Data |
             |   Some database tools and functionality         |
             |   are disabled during this process              |
        Given the user runs command "rm $MASTER_DATA_DIRECTORY/gpexpand.status"
         When the user runs "gpstate -x"
         Then gpstate output looks like
             | Cluster Expansion State = Data Distribution - Paused |
             | Number of tables to be redistributed                 |
             |      Database   Count of Tables to redistribute      |
             |      fake_db    2                                    |
        Given below sql is executed in "postgres" db
              """
              INSERT INTO gpexpand.status VALUES
                  ( 'EXPANSION STARTED', '2001-01-03' );
              """
         When the user runs "gpstate -x"
         Then gpstate output looks like
             | Cluster Expansion State = Data Distribution - Active |
             | Number of tables to be redistributed                 |
             |      Database   Count of Tables to redistribute      |
             |      fake_db    2                                    |
        Given below sql is executed in "postgres" db
              """
              UPDATE gpexpand.status_detail SET STATUS='IN PROGRESS'
               WHERE fq_name='public.t1';
              """
         When the user runs "gpstate -x"
         Then gpstate output looks like
             | Cluster Expansion State = Data Distribution - Active |
             | Number of tables to be redistributed                 |
             |      Database   Count of Tables to redistribute      |
             |      fake_db    1                                    |
             | Active redistributions = 1                           |
             |      Action         Database   Table                 |
             |      Redistribute   fake_db    public.t1             |
        Given below sql is executed in "postgres" db
              """
              UPDATE gpexpand.status_detail SET STATUS='COMPLETED'
               WHERE fq_name='public.t1';
              """
         When the user runs "gpstate -x"
         Then gpstate output looks like
             | Cluster Expansion State = Data Distribution - Active |
             | Number of tables to be redistributed                 |
             |      Database   Count of Tables to redistribute      |
             |      fake_db    1                                    |
        Given below sql is executed in "postgres" db
              """
              INSERT INTO gpexpand.status VALUES
                  ( 'EXPANSION STOPPED', '2001-01-04' );
              """
         When the user runs "gpstate -x"
         Then gpstate output looks like
             | Cluster Expansion State = Data Distribution - Paused |
             | Number of tables to be redistributed                 |
             |      Database   Count of Tables to redistribute      |
             |      fake_db    1                                    |
        Given below sql is executed in "postgres" db
              """
              INSERT INTO gpexpand.status VALUES
                  ( 'EXPANSION STARTED', '2001-01-05' );
              UPDATE gpexpand.status_detail SET STATUS='IN PROGRESS'
               WHERE fq_name='public.t2';
              """
         When the user runs "gpstate -x"
         Then gpstate output looks like
             | Cluster Expansion State = Data Distribution - Active |
             | Active redistributions = 1                           |
             |      Action         Database   Table                 |
             |      Redistribute   fake_db    public.t2             |
        Given below sql is executed in "postgres" db
              """
              UPDATE gpexpand.status_detail SET STATUS='COMPLETED'
               WHERE fq_name='public.t2';
              """
         When the user runs "gpstate -x"
         Then gpstate output looks like
             | Cluster Expansion State = Data Distribution - Active |
        Given below sql is executed in "postgres" db
              """
              INSERT INTO gpexpand.status VALUES
                  ( 'EXPANSION STOPPED', '2001-01-06' );
              """
         When the user runs "gpstate -x"
         Then gpstate output looks like
             | Cluster Expansion State = Data Distribution - Paused |
        Given below sql is executed in "postgres" db
              """
              DROP SCHEMA gpexpand CASCADE;
              """
         When the user runs "gpstate -x"
         Then gpstate output looks like
<<<<<<< HEAD
             | Cluster Expansion State = No Expansion Detected |

    Scenario: gpstate -e -v logs no errors when the user sets PGDATABASE
        Given a standard local demo cluster is running
        And the user runs command "export PGDATABASE=postgres && $GPHOME/bin/gpstate -e -v"
        Then command should print "pg_isready -q -h .* -p .* -d postgres" to stdout
        And command should print "All segments are running normally" to stdout


########################### @concourse_cluster tests ###########################
# The @concourse_cluster tag denotes the scenario that requires a remote cluster

    @concourse_cluster
    Scenario: gpstate -e -v logs no errors when the user unsets PGDATABASE
        Given the database is running
        And all the segments are running
        And the user runs command "unset PGDATABASE && $GPHOME/bin/gpstate -e -v"
        Then command should print "pg_isready -q -h .* -p .* -d postgres" to stdout
        And command should print "All segments are running normally" to stdout
=======
             | Cluster Expansion State = No Expansion Detected |
>>>>>>> 25335668
<|MERGE_RESOLUTION|>--- conflicted
+++ resolved
@@ -545,13 +545,12 @@
               """
          When the user runs "gpstate -x"
          Then gpstate output looks like
-<<<<<<< HEAD
              | Cluster Expansion State = No Expansion Detected |
 
     Scenario: gpstate -e -v logs no errors when the user sets PGDATABASE
         Given a standard local demo cluster is running
         And the user runs command "export PGDATABASE=postgres && $GPHOME/bin/gpstate -e -v"
-        Then command should print "pg_isready -q -h .* -p .* -d postgres" to stdout
+        Then command should print "PGOPTIONS='-c gp_session_role=utility' pg_isready -q -h .* -p .* -d postgres" to stdout
         And command should print "All segments are running normally" to stdout
 
 
@@ -563,8 +562,5 @@
         Given the database is running
         And all the segments are running
         And the user runs command "unset PGDATABASE && $GPHOME/bin/gpstate -e -v"
-        Then command should print "pg_isready -q -h .* -p .* -d postgres" to stdout
-        And command should print "All segments are running normally" to stdout
-=======
-             | Cluster Expansion State = No Expansion Detected |
->>>>>>> 25335668
+        Then command should print "PGOPTIONS='-c gp_session_role=utility' pg_isready -q -h .* -p .* -d postgres" to stdout
+        And command should print "All segments are running normally" to stdout