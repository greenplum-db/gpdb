import math
import fnmatch
import glob
import json
import os
import re
import pipes
import shutil
import socket
import tempfile
import _thread
import time
from subprocess import check_output, Popen, PIPE
import subprocess
from collections import defaultdict

import psutil
from behave import given, when, then
from datetime import datetime, timedelta
from os import path
from contextlib import closing

from gppylib.gparray import GpArray, ROLE_PRIMARY, ROLE_MIRROR
from gppylib.commands.gp import SegmentStart, GpStandbyStart, CoordinatorStop
from gppylib.commands import gp, unix
from gppylib.commands.pg import PgBaseBackup
from gppylib.operations.startSegments import MIRROR_MODE_MIRRORLESS
from gppylib.operations.buildMirrorSegments import get_recovery_progress_pattern
from gppylib.operations.unix import ListRemoteFilesByPattern, CheckRemoteFile
from test.behave_utils.gpfdist_utils.gpfdist_mgmt import Gpfdist
from test.behave_utils.utils import *
from test.behave_utils.cluster_setup import TestCluster, reset_hosts
from test.behave_utils.cluster_expand import Gpexpand
from test.behave_utils.gpexpand_dml import TestDML
from gppylib.commands.base import Command, REMOTE
from gppylib import pgconf
from gppylib.operations.package import linux_distribution_id, linux_distribution_version
from gppylib.commands.gp import get_coordinatordatadir

coordinator_data_dir = gp.get_coordinatordatadir()
if coordinator_data_dir is None:
    raise Exception('Please set COORDINATOR_DATA_DIRECTORY in environment')

def show_all_installed(gphome):
    x = linux_distribution_id(), linux_distribution_version()
    name = x[0].lower()
    if 'ubuntu' in name:
        return "dpkg --get-selections --admindir=%s/share/packages/database/deb | awk '{print $1}'" % gphome
    elif 'centos' in name or 'rhel' in name or 'rocky' in name or 'ol' in name:
        return "rpm -qa --dbpath %s/share/packages/database" % gphome
    else:
        raise Exception('UNKNOWN platform: %s' % str(x))

def remove_native_package_command(gphome, full_gppkg_name):
    x = linux_distribution_id(), linux_distribution_version()
    name = x[0].lower()
    if 'ubuntu' in name:
        return 'fakeroot dpkg --force-not-root --log=/dev/null --instdir=%s --admindir=%s/share/packages/database/deb -r %s' % (gphome, gphome, full_gppkg_name)
    elif 'centos' in name or 'rhel' in name or 'rocky' in name or 'ol' in name:
        return 'rpm -e %s --dbpath %s/share/packages/database' % (full_gppkg_name, gphome)
    else:
        raise Exception('UNKNOWN platform: %s' % str(x))

def remove_gppkg_archive_command(gphome, gppkg_name):
    return 'rm -f %s/share/packages/archive/%s.gppkg' % (gphome, gppkg_name)

def create_local_demo_cluster(context, extra_config='', with_mirrors='true', with_standby='true', num_primaries=None):
    stop_database_if_started(context)

    if num_primaries is None:
        num_primaries = os.getenv('NUM_PRIMARY_MIRROR_PAIRS', 3)

    os.environ['PGPORT'] = '15432'
    cmd = """
        cd ../gpAux/gpdemo &&
        export DEMO_PORT_BASE={port_base} &&
        export NUM_PRIMARY_MIRROR_PAIRS={num_primary_mirror_pairs} &&
        export WITH_STANDBY={with_standby} &&
        export WITH_MIRRORS={with_mirrors} &&
        ./demo_cluster.sh -d && ./demo_cluster.sh -c &&
        {extra_config} ./demo_cluster.sh
    """.format(port_base=os.getenv('PORT_BASE', 15432),
               num_primary_mirror_pairs=num_primaries,
               with_mirrors=with_mirrors,
               with_standby=with_standby,
               extra_config=extra_config)
    run_command(context, cmd)

    if context.ret_code != 0:
        raise Exception('%s' % context.error_message)

def _cluster_contains_standard_demo_segments():
    """
    Returns True iff a cluster contains a coordinator, a standby, and three
    primary/mirror pairs, and each segment is in the correct role.
    """
    # We expect four pairs -- one for each demo cluster content ID. The set
    # contains a (content, role, preferred_role) tuple for each segment.
    expected_segments = set()
    for contentid in [-1, 0, 1, 2]:
        expected_segments.add( (contentid, 'p', 'p') )
        expected_segments.add( (contentid, 'm', 'm') )

    # Now check to see if the actual segments match expectations.
    gparray = GpArray.initFromCatalog(dbconn.DbURL())
    segments = gparray.getDbList()

    actual_segments = set()
    for seg in segments:
        actual_segments.add( (seg.content, seg.role, seg.preferred_role) )

    return expected_segments == actual_segments

@given('a standard local demo cluster is running')
def impl(context):
    if (check_database_is_running(context)
        and coordinator_data_dir.endswith("demoDataDir-1")
        and _cluster_contains_standard_demo_segments()
        and are_segments_running()):
        return

    create_local_demo_cluster(context, num_primaries=3)

@given('a standard local demo cluster is created')
def impl(context):
    create_local_demo_cluster(context, num_primaries=3)

@given('create demo cluster config')
def impl(context):
    create_local_demo_cluster(context, extra_config='ONLY_PREPARE_CLUSTER_ENV=true')

@given('the cluster config is generated with HBA_HOSTNAMES "{hba_hostnames_toggle}"')
def impl(context, hba_hostnames_toggle):
    extra_config = 'env EXTRA_CONFIG="HBA_HOSTNAMES={}" ONLY_PREPARE_CLUSTER_ENV=true'.format(hba_hostnames_toggle)
    create_local_demo_cluster(context, extra_config=extra_config)

@given('the cluster config is generated with data_checksums "{checksum_toggle}"')
def impl(context, checksum_toggle):
    extra_config = 'env EXTRA_CONFIG="HEAP_CHECKSUM={}" ONLY_PREPARE_CLUSTER_ENV=true'.format(checksum_toggle)
    create_local_demo_cluster(context, extra_config=extra_config)

@given('the cluster is generated with "{num_primaries}" primaries only')
def impl(context, num_primaries):
    os.environ['PGPORT'] = '15432'
    demoDir = os.path.abspath("%s/../gpAux/gpdemo" % os.getcwd())
    os.environ['COORDINATOR_DATA_DIRECTORY'] = "%s/datadirs/qddir/demoDataDir-1" % demoDir

    create_local_demo_cluster(context, with_mirrors='false', with_standby='false', num_primaries=num_primaries)

    context.gpexpand_mirrors_enabled = False


@given('the user runs psql with "{psql_cmd}" against database "{dbname}"')
@when('the user runs psql with "{psql_cmd}" against database "{dbname}"')
@then('the user runs psql with "{psql_cmd}" against database "{dbname}"')
def impl(context, dbname, psql_cmd):
    cmd = "psql -d %s %s" % (dbname, psql_cmd)

    run_command(context, cmd)

    if context.ret_code != 0:
        raise Exception('%s' % context.error_message)


@given('the user connects to "{dbname}" with named connection "{cname}"')
def impl(context, dbname, cname):
    if not hasattr(context, 'named_conns'):
        context.named_conns = {}
    if cname in context.named_conns:
        context.named_conns[cname].close()
        del context.named_conns[cname]
    context.named_conns[cname] = dbconn.connect(dbconn.DbURL(dbname=dbname), unsetSearchPath=False)

@given('the user create a writable external table with name "{tabname}"')
def impl(conetxt, tabname):
    dbname = 'gptest'
    with closing(dbconn.connect(dbconn.DbURL(dbname=dbname), unsetSearchPath=False)) as conn:
        sql = ("create writable external table {tabname}(a int) location "
               "('gpfdist://host.invalid:8000/file') format 'text'").format(tabname=tabname)
        dbconn.execSQL(conn, sql)

@given('the user create an external table with name "{tabname}" in partition table t')
def impl(conetxt, tabname):
    dbname = 'gptest'
    with closing(dbconn.connect(dbconn.DbURL(dbname=dbname), unsetSearchPath=False)) as conn:
        sql = ("create external table {tabname}(i int, j int) location "
               "('gpfdist://host.invalid:8000/file') format 'text'").format(tabname=tabname)
        dbconn.execSQL(conn, sql)
        sql = "create table t(i int, j int) partition by list(i) (values(2018), values(1218))"
        dbconn.execSQL(conn, sql)
        sql = ("alter table t exchange partition for (2018) with table {tabname} without validation").format(tabname=tabname)
        dbconn.execSQL(conn, sql)
        conn.commit()

@given('the user create a partition table with name "{tabname}"')
def impl(conetxt, tabname):
    dbname = 'gptest'
    with closing(dbconn.connect(dbconn.DbURL(dbname=dbname), unsetSearchPath=False)) as conn:
        sql = "create table {tabname}(i int) partition by range(i) (start(0) end(10001) every(1000)) distributed by (i)".format(tabname=tabname)
        dbconn.execSQL(conn, sql)
        sql = "INSERT INTO {tabname} SELECT generate_series(1, 10000)".format(tabname=tabname)
        dbconn.execSQL(conn, sql)
        conn.commit()


@given('the user executes "{sql}" with named connection "{cname}"')
def impl(context, cname, sql):
    conn = context.named_conns[cname]
    dbconn.execSQL(conn, sql)


@then('the user drops the named connection "{cname}"')
def impl(context, cname):
    if cname in context.named_conns:
        context.named_conns[cname].close()
        del context.named_conns[cname]


@given('the database is running')
@then('the database is running')
def impl(context):
    start_database_if_not_started(context)
    if has_exception(context):
        raise context.exception


@given('the database is initialized with checksum "{checksum_toggle}"')
def impl(context, checksum_toggle):
    is_ok = check_database_is_running(context)

    if is_ok:
        run_command(context, "gpconfig -s data_checksums")
        if context.ret_code != 0:
            raise Exception("cannot run gpconfig: %s, stdout: %s" % (context.error_message, context.stdout_message))

        try:
            # will throw
            check_stdout_msg(context, "Values on all segments are consistent")
            check_stdout_msg(context, "Coordinator value: %s" % checksum_toggle)
            check_stdout_msg(context, "Segment     value: %s" % checksum_toggle)
        except:
            is_ok = False

    if not is_ok:
        stop_database(context)

        os.environ['PGPORT'] = '15432'
        port_base = os.getenv('PORT_BASE', 15432)

        cmd = """
        cd ../gpAux/gpdemo; \
            export DEMO_PORT_BASE={port_base} && \
            export NUM_PRIMARY_MIRROR_PAIRS={num_primary_mirror_pairs} && \
            export WITH_MIRRORS={with_mirrors} && \
            ./demo_cluster.sh -d && ./demo_cluster.sh -c && \
            env EXTRA_CONFIG="HEAP_CHECKSUM={checksum_toggle}" ./demo_cluster.sh
        """.format(port_base=port_base,
                   num_primary_mirror_pairs=os.getenv('NUM_PRIMARY_MIRROR_PAIRS', 3),
                   with_mirrors='true',
                   checksum_toggle=checksum_toggle)

        run_command(context, cmd)

        if context.ret_code != 0:
            raise Exception('%s' % context.error_message)

        if ('PGDATABASE' in os.environ):
            run_command(context, "createdb %s" % os.getenv('PGDATABASE'))


@given('the database is not running')
@when('the database is not running')
@then('the database is not running')
def impl(context):
    stop_database_if_started(context)
    if has_exception(context):
        raise context.exception


@given('database "{dbname}" exists')
@then('database "{dbname}" exists')
def impl(context, dbname):
    create_database_if_not_exists(context, dbname)


@given('database "{dbname}" is created if not exists on host "{HOST}" with port "{PORT}" with user "{USER}"')
@then('database "{dbname}" is created if not exists on host "{HOST}" with port "{PORT}" with user "{USER}"')
def impl(context, dbname, HOST, PORT, USER):
    host = os.environ.get(HOST)
    port = 0 if os.environ.get(PORT) is None else int(os.environ.get(PORT))
    user = os.environ.get(USER)
    create_database_if_not_exists(context, dbname, host, port, user)


@when('the database "{dbname}" does not exist')
@given('the database "{dbname}" does not exist')
@then('the database "{dbname}" does not exist')
def impl(context, dbname):
    drop_database_if_exists(context, dbname)


@when('the database "{dbname}" does not exist on host "{HOST}" with port "{PORT}" with user "{USER}"')
@given('the database "{dbname}" does not exist on host "{HOST}" with port "{PORT}" with user "{USER}"')
@then('the database "{dbname}" does not exist on host "{HOST}" with port "{PORT}" with user "{USER}"')
def impl(context, dbname, HOST, PORT, USER):
    host = os.environ.get(HOST)
    port = int(os.environ.get(PORT))
    user = os.environ.get(USER)
    drop_database_if_exists(context, dbname, host, port, user)


def get_segment_hostlist():
    gparray = GpArray.initFromCatalog(dbconn.DbURL())
    segment_hostlist = sorted(gparray.get_hostlist(includeCoordinator=False))
    if not segment_hostlist:
        raise Exception('segment_hostlist was empty')
    return segment_hostlist


@given('the user truncates "{table_list}" tables in "{dbname}"')
@when('the user truncates "{table_list}" tables in "{dbname}"')
@then('the user truncates "{table_list}" tables in "{dbname}"')
def impl(context, table_list, dbname):
    if not table_list:
        raise Exception('Table list is empty')
    tables = table_list.split(',')
    for t in tables:
        truncate_table(dbname, t.strip())


@given(
    'there is a partition table "{tablename}" has external partitions of gpfdist with file "{filename}" on port "{port}" in "{dbname}" with data')
def impl(context, tablename, dbname, filename, port):
    create_database_if_not_exists(context, dbname)
    drop_table_if_exists(context, table_name=tablename, dbname=dbname)
    create_external_partition(context, tablename, dbname, port, filename)


@given('"{dbname}" does not exist')
def impl(context, dbname):
    drop_database(context, dbname)


@given('"{env_var}" environment variable is not set')
def impl(context, env_var):
    if not hasattr(context, 'orig_env'):
        context.orig_env = dict()
    context.orig_env[env_var] = os.environ.get(env_var)

    if env_var in os.environ:
        del os.environ[env_var]

@given('the environment variable "{env_var}" is set to "{val}"')
def impl(context, env_var, val):
    if not hasattr(context, 'orig_env'):
        context.orig_env = dict()

    context.orig_env[env_var] = os.environ.get(env_var)
    os.environ[env_var] = val

@then('"{env_var}" environment variable should be restored')
def impl(context, env_var):
    if not hasattr(context, 'orig_env'):
        raise Exception('%s can not be reset' % env_var)

    if env_var not in context.orig_env:
        raise Exception('%s can not be reset.' % env_var)

    if context.orig_env[env_var] is None:
        del os.environ[env_var]
    else:
        os.environ[env_var] = context.orig_env[env_var]

    del context.orig_env[env_var]


@given('all files in pg_wal directory are deleted from data directory of preferred primary of content {content_ids}')
def impl(context, content_ids):
    all_segments = GpArray.initFromCatalog(dbconn.DbURL()).getDbList()
    segments = filter(lambda seg: seg.getSegmentPreferredRole() == ROLE_PRIMARY and
                      seg.getSegmentContentId() in [int(c) for c in content_ids.split(',')], all_segments)
    for seg in segments:
        cmd = Command(name="Remove pg_wal files",
                      cmdStr='rm -rf {}'.format(os.path.join(seg.getSegmentDataDirectory(), 'pg_wal')),
                      remoteHost=seg.getSegmentHostName(), ctxt=REMOTE)
        cmd.run(validateAfter=True)


@given('the user {action} the walsender on the {segment} on content {content}')
@when('the user {action} the walsender on the {segment} on content {content}')
@then('the user {action} the walsender on the {segment} on content {content}')
def impl(context, action, segment, content):
    if segment == 'mirror':
        role = "'m'"
    elif segment == 'primary':
        role = "'p'"
    else:
        raise Exception('segment role can only be primary or mirror')

    create_fault_query = "CREATE EXTENSION IF NOT EXISTS gp_inject_fault;"
    execute_sql('postgres', create_fault_query)

    inject_fault_query = "SELECT gp_inject_fault_infinite('wal_sender_loop', '%s', dbid) FROM gp_segment_configuration WHERE content=%s AND role=%s;" % (action, content, role)
    execute_sql('postgres', inject_fault_query)
    return


@given('the user skips walreceiver flushing on the {segment} on content {content}')
@then('the user skips walreceiver flushing on the {segment} on content {content}')
def impl(context, segment, content):
    if segment == 'mirror':
        role = "'m'"
    elif segment == 'primary':
        role = "'p'"
    else:
        raise Exception('segment role can only be primary or mirror')

    create_fault_query = "CREATE EXTENSION IF NOT EXISTS gp_inject_fault;"
    execute_sql('postgres', create_fault_query)

    inject_fault_query = "SELECT gp_inject_fault_infinite('walrecv_skip_flush', 'skip', dbid) FROM gp_segment_configuration WHERE content=%s AND role=%s;" % (content, role)
    execute_sql('postgres', inject_fault_query)
    return


@given('the user waits until all bytes are sent to mirror on content {content}')
@then('the user waits until all bytes are sent to mirror on content {content}')
def impl(context, content):
    host, port = get_primary_segment_host_port_for_content(content)
    query = "SELECT pg_current_wal_lsn() - sent_lsn FROM pg_stat_replication;"
    desired_result = 0
    dburl = dbconn.DbURL(hostname=host, port=port, dbname='template1')
    wait_for_desired_query_result(dburl, query, desired_result, utility=True)

    # Wait for replication state to be in 'sync'
    query = "SELECT sync_state FROM pg_stat_replication;"
    desired_result = 'sync'
    dburl = dbconn.DbURL(hostname=host, port=port, dbname='template1')
    wait_for_desired_query_result(dburl, query, desired_result, utility=True)


@given('the user just waits until recovery_progress.file is created in {logdir}')
@when('the user just waits until recovery_progress.file is created in {logdir}')
@then('the user just waits until recovery_progress.file is created in {logdir}')
def impl(context, logdir):
    attempt = 0
    num_retries = 6000
    log_dir = _get_gpAdminLogs_directory() if logdir == 'gpAdminLogs' else logdir
    recovery_progress_file = '{}/recovery_progress.file'.format(log_dir)
    while attempt < num_retries:
        attempt += 1
        if os.path.exists(recovery_progress_file):
            return
        time.sleep(0.1)
        if attempt == num_retries:
            raise Exception('Timed out after {} retries'.format(num_retries))


@given('the user waits until recovery_progress.file is created in {logdir} and verifies its format')
@when('the user waits until recovery_progress.file is created in {logdir} and verifies its format')
@then('the user waits until recovery_progress.file is created in {logdir} and verifies its format')
def impl(context, logdir):
    attempt = 0
    num_retries = 6000
    log_dir = _get_gpAdminLogs_directory() if logdir == 'gpAdminLogs' else logdir
    recovery_progress_file = '{}/recovery_progress.file'.format(log_dir)
    while attempt < num_retries:
        attempt += 1
        if os.path.exists(recovery_progress_file):
            with open(recovery_progress_file, 'r') as fp:
                context.recovery_lines = fp.readlines()
            for line in context.recovery_lines:
                recovery_type, dbid, progress = line.strip().split(':', 2)
                progress_pattern = re.compile(get_recovery_progress_pattern())
                # TODO: assert progress line in the actual hosts bb/rewind progress file
                if re.search(progress_pattern, progress) and dbid.isdigit() and recovery_type in ['full', 'incremental']:
                    return
                else:
                    raise Exception('File present but incorrect format line "{}"'.format(line))
        time.sleep(0.1)
        if attempt == num_retries:
            raise Exception('Timed out after {} retries'.format(num_retries))


@then( 'verify if the gprecoverseg.lock directory is present in coordinator_data_directory')
def impl(context):
    gprecoverseg_lock_file = "%s/gprecoverseg.lock" % gp.get_coordinatordatadir()
    if not os.path.exists(gprecoverseg_lock_file):
        raise Exception('gprecoverseg.lock directory does not exist')
    else:
        return


@then('verify that lines from recovery_progress.file are present in segment progress files in {logdir}')
def impl(context, logdir):
    all_progress_lines_by_dbid = {}
    for line in context.recovery_lines:
        recovery_type, dbid, line_from_combined_progress_file = line.strip().split(':', 2)
        all_progress_lines_by_dbid[int(dbid)] = [recovery_type, line_from_combined_progress_file]

    all_segments = GpArray.initFromCatalog(dbconn.DbURL()).getDbList()

    log_dir = _get_gpAdminLogs_directory() if logdir == 'gpAdminLogs' else logdir
    for seg in all_segments:
        seg_dbid = seg.getSegmentDbId()
        if seg_dbid in all_progress_lines_by_dbid:
            recovery_type, line_from_combined_progress_file = all_progress_lines_by_dbid[seg_dbid]
            process_name = 'pg_basebackup' if recovery_type == 'full' else 'pg_rewind'
            seg_progress_file = '{}/{}.*.dbid{}.out'.format(log_dir, process_name, seg_dbid)
            check_cmd_str = 'grep "{}" {}'.format(line_from_combined_progress_file, seg_progress_file)
            check_cmd = Command(name='check line in segment progress file',
                          cmdStr=check_cmd_str,
                          ctxt=REMOTE,
                          remoteHost=seg.getSegmentHostName())
            check_cmd.run()
            if check_cmd.get_return_code() != 0:
                raise Exception('Expected line {} in segment progress file {} on host {} but not found.'
                                .format(line_from_combined_progress_file, seg_progress_file, seg.getSegmentHostName()))


@then('recovery_progress.file should not exist in {logdir}')
def impl(context, logdir):
    log_dir = _get_gpAdminLogs_directory() if logdir == 'gpAdminLogs' else logdir
    if os.path.exists('{}/recovery_progress.file'.format(log_dir)):
        raise Exception('recovery_progress.file is still present under {}'.format(log_dir))

def backup_bashrc():
    home_dir = os.environ.get('HOME')
    file = home_dir + '/.bashrc'
    backup_fle = home_dir + '/.bashrc.backup'
    if (os.path.isfile(file)):
        command = "cp -f %s %s" % (file, backup_fle)
        result = run_cmd(command)
        if (result[0] != 0):
            raise Exception("Error while backing up bashrc file. STDERR:%s" % (result[2]))
    return



def restore_bashrc():
    home_dir = os.environ.get('HOME')
    file = home_dir + '/.bashrc'
    backup_fle = home_dir + '/.bashrc.backup'
    if (os.path.isfile(backup_fle)):
        command = "mv -f %s %s" % (backup_fle, file)
    else:
        command = "rm -f %s" % (file)
    result = run_cmd(command)
    if (result[0] != 0):
        raise Exception("Error while restoring up bashrc file. STDERR:%s" % (result[2]))


@given('the user runs "{command}"')
@when('the user runs "{command}"')
@then('the user runs "{command}"')
def impl(context, command):
    run_gpcommand(context, command)


@when('the user sets banner on host')
def impl(context):
    file = '~/.bashrc'
    command = "echo 'echo \"banner test\"' >> %s; source %s" % (file, file)
    result = run_cmd(command)
    if(result[0] != 0):
        raise Exception("Error while updating the bashrc file:%s. STDERR:"% (file))

@when('the user sets multi-line banner on host')
def impl(context):
    file = '~/.bashrc'
    command = "echo 'echo -e \"banner test1\\nbanner test2\\nbanner test-3\\nbanner test4\"' >> %s; source %s" % (file, file)
    result = run_cmd(command)
    if(result[0] != 0):
        raise Exception("Error while updating the bashrc file:%s. STDERR:"% (file))

@when('the user sets banner with separator token on host')
def impl(context):
    file = '~/.bashrc'
    token = 'GP_DELIMITER_FOR_IGNORING_BASH_BANNER'
    command = "echo 'echo -e \"banner test1\\nbanner %s test2\\nbanner test-3\\nbanner test4\\nbanner test5 %s\"' >> %s; source %s" % (token, token, file, file)
    result = run_cmd(command)
    if(result[0] != 0):
        raise Exception("Error while updating the bashrc file:%s. STDERR:"% (file))

@given('source gp_bash_functions and run simple echo')
@then('source gp_bash_functions and run simple echo')
@when('source gp_bash_functions and run simple echo')
def impl(context):
    gp_bash_functions = os.getenv("GPHOME") + '/bin/lib/gp_bash_functions.sh'
    message = 'Hello World. This is a simple command output'
    command = "source %s; REMOTE_EXECUTE_AND_GET_OUTPUT localhost \"echo %s\"" %(gp_bash_functions, message)
    result = run_cmd(command)
    if(result[0] != 0):
        raise Exception ("Expected error code is 0. Command returned error code:%s.\nStderr:%s\n" % (result[0], result[2]))
    if(result[1].strip() != message):
        raise Exception ("Expected output is: [%s] while received output is: [%s] Return code:%s" %(message, result[1], result[0]))

@given('source gp_bash_functions and run complex command')
@then('source gp_bash_functions and run complex command')
@when('source gp_bash_functions and run complex command')
def impl(context):
    gp_bash_functions = os.getenv("GPHOME") + '/bin/lib/gp_bash_functions.sh'
    message = 'Hello World. This is a simple command output'
    command = "source %s; REMOTE_EXECUTE_AND_GET_OUTPUT localhost \"echo %s; hostname | wc -w | xargs\"" %(gp_bash_functions, message)
    result = run_cmd(command)
    if(result[0] != 0):
        raise Exception ("Expected error code is 0. Command returned error code:%s.\nStderr:%s\n" % (result[0], result[2]))

    message = message + "\n1"
    if(result[1].strip() != message):
        raise Exception ("Expected output is: [%s] while received output is:[%s] Return code:%s" %(message, result[1], result[0]))

@given('source gp_bash_functions and run echo with separator token')
@then('source gp_bash_functions and run echo with separator token')
@when('source gp_bash_functions and run echo with separator token')
def impl(context):
    gp_bash_functions = os.getenv("GPHOME") + '/bin/lib/gp_bash_functions.sh'
    message = 'Hello World. This is a simple command output'
    token = 'GP_DELIMITER_FOR_IGNORING_BASH_BANNER'
    command = "source %s; REMOTE_EXECUTE_AND_GET_OUTPUT localhost \"echo %s; echo %s; echo %s\"" %(gp_bash_functions, message, token, message)
    result = run_cmd(command)
    if(result[0] != 0):
        raise Exception ("Expected error code is 0. Command returned error code:%s.\nStderr:%s\n" % (result[0], result[2]))

    message = "%s\n%s\n%s" %(message, token, message)
    if(result[1].strip() != message):
        raise Exception ("Expected output is: [%s] while received output is:[%s] Return code:%s" %(message, result[1], result[0]))

@given('the user asynchronously sets up to end {process_name} process in {secs} seconds')
@when('the user asynchronously sets up to end {process_name} process in {secs} seconds')
def impl(context, process_name, secs):
    if process_name == 'that':
        command = "sleep %d; kill -9 %d" % (int(secs), context.asyncproc.pid)
    else:
        command = "sleep %d; ps ux | grep %s | awk '{print $2}' | xargs kill" % (int(secs), process_name)
    run_async_command(context, command)


@when('the user asynchronously sets up to end {process_name} process when {log_msg} is printed in the logs')
def impl(context, process_name, log_msg):
    command = "while sleep 0.1; " \
              "do if egrep --quiet %s  ~/gpAdminLogs/%s*log ; " \
              "then ps ux | grep bin/%s |awk '{print $2}' | xargs kill ;break 2; " \
              "fi; done" % (log_msg, process_name, process_name)
    run_async_command(context, command)

@then('the user asynchronously sets up to end {kill_process_name} process when {log_msg} is printed in the {logfile_name} logs')
def impl(context, kill_process_name, log_msg, logfile_name):
    command = "while sleep 0.1; " \
              "do if egrep --quiet %s  ~/gpAdminLogs/%s*log ; " \
              "then ps ux | grep bin/%s |awk '{print $2}' | xargs kill -2 ;break 2; " \
              "fi; done" % (log_msg, logfile_name, kill_process_name)
    run_async_command(context, command)

@given('the user asynchronously sets up to end {process_name} process with SIGINT')
@when('the user asynchronously sets up to end {process_name} process with SIGINT')
@then('the user asynchronously sets up to end {process_name} process with SIGINT')
def impl(context, process_name):
    command = "ps ux | grep bin/%s | awk '{print $2}' | xargs kill -2" % (process_name)
    run_async_command(context, command)


@given('the user asynchronously sets up to end {process_name} process with SIGHUP')
@when('the user asynchronously sets up to end {process_name} process with SIGHUP')
@then('the user asynchronously sets up to end {process_name} process with SIGHUP')
def impl(context, process_name):
    command = "ps ux | grep bin/%s | awk '{print $2}' | xargs kill -9" % (process_name)
    run_async_command(context, command)

@given('the user asynchronously ends {process_name} process with SIGHUP')
@when('the user asynchronously ends {process_name} process with SIGHUP')
@then('the user asynchronously ends {process_name} process with SIGHUP')
def impl(context, process_name):
    command = "ps ux | grep %s | awk '{print $2}' | xargs kill -9" % (process_name)
    run_async_command(context, command)

@when('the user asynchronously sets up to end gpcreateseg process when it starts')
def impl(context):
    # We keep trying to find the gpcreateseg process using ps,grep
    # and when we find it, we want to kill it only after the trap for ERROR_EXIT is setup (hence the sleep 1)
    command = """timeout 10m
    bash -c "while sleep 0.1;
    do if ps ux | grep [g]pcreateseg ;
    then sleep 1 && ps ux | grep [g]pcreateseg |awk '{print \$2}' | xargs kill ;
    break 2; fi; done" """
    run_async_command(context, command)


@given('the user asynchronously runs "{command}" and the process is saved')
@when('the user asynchronously runs "{command}" and the process is saved')
@then('the user asynchronously runs "{command}" and the process is saved')
def impl(context, command):
    run_gpcommand_async(context, command)


@given('the async process finished with a return code of {ret_code}')
@when('the async process finished with a return code of {ret_code}')
@then('the async process finished with a return code of {ret_code}')
def impl(context, ret_code):
    rc, stdout_value, stderr_value = context.asyncproc.communicate2()
    if rc != int(ret_code):
        raise Exception("return code of the async proccess didn't match:\n"
                        "rc: %s\n"
                        "stdout: %s\n"
                        "stderr: %s" % (rc, stdout_value, stderr_value))


@when('the user waits until saved async process is completed')
@then('the user waits until saved async process is completed')
def impl(context):
    context.asyncproc.communicate2()


@when('the user waits until {process_name} process is completed')
def impl(context, process_name):
    wait_process_command = "while ps ux | grep %s | grep -v grep; do sleep 0.1; done;" % process_name
    run_cmd(wait_process_command)


@given('a user runs "{command}" with gphome "{gphome}"')
@when('a user runs "{command}" with gphome "{gphome}"')
@then('a user runs "{command}" with gphome "{gphome}"')
def impl(context, command, gphome):
    coordinatorhost = get_coordinator_hostname()[0][0]
    cmd = Command(name='Remove archive gppkg',
                  cmdStr=command,
                  ctxt=REMOTE,
                  remoteHost=coordinatorhost,
                  gphome=gphome)
    cmd.run()
    context.ret_code = cmd.get_return_code()


@given('the user runs command "{command}"')
@when('the user runs command "{command}"')
@then('the user runs command "{command}"')
def impl(context, command):
    run_command(context, command)
    if has_exception(context):
        raise context.exception

@given('the user runs remote command "{command}" on host "{hostname}"')
@when('the user runs remote command "{command}" on host "{hostname}"')
@then('the user runs remote command "{command}" on host "{hostname}"')
def impl(context, command, hostname):
    run_command_remote(context,
                       command,
                       hostname,
                       os.getenv("GPHOME") + '/greenplum_path.sh',
                       'export COORDINATOR_DATA_DIRECTORY=%s' % coordinator_data_dir)
    if has_exception(context):
        raise context.exception

@given('the user runs command "{command}" eok')
@when('the user runs command "{command}" eok')
@then('the user runs command "{command}" eok')
def impl(context, command):
    run_command(context, command)

@when('the user runs async command "{command}"')
def impl(context, command):
    run_async_command(context, command)


@given('the user runs workload under "{dir}" with connection "{dbconn}"')
@when('the user runs workload under "{dir}" with connection "{dbconn}"')
def impl(context, dir, dbconn):
    for file in os.listdir(dir):
        if file.endswith('.sql'):
            command = '%s -f %s' % (dbconn, os.path.join(dir, file))
            run_command(context, command)


@given('the user modifies the external_table.sql file "{filepath}" with host "{HOST}" and port "{port}"')
@when('the user modifies the external_table.sql file "{filepath}" with host "{HOST}" and port "{port}"')
def impl(context, filepath, HOST, port):
    host = os.environ.get(HOST)
    substr = host + ':' + port
    modify_sql_file(filepath, substr)


@given('the user starts the gpfdist on host "{HOST}" and port "{port}" in work directory "{dir}" from remote "{ctxt}"')
@then('the user starts the gpfdist on host "{HOST}" and port "{port}" in work directory "{dir}" from remote "{ctxt}"')
def impl(context, HOST, port, dir, ctxt):
    host = os.environ.get(HOST)
    remote_gphome = os.environ.get('GPHOME')
    if not dir.startswith("/"):
        dir = os.environ.get(dir)
    gp_source_file = os.path.join(remote_gphome, 'greenplum_path.sh')
    gpfdist = Gpfdist('gpfdist on host %s' % host, dir, port, os.path.join(dir, 'gpfdist.pid'), int(ctxt), host,
                      gp_source_file)
    gpfdist.startGpfdist()


@given('the user stops the gpfdist on host "{HOST}" and port "{port}" in work directory "{dir}" from remote "{ctxt}"')
@then('the user stops the gpfdist on host "{HOST}" and port "{port}" in work directory "{dir}" from remote "{ctxt}"')
def impl(context, HOST, port, dir, ctxt):
    host = os.environ.get(HOST)
    remote_gphome = os.environ.get('GPHOME')
    if not dir.startswith("/"):
        dir = os.environ.get(dir)
    gp_source_file = os.path.join(remote_gphome, 'greenplum_path.sh')
    gpfdist = Gpfdist('gpfdist on host %s' % host, dir, port, os.path.join(dir, 'gpfdist.pid'), int(ctxt), host,
                      gp_source_file)
    gpfdist.cleanupGpfdist()

@then('{command} should print "{err_msg}" error message')
def impl(context, command, err_msg):
    check_err_msg(context, err_msg)

@then('{command} {state} print "{err_msg}" error message')
def impl(context, command, state, err_msg):
    if state == "should not":
        check_string_not_present_err_msg(context, err_msg)
    elif state == "should":
        check_err_msg(context, err_msg)

@when('{command} should print "{out_msg}" escaped to stdout')
@then('{command} should print "{out_msg}" escaped to stdout')
@then('{command} should print a "{out_msg}" escaped warning')
def impl(context, command, out_msg):
    check_stdout_msg(context, out_msg, True)

@when('{command} should print "{out_msg}" to stdout')
@then('{command} should print "{out_msg}" to stdout')
@then('{command} should print a "{out_msg}" warning')
def impl(context, command, out_msg):
    check_stdout_msg(context, out_msg)


@then('{command} should not print "{out_msg}" to stdout')
def impl(context, command, out_msg):
    check_string_not_present_stdout(context, out_msg)


@then('{command} should print "{out_msg}" to stdout {num} times')
def impl(context, command, out_msg, num):
    msg_list = context.stdout_message.split('\n')
    msg_list = [x.strip() for x in msg_list]

    count = 0
    for line in msg_list:
        if out_msg in line:
            count += 1
    if count != int(num):
        raise Exception("Expected %s to occur %s times. Found %d. stdout: %s" % (out_msg, num, count, msg_list))


@given('the user records the current timestamp in log_timestamp table')
@when('the user records the current timestamp in log_timestamp table')
@then('the user records the current timestamp in log_timestamp table')
def impl(context):
    sql = "CREATE TABLE log_timestamp AS SELECT CURRENT_TIMESTAMP;"
    rc, output, error = run_cmd("psql -d template1 -c \'%s\'" %sql)
    if rc:
        raise Exception(error)


@then('the user drops log_timestamp table')
def impl(context):
    rc, output, error = run_cmd("psql -d template1 -c \"DROP TABLE log_timestamp;\"")
    if rc:
        raise Exception(error)


@then('the pg_log files on primary segments should not contain "{msg}"')
def impl(context, msg):

    gparray = GpArray.initFromCatalog(dbconn.DbURL())
    segments = gparray.getDbList()
    conn = dbconn.connect(dbconn.DbURL(dbname='template1'), unsetSearchPath=False)

    for seg in segments:
        if seg.isSegmentPrimary():
            segname = "seg"+str(seg.content)
            sql = "select * from gp_toolkit.__gp_log_segment_ext where logsegment='%s' and logtime > (select * from log_timestamp) and logmessage like '%s'" %(segname, msg)
            try:
                cursor = dbconn.query(conn, sql)
                if cursor.fetchone():
                    raise Exception("Fatal message exists in pg_log file on primary segment %s" %segname)
            finally:
                pass
    conn.close()


@then('gprecoverseg should print existing pg_rewind warning for segment with content {contentids}')
def impl(context, contentids):

    gparray = GpArray.initFromCatalog(dbconn.DbURL())
    segments_pairs = gparray.segmentPairs
    content_ids = [int(i) for i in contentids.split(',')]

    for segpair in segments_pairs:
        primary = segpair.primaryDB
        mirror = segpair.mirrorDB
        if primary.content in content_ids:
            msg = "Skipping incremental recovery of segment on host {} and port {} because it has an active pg_rewind " \
                  "connection with segment on host {} and port {}".format(mirror.getSegmentHostName(), mirror.getSegmentPort(),
                                                                          primary.getSegmentHostName(), primary.getSegmentPort())

        try:
            context.execute_steps(''' Then gprecoverseg should print "{}" to stdout'''.format(msg))
        except:
            raise Exception("Could not find expected warning message for content {} in stdout".format(primary.content))


def lines_matching_both(in_str, str_1, str_2):
    lines = [x.strip() for x in in_str.split('\n')]
    return [line for line in lines if line.count(str_1) and line.count(str_2)]


@then('check if {command} ran "{called_command}" {num} times with args "{args}"')
def impl(context, command, called_command, num, args):
    run_cmd_out = "Running Command: %s" % called_command
    matches = lines_matching_both(context.stdout_message, run_cmd_out, args)

    if len(matches) != int(num):
        raise Exception("Expected %s to occur with %s args %s times. Found %d. \n %s"
                        % (called_command, args, num, len(matches), context.stdout_message))


@then('{command} should only spawn up to {num} workers in WorkerPool')
def impl(context, command, num):
    workerPool_out = "WorkerPool() initialized with"
    matches = lines_matching_both(context.stdout_message, workerPool_out, command)

    for matched_line in matches:
        iw_re = re.search('initialized with (\d+) workers', matched_line)
        init_workers = int(iw_re.group(1))
        if init_workers > int(num):
            raise Exception("Expected Workerpool for %s to be initialized with %d workers. Found %d. \n %s"
                            % (command, num, init_workers, context.stdout_message))


@given('{command} should return a return code of {ret_code}')
@when('{command} should return a return code of {ret_code}')
@then('{command} should return a return code of {ret_code}')
def impl(context, command, ret_code):
    check_return_code(context, ret_code)


@given('the segments are synchronized')
@when('the segments are synchronized')
@then('the segments are synchronized')
def impl(context):
    times = 60
    sleeptime = 10

    for i in range(times):
        if are_segments_synchronized():
            return
        time.sleep(sleeptime)

    raise Exception('segments are not in sync after %d seconds' % (times * sleeptime))


@then('the segments are synchronized for content {content_ids}')
def impl(context, content_ids):
    if content_ids == 'None':
        return
    times = 60
    sleeptime = 10
    content_ids_to_check = [int(c) for c in content_ids.split(',')]
    for i in range(times):
        if are_segments_synchronized_for_content_ids(content_ids_to_check):
            return
        time.sleep(sleeptime)

    raise Exception('segments are not in sync after %d seconds' % (times * sleeptime))


@then('verify that there is no table "{tablename}" in "{dbname}"')
def impl(context, tablename, dbname):
    dbname = replace_special_char_env(dbname)
    tablename = replace_special_char_env(tablename)
    if check_table_exists(context, dbname=dbname, table_name=tablename):
        raise Exception("Table '%s' still exists when it should not" % tablename)


@then('verify that there is a "{table_type}" table "{tablename}" in "{dbname}"')
def impl(context, table_type, tablename, dbname):
    if not check_table_exists(context, dbname=dbname, table_name=tablename, table_type=table_type):
        raise Exception("Table '%s' of type '%s' does not exist when expected" % (tablename, table_type))

@then('verify that there is a "{table_type}" table "{tablename}" in "{dbname}" with "{numrows}" rows')
def impl(context, table_type, tablename, dbname, numrows):
    if not check_table_exists(context, dbname=dbname, table_name=tablename, table_type=table_type):
        raise Exception("Table '%s' of type '%s' does not exist when expected" % (tablename, table_type))
    conn = dbconn.connect(dbconn.DbURL(dbname=dbname), unsetSearchPath=False)
    try:
        rowcount = dbconn.querySingleton(conn, "SELECT count(*) FROM %s" % tablename)
        if rowcount != int(numrows):
            raise Exception("Expected to find %d rows in table %s, found %d" % (int(numrows), tablename, rowcount))
    finally:
        conn.close()

@then(
    'data for partition table "{table_name}" with leaf partition distributed across all segments on "{dbname}"')
def impl(context, table_name, dbname):
    validate_part_table_data_on_segments(context, table_name, dbname)

@then('verify that table "{tname}" in "{dbname}" has "{nrows}" rows')
def impl(context, tname, dbname, nrows):
    check_row_count(context, tname, dbname, int(nrows))

@given('schema "{schema_list}" exists in "{dbname}"')
@then('schema "{schema_list}" exists in "{dbname}"')
def impl(context, schema_list, dbname):
    schemas = [s.strip() for s in schema_list.split(',')]
    for s in schemas:
        drop_schema_if_exists(context, s.strip(), dbname)
        create_schema(context, s.strip(), dbname)


@then('the temporary file "{filename}" is removed')
def impl(context, filename):
    if os.path.exists(filename):
        os.remove(filename)


def create_table_file_locally(context, filename, table_list, location=os.getcwd()):
    tables = table_list.split('|')
    file_path = os.path.join(location, filename)
    with open(file_path, 'w') as fp:
        for t in tables:
            fp.write(t + '\n')
    context.filename = file_path


@given('there is a file "{filename}" with tables "{table_list}"')
@then('there is a file "{filename}" with tables "{table_list}"')
def impl(context, filename, table_list):
    create_table_file_locally(context, filename, table_list)


@given('the row "{row_values}" is inserted into "{table}" in "{dbname}"')
def impl(context, row_values, table, dbname):
    insert_row(context, row_values, table, dbname)


@then('verify that database "{dbname}" does not exist')
def impl(context, dbname):
    conn = dbconn.connect(dbconn.DbURL(dbname='template1'), unsetSearchPath=False)
    try:
        sql = """SELECT datname FROM pg_database"""
        dbs = dbconn.query(conn, sql)
        if dbname in dbs:
            raise Exception('Database exists when it shouldnt "%s"' % dbname)
    finally:
        conn.close()


@given('the file "{filepath}" exists under coordinator data directory')
def impl(context, filepath):
    fullfilepath = os.path.join(coordinator_data_dir, filepath)
    if not os.path.isdir(os.path.dirname(fullfilepath)):
        os.makedirs(os.path.dirname(fullfilepath))
    open(fullfilepath, 'a').close()

@then('the file "{filepath}" does not exist under standby coordinator data directory')
def impl(context, filepath):
    fullfilepath = os.path.join(context.standby_data_dir, filepath)
    cmd = "ls -al %s" % fullfilepath
    try:
        run_command_remote(context,
                           cmd,
                           context.standby_hostname,
                           os.getenv("GPHOME") + '/greenplum_path.sh',
                           'export COORDINATOR_DATA_DIRECTORY=%s' % context.standby_data_dir,
                           validateAfter=True)
    except:
        pass
    else:
        raise Exception("file '%s' should not exist in standby coordinator data directory" % fullfilepath)

@given('results of the sql "{sql}" db "{dbname}" are stored in the context')
@when( 'results of the sql "{sql}" db "{dbname}" are stored in the context')
def impl(context, sql, dbname):
    context.stored_sql_results = []

    conn = dbconn.connect(dbconn.DbURL(dbname=dbname), unsetSearchPath=False)
    try:
        curs = dbconn.query(conn, sql)
        context.stored_sql_results = curs.fetchall()
    finally:
        conn.close()

@then('validate that following rows are in the stored rows')
def impl(context):
    for row in context.table:
        found_match = False

        for stored_row in context.stored_rows:
            match_this_row = True

            for i in range(len(stored_row)):
                value = row[i]

                if isinstance(stored_row[i], bool):
                    value = str(True if row[i] == 't' else False)

                if value != str(stored_row[i]):
                    match_this_row = False
                    break

            if match_this_row:
                found_match = True
                break

        if not found_match:
            print(context.stored_rows)
            raise Exception("'%s' not found in stored rows" % row)


@then('validate that first column of first stored row has "{numlines}" lines of raw output')
def impl(context, numlines):
    raw_lines_count = len(context.stored_rows[0][0].splitlines())
    numlines = int(numlines)
    if raw_lines_count != numlines:
        raise Exception("Found %d of stored query result but expected %d records" % (raw_lines_count, numlines))


def get_standby_host():
    gparray = GpArray.initFromCatalog(dbconn.DbURL())
    segments = gparray.getDbList()
    standby_coordinator = [seg.getSegmentHostName() for seg in segments if seg.isSegmentStandby()]
    if len(standby_coordinator) > 0:
        return standby_coordinator[0]
    else:
        return []


def run_gpinitstandby(context, hostname, port, standby_data_dir, options='', remote=False):
    if '-n' in options:
        cmd = "gpinitstandby -a"
    elif remote:
        #if standby_data_dir exists on $hostname, remove it
        remove_dir(hostname, standby_data_dir)
        # create the data dir on $hostname
        create_dir(hostname, os.path.dirname(standby_data_dir))
        # We do not set port nor data dir here to test gpinitstandby's ability to autogather that info
        cmd = "gpinitstandby -a -s %s" % hostname
    else:
        cmd = "gpinitstandby -a -s %s -P %s -S %s" % (hostname, port, standby_data_dir)

    run_gpcommand(context, cmd + ' ' + options)


@when('the user initializes a standby on the same host as coordinator with same port')
def impl(context):
    hostname = get_coordinator_hostname('postgres')[0][0]
    temp_data_dir = tempfile.mkdtemp() + "/standby_datadir"
    run_gpinitstandby(context, hostname, os.environ.get("PGPORT"), temp_data_dir)

@when('the user initializes a standby on the same host as coordinator and the same data directory')
def impl(context):
    hostname = get_coordinator_hostname('postgres')[0][0]
    coordinator_port = int(os.environ.get("PGPORT"))

    cmd = "gpinitstandby -a -s %s -P %d" % (hostname, coordinator_port + 1)
    run_gpcommand(context, cmd)

def init_standby(context, coordinator_hostname, options, segment_hostname):
    remote = (coordinator_hostname != segment_hostname)
    # -n option assumes gpinitstandby already ran and put standby in catalog
    if "-n" not in options:
        if remote:
            context.standby_data_dir = coordinator_data_dir
        else:
            context.standby_data_dir = tempfile.mkdtemp() + "/standby_datadir"
    run_gpinitstandby(context, context.standby_hostname, context.standby_port, context.standby_data_dir, options,
                      remote)
    context.coordinator_hostname = coordinator_hostname
    context.coordinator_port = os.environ.get("PGPORT")
    context.standby_was_initialized = True

@when('running gpinitstandby on host "{coordinator}" to create a standby on host "{standby}"')
@given('running gpinitstandby on host "{coordinator}" to create a standby on host "{standby}"')
def impl(context, coordinator, standby):
    # XXX This code was cribbed from init_standby and modified to support remote
    # execution.
    context.coordinator_hostname = coordinator
    context.standby_hostname = standby
    context.standby_port = os.environ.get("PGPORT")
    context.standby_data_dir = coordinator_data_dir

    remove_dir(standby, context.standby_data_dir)
    create_dir(standby, os.path.dirname(context.standby_data_dir))

    # We do not set port nor data dir here to test gpinitstandby's ability to autogather that info
    cmd = "gpinitstandby -a -s %s" % standby

    run_command_remote(context,
                       cmd,
                       context.coordinator_hostname,
                       os.getenv("GPHOME") + '/greenplum_path.sh',
                       'export COORDINATOR_DATA_DIRECTORY=%s' % context.standby_data_dir)

    context.stdout_position = 0
    context.coordinator_port = os.environ.get("PGPORT")
    context.standby_was_initialized = True

def get_standby_variables_and_set_on_context(context):
    dbname = 'postgres'
    with closing(dbconn.connect(dbconn.DbURL(port=os.environ.get("PGPORT"), dbname=dbname), unsetSearchPath=False)) as conn:
        query = """select distinct content, hostname from gp_segment_configuration order by content limit 2;"""
        cursor = dbconn.query(conn, query)

        try:
            _, coordinator_hostname = cursor.fetchone()
            _, segment_hostname = cursor.fetchone()
        except:
            raise Exception("Did not get two rows from query: %s" % query)

    if coordinator_hostname != segment_hostname:
        context.standby_hostname = segment_hostname
        context.standby_port = os.environ.get("PGPORT")
    else:
        context.standby_hostname = coordinator_hostname
        context.standby_port = get_open_port()

    return coordinator_hostname, segment_hostname

@when('the user runs gpinitstandby with options "{options}"')
@then('the user runs gpinitstandby with options "{options}"')
@given('the user runs gpinitstandby with options "{options}"')
def impl(context, options):
    coordinator_hostname, standby_hostname = get_standby_variables_and_set_on_context(context)
    init_standby(context, coordinator_hostname, options, standby_hostname)

def _handle_sigpipe():
    signal.signal(signal.SIGPIPE, signal.SIG_DFL)

@when('the user runs gpinitstandby and {action} the unreachable host prompt')
def impl(context, action):
    coordinator_hostname, standby_hostname = get_standby_variables_and_set_on_context(context)
    remote = (coordinator_hostname != standby_hostname)
    context.coordinator_hostname = coordinator_hostname
    context.coordinator_port = os.environ.get("PGPORT")
    context.standby_was_initialized = True

    if action == "accepts":
        answers = "y\ny\n"
    elif action == "rejects":
        answers = "y\nn\n"
    else:
        raise Exception('Invalid action for the unreachable host prompt (valid options are "accepts" and "rejects"')

    if remote:
        context.standby_data_dir = coordinator_data_dir
        cmd = ["ssh", standby_hostname]
    else:
        context.standby_data_dir = tempfile.mkdtemp() + "/standby_datadir"
        cmd = ["bash", "-c"]

    cmd.append("printf '%s' | gpinitstandby -s %s -S %s -P %s" % (answers, standby_hostname, context.standby_data_dir, context.standby_port))

    p = subprocess.Popen(
        cmd,
        stdout=subprocess.PIPE,
        stderr=subprocess.PIPE,
        preexec_fn=_handle_sigpipe,
    )
    context.stdout_message, context.stderr_message = p.communicate()
    context.ret_code = p.returncode
    if context.ret_code != 0:
        context.error_message = context.stderr_message

@when('the user runs gpactivatestandby with options "{options}"')
@then('the user runs gpactivatestandby with options "{options}"')
def impl(context, options):
    context.execute_steps('''Then the user runs command "gpactivatestandby -a %s" from standby coordinator''' % options)
    context.standby_was_activated = True

@then('gpintsystem logs should {contain} lines about running backout script')
def impl(context, contain):
    string_to_find = 'Run command bash .*backout_gpinitsystem.* on coordinator to remove these changes$'
    command = "egrep '{}' ~/gpAdminLogs/gpinitsystem*log".format(string_to_find)
    run_command(context, command)
    if contain == "contain":
        if has_exception(context):
            raise context.exception
        context.gpinit_backout_command = re.search('Run command(.*)on coordinator', context.stdout_message).group(1)
    elif contain == "not contain":
        if not has_exception(context):
            raise Exception("Logs contain lines about running backout script")
    else:
        raise Exception("Incorrect step name, only use 'should contain' and 'should not contain'")

@then('the user runs the gpinitsystem backout script')
def impl(context):
    command = context.gpinit_backout_command
    run_command(context, command)
    if has_exception(context):
        raise context.exception

@when('the user runs command "{command}" from standby coordinator')
@then('the user runs command "{command}" from standby coordinator')
def impl(context, command):
    cmd = "PGPORT=%s %s" % (context.standby_port, command)
    run_command_remote(context,
                       cmd,
                       context.standby_hostname,
                       os.getenv("GPHOME") + '/greenplum_path.sh',
                       'export COORDINATOR_DATA_DIRECTORY=%s' % context.standby_data_dir,
                       validateAfter=False)

@when('the coordinator goes down')
@then('the coordinator goes down')
def impl(context):
    coordinator = CoordinatorStop("Stopping Coordinator", coordinator_data_dir, mode='immediate')
    coordinator.run()

@when('the standby coordinator goes down')
def impl(context):
    coordinator = CoordinatorStop("Stopping Coordinator Standby", context.standby_data_dir, mode='immediate', ctxt=REMOTE,
                        remoteHost=context.standby_hostname)
    coordinator.run(validateAfter=True)

@when('the coordinator goes down on "{host}"')
def impl(context, host):
    coordinator = CoordinatorStop("Stopping Coordinator Standby", coordinator_data_dir, mode='immediate', ctxt=REMOTE,
                        remoteHost=host)
    coordinator.run(validateAfter=True)

@then('clean up and revert back to original coordinator')
def impl(context):
    # TODO: think about preserving the coordinator data directory for debugging
    shutil.rmtree(coordinator_data_dir, ignore_errors=True)

    if context.coordinator_hostname != context.standby_hostname:
        # We do not set port nor data dir here to test gpinitstandby's ability to autogather that info
        cmd = "gpinitstandby -a -s %s" % context.coordinator_hostname
    else:
        cmd = "gpinitstandby -a -s %s -P %s -S %s" % (context.coordinator_hostname, context.coordinator_port, coordinator_data_dir)

    context.execute_steps('''Then the user runs command "%s" from standby coordinator''' % cmd)

    coordinator = CoordinatorStop("Stopping current coordinator", context.standby_data_dir, mode='immediate', ctxt=REMOTE,
                        remoteHost=context.standby_hostname)
    coordinator.run()

    cmd = "gpactivatestandby -a -d %s" % coordinator_data_dir
    run_gpcommand(context, cmd)

# from https://stackoverflow.com/questions/2838244/get-open-tcp-port-in-python/2838309#2838309
def get_open_port():
    s = socket.socket(socket.AF_INET, socket.SOCK_STREAM)
    s.bind(("",0))
    s.listen(1)
    port = s.getsockname()[1]
    s.close()
    return port


@given('"{path}" has its permissions set to "{perm}"')
def impl(context, path, perm):
    path = os.path.expandvars(path)
    if not os.path.exists(path):
        raise Exception('Path does not exist! "%s"' % path)
    old_permissions = os.stat(path).st_mode  # keep it as a number that has a meaningful representation in octal
    test_permissions = int(perm, 8)          # accept string input with octal semantics and convert to a raw number
    os.chmod(path, test_permissions)
    context.path_for_which_to_restore_the_permissions = path
    context.permissions_to_restore_path_to = old_permissions


@then('rely on environment.py to restore path permissions')
def impl(context):
    print("go look in environment.py to see how it uses the path and permissions on context to make sure it's cleaned up")


@when('the user runs pg_controldata against the standby data directory')
def impl(context):
    cmd = "pg_controldata " + context.standby_data_dir
    run_command_remote(context,
                       cmd,
                       context.standby_hostname,
                       os.getenv("GPHOME") + '/greenplum_path.sh',
                       'export COORDINATOR_DATA_DIRECTORY=%s' % context.standby_data_dir)


def _process_exists(pid, host):
    """
    Returns True if a process of the given PID exists on the given host, and
    False otherwise. If host is None, this check is done locally instead of
    remotely.
    """
    if host is None:
        # Local case is easy.
        return psutil.pid_exists(pid)

    # Remote case.
    cmd = Command(name="check for pid %d" % pid,
                  cmdStr="ps -p %d > /dev/null" % pid,
                  ctxt=REMOTE,
                  remoteHost=host)

    cmd.run()
    return cmd.get_return_code() == 0


@given('user stops all {segment_type} processes')
@when('user stops all {segment_type} processes')
@then('user stops all {segment_type} processes')
def stop_all_primary_or_mirror_segments(context, segment_type):
    if segment_type not in ("primary", "mirror"):
        raise Exception("Expected segment_type to be 'primary' or 'mirror', but found '%s'." % segment_type)

    role = ROLE_PRIMARY if segment_type == 'primary' else ROLE_MIRROR
    stop_segments(context, lambda seg: seg.getSegmentRole() == role and seg.content != -1)

@given('user stops all {segment_type} processes on "{hosts}"')
@given('user stops all {segment_type} processes on "{hosts}"')
@given('user stops all {segment_type} processes on "{hosts}"')
def stop_all_primary_or_mirror_segments_on_hosts(context, segment_type, hosts):
    hosts = hosts.split(',')
    if segment_type not in ("primary", "mirror"):
        raise Exception("Expected segment_type to be 'primary' or 'mirror', but found '%s'." % segment_type)

    role = ROLE_PRIMARY if segment_type == 'primary' else ROLE_MIRROR
    stop_segments(context, lambda seg: seg.getSegmentRole() == role and seg.content != -1 and seg.getSegmentHostName() in hosts)



@given('the {role} on content {contentID} is stopped')
@when('the {role} on content {contentID} is stopped')
@then('the {role} on content {contentID} is stopped')
def stop_segments_on_contentID(context, role, contentID):
    if role not in ("primary", "mirror"):
        raise Exception("Expected segment_type to be 'primary' or 'mirror', but found '%s'." % role)

    role = ROLE_PRIMARY if role == 'primary' else ROLE_MIRROR
    stop_segments(context, lambda seg: seg.getSegmentRole() == role and seg.content == int(contentID))

@given('the {role} on content {contents} is stopped with the immediate flag')
@when('the {role} on content {contents} is stopped with the immediate flag')
@then('the {role} on content {contents} is stopped with the immediate flag')
def stop_segments_on_contentID(context, role, contents):
    if role not in ("primary", "mirror"):
        raise Exception("Expected segment_type to be 'primary' or 'mirror', but found '%s'." % role)
    content_ids = [int(i) for i in contents.split(',')]

    role = ROLE_PRIMARY if role == 'primary' else ROLE_MIRROR
    stop_segments_immediate(context, lambda seg: seg.getSegmentRole() == role and seg.content in content_ids)



# where_clause is a lambda that takes a segment to select what segments to stop
def stop_segments(context, where_clause):
    gparray = GpArray.initFromCatalog(dbconn.DbURL())

    segments = filter(where_clause, gparray.getDbList())
    for seg in segments:
        # For demo_cluster tests that run on the CI gives the error 'bash: pg_ctl: command not found'
        # Thus, need to add pg_ctl to the path when ssh'ing to a demo cluster.
        subprocess.check_call(['ssh', seg.getSegmentHostName(),
                               'source %s/greenplum_path.sh && pg_ctl stop -m fast -D %s -w -t 120' % (
                                   pipes.quote(os.environ.get("GPHOME")), pipes.quote(seg.getSegmentDataDirectory()))
                               ])


@given('user immediately stops all {segment_type} processes for content {content}')
@then('user immediately stops all {segment_type} processes for content {content}')
def stop_all_primary_or_mirror_segments(context, segment_type, content):
    if segment_type not in ("primary", "mirror"):
        raise Exception("Expected segment_type to be 'primary' or 'mirror', but found '%s'." % segment_type)
    content_ids = [int(i) for i in content.split(',')]
    role = ROLE_PRIMARY if segment_type == 'primary' else ROLE_MIRROR
    stop_segments_immediate(context, lambda seg: seg.getSegmentRole() == role and seg.content in content_ids)


@given('user immediately stops all {segment_type} processes')
@when('user immediately stops all {segment_type} processes')
@then('user immediately stops all {segment_type} processes')
def stop_all_primary_or_mirror_segments(context, segment_type):
    if segment_type not in ("primary", "mirror"):
        raise Exception("Expected segment_type to be 'primary' or 'mirror', but found '%s'." % segment_type)

    role = ROLE_PRIMARY if segment_type == 'primary' else ROLE_MIRROR
    stop_segments_immediate(context, lambda seg: seg.getSegmentRole() == role and seg.content != -1)

# where_clause is a lambda that takes a segment to select what segments to stop
def stop_segments_immediate(context, where_clause):
    gparray = GpArray.initFromCatalog(dbconn.DbURL())

    segments = filter(where_clause, gparray.getDbList())
    for seg in segments:
        # For demo_cluster tests that run on the CI gives the error 'bash: pg_ctl: command not found'
        # Thus, need to add pg_ctl to the path when ssh'ing to a demo cluster.
        subprocess.check_call(['ssh', seg.getSegmentHostName(),
                               'source %s/greenplum_path.sh && pg_ctl stop -m immediate -D %s -w' % (
                                   pipes.quote(os.environ.get("GPHOME")), pipes.quote(seg.getSegmentDataDirectory()))
                               ])

@given('user can start transactions')
@when('user can start transactions')
@then('user can start transactions')
def impl(context):
    wait_for_unblocked_transactions(context)

@given('below sql is executed in "{dbname}" db')
@when('below sql is executed in "{dbname}" db')
def impl(context, dbname):
    sql = context.text
    execute_sql(dbname, sql)

@given('sql "{sql}" is executed in "{dbname}" db')
@when('sql "{sql}" is executed in "{dbname}" db')
@then('sql "{sql}" is executed in "{dbname}" db')
def impl(context, sql, dbname):
    execute_sql(dbname, sql)


@when('execute following sql in db "{dbname}" and store result in the context')
def impl(context, dbname):
    context.stored_rows = []

    with closing(dbconn.connect(dbconn.DbURL(dbname=dbname), unsetSearchPath=False)) as conn:
        curs = dbconn.query(conn, context.text)
        context.stored_rows = curs.fetchall()


@when('execute sql "{sql}" in db "{dbname}" and store result in the context')
def impl(context, sql, dbname):
    context.stored_rows = []

    with closing(dbconn.connect(dbconn.DbURL(dbname=dbname), unsetSearchPath=False)) as conn:
        curs = dbconn.query(conn, sql)
        context.stored_rows = curs.fetchall()


@then('validate that "{message}" is in the stored rows')
def impl(context, message):
    for row in context.stored_rows:
        for column in row:
            if message in column:
                return

    print(context.stored_rows)
    print(message)
    raise Exception("'%s' not found in stored rows" % message)


@then('verify that file "{filename}" exists under "{path}"')
def impl(context, filename, path):
    fullpath = "%s/%s" % (path, filename)
    fullpath = os.path.expandvars(fullpath)

    if not os.path.exists(fullpath):
        raise Exception('file "%s" is not exist' % fullpath)


@given('waiting "{second}" seconds')
@when('waiting "{second}" seconds')
@then('waiting "{second}" seconds')
def impl(context, second):
    time.sleep(float(second))


def get_opened_files(filename, pidfile):
    cmd = "PATH=$PATH:/usr/bin:/usr/sbin lsof -p `cat %s` | grep %s | wc -l" % (
    pidfile, filename)
    return subprocess.getstatusoutput(cmd)


@when('table "{tablename}" is dropped in "{dbname}"')
@then('table "{tablename}" is dropped in "{dbname}"')
@given('table "{tablename}" is dropped in "{dbname}"')
def impl(context, tablename, dbname):
    drop_table_if_exists(context, table_name=tablename, dbname=dbname)


@given('all the segments are running')
@when('all the segments are running')
@then('all the segments are running')
def impl(context):
    if not are_segments_running():
        raise Exception("all segments are not currently running")

    return


@given('verify that mirror on content {content_ids} is {expected_status}')
@when('verify that mirror on content {content_ids} is {expected_status}')
@then('verify that mirror on content {content_ids} is {expected_status}')
def impl(context, content_ids, expected_status):
    if content_ids == 'None':
        return
    if expected_status not in ('up', 'down'):
        raise Exception("expected_status can only be 'up' or 'down'")

    for content in content_ids.split(','):
        if expected_status == 'up' and not is_segment_running(ROLE_MIRROR, int(content)):
            raise Exception("mirror for content {} is not up".format(content))
        elif expected_status == 'down' and is_segment_running(ROLE_MIRROR, int(content)):
            raise Exception("mirror for content {} is not down".format(content))

    return


@given('the cluster configuration has no segments where "{filter}"')
def impl(context, filter):
    SLEEP_PERIOD = 5
    MAX_DURATION = 300
    MAX_TRIES = MAX_DURATION // SLEEP_PERIOD

    num_tries = 0
    num_matching = 10
    while num_matching and num_tries < MAX_TRIES:
        num_tries += 1
        time.sleep(SLEEP_PERIOD)
        context.execute_steps(u'''
        Given the user runs psql with "-c 'SELECT gp_request_fts_probe_scan()'" against database "postgres"
    ''')
        with closing(dbconn.connect(dbconn.DbURL(), unsetSearchPath=False)) as conn:
            sql = "SELECT count(*) FROM gp_segment_configuration WHERE %s" % filter
            num_matching = dbconn.querySingleton(conn, sql)

    if num_matching:
        raise Exception("could not achieve desired state")

    context.execute_steps(u'''
    Given the user runs psql with "-c 'BEGIN; CREATE TEMP TABLE tempt(a int); COMMIT'" against database "postgres"
    ''')


@given('the cluster configuration is saved for "{when}"')
@then('the cluster configuration is saved for "{when}"')
def impl(context, when):
    if not hasattr(context, 'saved_array'):
        context.saved_array = {}
    context.saved_array[when] = GpArray.initFromCatalog(dbconn.DbURL())


@when('we run a sample background script to generate a pid on "{seg}" segment')
def impl(context, seg):
    if seg == "primary":
        if not hasattr(context, 'pseg_hostname'):
            raise Exception("primary seg host is not saved in the context")
        hostname = context.pseg_hostname
    elif seg == "smdw":
        if not hasattr(context, 'standby_host'):
            raise Exception("Standby host is not saved in the context")
        hostname = context.standby_host

    filename = os.path.join(os.getcwd(), './test/behave/mgmt_utils/steps/data/pid_background_script.py')

    cmd = Command(name="Remove background script on remote host", cmdStr='rm -f /tmp/pid_background_script.py',
                  remoteHost=hostname, ctxt=REMOTE)
    cmd.run(validateAfter=True)

    cmd = Command(name="Copy background script to remote host", cmdStr='rsync %s %s:/tmp' % (filename, hostname))
    cmd.run(validateAfter=True)

    cmd = Command(name="Run Bg process to save pid",
                  cmdStr='sh -c "/tmp/pid_background_script.py /tmp/bgpid" &>/dev/null &', remoteHost=hostname, ctxt=REMOTE)
    cmd.run(validateAfter=True)

    cmd = Command(name="get Bg process PID",
                  cmdStr='until [ -f /tmp/bgpid ]; do sleep 1; done; cat /tmp/bgpid', remoteHost=hostname, ctxt=REMOTE)
    cmd.run(validateAfter=True)


    context.bg_pid = cmd.get_stdout()
    if not context.bg_pid:
        raise Exception("Unable to obtain the pid of the background script. Seg Host: %s, get_results: %s" %
                        (hostname, cmd.get_stdout()))


@when('the background pid is killed on "{seg}" segment')
@then('the background pid is killed on "{seg}" segment')
def impl(context, seg):
    if seg == "primary":
        if not hasattr(context, 'pseg_hostname'):
            raise Exception("primary seg host is not saved in the context")
        hostname = context.pseg_hostname
    elif seg == "smdw":
        if not hasattr(context, 'standby_host'):
            raise Exception("Standby host is not saved in the context")
        hostname = context.standby_host

    cmd = Command(name="killbg pid", cmdStr='kill -9 %s' % context.bg_pid, remoteHost=hostname, ctxt=REMOTE)
    cmd.run(validateAfter=True)


@when('we generate the postmaster.pid file with the background pid on "{seg}" segment')
def impl(context, seg):
    if seg == "primary":
        if not hasattr(context, 'pseg_hostname'):
            raise Exception("primary seg host is not saved in the context")
        hostname = context.pseg_hostname
        data_dir = context.pseg_data_dir
    elif seg == "smdw":
        if not hasattr(context, 'standby_host'):
            raise Exception("Standby host is not saved in the context")
        hostname = context.standby_host
        data_dir = context.standby_host_data_dir

    pid_file = os.path.join(data_dir, 'postmaster.pid')
    pid_file_orig = pid_file + '.orig'

    cpCmd = Command(name='copy pid file to coordinator for editing', cmdStr='rsync %s:%s /tmp' % (hostname, pid_file_orig))

    cpCmd.run(validateAfter=True)

    with open('/tmp/postmaster.pid.orig', 'r') as fr:
        lines = fr.readlines()

    lines[0] = "%s\n" % context.bg_pid

    with open('/tmp/postmaster.pid.orig', 'w') as fw:
        fw.writelines(lines)

    cpCmd = Command(name='copy pid file to segment after editing',
                    cmdStr='rsync /tmp/postmaster.pid.orig %s:%s' % (hostname, pid_file))
    cpCmd.run(validateAfter=True)


@when('we generate the postmaster.pid file with a non running pid on the same "{seg}" segment')
def impl(context, seg):
    if seg == "primary":
        data_dir = context.pseg_data_dir
        hostname = context.pseg_hostname
    elif seg == "mirror":
        data_dir = context.mseg_data_dir
        hostname = context.mseg_hostname
    elif seg == "smdw":
        if not hasattr(context, 'standby_host'):
            raise Exception("Standby host is not saved in the context")
        hostname = context.standby_host
        data_dir = context.standby_host_data_dir

    pid_file = os.path.join(data_dir, 'postmaster.pid')
    pid_file_orig = pid_file + '.orig'

    cmd = Command(name="Copy pid file", cmdStr='cp %s %s' % (pid_file_orig, pid_file), remoteHost=hostname, ctxt=REMOTE)
    cmd.run(validateAfter=True)

    cpCmd = Command(name='copy pid file to coordinator for editing', cmdStr='rsync %s:%s /tmp' % (hostname, pid_file))

    cpCmd.run(validateAfter=True)

    # Since Command creates a short-lived SSH session, we observe the PID given
    # a throw-away remote process. Assume that the PID is unused and available on
    # the remote in the near future.
    # This pid is no longer associated with a
    # running process and won't be recycled for long enough that tests
    # have finished.
    cmd = Command(name="get non-existing pid", cmdStr="echo $$", remoteHost=hostname, ctxt=REMOTE)
    cmd.run(validateAfter=True)
    pid = cmd.get_results().stdout.strip()

    with open('/tmp/postmaster.pid', 'r') as fr:
        lines = fr.readlines()

    lines[0] = "%s\n" % pid

    with open('/tmp/postmaster.pid', 'w') as fw:
        fw.writelines(lines)

    cpCmd = Command(name='copy pid file to segment after editing',
                    cmdStr='rsync /tmp/postmaster.pid %s:%s' % (hostname, pid_file))
    cpCmd.run(validateAfter=True)


@when('the user starts one "{seg}" segment')
def impl(context, seg):
    if seg == "primary":
        dbid = context.pseg_dbid
        hostname = context.pseg_hostname
        segment = context.pseg
    elif seg == "mirror":
        dbid = context.mseg_dbid
        hostname = context.mseg_hostname
        segment = context.mseg

    segStartCmd = SegmentStart(name="Starting new segment dbid %s on host %s." % (str(dbid), hostname)
                               , gpdb=segment
                               , numContentsInCluster=0  # Starting seg on it's own.
                               , era=None
                               , mirrormode=MIRROR_MODE_MIRRORLESS
                               , utilityMode=False
                               , ctxt=REMOTE
                               , remoteHost=hostname
                               , pg_ctl_wait=True
                               , timeout=300)
    segStartCmd.run(validateAfter=True)


@when('the postmaster.pid file on "{seg}" segment is saved')
def impl(context, seg):
    if seg == "primary":
        data_dir = context.pseg_data_dir
        hostname = context.pseg_hostname
    elif seg == "mirror":
        data_dir = context.mseg_data_dir
        hostname = context.mseg_hostname
    elif seg == "smdw":
        if not hasattr(context, 'standby_host'):
            raise Exception("Standby host is not saved in the context")
        hostname = context.standby_host
        data_dir = context.standby_host_data_dir

    pid_file = os.path.join(data_dir, 'postmaster.pid')
    pid_file_orig = pid_file + '.orig'

    cmd = Command(name="Copy pid file", cmdStr='cp %s %s' % (pid_file, pid_file_orig), remoteHost=hostname, ctxt=REMOTE)
    cmd.run(validateAfter=True)


@then('the backup pid file is deleted on "{seg}" segment')
def impl(context, seg):
    if seg == "primary":
        data_dir = context.pseg_data_dir
        hostname = context.pseg_hostname
    elif seg == "mirror":
        data_dir = context.mseg_data_dir
        hostname = context.mseg_hostname
    elif seg == "smdw":
        data_dir = context.standby_host_data_dir
        hostname = context.standby_host

    cmd = Command(name="Remove pid file", cmdStr='rm -f %s' % (os.path.join(data_dir, 'postmaster.pid.orig')),
                  remoteHost=hostname, ctxt=REMOTE)
    cmd.run(validateAfter=True)


@given('the standby is not initialized')
@then('the standby is not initialized')
def impl(context):
    standby = get_standby_host()
    if standby:
        context.cluster_had_standby = True
        context.standby_host = standby
        run_gpcommand(context, 'gpinitstandby -ra')

@given('the catalog has a standby coordinator entry')
@then('verify the standby coordinator entries in catalog')
def impl(context):
    check_segment_config_query = "SELECT * FROM gp_segment_configuration WHERE content = -1 AND role = 'm'"
    check_stat_replication_query = "SELECT * FROM pg_stat_replication"
    with closing(dbconn.connect(dbconn.DbURL(dbname='postgres'), unsetSearchPath=False)) as conn:
        segconfig = dbconn.query(conn, check_segment_config_query).fetchall()
        statrep = dbconn.query(conn, check_stat_replication_query).fetchall()

    if len(segconfig) != 1:
        raise Exception("gp_segment_configuration did not have standby coordinator")

    if len(statrep) != 1:
        raise Exception("pg_stat_replication did not have standby coordinator")

    context.standby_dbid = segconfig[0][0]

@then('verify the standby coordinator is now acting as coordinator')
def impl(context):
    check_segment_config_query = "SELECT * FROM gp_segment_configuration WHERE content = -1 AND role = 'p' AND preferred_role = 'p' AND dbid = %s" % context.standby_dbid
    with closing(dbconn.connect(dbconn.DbURL(hostname=context.standby_hostname, dbname='postgres', port=context.standby_port), unsetSearchPath=False)) as conn:
        segconfig = dbconn.query(conn, check_segment_config_query).fetchall()
    if len(segconfig) != 1:
        raise Exception("gp_segment_configuration did not have standby coordinator acting as new coordinator")

@then('verify that the schema "{schema_name}" exists in "{dbname}"')
def impl(context, schema_name, dbname):
    schema_exists = check_schema_exists(context, schema_name, dbname)
    if not schema_exists:
        raise Exception("Schema '%s' does not exist in the database '%s'" % (schema_name, dbname))


@then('verify that the utility {utilname} ever does logging into the user\'s "{dirname}" directory')
def impl(context, utilname, dirname):
    absdirname = "%s/%s" % (os.path.expanduser("~"), dirname)
    if not os.path.exists(absdirname):
        raise Exception('No such directory: %s' % absdirname)
    pattern = "%s/%s_*.log" % (absdirname, utilname)
    logs_for_a_util = glob.glob(pattern)
    if not logs_for_a_util:
        raise Exception('Logs matching "%s" were not created' % pattern)


@then('verify that a log was created by {utilname} in the "{dirname}" directory')
def impl(context, utilname, dirname):
    if not os.path.exists(dirname):
        raise Exception('No such directory: %s' % dirname)
    pattern = "%s/%s_*.log" % (dirname, utilname)
    logs_for_a_util = glob.glob(pattern)
    if not logs_for_a_util:
        raise Exception('Logs matching "%s" were not created' % pattern)


@then('drop the table "{tablename}" with connection "{dbconn}"')
def impl(context, tablename, dbconn):
    command = "%s -c \'drop table if exists %s\'" % (dbconn, tablename)
    run_gpcommand(context, command)


def _get_gpAdminLogs_directory():
    return "%s/gpAdminLogs" % os.path.expanduser("~")


@given('an incomplete map file is created')
def impl(context):
    with open('/tmp/incomplete_map_file', 'w') as fd:
        fd.write('nonexistent_host,nonexistent_host')


@then('verify that function "{func_name}" exists in database "{dbname}"')
def impl(context, func_name, dbname):
    SQL = """SELECT proname FROM pg_proc WHERE proname = '%s';""" % func_name
    row_count = getRows(dbname, SQL)[0][0]
    if row_count != 'test_function':
        raise Exception('Function %s does not exist in %s"' % (func_name, dbname))

@then('verify that sequence "{seq_name}" last value is "{last_value}" in database "{dbname}"')
@when('verify that sequence "{seq_name}" last value is "{last_value}" in database "{dbname}"')
@given('verify that sequence "{seq_name}" last value is "{last_value}" in database "{dbname}"')
def impl(context, seq_name, last_value, dbname):
    SQL = """SELECT last_value FROM %s;""" % seq_name
    lv = getRows(dbname, SQL)[0][0]
    if lv != int(last_value):
        raise Exception('Sequence %s last value is not %s in %s"' % (seq_name, last_value, dbname))

@given('the user runs the command "{cmd}" in the background')
@when('the user runs the command "{cmd}" in the background')
def impl(context, cmd):
    _thread.start_new_thread(run_command, (context, cmd))
    time.sleep(10)


@given('the user runs the command "{cmd}" in the background without sleep')
@when('the user runs the command "{cmd}" in the background without sleep')
def impl(context, cmd):
    _thread.start_new_thread(run_command, (context, cmd))


# For any pg_hba.conf line with `host ... trust`, its address should only contain FQDN
@then('verify that the file "{filename}" contains FQDN only for trusted host')
def impl(context, filename):
    with open(filename) as fr:
        for line in fr:
            contents = line.strip()
            # for example: host all all hostname    trust
            if contents.startswith("host") and contents.endswith("trust"):
                tokens = contents.split()
                if tokens.__len__() != 5:
                    raise Exception("failed to parse pg_hba.conf line '%s'" % contents)
                hostname = tokens[3]
                if hostname.__contains__("/"):
                    # Exempt localhost. They are part of the stock config and harmless
                    net = hostname.split("/")[0]
                    if net == "127.0.0.1" or net == "::1":
                        continue
                    raise Exception("'%s' is not valid FQDN" % hostname)


# For any pg_hba.conf line with `host ... trust`, its address should only contain CIDR
@then('verify that the file "{filename}" contains CIDR only for trusted host')
def impl(context, filename):
    with open(filename) as fr:
        for line in fr:
            contents = line.strip()
            # for example: host all all hostname    trust
            if contents.startswith("host") and contents.endswith("trust"):
                tokens = contents.split()
                if tokens.__len__() != 5:
                    raise Exception("failed to parse pg_hba.conf line '%s'" % contents)
                cidr = tokens[3]
                if not cidr.__contains__("/") and cidr not in ["samenet", "samehost"]:
                    raise Exception("'%s' is not valid CIDR" % cidr)


@then('verify that the file "{filename}" contains the string "{output}"')
def impl(context, filename, output):
    contents = ''
    with open(filename) as fr:
        for line in fr:
            contents = line.strip()
    print(contents)
    check_stdout_msg(context, output)

@then('verify that the last line of the file "{filename}" in the coordinator data directory {contain} the string "{output}"{escape}')
def impl(context, filename, contain, output, escape):
    if contain == 'should contain':
        valuesShouldExist = True
    elif contain == 'should not contain':
        valuesShouldExist = False
    else:
        raise Exception("only 'contains' and 'does not contain' are valid inputs")

    find_string_in_coordinator_data_directory(context, filename, output, valuesShouldExist, (escape == ' escaped'))

def find_string_in_coordinator_data_directory(context, filename, output, valuesShouldExist, escapeStr=False):
    contents = ''
    file_path = os.path.join(coordinator_data_dir, filename)

    with open(file_path) as f:
        for line in f:
            contents = line.strip()

    if escapeStr:
        output = re.escape(output)
    pat = re.compile(output)
    if valuesShouldExist and (not pat.search(contents)):
        err_str = "Expected stdout string '%s' and found: '%s'" % (output, contents)
        raise Exception(err_str)
    if (not valuesShouldExist) and pat.search(contents):
        err_str = "Did not expect stdout string '%s' but found: '%s'" % (output, contents)
        raise Exception(err_str)


@given('verify that the file "{filename}" in the coordinator data directory has "{some}" line starting with "{output}"')
@then('verify that the file "{filename}" in the coordinator data directory has "{some}" line starting with "{output}"')
def impl(context, filename, some, output):
    if (some == 'some'):
        valuesShouldExist = True
    elif (some == 'no'):
        valuesShouldExist = False
    else:
        raise Exception("only 'some' and 'no' are valid inputs")
    regexStr = "%s%s" % ("^[\s]*", output)
    pat = re.compile(regexStr)
    file_path = os.path.join(coordinator_data_dir, filename)
    with open(file_path) as fr:
        for line in fr:
            contents = line.strip()
            match = pat.search(contents)
            if not valuesShouldExist:
                if match:
                    err_str = "Expected no stdout string '%s' and found: '%s'" % (regexStr, contents)
                    raise Exception(err_str)
            else:
                if match:
                    return

    if valuesShouldExist:
        err_str = "xx Expected stdout string '%s' and found: '%s'" % (regexStr, contents)
        raise Exception(err_str)

@given('verify that pg_hba.conf file has "{type}" entries in each segment data directories')
@then('verify that pg_hba.conf file has "{type}" entries in each segment data directories')
def impl(context, type):
    conn = dbconn.connect(dbconn.DbURL(dbname='template1'), unsetSearchPath=False)
    try:
        curs = dbconn.query(conn,
                            "SELECT hostname, datadir FROM gp_segment_configuration WHERE role='p' AND content > -1;")
        result = curs.fetchall()
        segment_info = [(result[s][0], result[s][1]) for s in range(len(result))]
    except Exception as e:
        raise Exception("Could not retrieve segment information: %s" % e.message)
    finally:
        conn.close()

    if (type == 'standby'):
        checkForStandby = True
    elif (type == 'replication'):
        checkForStandby = False
    else:
        raise Exception("only 'standby' and 'replication' are valid inputs")

    for info in segment_info:
        host, datadir = info
        filename = 'pg_hba.conf'
        if checkForStandby:
            standby_host = get_standby_host()
            standby_host_address = gp.IfAddrs.list_addrs(standby_host)[0]
            output = "host.*all.*" + standby_host_address + ".*trust"
        else:
            output = "host.*replication.*.*trust"

        filepath = os.path.join(datadir, filename)
        regex = "%s%s" % ("^[%s]*", output)
        cmd_str = 'ssh %s "grep -c %s %s"' % (host, regex, filepath)
        cmd = Command(name='Running remote command: %s' % cmd_str, cmdStr=cmd_str)
        cmd.run(validateAfter=False)
        try:
            val = int(cmd.get_stdout().strip())
            if not val:
                raise Exception(
                    'File %s on host %s does not have %s entry with "%s"(val error: %s)' % (filepath, host, type, output, val))
        except:
            raise Exception('File %s on host %s does not have %s entry start with "%s"(parse error)' % (filepath, host, type, output))

@given('verify that the file "{filename}" in each segment data directory has "{some}" line starting with "{output}"')
@then('verify that the file "{filename}" in each segment data directory has "{some}" line starting with "{output}"')
def impl(context, filename, some, output):
    conn = dbconn.connect(dbconn.DbURL(dbname='template1'), unsetSearchPath=False)
    try:
        curs = dbconn.query(conn, "SELECT hostname, datadir FROM gp_segment_configuration WHERE role='p' AND content > -1;")
        result = curs.fetchall()
        segment_info = [(result[s][0], result[s][1]) for s in range(len(result))]
    except Exception as e:
        raise Exception("Could not retrieve segment information: %s" % e.message)
    finally:
        conn.close()

    if (some == 'some'):
        valuesShouldExist = True
    elif (some == 'no'):
        valuesShouldExist = False
    else:
        raise Exception("only 'some' and 'no' are valid inputs")

    for info in segment_info:
        host, datadir = info
        filepath = os.path.join(datadir, filename)
        regex = "%s%s" % ("^[%s]*", output)
        cmd_str = 'ssh %s "grep -c %s %s"' % (host, regex, filepath)
        cmd = Command(name='Running remote command: %s' % cmd_str, cmdStr=cmd_str)
        cmd.run(validateAfter=False)
        try:
            val = int(cmd.get_stdout().strip())
            if not valuesShouldExist:
                if val:
                    raise Exception('File %s on host %s does start with "%s"(val error: %s)' % (filepath, host, output, val))
            else:
                if not val:
                    raise Exception('File %s on host %s does start not with "%s"(val error: %s)' % (filepath, host, output, val))
        except:
            raise Exception('File %s on host %s does start with "%s"(parse error)' % (filepath, host, output))



@then('verify that the last line of the file "{filename}" in each segment data directory {contain} the string "{output}"')
def impl(context, filename, contain, output):
    if contain == 'should contain':
        valuesShouldExist = True
    elif contain == 'should not contain':
        valuesShouldExist = False
    else:
        raise Exception("only 'should contain' and 'should not contain' are valid inputs")
    segment_info = []
    conn = dbconn.connect(dbconn.DbURL(dbname='template1'), unsetSearchPath=False)
    try:
        curs = dbconn.query(conn, "SELECT hostname, datadir FROM gp_segment_configuration WHERE role='p' AND content > -1;")
        result = curs.fetchall()
        segment_info = [(result[s][0], result[s][1]) for s in range(len(result))]
    except Exception as e:
        raise Exception("Could not retrieve segment information: %s" % e.message)
    finally:
        conn.close()

    for info in segment_info:
        host, datadir = info
        filepath = os.path.join(datadir, filename)
        cmd_str = 'ssh %s "tail -n1 %s"' % (host, filepath)
        cmd = Command(name='Running remote command: %s' % cmd_str, cmdStr=cmd_str)
        cmd.run(validateAfter=True)

        actual = cmd.get_stdout()
        if valuesShouldExist and (output not in actual):
                raise Exception('File %s on host %s does not contain "%s"' % (filepath, host, output))
        if (not valuesShouldExist) and (output in actual):
            raise Exception('File %s on host %s contains "%s"' % (filepath, host, output))


@given('the gpfdists occupying port {port} on host "{hostfile}"')
def impl(context, port, hostfile):
    remote_gphome = os.environ.get('GPHOME')
    gp_source_file = os.path.join(remote_gphome, 'greenplum_path.sh')
    source_map_file = os.environ.get(hostfile)
    dir = '/tmp'
    ctxt = 2
    with open(source_map_file, 'r') as f:
        for line in f:
            host = line.strip().split(',')[0]
            if host in ('localhost', '127.0.0.1', socket.gethostname()):
                ctxt = 1
            gpfdist = Gpfdist('gpfdist on host %s' % host, dir, port, os.path.join('/tmp', 'gpfdist.pid'),
                              ctxt, host, gp_source_file)
            gpfdist.startGpfdist()


@then('the gpfdists running on port {port} get cleaned up from host "{hostfile}"')
def impl(context, port, hostfile):
    remote_gphome = os.environ.get('GPHOME')
    gp_source_file = os.path.join(remote_gphome, 'greenplum_path.sh')
    source_map_file = os.environ.get(hostfile)
    dir = '/tmp'
    ctxt = 2
    with open(source_map_file, 'r') as f:
        for line in f:
            host = line.strip().split(',')[0]
            if host in ('localhost', '127.0.0.1', socket.gethostname()):
                ctxt = 1
            gpfdist = Gpfdist('gpfdist on host %s' % host, dir, port, os.path.join('/tmp', 'gpfdist.pid'),
                              ctxt, host, gp_source_file)
            gpfdist.cleanupGpfdist()


@then('verify that the query "{query}" in database "{dbname}" returns "{nrows}"')
def impl(context, dbname, query, nrows):
    check_count_for_specific_query(dbname, query, int(nrows))


@then('verify that the file "{filepath}" contains "{line}"')
def impl(context, filepath, line):
    filepath = glob.glob(filepath)[0]
    if line not in open(filepath).read():
        raise Exception("The file '%s' does not contain '%s'" % (filepath, line))


@then('verify that the file "{filepath}" does not contain "{line}"')
def impl(context, filepath, line):
    filepath = glob.glob(filepath)[0]
    if line in open(filepath).read():
        raise Exception("The file '%s' does contain '%s'" % (filepath, line))


@given('database "{dbname}" is dropped and recreated')
@when('database "{dbname}" is dropped and recreated')
@then('database "{dbname}" is dropped and recreated')
def impl(context, dbname):
    drop_database_if_exists(context, dbname)
    create_database(context, dbname)

@then('validate gpcheckcat logs contain skipping ACL and Owner tests')
def imp(context):
    dirname = 'gpAdminLogs'
    absdirname = "%s/%s" % (os.path.expanduser("~"), dirname)
    if not os.path.exists(absdirname):
        raise Exception('No such directory: %s' % absdirname)
    pattern = "%s/gpcheckcat_*.log" % (absdirname)
    logs_for_a_util = glob.glob(pattern)
    if not logs_for_a_util:
        raise Exception('Logs matching "%s" were not created' % pattern)
    rc, error, output = run_cmd("grep 'Default skipping test: acl' %s" % pattern)
    if rc:
        raise Exception("Error executing grep on gpcheckcat logs while finding ACL: %s" % error)

    rc, error, output = run_cmd("grep 'Default skipping test: owner' %s" % pattern)
    if rc:
        raise Exception("Error executing grep on gpcheckcat logs while finding Owner: %s" % error)

@then('validate and run gpcheckcat repair')
def impl(context):
    context.execute_steps('''
        Then gpcheckcat should print "repair script\(s\) generated in dir gpcheckcat.repair.*" to stdout
        Then the path "gpcheckcat.repair.*" is found in cwd "1" times
        Then run all the repair scripts in the dir "gpcheckcat.repair.*"
        And the path "gpcheckcat.repair.*" is removed from current working directory
    ''')

@given('there is a "{tabletype}" table "{tablename}" in "{dbname}" with "{numrows}" rows')
def impl(context, tabletype, tablename, dbname, numrows):
    populate_regular_table_data(context, tabletype, tablename, 'None', dbname, with_data=True, rowcount=int(numrows))


@given('there is a "{tabletype}" table "{tablename}" in "{dbname}" with data')
@then('there is a "{tabletype}" table "{tablename}" in "{dbname}" with data')
@when('there is a "{tabletype}" table "{tablename}" in "{dbname}" with data')
def impl(context, tabletype, tablename, dbname):
    populate_regular_table_data(context, tabletype, tablename, 'None', dbname, with_data=True)


@given('there is a "{tabletype}" partition table "{table_name}" in "{dbname}" with data')
@then('there is a "{tabletype}" partition table "{table_name}" in "{dbname}" with data')
@when('there is a "{tabletype}" partition table "{table_name}" in "{dbname}" with data')
def impl(context, tabletype, table_name, dbname):
    create_partition(context, tablename=table_name, storage_type=tabletype, dbname=dbname, with_data=True)


@then('read pid from file "{filename}" and kill the process')
@when('read pid from file "{filename}" and kill the process')
@given('read pid from file "{filename}" and kill the process')
def impl(context, filename):
    retry = 0
    pid = None

    while retry < 5:
        try:
            with open(filename) as fr:
                pid = fr.readline().strip()
            if pid:
                break
        except:
            retry += 1
            time.sleep(retry * 0.1) # 100 millis, 200 millis, etc.

    if not pid:
        raise Exception("process id '%s' not found in the file '%s'" % (pid, filename))

    cmd = Command(name="killing pid", cmdStr='kill -9 %s' % pid)
    cmd.run(validateAfter=True)


@then('an attribute of table "{table}" in database "{dbname}" is deleted on segment with content id "{segid}"')
@when('an attribute of table "{table}" in database "{dbname}" is deleted on segment with content id "{segid}"')
def impl(context, table, dbname, segid):
    local_cmd = 'psql %s -t -c "SELECT port,hostname FROM gp_segment_configuration WHERE content=%s and role=\'p\';"' % (
    dbname, segid)
    run_command(context, local_cmd)
    port, host = context.stdout_message.split("|")
    port = port.strip()
    host = host.strip()
    user = os.environ.get('USER')
    source_file = os.path.join(os.environ.get('GPHOME'), 'greenplum_path.sh')
    # Yes, the below line is ugly.  It looks much uglier when done with separate strings, given the multiple levels of escaping required.
    remote_cmd = """
ssh %s "source %s; export PGUSER=%s; export PGPORT=%s; export PGOPTIONS=\\\"-c gp_role=utility\\\"; psql -d %s -c \\\"SET allow_system_table_mods=true; DELETE FROM pg_attribute where attrelid=\'%s\'::regclass::oid;\\\""
""" % (host, source_file, user, port, dbname, table)
    run_command(context, remote_cmd.strip())

@when('a table "{table}" in database "{dbname}" has its relnatts inflated on segment with content id "{segid}"')
def impl(context, table, dbname, segid):
    local_cmd = 'psql %s -t -c "SELECT port,hostname FROM gp_segment_configuration WHERE content=%s and role=\'p\';"' % (
        dbname, segid)
    run_command(context, local_cmd)
    port, host = context.stdout_message.split("|")
    port = port.strip()
    host = host.strip()
    user = os.environ.get('USER')
    source_file = os.path.join(os.environ.get('GPHOME'), 'greenplum_path.sh')
    # Yes, the below line is ugly.  It looks much uglier when done with separate strings, given the multiple levels of escaping required.
    remote_cmd = """
ssh %s "source %s; export PGUSER=%s; export PGPORT=%s; export PGOPTIONS=\\\"-c gp_role=utility\\\"; psql -d %s -c \\\"SET allow_system_table_mods=true; UPDATE pg_class SET relnatts=relnatts + 2 WHERE relname=\'%s\';\\\""
""" % (host, source_file, user, port, dbname, table)
    run_command(context, remote_cmd.strip())


@then('The user runs sql "{query}" in "{dbname}" on first primary segment')
@when('The user runs sql "{query}" in "{dbname}" on first primary segment')
@given('The user runs sql "{query}" in "{dbname}" on first primary segment')
def impl(context, query, dbname):
    host, port = get_primary_segment_host_port()
    psql_cmd = "PGDATABASE=\'%s\' PGOPTIONS=\'-c gp_role=utility\' psql -h %s -p %s -c \"%s\"; " % (
    dbname, host, port, query)
    Command(name='Running Remote command: %s' % psql_cmd, cmdStr=psql_cmd).run(validateAfter=True)

@then('The user runs sql "{query}" in "{dbname}" on all the segments')
@when('The user runs sql "{query}" in "{dbname}" on all the segments')
@given('The user runs sql "{query}" in "{dbname}" on all the segments')
def impl(context, query, dbname):
    gparray = GpArray.initFromCatalog(dbconn.DbURL())
    segments = gparray.getDbList()
    for seg in segments:
        host = seg.getSegmentHostName()
        if seg.isSegmentPrimary() or seg.isSegmentCoordinator():
            port = seg.getSegmentPort()
            psql_cmd = "PGDATABASE=\'%s\' PGOPTIONS=\'-c gp_role=utility\' psql -h %s -p %s -c \"%s\"; " % (
            dbname, host, port, query)
            Command(name='Running Remote command: %s' % psql_cmd, cmdStr=psql_cmd).run(validateAfter=True)


@then('The user runs sql file "{file}" in "{dbname}" on all the segments')
@when('The user runs sql file "{file}" in "{dbname}" on all the segments')
@given('The user runs sql file "{file}" in "{dbname}" on all the segments')
def impl(context, file, dbname):
    with open(file) as fd:
        query = fd.read().strip()
    gparray = GpArray.initFromCatalog(dbconn.DbURL())
    segments = gparray.getDbList()
    for seg in segments:
        host = seg.getSegmentHostName()
        if seg.isSegmentPrimary() or seg.isSegmentCoordinator():
            port = seg.getSegmentPort()
            psql_cmd = "PGDATABASE=\'%s\' PGOPTIONS=\'-c gp_role=utility\' psql -h %s -p %s -c \"%s\"; " % (
            dbname, host, port, query)
            Command(name='Running Remote command: %s' % psql_cmd, cmdStr=psql_cmd).run(validateAfter=True)

@then('The user runs sql "{query}" in "{dbname}" on specified segment {host}:{port} in utility mode')
@when('The user runs sql "{query}" in "{dbname}" on specified segment {host}:{port} in utility mode')
@given('The user runs sql "{query}" in "{dbname}" on specified segment {host}:{port} in utility mode')
def impl(context, query, dbname, host, port):
    psql_cmd = "PGDATABASE=\'%s\' PGOPTIONS=\'-c gp_role=utility\' psql -h %s -p %s -c \"%s\"; " % (
    dbname, host, port, query)
    cmd = Command(name='Running Remote command: %s' % psql_cmd, cmdStr=psql_cmd)
    cmd.run(validateAfter=True)
    context.stdout_message = cmd.get_stdout()

@when('The user runs psql "{psql_cmd}" against database "{dbname}" when utility mode is set to {utility_mode}')
@then('The user runs psql "{psql_cmd}" against database "{dbname}" when utility mode is set to {utility_mode}')
@given('The user runs psql "{psql_cmd}" against database "{dbname}" when utility mode is set to {utility_mode}')
def impl(context, psql_cmd, dbname, utility_mode):
    if eval(utility_mode) == 'True':
        cmd = "PGOPTIONS=\'-c gp_role=utility\' psql -d \'{}\' {};".format(dbname, psql_cmd)
    else:
        cmd = "psql -d \'{}\' {};".format(dbname, psql_cmd)

    run_command(context, cmd)

@then('table {table_name} exists in "{dbname}" on specified segment {host}:{port}')
@when('table {table_name} exists in "{dbname}" on specified segment {host}:{port}')
@given('table {table_name} exists in "{dbname}" on specified segment {host}:{port}')
def impl(context, table_name, dbname, host, port):
    query = "SELECT COUNT(*) FROM pg_class WHERE relname = '%s'" % table_name
    psql_cmd = "PGDATABASE=\'%s\' PGOPTIONS=\'-c gp_role=utility\' psql -h %s -p %s -c \"%s\"; " % (
    dbname, host, port, query)
    cmd = Command(name='Running Remote command: %s' % psql_cmd, cmdStr=psql_cmd)
    cmd.run(validateAfter=True)
    keyword = "1 row"
    if keyword not in cmd.get_stdout():
        raise Exception(context.stdout_message)


@then('The path "{path}" is removed from current working directory')
@when('The path "{path}" is removed from current working directory')
@given('The path "{path}" is removed from current working directory')
def impl(context, path):
    remove_local_path(path)


@given('the path "{path}" is found in cwd "{num}" times')
@then('the path "{path}" is found in cwd "{num}" times')
@when('the path "{path}" is found in cwd "{num}" times')
def impl(context, path, num):
    result = validate_local_path(path)
    if result != int(num):
        raise Exception("expected %s items but found %s items in path %s" % (num, result, path))


@when('the user runs all the repair scripts in the dir "{dir}"')
@then('run all the repair scripts in the dir "{dir}"')
def impl(context, dir):
    bash_files = glob.glob("%s/*.sh" % dir)
    for file in bash_files:
        run_command(context, "bash %s" % file)

        if context.ret_code != 0:
            raise Exception("Error running repair script %s: %s" % (file, context.stdout_message))

@when(
    'the entry for the table "{user_table}" is removed from "{catalog_table}" with key "{primary_key}" in the database "{db_name}"')
def impl(context, user_table, catalog_table, primary_key, db_name):
    delete_qry = "delete from %s where %s='%s'::regclass::oid;" % (catalog_table, primary_key, user_table)
    with closing(dbconn.connect(dbconn.DbURL(dbname=db_name), unsetSearchPath=False)) as conn:
        for qry in ["set allow_system_table_mods=true;", "set allow_segment_dml=true;", delete_qry]:
            dbconn.execSQL(conn, qry)

@when('the entry for the table "{user_table}" is removed from "{catalog_table}" with key "{primary_key}" in the database "{db_name}" on the first primary segment')
@given('the entry for the table "{user_table}" is removed from "{catalog_table}" with key "{primary_key}" in the database "{db_name}" on the first primary segment')
def impl(context, user_table, catalog_table, primary_key, db_name):
    host, port = get_primary_segment_host_port()
    delete_qry = "delete from %s where %s='%s'::regclass::oid;" % (catalog_table, primary_key, user_table)

    with closing(dbconn.connect(dbconn.DbURL(dbname=db_name, port=port, hostname=host), utility=True,
                        allowSystemTableMods=True, unsetSearchPath=False)) as conn:
        for qry in [delete_qry]:
            dbconn.execSQL(conn, qry)

@given('the timestamps in the repair dir are consistent')
@when('the timestamps in the repair dir are consistent')
@then('the timestamps in the repair dir are consistent')
def impl(_):
    repair_regex = "gpcheckcat.repair.*"
    timestamp = ""
    repair_dir = ""
    for file in os.listdir('.'):
        if fnmatch.fnmatch(file, repair_regex):
            repair_dir = file
            timestamp = repair_dir.split('.')[2]

    if not timestamp:
        raise Exception("Timestamp was not found")

    for file in os.listdir(repair_dir):
        if not timestamp in file:
            raise Exception("file found containing inconsistent timestamp")

@when('wait until the process "{proc}" goes down')
@then('wait until the process "{proc}" goes down')
@given('wait until the process "{proc}" goes down')
def impl(context, proc):
    is_stopped = has_process_eventually_stopped(proc)
    context.ret_code = 0 if is_stopped else 1
    if not is_stopped:
        context.error_message = 'The process %s is still running after waiting' % proc
    check_return_code(context, 0)


@when('wait until the process "{proc}" is up')
@then('wait until the process "{proc}" is up')
@given('wait until the process "{proc}" is up')
def impl(context, proc):
    cmd = Command(name='pgrep for %s' % proc, cmdStr="pgrep %s" % proc)
    start_time = current_time = datetime.now()
    while (current_time - start_time).seconds < 120:
        cmd.run()
        if cmd.get_return_code() > 1:
            raise Exception("unexpected problem with gprep, return code: %s" % cmd.get_return_code())
        if cmd.get_return_code() != 1:  # 0 means match
            break
        time.sleep(2)
        current_time = datetime.now()
    context.ret_code = cmd.get_return_code()
    context.error_message = ''
    if context.ret_code > 1:
        context.error_message = 'pgrep internal error'
    check_return_code(context, 0)  # 0 means one or more processes were matched


@given('the user creates an index for table "{table_name}" in database "{db_name}"')
@when('the user creates an index for table "{table_name}" in database "{db_name}"')
@then('the user creates an index for table "{table_name}" in database "{db_name}"')
def impl(context, table_name, db_name):
    index_qry = "create table {0}(i int primary key, j varchar); create index test_index on index_table using bitmap(j)".format(
        table_name)

    with closing(dbconn.connect(dbconn.DbURL(dbname=db_name), unsetSearchPath=False)) as conn:
        dbconn.execSQL(conn, index_qry)

@then('the file with the fake timestamp no longer exists')
def impl(context):
    if os.path.exists(context.fake_timestamp_file):
        raise Exception("expected no file at: %s" % context.fake_timestamp_file)

@then('"{gppkg_name}" gppkg files exist on all hosts')
def impl(context, gppkg_name):
    remote_gphome = os.environ.get('GPHOME')
    gparray = GpArray.initFromCatalog(dbconn.DbURL())

    hostlist = get_all_hostnames_as_list(context, 'template1')

    # We can assume the GPDB is installed at the same location for all hosts
    command_list_all = show_all_installed(remote_gphome)

    for hostname in set(hostlist):
        cmd = Command(name='check if internal gppkg is installed',
                      cmdStr=command_list_all,
                      ctxt=REMOTE,
                      remoteHost=hostname)
        cmd.run(validateAfter=True)

        if not gppkg_name in cmd.get_stdout():
            raise Exception( '"%s" gppkg is not installed on host: %s. \nInstalled packages: %s' % (gppkg_name, hostname, cmd.get_stdout()))


@given('the user runs command "{command}" on all hosts without validation')
@when('the user runs command "{command}" on all hosts without validation')
@then('the user runs command "{command}" on all hosts without validation')
def impl(context, command):
    hostlist = get_all_hostnames_as_list(context, 'template1')

    for hostname in set(hostlist):
        cmd = Command(name='running command:%s' % command,
                      cmdStr=command,
                      ctxt=REMOTE,
                      remoteHost=hostname)
        cmd.run(validateAfter=False)

@given('"{gppkg_name}" gppkg files do not exist on any hosts')
@when('"{gppkg_name}" gppkg files do not exist on any hosts')
@then('"{gppkg_name}" gppkg files do not exist on any hosts')
def impl(context, gppkg_name):
    remote_gphome = os.environ.get('GPHOME')
    hostlist = get_all_hostnames_as_list(context, 'template1')

    # We can assume the GPDB is installed at the same location for all hosts
    command_list_all = show_all_installed(remote_gphome)

    for hostname in set(hostlist):
        cmd = Command(name='check if internal gppkg is installed',
                      cmdStr=command_list_all,
                      ctxt=REMOTE,
                      remoteHost=hostname)
        cmd.run(validateAfter=True)

        if gppkg_name in cmd.get_stdout():
            raise Exception( '"%s" gppkg is installed on host: %s. \nInstalled packages: %s' % (gppkg_name, hostname, cmd.get_stdout()))


def _remove_gppkg_from_host(context, gppkg_name, is_coordinator_host):
    remote_gphome = os.environ.get('GPHOME')

    if is_coordinator_host:
        hostname = get_coordinator_hostname()[0][0] # returns a list of list
    else:
        hostlist = get_segment_hostlist()
        if not hostlist:
            raise Exception("Current GPDB setup is not a multi-host cluster.")

        # Let's just pick whatever is the first host in the list, it shouldn't
        # matter which one we remove from
        hostname = hostlist[0]

    command_list_all = show_all_installed(remote_gphome)
    cmd = Command(name='get all from the host',
                  cmdStr=command_list_all,
                  ctxt=REMOTE,
                  remoteHost=hostname)
    cmd.run(validateAfter=True)
    installed_gppkgs = cmd.get_stdout_lines()
    if not installed_gppkgs:
        raise Exception("Found no packages installed")

    full_gppkg_name = next((gppkg for gppkg in installed_gppkgs if gppkg_name in gppkg), None)
    if not full_gppkg_name:
        raise Exception("Found no matches for gppkg '%s'\n"
                        "gppkgs installed:\n%s" % (gppkg_name, installed_gppkgs))

    remove_command = remove_native_package_command(remote_gphome, full_gppkg_name)
    cmd = Command(name='Cleanly remove from the remove host',
                  cmdStr=remove_command,
                  ctxt=REMOTE,
                  remoteHost=hostname)
    cmd.run(validateAfter=True)

    remove_archive_gppkg = remove_gppkg_archive_command(remote_gphome, gppkg_name)
    cmd = Command(name='Remove archive gppkg',
                  cmdStr=remove_archive_gppkg,
                  ctxt=REMOTE,
                  remoteHost=hostname)
    cmd.run(validateAfter=True)


@when('gppkg "{gppkg_name}" is removed from a segment host')
def impl(context, gppkg_name):
    _remove_gppkg_from_host(context, gppkg_name, is_coordinator_host=False)


@when('gppkg "{gppkg_name}" is removed from coordinator host')
def impl(context, gppkg_name):
    _remove_gppkg_from_host(context, gppkg_name, is_coordinator_host=True)


@given('a gphome copy is created at {location} on all hosts')
def impl(context, location):
    """
    Copies the contents of GPHOME from the local machine into a different
    directory location for all hosts in the cluster.
    """
    gphome = os.environ["GPHOME"]
    greenplum_path = path.join(gphome, 'greenplum_path.sh')

    # First replace the GPHOME envvar in greenplum_path.sh.
    subprocess.check_call([
        'sed',
        '-i.bak', # we use this backup later
        '-e', r's|^GPHOME=.*$|GPHOME={}|'.format(location),
        greenplum_path,
    ])

    try:
        # Now copy all the files over.
        hosts = set(get_all_hostnames_as_list(context, 'template1'))

        host_opts = []
        for host in hosts:
            host_opts.extend(['-h', host])

        subprocess.check_call([
            'gpsync',
            '-av',
            ] + host_opts + [
            os.getenv('GPHOME')+'/',
            '=:{}'.format(location),
        ])

    finally:
        # Put greenplum_path.sh back the way it was.
        subprocess.check_call([
            'mv', '{}.bak'.format(greenplum_path), greenplum_path
        ])

@given('all files in gpAdminLogs directory are deleted')
@when('all files in gpAdminLogs directory are deleted')
@then('all files in gpAdminLogs directory are deleted')
def impl(context):
    log_dir = _get_gpAdminLogs_directory()
    files_found = glob.glob('%s/*' % (log_dir))
    for file in files_found:
        os.remove(file)


@given('all files in gpAdminLogs directory are deleted on hosts {hosts}')
def impl(context, hosts):
    host_list = hosts.split(',')
    log_dir = _get_gpAdminLogs_directory()
    for host in host_list:
        rm_cmd = Command(name="remove files in gpAdminLogs",
                              cmdStr="rm -rf {}/*".format(log_dir),
                              remoteHost=host, ctxt=REMOTE)
        rm_cmd.run(validateAfter=True)

@given('all files in "{dir}" directory are deleted on all hosts in the cluster')
@then('all files in "{dir}" directory are deleted on all hosts in the cluster')
def impl(context, dir):
    host_list = GpArray.initFromCatalog(dbconn.DbURL()).getHostList()
    for host in host_list:
        rm_cmd = Command(name="remove files in {}".format(dir),
                         cmdStr="rm -rf {}/*".format(dir),
                         remoteHost=host, ctxt=REMOTE)
        rm_cmd.run(validateAfter=True)

@given('all files in gpAdminLogs directory are deleted on all hosts in the cluster')
@when('all files in gpAdminLogs directory are deleted on all hosts in the cluster')
@then('all files in gpAdminLogs directory are deleted on all hosts in the cluster')
def impl(context):
    host_list = GpArray.initFromCatalog(dbconn.DbURL()).getHostList()
    log_dir = _get_gpAdminLogs_directory()
    for host in host_list:
        rm_cmd = Command(name="remove files in gpAdminLogs",
                         cmdStr="rm -rf {}/*".format(log_dir),
                         remoteHost=host, ctxt=REMOTE)
        rm_cmd.run(validateAfter=True)


@then('gpAdminLogs directory {has} "{expected_file}" files')
def impl(context, has, expected_file):
    log_dir = _get_gpAdminLogs_directory()
    files_found = glob.glob('%s/%s' % (log_dir, expected_file))
    if files_found and (has == 'has no'):
        raise Exception("expected no %s files in %s, but found %s" % (expected_file, log_dir, files_found))
    if (not files_found) and (has == 'has'):
        raise Exception("expected %s file in %s, but not found" % (expected_file, log_dir))


@then('gpAdminLogs directory has "{expected_file}" files on respective hosts only for content {content_ids}')
def impl(context, expected_file, content_ids):
    content_list = [int(c) for c in content_ids.split(',')]
    all_segments = GpArray.initFromCatalog(dbconn.DbURL()).getDbList()
    segments = filter(lambda seg: seg.getSegmentRole() == ROLE_MIRROR and
                                  seg.content in content_list, all_segments)
    host_to_seg_dbids = {}
    for seg in segments:
        segHost = seg.getSegmentHostName()
        if segHost in host_to_seg_dbids:
            host_to_seg_dbids[segHost].append('dbid{}'.format(seg.dbid))
        else:
            host_to_seg_dbids[segHost] = ['dbid{}'.format(seg.dbid)]

    for segHost, expected_files_on_host in host_to_seg_dbids.items():
        log_dir = "%s/gpAdminLogs" % os.path.expanduser("~")
        listdir_cmd = Command(name="list logfiles on host",
                              cmdStr="ls -l {}/{}".format(log_dir, expected_file),
                              remoteHost=segHost, ctxt=REMOTE)
        listdir_cmd.run(validateAfter=True)
        ls_outs = listdir_cmd.get_results().stdout.split('\n')
        files_found = [ls_line.split(' ')[-1] for ls_line in ls_outs if ls_line]

        if not files_found:
            raise Exception("expected {} files in {} on host {}, but not found".format(expected_file, log_dir, segHost))

        if len(files_found) != len(expected_files_on_host):
            raise Exception("expected {} {} files in {} on host {}, but found {}: {}"
                            .format(len(expected_files_on_host), expected_file, log_dir, segHost, len(files_found),
                                    files_found))
        for file in files_found:
            if file.split('.')[-2] not in expected_files_on_host:
                raise Exception("Found unexpected file {} in {}".format(file, log_dir))


@then('gpAdminLogs directory {has} "{expected_file}" files on all segment hosts')
def impl(context, has, expected_file):
    all_segments = GpArray.initFromCatalog(dbconn.DbURL()).getDbList()
    all_segment_hosts = [seg.getSegmentHostName() for seg in all_segments if seg.getSegmentContentId() >= 0]

    for seg_host in all_segment_hosts:
        log_dir = "%s/gpAdminLogs" % os.path.expanduser("~")
        listdir_cmd = Command(name="list logfiles on host",
                              cmdStr="ls -l {}/{} | wc -l".format(log_dir, expected_file),
                              remoteHost=seg_host, ctxt=REMOTE)
        listdir_cmd.run(validateAfter=True)
        ls_outs = listdir_cmd.get_results().stdout
        files_found = int(ls_outs)
        if files_found > 0 and (has == 'has no'):
            raise Exception("expected no {} files in {} on host {}, but found".format(expected_file, log_dir, seg_host))
        if files_found == 0 and (has == 'has'):
            raise Exception("expected {} files in {} on host {}, but not found".format(expected_file, log_dir, seg_host))


@given('"{filepath}" is copied to the install directory')
def impl(context, filepath):
    gphome = os.getenv("GPHOME")
    if not gphome:
        raise Exception("GPHOME must be set")
    shutil.copy(filepath, os.path.join(gphome, "bin"))


@then('{command} should print "{target}" to logfile')
def impl(context, command, target):
    log_dir = _get_gpAdminLogs_directory()
    filename = glob.glob('%s/%s_*.log' % (log_dir, command))[0]
    contents = ''
    with open(filename) as fr:
        for line in fr:
            contents += line
    if target not in contents:
        raise Exception("cannot find %s in %s" % (target, filename))

@given('verify that a role "{role_name}" exists in database "{dbname}"')
@then('verify that a role "{role_name}" exists in database "{dbname}"')
def impl(context, role_name, dbname):
    query = "select rolname from pg_roles where rolname = '%s'" % role_name
    conn = dbconn.connect(dbconn.DbURL(dbname=dbname), unsetSearchPath=False)
    try:
        result = getRows(dbname, query)[0][0]
        if result != role_name:
            raise Exception("Role %s does not exist in database %s." % (role_name, dbname))
    except:
        raise Exception("Role %s does not exist in database %s." % (role_name, dbname))

@given('the system timezone is saved')
def impl(context):
    cmd = Command(name='Get system timezone',
                  cmdStr='date +"%Z"')
    cmd.run(validateAfter=True)
    context.system_timezone = cmd.get_stdout()

@then('the database timezone is saved')
def impl(context):
    cmd = Command(name='Get database timezone',
                  cmdStr='psql -d template1 -c "show time zone" -t')
    cmd.run(validateAfter=True)
    tz = cmd.get_stdout()
    cmd = Command(name='Get abbreviated database timezone',
                  cmdStr='psql -d template1 -c "select abbrev from pg_timezone_names where name=\'%s\';" -t' % tz)
    cmd.run(validateAfter=True)
    context.database_timezone = cmd.get_stdout()

@then('the database timezone matches the system timezone')
def step_impl(context):
    if context.database_timezone != context.system_timezone:
        raise Exception("Expected database timezone to be %s, but it was %s" % (context.system_timezone, context.database_timezone))

@then('the database timezone matches "{abbreviated_timezone}"')
def step_impl(context, abbreviated_timezone):
    if context.database_timezone != abbreviated_timezone:
        raise Exception("Expected database timezone to be %s, but it was %s" % (abbreviated_timezone, context.database_timezone))

@then('the startup timezone is saved')
def step_impl(context):
    logfile = "%s/log/startup.log" % gp.get_coordinatordatadir()
    timezone = ""
    with open(logfile) as l:
        first_line = l.readline()
        timestamp = first_line.split(",")[0]
        timezone = timestamp[-3:]
    if timezone == "":
        raise Exception("Could not find timezone information in startup.log")
    context.startup_timezone = timezone

@then('the startup timezone matches the system timezone')
def step_impl(context):
    if context.startup_timezone != context.system_timezone:
        raise Exception("Expected timezone in startup.log to be %s, but it was %s" % (context.system_timezone, context.startup_timezone))

@then('the startup timezone matches "{abbreviated_timezone}"')
def step_impl(context, abbreviated_timezone):
    if context.startup_timezone != abbreviated_timezone:
        raise Exception("Expected timezone in startup.log to be %s, but it was %s" % (abbreviated_timezone, context.startup_timezone))

@given("a working directory of the test as '{working_directory}' with mode '{mode}'")
def impl(context, working_directory, mode):
    _create_working_directory(context, working_directory, mode)

@given("a working directory of the test as '{working_directory}'")
def impl(context, working_directory):
    _create_working_directory(context, working_directory)

def _create_working_directory(context, working_directory, mode=''):
    context.working_directory = working_directory
    # Don't fail if directory already exists, which can occur for the first scenario
    shutil.rmtree(context.working_directory, ignore_errors=True)
    if (mode != ''):
        os.mkdir(context.working_directory, int(mode,8))
    else:
        os.mkdir(context.working_directory)


def _create_cluster(context, coordinator_host, segment_host_list, hba_hostnames='0', with_mirrors=False, mirroring_configuration='group'):
    if segment_host_list == "":
        segment_host_list = []
    else:
        segment_host_list = segment_host_list.split(",")

    global coordinator_data_dir
    coordinator_data_dir = os.path.join(context.working_directory, 'data/coordinator/gpseg-1')
    os.environ['COORDINATOR_DATA_DIRECTORY'] = coordinator_data_dir

    try:
        with closing(dbconn.connect(dbconn.DbURL(dbname='template1'), unsetSearchPath=False)) as conn:
            count = dbconn.querySingleton(conn, "select count(*) from gp_segment_configuration where role='m';")
        if not with_mirrors and count == 0:
            print("Skipping creating a new cluster since the cluster is primary only already.")
            return
        elif with_mirrors and count > 0:
            print("Skipping creating a new cluster since the cluster has mirrors already.")
            return
    except:
        pass

    testcluster = TestCluster(hosts=[coordinator_host]+segment_host_list, base_dir=context.working_directory,hba_hostnames=hba_hostnames)
    testcluster.reset_cluster()
    testcluster.create_cluster(with_mirrors=with_mirrors, mirroring_configuration=mirroring_configuration)
    context.gpexpand_mirrors_enabled = with_mirrors

@then('a cluster is created with no mirrors on "{coordinator_host}" and "{segment_host_list}"')
@given('a cluster is created with no mirrors on "{coordinator_host}" and "{segment_host_list}"')
def impl(context, coordinator_host, segment_host_list):
    _create_cluster(context, coordinator_host, segment_host_list, with_mirrors=False)

@given('with HBA_HOSTNAMES "{hba_hostnames}" a cluster is created with no mirrors on "{coordinator_host}" and "{segment_host_list}"')
@when('with HBA_HOSTNAMES "{hba_hostnames}" a cluster is created with no mirrors on "{coordinator_host}" and "{segment_host_list}"')
@when('with HBA_HOSTNAMES "{hba_hostnames}" a cross-subnet cluster without a standby is created with no mirrors on "{coordinator_host}" and "{segment_host_list}"')
def impl(context, coordinator_host, segment_host_list, hba_hostnames):
    _create_cluster(context, coordinator_host, segment_host_list, hba_hostnames, with_mirrors=False)

@given('a cross-subnet cluster without a standby is created with mirrors on "{coordinator_host}" and "{segment_host_list}"')
@given('a cluster is created with mirrors on "{coordinator_host}" and "{segment_host_list}"')
def impl(context, coordinator_host, segment_host_list):
    _create_cluster(context, coordinator_host, segment_host_list, with_mirrors=True, mirroring_configuration='group')

@given('a cluster is created with "{mirroring_configuration}" segment mirroring on "{coordinator_host}" and "{segment_host_list}"')
def impl(context, mirroring_configuration, coordinator_host, segment_host_list):
    _create_cluster(context, coordinator_host, segment_host_list, with_mirrors=True, mirroring_configuration=mirroring_configuration)

@given('the user runs gpexpand interview to add {num_of_segments} new segment and {num_of_hosts} new host "{hostnames}"')
@when('the user runs gpexpand interview to add {num_of_segments} new segment and {num_of_hosts} new host "{hostnames}"')
def impl(context, num_of_segments, num_of_hosts, hostnames):
    num_of_segments = int(num_of_segments)
    num_of_hosts = int(num_of_hosts)

    hosts = []
    if num_of_hosts > 0:
        hosts = hostnames.split(',')
        if num_of_hosts != len(hosts):
            raise Exception("Incorrect amount of hosts. number of hosts:%s\nhostnames: %s" % (num_of_hosts, hosts))

    base_dir = "/tmp"
    if hasattr(context, "temp_base_dir"):
        base_dir = context.temp_base_dir
    elif hasattr(context, "working_directory"):
        base_dir = context.working_directory
    primary_dir = os.path.join(base_dir, 'data', 'primary')
    mirror_dir = ''
    if context.gpexpand_mirrors_enabled:
        mirror_dir = os.path.join(base_dir, 'data', 'mirror')

    directory_pairs = []
    # we need to create the tuples for the interview to work.
    for i in range(0, num_of_segments):
        directory_pairs.append((primary_dir,mirror_dir))

    gpexpand = Gpexpand(context, working_directory=context.working_directory)
    output, returncode = gpexpand.do_interview(hosts=hosts,
                                               num_of_segments=num_of_segments,
                                               directory_pairs=directory_pairs,
                                               has_mirrors=context.gpexpand_mirrors_enabled)
    if returncode != 0:
        raise Exception("*****An error occured*****:\n %s" % output)

@given('there are no gpexpand_inputfiles')
def impl(context):
    list(map(os.remove, glob.glob("gpexpand_inputfile*")))

@when('the user runs gpexpand with the latest gpexpand_inputfile with additional parameters {additional_params}')
def impl(context, additional_params=''):
    gpexpand = Gpexpand(context, working_directory=context.working_directory)
    ret_code, std_err, std_out = gpexpand.initialize_segments(additional_params)
    if ret_code != 0:
        raise Exception("gpexpand exited with return code: %d.\nstderr=%s\nstdout=%s" % (ret_code, std_err, std_out))

@when('the user runs gpexpand with the latest gpexpand_inputfile without ret code check')
def impl(context):
    gpexpand = Gpexpand(context, working_directory=context.working_directory)
    gpexpand.initialize_segments()

@when('the user runs gpexpand to redistribute with duration "{duration}"')
def impl(context, duration):
    _gpexpand_redistribute(context, duration)

@when('the user runs gpexpand to redistribute with the --end flag')
def impl(context):
    _gpexpand_redistribute(context, endtime=True)

@when('the user runs gpexpand to redistribute')
def impl(context):
    _gpexpand_redistribute(context)

def _gpexpand_redistribute(context, duration=False, endtime=False):
    gpexpand = Gpexpand(context, working_directory=context.working_directory)
    context.command = gpexpand
    ret_code, std_err, std_out = gpexpand.redistribute(duration, endtime)
    if duration or endtime:
        if ret_code != 0:
            # gpexpand exited on time, it's expected
            return
        else:
            raise Exception("gpexpand didn't stop at duration / endtime.\nstderr=%s\nstdout=%s" % (std_err, std_out))
    if ret_code != 0:
        raise Exception("gpexpand exited with return code: %d.\nstderr=%s\nstdout=%s" % (ret_code, std_err, std_out))

@given('expanded preferred primary on segment "{segment_id}" has failed')
def step_impl(context, segment_id):
    stop_primary(context, int(segment_id))
    wait_for_unblocked_transactions(context)

@given('the user runs gpexpand with a static inputfile for a two-node cluster with mirrors')
@when('the user runs gpexpand with a static inputfile for a two-node cluster with mirrors')
def impl(context):
    inputfile_contents = """
sdw1|sdw1|20502|/tmp/gpexpand_behave/two_nodes/data/primary/gpseg2|6|2|p
sdw2|sdw2|21502|/tmp/gpexpand_behave/two_nodes/data/mirror/gpseg2|8|2|m
sdw2|sdw2|20503|/tmp/gpexpand_behave/two_nodes/data/primary/gpseg3|7|3|p
sdw1|sdw1|21503|/tmp/gpexpand_behave/two_nodes/data/mirror/gpseg3|9|3|m"""
    timestamp = datetime.now().strftime("%Y%m%d_%H%M%S")
    inputfile_name = "%s/gpexpand_inputfile_%s" % (context.working_directory, timestamp)
    with open(inputfile_name, 'w') as fd:
        fd.write(inputfile_contents)

    gpexpand = Gpexpand(context, working_directory=context.working_directory)
    ret_code, std_err, std_out = gpexpand.initialize_segments()
    if ret_code != 0:
        raise Exception("gpexpand exited with return code: %d.\nstderr=%s\nstdout=%s" % (ret_code, std_err, std_out))

@when('the user runs gpexpand with a static inputfile for a single-node cluster with mirrors')
def impl(context):
    inputfile_contents = """sdw1|sdw1|20502|/tmp/gpexpand_behave/data/primary/gpseg2|6|2|p
sdw1|sdw1|21502|/tmp/gpexpand_behave/data/mirror/gpseg2|8|2|m
sdw1|sdw1|20503|/tmp/gpexpand_behave/data/primary/gpseg3|7|3|p
sdw1|sdw1|21503|/tmp/gpexpand_behave/data/mirror/gpseg3|9|3|m"""
    timestamp = datetime.now().strftime("%Y%m%d_%H%M%S")
    inputfile_name = "%s/gpexpand_inputfile_%s" % (context.working_directory, timestamp)
    with open(inputfile_name, 'w') as fd:
        fd.write(inputfile_contents)

    gpexpand = Gpexpand(context, working_directory=context.working_directory)
    ret_code, std_err, std_out = gpexpand.initialize_segments()
    if ret_code != 0:
        raise Exception("gpexpand exited with return code: %d.\nstderr=%s\nstdout=%s" % (ret_code, std_err, std_out))

@when('the user runs gpexpand with a static inputfile for a single-node cluster with mirrors without ret code check')
def impl(context):
    inputfile_contents = """sdw1|sdw1|20502|/data/gpdata/gpexpand/data/primary/gpseg2|7|2|p
sdw1|sdw1|21502|/data/gpdata/gpexpand/data/mirror/gpseg2|8|2|m"""
    timestamp = datetime.now().strftime("%Y%m%d_%H%M%S")
    inputfile_name = "%s/gpexpand_inputfile_%s" % (context.working_directory, timestamp)
    with open(inputfile_name, 'w') as fd:
        fd.write(inputfile_contents)

    gpexpand = Gpexpand(context, working_directory=context.working_directory)
    gpexpand.initialize_segments()

@given('the coordinator pid has been saved')
def impl(context):
    data_dir = os.path.join(context.working_directory,
                            'data/coordinator/gpseg-1')
    context.coordinator_pid = gp.get_postmaster_pid_locally(data_dir)

@then('verify that the coordinator pid has not been changed')
def impl(context):
    data_dir = os.path.join(context.working_directory,
                            'data/coordinator/gpseg-1')
    current_coordinator_pid = gp.get_postmaster_pid_locally(data_dir)
    if context.coordinator_pid == current_coordinator_pid:
        return

    raise Exception("The coordinator pid has been changed.\nprevious: %s\ncurrent: %s" % (context.coordinator_pid, current_coordinator_pid))

@then('the numsegments of table "{tabname}" is {numsegments}')
def impl(context, tabname, numsegments):
    dbname = 'gptest'
    with closing(dbconn.connect(dbconn.DbURL(dbname=dbname), unsetSearchPath=False)) as conn:
        query = "select numsegments from gp_distribution_policy where localoid = '{tabname}'::regclass".format(tabname=tabname)
        ns = dbconn.querySingleton(conn, query)
    if ns == int(numsegments):
        return

    raise Exception("The numsegments of the writable external table {tabname} is {ns} (expected to be {numsegments})".format(tabname=tabname,
                                                                                                                             ns=str(ns),
                                                                                                                             numsegments=str(numsegments)))

@given('the number of segments have been saved')
@then('the number of segments have been saved')
def impl(context):
    dbname = 'gptest'
    with closing(dbconn.connect(dbconn.DbURL(dbname=dbname), unsetSearchPath=False)) as conn:
        query = """SELECT count(*) from gp_segment_configuration where -1 < content"""
        context.start_data_segments = dbconn.querySingleton(conn, query)

@given('the gp_segment_configuration have been saved')
@when('the gp_segment_configuration have been saved')
@then('the gp_segment_configuration have been saved')
def impl(context):
    dbname = 'gptest'
    gp_segment_conf_backup = {}
    with closing(dbconn.connect(dbconn.DbURL(dbname=dbname), unsetSearchPath=False)) as conn:
        query = """SELECT count(*) from gp_segment_configuration where -1 < content"""
        segment_count = int(dbconn.querySingleton(conn, query))
        query = """SELECT * from gp_segment_configuration where -1 < content order by dbid"""
        cursor = dbconn.query(conn, query)
        for i in range(0, segment_count):
            dbid, content, role, preferred_role, mode, status,\
            port, hostname, address, datadir = cursor.fetchone();
            gp_segment_conf_backup[dbid] = {}
            gp_segment_conf_backup[dbid]['content'] = content
            gp_segment_conf_backup[dbid]['role'] = role
            gp_segment_conf_backup[dbid]['preferred_role'] = preferred_role
            gp_segment_conf_backup[dbid]['mode'] = mode
            gp_segment_conf_backup[dbid]['status'] = status
            gp_segment_conf_backup[dbid]['port'] = port
            gp_segment_conf_backup[dbid]['hostname'] = hostname
            gp_segment_conf_backup[dbid]['address'] = address
            gp_segment_conf_backup[dbid]['datadir'] = datadir
    context.gp_segment_conf_backup = gp_segment_conf_backup

@given('verify the gp_segment_configuration has been restored')
@when('verify the gp_segment_configuration has been restored')
@then('verify the gp_segment_configuration has been restored')
def impl(context):
    dbname = 'gptest'
    gp_segment_conf_backup = {}
    with closing(dbconn.connect(dbconn.DbURL(dbname=dbname), unsetSearchPath=False)) as conn:
        query = """SELECT count(*) from gp_segment_configuration where -1 < content"""
        segment_count = int(dbconn.querySingleton(conn, query))
        query = """SELECT * from gp_segment_configuration where -1 < content order by dbid"""
        cursor = dbconn.query(conn, query)
        for i in range(0, segment_count):
            dbid, content, role, preferred_role, mode, status,\
            port, hostname, address, datadir = cursor.fetchone();
            gp_segment_conf_backup[dbid] = {}
            gp_segment_conf_backup[dbid]['content'] = content
            gp_segment_conf_backup[dbid]['role'] = role
            gp_segment_conf_backup[dbid]['preferred_role'] = preferred_role
            gp_segment_conf_backup[dbid]['mode'] = mode
            gp_segment_conf_backup[dbid]['status'] = status
            gp_segment_conf_backup[dbid]['port'] = port
            gp_segment_conf_backup[dbid]['hostname'] = hostname
            gp_segment_conf_backup[dbid]['address'] = address
            gp_segment_conf_backup[dbid]['datadir'] = datadir
    if context.gp_segment_conf_backup != gp_segment_conf_backup:
        raise Exception("gp_segment_configuration has not been restored")

@given('user has created {table_name} table')
def impl(context, table_name):
    dbname = 'gptest'
    with closing(dbconn.connect(dbconn.DbURL(dbname=dbname), unsetSearchPath=False)) as conn:
        query = """CREATE TABLE %s(a INT)""" % table_name
        dbconn.execSQL(conn, query)

@given('a long-run read-only transaction exists on {table_name}')
def impl(context, table_name):
    dbname = 'gptest'
    conn = dbconn.connect(dbconn.DbURL(dbname=dbname), unsetSearchPath=False)
    context.long_run_select_only_conn = conn

    query = """SELECT gp_segment_id, * from %s order by 1, 2""" % table_name
    data_result = dbconn.query(conn, query).fetchall()
    context.long_run_select_only_data_result = data_result

    query = """SELECT txid_current()"""
    xid = dbconn.querySingleton(conn, query)
    context.long_run_select_only_xid = xid

@then('verify that long-run read-only transaction still exists on {table_name}')
def impl(context, table_name):
    dbname = 'gptest'
    conn = context.long_run_select_only_conn

    query = """SELECT gp_segment_id, * from %s order by 1, 2""" % table_name
    data_result = dbconn.query(conn, query).fetchall()

    query = """SELECT txid_current()"""
    xid = dbconn.querySingleton(conn, query)

    if (xid != context.long_run_select_only_xid or
        data_result != context.long_run_select_only_data_result):
        error_str = "Incorrect xid or select result of long run read-only transaction: \
                xid(before %s, after %), result(before %s, after %s)"
        raise Exception(error_str % (context.long_run_select_only_xid, xid, context.long_run_select_only_data_result, data_result))

@given('a long-run transaction starts')
def impl(context):
    dbname = 'gptest'
    conn = dbconn.connect(dbconn.DbURL(dbname=dbname), unsetSearchPath=False)
    context.long_run_conn = conn

    query = """SELECT txid_current()"""
    xid = dbconn.querySingleton(conn, query)
    context.long_run_xid = xid

@then('verify that long-run transaction aborted for changing the catalog by creating table {table_name}')
def impl(context, table_name):
    dbname = 'gptest'
    conn = context.long_run_conn

    query = """SELECT txid_current()"""
    xid = dbconn.querySingleton(conn, query)
    if context.long_run_xid != xid:
        raise Exception("Incorrect xid of long run transaction: before %s, after %s" %
                        (context.long_run_xid, xid));

    query = """CREATE TABLE %s (a INT)""" % table_name
    try:
        data_result = dbconn.query(conn, query)
    except Exception as msg:
        key_msg = "FATAL:  cluster is expanded"
        if key_msg not in msg.__str__():
            raise Exception("transaction not abort correctly, errmsg:%s" % msg)
    else:
        raise Exception("transaction not abort, result:%s" % data_result)

@when('verify that the cluster has {num_of_segments} new segments')
@then('verify that the cluster has {num_of_segments} new segments')
def impl(context, num_of_segments):
    dbname = 'gptest'
    with closing(dbconn.connect(dbconn.DbURL(dbname=dbname), unsetSearchPath=False)) as conn:
        query = """SELECT dbid, content, role, preferred_role, mode, status, port, hostname, address, datadir from gp_segment_configuration;"""
        rows = dbconn.query(conn, query).fetchall()
        end_data_segments = 0
        for row in rows:
            content = row[1]
            status = row[5]
            if content > -1 and status == 'u':
                end_data_segments += 1
    if int(num_of_segments) == int(end_data_segments - context.start_data_segments):
        return

    raise Exception("Incorrect amount of segments.\nprevious: %s\ncurrent:"
            "%s\ndump of gp_segment_configuration: %s" %
            (context.start_data_segments, end_data_segments, rows))

@when('verify that {table_name} catalog table is present on new segments')
@then('verify that {table_name} catalog table is present on new segments')
def impl(context, table_name):
    dbname = 'gptest'
    with closing(dbconn.connect(dbconn.DbURL(dbname=dbname), unsetSearchPath=False)) as conn:
        query = """SELECT count(*) from gp_segment_configuration where -1 < content and role='p'"""
        no_of_segments = dbconn.querySingleton(conn, query)

        query = """select count(distinct(gp_segment_id)) from gp_dist_random('%s')""" % table_name
        no_segments_table_present = dbconn.querySingleton(conn, query)

    if no_of_segments != no_segments_table_present:
        raise Exception("Table %s is not present on newly expanded segments" % table_name)


@given('the cluster is setup for an expansion on hosts "{hostnames}"')
def impl(context, hostnames):
    hosts = hostnames.split(",")
    base_dir = "/tmp"
    if hasattr(context, "temp_base_dir"):
        base_dir = context.temp_base_dir
    elif hasattr(context, "working_directory"):
        base_dir = context.working_directory
    for host in hosts:
        cmd = Command(name='create data directories for expansion',
                      cmdStr="mkdir -p %s/data/primary; mkdir -p %s/data/mirror" % (base_dir, base_dir),
                      ctxt=REMOTE,
                      remoteHost=host)
        cmd.run(validateAfter=True)

@given("a temporary directory under '{tmp_base_dir}' with mode '{mode}' is created")
@given('a temporary directory under "{tmp_base_dir}" to expand into')
def make_temp_dir(context, tmp_base_dir, mode=''):
    if not tmp_base_dir:
        raise Exception("tmp_base_dir cannot be empty")
    if not os.path.exists(tmp_base_dir):
        os.mkdir(tmp_base_dir)
    context.temp_base_dir = tempfile.mkdtemp(dir=tmp_base_dir)
    if mode:
        os.chmod(path.normpath(path.join(tmp_base_dir, context.temp_base_dir)),
                 int(mode, 8))

@given('the new host "{hostnames}" is ready to go')
def impl(context, hostnames):
    hosts = hostnames.split(',')
    if hasattr(context, "working_directory"):
        reset_hosts(hosts, context.working_directory)
    if hasattr(context, "temp_base_dir"):
        reset_hosts(hosts, context.temp_base_dir)


@given('user has created expansiontest tables')
@then('user has created expansiontest tables')
def impl(context):
    dbname = 'gptest'
    with closing(dbconn.connect(dbconn.DbURL(dbname=dbname), unsetSearchPath=False)) as conn:
        for i in range(3):
            query = """drop table if exists expansiontest%s""" % (i)
            dbconn.execSQL(conn, query)
            query = """create table expansiontest%s(a int)""" % (i)
            dbconn.execSQL(conn, query)

@then('the tables have finished expanding')
def impl(context):
    dbname = 'postgres'
    conn = dbconn.connect(dbconn.DbURL(dbname=dbname), unsetSearchPath=False)
    try:
        query = """select fq_name from gpexpand.status_detail WHERE expansion_finished IS NULL"""
        cursor = dbconn.query(conn, query)

        row = cursor.fetchone()
        if row:
            raise Exception("table %s has not finished expanding" % row[0])
    finally:
        conn.close()

@given('an FTS probe is triggered')
@when('an FTS probe is triggered')
@then('an FTS probe is triggered')
def impl(context):
    with closing(dbconn.connect(dbconn.DbURL(dbname='postgres'), unsetSearchPath=False)) as conn:
        dbconn.querySingleton(conn, "SELECT gp_request_fts_probe_scan()")

@then('verify that gpstart on original coordinator fails due to lower Timeline ID')
def step_impl(context):
    ''' This assumes that gpstart still checks for Timeline ID if a standby coordinator is present '''
    context.execute_steps('''
                            When the user runs "gpstart -a"
                            Then gpstart should return a return code of 2
                            And gpstart should print "Standby activated, this node no more can act as coordinator." to stdout
                            ''')

@then('verify gpstate with options "{options}" output is correct')
def step_impl(context, options):
    if '-f' in options:
        if context.standby_hostname not in context.stdout_message or \
                context.standby_data_dir not in context.stdout_message or \
                str(context.standby_port) not in context.stdout_message:
            raise Exception("gpstate -f output is missing expected standby coordinator information")
    elif '-s' in options:
        if context.standby_hostname not in context.stdout_message or \
                context.standby_data_dir not in context.stdout_message or \
                str(context.standby_port) not in context.stdout_message:
            raise Exception("gpstate -s output is missing expected coordinator information")
    elif '-Q' in options:
        for stdout_line in context.stdout_message.split('\n'):
            if 'up segments, from configuration table' in stdout_line:
                segments_up = int(re.match(".*of up segments, from configuration table\s+=\s+([0-9]+)", stdout_line).group(1))
                if segments_up <= 1:
                    raise Exception("gpstate -Q output does not match expectations of more than one segment up")

            if 'down segments, from configuration table' in stdout_line:
                segments_down = int(re.match(".*of down segments, from configuration table\s+=\s+([0-9]+)", stdout_line).group(1))
                if segments_down != 0:
                    raise Exception("gpstate -Q output does not match expectations of all segments up")
                break ## down segments comes after up segments, so we can break here
    elif '-m' in options:
        dbname = 'postgres'
        conn = dbconn.connect(dbconn.DbURL(hostname=context.standby_hostname, port=context.standby_port, dbname=dbname), unsetSearchPath=False)
        try:
            query = """select datadir, port from pg_catalog.gp_segment_configuration where role='m' and content <> -1;"""
            cursor = dbconn.query(conn, query)

            for i in range(cursor.rowcount):
                datadir, port = cursor.fetchone()
                if datadir not in context.stdout_message or \
                    str(port) not in context.stdout_message:
                        raise Exception("gpstate -m output missing expected mirror info, datadir %s port %d" %(datadir, port))
        finally:
            conn.close()
    else:
        raise Exception("no verification for gpstate option given")

@given('ensure the standby directory does not exist')
def impl(context):
    run_command(context, 'rm -rf $COORDINATOR_DATA_DIRECTORY/newstandby')
    run_command(context, 'rm -rf /tmp/gpinitsystemtest && mkdir /tmp/gpinitsystemtest')

@when('initialize a cluster with standby using "{config_file}"')
def impl(context, config_file):
    run_gpcommand(context, 'gpinitsystem -a -I %s -l /tmp/gpinitsystemtest -s localhost -P 21100 -S $COORDINATOR_DATA_DIRECTORY/newstandby -h ../gpAux/gpdemo/hostfile' % config_file)
    check_return_code(context, 0)

@when('initialize a cluster using "{config_file}"')
def impl(context, config_file):
    run_gpcommand(context, 'gpinitsystem -a -I %s -l /tmp/' % config_file)
    check_return_code(context, 0)

@when('generate cluster config file "{config_file}"')
def impl(context, config_file):
    run_gpcommand(context, 'gpinitsystem -a -c ../gpAux/gpdemo/clusterConfigFile -O %s' % config_file)
    check_return_code(context, 0)

@when('check segment conf: postgresql.conf')
@then('check segment conf: postgresql.conf')
@given('check segment conf: postgresql.conf')
def step_impl(context):
    query = "select dbid, port, hostname, datadir from gp_segment_configuration where content >= 0"
    conn = dbconn.connect(dbconn.DbURL(dbname='postgres'), unsetSearchPath=False)
    try:
        segments = dbconn.query(conn, query).fetchall()
        for segment in segments:
            dbid = "'%s'" % segment[0]
            port = "'%s'" % segment[1]
            hostname = segment[2]
            datadir = segment[3]

            ## check postgresql.conf
            remote_postgresql_conf = "%s/%s" % (datadir, 'postgresql.conf')
            local_conf_copy = os.path.join(gp.get_coordinatordatadir(), "%s.%s" % ('postgresql.conf', hostname))
            cmd = Command(name="Copy remote conf to local to diff",
                        cmdStr='rsync %s:%s %s' % (hostname, remote_postgresql_conf, local_conf_copy))
            cmd.run(validateAfter=True)

            dic = pgconf.readfile(filename=local_conf_copy)
            if str(dic['port']) != port:
                raise Exception("port value in postgresql.conf of %s is incorrect. Expected:%s, given:%s" %
                                (hostname, port, dic['port']))
    finally:
        if conn:
            conn.close()

@given('the transactions are started for dml')
def impl(context):
    dbname = 'gptest'
    context.dml_jobs = []
    for dml in ['insert', 'update', 'delete']:
        job = TestDML.create(dbname, dml)
        job.start()
        context.dml_jobs.append((dml, job))

@then('verify the dml results and commit')
def impl(context):
    dbname = 'gptest'

    for dml, job in context.dml_jobs:
        code, message = job.stop()
        if not code:
            raise Exception(message)

@then('verify the dml results again in a new transaction')
def impl(context):
    dbname = 'gptest'
    with closing(dbconn.connect(dbconn.DbURL(dbname=dbname), unsetSearchPath=False)) as conn:
        for dml, job in context.dml_jobs:
            code, message = job.reverify(conn)
            if not code:
                raise Exception(message)


@given('the "{table_name}" table row count in "{dbname}" is saved')
def impl(context, table_name, dbname):
    if 'table_row_count' not in context:
        context.table_row_count = {}
    if table_name not in context.table_row_count:
        context.table_row_count[table_name] = _get_row_count_per_segment(table_name, dbname)

@given('distribution information from table "{table}" with data in "{dbname}" is saved')
def impl(context, table, dbname):
    context.pre_redistribution_row_count = _get_row_count_per_segment(table, dbname)
    context.pre_redistribution_dist_policy = _get_dist_policy_per_partition(table, dbname)

@then('distribution information from table "{table}" with data in "{dbname}" is verified against saved data')
def impl(context, table, dbname):
    pre_distribution_row_count = context.pre_redistribution_row_count
    pre_redistribution_dist_policy = context.pre_redistribution_dist_policy
    post_distribution_row_count = _get_row_count_per_segment(table, dbname)
    post_distribution_dist_policy = _get_dist_policy_per_partition(table, dbname)

    if len(pre_distribution_row_count) >= len(post_distribution_row_count):
        raise Exception("Failed to redistribute table. Expected to have more than %d segments, got %d segments" % (len(pre_distribution_row_count), len(post_distribution_row_count)))

    post_distribution_num_segments = 0
    with closing(dbconn.connect(dbconn.DbURL(dbname=dbname), unsetSearchPath=False)) as conn:
        query = "SELECT count(DISTINCT content) FROM gp_segment_configuration WHERE content != -1;"
        cursor = dbconn.query(conn, query)
        post_distribution_num_segments = cursor.fetchone()[0]

    if len(post_distribution_row_count) != post_distribution_num_segments:
        raise Exception("Failed to redistribute table %s. Expected table to have data on %d segments, but found %d segments" % (table, post_distribution_num_segments, len(post_distribution_row_count)))

    if sum(pre_distribution_row_count) != sum(post_distribution_row_count):
        raise Exception("Redistributed data does not match pre-redistribution data. Actual: %d, Expected: %d" % (sum(post_distribution_row_count), sum(pre_distribution_row_count)))

    mean = sum(post_distribution_row_count) / len(post_distribution_row_count)
    variance = sum(pow(row_count - mean, 2) for row_count in post_distribution_row_count) / len(post_distribution_row_count)
    std_deviation = math.sqrt(variance)
    std_error = std_deviation / math.sqrt(len(post_distribution_row_count))
    relative_std_error = std_error / mean
    tolerance = 0.01
    if relative_std_error > tolerance:
        raise Exception("Unexpected variance for redistributed data in table %s. Relative standard error %f exceeded tolerance factor of %f." %
                (table, relative_std_error, tolerance))

    for i in range(len(post_distribution_dist_policy)):
        if(post_distribution_dist_policy[i][0] == pre_redistribution_dist_policy[i][0] or \
           post_distribution_dist_policy[i][1] != pre_redistribution_dist_policy[i][1] or \
           post_distribution_dist_policy[i][2] != pre_redistribution_dist_policy[i][2]):
            raise Exception("""Redistributed policy does not match pre-redistribution policy.
            before expanded: %s, after expanded: %s""" % (",".join(map(str, pre_redistribution_dist_policy[i])), \
            ",".join(map(str, post_distribution_dist_policy[i]))))


@then('the row count from table "{table_name}" in "{dbname}" is verified against the saved data')
def impl(context, table_name, dbname):
    saved_row_count = context.table_row_count[table_name]
    current_row_count = _get_row_count_per_segment(table_name, dbname)

    if saved_row_count != current_row_count:
        raise Exception("%s table in %s has %d rows, expected %d rows." % (table_name, dbname, current_row_count, saved_row_count))


@then('distribution information from table "{table1}" and "{table2}" in "{dbname}" are the same')
def impl(context, table1, table2, dbname):
    distribution_row_count_tbl1 = _get_row_count_per_segment(table1, dbname)
    distribution_row_count_tbl2 = _get_row_count_per_segment(table2, dbname)
    if distribution_row_count_tbl1 != distribution_row_count_tbl2:
        raise Exception("%s and %s have different distribution. Row count of %s is %s and row count of %s is %s" % (table1, table2, table1, distribution_row_count_tbl1, table2, distribution_row_count_tbl2)) 

def _get_row_count_per_segment(table, dbname):
    with closing(dbconn.connect(dbconn.DbURL(dbname=dbname), unsetSearchPath=False)) as conn:
        query = "SELECT gp_segment_id,COUNT(i) FROM %s GROUP BY gp_segment_id ORDER BY gp_segment_id;" % table
        cursor = dbconn.query(conn, query)
        rows = cursor.fetchall()
    return [row[1] for row in rows] # indices are the gp segment id's, so no need to store them explicitly

def _get_dist_policy_per_partition(table, dbname):
    with closing(dbconn.connect(dbconn.DbURL(dbname=dbname), unsetSearchPath=False)) as conn:
        query = "select * from gp_distribution_policy where localoid::regclass::text like '%s%%' order by localoid;" % table
        cursor = dbconn.query(conn, query)
        rows = cursor.fetchall()
    return [row[2:5] for row in rows] # we only need numsegments、distkey、distclass

@given('run rollback')
@then('run rollback')
@when('run rollback')
def impl(context):
    gpexpand = Gpexpand(context, working_directory=context.working_directory)
    ret_code, std_err, std_out = gpexpand.rollback()
    if ret_code != 0:
        raise Exception("rollback exited with return code: %d.\nstderr=%s\nstdout=%s" % (ret_code, std_err, std_out))

@given('create database schema table with special character')
@then('create database schema table with special character')
def impl(context):
    dbname = ' a b."\'\\\\'
    escape_dbname = dbname.replace('\\', '\\\\').replace('"', '\\"')
    createdb_cmd = "createdb \"%s\"" % escape_dbname
    run_command(context, createdb_cmd)

    with closing(dbconn.connect(dbconn.DbURL(dbname=dbname), unsetSearchPath=False)) as conn:
        #special char table
        query = 'create table " a b.""\'\\\\"(c1 int);'
        dbconn.execSQL(conn, query)
        query = 'create schema " a b.""\'\\\\";'
        dbconn.execSQL(conn, query)
        #special char schema and table
        query = 'create table " a b.""\'\\\\"." a b.""\'\\\\"(c1 int);'
        dbconn.execSQL(conn, query)

        #special char partition table
        query = """
CREATE TABLE \" a b.'\"\"\\\\\" (id int, year int, month int, day int,
region text)
DISTRIBUTED BY (id)
PARTITION BY RANGE (year)

  SUBPARTITION BY RANGE (month)
    SUBPARTITION TEMPLATE (
       START (1) END (13) EVERY (4),
       DEFAULT SUBPARTITION other_months )
( START (2008) END (2016) EVERY (1),
  DEFAULT PARTITION outlying_years);
"""
        dbconn.execSQL(conn, query)
        #special char schema and partition table
        query = """
CREATE TABLE \" a b.\"\"'\\\\\".\" a b.'\"\"\\\\\" (id int, year int, month int, day int,
region text)
DISTRIBUTED BY (id)
PARTITION BY RANGE (year)

  SUBPARTITION BY RANGE (month)
    SUBPARTITION TEMPLATE (
       START (1) END (13) EVERY (4),
       DEFAULT SUBPARTITION other_months )
( START (2008) END (2016) EVERY (1),
  DEFAULT PARTITION outlying_years);
"""
        dbconn.execSQL(conn, query)

@given('the database "{dbname}" is broken with "{broken}" orphaned toast tables only on segments with content IDs "{contentIDs}"')
def break_orphaned_toast_tables(context, dbname, broken, contentIDs=None):
    drop_database_if_exists(context, dbname)
    create_database(context, dbname)

    sql = ''
    if broken == 'bad reference':
        sql = '''
DROP TABLE IF EXISTS bad_reference;
CREATE TABLE bad_reference (a text);
UPDATE pg_class SET reltoastrelid = 0 WHERE relname = 'bad_reference';'''
    if broken == 'mismatched non-cyclic':
        sql = '''
DROP TABLE IF EXISTS mismatch_one;
CREATE TABLE mismatch_one (a text);

DROP TABLE IF EXISTS mismatch_two;
CREATE TABLE mismatch_two (a text);

DROP TABLE IF EXISTS mismatch_three;
CREATE TABLE mismatch_three (a text);

-- 1 -> 2 -> 3
UPDATE pg_class SET reltoastrelid = (SELECT reltoastrelid FROM pg_class WHERE relname = 'mismatch_two') WHERE relname = 'mismatch_one';
UPDATE pg_class SET reltoastrelid = (SELECT reltoastrelid FROM pg_class WHERE relname = 'mismatch_three') WHERE relname = 'mismatch_two';'''
    if broken == 'mismatched cyclic':
        sql = '''
DROP TABLE IF EXISTS mismatch_fixed;
CREATE TABLE mismatch_fixed (a text);

DROP TABLE IF EXISTS mismatch_one;
CREATE TABLE mismatch_one (a text);

DROP TABLE IF EXISTS mismatch_two;
CREATE TABLE mismatch_two (a text);

DROP TABLE IF EXISTS mismatch_three;
CREATE TABLE mismatch_three (a text);

-- fixed -> 1 -> 2 -> 3 -> 1
UPDATE pg_class SET reltoastrelid = (SELECT reltoastrelid FROM pg_class WHERE relname = 'mismatch_one') WHERE relname = 'mismatch_fixed'; -- "save" the reltoastrelid
UPDATE pg_class SET reltoastrelid = (SELECT reltoastrelid FROM pg_class WHERE relname = 'mismatch_two') WHERE relname = 'mismatch_one';
UPDATE pg_class SET reltoastrelid = (SELECT reltoastrelid FROM pg_class WHERE relname = 'mismatch_three') WHERE relname = 'mismatch_two';
UPDATE pg_class SET reltoastrelid = (SELECT reltoastrelid FROM pg_class WHERE relname = 'mismatch_fixed') WHERE relname = 'mismatch_three';'''
    if broken == "bad dependency":
        sql = '''
DROP TABLE IF EXISTS bad_dependency;
CREATE TABLE bad_dependency (a text);

DELETE FROM pg_depend WHERE refobjid = 'bad_dependency'::regclass;'''
    if broken == "double orphan - no parent":
        sql = '''
DROP TABLE IF EXISTS double_orphan_no_parent;
CREATE TABLE double_orphan_no_parent (a text);

DELETE FROM pg_depend WHERE refobjid = 'double_orphan_no_parent'::regclass;
DROP TABLE double_orphan_no_parent;'''
    if broken == "double orphan - valid parent":
        sql = '''
DROP TABLE IF EXISTS double_orphan_valid_parent;
CREATE TABLE double_orphan_valid_parent (a text);

-- save double_orphan_valid_parent toast table oid
CREATE TEMP TABLE first_orphan_toast AS
    SELECT oid, relname FROM pg_class WHERE oid = (SELECT reltoastrelid FROM pg_class WHERE oid = 'double_orphan_valid_parent'::regclass);

-- create a orphan toast table
DELETE FROM pg_depend WHERE objid = (SELECT oid FROM first_orphan_toast);

DROP TABLE double_orphan_valid_parent;

-- recreate double_orphan_valid_parent table to create a second valid toast table
CREATE TABLE double_orphan_valid_parent (a text);

-- save the second toast table oid from recreating double_orphan_valid_parent
CREATE TEMP TABLE second_orphan_toast AS
    SELECT oid, relname FROM pg_class WHERE oid = (SELECT reltoastrelid FROM pg_class WHERE oid = 'double_orphan_valid_parent'::regclass);

-- swap the first_orphan_toast table with a temp name
UPDATE pg_class SET relname = (SELECT relname || '_temp' FROM second_orphan_toast)
    WHERE oid = (SELECT oid FROM first_orphan_toast);

-- swap second_orphan_toast table with the original name of valid_parent toast table
UPDATE pg_class SET relname = (SELECT relname FROM first_orphan_toast)
     WHERE oid = (SELECT oid FROM second_orphan_toast);

-- swap the temp name with the first_orphan_toast table
UPDATE pg_class SET relname = (SELECT relname FROM second_orphan_toast)
     WHERE oid = (SELECT oid FROM first_orphan_toast);'''
    if broken == "double orphan - invalid parent":
        sql = '''
DROP TABLE IF EXISTS double_orphan_invalid_parent;
CREATE TABLE double_orphan_invalid_parent (a text);

DELETE FROM pg_depend
    WHERE objid = (SELECT reltoastrelid FROM pg_class WHERE relname = 'double_orphan_invalid_parent')
    AND refobjid = (SELECT oid FROM pg_class where relname = 'double_orphan_invalid_parent');

UPDATE pg_class SET reltoastrelid = 0 WHERE relname = 'double_orphan_invalid_parent';'''

    dbURLs = [dbconn.DbURL(dbname=dbname)]

    if contentIDs:
        dbURLs = []

        seg_config_sql = '''SELECT port,hostname FROM gp_segment_configuration WHERE role='p' AND content IN (%s);''' % contentIDs
        for port, hostname in getRows(dbname, seg_config_sql):
            dbURLs.append(dbconn.DbURL(dbname=dbname, hostname=hostname, port=port))

    for dbURL in dbURLs:
        utility = True if contentIDs else False
        with closing(dbconn.connect(dbURL, allowSystemTableMods=True, utility=utility, unsetSearchPath=False)) as conn:
            dbconn.execSQL(conn, sql)

@given('the database "{dbname}" is broken with "{broken}" orphaned toast tables')
def impl(context, dbname, broken):
    break_orphaned_toast_tables(context, dbname, broken)

@given('the database "{dbname}" has a table that is orphaned in multiple ways')
def impl(context, dbname):
    drop_database_if_exists(context, dbname)
    create_database(context, dbname)

    coordinator = dbconn.DbURL(dbname=dbname)
    gparray = GpArray.initFromCatalog(coordinator)

    primary0 = gparray.segmentPairs[0].primaryDB
    primary1 = gparray.segmentPairs[1].primaryDB

    seg0 = dbconn.DbURL(dbname=dbname, hostname=primary0.hostname, port=primary0.port)
    seg1 = dbconn.DbURL(dbname=dbname, hostname=primary1.hostname, port=primary1.port)

    with closing(dbconn.connect(coordinator, allowSystemTableMods=True, unsetSearchPath=False)) as conn:
        dbconn.execSQL(conn, """
            DROP TABLE IF EXISTS borked;
            CREATE TABLE borked (a text);
        """)

    with closing(dbconn.connect(seg0, utility=True, allowSystemTableMods=True, unsetSearchPath=False)) as conn:
        dbconn.execSQL(conn, """
            DELETE FROM pg_depend WHERE refobjid = 'borked'::regclass;
        """)

    with closing(dbconn.connect(seg1, utility=True, allowSystemTableMods=True, unsetSearchPath=False)) as conn:
        dbconn.execSQL(conn, """
            UPDATE pg_class SET reltoastrelid = 0 WHERE oid = 'borked'::regclass;
        """)

@then('verify status file and gp_segment_configuration backup file exist on standby')
def impl(context):
    status_file = 'gpexpand.status'
    gp_segment_configuration_backup = 'gpexpand.gp_segment_configuration'

    query = "select hostname, datadir from gp_segment_configuration where content = -1 order by dbid"
    conn = dbconn.connect(dbconn.DbURL(dbname='postgres'), unsetSearchPath=False)
    res = dbconn.query(conn, query).fetchall()
    coordinator = res[0]
    standby = res[1]

    coordinator_datadir = coordinator[1]
    standby_host = standby[0]
    standby_datadir = standby[1]

    standby_remote_statusfile = "%s:%s/%s" % (standby_host, standby_datadir, status_file)
    standby_local_statusfile = "%s/%s.standby" % (coordinator_datadir, status_file)
    standby_remote_gp_segment_configuration_file = "%s:%s/%s" % \
            (standby_host, standby_datadir, gp_segment_configuration_backup)
    standby_local_gp_segment_configuration_file = "%s/%s.standby" % \
            (coordinator_datadir, gp_segment_configuration_backup)

    cmd = Command(name="Copy standby file to coordinator", cmdStr='rsync %s %s' % \
            (standby_remote_statusfile, standby_local_statusfile))
    cmd.run(validateAfter=True)
    cmd = Command(name="Copy standby file to coordinator", cmdStr='rsync %s %s' % \
            (standby_remote_gp_segment_configuration_file, standby_local_gp_segment_configuration_file))
    cmd.run(validateAfter=True)

    if not os.path.exists(standby_local_statusfile):
        raise Exception('file "%s" is not exist' % standby_remote_statusfile)
    if not os.path.exists(standby_local_gp_segment_configuration_file):
        raise Exception('file "%s" is not exist' % standby_remote_gp_segment_configuration_file)


@when('the user runs {command} and selects {input}')
def impl(context, command, input):
    p = Popen(command.split(), stdout=PIPE, stdin=PIPE, stderr=PIPE)
    stdout, stderr = p.communicate(input=input.encode())

    p.stdin.close()

    context.ret_code = p.returncode
    context.stdout_message = stdout.decode()
    context.error_message = stderr.decode()

def are_on_different_subnets(primary_hostname, mirror_hostname):
    primary_broadcast = check_output(['ssh', '-n', primary_hostname, "/sbin/ip addr show | grep 'inet .* brd' | awk '{ print $4 }'"])
    mirror_broadcast = check_output(['ssh', '-n', mirror_hostname,  "/sbin/ip addr show | grep 'inet .* brd' | awk '{ print $4 }'"])
    if not primary_broadcast:
        raise Exception("primary hostname %s has no broadcast address" % primary_hostname)
    if not mirror_broadcast:
        raise Exception("mirror hostname %s has no broadcast address" % mirror_hostname)

    return primary_broadcast != mirror_broadcast

@then('the primaries and mirrors {including} coordinatorStandby are on different subnets')
def impl(context, including):
    gparray = GpArray.initFromCatalog(dbconn.DbURL())

    if including == "including":
        if not gparray.standbyCoordinator:
            raise Exception("no standby found for coordinator")
        if not are_on_different_subnets(gparray.coordinator.hostname, gparray.standbyCoordinator.hostname):
            raise Exception("coordinator %s and its standby %s are on same the subnet" % (gparray.coordinator, gparray.standbyCoordinator))

    for segPair in gparray.segmentPairs:
        if not segPair.mirrorDB:
            raise Exception("no mirror found for segPair: %s" % segPair)
        if not are_on_different_subnets(segPair.primaryDB.hostname, segPair.mirrorDB.hostname):
            raise Exception("segmentPair on same subnet: %s" % segPair)

@then('content {content} is {desired_state}')
def impl(context, content, desired_state):
    acceptable_states = ["balanced", "unbalanced"]
    if desired_state not in acceptable_states:
        raise Exception("expected desired state to be one of %s", acceptable_states)

    role_operator = "=" if desired_state == "balanced" else "<>"
    with closing(dbconn.connect(dbconn.DbURL(dbname="template1"), unsetSearchPath=False)) as conn:
        rows = dbconn.query(conn, "SELECT role, preferred_role FROM gp_segment_configuration WHERE content = %s and preferred_role %s role" % (content, role_operator)).fetchall()

    if len(rows) == 0:
        raise Exception("Expected content %s to be %s." % (content, desired_state))

@given('the system locale is saved')
def impl(context):
    if "LANG" in os.environ:
        context.system_locale = os.environ["LANG"]
        return

    cmd = Command(name='Get system locale', cmdStr='locale -a | head -1')
    cmd.run(validateAfter=True)
    context.system_locale = cmd.get_stdout()

@then('the database locales are saved')
def impl(context):
    with closing(dbconn.connect(dbconn.DbURL())) as conn:
        rows = dbconn.query(conn, "SELECT name, setting FROM pg_settings WHERE name LIKE 'lc_%'").fetchall()
        context.database_locales = {row.name: row.setting for row in rows}

def check_locales(database_locales, locale_names, expected):
    locale_names = locale_names.split(',')
    for name in locale_names:
        if name not in database_locales:
            raise Exception("Locale %s is invalid" % name)
        locale = database_locales[name]
        if locale != expected:
            raise Exception("Expected %s to be %s, but it was %s" % (name, expected, locale))

def get_en_utf_locale():
    cmd = Command(name='Get installed US UTF locale', cmdStr='locale -a | grep -i "en[_-]..\.utf.*8" | head -1')
    cmd.run(validateAfter=True)
    locale = cmd.get_stdout()
    if locale == "":
        raise Exception("This test requires at least one English UTF-8 locale to be installed on this system")
    return locale

@then('the database locales "{locale_names}" match the locale "{expected}"')
def step_impl(context, locale_names, expected):
    check_locales(context.database_locales, locale_names, expected)

@then('the database locales "{locale_names}" match the system locale')
def step_impl(context, locale_names):
    check_locales(context.database_locales, locale_names, context.system_locale)

@then('the database locales "{locale_names}" match the installed UTF locale')
def step_impl(context, locale_names):
    locale = get_en_utf_locale()
    check_locales(context.database_locales, locale_names, locale)

@when('a demo cluster is created using gpinitsystem args "{args}"')
def impl(context, args):
    context.execute_steps('''
    Given the user runs command "rm -rf ../gpAux/gpdemo/datadirs/*"
      And the user runs command "mkdir ../gpAux/gpdemo/datadirs/qddir; mkdir ../gpAux/gpdemo/datadirs/dbfast1; mkdir ../gpAux/gpdemo/datadirs/dbfast2; mkdir ../gpAux/gpdemo/datadirs/dbfast3"
      And the user runs command "mkdir ../gpAux/gpdemo/datadirs/dbfast_mirror1; mkdir ../gpAux/gpdemo/datadirs/dbfast_mirror2; mkdir ../gpAux/gpdemo/datadirs/dbfast_mirror3"
      And the user runs command "rm -rf /tmp/gpinitsystemtest && mkdir /tmp/gpinitsystemtest"
     When the user runs "gpinitsystem -a %s -c ../gpAux/gpdemo/clusterConfigFile -l /tmp/gpinitsystemtest -P 21100 -h ../gpAux/gpdemo/hostfile"
    ''' % args)

@when('a demo cluster is created using the installed UTF locale')
def impl(context):
    locale = get_en_utf_locale()
    context.execute_steps('''When a demo cluster is created using gpinitsystem args "--lc-ctype=%s"''' % locale)

@given('the user asynchronously runs pg_basebackup with {segment} of content {contentid} as source and the process is saved')
@when('the user asynchronously runs pg_basebackup with {segment} of content {contentid} as source and the process is saved')
@then('the user asynchronously runs pg_basebackup with {segment} of content {contentid} as source and the process is saved')
def impl(context, segment, contentid):
    if segment == 'mirror':
        role = 'm'
    elif segment == 'primary':
        role = 'p'

    all_segments = GpArray.initFromCatalog(dbconn.DbURL()).getDbList()

    basebackup_target = all_segments[0]
    basebackup_source = all_segments[0]
    for seg in all_segments:
        if role == seg.role and str(seg.content) == contentid:
            basebackup_source = seg
        elif str(seg.content) == contentid:
            basebackup_target = seg

    make_temp_dir(context, '/tmp')

    cmd = PgBaseBackup(target_datadir=context.temp_base_dir,
                       source_host=basebackup_source.getSegmentHostName(),
                       source_port=str(basebackup_source.getSegmentPort()),
                       create_slot=True,
                       replication_slot_name="replication_slot",
                       forceoverwrite=True,
                       target_gp_dbid=basebackup_target.getSegmentDbId())
    asyncproc = cmd.runNoWait()
    context.asyncproc = asyncproc


@given('gp_stat_replication table has pg_basebackup entry for content {contentid}')
@when('gp_stat_replication table has pg_basebackup entry for content {contentid}')
@then('gp_stat_replication table has pg_basebackup entry for content {contentid}')
def impl(context, contentid):
    sql = "select gp_segment_id from gp_stat_replication where application_name = 'pg_basebackup'"

    try:
        with closing(dbconn.connect(dbconn.DbURL())) as conn:
            res = dbconn.query(conn, sql)
            rows = res.fetchall()
    except Exception as e:
        raise Exception("Failed to query gp_stat_replication: %s" % str(e))

    segments_with_running_basebackup = {str(row[0]) for row in rows}

    if str(contentid) not in segments_with_running_basebackup:
        raise Exception("pg_basebackup entry was not found for content %s in gp_stat_replication" % contentid)

@given('create a gpcheckperf input host file')
def impl(context):
    cmd = Command(name='create input host file', cmdStr='echo sdw1 > /tmp/hostfile1;echo cdw >> /tmp/hostfile1;')
    cmd.run(validateAfter=True)

@given('backup /etc/hosts file and update hostname entry for localhost')
def impl(context):
     # Backup current /etc/hosts file
     cmd = Command(name='backup the hosts file', cmdStr='sudo cp /etc/hosts /tmp/hosts_orig')
     cmd.run(validateAfter=True)
     # Get the host-name
     cmd = Command(name='get hostname', cmdStr='hostname')
     cmd.run(validateAfter=True)
     hostname = cmd.get_stdout()
     # Update entry in current /etc/hosts file to add new host-address
     cmd = Command(name='update hostlist with new hostname', cmdStr="sudo sed 's/%s/%s__1 %s/g' </etc/hosts >> /tmp/hosts; sudo cp -f /tmp/hosts /etc/hosts;rm /tmp/hosts"
                                                        %(hostname, hostname, hostname))
     cmd.run(validateAfter=True)

@then('restore /etc/hosts file and cleanup hostlist file')
def impl(context):
    cmd = "sudo mv -f /tmp/hosts_orig /etc/hosts; rm -f /tmp/clusterConfigFile-1; rm -f /tmp/hostfile--1"
    context.execute_steps(u'''Then the user runs command "%s"''' % cmd)

@given('update hostlist file with updated host-address')
def impl(context):
     cmd = Command(name='get hostname', cmdStr='hostname')
     cmd.run(validateAfter=True)
     hostname = cmd.get_stdout()
     # Update entry in hostfile to replace with address
     cmd = Command(name='update temp hosts file', cmdStr= "sed 's/%s/%s__1/g' < ../gpAux/gpdemo/hostfile >> /tmp/hostfile--1" % (hostname, hostname))
     cmd.run(validateAfter=True)

@given('update clusterConfig file with new port and host-address')
def impl(context):
     cmd = Command(name='get hostname', cmdStr='hostname')
     cmd.run(validateAfter=True)
     hostname = cmd.get_stdout()

     # Create a copy of config file
     cmd = Command(name='create a copy of config file',
                   cmdStr= "cp ../gpAux/gpdemo/clusterConfigFile /tmp/clusterConfigFile-1;")
     cmd.run(validateAfter=True)

     # Update hostfile location
     cmd = Command(name='update coordinator hostname in config file',
                   cmdStr= "sed 's/MACHINE_LIST_FILE=.*/MACHINE_LIST_FILE=\/tmp\/hostfile--1/g' -i /tmp/clusterConfigFile-1")
     cmd.run(validateAfter=True)


@then('verify that cluster config has host-name populated correctly')
def impl(context):
     cmd = Command(name='get hostname', cmdStr='hostname')
     cmd.run(validateAfter=True)
     hostname_orig = cmd.get_stdout().strip()
     hostname_new = "{}__1".format(hostname_orig)
     # Verift host-address not populated in the config
     with closing(dbconn.connect(dbconn.DbURL(), unsetSearchPath=False)) as conn:
         sql = "SELECT count(*) FROM gp_segment_configuration WHERE hostname='%s'" % hostname_new
         num_matching = dbconn.querySingleton(conn, sql)
         if(num_matching != 0):
             raise Exception("Found entries in gp_segment_configuration is host-address popoulated as host-name")
     # Verify correct host-name is populated in the config
     with closing(dbconn.connect(dbconn.DbURL(), unsetSearchPath=False)) as conn:
         sql = "SELECT count( distinct hostname) FROM gp_segment_configuration WHERE hostname='%s'" % hostname_orig
         num_matching = dbconn.querySingleton(conn, sql)
         if(num_matching != 1):
             raise Exception("Found no entries in gp_segment_configuration is host-address popoulated as host-name")

@given('update the private keys for the new host address')
def impl(context):
     cmd = Command(name='get hostname', cmdStr='hostname')
     cmd.run(validateAfter=True)
     hostname = "{}__1".format(cmd.get_stdout().strip())
     cmd_str = "rm -f ~/.ssh/id_rsa ~/.ssh/id_rsa.pub ~/.ssh/known_hosts; $GPHOME/bin/gpssh-exkeys -h {}".format(hostname)
     cmd = Command(name='update ssh private keys', cmdStr=cmd_str)
     cmd.run(validateAfter=True)

@then('verify replication slot {slot} is available on all the segments')
@when('verify replication slot {slot} is available on all the segments')
@given('verify replication slot {slot} is available on all the segments')
def impl(context, slot):
    gparray = GpArray.initFromCatalog(dbconn.DbURL())
    segments = gparray.getDbList()
    dbname = "template1"
    query = "SELECT count(*) FROM pg_catalog.pg_replication_slots WHERE slot_name = '{}'".format(slot)

    for seg in segments:
        if seg.isSegmentPrimary():
            host = seg.getSegmentHostName()
            port = seg.getSegmentPort()
            with closing(dbconn.connect(dbconn.DbURL(dbname=dbname, port=port, hostname=host),
                                        utility=True, unsetSearchPath=False)) as conn:
                result = dbconn.querySingleton(conn, query)
                if result == 0:
                    raise Exception("Slot does not exist for host:{}, port:{}".format(host, port))


@given('user waits until gp_stat_replication table has no pg_basebackup entries for content {contentids}')
@when('user waits until gp_stat_replication table has no pg_basebackup entries for content {contentids}')
@then('user waits until gp_stat_replication table has no pg_basebackup entries for content {contentids}')
def impl(context, contentids):
     retries = 600
     content_ids = contentids.split(',')
     content_ids = ', '.join(c for c in content_ids)
     sql = "select count(*) from gp_stat_replication where application_name = 'pg_basebackup' and gp_segment_id in (%s)" %(content_ids)
     no_basebackup = False

     for i in range(retries):
         try:
             with closing(dbconn.connect(dbconn.DbURL())) as conn:
                 res = dbconn.querySingleton(conn, sql)
         except Exception as e:
             raise Exception("Failed to query gp_stat_replication: %s" % str(e))
         if res == 0:
             no_basebackup = True
             break
         time.sleep(1)

     if not no_basebackup:
         raise Exception("pg_basebackup entry was found for contents %s in gp_stat_replication after %d retries" % (contentids, retries))


<<<<<<< HEAD
@given("create event trigger function")
def impl(context):
    dbname = "gptest"
    query = "create or replace function notcie_ddl() returns event_trigger as $$ begin raise notice 'command % is executed.', tg_tag; end $$ language plpgsql"

    with closing(dbconn.connect(dbconn.DbURL(dbname=dbname), unsetSearchPath=False)) as conn:
        dbconn.execSQL(conn, query)
=======
@given('running postgres processes are saved in context')
@when('running postgres processes are saved in context')
@then('running postgres processes are saved in context')
def impl(context):

    # Store the pids in a dictionary where key will be the hostname and the
    # value will be the pids of all the postgres processes running on that host
    host_to_pid_map = dict()
    segs = GpArray.initFromCatalog(dbconn.DbURL()).getDbList()
    for seg in segs:
        pids = gp.get_postgres_segment_processes(seg.datadir, seg.hostname)
        if seg.hostname not in host_to_pid_map:
            host_to_pid_map[seg.hostname] = pids
        else:
            host_to_pid_map[seg.hostname].extend(pids)

    context.host_to_pid_map = host_to_pid_map


@given('verify no postgres process is running on all hosts')
@when('verify no postgres process is running on all hosts')
@then('verify no postgres process is running on all hosts')
def impl(context):
    host_to_pid_map = context.host_to_pid_map

    for host in host_to_pid_map:
        for pid in host_to_pid_map[host]:
            if unix.check_pid_on_remotehost(pid, host):
                raise Exception("Postgres process {0} not killed on {1}.".format(pid, host))
>>>>>>> bef7e82d
<|MERGE_RESOLUTION|>--- conflicted
+++ resolved
@@ -4028,7 +4028,6 @@
          raise Exception("pg_basebackup entry was found for contents %s in gp_stat_replication after %d retries" % (contentids, retries))
 
 
-<<<<<<< HEAD
 @given("create event trigger function")
 def impl(context):
     dbname = "gptest"
@@ -4036,7 +4035,7 @@
 
     with closing(dbconn.connect(dbconn.DbURL(dbname=dbname), unsetSearchPath=False)) as conn:
         dbconn.execSQL(conn, query)
-=======
+
 @given('running postgres processes are saved in context')
 @when('running postgres processes are saved in context')
 @then('running postgres processes are saved in context')
@@ -4065,5 +4064,4 @@
     for host in host_to_pid_map:
         for pid in host_to_pid_map[host]:
             if unix.check_pid_on_remotehost(pid, host):
-                raise Exception("Postgres process {0} not killed on {1}.".format(pid, host))
->>>>>>> bef7e82d
+                raise Exception("Postgres process {0} not killed on {1}.".format(pid, host))