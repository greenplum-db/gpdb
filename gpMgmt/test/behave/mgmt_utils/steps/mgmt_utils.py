import math
import fnmatch
import glob
import json
import os
import re
import pipes
import shutil
import socket
import tempfile
import _thread
import time
from subprocess import check_output, Popen, PIPE
import subprocess
from collections import defaultdict

import psutil
from behave import given, when, then
from datetime import datetime, timedelta
from os import path
from contextlib import closing
import psycopg2
from psycopg2 import extras
from gppylib.gparray import GpArray, ROLE_PRIMARY, ROLE_MIRROR
from gppylib.commands.gp import SegmentStart, GpStandbyStart, CoordinatorStop
from gppylib.commands import gp, unix
from gppylib.commands.unix import CMD_CACHE
from gppylib.commands.pg import PgBaseBackup
from gppylib.operations.startSegments import MIRROR_MODE_MIRRORLESS
from gppylib.operations.buildMirrorSegments import get_recovery_progress_pattern
from gppylib.operations.unix import ListRemoteFilesByPattern, CheckRemoteFile
from test.behave_utils.gpfdist_utils.gpfdist_mgmt import Gpfdist
from test.behave_utils.utils import *
from test.behave_utils.cluster_setup import TestCluster, reset_hosts
from test.behave_utils.cluster_expand import Gpexpand
from test.behave_utils.gpexpand_dml import TestDML
from gppylib.commands.base import Command, REMOTE
from gppylib import pgconf
from gppylib.commands.gp import get_coordinatordatadir
from gppylib.parseutils import canonicalize_address

coordinator_data_dir = gp.get_coordinatordatadir()
if coordinator_data_dir is None:
    raise Exception('Please set COORDINATOR_DATA_DIRECTORY in environment')

def create_local_demo_cluster(context, extra_config='', with_mirrors='true', with_standby='true', num_primaries=None):
    stop_database_if_started(context)

    if num_primaries is None:
        num_primaries = os.getenv('NUM_PRIMARY_MIRROR_PAIRS', 3)

    os.environ['PGPORT'] = '15432'
    cmd = """
        cd ../gpAux/gpdemo &&
        export DEMO_PORT_BASE={port_base} &&
        export NUM_PRIMARY_MIRROR_PAIRS={num_primary_mirror_pairs} &&
        export WITH_STANDBY={with_standby} &&
        export WITH_MIRRORS={with_mirrors} &&
        ./demo_cluster.sh -d && ./demo_cluster.sh -c &&
        {extra_config} ./demo_cluster.sh
    """.format(port_base=os.getenv('PORT_BASE', 15432),
               num_primary_mirror_pairs=num_primaries,
               with_mirrors=with_mirrors,
               with_standby=with_standby,
               extra_config=extra_config)
    run_command(context, cmd)

    if context.ret_code != 0:
        raise Exception('%s' % context.error_message)

def _cluster_contains_standard_demo_segments():
    """
    Returns True iff a cluster contains a coordinator, a standby, and three
    primary/mirror pairs, and each segment is in the correct role.
    """
    # We expect four pairs -- one for each demo cluster content ID. The set
    # contains a (content, role, preferred_role) tuple for each segment.
    expected_segments = set()
    for contentid in [-1, 0, 1, 2]:
        expected_segments.add( (contentid, 'p', 'p') )
        expected_segments.add( (contentid, 'm', 'm') )

    # Now check to see if the actual segments match expectations.
    gparray = GpArray.initFromCatalog(dbconn.DbURL())
    segments = gparray.getDbList()

    actual_segments = set()
    for seg in segments:
        actual_segments.add( (seg.content, seg.role, seg.preferred_role) )

    return expected_segments == actual_segments

@given('a standard local demo cluster is running')
def impl(context):
    if (check_database_is_running(context)
        and coordinator_data_dir.endswith("demoDataDir-1")
        and _cluster_contains_standard_demo_segments()
        and are_segments_running()):
        return

    create_local_demo_cluster(context, num_primaries=3)

@given('a standard local demo cluster is created')
def impl(context):
    create_local_demo_cluster(context, num_primaries=3)

@given('create demo cluster config')
def impl(context):
    create_local_demo_cluster(context, extra_config='ONLY_PREPARE_CLUSTER_ENV=true')

@given('the cluster config is generated with HBA_HOSTNAMES "{hba_hostnames_toggle}"')
def impl(context, hba_hostnames_toggle):
    extra_config = 'env EXTRA_CONFIG="HBA_HOSTNAMES={}" ONLY_PREPARE_CLUSTER_ENV=true'.format(hba_hostnames_toggle)
    create_local_demo_cluster(context, extra_config=extra_config)

@given('the cluster config is generated with data_checksums "{checksum_toggle}"')
def impl(context, checksum_toggle):
    extra_config = 'env EXTRA_CONFIG="HEAP_CHECKSUM={}" ONLY_PREPARE_CLUSTER_ENV=true'.format(checksum_toggle)
    create_local_demo_cluster(context, extra_config=extra_config)

@given('the cluster is generated with "{num_primaries}" primaries only')
def impl(context, num_primaries):
    os.environ['PGPORT'] = '15432'
    demoDir = os.path.abspath("%s/../gpAux/gpdemo" % os.getcwd())
    os.environ['COORDINATOR_DATA_DIRECTORY'] = "%s/datadirs/qddir/demoDataDir-1" % demoDir

    create_local_demo_cluster(context, with_mirrors='false', with_standby='false', num_primaries=num_primaries)

    context.gpexpand_mirrors_enabled = False


@given('the user runs psql with "{psql_cmd}" against database "{dbname}"')
@when('the user runs psql with "{psql_cmd}" against database "{dbname}"')
@then('the user runs psql with "{psql_cmd}" against database "{dbname}"')
def impl(context, dbname, psql_cmd):
    cmd = "psql -d %s %s" % (dbname, psql_cmd)

    run_command(context, cmd)

    if context.ret_code != 0:
        raise Exception('%s' % context.error_message)


@given('the user runs sql "{query}" in "{db}" on primary segment with content {contentids}')
@when('the user runs sql "{query}" in "{db}" on primary segment with content {contentids}')
@then('the user runs sql "{query}" in "{db}" on primary segment with content {contentids}')
def impl(context, query, db, contentids):
    content_ids = [int(i) for i in contentids.split(',')]

    for content in content_ids:
        host, port = get_primary_segment_host_port_for_content(content)
        psql_cmd = "PGDATABASE=\'%s\' PGOPTIONS=\'-c gp_role=utility\' psql -h %s -p %s -c \"%s\"; " % (
            db, host, port, query)
        Command(name='Running Remote command: %s' % psql_cmd, cmdStr=psql_cmd).run(validateAfter=True)


@given('the user connects to "{dbname}" with named connection "{cname}"')
def impl(context, dbname, cname):
    if not hasattr(context, 'named_conns'):
        context.named_conns = {}
    if cname in context.named_conns:
        context.named_conns[cname].close()
        del context.named_conns[cname]
    context.named_conns[cname] = dbconn.connect(dbconn.DbURL(dbname=dbname), unsetSearchPath=False)

@given('the user create a writable external table with name "{tabname}"')
def impl(conetxt, tabname):
    dbname = 'gptest'
    with closing(dbconn.connect(dbconn.DbURL(dbname=dbname), unsetSearchPath=False)) as conn:
        sql = ("create writable external table {tabname}(a int) location "
               "('gpfdist://host.invalid:8000/file') format 'text'").format(tabname=tabname)
        dbconn.execSQL(conn, sql)

@given('the user create an external table with name "{tabname}" in partition table t')
def impl(conetxt, tabname):
    dbname = 'gptest'
    with closing(dbconn.connect(dbconn.DbURL(dbname=dbname), unsetSearchPath=False)) as conn:
        sql = ("create external table {tabname}(i int, j int) location "
               "('gpfdist://host.invalid:8000/file') format 'text'").format(tabname=tabname)
        dbconn.execSQL(conn, sql)
        sql = "create table t(i int, j int) partition by list(i) (values(2018), values(1218))"
        dbconn.execSQL(conn, sql)
        sql = ("alter table t exchange partition for (2018) with table {tabname} without validation").format(tabname=tabname)
        dbconn.execSQL(conn, sql)
        conn.commit()

@given('the user create a partition table with name "{tabname}"')
def impl(conetxt, tabname):
    dbname = 'gptest'
    with closing(dbconn.connect(dbconn.DbURL(dbname=dbname), unsetSearchPath=False)) as conn:
        sql = "create table {tabname}(i int) partition by range(i) (start(0) end(10001) every(1000)) distributed by (i)".format(tabname=tabname)
        dbconn.execSQL(conn, sql)
        sql = "INSERT INTO {tabname} SELECT generate_series(1, 10000)".format(tabname=tabname)
        dbconn.execSQL(conn, sql)
        conn.commit()


@given('the user executes "{sql}" with named connection "{cname}"')
def impl(context, cname, sql):
    conn = context.named_conns[cname]
    dbconn.execSQL(conn, sql)


@then('the user drops the named connection "{cname}"')
def impl(context, cname):
    if cname in context.named_conns:
        context.named_conns[cname].close()
        del context.named_conns[cname]


@given('the database is running')
@then('the database is running')
def impl(context):
    start_database_if_not_started(context)
    if has_exception(context):
        raise context.exception


@given('the database is initialized with checksum "{checksum_toggle}"')
def impl(context, checksum_toggle):
    is_ok = check_database_is_running(context)

    if is_ok:
        run_command(context, "gpconfig -s data_checksums")
        if context.ret_code != 0:
            raise Exception("cannot run gpconfig: %s, stdout: %s" % (context.error_message, context.stdout_message))

        try:
            # will throw
            check_stdout_msg(context, "Values on all segments are consistent")
            check_stdout_msg(context, "Coordinator value: %s" % checksum_toggle)
            check_stdout_msg(context, "Segment     value: %s" % checksum_toggle)
        except:
            is_ok = False

    if not is_ok:
        stop_database(context)

        os.environ['PGPORT'] = '15432'
        port_base = os.getenv('PORT_BASE', 15432)

        cmd = """
        cd ../gpAux/gpdemo; \
            export DEMO_PORT_BASE={port_base} && \
            export NUM_PRIMARY_MIRROR_PAIRS={num_primary_mirror_pairs} && \
            export WITH_MIRRORS={with_mirrors} && \
            ./demo_cluster.sh -d && ./demo_cluster.sh -c && \
            env EXTRA_CONFIG="HEAP_CHECKSUM={checksum_toggle}" ./demo_cluster.sh
        """.format(port_base=port_base,
                   num_primary_mirror_pairs=os.getenv('NUM_PRIMARY_MIRROR_PAIRS', 3),
                   with_mirrors='true',
                   checksum_toggle=checksum_toggle)

        run_command(context, cmd)

        if context.ret_code != 0:
            raise Exception('%s' % context.error_message)

        if ('PGDATABASE' in os.environ):
            run_command(context, "createdb %s" % os.getenv('PGDATABASE'))


@given('the database is not running')
@when('the database is not running')
@then('the database is not running')
def impl(context):
    stop_database_if_started(context)
    if has_exception(context):
        raise context.exception


@given('database "{dbname}" exists')
@then('database "{dbname}" exists')
def impl(context, dbname):
    create_database_if_not_exists(context, dbname)


@given('database "{dbname}" is created if not exists on host "{HOST}" with port "{PORT}" with user "{USER}"')
@then('database "{dbname}" is created if not exists on host "{HOST}" with port "{PORT}" with user "{USER}"')
def impl(context, dbname, HOST, PORT, USER):
    host = os.environ.get(HOST)
    port = 0 if os.environ.get(PORT) is None else int(os.environ.get(PORT))
    user = os.environ.get(USER)
    create_database_if_not_exists(context, dbname, host, port, user)


@when('the database "{dbname}" does not exist')
@given('the database "{dbname}" does not exist')
@then('the database "{dbname}" does not exist')
def impl(context, dbname):
    drop_database_if_exists(context, dbname)


@when('the database "{dbname}" does not exist on host "{HOST}" with port "{PORT}" with user "{USER}"')
@given('the database "{dbname}" does not exist on host "{HOST}" with port "{PORT}" with user "{USER}"')
@then('the database "{dbname}" does not exist on host "{HOST}" with port "{PORT}" with user "{USER}"')
def impl(context, dbname, HOST, PORT, USER):
    host = os.environ.get(HOST)
    port = int(os.environ.get(PORT))
    user = os.environ.get(USER)
    drop_database_if_exists(context, dbname, host, port, user)


def get_segment_hostlist():
    gparray = GpArray.initFromCatalog(dbconn.DbURL())
    segment_hostlist = sorted(gparray.get_hostlist(includeCoordinator=False))
    if not segment_hostlist:
        raise Exception('segment_hostlist was empty')
    return segment_hostlist


@given('the user truncates "{table_list}" tables in "{dbname}"')
@when('the user truncates "{table_list}" tables in "{dbname}"')
@then('the user truncates "{table_list}" tables in "{dbname}"')
def impl(context, table_list, dbname):
    if not table_list:
        raise Exception('Table list is empty')
    tables = table_list.split(',')
    for t in tables:
        truncate_table(dbname, t.strip())


@given(
    'there is a partition table "{tablename}" has external partitions of gpfdist with file "{filename}" on port "{port}" in "{dbname}" with data')
def impl(context, tablename, dbname, filename, port):
    create_database_if_not_exists(context, dbname)
    drop_table_if_exists(context, table_name=tablename, dbname=dbname)
    create_external_partition(context, tablename, dbname, port, filename)


@given('"{dbname}" does not exist')
def impl(context, dbname):
    drop_database(context, dbname)


@given('"{env_var}" environment variable is not set')
def impl(context, env_var):
    if not hasattr(context, 'orig_env'):
        context.orig_env = dict()
    context.orig_env[env_var] = os.environ.get(env_var)

    if env_var in os.environ:
        del os.environ[env_var]

@given('the environment variable "{env_var}" is set to "{val}"')
def impl(context, env_var, val):
    if not hasattr(context, 'orig_env'):
        context.orig_env = dict()

    context.orig_env[env_var] = os.environ.get(env_var)
    os.environ[env_var] = val

@then('"{env_var}" environment variable should be restored')
def impl(context, env_var):
    if not hasattr(context, 'orig_env'):
        raise Exception('%s can not be reset' % env_var)

    if env_var not in context.orig_env:
        raise Exception('%s can not be reset.' % env_var)

    if context.orig_env[env_var] is None:
        del os.environ[env_var]
    else:
        os.environ[env_var] = context.orig_env[env_var]

    del context.orig_env[env_var]


@given('all files in pg_wal directory are deleted from data directory of preferred primary of content {content_ids}')
def impl(context, content_ids):
    all_segments = GpArray.initFromCatalog(dbconn.DbURL()).getDbList()
    segments = filter(lambda seg: seg.getSegmentPreferredRole() == ROLE_PRIMARY and
                      seg.getSegmentContentId() in [int(c) for c in content_ids.split(',')], all_segments)
    for seg in segments:
        cmd = Command(name="Remove pg_wal files",
                      cmdStr='rm -rf {}'.format(os.path.join(seg.getSegmentDataDirectory(), 'pg_wal')),
                      remoteHost=seg.getSegmentHostName(), ctxt=REMOTE)
        cmd.run(validateAfter=True)

@given('fts probing is disabled')
@when('fts probing is disabled')
@then('fts probing is disabled')
def impl(context):
    create_fault_query = "CREATE EXTENSION IF NOT EXISTS gp_inject_fault;"
    execute_sql('postgres', create_fault_query)

    inject_fault_query = "SELECT gp_inject_fault_infinite('fts_probe', 'skip', dbid) FROM gp_segment_configuration WHERE role='p' AND content=-1;"
    execute_sql('postgres', inject_fault_query)
    return

@given('the user {action} the walsender on the {segment} on content {content_ids}')
@when('the user {action} the walsender on the {segment} on content {content_ids}')
@then('the user {action} the walsender on the {segment} on content {content_ids}')
def impl(context, action, segment, content_ids):
    if segment == 'mirror':
        role = "'m'"
    elif segment == 'primary':
        role = "'p'"
    else:
        raise Exception('segment role can only be primary or mirror')

    create_fault_query = "CREATE EXTENSION IF NOT EXISTS gp_inject_fault;"
    execute_sql('postgres', create_fault_query)

    inject_fault_query = "SELECT gp_inject_fault_infinite('wal_sender_loop', '%s', dbid) FROM gp_segment_configuration WHERE content IN (%s) AND role=%s;" % (action, content_ids, role)
    execute_sql('postgres', inject_fault_query)
    return


@given('the user skips walreceiver flushing on the {segment} on content {content}')
@then('the user skips walreceiver flushing on the {segment} on content {content}')
def impl(context, segment, content):
    if segment == 'mirror':
        role = "'m'"
    elif segment == 'primary':
        role = "'p'"
    else:
        raise Exception('segment role can only be primary or mirror')

    create_fault_query = "CREATE EXTENSION IF NOT EXISTS gp_inject_fault;"
    execute_sql('postgres', create_fault_query)

    inject_fault_query = "SELECT gp_inject_fault_infinite('walrecv_skip_flush', 'skip', dbid) FROM gp_segment_configuration WHERE content=%s AND role=%s;" % (content, role)
    execute_sql('postgres', inject_fault_query)
    return


@given('the user waits until all bytes are sent to mirror on content {content}')
@then('the user waits until all bytes are sent to mirror on content {content}')
def impl(context, content):
    host, port = get_primary_segment_host_port_for_content(content)
    query = "SELECT pg_current_wal_lsn() - sent_lsn FROM pg_stat_replication;"
    desired_result = 0
    dburl = dbconn.DbURL(hostname=host, port=port, dbname='template1')
    wait_for_desired_query_result(dburl, query, desired_result, utility=True)

    # Wait for replication state to be in 'sync'
    query = "SELECT sync_state FROM pg_stat_replication;"
    desired_result = 'sync'
    dburl = dbconn.DbURL(hostname=host, port=port, dbname='template1')
    wait_for_desired_query_result(dburl, query, desired_result, utility=True)


@given('the user just waits until recovery_progress.file is created in {logdir}')
@when('the user just waits until recovery_progress.file is created in {logdir}')
@then('the user just waits until recovery_progress.file is created in {logdir}')
def impl(context, logdir):
    attempt = 0
    num_retries = 6000
    log_dir = _get_gpAdminLogs_directory() if logdir == 'gpAdminLogs' else logdir
    recovery_progress_file = '{}/recovery_progress.file'.format(log_dir)
    while attempt < num_retries:
        attempt += 1
        if os.path.exists(recovery_progress_file):
            return
        time.sleep(0.1)
        if attempt == num_retries:
            raise Exception('Timed out after {} retries'.format(num_retries))


@given('the user waits until recovery_progress.file is created in {logdir} and verifies its format')
@when('the user waits until recovery_progress.file is created in {logdir} and verifies its format')
@then('the user waits until recovery_progress.file is created in {logdir} and verifies its format')
def impl(context, logdir):
    attempt = 0
    num_retries = 6000
    log_dir = _get_gpAdminLogs_directory() if logdir == 'gpAdminLogs' else logdir
    recovery_progress_file = '{}/recovery_progress.file'.format(log_dir)
    while attempt < num_retries:
        attempt += 1
        if os.path.exists(recovery_progress_file):
            with open(recovery_progress_file, 'r') as fp:
                context.recovery_lines = fp.readlines()
            for line in context.recovery_lines:
                recovery_type, dbid, progress = line.strip().split(':')[:3]
                progress_pattern = re.compile(get_recovery_progress_pattern(recovery_type))
                # TODO: assert progress line in the actual hosts bb/rewind progress file
                if re.search(progress_pattern, progress) and dbid.isdigit() and recovery_type in ['full', 'differential', 'incremental']:
                    return
                else:
                    raise Exception('File present but incorrect format line "{}"'.format(line))
        time.sleep(0.1)
        if attempt == num_retries:
            raise Exception('Timed out after {} retries'.format(num_retries))


@then( 'verify if the {lock_file} directory is present in coordinator_data_directory')
def impl(context, lock_file):
    utility_lock_file = "%s/%s" % (gp.get_coordinatordatadir(), lock_file)
    if not os.path.exists(utility_lock_file):
        raise Exception('{0} directory does not exist'.format(utility_lock_file))
    else:
        return


@then('verify that lines from recovery_progress.file are present in segment progress files in {logdir}')
def impl(context, logdir):
    all_progress_lines_by_dbid = {}
    for line in context.recovery_lines:
        recovery_type, dbid, line_from_combined_progress_file = line.strip().split(':', 2)
        all_progress_lines_by_dbid[int(dbid)] = [recovery_type, line_from_combined_progress_file]

    all_segments = GpArray.initFromCatalog(dbconn.DbURL()).getDbList()

    log_dir = _get_gpAdminLogs_directory() if logdir == 'gpAdminLogs' else logdir
    for seg in all_segments:
        seg_dbid = seg.getSegmentDbId()
        if seg_dbid in all_progress_lines_by_dbid:
            recovery_type, line_from_combined_progress_file = all_progress_lines_by_dbid[seg_dbid]
            if recovery_type == "full":
                process_name = 'pg_basebackup'
            elif recovery_type == "differential":
                process_name = 'rsync'
            else:
                process_name = 'pg_rewind'

            seg_progress_file = '{}/{}.*.dbid{}.out'.format(log_dir, process_name, seg_dbid)
            check_cmd_str = 'grep "{}" {}'.format(line_from_combined_progress_file, seg_progress_file)
            check_cmd = Command(name='check line in segment progress file',
                          cmdStr=check_cmd_str,
                          ctxt=REMOTE,
                          remoteHost=seg.getSegmentHostName())
            check_cmd.run()
            if check_cmd.get_return_code() != 0:
                raise Exception('Expected line {} in segment progress file {} on host {} but not found.'
                                .format(line_from_combined_progress_file, seg_progress_file, seg.getSegmentHostName()))


@then('recovery_progress.file should not exist in {logdir}')
def impl(context, logdir):
    log_dir = _get_gpAdminLogs_directory() if logdir == 'gpAdminLogs' else logdir
    if os.path.exists('{}/recovery_progress.file'.format(log_dir)):
        raise Exception('recovery_progress.file is still present under {}'.format(log_dir))

def backup_bashrc():
    home_dir = os.environ.get('HOME')
    file = home_dir + '/.bashrc'
    backup_fle = home_dir + '/.bashrc.backup'
    if (os.path.isfile(file)):
        command = "cp -f %s %s" % (file, backup_fle)
        result = run_cmd(command)
        if (result[0] != 0):
            raise Exception("Error while backing up bashrc file. STDERR:%s" % (result[2]))
    return



def restore_bashrc():
    home_dir = os.environ.get('HOME')
    file = home_dir + '/.bashrc'
    backup_fle = home_dir + '/.bashrc.backup'
    if (os.path.isfile(backup_fle)):
        command = "mv -f %s %s" % (backup_fle, file)
    else:
        command = "rm -f %s" % (file)
    result = run_cmd(command)
    if (result[0] != 0):
        raise Exception("Error while restoring up bashrc file. STDERR:%s" % (result[2]))


@given('the user runs "{command}"')
@when('the user runs "{command}"')
@then('the user runs "{command}"')
def impl(context, command):
    run_gpcommand(context, command)


@when('the user sets banner on host')
def impl(context):
    file = '~/.bashrc'
    command = "echo 'echo \"banner test\"' >> %s; source %s" % (file, file)
    result = run_cmd(command)
    if(result[0] != 0):
        raise Exception("Error while updating the bashrc file:%s. STDERR:"% (file))

@when('the user sets multi-line banner on host')
def impl(context):
    file = '~/.bashrc'
    command = "echo 'echo -e \"banner test1\\nbanner test2\\nbanner test-3\\nbanner test4\"' >> %s; source %s" % (file, file)
    result = run_cmd(command)
    if(result[0] != 0):
        raise Exception("Error while updating the bashrc file:%s. STDERR:"% (file))

@when('the user sets banner with separator token on host')
def impl(context):
    file = '~/.bashrc'
    token = 'GP_DELIMITER_FOR_IGNORING_BASH_BANNER'
    command = "echo 'echo -e \"banner test1\\nbanner %s test2\\nbanner test-3\\nbanner test4\\nbanner test5 %s\"' >> %s; source %s" % (token, token, file, file)
    result = run_cmd(command)
    if(result[0] != 0):
        raise Exception("Error while updating the bashrc file:%s. STDERR:"% (file))

@given('source gp_bash_functions and run simple echo')
@then('source gp_bash_functions and run simple echo')
@when('source gp_bash_functions and run simple echo')
def impl(context):
    gp_bash_functions = os.getenv("GPHOME") + '/bin/lib/gp_bash_functions.sh'
    message = 'Hello World. This is a simple command output'
    command = "source %s; REMOTE_EXECUTE_AND_GET_OUTPUT localhost \"echo %s\"" %(gp_bash_functions, message)
    result = run_cmd(command)
    if(result[0] != 0):
        raise Exception ("Expected error code is 0. Command returned error code:%s.\nStderr:%s\n" % (result[0], result[2]))
    if(result[1].strip() != message):
        raise Exception ("Expected output is: [%s] while received output is: [%s] Return code:%s" %(message, result[1], result[0]))

@given('source gp_bash_functions and run complex command')
@then('source gp_bash_functions and run complex command')
@when('source gp_bash_functions and run complex command')
def impl(context):
    gp_bash_functions = os.getenv("GPHOME") + '/bin/lib/gp_bash_functions.sh'
    message = 'Hello World. This is a simple command output'
    command = "source %s; REMOTE_EXECUTE_AND_GET_OUTPUT localhost \"echo %s; hostname | wc -w | xargs\"" %(gp_bash_functions, message)
    result = run_cmd(command)
    if(result[0] != 0):
        raise Exception ("Expected error code is 0. Command returned error code:%s.\nStderr:%s\n" % (result[0], result[2]))

    message = message + "\n1"
    if(result[1].strip() != message):
        raise Exception ("Expected output is: [%s] while received output is:[%s] Return code:%s" %(message, result[1], result[0]))

@given('source gp_bash_functions and run echo with separator token')
@then('source gp_bash_functions and run echo with separator token')
@when('source gp_bash_functions and run echo with separator token')
def impl(context):
    gp_bash_functions = os.getenv("GPHOME") + '/bin/lib/gp_bash_functions.sh'
    message = 'Hello World. This is a simple command output'
    token = 'GP_DELIMITER_FOR_IGNORING_BASH_BANNER'
    command = "source %s; REMOTE_EXECUTE_AND_GET_OUTPUT localhost \"echo %s; echo %s; echo %s\"" %(gp_bash_functions, message, token, message)
    result = run_cmd(command)
    if(result[0] != 0):
        raise Exception ("Expected error code is 0. Command returned error code:%s.\nStderr:%s\n" % (result[0], result[2]))

    message = "%s\n%s\n%s" %(message, token, message)
    if(result[1].strip() != message):
        raise Exception ("Expected output is: [%s] while received output is:[%s] Return code:%s" %(message, result[1], result[0]))

@given('the user asynchronously sets up to end {process_name} process in {secs} seconds')
@when('the user asynchronously sets up to end {process_name} process in {secs} seconds')
def impl(context, process_name, secs):
    if process_name == 'that':
        command = "sleep %d; kill -9 %d" % (int(secs), context.asyncproc.pid)
    else:
        command = "sleep %d; ps ux | grep %s | awk '{print $2}' | xargs kill" % (int(secs), process_name)
    run_async_command(context, command)

@when('the user asynchronously sets up to end {process_name} process when {log_msg} is printed in the logs')
def impl(context, process_name, log_msg):
    command = "while sleep 0.1; " \
              "do if grep -E --quiet %s  ~/gpAdminLogs/%s*log ; " \
              "then ps ux | grep bin/%s |awk '{print $2}' | xargs kill ;break 2; " \
              "fi; done" % (log_msg, process_name, process_name)
    run_async_command(context, command)

@then('the user asynchronously sets up to end {kill_process_name} process when {log_msg} is printed in the {logfile_name} logs')
def impl(context, kill_process_name, log_msg, logfile_name):
    command = "while sleep 0.1; " \
              "do if grep -E --quiet %s  ~/gpAdminLogs/%s*log ; " \
              "then ps ux | grep bin/%s |awk '{print $2}' | xargs kill -2 ;break 2; " \
              "fi; done" % (log_msg, logfile_name, kill_process_name)
    run_async_command(context, command)

@given('the user asynchronously sets up to end {process_name} process with {signal_name}')
@when('the user asynchronously sets up to end {process_name} process with {signal_name}')
@then('the user asynchronously sets up to end {process_name} process with {signal_name}')
def impl(context, process_name, signal_name):
    try:
        sig = getattr(signal, signal_name)
    except:
        raise Exception("Unknown signal: {0}".format(signal_name))

    command = "ps ux | grep bin/{0} | awk '{{print $2}}' | xargs kill -{1}".format(process_name, sig.value)
    run_async_command(context, command)

@when('the user asynchronously sets up to end gpcreateseg process when it starts')
def impl(context):
    # We keep trying to find the gpcreateseg process using ps,grep
    # and when we find it, we want to kill it only after the trap for ERROR_EXIT is setup (hence the sleep 1)
    command = """timeout 10m
    bash -c "while sleep 0.1;
    do if ps ux | grep [g]pcreateseg ;
    then sleep 1 && ps ux | grep [g]pcreateseg |awk '{print \$2}' | xargs kill ;
    break 2; fi; done" """
    run_async_command(context, command)


@given('the user asynchronously runs "{command}" and the process is saved')
@when('the user asynchronously runs "{command}" and the process is saved')
@then('the user asynchronously runs "{command}" and the process is saved')
def impl(context, command):
    run_gpcommand_async(context, command)


@given('the async process finished with a return code of {ret_code}')
@when('the async process finished with a return code of {ret_code}')
@then('the async process finished with a return code of {ret_code}')
def impl(context, ret_code):
    rc, stdout_value, stderr_value = context.asyncproc.communicate2()
    if rc != int(ret_code):
        raise Exception("return code of the async proccess didn't match:\n"
                        "rc: %s\n"
                        "stdout: %s\n"
                        "stderr: %s" % (rc, stdout_value, stderr_value))


@when('the user waits until saved async process is completed')
@then('the user waits until saved async process is completed')
def impl(context):
    context.asyncproc.communicate2()


@when('the user waits until {process_name} process is completed')
def impl(context, process_name):
    wait_process_command = "while ps ux | grep %s | grep -v grep; do sleep 0.1; done;" % process_name
    run_cmd(wait_process_command)

@given('the user runs command "{command}"')
@when('the user runs command "{command}"')
@then('the user runs command "{command}"')
def impl(context, command):
    run_command(context, command)
    if has_exception(context):
        raise context.exception

@given('the user runs remote command "{command}" on host "{hostname}"')
@when('the user runs remote command "{command}" on host "{hostname}"')
@then('the user runs remote command "{command}" on host "{hostname}"')
def impl(context, command, hostname):
    run_command_remote(context,
                       command,
                       hostname,
                       os.getenv("GPHOME") + '/greenplum_path.sh',
                       'export COORDINATOR_DATA_DIRECTORY=%s' % coordinator_data_dir)
    if has_exception(context):
        raise context.exception

@given('the user runs command "{command}" eok')
@when('the user runs command "{command}" eok')
@then('the user runs command "{command}" eok')
def impl(context, command):
    run_command(context, command)

@when('the user runs async command "{command}"')
def impl(context, command):
    run_async_command(context, command)


@given('the user runs workload under "{dir}" with connection "{dbconn}"')
@when('the user runs workload under "{dir}" with connection "{dbconn}"')
def impl(context, dir, dbconn):
    for file in os.listdir(dir):
        if file.endswith('.sql'):
            command = '%s -f %s' % (dbconn, os.path.join(dir, file))
            run_command(context, command)


@given('the user modifies the external_table.sql file "{filepath}" with host "{HOST}" and port "{port}"')
@when('the user modifies the external_table.sql file "{filepath}" with host "{HOST}" and port "{port}"')
def impl(context, filepath, HOST, port):
    host = os.environ.get(HOST)
    substr = host + ':' + port
    modify_sql_file(filepath, substr)


@given('the user starts the gpfdist on host "{HOST}" and port "{port}" in work directory "{dir}" from remote "{ctxt}"')
@then('the user starts the gpfdist on host "{HOST}" and port "{port}" in work directory "{dir}" from remote "{ctxt}"')
def impl(context, HOST, port, dir, ctxt):
    host = os.environ.get(HOST)
    remote_gphome = os.environ.get('GPHOME')
    if not dir.startswith("/"):
        dir = os.environ.get(dir)
    gp_source_file = os.path.join(remote_gphome, 'greenplum_path.sh')
    gpfdist = Gpfdist('gpfdist on host %s' % host, dir, port, os.path.join(dir, 'gpfdist.pid'), int(ctxt), host,
                      gp_source_file)
    gpfdist.startGpfdist()


@given('the user stops the gpfdist on host "{HOST}" and port "{port}" in work directory "{dir}" from remote "{ctxt}"')
@then('the user stops the gpfdist on host "{HOST}" and port "{port}" in work directory "{dir}" from remote "{ctxt}"')
def impl(context, HOST, port, dir, ctxt):
    host = os.environ.get(HOST)
    remote_gphome = os.environ.get('GPHOME')
    if not dir.startswith("/"):
        dir = os.environ.get(dir)
    gp_source_file = os.path.join(remote_gphome, 'greenplum_path.sh')
    gpfdist = Gpfdist('gpfdist on host %s' % host, dir, port, os.path.join(dir, 'gpfdist.pid'), int(ctxt), host,
                      gp_source_file)
    gpfdist.cleanupGpfdist()

@then('{command} should print "{err_msg}" error message')
def impl(context, command, err_msg):
    check_err_msg(context, err_msg)

@then('{command} {state} print "{err_msg}" error message')
def impl(context, command, state, err_msg):
    if state == "should not":
        check_string_not_present_err_msg(context, err_msg)
    elif state == "should":
        check_err_msg(context, err_msg)

@when('{command} should print "{out_msg}" escaped to stdout')
@then('{command} should print "{out_msg}" escaped to stdout')
@then('{command} should print a "{out_msg}" escaped warning')
def impl(context, command, out_msg):
    check_stdout_msg(context, out_msg, True)

@when('{command} should print "{out_msg}" to stdout')
@then('{command} should print "{out_msg}" to stdout')
@then('{command} should print a "{out_msg}" warning')
@when('{command} should print a "{out_msg}" warning')
def impl(context, command, out_msg):
    check_stdout_msg(context, out_msg)


@then('{command} should not print "{out_msg}" to stdout')
def impl(context, command, out_msg):
    check_string_not_present_stdout(context, out_msg)


@then('{command} should print "{out_msg}" to stdout {num} times')
def impl(context, command, out_msg, num):
    msg_list = context.stdout_message.split('\n')
    msg_list = [x.strip() for x in msg_list]

    match_count = len(re.findall(out_msg, context.stdout_message))
    if match_count != int(num):
        raise Exception("Expected %s to occur %s times. Found %d. stdout: %s" % (out_msg, num, count, msg_list))


@given('the user records the current timestamp in log_timestamp table')
@when('the user records the current timestamp in log_timestamp table')
@then('the user records the current timestamp in log_timestamp table')
def impl(context):
    sql = "CREATE TABLE log_timestamp AS SELECT CURRENT_TIMESTAMP;"
    rc, output, error = run_cmd("psql -d template1 -c \'%s\'" %sql)
    if rc:
        raise Exception(error)


@then('the user drops log_timestamp table')
def impl(context):
    rc, output, error = run_cmd("psql -d template1 -c \"DROP TABLE log_timestamp;\"")
    if rc:
        raise Exception(error)


@then('the pg_log files on primary segments should not contain "{msg}"')
def impl(context, msg):

    gparray = GpArray.initFromCatalog(dbconn.DbURL())
    segments = gparray.getDbList()
    conn = dbconn.connect(dbconn.DbURL(dbname='template1'), unsetSearchPath=False)

    for seg in segments:
        if seg.isSegmentPrimary():
            segname = "seg"+str(seg.content)
            sql = "select * from gp_toolkit.__gp_log_segment_ext where logsegment='%s' and logtime > (select * from log_timestamp) and logmessage like '%s'" %(segname, msg)
            try:
                cursor = dbconn.query(conn, sql)
                if cursor.fetchone():
                    raise Exception("Fatal message exists in pg_log file on primary segment %s" %segname)
            finally:
                pass
    conn.close()


def lines_matching_both(in_str, str_1, str_2):
    lines = [x.strip() for x in in_str.split('\n')]
    return [line for line in lines if line.count(str_1) and line.count(str_2)]


@then('check if {command} ran "{called_command}" {num} times with args "{args}"')
def impl(context, command, called_command, num, args):
    run_cmd_out = "Running Command: %s" % called_command
    matches = lines_matching_both(context.stdout_message, run_cmd_out, args)

    if len(matches) != int(num):
        raise Exception("Expected %s to occur with %s args %s times. Found %d. \n %s"
                        % (called_command, args, num, len(matches), context.stdout_message))


@then('{command} should only spawn up to {num} workers in WorkerPool')
def impl(context, command, num):
    workerPool_out = "WorkerPool() initialized with"
    matches = lines_matching_both(context.stdout_message, workerPool_out, command)

    for matched_line in matches:
        iw_re = re.search('initialized with (\d+) workers', matched_line)
        init_workers = int(iw_re.group(1))
        if init_workers > int(num):
            raise Exception("Expected Workerpool for %s to be initialized with %d workers. Found %d. \n %s"
                            % (command, num, init_workers, context.stdout_message))


@given('{command} should return a return code of {ret_code}')
@when('{command} should return a return code of {ret_code}')
@then('{command} should return a return code of {ret_code}')
def impl(context, command, ret_code):
    check_return_code(context, ret_code)

@given('the segments are synchronized')
@when('the segments are synchronized')
@then('the segments are synchronized')
def impl(context):
    times = 60
    sleeptime = 10

    for i in range(times):
        if are_segments_synchronized():
            return
        time.sleep(sleeptime)

    raise Exception('segments are not in sync after %d seconds' % (times * sleeptime))


@then('the segments are synchronized for content {content_ids}')
def impl(context, content_ids):
    if content_ids == 'None':
        return
    times = 60
    sleeptime = 10
    content_ids_to_check = [int(c) for c in content_ids.split(',')]
    for i in range(times):
        if are_segments_synchronized_for_content_ids(content_ids_to_check):
            return
        time.sleep(sleeptime)

    raise Exception('segments are not in sync after %d seconds' % (times * sleeptime))


@then('verify that there is no table "{tablename}" in "{dbname}"')
def impl(context, tablename, dbname):
    dbname = replace_special_char_env(dbname)
    tablename = replace_special_char_env(tablename)
    if check_table_exists(context, dbname=dbname, table_name=tablename):
        raise Exception("Table '%s' still exists when it should not" % tablename)


@then('verify that there is a "{table_type}" table "{tablename}" in "{dbname}"')
def impl(context, table_type, tablename, dbname):
    if not check_table_exists(context, dbname=dbname, table_name=tablename, table_type=table_type):
        raise Exception("Table '%s' of type '%s' does not exist when expected" % (tablename, table_type))

@then('verify that there is a "{table_type}" table "{tablename}" in "{dbname}" with "{numrows}" rows')
def impl(context, table_type, tablename, dbname, numrows):
    if not check_table_exists(context, dbname=dbname, table_name=tablename, table_type=table_type):
        raise Exception("Table '%s' of type '%s' does not exist when expected" % (tablename, table_type))
    conn = dbconn.connect(dbconn.DbURL(dbname=dbname), unsetSearchPath=False)
    try:
        rowcount = dbconn.querySingleton(conn, "SELECT count(*) FROM %s" % tablename)
        if rowcount != int(numrows):
            raise Exception("Expected to find %d rows in table %s, found %d" % (int(numrows), tablename, rowcount))
    finally:
        conn.close()

@then(
    'data for partition table "{table_name}" with leaf partition distributed across all segments on "{dbname}"')
def impl(context, table_name, dbname):
    validate_part_table_data_on_segments(context, table_name, dbname)

@then('verify that table "{tname}" in "{dbname}" has "{nrows}" rows')
def impl(context, tname, dbname, nrows):
    check_row_count(context, tname, dbname, int(nrows))

@given('schema "{schema_list}" exists in "{dbname}"')
@then('schema "{schema_list}" exists in "{dbname}"')
def impl(context, schema_list, dbname):
    schemas = [s.strip() for s in schema_list.split(',')]
    for s in schemas:
        drop_schema_if_exists(context, s.strip(), dbname)
        create_schema(context, s.strip(), dbname)


@then('the temporary file "{filename}" is removed')
def impl(context, filename):
    if os.path.exists(filename):
        os.remove(filename)


def create_table_file_locally(context, filename, table_list, location=os.getcwd()):
    tables = table_list.split('|')
    file_path = os.path.join(location, filename)
    with open(file_path, 'w') as fp:
        for t in tables:
            fp.write(t + '\n')
    context.filename = file_path


@given('there is a file "{filename}" with tables "{table_list}"')
@then('there is a file "{filename}" with tables "{table_list}"')
def impl(context, filename, table_list):
    create_table_file_locally(context, filename, table_list)


@given('the row "{row_values}" is inserted into "{table}" in "{dbname}"')
def impl(context, row_values, table, dbname):
    insert_row(context, row_values, table, dbname)


@then('verify that database "{dbname}" does not exist')
def impl(context, dbname):
    conn = dbconn.connect(dbconn.DbURL(dbname='template1'), unsetSearchPath=False)
    try:
        sql = """SELECT datname FROM pg_database"""
        dbs = dbconn.query(conn, sql)
        if dbname in dbs:
            raise Exception('Database exists when it shouldnt "%s"' % dbname)
    finally:
        conn.close()


@given('the file "{filepath}" exists under coordinator data directory')
def impl(context, filepath):
    fullfilepath = os.path.join(coordinator_data_dir, filepath)
    if not os.path.isdir(os.path.dirname(fullfilepath)):
        os.makedirs(os.path.dirname(fullfilepath))
    open(fullfilepath, 'a').close()

@then('the file "{filepath}" does not exist under standby coordinator data directory')
def impl(context, filepath):
    fullfilepath = os.path.join(context.standby_data_dir, filepath)
    cmd = "ls -al %s" % fullfilepath
    try:
        run_command_remote(context,
                           cmd,
                           context.standby_hostname,
                           os.getenv("GPHOME") + '/greenplum_path.sh',
                           'export COORDINATOR_DATA_DIRECTORY=%s' % context.standby_data_dir,
                           validateAfter=True)
    except:
        pass
    else:
        raise Exception("file '%s' should not exist in standby coordinator data directory" % fullfilepath)

@given('results of the sql "{sql}" db "{dbname}" are stored in the context')
@when( 'results of the sql "{sql}" db "{dbname}" are stored in the context')
def impl(context, sql, dbname):
    context.stored_sql_results = []

    conn = dbconn.connect(dbconn.DbURL(dbname=dbname), unsetSearchPath=False)
    try:
        curs = dbconn.query(conn, sql)
        context.stored_sql_results = curs.fetchall()
    finally:
        conn.close()

@then('validate that following rows are in the stored rows')
def impl(context):
    for row in context.table:
        found_match = False

        for stored_row in context.stored_rows:
            match_this_row = True

            for i in range(len(stored_row)):
                value = row[i]

                if isinstance(stored_row[i], bool):
                    value = str(True if row[i] == 't' else False)

                if value != str(stored_row[i]):
                    match_this_row = False
                    break

            if match_this_row:
                found_match = True
                break

        if not found_match:
            print(context.stored_rows)
            raise Exception("'%s' not found in stored rows" % row)


@then('validate that first column of first stored row has "{numlines}" lines of raw output')
def impl(context, numlines):
    raw_lines_count = len(context.stored_rows[0][0].splitlines())
    numlines = int(numlines)
    if raw_lines_count != numlines:
        raise Exception("Found %d of stored query result but expected %d records" % (raw_lines_count, numlines))


def get_standby_host():
    gparray = GpArray.initFromCatalog(dbconn.DbURL())
    segments = gparray.getDbList()
    standby_coordinator = [seg.getSegmentHostName() for seg in segments if seg.isSegmentStandby()]
    if len(standby_coordinator) > 0:
        return standby_coordinator[0]
    else:
        return []


def run_gpinitstandby(context, hostname, port, standby_data_dir, options='', remote=False):
    if '-n' in options:
        cmd = "gpinitstandby -a"
    elif remote:
        #if standby_data_dir exists on $hostname, remove it
        remove_dir(hostname, standby_data_dir)
        # create the data dir on $hostname
        create_dir(hostname, os.path.dirname(standby_data_dir))
        # We do not set port nor data dir here to test gpinitstandby's ability to autogather that info
        cmd = "gpinitstandby -a -s %s" % hostname
    else:
        cmd = "gpinitstandby -a -s %s -P %s -S %s" % (hostname, port, standby_data_dir)

    run_gpcommand(context, cmd + ' ' + options)


@when('the user initializes a standby on the same host as coordinator with same port')
def impl(context):
    hostname = get_coordinator_hostname('postgres')[0][0]
    temp_data_dir = tempfile.mkdtemp() + "/standby_datadir"
    run_gpinitstandby(context, hostname, os.environ.get("PGPORT"), temp_data_dir)

@when('the user initializes a standby on the same host as coordinator and the same data directory')
def impl(context):
    hostname = get_coordinator_hostname('postgres')[0][0]
    coordinator_port = int(os.environ.get("PGPORT"))

    cmd = "gpinitstandby -a -s %s -P %d" % (hostname, coordinator_port + 1)
    run_gpcommand(context, cmd)

def init_standby(context, coordinator_hostname, options, segment_hostname):
    remote = (coordinator_hostname != segment_hostname)
    # -n option assumes gpinitstandby already ran and put standby in catalog
    if "-n" not in options:
        if remote:
            context.standby_data_dir = coordinator_data_dir
        else:
            context.standby_data_dir = tempfile.mkdtemp() + "/standby_datadir"
    run_gpinitstandby(context, context.standby_hostname, context.standby_port, context.standby_data_dir, options,
                      remote)
    context.coordinator_hostname = coordinator_hostname
    context.coordinator_port = os.environ.get("PGPORT")
    context.standby_was_initialized = True

@when('running gpinitstandby on host "{coordinator}" to create a standby on host "{standby}"')
@given('running gpinitstandby on host "{coordinator}" to create a standby on host "{standby}"')
def impl(context, coordinator, standby):
    # XXX This code was cribbed from init_standby and modified to support remote
    # execution.
    context.coordinator_hostname = coordinator
    context.standby_hostname = standby
    context.standby_port = os.environ.get("PGPORT")
    context.standby_data_dir = coordinator_data_dir

    remove_dir(standby, context.standby_data_dir)
    create_dir(standby, os.path.dirname(context.standby_data_dir))

    # We do not set port nor data dir here to test gpinitstandby's ability to autogather that info
    cmd = "gpinitstandby -a -s %s" % standby

    run_command_remote(context,
                       cmd,
                       context.coordinator_hostname,
                       os.getenv("GPHOME") + '/greenplum_path.sh',
                       'export COORDINATOR_DATA_DIRECTORY=%s' % context.standby_data_dir)

    context.stdout_position = 0
    context.coordinator_port = os.environ.get("PGPORT")
    context.standby_was_initialized = True

def get_standby_variables_and_set_on_context(context):
    dbname = 'postgres'
    with closing(dbconn.connect(dbconn.DbURL(port=os.environ.get("PGPORT"), dbname=dbname), unsetSearchPath=False)) as conn:
        query = """select distinct content, hostname from gp_segment_configuration order by content limit 2;"""
        cursor = dbconn.query(conn, query)

        try:
            _, coordinator_hostname = cursor.fetchone()
            _, segment_hostname = cursor.fetchone()
        except:
            raise Exception("Did not get two rows from query: %s" % query)

    if coordinator_hostname != segment_hostname:
        context.standby_hostname = segment_hostname
        context.standby_port = os.environ.get("PGPORT")
    else:
        context.standby_hostname = coordinator_hostname
        context.standby_port = get_open_port()

    return coordinator_hostname, segment_hostname

@when('the user runs gpinitstandby with options "{options}"')
@then('the user runs gpinitstandby with options "{options}"')
@given('the user runs gpinitstandby with options "{options}"')
def impl(context, options):
    coordinator_hostname, standby_hostname = get_standby_variables_and_set_on_context(context)
    init_standby(context, coordinator_hostname, options, standby_hostname)

def _handle_sigpipe():
    signal.signal(signal.SIGPIPE, signal.SIG_DFL)

@when('the user runs gpinitstandby and {action} the unreachable host prompt')
def impl(context, action):
    coordinator_hostname, standby_hostname = get_standby_variables_and_set_on_context(context)
    remote = (coordinator_hostname != standby_hostname)
    context.coordinator_hostname = coordinator_hostname
    context.coordinator_port = os.environ.get("PGPORT")
    context.standby_was_initialized = True

    if action == "accepts":
        answers = "y\ny\n"
    elif action == "rejects":
        answers = "y\nn\n"
    else:
        raise Exception('Invalid action for the unreachable host prompt (valid options are "accepts" and "rejects"')

    if remote:
        context.standby_data_dir = coordinator_data_dir
        cmd = ["ssh", standby_hostname]
    else:
        context.standby_data_dir = tempfile.mkdtemp() + "/standby_datadir"
        cmd = ["bash", "-c"]

    cmd.append("printf '%s' | gpinitstandby -s %s -S %s -P %s" % (answers, standby_hostname, context.standby_data_dir, context.standby_port))

    p = subprocess.Popen(
        cmd,
        stdout=subprocess.PIPE,
        stderr=subprocess.PIPE,
        preexec_fn=_handle_sigpipe,
    )
    context.stdout_message, context.stderr_message = p.communicate()
    context.ret_code = p.returncode
    if context.ret_code != 0:
        context.error_message = context.stderr_message

@when('the user runs gpactivatestandby with options "{options}"')
@then('the user runs gpactivatestandby with options "{options}"')
def impl(context, options):
    context.execute_steps('''Then the user runs command "gpactivatestandby -a %s" from standby coordinator''' % options)
    context.standby_was_activated = True


@given('the user runs utility "{utility}" with coordinator data directory and "{options}"')
@when('the user runs utility "{utility}" with coordinator data directory and "{options}"')
@then('the user runs utility "{utility}" with coordinator data directory and "{options}"')
def impl(context, utility, options):
    cmd = "{} -d {} {}".format(utility, coordinator_data_dir, options)
    context.execute_steps('''then the user runs command "%s"''' % cmd )


@then('gpintsystem logs should {contain} lines about running backout script')
def impl(context, contain):
    string_to_find = 'Run command bash .*backout_gpinitsystem.* on coordinator to remove these changes$'
    command = "grep -E '{}' ~/gpAdminLogs/gpinitsystem*log".format(string_to_find)
    run_command(context, command)
    if contain == "contain":
        if has_exception(context):
            raise context.exception
        context.gpinit_backout_command = re.search('Run command(.*)on coordinator', context.stdout_message).group(1)
    elif contain == "not contain":
        if not has_exception(context):
            raise Exception("Logs contain lines about running backout script")
    else:
        raise Exception("Incorrect step name, only use 'should contain' and 'should not contain'")

@then('the user runs the gpinitsystem backout script')
def impl(context):
    command = context.gpinit_backout_command
    run_command(context, command)
    if has_exception(context):
        raise context.exception

@when('the user runs command "{command}" from standby coordinator')
@then('the user runs command "{command}" from standby coordinator')
def impl(context, command):
    cmd = "PGPORT=%s %s" % (context.standby_port, command)
    run_command_remote(context,
                       cmd,
                       context.standby_hostname,
                       os.getenv("GPHOME") + '/greenplum_path.sh',
                       'export COORDINATOR_DATA_DIRECTORY=%s' % context.standby_data_dir,
                       validateAfter=False)

@when('the coordinator goes down')
@then('the coordinator goes down')
def impl(context):
    coordinator = CoordinatorStop("Stopping Coordinator", coordinator_data_dir, mode='immediate')
    coordinator.run()

@when('the standby coordinator goes down')
def impl(context):
    coordinator = CoordinatorStop("Stopping Coordinator Standby", context.standby_data_dir, mode='immediate', ctxt=REMOTE,
                        remoteHost=context.standby_hostname)
    coordinator.run(validateAfter=True)

@when('the coordinator goes down on "{host}"')
def impl(context, host):
    coordinator = CoordinatorStop("Stopping Coordinator Standby", coordinator_data_dir, mode='immediate', ctxt=REMOTE,
                        remoteHost=host)
    coordinator.run(validateAfter=True)

@then('clean up and revert back to original coordinator')
def impl(context):
    # TODO: think about preserving the coordinator data directory for debugging
    shutil.rmtree(coordinator_data_dir, ignore_errors=True)

    if context.coordinator_hostname != context.standby_hostname:
        # We do not set port nor data dir here to test gpinitstandby's ability to autogather that info
        cmd = "gpinitstandby -a -s %s" % context.coordinator_hostname
    else:
        cmd = "gpinitstandby -a -s %s -P %s -S %s" % (context.coordinator_hostname, context.coordinator_port, coordinator_data_dir)

    context.execute_steps('''Then the user runs command "%s" from standby coordinator''' % cmd)

    coordinator = CoordinatorStop("Stopping current coordinator", context.standby_data_dir, mode='immediate', ctxt=REMOTE,
                        remoteHost=context.standby_hostname)
    coordinator.run()

    cmd = "gpactivatestandby -a -d %s" % coordinator_data_dir
    run_gpcommand(context, cmd)

# from https://stackoverflow.com/questions/2838244/get-open-tcp-port-in-python/2838309#2838309
def get_open_port():
    s = socket.socket(socket.AF_INET, socket.SOCK_STREAM)
    s.bind(("",0))
    s.listen(1)
    port = s.getsockname()[1]
    s.close()
    return port


@given('"{path}" has its permissions set to "{perm}"')
def impl(context, path, perm):
    path = os.path.expandvars(path)
    if not os.path.exists(path):
        raise Exception('Path does not exist! "%s"' % path)
    old_permissions = os.stat(path).st_mode  # keep it as a number that has a meaningful representation in octal
    test_permissions = int(perm, 8)          # accept string input with octal semantics and convert to a raw number
    os.chmod(path, test_permissions)
    context.path_for_which_to_restore_the_permissions = path
    context.permissions_to_restore_path_to = old_permissions


@then('rely on environment.py to restore path permissions')
def impl(context):
    print("go look in environment.py to see how it uses the path and permissions on context to make sure it's cleaned up")


@when('the user runs pg_controldata against the standby data directory')
def impl(context):
    cmd = "pg_controldata " + context.standby_data_dir
    run_command_remote(context,
                       cmd,
                       context.standby_hostname,
                       os.getenv("GPHOME") + '/greenplum_path.sh',
                       'export COORDINATOR_DATA_DIRECTORY=%s' % context.standby_data_dir)


def _process_exists(pid, host):
    """
    Returns True if a process of the given PID exists on the given host, and
    False otherwise. If host is None, this check is done locally instead of
    remotely.
    """
    if host is None:
        # Local case is easy.
        return psutil.pid_exists(pid)

    # Remote case.
    cmd = Command(name="check for pid %d" % pid,
                  cmdStr="ps -p %d > /dev/null" % pid,
                  ctxt=REMOTE,
                  remoteHost=host)

    cmd.run()
    return cmd.get_return_code() == 0


@given('user stops all {segment_type} processes')
@when('user stops all {segment_type} processes')
@then('user stops all {segment_type} processes')
def stop_all_primary_or_mirror_segments(context, segment_type):
    if segment_type not in ("primary", "mirror"):
        raise Exception("Expected segment_type to be 'primary' or 'mirror', but found '%s'." % segment_type)

    role = ROLE_PRIMARY if segment_type == 'primary' else ROLE_MIRROR
    stop_segments(context, lambda seg: seg.getSegmentRole() == role and seg.content != -1)

@given('user stops all {segment_type} processes on "{hosts}"')
@given('user stops all {segment_type} processes on "{hosts}"')
@given('user stops all {segment_type} processes on "{hosts}"')
def stop_all_primary_or_mirror_segments_on_hosts(context, segment_type, hosts):
    hosts = hosts.split(',')
    if segment_type not in ("primary", "mirror"):
        raise Exception("Expected segment_type to be 'primary' or 'mirror', but found '%s'." % segment_type)

    role = ROLE_PRIMARY if segment_type == 'primary' else ROLE_MIRROR
    stop_segments(context, lambda seg: seg.getSegmentRole() == role and seg.content != -1 and seg.getSegmentHostName() in hosts)



@given('the {role} on content {contentID} is stopped')
@when('the {role} on content {contentID} is stopped')
@then('the {role} on content {contentID} is stopped')
def stop_segments_on_contentID(context, role, contentID):
    if role not in ("primary", "mirror"):
        raise Exception("Expected segment_type to be 'primary' or 'mirror', but found '%s'." % role)

    role = ROLE_PRIMARY if role == 'primary' else ROLE_MIRROR
    stop_segments(context, lambda seg: seg.getSegmentRole() == role and seg.content == int(contentID))

@given('the {role} on content {contents} is stopped with the immediate flag')
@when('the {role} on content {contents} is stopped with the immediate flag')
@then('the {role} on content {contents} is stopped with the immediate flag')
def stop_segments_on_contentID(context, role, contents):
    if role not in ("primary", "mirror"):
        raise Exception("Expected segment_type to be 'primary' or 'mirror', but found '%s'." % role)
    content_ids = [int(i) for i in contents.split(',')]

    role = ROLE_PRIMARY if role == 'primary' else ROLE_MIRROR
    stop_segments_immediate(context, lambda seg: seg.getSegmentRole() == role and seg.content in content_ids)



# where_clause is a lambda that takes a segment to select what segments to stop
def stop_segments(context, where_clause):
    gparray = GpArray.initFromCatalog(dbconn.DbURL())

    segments = filter(where_clause, gparray.getDbList())
    for seg in segments:
        # For demo_cluster tests that run on the CI gives the error 'bash: pg_ctl: command not found'
        # Thus, need to add pg_ctl to the path when ssh'ing to a demo cluster.
        subprocess.check_call(['ssh', seg.getSegmentHostName(),
                               'source %s/greenplum_path.sh && pg_ctl stop -m fast -D %s -w -t 120' % (
                                   pipes.quote(os.environ.get("GPHOME")), pipes.quote(seg.getSegmentDataDirectory()))
                               ])


@given('user immediately stops all {segment_type} processes for content {content}')
@then('user immediately stops all {segment_type} processes for content {content}')
def stop_all_primary_or_mirror_segments(context, segment_type, content):
    if segment_type not in ("primary", "mirror"):
        raise Exception("Expected segment_type to be 'primary' or 'mirror', but found '%s'." % segment_type)
    content_ids = [int(i) for i in content.split(',')]
    role = ROLE_PRIMARY if segment_type == 'primary' else ROLE_MIRROR
    stop_segments_immediate(context, lambda seg: seg.getSegmentRole() == role and seg.content in content_ids)


@given('user immediately stops all {segment_type} processes')
@when('user immediately stops all {segment_type} processes')
@then('user immediately stops all {segment_type} processes')
def stop_all_primary_or_mirror_segments(context, segment_type):
    if segment_type not in ("primary", "mirror"):
        raise Exception("Expected segment_type to be 'primary' or 'mirror', but found '%s'." % segment_type)

    role = ROLE_PRIMARY if segment_type == 'primary' else ROLE_MIRROR
    stop_segments_immediate(context, lambda seg: seg.getSegmentRole() == role and seg.content != -1)

# where_clause is a lambda that takes a segment to select what segments to stop
def stop_segments_immediate(context, where_clause):
    gparray = GpArray.initFromCatalog(dbconn.DbURL())

    segments = filter(where_clause, gparray.getDbList())
    for seg in segments:
        # For demo_cluster tests that run on the CI gives the error 'bash: pg_ctl: command not found'
        # Thus, need to add pg_ctl to the path when ssh'ing to a demo cluster.
        subprocess.check_call(['ssh', seg.getSegmentHostName(),
                               'source %s/greenplum_path.sh && pg_ctl stop -m immediate -D %s -w' % (
                                   pipes.quote(os.environ.get("GPHOME")), pipes.quote(seg.getSegmentDataDirectory()))
                               ])

@given('user can start transactions')
@when('user can start transactions')
@then('user can start transactions')
def impl(context):
    wait_for_unblocked_transactions(context, 600)

@given('below sql is executed in "{dbname}" db')
@when('below sql is executed in "{dbname}" db')
def impl(context, dbname):
    sql = context.text
    execute_sql(dbname, sql)

@given('sql "{sql}" is executed in "{dbname}" db')
@when('sql "{sql}" is executed in "{dbname}" db')
@then('sql "{sql}" is executed in "{dbname}" db')
def impl(context, sql, dbname):
    execute_sql(dbname, sql)


@when('execute following sql in db "{dbname}" and store result in the context')
def impl(context, dbname):
    context.stored_rows = []

    with closing(dbconn.connect(dbconn.DbURL(dbname=dbname), unsetSearchPath=False)) as conn:
        curs = dbconn.query(conn, context.text)
        context.stored_rows = curs.fetchall()


@when('execute sql "{sql}" in db "{dbname}" and store result in the context')
def impl(context, sql, dbname):
    context.stored_rows = []

    with closing(dbconn.connect(dbconn.DbURL(dbname=dbname), unsetSearchPath=False)) as conn:
        curs = dbconn.query(conn, sql)
        context.stored_rows = curs.fetchall()


@then('validate that "{message}" is in the stored rows')
def impl(context, message):
    for row in context.stored_rows:
        for column in row:
            if message in column:
                return

    print(context.stored_rows)
    print(message)
    raise Exception("'%s' not found in stored rows" % message)


@then('verify that file "{filename}" exists under "{path}"')
def impl(context, filename, path):
    fullpath = "%s/%s" % (path, filename)
    fullpath = os.path.expandvars(fullpath)

    if not os.path.exists(fullpath):
        raise Exception('file "%s" is not exist' % fullpath)


@given('waiting "{second}" seconds')
@when('waiting "{second}" seconds')
@then('waiting "{second}" seconds')
def impl(context, second):
    time.sleep(float(second))


def get_opened_files(filename, pidfile):
    cmd = "PATH=$PATH:/usr/bin:/usr/sbin lsof -p `cat %s` | grep %s | wc -l" % (
    pidfile, filename)
    return subprocess.getstatusoutput(cmd)


@when('table "{tablename}" is dropped in "{dbname}"')
@then('table "{tablename}" is dropped in "{dbname}"')
@given('table "{tablename}" is dropped in "{dbname}"')
def impl(context, tablename, dbname):
    drop_table_if_exists(context, table_name=tablename, dbname=dbname)


@given('all the segments are running')
@when('all the segments are running')
@then('all the segments are running')
def impl(context):
    if not are_segments_running():
        raise Exception("all segments are not currently running")

    return


@given('verify that mirror on content {content_ids} is {expected_status}')
@when('verify that mirror on content {content_ids} is {expected_status}')
@then('verify that mirror on content {content_ids} is {expected_status}')
def impl(context, content_ids, expected_status):
    if content_ids == 'None':
        return
    if expected_status not in ('up', 'down'):
        raise Exception("expected_status can only be 'up' or 'down'")

    for content in content_ids.split(','):
        if expected_status == 'up' and not is_segment_running(ROLE_MIRROR, int(content)):
            raise Exception("mirror for content {} is not up".format(content))
        elif expected_status == 'down' and is_segment_running(ROLE_MIRROR, int(content)):
            raise Exception("mirror for content {} is not down".format(content))

    return


@given('the cluster configuration has no segments where "{filter}"')
@when('the cluster configuration has no segments where "{filter}"')
@then('the cluster configuration has no segments where "{filter}"')
def impl(context, filter):
    SLEEP_PERIOD = 5
    MAX_DURATION = 300
    MAX_TRIES = MAX_DURATION // SLEEP_PERIOD

    num_tries = 0
    num_matching = 10
    while num_matching and num_tries < MAX_TRIES:
        num_tries += 1
        time.sleep(SLEEP_PERIOD)
        context.execute_steps(u'''
        Given the user runs psql with "-c 'SELECT gp_request_fts_probe_scan()'" against database "postgres"
    ''')
        with closing(dbconn.connect(dbconn.DbURL(), unsetSearchPath=False)) as conn:
            sql = "SELECT count(*) FROM gp_segment_configuration WHERE %s" % filter
            num_matching = dbconn.querySingleton(conn, sql)

    if num_matching:
        raise Exception("could not achieve desired state")

    context.execute_steps(u'''
    Given the user runs psql with "-c 'BEGIN; CREATE TEMP TABLE tempt(a int); COMMIT'" against database "postgres"
    ''')


@given('the cluster configuration is saved for "{when}"')
@then('the cluster configuration is saved for "{when}"')
def impl(context, when):
    if not hasattr(context, 'saved_array'):
        context.saved_array = {}
    context.saved_array[when] = GpArray.initFromCatalog(dbconn.DbURL())


@given('we run a sample background script to generate a pid on "{seg}" segment')
@when('we run a sample background script to generate a pid on "{seg}" segment')
@then('we run a sample background script to generate a pid on "{seg}" segment')
def impl(context, seg):
    if seg == "primary":
        if not hasattr(context, 'pseg_hostname'):
            raise Exception("primary seg host is not saved in the context")
        hostname = context.pseg_hostname
    elif seg == "smdw":
        if not hasattr(context, 'standby_host'):
            raise Exception("Standby host is not saved in the context")
        hostname = context.standby_host
    elif seg == "coordinator":
        hostname = get_coordinator_hostname()[0][0]

    filename = os.path.join(os.getcwd(), './test/behave/mgmt_utils/steps/data/pid_background_script.py')

    cmd = Command(name="Remove background script on remote host", cmdStr='rm -f /tmp/pid_background_script.py',
                  remoteHost=hostname, ctxt=REMOTE)
    cmd.run(validateAfter=True)

    cmd = Command(name="Copy background script to remote host", cmdStr='rsync %s %s:/tmp' % (filename, hostname))
    cmd.run(validateAfter=True)

    cmd = Command(name="Run Bg process to save pid",
                  cmdStr='sh -c "/tmp/pid_background_script.py /tmp/bgpid" &>/dev/null &', remoteHost=hostname, ctxt=REMOTE)
    cmd.run(validateAfter=True)

    cmd = Command(name="get Bg process PID",
                  cmdStr='sleep 1; until [ -f /tmp/bgpid ]; do sleep 1; done; cat /tmp/bgpid', remoteHost=hostname, ctxt=REMOTE)
    cmd.run(validateAfter=True)


    context.bg_pid = cmd.get_stdout()
    if not context.bg_pid:
        raise Exception("Unable to obtain the pid of the background script. Seg Host: %s, get_results: %s" %
                        (hostname, cmd.get_stdout()))


@when('the background pid is killed on "{seg}" segment')
@then('the background pid is killed on "{seg}" segment')
def impl(context, seg):
    if seg == "primary":
        if not hasattr(context, 'pseg_hostname'):
            raise Exception("primary seg host is not saved in the context")
        hostname = context.pseg_hostname
    elif seg == "smdw":
        if not hasattr(context, 'standby_host'):
            raise Exception("Standby host is not saved in the context")
        hostname = context.standby_host
    elif seg == "coordinator":
        hostname = get_coordinator_hostname()[0][0]

    cmd = Command(name="killbg pid", cmdStr='kill -9 %s' % context.bg_pid, remoteHost=hostname, ctxt=REMOTE)
    cmd.run(validateAfter=True)

    cmd = Command(name="remove pid", cmdStr='rm -rf /tmp/bgpid', remoteHost=hostname, ctxt=REMOTE)
    cmd.run(validateAfter=True)


@when('{process} is killed on mirror with content {contentids}')
@then('{process} is killed on mirror with content {contentids}')
def impl(context, process, contentids):
    segments = GpArray.initFromCatalog(dbconn.DbURL()).getDbList()
    content_ids = [int(i) for i in contentids.split(',')]
    hosts = set()
    for seg in segments:
        if seg.content in content_ids and seg.role == 'm':
            hosts.add(seg.getSegmentHostName())

    for host in hosts:
        cmd = Command(name="kill process {}".format(process), cmdStr="pkill -9 {}".format(process), remoteHost=host, ctxt=REMOTE)
        cmd.run(validateAfter=True)


@when('we generate the postmaster.pid file with the background pid on "{seg}" segment')
def impl(context, seg):
    if seg == "primary":
        if not hasattr(context, 'pseg_hostname'):
            raise Exception("primary seg host is not saved in the context")
        hostname = context.pseg_hostname
        data_dir = context.pseg_data_dir
    elif seg == "smdw":
        if not hasattr(context, 'standby_host'):
            raise Exception("Standby host is not saved in the context")
        hostname = context.standby_host
        data_dir = context.standby_host_data_dir

    pid_file = os.path.join(data_dir, 'postmaster.pid')
    pid_file_orig = pid_file + '.orig'

    cpCmd = Command(name='copy pid file to coordinator for editing', cmdStr='rsync %s:%s /tmp' % (hostname, pid_file_orig))

    cpCmd.run(validateAfter=True)

    with open('/tmp/postmaster.pid.orig', 'r') as fr:
        lines = fr.readlines()

    lines[0] = "%s\n" % context.bg_pid

    with open('/tmp/postmaster.pid.orig', 'w') as fw:
        fw.writelines(lines)

    cpCmd = Command(name='copy pid file to segment after editing',
                    cmdStr='rsync /tmp/postmaster.pid.orig %s:%s' % (hostname, pid_file))
    cpCmd.run(validateAfter=True)


@when('we generate the postmaster.pid file with a non running pid on the same "{seg}" segment')
def impl(context, seg):
    if seg == "primary":
        data_dir = context.pseg_data_dir
        hostname = context.pseg_hostname
    elif seg == "mirror":
        data_dir = context.mseg_data_dir
        hostname = context.mseg_hostname
    elif seg == "smdw":
        if not hasattr(context, 'standby_host'):
            raise Exception("Standby host is not saved in the context")
        hostname = context.standby_host
        data_dir = context.standby_host_data_dir

    pid_file = os.path.join(data_dir, 'postmaster.pid')
    pid_file_orig = pid_file + '.orig'

    cmd = Command(name="Copy pid file", cmdStr='cp %s %s' % (pid_file_orig, pid_file), remoteHost=hostname, ctxt=REMOTE)
    cmd.run(validateAfter=True)

    cpCmd = Command(name='copy pid file to coordinator for editing', cmdStr='rsync %s:%s /tmp' % (hostname, pid_file))

    cpCmd.run(validateAfter=True)

    # Since Command creates a short-lived SSH session, we observe the PID given
    # a throw-away remote process. Assume that the PID is unused and available on
    # the remote in the near future.
    # This pid is no longer associated with a
    # running process and won't be recycled for long enough that tests
    # have finished.
    cmd = Command(name="get non-existing pid", cmdStr="echo $$", remoteHost=hostname, ctxt=REMOTE)
    cmd.run(validateAfter=True)
    pid = cmd.get_results().stdout.strip()

    with open('/tmp/postmaster.pid', 'r') as fr:
        lines = fr.readlines()

    lines[0] = "%s\n" % pid

    with open('/tmp/postmaster.pid', 'w') as fw:
        fw.writelines(lines)

    cpCmd = Command(name='copy pid file to segment after editing',
                    cmdStr='rsync /tmp/postmaster.pid %s:%s' % (hostname, pid_file))
    cpCmd.run(validateAfter=True)


@when('the user starts one "{seg}" segment')
def impl(context, seg):
    if seg == "primary":
        dbid = context.pseg_dbid
        hostname = context.pseg_hostname
        segment = context.pseg
    elif seg == "mirror":
        dbid = context.mseg_dbid
        hostname = context.mseg_hostname
        segment = context.mseg

    segStartCmd = SegmentStart(name="Starting new segment dbid %s on host %s." % (str(dbid), hostname)
                               , gpdb=segment
                               , numContentsInCluster=0  # Starting seg on it's own.
                               , era=None
                               , mirrormode=MIRROR_MODE_MIRRORLESS
                               , utilityMode=False
                               , ctxt=REMOTE
                               , remoteHost=hostname
                               , pg_ctl_wait=True
                               , timeout=300)
    segStartCmd.run(validateAfter=True)


@when('the postmaster.pid file on "{seg}" segment is saved')
def impl(context, seg):
    if seg == "primary":
        data_dir = context.pseg_data_dir
        hostname = context.pseg_hostname
    elif seg == "mirror":
        data_dir = context.mseg_data_dir
        hostname = context.mseg_hostname
    elif seg == "smdw":
        if not hasattr(context, 'standby_host'):
            raise Exception("Standby host is not saved in the context")
        hostname = context.standby_host
        data_dir = context.standby_host_data_dir

    pid_file = os.path.join(data_dir, 'postmaster.pid')
    pid_file_orig = pid_file + '.orig'

    cmd = Command(name="Copy pid file", cmdStr='cp %s %s' % (pid_file, pid_file_orig), remoteHost=hostname, ctxt=REMOTE)
    cmd.run(validateAfter=True)


@then('the backup pid file is deleted on "{seg}" segment')
def impl(context, seg):
    if seg == "primary":
        data_dir = context.pseg_data_dir
        hostname = context.pseg_hostname
    elif seg == "mirror":
        data_dir = context.mseg_data_dir
        hostname = context.mseg_hostname
    elif seg == "smdw":
        data_dir = context.standby_host_data_dir
        hostname = context.standby_host

    cmd = Command(name="Remove pid file", cmdStr='rm -f %s' % (os.path.join(data_dir, 'postmaster.pid.orig')),
                  remoteHost=hostname, ctxt=REMOTE)
    cmd.run(validateAfter=True)


@given('the standby is not initialized')
@then('the standby is not initialized')
def impl(context):
    standby = get_standby_host()
    if standby:
        context.cluster_had_standby = True
        context.standby_host = standby
        run_gpcommand(context, 'gpinitstandby -ra')

@given('the catalog has a standby coordinator entry')
@then('verify the standby coordinator entries in catalog')
def impl(context):
    check_segment_config_query = "SELECT * FROM gp_segment_configuration WHERE content = -1 AND role = 'm'"
    check_stat_replication_query = "SELECT * FROM pg_stat_replication"
    with closing(dbconn.connect(dbconn.DbURL(dbname='postgres'), unsetSearchPath=False)) as conn:
        segconfig = dbconn.query(conn, check_segment_config_query).fetchall()
        statrep = dbconn.query(conn, check_stat_replication_query).fetchall()

    if len(segconfig) != 1:
        raise Exception("gp_segment_configuration did not have standby coordinator")

    if len(statrep) != 1:
        raise Exception("pg_stat_replication did not have standby coordinator")

    context.standby_dbid = segconfig[0][0]

@then('verify the standby coordinator is now acting as coordinator')
def impl(context):
    check_segment_config_query = "SELECT * FROM gp_segment_configuration WHERE content = -1 AND role = 'p' AND preferred_role = 'p' AND dbid = %s" % context.standby_dbid
    with closing(dbconn.connect(dbconn.DbURL(hostname=context.standby_hostname, dbname='postgres', port=context.standby_port), unsetSearchPath=False)) as conn:
        segconfig = dbconn.query(conn, check_segment_config_query).fetchall()
    if len(segconfig) != 1:
        raise Exception("gp_segment_configuration did not have standby coordinator acting as new coordinator")

@then('verify that the schema "{schema_name}" exists in "{dbname}"')
def impl(context, schema_name, dbname):
    schema_exists = check_schema_exists(context, schema_name, dbname)
    if not schema_exists:
        raise Exception("Schema '%s' does not exist in the database '%s'" % (schema_name, dbname))


@then('verify that the utility {utilname} ever does logging into the user\'s "{dirname}" directory')
def impl(context, utilname, dirname):
    absdirname = "%s/%s" % (os.path.expanduser("~"), dirname)
    if not os.path.exists(absdirname):
        raise Exception('No such directory: %s' % absdirname)
    pattern = "%s/%s_*.log" % (absdirname, utilname)
    logs_for_a_util = glob.glob(pattern)
    if not logs_for_a_util:
        raise Exception('Logs matching "%s" were not created' % pattern)


@then('verify that a log was created by {utilname} in the "{dirname}" directory')
def impl(context, utilname, dirname):
    if not os.path.exists(dirname):
        raise Exception('No such directory: %s' % dirname)
    pattern = "%s/%s_*.log" % (dirname, utilname)
    logs_for_a_util = glob.glob(pattern)
    if not logs_for_a_util:
        raise Exception('Logs matching "%s" were not created' % pattern)


@then('drop the table "{tablename}" with connection "{dbconn}"')
def impl(context, tablename, dbconn):
    command = "%s -c \'drop table if exists %s\'" % (dbconn, tablename)
    run_gpcommand(context, command)


def _get_gpAdminLogs_directory():
    return "%s/gpAdminLogs" % os.path.expanduser("~")


@given('an incomplete map file is created')
def impl(context):
    with open('/tmp/incomplete_map_file', 'w') as fd:
        fd.write('nonexistent_host,nonexistent_host')


@then('verify that function "{func_name}" exists in database "{dbname}"')
def impl(context, func_name, dbname):
    SQL = """SELECT proname FROM pg_proc WHERE proname = '%s';""" % func_name
    row_count = getRows(dbname, SQL)[0][0]
    if row_count != 'test_function':
        raise Exception('Function %s does not exist in %s"' % (func_name, dbname))

@then('verify that sequence "{seq_name}" last value is "{last_value}" in database "{dbname}"')
@when('verify that sequence "{seq_name}" last value is "{last_value}" in database "{dbname}"')
@given('verify that sequence "{seq_name}" last value is "{last_value}" in database "{dbname}"')
def impl(context, seq_name, last_value, dbname):
    SQL = """SELECT last_value FROM %s;""" % seq_name
    lv = getRows(dbname, SQL)[0][0]
    if lv != int(last_value):
        raise Exception('Sequence %s last value is not %s in %s"' % (seq_name, last_value, dbname))

@given('the user runs the command "{cmd}" in the background')
@when('the user runs the command "{cmd}" in the background')
def impl(context, cmd):
    _thread.start_new_thread(run_command, (context, cmd))
    time.sleep(10)


@given('the user runs the command "{cmd}" in the background without sleep')
@when('the user runs the command "{cmd}" in the background without sleep')
def impl(context, cmd):
    _thread.start_new_thread(run_command, (context, cmd))


# For any pg_hba.conf line with `host ... trust`, its address should only contain FQDN
@then('verify that the file "{filename}" contains FQDN only for trusted host')
def impl(context, filename):
    with open(filename) as fr:
        for line in fr:
            contents = line.strip()
            # for example: host all all hostname    trust
            if contents.startswith("host") and contents.endswith("trust"):
                tokens = contents.split()
                if tokens.__len__() != 5:
                    raise Exception("failed to parse pg_hba.conf line '%s'" % contents)
                hostname = tokens[3]
                if hostname.__contains__("/"):
                    # Exempt localhost. They are part of the stock config and harmless
                    net = hostname.split("/")[0]
                    if net == "127.0.0.1" or net == "::1":
                        continue
                    raise Exception("'%s' is not valid FQDN" % hostname)


# For any pg_hba.conf line with `host ... trust`, its address should only contain CIDR
@then('verify that the file "{filename}" contains CIDR only for trusted host')
def impl(context, filename):
    with open(filename) as fr:
        for line in fr:
            contents = line.strip()
            # for example: host all all hostname    trust
            if contents.startswith("host") and contents.endswith("trust"):
                tokens = contents.split()
                if tokens.__len__() != 5:
                    raise Exception("failed to parse pg_hba.conf line '%s'" % contents)
                cidr = tokens[3]
                if not cidr.__contains__("/") and cidr not in ["samenet", "samehost"]:
                    raise Exception("'%s' is not valid CIDR" % cidr)


@then('verify that the file "{filename}" contains the string "{output}"')
def impl(context, filename, output):
    contents = ''
    with open(filename) as fr:
        for line in fr:
            contents = line.strip()
    print(contents)
    check_stdout_msg(context, output)

@then('verify that the last line of the file "{filename}" in the coordinator data directory {contain} the string "{output}"{escape}')
def impl(context, filename, contain, output, escape):
    if contain == 'should contain':
        valuesShouldExist = True
    elif contain == 'should not contain':
        valuesShouldExist = False
    else:
        raise Exception("only 'contains' and 'does not contain' are valid inputs")

    find_string_in_coordinator_data_directory(context, filename, output, valuesShouldExist, (escape == ' escaped'))

def find_string_in_coordinator_data_directory(context, filename, output, valuesShouldExist, escapeStr=False):
    contents = ''
    file_path = os.path.join(coordinator_data_dir, filename)

    with open(file_path) as f:
        for line in f:
            contents = line.strip()

    if escapeStr:
        output = re.escape(output)
    pat = re.compile(output)
    if valuesShouldExist and (not pat.search(contents)):
        err_str = "Expected stdout string '%s' and found: '%s'" % (output, contents)
        raise Exception(err_str)
    if (not valuesShouldExist) and pat.search(contents):
        err_str = "Did not expect stdout string '%s' but found: '%s'" % (output, contents)
        raise Exception(err_str)


@given('verify that the file "{filename}" in the coordinator data directory has "{some}" line starting with "{output}"')
@then('verify that the file "{filename}" in the coordinator data directory has "{some}" line starting with "{output}"')
def impl(context, filename, some, output):
    if (some == 'some'):
        valuesShouldExist = True
    elif (some == 'no'):
        valuesShouldExist = False
    else:
        raise Exception("only 'some' and 'no' are valid inputs")
    regexStr = "%s%s" % ("^[\s]*", output)
    pat = re.compile(regexStr)
    file_path = os.path.join(coordinator_data_dir, filename)
    with open(file_path) as fr:
        for line in fr:
            contents = line.strip()
            match = pat.search(contents)
            if not valuesShouldExist:
                if match:
                    err_str = "Expected no stdout string '%s' and found: '%s'" % (regexStr, contents)
                    raise Exception(err_str)
            else:
                if match:
                    return

    if valuesShouldExist:
        err_str = "xx Expected stdout string '%s' and found: '%s'" % (regexStr, contents)
        raise Exception(err_str)

@given('verify that pg_hba.conf file has "{type}" entries in each segment data directories')
@then('verify that pg_hba.conf file has "{type}" entries in each segment data directories')
def impl(context, type):
    conn = dbconn.connect(dbconn.DbURL(dbname='template1'), unsetSearchPath=False)
    try:
        curs = dbconn.query(conn,
                            "SELECT hostname, datadir FROM gp_segment_configuration WHERE role='p' AND content > -1;")
        result = curs.fetchall()
        segment_info = [(result[s][0], result[s][1]) for s in range(len(result))]
    except Exception as e:
        raise Exception("Could not retrieve segment information: %s" % str(e))
    finally:
        conn.close()

    if (type == 'standby'):
        checkForStandby = True
    elif (type == 'replication'):
        checkForStandby = False
    else:
        raise Exception("only 'standby' and 'replication' are valid inputs")

    for info in segment_info:
        host, datadir = info
        filename = 'pg_hba.conf'
        if checkForStandby:
            standby_host = get_standby_host()
            standby_host_address = gp.IfAddrs.list_addrs(standby_host)[0]
            output = "host.*all.*" + standby_host_address + ".*trust"
        else:
            output = "host.*replication.*.*trust"

        filepath = os.path.join(datadir, filename)
        regex = "%s%s" % ("^[%s]*", output)
        cmd_str = 'ssh %s "grep -c %s %s"' % (host, regex, filepath)
        cmd = Command(name='Running remote command: %s' % cmd_str, cmdStr=cmd_str)
        cmd.run(validateAfter=False)
        try:
            val = int(cmd.get_stdout().strip())
            if not val:
                raise Exception(
                    'File %s on host %s does not have %s entry with "%s"(val error: %s)' % (filepath, host, type, output, val))
        except:
            raise Exception('File %s on host %s does not have %s entry start with "%s"(parse error)' % (filepath, host, type, output))

@given('verify that the file "{filename}" in each segment data directory has "{some}" line starting with "{output}"')
@then('verify that the file "{filename}" in each segment data directory has "{some}" line starting with "{output}"')
def impl(context, filename, some, output):
    conn = dbconn.connect(dbconn.DbURL(dbname='template1'), unsetSearchPath=False)
    try:
        curs = dbconn.query(conn, "SELECT hostname, datadir FROM gp_segment_configuration WHERE role='p' AND content > -1;")
        result = curs.fetchall()
        segment_info = [(result[s][0], result[s][1]) for s in range(len(result))]
    except Exception as e:
        raise Exception("Could not retrieve segment information: %s" % str(e))
    finally:
        conn.close()

    if (some == 'some'):
        valuesShouldExist = True
    elif (some == 'no'):
        valuesShouldExist = False
    else:
        raise Exception("only 'some' and 'no' are valid inputs")

    for info in segment_info:
        host, datadir = info
        filepath = os.path.join(datadir, filename)
        regex = "%s%s" % ("^[%s]*", output)
        cmd_str = 'ssh %s "grep -c %s %s"' % (host, regex, filepath)
        cmd = Command(name='Running remote command: %s' % cmd_str, cmdStr=cmd_str)
        cmd.run(validateAfter=False)
        try:
            val = int(cmd.get_stdout().strip())
            if not valuesShouldExist:
                if val:
                    raise Exception('File %s on host %s does start with "%s"(val error: %s)' % (filepath, host, output, val))
            else:
                if not val:
                    raise Exception('File %s on host %s does start not with "%s"(val error: %s)' % (filepath, host, output, val))
        except:
            raise Exception('File %s on host %s does start with "%s"(parse error)' % (filepath, host, output))



@then('verify that the last line of the file "{filename}" in each segment data directory {contain} the string "{output}"')
def impl(context, filename, contain, output):
    if contain == 'should contain':
        valuesShouldExist = True
    elif contain == 'should not contain':
        valuesShouldExist = False
    else:
        raise Exception("only 'should contain' and 'should not contain' are valid inputs")
    segment_info = []
    conn = dbconn.connect(dbconn.DbURL(dbname='template1'), unsetSearchPath=False)
    try:
        curs = dbconn.query(conn, "SELECT hostname, datadir FROM gp_segment_configuration WHERE role='p' AND content > -1;")
        result = curs.fetchall()
        segment_info = [(result[s][0], result[s][1]) for s in range(len(result))]
    except Exception as e:
        raise Exception("Could not retrieve segment information: %s" % str(e))
    finally:
        conn.close()

    for info in segment_info:
        host, datadir = info
        filepath = os.path.join(datadir, filename)
        cmd_str = 'ssh %s "tail -n1 %s"' % (host, filepath)
        cmd = Command(name='Running remote command: %s' % cmd_str, cmdStr=cmd_str)
        cmd.run(validateAfter=True)

        actual = cmd.get_stdout()
        if valuesShouldExist and (output not in actual):
                raise Exception('File %s on host %s does not contain "%s"' % (filepath, host, output))
        if (not valuesShouldExist) and (output in actual):
            raise Exception('File %s on host %s contains "%s"' % (filepath, host, output))

@given('verify that the path "{filename}" in each segment data directory does not exist')
@then('verify that the path "{filename}" in each segment data directory does not exist')
def impl(context, filename):
    try:
        with dbconn.connect(dbconn.DbURL(dbname='template1'), unsetSearchPath=False) as conn:
            curs = dbconn.query(conn, "SELECT hostname, datadir FROM gp_segment_configuration WHERE content > -1;")
            result = curs.fetchall()
            segment_info = [(result[s][0], result[s][1]) for s in range(len(result))]
    except Exception as e:
        raise Exception("Could not retrieve segment information: %s" % str(e))

    for info in segment_info:
        host, datadir = info
        filepath = os.path.join(datadir, filename)
        cmd_str = 'test -d "%s" && echo 1 || echo 0' % (filepath)
        cmd = Command(name='check exists directory or not',
                      cmdStr=cmd_str,
                      ctxt=REMOTE,
                      remoteHost=host)
        cmd.run(validateAfter=False)
        try:
            val = int(cmd.get_stdout().strip())
            if val:
                raise Exception('Path %s on host %s exists (val %s) (cmd "%s")' % (filepath, host, val, cmd_str))
        except:
            raise Exception('Path %s on host %s exists (cmd "%s")' % (filepath, host, cmd_str))


@given('the gpfdists occupying port {port} on host "{hostfile}"')
def impl(context, port, hostfile):
    remote_gphome = os.environ.get('GPHOME')
    gp_source_file = os.path.join(remote_gphome, 'greenplum_path.sh')
    source_map_file = os.environ.get(hostfile)
    dir = '/tmp'
    ctxt = 2
    with open(source_map_file, 'r') as f:
        for line in f:
            host = line.strip().split(',')[0]
            if host in ('localhost', '127.0.0.1', socket.gethostname()):
                ctxt = 1
            gpfdist = Gpfdist('gpfdist on host %s' % host, dir, port, os.path.join('/tmp', 'gpfdist.pid'),
                              ctxt, host, gp_source_file)
            gpfdist.startGpfdist()


@then('the gpfdists running on port {port} get cleaned up from host "{hostfile}"')
def impl(context, port, hostfile):
    remote_gphome = os.environ.get('GPHOME')
    gp_source_file = os.path.join(remote_gphome, 'greenplum_path.sh')
    source_map_file = os.environ.get(hostfile)
    dir = '/tmp'
    ctxt = 2
    with open(source_map_file, 'r') as f:
        for line in f:
            host = line.strip().split(',')[0]
            if host in ('localhost', '127.0.0.1', socket.gethostname()):
                ctxt = 1
            gpfdist = Gpfdist('gpfdist on host %s' % host, dir, port, os.path.join('/tmp', 'gpfdist.pid'),
                              ctxt, host, gp_source_file)
            gpfdist.cleanupGpfdist()


@then('verify that the query "{query}" in database "{dbname}" returns "{nrows}"')
def impl(context, dbname, query, nrows):
    check_count_for_specific_query(dbname, query, int(nrows))


@then('verify that the file "{filepath}" contains "{line}"')
def impl(context, filepath, line):
    filepath = glob.glob(filepath)[0]
    if line not in open(filepath).read():
        raise Exception("The file '%s' does not contain '%s'" % (filepath, line))


@then('verify that the file "{filepath}" does not contain "{line}"')
def impl(context, filepath, line):
    filepath = glob.glob(filepath)[0]
    if line in open(filepath).read():
        raise Exception("The file '%s' does contain '%s'" % (filepath, line))


@given('database "{dbname}" is dropped and recreated')
@when('database "{dbname}" is dropped and recreated')
@then('database "{dbname}" is dropped and recreated')
def impl(context, dbname):
    drop_database_if_exists(context, dbname)
    create_database(context, dbname)

@then('validate gpcheckcat logs contain skipping ACL and Owner tests')
def imp(context):
    dirname = 'gpAdminLogs'
    absdirname = "%s/%s" % (os.path.expanduser("~"), dirname)
    if not os.path.exists(absdirname):
        raise Exception('No such directory: %s' % absdirname)
    pattern = "%s/gpcheckcat_*.log" % (absdirname)
    logs_for_a_util = glob.glob(pattern)
    if not logs_for_a_util:
        raise Exception('Logs matching "%s" were not created' % pattern)
    rc, error, output = run_cmd("grep 'Default skipping test: acl' %s" % pattern)
    if rc:
        raise Exception("Error executing grep on gpcheckcat logs while finding ACL: %s" % error)

    rc, error, output = run_cmd("grep 'Default skipping test: owner' %s" % pattern)
    if rc:
        raise Exception("Error executing grep on gpcheckcat logs while finding Owner: %s" % error)

@then('validate and run gpcheckcat repair')
def impl(context):
    context.execute_steps('''
        Then gpcheckcat should print "repair script\(s\) generated in dir gpcheckcat.repair.*" to stdout
        Then the path "gpcheckcat.repair.*" is found in cwd "1" times
        Then run all the repair scripts in the dir "gpcheckcat.repair.*"
        And the path "gpcheckcat.repair.*" is removed from current working directory
    ''')

@given('there is a "{tabletype}" table "{tablename}" in "{dbname}" with "{numrows}" rows')
def impl(context, tabletype, tablename, dbname, numrows):
    populate_regular_table_data(context, tabletype, tablename, dbname, compression_type=None, with_data=True, rowcount=int(numrows))


@given('there is a "{tabletype}" table "{tablename}" in "{dbname}" with data')
@then('there is a "{tabletype}" table "{tablename}" in "{dbname}" with data')
@when('there is a "{tabletype}" table "{tablename}" in "{dbname}" with data')
def impl(context, tabletype, tablename, dbname):
    populate_regular_table_data(context, tabletype, tablename, dbname, compression_type=None, with_data=True)

@given('there is a "{tabletype}" table "{tablename}" in "{dbname}" with data and description')
@then('there is a "{tabletype}" table "{tablename}" in "{dbname}" with data and description')
@when('there is a "{tabletype}" table "{tablename}" in "{dbname}" with data and description')
def impl(context, tabletype, tablename, dbname):
	populate_regular_table_data(context, tabletype, tablename, dbname, compression_type=None, with_data=True, with_desc=True)


@given('there is a "{tabletype}" partition table "{table_name}" in "{dbname}" with data')
@then('there is a "{tabletype}" partition table "{table_name}" in "{dbname}" with data')
@when('there is a "{tabletype}" partition table "{table_name}" in "{dbname}" with data')
def impl(context, tabletype, table_name, dbname):
    create_partition(context, tablename=table_name, storage_type=tabletype, dbname=dbname, with_data=True)

@given('there is a view without columns in "{dbname}"')
@then('there is a view without columns in "{dbname}"')
@when('there is a view without columns in "{dbname}"')
def impl(context, dbname):
    with dbconn.connect(dbconn.DbURL(dbname=dbname), unsetSearchPath=False) as conn:
        dbconn.execSQL(conn, "create view v_no_cols as select;")
        conn.commit()

@then('read pid from file "{filename}" and kill the process')
@when('read pid from file "{filename}" and kill the process')
@given('read pid from file "{filename}" and kill the process')
def impl(context, filename):
    retry = 0
    pid = None

    while retry < 5:
        try:
            with open(filename) as fr:
                pid = fr.readline().strip()
            if pid:
                break
        except:
            retry += 1
            time.sleep(retry * 0.1) # 100 millis, 200 millis, etc.

    if not pid:
        raise Exception("process id '%s' not found in the file '%s'" % (pid, filename))

    cmd = Command(name="killing pid", cmdStr='kill -9 %s' % pid)
    cmd.run(validateAfter=True)


@then('an attribute of table "{table}" in database "{dbname}" is deleted on segment with content id "{segid}"')
@when('an attribute of table "{table}" in database "{dbname}" is deleted on segment with content id "{segid}"')
def impl(context, table, dbname, segid):
    local_cmd = 'psql %s -t -c "SELECT port,hostname FROM gp_segment_configuration WHERE content=%s and role=\'p\';"' % (
    dbname, segid)
    run_command(context, local_cmd)
    port, host = context.stdout_message.split("|")
    port = port.strip()
    host = host.strip()
    user = os.environ.get('USER')
    source_file = os.path.join(os.environ.get('GPHOME'), 'greenplum_path.sh')
    # Yes, the below line is ugly.  It looks much uglier when done with separate strings, given the multiple levels of escaping required.
    remote_cmd = """
ssh %s "source %s; export PGUSER=%s; export PGPORT=%s; export PGOPTIONS=\\\"-c gp_role=utility\\\"; psql -d %s -c \\\"SET allow_system_table_mods=true; DELETE FROM pg_attribute where attrelid=\'%s\'::regclass::oid;\\\""
""" % (host, source_file, user, port, dbname, table)
    run_command(context, remote_cmd.strip())

@when('a table "{table}" in database "{dbname}" has its relnatts inflated on segment with content id "{segid}"')
def impl(context, table, dbname, segid):
    local_cmd = 'psql %s -t -c "SELECT port,hostname FROM gp_segment_configuration WHERE content=%s and role=\'p\';"' % (
        dbname, segid)
    run_command(context, local_cmd)
    port, host = context.stdout_message.split("|")
    port = port.strip()
    host = host.strip()
    user = os.environ.get('USER')
    source_file = os.path.join(os.environ.get('GPHOME'), 'greenplum_path.sh')
    # Yes, the below line is ugly.  It looks much uglier when done with separate strings, given the multiple levels of escaping required.
    remote_cmd = """
ssh %s "source %s; export PGUSER=%s; export PGPORT=%s; export PGOPTIONS=\\\"-c gp_role=utility\\\"; psql -d %s -c \\\"SET allow_system_table_mods=true; UPDATE pg_class SET relnatts=relnatts + 2 WHERE relname=\'%s\';\\\""
""" % (host, source_file, user, port, dbname, table)
    run_command(context, remote_cmd.strip())


@then('The user runs sql "{query}" in "{dbname}" on first primary segment')
@when('The user runs sql "{query}" in "{dbname}" on first primary segment')
@given('The user runs sql "{query}" in "{dbname}" on first primary segment')
def impl(context, query, dbname):
    host, port = get_primary_segment_host_port()
    psql_cmd = "PGDATABASE=\'%s\' PGOPTIONS=\'-c gp_role=utility\' psql -h %s -p %s -c \"%s\"; " % (
    dbname, host, port, query)
    Command(name='Running Remote command: %s' % psql_cmd, cmdStr=psql_cmd).run(validateAfter=True)

@then('The user runs sql "{query}" in "{dbname}" on all the segments')
@when('The user runs sql "{query}" in "{dbname}" on all the segments')
@given('The user runs sql "{query}" in "{dbname}" on all the segments')
def impl(context, query, dbname):
    gparray = GpArray.initFromCatalog(dbconn.DbURL())
    segments = gparray.getDbList()
    for seg in segments:
        host = seg.getSegmentHostName()
        if seg.isSegmentPrimary() or seg.isSegmentCoordinator():
            port = seg.getSegmentPort()
            psql_cmd = "PGDATABASE=\'%s\' PGOPTIONS=\'-c gp_role=utility\' psql -h %s -p %s -c \"%s\"; " % (
            dbname, host, port, query)
            Command(name='Running Remote command: %s' % psql_cmd, cmdStr=psql_cmd).run(validateAfter=True)


@then('The user runs sql file "{file}" in "{dbname}" on all the segments')
@when('The user runs sql file "{file}" in "{dbname}" on all the segments')
@given('The user runs sql file "{file}" in "{dbname}" on all the segments')
def impl(context, file, dbname):
    with open(file) as fd:
        query = fd.read().strip()
    gparray = GpArray.initFromCatalog(dbconn.DbURL())
    segments = gparray.getDbList()
    for seg in segments:
        host = seg.getSegmentHostName()
        if seg.isSegmentPrimary() or seg.isSegmentCoordinator():
            port = seg.getSegmentPort()
            psql_cmd = "PGDATABASE=\'%s\' PGOPTIONS=\'-c gp_role=utility\' psql -h %s -p %s -c \"%s\"; " % (
            dbname, host, port, query)
            Command(name='Running Remote command: %s' % psql_cmd, cmdStr=psql_cmd).run(validateAfter=True)

@then('The user runs sql "{query}" in "{dbname}" on specified segment {host}:{port} in utility mode')
@when('The user runs sql "{query}" in "{dbname}" on specified segment {host}:{port} in utility mode')
@given('The user runs sql "{query}" in "{dbname}" on specified segment {host}:{port} in utility mode')
def impl(context, query, dbname, host, port):
    psql_cmd = "PGDATABASE=\'%s\' PGOPTIONS=\'-c gp_role=utility\' psql -h %s -p %s -c \"%s\"; " % (
    dbname, host, port, query)
    cmd = Command(name='Running Remote command: %s' % psql_cmd, cmdStr=psql_cmd)
    cmd.run(validateAfter=True)
    context.stdout_message = cmd.get_stdout()

@when('The user runs psql "{psql_cmd}" against database "{dbname}" when utility mode is set to {utility_mode}')
@then('The user runs psql "{psql_cmd}" against database "{dbname}" when utility mode is set to {utility_mode}')
@given('The user runs psql "{psql_cmd}" against database "{dbname}" when utility mode is set to {utility_mode}')
def impl(context, psql_cmd, dbname, utility_mode):
    if eval(utility_mode) == 'True':
        cmd = "PGOPTIONS=\'-c gp_role=utility\' psql -d \'{}\' {};".format(dbname, psql_cmd)
    else:
        cmd = "psql -d \'{}\' {};".format(dbname, psql_cmd)

    run_command(context, cmd)

@then('table {table_name} exists in "{dbname}" on specified segment {host}:{port}')
@when('table {table_name} exists in "{dbname}" on specified segment {host}:{port}')
@given('table {table_name} exists in "{dbname}" on specified segment {host}:{port}')
def impl(context, table_name, dbname, host, port):
    query = "SELECT COUNT(*) FROM pg_class WHERE relname = '%s'" % table_name
    psql_cmd = "PGDATABASE=\'%s\' PGOPTIONS=\'-c gp_role=utility\' psql -h %s -p %s -c \"%s\"; " % (
    dbname, host, port, query)
    cmd = Command(name='Running Remote command: %s' % psql_cmd, cmdStr=psql_cmd)
    cmd.run(validateAfter=True)
    keyword = "1 row"
    if keyword not in cmd.get_stdout():
        raise Exception(context.stdout_message)


@then('The path "{path}" is removed from current working directory')
@when('The path "{path}" is removed from current working directory')
@given('The path "{path}" is removed from current working directory')
def impl(context, path):
    remove_local_path(path)


@given('the path "{path}" is found in cwd "{num}" times')
@then('the path "{path}" is found in cwd "{num}" times')
@when('the path "{path}" is found in cwd "{num}" times')
def impl(context, path, num):
    result = validate_local_path(path)
    if result != int(num):
        raise Exception("expected %s items but found %s items in path %s" % (num, result, path))


@when('the user runs all the repair scripts in the dir "{dir}"')
@then('run all the repair scripts in the dir "{dir}"')
def impl(context, dir):
    bash_files = glob.glob("%s/*.sh" % dir)
    for file in bash_files:
        run_command(context, "bash %s" % file)

        if context.ret_code != 0:
            raise Exception("Error running repair script %s: %s" % (file, context.stdout_message))

@when(
    'the entry for the table "{user_table}" is removed from "{catalog_table}" with key "{primary_key}" in the database "{db_name}"')
def impl(context, user_table, catalog_table, primary_key, db_name):
    delete_qry = "delete from %s where %s='%s'::regclass::oid;" % (catalog_table, primary_key, user_table)
    with closing(dbconn.connect(dbconn.DbURL(dbname=db_name), unsetSearchPath=False)) as conn:
        for qry in ["set allow_system_table_mods=true;", "set allow_segment_dml=true;", delete_qry]:
            dbconn.execSQL(conn, qry)

@when('the entry for the table "{user_table}" is removed from "{catalog_table}" with key "{primary_key}" in the database "{db_name}" on the first primary segment')
@given('the entry for the table "{user_table}" is removed from "{catalog_table}" with key "{primary_key}" in the database "{db_name}" on the first primary segment')
def impl(context, user_table, catalog_table, primary_key, db_name):
    host, port = get_primary_segment_host_port()
    delete_qry = "delete from %s where %s='%s'::regclass::oid;" % (catalog_table, primary_key, user_table)

    with closing(dbconn.connect(dbconn.DbURL(dbname=db_name, port=port, hostname=host), utility=True,
                        allowSystemTableMods=True, unsetSearchPath=False)) as conn:
        for qry in [delete_qry]:
            dbconn.execSQL(conn, qry)

@given('the timestamps in the repair dir are consistent')
@when('the timestamps in the repair dir are consistent')
@then('the timestamps in the repair dir are consistent')
def impl(_):
    repair_regex = "gpcheckcat.repair.*"
    timestamp = ""
    repair_dir = ""
    for file in os.listdir('.'):
        if fnmatch.fnmatch(file, repair_regex):
            repair_dir = file
            timestamp = repair_dir.split('.')[2]

    if not timestamp:
        raise Exception("Timestamp was not found")

    for file in os.listdir(repair_dir):
        if not timestamp in file:
            raise Exception("file found containing inconsistent timestamp")

@when('wait until the process "{proc}" goes down')
@then('wait until the process "{proc}" goes down')
@given('wait until the process "{proc}" goes down')
def impl(context, proc):
    is_stopped = has_process_eventually_stopped(proc)
    context.ret_code = 0 if is_stopped else 1
    if not is_stopped:
        context.error_message = 'The process %s is still running after waiting' % proc
    check_return_code(context, 0)


@when('wait until the process "{proc}" is up')
@then('wait until the process "{proc}" is up')
@given('wait until the process "{proc}" is up')
def impl(context, proc):
    cmd = Command(name='pgrep for %s' % proc, cmdStr="pgrep %s" % proc)
    start_time = current_time = datetime.now()
    while (current_time - start_time).seconds < 120:
        cmd.run()
        if cmd.get_return_code() > 1:
            raise Exception("unexpected problem with gprep, return code: %s" % cmd.get_return_code())
        if cmd.get_return_code() != 1:  # 0 means match
            break
        time.sleep(2)
        current_time = datetime.now()
    context.ret_code = cmd.get_return_code()
    context.error_message = ''
    if context.ret_code > 1:
        context.error_message = 'pgrep internal error'
    check_return_code(context, 0)  # 0 means one or more processes were matched


@given('the user creates an index for table "{table_name}" in database "{db_name}"')
@when('the user creates an index for table "{table_name}" in database "{db_name}"')
@then('the user creates an index for table "{table_name}" in database "{db_name}"')
def impl(context, table_name, db_name):
    index_qry = "create table {0}(i int primary key, j varchar); create index test_index on index_table using bitmap(j)".format(
        table_name)

    with closing(dbconn.connect(dbconn.DbURL(dbname=db_name), unsetSearchPath=False)) as conn:
        dbconn.execSQL(conn, index_qry)

@then('the file with the fake timestamp no longer exists')
def impl(context):
    if os.path.exists(context.fake_timestamp_file):
        raise Exception("expected no file at: %s" % context.fake_timestamp_file)

@given('the user runs command "{command}" on all hosts without validation')
@when('the user runs command "{command}" on all hosts without validation')
@then('the user runs command "{command}" on all hosts without validation')
def impl(context, command):
    hostlist = get_all_hostnames_as_list(context, 'template1')

    for hostname in set(hostlist):
        cmd = Command(name='running command:%s' % command,
                      cmdStr=command,
                      ctxt=REMOTE,
                      remoteHost=hostname)
        cmd.run(validateAfter=False)

@given('a gphome copy is created at {location} on all hosts')
def impl(context, location):
    """
    Copies the contents of GPHOME from the local machine into a different
    directory location for all hosts in the cluster.
    """
    gphome = os.environ["GPHOME"]
    greenplum_path = path.join(gphome, 'greenplum_path.sh')

    # First replace the GPHOME envvar in greenplum_path.sh.
    subprocess.check_call([
        'sed',
        '-i.bak', # we use this backup later
        '-e', r's|^GPHOME=.*$|GPHOME={}|'.format(location),
        greenplum_path,
    ])

    try:
        # Now copy all the files over.
        hosts = set(get_all_hostnames_as_list(context, 'template1'))

        host_opts = []
        for host in hosts:
            host_opts.extend(['-h', host])

        subprocess.check_call([
            'gpsync',
            '-av',
            ] + host_opts + [
            os.getenv('GPHOME')+'/',
            '=:{}'.format(location),
        ])

    finally:
        # Put greenplum_path.sh back the way it was.
        subprocess.check_call([
            'mv', '{}.bak'.format(greenplum_path), greenplum_path
        ])

@given('all files in gpAdminLogs directory are deleted')
@when('all files in gpAdminLogs directory are deleted')
@then('all files in gpAdminLogs directory are deleted')
def impl(context):
    log_dir = _get_gpAdminLogs_directory()
    files_found = glob.glob('%s/*' % (log_dir))
    for file in files_found:
        os.remove(file)


@given('all files in gpAdminLogs directory are deleted on hosts {hosts}')
def impl(context, hosts):
    host_list = hosts.split(',')
    log_dir = _get_gpAdminLogs_directory()
    for host in host_list:
        rm_cmd = Command(name="remove files in gpAdminLogs",
                              cmdStr="rm -rf {}/*".format(log_dir),
                              remoteHost=host, ctxt=REMOTE)
        rm_cmd.run(validateAfter=True)

@given('all files in "{dir}" directory are deleted on all hosts in the cluster')
@then('all files in "{dir}" directory are deleted on all hosts in the cluster')
def impl(context, dir):
    host_list = GpArray.initFromCatalog(dbconn.DbURL()).getHostList()
    for host in host_list:
        rm_cmd = Command(name="remove files in {}".format(dir),
                         cmdStr="rm -rf {}/*".format(dir),
                         remoteHost=host, ctxt=REMOTE)
        rm_cmd.run(validateAfter=True)

@given('all files in gpAdminLogs directory are deleted on all hosts in the cluster')
@when('all files in gpAdminLogs directory are deleted on all hosts in the cluster')
@then('all files in gpAdminLogs directory are deleted on all hosts in the cluster')
def impl(context):
    host_list = GpArray.initFromCatalog(dbconn.DbURL()).getHostList()
    log_dir = _get_gpAdminLogs_directory()
    for host in host_list:
        rm_cmd = Command(name="remove files in gpAdminLogs",
                         cmdStr="rm -rf {}/*".format(log_dir),
                         remoteHost=host, ctxt=REMOTE)
        rm_cmd.run(validateAfter=True)


@then('gpAdminLogs directory {has} "{expected_file}" files')
def impl(context, has, expected_file):
    log_dir = _get_gpAdminLogs_directory()
    files_found = glob.glob('%s/%s' % (log_dir, expected_file))
    if files_found and (has == 'has no'):
        raise Exception("expected no %s files in %s, but found %s" % (expected_file, log_dir, files_found))
    if (not files_found) and (has == 'has'):
        raise Exception("expected %s file in %s, but not found" % (expected_file, log_dir))


@then('gpAdminLogs directory has "{expected_file}" files on respective hosts only for content {content_ids}')
def impl(context, expected_file, content_ids):
    content_list = [int(c) for c in content_ids.split(',')]
    all_segments = GpArray.initFromCatalog(dbconn.DbURL()).getDbList()
    segments = filter(lambda seg: seg.getSegmentRole() == ROLE_MIRROR and
                                  seg.content in content_list, all_segments)
    host_to_seg_dbids = {}
    for seg in segments:
        segHost = seg.getSegmentHostName()
        if segHost in host_to_seg_dbids:
            host_to_seg_dbids[segHost].append('dbid{}'.format(seg.dbid))
        else:
            host_to_seg_dbids[segHost] = ['dbid{}'.format(seg.dbid)]

    for segHost, expected_files_on_host in host_to_seg_dbids.items():
        log_dir = "%s/gpAdminLogs" % os.path.expanduser("~")
        listdir_cmd = Command(name="list logfiles on host",
                              cmdStr="ls -l {}/{}".format(log_dir, expected_file),
                              remoteHost=segHost, ctxt=REMOTE)
        listdir_cmd.run(validateAfter=True)
        ls_outs = listdir_cmd.get_results().stdout.split('\n')
        files_found = [ls_line.split(' ')[-1] for ls_line in ls_outs if ls_line]

        if not files_found:
            raise Exception("expected {} files in {} on host {}, but not found".format(expected_file, log_dir, segHost))

        if len(files_found) != len(expected_files_on_host):
            raise Exception("expected {} {} files in {} on host {}, but found {}: {}"
                            .format(len(expected_files_on_host), expected_file, log_dir, segHost, len(files_found),
                                    files_found))
        for file in files_found:
            if file.split('.')[-2] not in expected_files_on_host:
                raise Exception("Found unexpected file {} in {}".format(file, log_dir))


@then('gpAdminLogs directory {has} "{expected_file}" files on all segment hosts')
def impl(context, has, expected_file):
    all_segments = GpArray.initFromCatalog(dbconn.DbURL()).getDbList()
    all_segment_hosts = [seg.getSegmentHostName() for seg in all_segments if seg.getSegmentContentId() >= 0]

    for seg_host in all_segment_hosts:
        log_dir = "%s/gpAdminLogs" % os.path.expanduser("~")
        listdir_cmd = Command(name="list logfiles on host",
                              cmdStr="ls -l {}/{} | wc -l".format(log_dir, expected_file),
                              remoteHost=seg_host, ctxt=REMOTE)
        listdir_cmd.run(validateAfter=True)
        ls_outs = listdir_cmd.get_results().stdout
        files_found = int(ls_outs)
        if files_found > 0 and (has == 'has no'):
            raise Exception("expected no {} files in {} on host {}, but found".format(expected_file, log_dir, seg_host))
        if files_found == 0 and (has == 'has'):
            raise Exception("expected {} files in {} on host {}, but not found".format(expected_file, log_dir, seg_host))


@given('"{filepath}" is copied to the install directory')
def impl(context, filepath):
    gphome = os.getenv("GPHOME")
    if not gphome:
        raise Exception("GPHOME must be set")
    shutil.copy(filepath, os.path.join(gphome, "bin"))


@then('{command} should print "{target}" to logfile')
def impl(context, command, target):
    log_dir = _get_gpAdminLogs_directory()
    filename = glob.glob('%s/%s_*.log' % (log_dir, command))[0]
    contents = ''
    with open(filename) as fr:
        for line in fr:
            contents += line
    if target not in contents:
        raise Exception("cannot find %s in %s" % (target, filename))


@then('{command} should print "{target}" regex to logfile')
def impl(context, command, target):
    log_dir = _get_gpAdminLogs_directory()
    filename = glob.glob('%s/%s_*.log' % (log_dir, command))[0]
    contents = ''
    with open(filename) as fr:
        for line in fr:
            contents += line

    pat = re.compile(target)
    if not pat.search(contents):
        raise Exception("cannot find %s in %s" % (target, filename))


@given('verify that a role "{role_name}" exists in database "{dbname}"')
@then('verify that a role "{role_name}" exists in database "{dbname}"')
def impl(context, role_name, dbname):
    query = "select rolname from pg_roles where rolname = '%s'" % role_name
    conn = dbconn.connect(dbconn.DbURL(dbname=dbname), unsetSearchPath=False)
    try:
        result = getRows(dbname, query)[0][0]
        if result != role_name:
            raise Exception("Role %s does not exist in database %s." % (role_name, dbname))
    except:
        raise Exception("Role %s does not exist in database %s." % (role_name, dbname))

@given('the system timezone is saved')
def impl(context):
    cmd = Command(name='Get system timezone',
                  cmdStr='date +"%Z"')
    cmd.run(validateAfter=True)
    context.system_timezone = cmd.get_stdout()

@then('the database timezone is saved')
def impl(context):
    cmd = Command(name='Get database timezone',
                  cmdStr='psql -d template1 -c "show time zone" -t')
    cmd.run(validateAfter=True)
    tz = cmd.get_stdout()
    cmd = Command(name='Get abbreviated database timezone',
                  cmdStr='psql -d template1 -c "select abbrev from pg_timezone_names where name=\'%s\';" -t' % tz)
    cmd.run(validateAfter=True)
    context.database_timezone = cmd.get_stdout()

@then('the database timezone matches the system timezone')
def step_impl(context):
    if context.database_timezone != context.system_timezone:
        raise Exception("Expected database timezone to be %s, but it was %s" % (context.system_timezone, context.database_timezone))

@then('the database timezone matches "{abbreviated_timezone}"')
def step_impl(context, abbreviated_timezone):
    if context.database_timezone != abbreviated_timezone:
        raise Exception("Expected database timezone to be %s, but it was %s" % (abbreviated_timezone, context.database_timezone))

@then('the startup timezone is saved')
def step_impl(context):
    logfile = "%s/log/startup.log" % gp.get_coordinatordatadir()
    timezone = ""
    with open(logfile) as l:
        first_line = l.readline()
        timestamp = first_line.split(",")[0]
        timezone = timestamp[-3:]
    if timezone == "":
        raise Exception("Could not find timezone information in startup.log")
    context.startup_timezone = timezone

@then('the startup timezone matches the system timezone')
def step_impl(context):
    if context.startup_timezone != context.system_timezone:
        raise Exception("Expected timezone in startup.log to be %s, but it was %s" % (context.system_timezone, context.startup_timezone))

@then('the startup timezone matches "{abbreviated_timezone}"')
def step_impl(context, abbreviated_timezone):
    if context.startup_timezone != abbreviated_timezone:
        raise Exception("Expected timezone in startup.log to be %s, but it was %s" % (abbreviated_timezone, context.startup_timezone))

@given("a working directory of the test as '{working_directory}' with mode '{mode}'")
def impl(context, working_directory, mode):
    _create_working_directory(context, working_directory, mode)

@given("a working directory of the test as '{working_directory}'")
def impl(context, working_directory):
    _create_working_directory(context, working_directory)

def _create_working_directory(context, working_directory, mode=''):
    context.working_directory = working_directory
    # Don't fail if directory already exists, which can occur for the first scenario
    shutil.rmtree(context.working_directory, ignore_errors=True)
    if (mode != ''):
        os.mkdir(context.working_directory, int(mode,8))
    else:
        os.mkdir(context.working_directory)


def _create_cluster(context, coordinator_host, segment_host_list, hba_hostnames='0', with_mirrors=False, mirroring_configuration='group'):
    if segment_host_list == "":
        segment_host_list = []
    else:
        segment_host_list = segment_host_list.split(",")

    global coordinator_data_dir
    coordinator_data_dir = os.path.join(context.working_directory, 'data/coordinator/gpseg-1')
    os.environ['COORDINATOR_DATA_DIRECTORY'] = coordinator_data_dir

    try:
        with closing(dbconn.connect(dbconn.DbURL(dbname='template1'), unsetSearchPath=False)) as conn:
            count = dbconn.querySingleton(conn, "select count(*) from gp_segment_configuration where role='m';")
        if not with_mirrors and count == 0:
            print("Skipping creating a new cluster since the cluster is primary only already.")
            return
        elif with_mirrors and count > 0:
            print("Skipping creating a new cluster since the cluster has mirrors already.")
            return
    except:
        pass

    testcluster = TestCluster(hosts=[coordinator_host]+segment_host_list, base_dir=context.working_directory,hba_hostnames=hba_hostnames)
    testcluster.reset_cluster()
    testcluster.create_cluster(with_mirrors=with_mirrors, mirroring_configuration=mirroring_configuration)
    context.gpexpand_mirrors_enabled = with_mirrors

@then('a cluster is created with no mirrors on "{coordinator_host}" and "{segment_host_list}"')
@given('a cluster is created with no mirrors on "{coordinator_host}" and "{segment_host_list}"')
def impl(context, coordinator_host, segment_host_list):
    _create_cluster(context, coordinator_host, segment_host_list, with_mirrors=False)

@given('with HBA_HOSTNAMES "{hba_hostnames}" a cluster is created with no mirrors on "{coordinator_host}" and "{segment_host_list}"')
@when('with HBA_HOSTNAMES "{hba_hostnames}" a cluster is created with no mirrors on "{coordinator_host}" and "{segment_host_list}"')
@when('with HBA_HOSTNAMES "{hba_hostnames}" a cross-subnet cluster without a standby is created with no mirrors on "{coordinator_host}" and "{segment_host_list}"')
def impl(context, coordinator_host, segment_host_list, hba_hostnames):
    _create_cluster(context, coordinator_host, segment_host_list, hba_hostnames, with_mirrors=False)

@given('a cross-subnet cluster without a standby is created with mirrors on "{coordinator_host}" and "{segment_host_list}"')
@given('a cluster is created with mirrors on "{coordinator_host}" and "{segment_host_list}"')
def impl(context, coordinator_host, segment_host_list):
    _create_cluster(context, coordinator_host, segment_host_list, with_mirrors=True, mirroring_configuration='group')

@given('a cluster is created with "{mirroring_configuration}" segment mirroring on "{coordinator_host}" and "{segment_host_list}"')
def impl(context, mirroring_configuration, coordinator_host, segment_host_list):
    _create_cluster(context, coordinator_host, segment_host_list, with_mirrors=True, mirroring_configuration=mirroring_configuration)

@given('the user runs gpexpand interview to add {num_of_segments} new segment and {num_of_hosts} new host "{hostnames}"')
@when('the user runs gpexpand interview to add {num_of_segments} new segment and {num_of_hosts} new host "{hostnames}"')
def impl(context, num_of_segments, num_of_hosts, hostnames):
    num_of_segments = int(num_of_segments)
    num_of_hosts = int(num_of_hosts)

    hosts = []
    if num_of_hosts > 0:
        hosts = hostnames.split(',')
        if num_of_hosts != len(hosts):
            raise Exception("Incorrect amount of hosts. number of hosts:%s\nhostnames: %s" % (num_of_hosts, hosts))

    base_dir = "/tmp"
    if hasattr(context, "temp_base_dir"):
        base_dir = context.temp_base_dir
    elif hasattr(context, "working_directory"):
        base_dir = context.working_directory
    primary_dir = os.path.join(base_dir, 'data', 'primary')
    mirror_dir = ''
    if context.gpexpand_mirrors_enabled:
        mirror_dir = os.path.join(base_dir, 'data', 'mirror')

    directory_pairs = []
    # we need to create the tuples for the interview to work.
    for i in range(0, num_of_segments):
        directory_pairs.append((primary_dir,mirror_dir))

    gpexpand = Gpexpand(context, working_directory=context.working_directory)
    output, returncode = gpexpand.do_interview(hosts=hosts,
                                               num_of_segments=num_of_segments,
                                               directory_pairs=directory_pairs,
                                               has_mirrors=context.gpexpand_mirrors_enabled)
    if returncode != 0:
        raise Exception("*****An error occured*****:\n %s" % output)

@given('there are no gpexpand_inputfiles')
def impl(context):
    list(map(os.remove, glob.glob("gpexpand_inputfile*")))

@given('there are no gpexpand tablespace input configuration files')
def impl(context):
    list(map(os.remove, glob.glob("{}/*.ts".format(context.working_directory))))
    if len(glob.glob('{}/*.ts'.format(context.working_directory))) != 0:
        raise Exception("expected no gpexpand tablespace input configuration files")

@then('verify if a gpexpand tablespace input configuration file is created')
def impl(context):
    if len(glob.glob('{}/*.ts'.format(context.working_directory))) != 1:
        raise Exception("expected gpexpand tablespace input configuration file to be created")

@when('the user runs gpexpand with the latest gpexpand_inputfile with additional parameters {additional_params}')
def impl(context, additional_params=''):
    gpexpand = Gpexpand(context, working_directory=context.working_directory)
    ret_code, std_err, std_out = gpexpand.initialize_segments(additional_params)
    if ret_code != 0:
        raise Exception("gpexpand exited with return code: %d.\nstderr=%s\nstdout=%s" % (ret_code, std_err, std_out))

@when('the user runs gpexpand with the latest gpexpand_inputfile without ret code check')
def impl(context):
    gpexpand = Gpexpand(context, working_directory=context.working_directory)
    gpexpand.initialize_segments()

@when('the user runs gpexpand to redistribute with duration "{duration}"')
def impl(context, duration):
    _gpexpand_redistribute(context, duration)

@when('the user runs gpexpand to redistribute with the --end flag')
def impl(context):
    _gpexpand_redistribute(context, endtime=True)

@when('the user runs gpexpand to redistribute')
def impl(context):
    _gpexpand_redistribute(context)

def _gpexpand_redistribute(context, duration=False, endtime=False):
    gpexpand = Gpexpand(context, working_directory=context.working_directory)
    context.command = gpexpand
    ret_code, std_err, std_out = gpexpand.redistribute(duration, endtime)
    context.stdout_message = std_out
    if duration or endtime:
        if ret_code != 0:
            # gpexpand exited on time, it's expected
            return
        else:
            raise Exception("gpexpand didn't stop at duration / endtime.\nstderr=%s\nstdout=%s" % (std_err, std_out))
    if ret_code != 0:
        raise Exception("gpexpand exited with return code: %d.\nstderr=%s\nstdout=%s" % (ret_code, std_err, std_out))

@given('expanded preferred primary on segment "{segment_id}" has failed')
def step_impl(context, segment_id):
    stop_primary(context, int(segment_id))
    wait_for_unblocked_transactions(context)

@given('the user runs gpexpand with a static inputfile for a two-node cluster with mirrors')
@when('the user runs gpexpand with a static inputfile for a two-node cluster with mirrors')
def impl(context):
    inputfile_contents = """
sdw1|sdw1|20502|/tmp/gpexpand_behave/two_nodes/data/primary/gpseg2|6|2|p
sdw2|sdw2|21502|/tmp/gpexpand_behave/two_nodes/data/mirror/gpseg2|8|2|m
sdw2|sdw2|20503|/tmp/gpexpand_behave/two_nodes/data/primary/gpseg3|7|3|p
sdw1|sdw1|21503|/tmp/gpexpand_behave/two_nodes/data/mirror/gpseg3|9|3|m"""
    timestamp = datetime.now().strftime("%Y%m%d_%H%M%S")
    inputfile_name = "%s/gpexpand_inputfile_%s" % (context.working_directory, timestamp)
    with open(inputfile_name, 'w') as fd:
        fd.write(inputfile_contents)

    gpexpand = Gpexpand(context, working_directory=context.working_directory)
    ret_code, std_err, std_out = gpexpand.initialize_segments()
    if ret_code != 0:
        raise Exception("gpexpand exited with return code: %d.\nstderr=%s\nstdout=%s" % (ret_code, std_err, std_out))

@when('the user runs gpexpand with a static inputfile for a single-node cluster with mirrors')
def impl(context):
    inputfile_contents = """sdw1|sdw1|20502|/tmp/gpexpand_behave/data/primary/gpseg2|6|2|p
sdw1|sdw1|21502|/tmp/gpexpand_behave/data/mirror/gpseg2|8|2|m
sdw1|sdw1|20503|/tmp/gpexpand_behave/data/primary/gpseg3|7|3|p
sdw1|sdw1|21503|/tmp/gpexpand_behave/data/mirror/gpseg3|9|3|m"""
    timestamp = datetime.now().strftime("%Y%m%d_%H%M%S")
    inputfile_name = "%s/gpexpand_inputfile_%s" % (context.working_directory, timestamp)
    with open(inputfile_name, 'w') as fd:
        fd.write(inputfile_contents)

    gpexpand = Gpexpand(context, working_directory=context.working_directory)
    ret_code, std_err, std_out = gpexpand.initialize_segments()
    if ret_code != 0:
        raise Exception("gpexpand exited with return code: %d.\nstderr=%s\nstdout=%s" % (ret_code, std_err, std_out))

@when('the user runs gpexpand with a static inputfile for a single-node cluster with mirrors without ret code check')
def impl(context):
    inputfile_contents = """sdw1|sdw1|20502|/data/gpdata/gpexpand/data/primary/gpseg2|7|2|p
sdw1|sdw1|21502|/data/gpdata/gpexpand/data/mirror/gpseg2|8|2|m"""
    timestamp = datetime.now().strftime("%Y%m%d_%H%M%S")
    inputfile_name = "%s/gpexpand_inputfile_%s" % (context.working_directory, timestamp)
    with open(inputfile_name, 'w') as fd:
        fd.write(inputfile_contents)

    gpexpand = Gpexpand(context, working_directory=context.working_directory)
    gpexpand.initialize_segments()

@given('the coordinator pid has been saved')
def impl(context):
    data_dir = os.path.join(context.working_directory,
                            'data/coordinator/gpseg-1')
    context.coordinator_pid = gp.get_postmaster_pid_locally(data_dir)

@then('verify that the coordinator pid has not been changed')
def impl(context):
    data_dir = os.path.join(context.working_directory,
                            'data/coordinator/gpseg-1')
    current_coordinator_pid = gp.get_postmaster_pid_locally(data_dir)
    if context.coordinator_pid == current_coordinator_pid:
        return

    raise Exception("The coordinator pid has been changed.\nprevious: %s\ncurrent: %s" % (context.coordinator_pid, current_coordinator_pid))

@then('the numsegments of table "{tabname}" is {numsegments}')
def impl(context, tabname, numsegments):
    dbname = 'gptest'
    with closing(dbconn.connect(dbconn.DbURL(dbname=dbname), unsetSearchPath=False)) as conn:
        query = "select numsegments from gp_distribution_policy where localoid = '{tabname}'::regclass".format(tabname=tabname)
        ns = dbconn.querySingleton(conn, query)
    if ns == int(numsegments):
        return

    raise Exception("The numsegments of the writable external table {tabname} is {ns} (expected to be {numsegments})".format(tabname=tabname,
                                                                                                                             ns=str(ns),
                                                                                                                             numsegments=str(numsegments)))

@given('the number of segments have been saved')
@then('the number of segments have been saved')
def impl(context):
    dbname = 'gptest'
    with closing(dbconn.connect(dbconn.DbURL(dbname=dbname), unsetSearchPath=False)) as conn:
        query = """SELECT count(*) from gp_segment_configuration where -1 < content"""
        context.start_data_segments = dbconn.querySingleton(conn, query)

@given('the gp_segment_configuration have been saved')
@when('the gp_segment_configuration have been saved')
@then('the gp_segment_configuration have been saved')
def impl(context):
    dbname = 'gptest'
    gp_segment_conf_backup = {}
    with closing(dbconn.connect(dbconn.DbURL(dbname=dbname), unsetSearchPath=False)) as conn:
        query = """SELECT count(*) from gp_segment_configuration where -1 < content"""
        segment_count = int(dbconn.querySingleton(conn, query))
        query = """SELECT * from gp_segment_configuration where -1 < content order by dbid"""
        cursor = dbconn.query(conn, query)
        for i in range(0, segment_count):
            dbid, content, role, preferred_role, mode, status,\
            port, hostname, address, datadir = cursor.fetchone();
            gp_segment_conf_backup[dbid] = {}
            gp_segment_conf_backup[dbid]['content'] = content
            gp_segment_conf_backup[dbid]['role'] = role
            gp_segment_conf_backup[dbid]['preferred_role'] = preferred_role
            gp_segment_conf_backup[dbid]['mode'] = mode
            gp_segment_conf_backup[dbid]['status'] = status
            gp_segment_conf_backup[dbid]['port'] = port
            gp_segment_conf_backup[dbid]['hostname'] = hostname
            gp_segment_conf_backup[dbid]['address'] = address
            gp_segment_conf_backup[dbid]['datadir'] = datadir
    context.gp_segment_conf_backup = gp_segment_conf_backup

@given('verify the gp_segment_configuration has been restored')
@when('verify the gp_segment_configuration has been restored')
@then('verify the gp_segment_configuration has been restored')
def impl(context):
    dbname = 'gptest'
    gp_segment_conf_backup = {}
    with closing(dbconn.connect(dbconn.DbURL(dbname=dbname), unsetSearchPath=False)) as conn:
        query = """SELECT count(*) from gp_segment_configuration where -1 < content"""
        segment_count = int(dbconn.querySingleton(conn, query))
        query = """SELECT * from gp_segment_configuration where -1 < content order by dbid"""
        cursor = dbconn.query(conn, query)
        for i in range(0, segment_count):
            dbid, content, role, preferred_role, mode, status,\
            port, hostname, address, datadir = cursor.fetchone();
            gp_segment_conf_backup[dbid] = {}
            gp_segment_conf_backup[dbid]['content'] = content
            gp_segment_conf_backup[dbid]['role'] = role
            gp_segment_conf_backup[dbid]['preferred_role'] = preferred_role
            gp_segment_conf_backup[dbid]['mode'] = mode
            gp_segment_conf_backup[dbid]['status'] = status
            gp_segment_conf_backup[dbid]['port'] = port
            gp_segment_conf_backup[dbid]['hostname'] = hostname
            gp_segment_conf_backup[dbid]['address'] = address
            gp_segment_conf_backup[dbid]['datadir'] = datadir
    if context.gp_segment_conf_backup != gp_segment_conf_backup:
        raise Exception("gp_segment_configuration has not been restored")

@given('user has created {table_name} table')
def impl(context, table_name):
    dbname = 'gptest'
    with closing(dbconn.connect(dbconn.DbURL(dbname=dbname), unsetSearchPath=False)) as conn:
        query = """CREATE TABLE %s(a INT)""" % table_name
        dbconn.execSQL(conn, query)

@given('a long-run read-only transaction exists on {table_name}')
def impl(context, table_name):
    dbname = 'gptest'
    conn = dbconn.connect(dbconn.DbURL(dbname=dbname), unsetSearchPath=False)
    context.long_run_select_only_conn = conn
    cursor = conn.cursor()
    context.long_run_select_only_cursor = cursor

    # Start a readonly transaction.
    cursor.execute("BEGIN")

    query = """SELECT gp_segment_id, * from %s order by 1, 2""" % table_name
    cursor.execute(query)
    data_result = cursor.fetchall()

    context.long_run_select_only_data_result = data_result

    query = """SELECT txid_current()"""
    cursor.execute(query)
    xid = cursor.fetchone()[0]
    context.long_run_select_only_xid = xid

@then('verify that long-run read-only transaction still exists on {table_name}')
def impl(context, table_name):
    dbname = 'gptest'
    cursor = context.long_run_select_only_cursor

    query = """SELECT gp_segment_id, * from %s order by 1, 2""" % table_name
    cursor.execute(query)
    data_result = cursor.fetchall()

    query = """SELECT txid_current()"""
    cursor.execute(query)
    xid = cursor.fetchone()[0]

    if (xid != context.long_run_select_only_xid or
        data_result != context.long_run_select_only_data_result):
        error_str = "Incorrect xid or select result of long run read-only transaction: \
                xid(before {}, after {}), result(before {}, after {})"
        raise Exception(error_str.format(context.long_run_select_only_xid, xid, context.long_run_select_only_data_result, data_result))

@given('a long-run transaction starts')
def impl(context):
    dbname = 'gptest'
    conn = dbconn.connect(dbconn.DbURL(dbname=dbname), unsetSearchPath=False)
    context.long_run_conn = conn

    cursor = conn.cursor()
    context.long_run_cursor = cursor

    cursor.execute("BEGIN")

    query = """SELECT txid_current()"""
    cursor.execute(query)
    xid = cursor.fetchone()[0]
    context.long_run_xid = xid

@then('verify that long-run transaction aborted for changing the catalog by creating table {table_name}')
def impl(context, table_name):
    cursor = context.long_run_cursor

    query = """SELECT txid_current()"""
    cursor.execute(query)
    xid = cursor.fetchone()[0]
    if context.long_run_xid != xid:
        raise Exception("Incorrect xid of long run transaction: before %s, after %s" %
                        (context.long_run_xid, xid));

    query = """CREATE TABLE %s (a INT)""" % table_name
    try:
        cursor.execute(query)
    except Exception as e:
        key_msg = "cluster is expanded from"
        if key_msg not in str(e):
            raise Exception("transaction not abort correctly, errmsg:%s" % str(e))
    else:
        raise Exception("transaction not abort")

@when('verify that the cluster has {num_of_segments} new segments')
@then('verify that the cluster has {num_of_segments} new segments')
def impl(context, num_of_segments):
    dbname = 'gptest'
    with closing(dbconn.connect(dbconn.DbURL(dbname=dbname), unsetSearchPath=False)) as conn:
        query = """SELECT dbid, content, role, preferred_role, mode, status, port, hostname, address, datadir from gp_segment_configuration;"""
        rows = dbconn.query(conn, query).fetchall()
        end_data_segments = 0
        for row in rows:
            content = row[1]
            status = row[5]
            if content > -1 and status == 'u':
                end_data_segments += 1
    if int(num_of_segments) == int(end_data_segments - context.start_data_segments):
        return

    raise Exception("Incorrect amount of segments.\nprevious: %s\ncurrent:"
            "%s\ndump of gp_segment_configuration: %s" %
            (context.start_data_segments, end_data_segments, rows))

@when('verify that {table_name} catalog table is present on new segments')
@then('verify that {table_name} catalog table is present on new segments')
def impl(context, table_name):
    dbname = 'gptest'
    with closing(dbconn.connect(dbconn.DbURL(dbname=dbname), unsetSearchPath=False)) as conn:
        query = """SELECT count(*) from gp_segment_configuration where -1 < content and role='p'"""
        no_of_segments = dbconn.querySingleton(conn, query)

        query = """select count(distinct(gp_segment_id)) from gp_dist_random('%s')""" % table_name
        no_segments_table_present = dbconn.querySingleton(conn, query)

    if no_of_segments != no_segments_table_present:
        raise Exception("Table %s is not present on newly expanded segments" % table_name)


@given('the cluster is setup for an expansion on hosts "{hostnames}"')
def impl(context, hostnames):
    hosts = hostnames.split(",")
    base_dir = "/tmp"
    if hasattr(context, "temp_base_dir"):
        base_dir = context.temp_base_dir
    elif hasattr(context, "working_directory"):
        base_dir = context.working_directory
    for host in hosts:
        cmd = Command(name='create data directories for expansion',
                      cmdStr="mkdir -p %s/data/primary; mkdir -p %s/data/mirror" % (base_dir, base_dir),
                      ctxt=REMOTE,
                      remoteHost=host)
        cmd.run(validateAfter=True)

@given("a temporary directory under '{tmp_base_dir}' with mode '{mode}' is created")
@given('a temporary directory under "{tmp_base_dir}" to expand into')
def make_temp_dir(context, tmp_base_dir, mode=''):
    if not tmp_base_dir:
        raise Exception("tmp_base_dir cannot be empty")
    if not os.path.exists(tmp_base_dir):
        os.mkdir(tmp_base_dir)
    context.temp_base_dir = tempfile.mkdtemp(dir=tmp_base_dir)
    if mode:
        os.chmod(path.normpath(path.join(tmp_base_dir, context.temp_base_dir)),
                 int(mode, 8))

@given('the new host "{hostnames}" is ready to go')
def impl(context, hostnames):
    hosts = hostnames.split(',')
    if hasattr(context, "working_directory"):
        reset_hosts(hosts, context.working_directory)
    if hasattr(context, "temp_base_dir"):
        reset_hosts(hosts, context.temp_base_dir)


@given('user has created expansiontest tables')
@then('user has created expansiontest tables')
def impl(context):
    dbname = 'gptest'
    with closing(dbconn.connect(dbconn.DbURL(dbname=dbname), unsetSearchPath=False)) as conn:
        for i in range(3):
            query = """drop table if exists expansiontest%s""" % (i)
            dbconn.execSQL(conn, query)
            query = """create table expansiontest%s(a int)""" % (i)
            dbconn.execSQL(conn, query)

@then('the tables have finished expanding')
def impl(context):
    dbname = 'postgres'
    conn = dbconn.connect(dbconn.DbURL(dbname=dbname), unsetSearchPath=False)
    try:
        query = """select fq_name from gpexpand.status_detail WHERE expansion_finished IS NULL"""
        cursor = dbconn.query(conn, query)

        row = cursor.fetchone()
        if row:
            raise Exception("table %s has not finished expanding" % row[0])
    finally:
        conn.close()


@then('table "{table_name}" {expansion_state} be marked as expanded')
def impl(context, table_name, expansion_state):
    dbname = 'postgres'
    conn = dbconn.connect(dbconn.DbURL(dbname=dbname), unsetSearchPath=False)
    try:
        query = """select status from gpexpand.status_detail where fq_name='public.{0}'""".format(table_name)
        result = dbconn.querySingleton(conn, query)

        if result == 'NOT STARTED' and expansion_state == "should":
            raise Exception("table {0} is not marked as expanded".format(table_name))
        if result == "COMPLETED" and expansion_state == "should not":
            raise Exception("table {0} is marked as expanded".format(table_name))
    finally:
        conn.close()


@given('an FTS probe is triggered')
@when('an FTS probe is triggered')
@then('an FTS probe is triggered')
def impl(context):
    with closing(dbconn.connect(dbconn.DbURL(dbname='postgres'), unsetSearchPath=False)) as conn:
        dbconn.querySingleton(conn, "SELECT gp_request_fts_probe_scan()")

@then('verify that gpstart on original coordinator fails due to lower Timeline ID')
def step_impl(context):
    ''' This assumes that gpstart still checks for Timeline ID if a standby coordinator is present '''
    context.execute_steps('''
                            When the user runs "gpstart -a"
                            Then gpstart should return a return code of 2
                            And gpstart should print "Standby activated, this node no more can act as coordinator." to stdout
                            ''')

@then('verify gpstate with options "{options}" output is correct')
def step_impl(context, options):
    if '-f' in options:
        if context.standby_hostname not in context.stdout_message or \
                context.standby_data_dir not in context.stdout_message or \
                str(context.standby_port) not in context.stdout_message:
            raise Exception("gpstate -f output is missing expected standby coordinator information")
    elif '-s' in options:
        if context.standby_hostname not in context.stdout_message or \
                context.standby_data_dir not in context.stdout_message or \
                str(context.standby_port) not in context.stdout_message:
            raise Exception("gpstate -s output is missing expected coordinator information")
    elif '-Q' in options:
        for stdout_line in context.stdout_message.split('\n'):
            if 'up segments, from configuration table' in stdout_line:
                segments_up = int(re.match(".*of up segments, from configuration table\s+=\s+([0-9]+)", stdout_line).group(1))
                if segments_up <= 1:
                    raise Exception("gpstate -Q output does not match expectations of more than one segment up")

            if 'down segments, from configuration table' in stdout_line:
                segments_down = int(re.match(".*of down segments, from configuration table\s+=\s+([0-9]+)", stdout_line).group(1))
                if segments_down != 0:
                    raise Exception("gpstate -Q output does not match expectations of all segments up")
                break ## down segments comes after up segments, so we can break here
    elif '-m' in options:
        dbname = 'postgres'
        conn = dbconn.connect(dbconn.DbURL(hostname=context.standby_hostname, port=context.standby_port, dbname=dbname), unsetSearchPath=False)
        try:
            query = """select datadir, port from pg_catalog.gp_segment_configuration where role='m' and content <> -1;"""
            cursor = dbconn.query(conn, query)

            for i in range(cursor.rowcount):
                datadir, port = cursor.fetchone()
                if datadir not in context.stdout_message or \
                    str(port) not in context.stdout_message:
                        raise Exception("gpstate -m output missing expected mirror info, datadir %s port %d" %(datadir, port))
        finally:
            conn.close()
    else:
        raise Exception("no verification for gpstate option given")

@given('ensure the standby directory does not exist')
def impl(context):
    run_command(context, 'rm -rf $COORDINATOR_DATA_DIRECTORY/newstandby')
    run_command(context, 'rm -rf /tmp/gpinitsystemtest && mkdir /tmp/gpinitsystemtest')

@when('initialize a cluster with standby using "{config_file}"')
def impl(context, config_file):
    run_gpcommand(context, 'gpinitsystem -a -I %s -l /tmp/gpinitsystemtest -s localhost -P 21100 -S $COORDINATOR_DATA_DIRECTORY/newstandby -h ../gpAux/gpdemo/hostfile' % config_file)
    check_return_code(context, 0)

@when('initialize a cluster using "{config_file}"')
def impl(context, config_file):
    run_gpcommand(context, 'gpinitsystem -a -I %s -l /tmp/' % config_file)
    check_return_code(context, 0)

@when('generate cluster config file "{config_file}"')
def impl(context, config_file):
    run_gpcommand(context, 'gpinitsystem -a -c ../gpAux/gpdemo/clusterConfigFile -O %s' % config_file)
    check_return_code(context, 0)

@when('check segment conf: postgresql.conf')
@then('check segment conf: postgresql.conf')
@given('check segment conf: postgresql.conf')
def step_impl(context):
    query = "select dbid, port, hostname, datadir from gp_segment_configuration where content >= 0"
    conn = dbconn.connect(dbconn.DbURL(dbname='postgres'), unsetSearchPath=False)
    try:
        segments = dbconn.query(conn, query).fetchall()
        for segment in segments:
            dbid = "'%s'" % segment[0]
            port = "'%s'" % segment[1]
            hostname = segment[2]
            datadir = segment[3]

            ## check postgresql.conf
            remote_postgresql_conf = "%s/%s" % (datadir, 'postgresql.conf')
            local_conf_copy = os.path.join(gp.get_coordinatordatadir(), "%s.%s" % ('postgresql.conf', hostname))
            cmd = Command(name="Copy remote conf to local to diff",
                        cmdStr='rsync %s:%s %s' % (hostname, remote_postgresql_conf, local_conf_copy))
            cmd.run(validateAfter=True)

            dic = pgconf.readfile(filename=local_conf_copy)
            if str(dic['port']) != port:
                raise Exception("port value in postgresql.conf of %s is incorrect. Expected:%s, given:%s" %
                                (hostname, port, dic['port']))
    finally:
        if conn:
            conn.close()

@given('the transactions are started for dml')
def impl(context):
    dbname = 'gptest'
    context.dml_jobs = []
    for dml in ['insert', 'update', 'delete']:
        job = TestDML.create(dbname, dml)
        job.start()
        context.dml_jobs.append((dml, job))

@then('verify the dml results and commit')
def impl(context):
    dbname = 'gptest'

    for dml, job in context.dml_jobs:
        code, message = job.stop()
        if not code:
            raise Exception(message)

@then('verify the dml results again in a new transaction')
def impl(context):
    dbname = 'gptest'
    with closing(dbconn.connect(dbconn.DbURL(dbname=dbname), unsetSearchPath=False)) as conn:
        for dml, job in context.dml_jobs:
            code, message = job.reverify(conn)
            if not code:
                raise Exception(message)


@given('the "{table_name}" table row count in "{dbname}" is saved')
def impl(context, table_name, dbname):
    if 'table_row_count' not in context:
        context.table_row_count = {}
    if table_name not in context.table_row_count:
        context.table_row_count[table_name] = _get_row_count_per_segment(table_name, dbname)

@given('distribution information from table "{table}" with data in "{dbname}" is saved')
def impl(context, table, dbname):
    context.pre_redistribution_row_count = _get_row_count_per_segment(table, dbname)
    context.pre_redistribution_dist_policy = _get_dist_policy_per_partition(table, dbname)

@then('distribution information from table "{table}" with data in "{dbname}" is verified against saved data')
def impl(context, table, dbname):
    pre_distribution_row_count = context.pre_redistribution_row_count
    pre_redistribution_dist_policy = context.pre_redistribution_dist_policy
    post_distribution_row_count = _get_row_count_per_segment(table, dbname)
    post_distribution_dist_policy = _get_dist_policy_per_partition(table, dbname)

    if len(pre_distribution_row_count) >= len(post_distribution_row_count):
        raise Exception("Failed to redistribute table. Expected to have more than %d segments, got %d segments" % (len(pre_distribution_row_count), len(post_distribution_row_count)))

    post_distribution_num_segments = 0
    with closing(dbconn.connect(dbconn.DbURL(dbname=dbname), unsetSearchPath=False)) as conn:
        query = "SELECT count(DISTINCT content) FROM gp_segment_configuration WHERE content != -1;"
        cursor = dbconn.query(conn, query)
        post_distribution_num_segments = cursor.fetchone()[0]

    if len(post_distribution_row_count) != post_distribution_num_segments:
        raise Exception("Failed to redistribute table %s. Expected table to have data on %d segments, but found %d segments" % (table, post_distribution_num_segments, len(post_distribution_row_count)))

    if sum(pre_distribution_row_count) != sum(post_distribution_row_count):
        raise Exception("Redistributed data does not match pre-redistribution data. Actual: %d, Expected: %d" % (sum(post_distribution_row_count), sum(pre_distribution_row_count)))

    mean = sum(post_distribution_row_count) / len(post_distribution_row_count)
    variance = sum(pow(row_count - mean, 2) for row_count in post_distribution_row_count) / len(post_distribution_row_count)
    std_deviation = math.sqrt(variance)
    std_error = std_deviation / math.sqrt(len(post_distribution_row_count))
    relative_std_error = std_error / mean
    tolerance = 0.01
    if relative_std_error > tolerance:
        raise Exception("Unexpected variance for redistributed data in table %s. Relative standard error %f exceeded tolerance factor of %f." %
                (table, relative_std_error, tolerance))

    for i in range(len(post_distribution_dist_policy)):
        if(post_distribution_dist_policy[i][0] == pre_redistribution_dist_policy[i][0] or \
           post_distribution_dist_policy[i][1] != pre_redistribution_dist_policy[i][1] or \
           post_distribution_dist_policy[i][2] != pre_redistribution_dist_policy[i][2]):
            raise Exception("""Redistributed policy does not match pre-redistribution policy.
            before expanded: %s, after expanded: %s""" % (",".join(map(str, pre_redistribution_dist_policy[i])), \
            ",".join(map(str, post_distribution_dist_policy[i]))))


@then('the row count from table "{table_name}" in "{dbname}" is verified against the saved data')
def impl(context, table_name, dbname):
    saved_row_count = context.table_row_count[table_name]
    current_row_count = _get_row_count_per_segment(table_name, dbname)

    if saved_row_count != current_row_count:
        raise Exception("%s table in %s has %d rows, expected %d rows." % (table_name, dbname, current_row_count, saved_row_count))


@then('distribution information from table "{table1}" and "{table2}" in "{dbname}" are the same')
def impl(context, table1, table2, dbname):
    distribution_row_count_tbl1 = _get_row_count_per_segment(table1, dbname)
    distribution_row_count_tbl2 = _get_row_count_per_segment(table2, dbname)
    if distribution_row_count_tbl1 != distribution_row_count_tbl2:
        raise Exception("%s and %s have different distribution. Row count of %s is %s and row count of %s is %s" % (table1, table2, table1, distribution_row_count_tbl1, table2, distribution_row_count_tbl2)) 

def _get_row_count_per_segment(table, dbname):
    with closing(dbconn.connect(dbconn.DbURL(dbname=dbname), unsetSearchPath=False)) as conn:
        query = "SELECT gp_segment_id,COUNT(*) FROM %s GROUP BY gp_segment_id ORDER BY gp_segment_id;" % table
        cursor = dbconn.query(conn, query)
        rows = cursor.fetchall()
    return [row[1] for row in rows] # indices are the gp segment id's, so no need to store them explicitly

def _get_dist_policy_per_partition(table, dbname):
    with closing(dbconn.connect(dbconn.DbURL(dbname=dbname), unsetSearchPath=False)) as conn:
        query = "select * from gp_distribution_policy where localoid::regclass::text like '%s%%' order by localoid;" % table
        cursor = dbconn.query(conn, query)
        rows = cursor.fetchall()
    return [row[2:5] for row in rows] # we only need numsegments、distkey、distclass

@given('run rollback')
@then('run rollback')
@when('run rollback')
def impl(context):
    gpexpand = Gpexpand(context, working_directory=context.working_directory)
    ret_code, std_err, std_out = gpexpand.rollback()
    if ret_code != 0:
        raise Exception("rollback exited with return code: %d.\nstderr=%s\nstdout=%s" % (ret_code, std_err, std_out))

@given('create database schema table with special character')
@then('create database schema table with special character')
def impl(context):
    dbname = ' a b."\'\\\\'
    escape_dbname = dbname.replace('\\', '\\\\').replace('"', '\\"')
    createdb_cmd = "createdb \"%s\"" % escape_dbname
    run_command(context, createdb_cmd)

    with closing(dbconn.connect(dbconn.DbURL(dbname=dbname), unsetSearchPath=False)) as conn:
        #special char table
        query = 'create table " a b.""\'\\\\"(c1 int);'
        dbconn.execSQL(conn, query)
        query = 'create schema " a b.""\'\\\\";'
        dbconn.execSQL(conn, query)
        #special char schema and table
        query = 'create table " a b.""\'\\\\"." a b.""\'\\\\"(c1 int);'
        dbconn.execSQL(conn, query)

        #special char partition table
        query = """
CREATE TABLE \" a b.'\"\"\\\\\" (id int, year int, month int, day int,
region text)
DISTRIBUTED BY (id)
PARTITION BY RANGE (year)

  SUBPARTITION BY RANGE (month)
    SUBPARTITION TEMPLATE (
       START (1) END (13) EVERY (4),
       DEFAULT SUBPARTITION other_months )
( START (2008) END (2016) EVERY (1),
  DEFAULT PARTITION outlying_years);
"""
        dbconn.execSQL(conn, query)
        #special char schema and partition table
        query = """
CREATE TABLE \" a b.\"\"'\\\\\".\" a b.'\"\"\\\\\" (id int, year int, month int, day int,
region text)
DISTRIBUTED BY (id)
PARTITION BY RANGE (year)

  SUBPARTITION BY RANGE (month)
    SUBPARTITION TEMPLATE (
       START (1) END (13) EVERY (4),
       DEFAULT SUBPARTITION other_months )
( START (2008) END (2016) EVERY (1),
  DEFAULT PARTITION outlying_years);
"""
        dbconn.execSQL(conn, query)

@given('the database "{dbname}" is broken with "{broken}" orphaned toast tables only on segments with content IDs "{contentIDs}"')
def break_orphaned_toast_tables(context, dbname, broken, contentIDs=None):
    drop_database_if_exists(context, dbname)
    create_database(context, dbname)

    sql = ''
    if broken == 'bad reference':
        sql = '''
DROP TABLE IF EXISTS bad_reference;
CREATE TABLE bad_reference (a text);
UPDATE pg_class SET reltoastrelid = 0 WHERE relname = 'bad_reference';'''
    if broken == 'mismatched non-cyclic':
        sql = '''
DROP TABLE IF EXISTS mismatch_one;
CREATE TABLE mismatch_one (a text);

DROP TABLE IF EXISTS mismatch_two;
CREATE TABLE mismatch_two (a text);

DROP TABLE IF EXISTS mismatch_three;
CREATE TABLE mismatch_three (a text);

-- 1 -> 2 -> 3
UPDATE pg_class SET reltoastrelid = (SELECT reltoastrelid FROM pg_class WHERE relname = 'mismatch_two') WHERE relname = 'mismatch_one';
UPDATE pg_class SET reltoastrelid = (SELECT reltoastrelid FROM pg_class WHERE relname = 'mismatch_three') WHERE relname = 'mismatch_two';'''
    if broken == 'mismatched cyclic':
        sql = '''
DROP TABLE IF EXISTS mismatch_fixed;
CREATE TABLE mismatch_fixed (a text);

DROP TABLE IF EXISTS mismatch_one;
CREATE TABLE mismatch_one (a text);

DROP TABLE IF EXISTS mismatch_two;
CREATE TABLE mismatch_two (a text);

DROP TABLE IF EXISTS mismatch_three;
CREATE TABLE mismatch_three (a text);

-- fixed -> 1 -> 2 -> 3 -> 1
UPDATE pg_class SET reltoastrelid = (SELECT reltoastrelid FROM pg_class WHERE relname = 'mismatch_one') WHERE relname = 'mismatch_fixed'; -- "save" the reltoastrelid
UPDATE pg_class SET reltoastrelid = (SELECT reltoastrelid FROM pg_class WHERE relname = 'mismatch_two') WHERE relname = 'mismatch_one';
UPDATE pg_class SET reltoastrelid = (SELECT reltoastrelid FROM pg_class WHERE relname = 'mismatch_three') WHERE relname = 'mismatch_two';
UPDATE pg_class SET reltoastrelid = (SELECT reltoastrelid FROM pg_class WHERE relname = 'mismatch_fixed') WHERE relname = 'mismatch_three';'''
    if broken == "bad dependency":
        sql = '''
DROP TABLE IF EXISTS bad_dependency;
CREATE TABLE bad_dependency (a text);

DELETE FROM pg_depend WHERE refobjid = 'bad_dependency'::regclass;'''
    if broken == "double orphan - no parent":
        sql = '''
DROP TABLE IF EXISTS double_orphan_no_parent;
CREATE TABLE double_orphan_no_parent (a text);

DELETE FROM pg_depend WHERE refobjid = 'double_orphan_no_parent'::regclass;
DROP TABLE double_orphan_no_parent;'''
    if broken == "double orphan - valid parent":
        sql = '''
DROP TABLE IF EXISTS double_orphan_valid_parent;
CREATE TABLE double_orphan_valid_parent (a text);

-- save double_orphan_valid_parent toast table oid
CREATE TEMP TABLE first_orphan_toast AS
    SELECT oid, relname FROM pg_class WHERE oid = (SELECT reltoastrelid FROM pg_class WHERE oid = 'double_orphan_valid_parent'::regclass);

-- create a orphan toast table
DELETE FROM pg_depend WHERE objid = (SELECT oid FROM first_orphan_toast);

DROP TABLE double_orphan_valid_parent;

-- recreate double_orphan_valid_parent table to create a second valid toast table
CREATE TABLE double_orphan_valid_parent (a text);

-- save the second toast table oid from recreating double_orphan_valid_parent
CREATE TEMP TABLE second_orphan_toast AS
    SELECT oid, relname FROM pg_class WHERE oid = (SELECT reltoastrelid FROM pg_class WHERE oid = 'double_orphan_valid_parent'::regclass);

-- swap the first_orphan_toast table with a temp name
UPDATE pg_class SET relname = (SELECT relname || '_temp' FROM second_orphan_toast)
    WHERE oid = (SELECT oid FROM first_orphan_toast);

-- swap second_orphan_toast table with the original name of valid_parent toast table
UPDATE pg_class SET relname = (SELECT relname FROM first_orphan_toast)
     WHERE oid = (SELECT oid FROM second_orphan_toast);

-- swap the temp name with the first_orphan_toast table
UPDATE pg_class SET relname = (SELECT relname FROM second_orphan_toast)
     WHERE oid = (SELECT oid FROM first_orphan_toast);'''
    if broken == "double orphan - invalid parent":
        sql = '''
DROP TABLE IF EXISTS double_orphan_invalid_parent;
CREATE TABLE double_orphan_invalid_parent (a text);

DELETE FROM pg_depend
    WHERE objid = (SELECT reltoastrelid FROM pg_class WHERE relname = 'double_orphan_invalid_parent')
    AND refobjid = (SELECT oid FROM pg_class where relname = 'double_orphan_invalid_parent');

UPDATE pg_class SET reltoastrelid = 0 WHERE relname = 'double_orphan_invalid_parent';'''

    dbURLs = [dbconn.DbURL(dbname=dbname)]

    if contentIDs:
        dbURLs = []

        seg_config_sql = '''SELECT port,hostname FROM gp_segment_configuration WHERE role='p' AND content IN (%s);''' % contentIDs
        for port, hostname in getRows(dbname, seg_config_sql):
            dbURLs.append(dbconn.DbURL(dbname=dbname, hostname=hostname, port=port))

    for dbURL in dbURLs:
        utility = True if contentIDs else False
        with closing(dbconn.connect(dbURL, allowSystemTableMods=True, utility=utility, unsetSearchPath=False)) as conn:
            dbconn.execSQL(conn, sql)

@given('the database "{dbname}" is broken with "{broken}" orphaned toast tables')
def impl(context, dbname, broken):
    break_orphaned_toast_tables(context, dbname, broken)

@given('the database "{dbname}" has a table that is orphaned in multiple ways')
def impl(context, dbname):
    drop_database_if_exists(context, dbname)
    create_database(context, dbname)

    coordinator = dbconn.DbURL(dbname=dbname)
    gparray = GpArray.initFromCatalog(coordinator)

    primary0 = gparray.segmentPairs[0].primaryDB
    primary1 = gparray.segmentPairs[1].primaryDB

    seg0 = dbconn.DbURL(dbname=dbname, hostname=primary0.hostname, port=primary0.port)
    seg1 = dbconn.DbURL(dbname=dbname, hostname=primary1.hostname, port=primary1.port)

    with closing(dbconn.connect(coordinator, allowSystemTableMods=True, unsetSearchPath=False)) as conn:
        dbconn.execSQL(conn, """
            DROP TABLE IF EXISTS borked;
            CREATE TABLE borked (a text);
        """)

    with closing(dbconn.connect(seg0, utility=True, allowSystemTableMods=True, unsetSearchPath=False)) as conn:
        dbconn.execSQL(conn, """
            DELETE FROM pg_depend WHERE refobjid = 'borked'::regclass;
        """)

    with closing(dbconn.connect(seg1, utility=True, allowSystemTableMods=True, unsetSearchPath=False)) as conn:
        dbconn.execSQL(conn, """
            UPDATE pg_class SET reltoastrelid = 0 WHERE oid = 'borked'::regclass;
        """)

@then('verify status file and gp_segment_configuration backup file exist on standby')
def impl(context):
    status_file = 'gpexpand.status'
    gp_segment_configuration_backup = 'gpexpand.gp_segment_configuration'

    query = "select hostname, datadir from gp_segment_configuration where content = -1 order by dbid"
    conn = dbconn.connect(dbconn.DbURL(dbname='postgres'), unsetSearchPath=False)
    res = dbconn.query(conn, query).fetchall()
    coordinator = res[0]
    standby = res[1]

    coordinator_datadir = coordinator[1]
    standby_host = standby[0]
    standby_datadir = standby[1]

    standby_remote_statusfile = "%s:%s/%s" % (standby_host, standby_datadir, status_file)
    standby_local_statusfile = "%s/%s.standby" % (coordinator_datadir, status_file)
    standby_remote_gp_segment_configuration_file = "%s:%s/%s" % \
            (standby_host, standby_datadir, gp_segment_configuration_backup)
    standby_local_gp_segment_configuration_file = "%s/%s.standby" % \
            (coordinator_datadir, gp_segment_configuration_backup)

    cmd = Command(name="Copy standby file to coordinator", cmdStr='rsync %s %s' % \
            (standby_remote_statusfile, standby_local_statusfile))
    cmd.run(validateAfter=True)
    cmd = Command(name="Copy standby file to coordinator", cmdStr='rsync %s %s' % \
            (standby_remote_gp_segment_configuration_file, standby_local_gp_segment_configuration_file))
    cmd.run(validateAfter=True)

    if not os.path.exists(standby_local_statusfile):
        raise Exception('file "%s" is not exist' % standby_remote_statusfile)
    if not os.path.exists(standby_local_gp_segment_configuration_file):
        raise Exception('file "%s" is not exist' % standby_remote_gp_segment_configuration_file)


@when('the user runs {command} and selects {input}')
@then('the user runs {command} and selects {input}')
def impl(context, command, input):
    if input == "no mode but presses enter":
        input = os.linesep
    p = Popen(command.split(), stdout=PIPE, stdin=PIPE, stderr=PIPE)
    stdout, stderr = p.communicate(input=input.encode())

    p.stdin.close()

    context.ret_code = p.returncode
    context.stdout_message = stdout.decode()
    context.error_message = stderr.decode()

@when('the user runs {command}, selects {input} and interrupt the process')
def impl(context, command, input):
    p = Popen(command.split(), stdout=PIPE, stdin=PIPE, stderr=PIPE)
    p.stdin.write(input.encode())
    p.stdin.flush()
    time.sleep(120)
    # interrupt the process.
    p.terminate()
    p.communicate(input=input.encode())


def are_on_different_subnets(primary_hostname, mirror_hostname):
    primary_broadcast = check_output(['ssh', '-n', primary_hostname, "/sbin/ip addr show | grep 'inet .* brd' | awk '{ print $4 }'"])
    mirror_broadcast = check_output(['ssh', '-n', mirror_hostname,  "/sbin/ip addr show | grep 'inet .* brd' | awk '{ print $4 }'"])
    if not primary_broadcast:
        raise Exception("primary hostname %s has no broadcast address" % primary_hostname)
    if not mirror_broadcast:
        raise Exception("mirror hostname %s has no broadcast address" % mirror_hostname)

    return primary_broadcast != mirror_broadcast

@then('the primaries and mirrors {including} coordinatorStandby are on different subnets')
def impl(context, including):
    gparray = GpArray.initFromCatalog(dbconn.DbURL())

    if including == "including":
        if not gparray.standbyCoordinator:
            raise Exception("no standby found for coordinator")
        if not are_on_different_subnets(gparray.coordinator.hostname, gparray.standbyCoordinator.hostname):
            raise Exception("coordinator %s and its standby %s are on same the subnet" % (gparray.coordinator, gparray.standbyCoordinator))

    for segPair in gparray.segmentPairs:
        if not segPair.mirrorDB:
            raise Exception("no mirror found for segPair: %s" % segPair)
        if not are_on_different_subnets(segPair.primaryDB.hostname, segPair.mirrorDB.hostname):
            raise Exception("segmentPair on same subnet: %s" % segPair)

@then('content {content} is {desired_state}')
def impl(context, content, desired_state):
    acceptable_states = ["balanced", "unbalanced"]
    if desired_state not in acceptable_states:
        raise Exception("expected desired state to be one of %s", acceptable_states)

    role_operator = "=" if desired_state == "balanced" else "<>"
    with closing(dbconn.connect(dbconn.DbURL(dbname="template1"), unsetSearchPath=False)) as conn:
        rows = dbconn.query(conn, "SELECT role, preferred_role FROM gp_segment_configuration WHERE content = %s and preferred_role %s role" % (content, role_operator)).fetchall()

    if len(rows) == 0:
        raise Exception("Expected content %s to be %s." % (content, desired_state))

@given('the system locale is saved')
def impl(context):
    if "LANG" in os.environ:
        context.system_locale = os.environ["LANG"]
        return

    cmd = Command(name='Get system locale', cmdStr='locale -a | head -1')
    cmd.run(validateAfter=True)
    context.system_locale = cmd.get_stdout()

@then('the database locales are saved')
def impl(context):
    with closing(dbconn.connect(dbconn.DbURL(), cursorFactory=psycopg2.extras.NamedTupleCursor)) as conn:
        rows = dbconn.query(conn, "SELECT name, setting FROM pg_settings WHERE name LIKE 'lc_%'").fetchall()
        context.database_locales = {row.name: row.setting for row in rows}

def check_locales(database_locales, locale_names, expected):
    locale_names = locale_names.split(',')
    for name in locale_names:
        if name not in database_locales:
            raise Exception("Locale %s is invalid" % name)
        locale = database_locales[name]
        if locale != expected:
            raise Exception("Expected %s to be %s, but it was %s" % (name, expected, locale))

def get_en_utf_locale():
    cmd = Command(name='Get installed US UTF locale', cmdStr='locale -a | grep -i "en[_-]..\.utf.*8" | head -1')
    cmd.run(validateAfter=True)
    locale = cmd.get_stdout()
    if locale == "":
        raise Exception("This test requires at least one English UTF-8 locale to be installed on this system")
    return locale

@then('the database locales "{locale_names}" match the locale "{expected}"')
def step_impl(context, locale_names, expected):
    check_locales(context.database_locales, locale_names, expected)

@then('the database locales "{locale_names}" match the system locale')
def step_impl(context, locale_names):
    check_locales(context.database_locales, locale_names, context.system_locale)

@then('the database locales "{locale_names}" match the installed UTF locale')
def step_impl(context, locale_names):
    locale = get_en_utf_locale()
    check_locales(context.database_locales, locale_names, locale)

@when('a demo cluster is created using gpinitsystem args "{args}"')
def impl(context, args):
    context.execute_steps('''
    Given the user runs command "rm -rf ../gpAux/gpdemo/datadirs/*"
      And the user runs command "mkdir ../gpAux/gpdemo/datadirs/qddir; mkdir ../gpAux/gpdemo/datadirs/dbfast1; mkdir ../gpAux/gpdemo/datadirs/dbfast2; mkdir ../gpAux/gpdemo/datadirs/dbfast3"
      And the user runs command "mkdir ../gpAux/gpdemo/datadirs/dbfast_mirror1; mkdir ../gpAux/gpdemo/datadirs/dbfast_mirror2; mkdir ../gpAux/gpdemo/datadirs/dbfast_mirror3"
      And the user runs command "rm -rf /tmp/gpinitsystemtest && mkdir /tmp/gpinitsystemtest"
     When the user runs "gpinitsystem -a %s -c ../gpAux/gpdemo/clusterConfigFile -l /tmp/gpinitsystemtest -P 21100 -h ../gpAux/gpdemo/hostfile"
    ''' % args)

@when('a demo cluster is created using the installed UTF locale')
def impl(context):
    locale = get_en_utf_locale()
    context.execute_steps('''When a demo cluster is created using gpinitsystem args "--lc-ctype=%s"''' % locale)

@given('the user asynchronously runs pg_basebackup with {segment} of content {contentid} as source and the process is saved')
@when('the user asynchronously runs pg_basebackup with {segment} of content {contentid} as source and the process is saved')
@then('the user asynchronously runs pg_basebackup with {segment} of content {contentid} as source and the process is saved')
def impl(context, segment, contentid):
    if segment == 'mirror':
        role = 'm'
    elif segment == 'primary':
        role = 'p'

    all_segments = GpArray.initFromCatalog(dbconn.DbURL()).getDbList()

    basebackup_target = all_segments[0]
    basebackup_source = all_segments[0]
    for seg in all_segments:
        if role == seg.role and str(seg.content) == contentid:
            basebackup_source = seg
        elif str(seg.content) == contentid:
            basebackup_target = seg

    make_temp_dir(context, '/tmp')

    cmd = PgBaseBackup(target_datadir=context.temp_base_dir,
                       source_host=basebackup_source.getSegmentHostName(),
                       source_port=str(basebackup_source.getSegmentPort()),
                       create_slot=True,
                       replication_slot_name="replication_slot",
                       forceoverwrite=True,
                       target_gp_dbid=basebackup_target.getSegmentDbId())
    asyncproc = cmd.runNoWait()
    context.asyncproc = asyncproc


@given('gp_stat_replication table has pg_basebackup entry for content {contentid}')
@when('gp_stat_replication table has pg_basebackup entry for content {contentid}')
@then('gp_stat_replication table has pg_basebackup entry for content {contentid}')
def impl(context, contentid):
    sql = "select gp_segment_id from gp_stat_replication where application_name = 'pg_basebackup'"

    try:
        with closing(dbconn.connect(dbconn.DbURL())) as conn:
            res = dbconn.query(conn, sql)
            rows = res.fetchall()
    except Exception as e:
        raise Exception("Failed to query gp_stat_replication: %s" % str(e))

    segments_with_running_basebackup = {str(row[0]) for row in rows}

    if str(contentid) not in segments_with_running_basebackup:
        raise Exception("pg_basebackup entry was not found for content %s in gp_stat_replication" % contentid)

@given('create a gpcheckperf input host file')
def impl(context):
    cmd = Command(name='create input host file', cmdStr='echo sdw1 > /tmp/hostfile1;echo cdw >> /tmp/hostfile1;')
    cmd.run(validateAfter=True)

@given('backup /etc/hosts file and update hostname entry for localhost')
def impl(context):
     # Backup current /etc/hosts file
     cmd = Command(name='backup the hosts file', cmdStr='sudo cp /etc/hosts /tmp/hosts_orig')
     cmd.run(validateAfter=True)
     # Get the host-name
     cmd = Command(name='get hostname', cmdStr='hostname')
     cmd.run(validateAfter=True)
     hostname = cmd.get_stdout()
     # Update entry in current /etc/hosts file to add new host-address
     cmd = Command(name='update hostlist with new hostname', cmdStr="sudo sed 's/%s/%s__1 %s/g' </etc/hosts >> /tmp/hosts; sudo cp -f /tmp/hosts /etc/hosts;rm /tmp/hosts"
                                                        %(hostname, hostname, hostname))
     cmd.run(validateAfter=True)

@then('restore /etc/hosts file and cleanup hostlist file')
@when('restore /etc/hosts file and cleanup hostlist file')
def impl(context):
    cmd = "sudo mv -f /tmp/hosts_orig /etc/hosts; rm -f /tmp/clusterConfigFile-1; rm -f /tmp/hostfile--1"
    context.execute_steps(u'''Then the user runs command "%s"''' % cmd)


@given('update /etc/hosts file with address for the localhost')
def impt(context):
    hostname = context.hostname
    # Backup current /etc/hosts file
    cmd = Command(name='backup the hosts file', cmdStr='sudo cp /etc/hosts /tmp/hosts_orig')
    cmd.run(validateAfter=True)
    # Update the address
    cmdStr = "echo \"127.0.0.1 {}\" | sudo tee -a /etc/hosts".format(hostname)
    cmd = Command(name="update /etc/hosts file with hostname entry", cmdStr=cmdStr)
    cmd.run(validateAfter=True)

@given('update hostlist file with updated host-address')
def impl(context):
     cmd = Command(name='get hostname', cmdStr='hostname')
     cmd.run(validateAfter=True)
     hostname = cmd.get_stdout()
     # Update entry in hostfile to replace with address
     cmd = Command(name='update temp hosts file', cmdStr= "sed 's/%s/%s__1/g' < ../gpAux/gpdemo/hostfile >> /tmp/hostfile--1" % (hostname, hostname))
     cmd.run(validateAfter=True)

@given('update clusterConfig file with new port and host-address')
def impl(context):
     cmd = Command(name='get hostname', cmdStr='hostname')
     cmd.run(validateAfter=True)
     hostname = cmd.get_stdout()

     # Create a copy of config file
     cmd = Command(name='create a copy of config file',
                   cmdStr= "cp ../gpAux/gpdemo/clusterConfigFile /tmp/clusterConfigFile-1;")
     cmd.run(validateAfter=True)

     # Update hostfile location
     cmd = Command(name='update coordinator hostname in config file',
                   cmdStr= "sed 's/MACHINE_LIST_FILE=.*/MACHINE_LIST_FILE=\/tmp\/hostfile--1/g' -i /tmp/clusterConfigFile-1")
     cmd.run(validateAfter=True)


@then('verify that cluster config has host-name populated correctly')
def impl(context):
     cmd = Command(name='get hostname', cmdStr='hostname')
     cmd.run(validateAfter=True)
     hostname_orig = cmd.get_stdout().strip()
     hostname_new = "{}__1".format(hostname_orig)
     # Verift host-address not populated in the config
     with closing(dbconn.connect(dbconn.DbURL(), unsetSearchPath=False)) as conn:
         sql = "SELECT count(*) FROM gp_segment_configuration WHERE hostname='%s'" % hostname_new
         num_matching = dbconn.querySingleton(conn, sql)
         if(num_matching != 0):
             raise Exception("Found entries in gp_segment_configuration is host-address popoulated as host-name")
     # Verify correct host-name is populated in the config
     with closing(dbconn.connect(dbconn.DbURL(), unsetSearchPath=False)) as conn:
         sql = "SELECT count( distinct hostname) FROM gp_segment_configuration WHERE hostname='%s'" % hostname_orig
         num_matching = dbconn.querySingleton(conn, sql)
         if(num_matching != 1):
             raise Exception("Found no entries in gp_segment_configuration is host-address popoulated as host-name")

@given('update the private keys for the new host address')
def impl(context):
     cmd = Command(name='get hostname', cmdStr='hostname')
     cmd.run(validateAfter=True)
     hostname = "{}__1".format(cmd.get_stdout().strip())
     cmd_str = "rm -f ~/.ssh/id_rsa ~/.ssh/id_rsa.pub ~/.ssh/known_hosts; $GPHOME/bin/gpssh-exkeys -h {}".format(hostname)
     cmd = Command(name='update ssh private keys', cmdStr=cmd_str)
     cmd.run(validateAfter=True)

@then('verify replication slot {slot} is available on all the segments')
@when('verify replication slot {slot} is available on all the segments')
@given('verify replication slot {slot} is available on all the segments')
def impl(context, slot):
    gparray = GpArray.initFromCatalog(dbconn.DbURL())
    segments = gparray.getDbList()
    dbname = "template1"
    query = "SELECT count(*) FROM pg_catalog.pg_replication_slots WHERE slot_name = '{}' and active = 't'".format(slot)

    for seg in segments:
        if seg.isSegmentPrimary(current_role=True):
            host = seg.getSegmentHostName()
            port = seg.getSegmentPort()
            with closing(dbconn.connect(dbconn.DbURL(dbname=dbname, port=port, hostname=host),
                                        utility=True, unsetSearchPath=False)) as conn:
                result = dbconn.querySingleton(conn, query)
                if result == 0:
                    raise Exception("Slot either does not exist or is inactive for host:{}, port:{}".format(host, port))


@given('user waits until gp_stat_replication table has no pg_basebackup entries for content {contentids}')
@when('user waits until gp_stat_replication table has no pg_basebackup entries for content {contentids}')
@then('user waits until gp_stat_replication table has no pg_basebackup entries for content {contentids}')
def impl(context, contentids):
     retries = 600
     content_ids = contentids.split(',')
     content_ids = ', '.join(c for c in content_ids)
     sql = "select count(*) from gp_stat_replication where application_name = 'pg_basebackup' and gp_segment_id in (%s)" %(content_ids)
     no_basebackup = False

     for i in range(retries):
         try:
             with closing(dbconn.connect(dbconn.DbURL())) as conn:
                 res = dbconn.querySingleton(conn, sql)
         except Exception as e:
             raise Exception("Failed to query gp_stat_replication: %s" % str(e))
         if res == 0:
             no_basebackup = True
             break
         time.sleep(1)

     if not no_basebackup:
         raise Exception("pg_basebackup entry was found for contents %s in gp_stat_replication after %d retries" % (contentids, retries))


@given("create event trigger function")
def impl(context):
    dbname = "gptest"
    query = "create or replace function notcie_ddl() returns event_trigger as $$ begin raise notice 'command % is executed.', tg_tag; end $$ language plpgsql"

    with closing(dbconn.connect(dbconn.DbURL(dbname=dbname), unsetSearchPath=False)) as conn:
        dbconn.execSQL(conn, query)


@given('running postgres processes are saved in context')
@when('running postgres processes are saved in context')
@then('running postgres processes are saved in context')
def impl(context):

    # Store the pids in a dictionary where key will be the hostname and the
    # value will be the pids of all the postgres processes running on that host
    host_to_pid_map = dict()
    segs = GpArray.initFromCatalog(dbconn.DbURL()).getDbList()
    for seg in segs:
        pids = gp.get_postgres_segment_processes(seg.datadir, seg.hostname)
        if seg.hostname not in host_to_pid_map:
            host_to_pid_map[seg.hostname] = pids
        else:
            host_to_pid_map[seg.hostname].extend(pids)

    context.host_to_pid_map = host_to_pid_map


@given('verify no postgres process is running on all hosts')
@when('verify no postgres process is running on all hosts')
@then('verify no postgres process is running on all hosts')
def impl(context):
    host_to_pid_map = context.host_to_pid_map

    for host in host_to_pid_map:
        for pid in host_to_pid_map[host]:
            if unix.check_pid_on_remotehost(pid, host):
                raise Exception("Postgres process {0} not killed on {1}.".format(pid, host))


@then('the database segments are in execute mode')
def impl(context):
    # Get all primary segments details
    # For mirror segments, there's no way to distinguish if in execute mode or utility mode
    with closing(dbconn.connect(dbconn.DbURL(), unsetSearchPath=False)) as conn:
        sql = "SELECT dbid, hostname, port  FROM gp_segment_configuration WHERE content > -1 and status = 'u' and role = 'p'"
        rows = dbconn.query(conn, sql).fetchall()

        if len(rows) <= 0:
            raise Exception("Found no entries in gp_segment_configuration table")
    # Check for each segment if the process is in
    for row in rows:
        dbid = row[0]
        hostname = row[1].strip()
        portnum = row[2]
        cmd = "psql -d template1 -p {0} -h {1} -c \";\"".format(portnum, hostname)
        run_command(context, cmd)
        # If node is in execute mode, psql should return value 2 and the print the following error message:
        # For a primary segment: "FATAL:  connections to primary segments are not allowed"
        # For a mirror segment, always prints: "FATAL:  the database system is in recovery mode"
        if context.ret_code == 2 and \
           "FATAL:  connections to primary segments are not allowed" in context.error_message:
            continue
        else:
            raise Exception("segment process not running in execute mode for DBID:{0}".format(dbid))


@when('the user would run "{command}" and terminate the process with SIGINT and selects "{input}" {delay} delay')
def impl(context, command, input, delay):
    p = Popen(command.split(), stdout=PIPE, stdin=PIPE, stderr=PIPE)

    context.execute_steps('''Then verify that pg_basebackup is running for content 0''')
    p.send_signal(signal.SIGINT)

    if delay == "with":
        context.execute_steps('''When the user waits until mirror on content 0 is up''')

    p.stdin.write(input.encode("utf-8"))
    p.stdin.flush()

    if input == "n":
        context.execute_steps('''Then the user reset the walsender on the primary on content 0''')

    stdout, stderr = p.communicate()
    context.ret_code = p.returncode
    context.stdout_message = stdout.decode()
    context.error_message = stderr.decode()


@when('the user would run "{command}" and terminate the process for host "{hostname}" with SIGTERM')
def impl(context, command, hostname):
    p = Popen(command.split(), stdout=PIPE, stdin=PIPE, stderr=PIPE)

    context.execute_steps('''
        Then the user just waits until recovery_progress.file is created in gpAdminLogs
        Then verify that pg_basebackup is running for host {}
        '''.format(hostname))
    p.send_signal(signal.SIGTERM)

    stdout, stderr = p.communicate()
    context.ret_code = p.returncode
    context.stdout_message = stdout.decode()
    context.error_message = stderr.decode()


@given('user creates a new executable rsync script which inserts data into table and runs checkpoint along with doing '
       'rsync')
def impl(context):

    rsync_script = """
cat >/usr/local/bin/rsync <<EOL
#!/usr/bin/env bash

arguments="\$@"

# Insert data into table and run checkpoint just before syncing pg_control
if [[ "\$arguments" == *"pg_wal"* ]]
then
    ssh cdw "psql -c 'INSERT INTO test_recoverseg SELECT generate_series(1, 1000)' -d postgres -p 5432 -h cdw"

    # run checkpoint
    ssh cdw "psql -c "CHECKPOINT" -d postgres -p 5432 -h cdw"
fi

/usr/bin/rsync \$arguments
EOL
"""
    clear_cmd_cache_script = """
cat >/tmp/clear_cmd_cache.py <<EOL
#!/usr/bin/env python3

# clear the cmd cache
global CMD_CACHE
CMD_CACHE = {}
EOL
"""

    with closing(dbconn.connect(dbconn.DbURL(port=os.environ.get("PGPORT")), unsetSearchPath=False)) as conn:
        query = "select distinct hostname from gp_segment_configuration where status='d';"
        result = dbconn.query(conn, query).fetchall()
        host_list = [result[s][0] for s in range(len(result))]
        context.hosts_with_rsync_bash = host_list

    cmd = Command(name='create a file for new rsync script',
                  cmdStr="sudo touch /usr/local/bin/rsync;sudo chmod 777 /usr/local/bin/rsync")
    cmd.run(validateAfter=True)

    cmd = Command(name='update rsync bash script', cmdStr=rsync_script)
    cmd.run(validateAfter=True)

    for host in host_list:
        cmd = Command(name='create a file for new rsync script', cmdStr="sudo touch /usr/local/bin/rsync;sudo chmod 777 /usr/local/bin/rsync", remoteHost=host, ctxt=REMOTE)
        cmd.run(validateAfter=True)

        cmd = Command(name='update rsync bash script', cmdStr="scp /usr/local/bin/rsync {}:/usr/local/bin/rsync".format(host))
        cmd.run(validateAfter=True)

        cmd = Command(name='create script to clear cmd_cache', cmdStr=clear_cmd_cache_script,
                      remoteHost=host, ctxt=REMOTE)
        cmd.run(validateAfter=True)

        cmd = Command(name='run script to clear cmd_cache', cmdStr="chmod +x /tmp/clear_cmd_cache.py;/tmp/clear_cmd_cache.py",
                      remoteHost=host, ctxt=REMOTE)
        cmd.run(validateAfter=True)


@then('the row count of table {table} in "{dbname}" should be {count}')
def impl(context, table, dbname, count):
    current_row_count = _get_row_count_per_segment(table, dbname)
    if int(count) != sum(current_row_count):
        raise Exception(
            "%s table in %s has %d rows, expected %d rows." % (table, dbname, sum(current_row_count), int(count)))


@then('the created config file {output_config_file} contains the row for unreachable failed segment')
def impl(context, output_config_file):
    all_segments = GpArray.initFromCatalog(dbconn.DbURL()).getDbList()
    failed_segments = filter(lambda seg: seg.getSegmentStatus() == 'd', all_segments)

    expected_seg_rows = []
    actual_seg_rows = []
    for seg in failed_segments:
        addr = canonicalize_address(seg.getSegmentAddress())
        expected_seg_rows.append('{}|{}|{}'.format(addr, seg.getSegmentPort(), seg.getSegmentDataDirectory()))

    if os.path.exists(output_config_file):
        with open(output_config_file, 'r') as fp:
            config_lines = fp.readlines()

        for line in config_lines:
            actual_seg_rows.append(line.strip())
    else:
        raise Exception("{} file does not exist".format(output_config_file))

    if set(expected_seg_rows) != set(actual_seg_rows):
        raise Exception("created config file {} does not contain all of the expected rows".format(output_config_file))

@then('the user waits until recovery_progress.file is created in {logdir} and verifies that all dbids progress with {stage} are present')
def impl(context, logdir, stage):
    all_segments = GpArray.initFromCatalog(dbconn.DbURL()).getDbList()
    failed_segments = filter(lambda seg: seg.getSegmentStatus() == 'd', all_segments)
    stage_patterns = []
    for seg in failed_segments:
        dbid = seg.getSegmentDbId()
        if stage == "tablespace":
            pat = "Syncing tablespace of dbid {} for oid".format(dbid)
        else:
            pat = "differential:{}" .format(dbid)
        stage_patterns.append(pat)
    if len(stage_patterns) == 0:
        raise Exception('Failed to get the details of down segment')
    attempt = 0
    num_retries = 9000
    log_dir = _get_gpAdminLogs_directory() if logdir == 'gpAdminLogs' else logdir
    recovery_progress_file = '{}/recovery_progress.file'.format(log_dir)
    while attempt < num_retries:
        attempt += 1
        if os.path.exists(recovery_progress_file):
            if verify_elements_in_file(recovery_progress_file, stage_patterns):
                return
        time.sleep(0.1)
        if attempt == num_retries:
            raise Exception('Timed out after {} retries'.format(num_retries))


def verify_elements_in_file(filename, elements):
    with open(filename, 'r') as file:
        content = file.read()

        for element in elements:
            if element not in content:
                return False

<<<<<<< HEAD
        return True

def set_ic_proxy_and_address(context, new_addr):
    """
        set the proper proxy addresses and enable proxy mode
    """
    with closing(dbconn.connect(dbconn.DbURL(), unsetSearchPath=False)) as conn:
        # get segment_configuration
        sql = "SELECT dbid, content, address, port FROM gp_segment_configuration order by dbid"
        rows = dbconn.query(conn, sql).fetchall()
        if len(rows) <= 0:
            raise Exception("Found no entries in gp_segment_configuration table")

        # generate the proper proxy addresses by segment_configuration
        cmd = "gpconfig -c gp_interconnect_proxy_addresses -v \"'"
        for row in rows:
            delta = 4000
            dbid = row[0]
            contentid = row[1]
            host = row[2].strip()
            port = int(row[3]) - delta
            # an icproxy_addresses_string example: 1:-1:gpdb:1432,2:0:gpdb:2000,3:1:gpdb:2001
            if dbid != 1:
                cmd += ","
            cmd += "%d:%d:%s:%d" % (dbid, contentid, host, port)
        # append new address
        if new_addr:
            cmd += ","
            cmd += new_addr
        cmd += "'\" --skipvalidation"
        run_command(context, cmd)
        if context.ret_code != 0:
            raise Exception("cannot run %s: %s, stdout: %s" % (cmd, context.error_message, context.stdout_message))

        # set interconnect_type to proxy
        cmd = "gpconfig -c gp_interconnect_type -v proxy"
        run_command(context, cmd)
        if context.ret_code != 0:
            raise Exception("cannot run %s: %s, stdout: %s" % (cmd, context.error_message, context.stdout_message))
        # let all config take effects
        cmd = "gpstop -u"
        run_command(context, cmd)
        if context.ret_code != 0:
            raise Exception("cannot run %s: %s, stdout: %s" % (cmd, context.error_message, context.stdout_message))

@given(u'the cluster is running in IC proxy mode')
def step_impl(context):
    set_ic_proxy_and_address(context, "")

@given(u'the cluster is running in IC proxy mode with new proxy address {address}')
def step_impl(context, address):
    set_ic_proxy_and_address(context, address)
=======
        return True
>>>>>>> 40518957
<|MERGE_RESOLUTION|>--- conflicted
+++ resolved
@@ -4285,7 +4285,6 @@
             if element not in content:
                 return False
 
-<<<<<<< HEAD
         return True
 
 def set_ic_proxy_and_address(context, new_addr):
@@ -4337,7 +4336,4 @@
 
 @given(u'the cluster is running in IC proxy mode with new proxy address {address}')
 def step_impl(context, address):
-    set_ic_proxy_and_address(context, address)
-=======
-        return True
->>>>>>> 40518957
+    set_ic_proxy_and_address(context, address)