@backup
Feature: Validate command line arguments

    @backupfire
    Scenario: Entering an invalid argument
        When the user runs "gpcrondump -X"
        Then gpcrondump should print no such option: -X error message
        And gpcrondump should return a return code of 2

    @backupfire
    Scenario: Valid option combinations for incremental backup
        Given the test is initialized
        When the user runs "gpcrondump -a --incremental -t public.bkdb -x bkdb"
        Then gpcrondump should print include table list can not be selected with incremental backup to stdout
        And gpcrondump should return a return code of 2
        And the user runs "gpcrondump -a --incremental -T public.bkdb -x bkdb"
        And gpcrondump should print exclude table list can not be selected with incremental backup to stdout
        And gpcrondump should return a return code of 2
        And the user runs "gpcrondump -a --incremental --exclude-table-file /tmp/foo -x bkdb"
        And gpcrondump should print exclude table file can not be selected with incremental backup to stdout
        And gpcrondump should return a return code of 2
        And the user runs "gpcrondump -a --incremental --table-file /tmp/foo -x bkdb"
        And gpcrondump should print include table file can not be selected with incremental backup to stdout
        And gpcrondump should return a return code of 2
        And the user runs "gpcrondump -a --incremental -s foo -x bkdb"
        And gpcrondump should print -s option can not be selected with incremental backup to stdout
        And gpcrondump should return a return code of 2
        And the user runs "gpcrondump -a --incremental -c -x bkdb"
        And gpcrondump should print -c option can not be selected with incremental backup to stdout
        And gpcrondump should return a return code of 2
        And the user runs "gpcrondump -a --incremental -f 10 -x bkdb"
        And gpcrondump should print -f option cannot be selected with incremental backup to stdout
        And gpcrondump should return a return code of 2
        And the user runs "gpcrondump -a --incremental -o -x bkdb"
        And gpcrondump should print -o option cannot be selected with incremental backup to stdout
        And gpcrondump should return a return code of 2
        And the user runs "gpcrondump --incremental"
        And gpcrondump should print Must supply -x <database name> with incremental option to stdout
        And gpcrondump should return a return code of 2
        When the user runs "gpcrondump --list-backup-files"
        Then gpcrondump should return a return code of 2
        And gpcrondump should print Must supply -K option when listing backup files to stdout
        When the user runs "gpcrondump -K 20140101010101 -x bkdb -x fulldb -a"
        Then gpcrondump should return a return code of 2
        And gpcrondump should print multi-database backup is not supported with -K option to stdout
        When the user runs "gpcrondump -a --incremental -x bkdb -x fulldb"
        Then gpcrondump should return a return code of 2
        And gpcrondump should print multi-database backup is not supported with incremental backup to stdout
        When the user runs "gpcrondump -a --list-backup-files -K 20130101010101 --ddboost -x bkdb"
        Then gpcrondump should return a return code of 2
        And gpcrondump should print list backup files not supported with ddboost option to stdout
        When the user runs "gpcrondump -a --list-filter-tables -x bkdb"
        Then gpcrondump should return a return code of 2
        And gpcrondump should print list filter tables option requires --prefix and --incremental to stdout
        When the user runs "gpcrondump -a --list-filter-tables -x bkdb --incremental"
        Then gpcrondump should return a return code of 2
        And gpcrondump should print list filter tables option requires --prefix and --incremental to stdout
        When the user runs "gpdbrestore --help"
        Then gpcrondump should return a return code of 0
        And gpcrondump should print noanalyze to stdout

    @backupfire
    Scenario: Valid option combinations for schema level backup
        Given the test is initialized
        And schema "schema_heap" exists in "bkdb"
        And there is a "heap" table "schema_heap.heap_table" in "bkdb" with data
        When the user runs "gpcrondump -a -s schema_heap -t schema_heap.heap_table -x bkdb"
        Then gpcrondump should return a return code of 2
        And gpcrondump should print -t and -T can not be selected with -s option to stdout
        When the user runs "gpcrondump -a -S schema_heap -t schema_heap.heap_table -x bkdb"
        Then gpcrondump should return a return code of 2
        And gpcrondump should print -t and -T can not be selected with -S option to stdout
        When the user runs "gpcrondump -a --schema-file /tmp/foo -t schema_heap.heap_table -x bkdb"
        Then gpcrondump should return a return code of 2
        And gpcrondump should print -t and -T can not be selected with --schema-file option to stdout
        When the user runs "gpcrondump -a --exclude-schema-file /tmp/foo -t schema_heap.heap_table -x bkdb"
        Then gpcrondump should return a return code of 2
        And gpcrondump should print -t and -T can not be selected with --exclude-schema-file option to stdout
        When the user runs "gpcrondump -a -s schema_heap -T schema_heap.heap_table -x bkdb"
        Then gpcrondump should return a return code of 2
        And gpcrondump should print -t and -T can not be selected with -s option to stdout
        When the user runs "gpcrondump -a -S schema_heap -T schema_heap.heap_table -x bkdb"
        Then gpcrondump should return a return code of 2
        And gpcrondump should print -t and -T can not be selected with -S option to stdout
        When the user runs "gpcrondump -a --schema-file /tmp/foo -T schema_heap.heap_table -x bkdb"
        Then gpcrondump should return a return code of 2
        And gpcrondump should print -t and -T can not be selected with --schema-file option to stdout
        When the user runs "gpcrondump -a --exclude-schema-file /tmp/foo -T schema_heap.heap_table -x bkdb"
        Then gpcrondump should return a return code of 2
        And gpcrondump should print -t and -T can not be selected with --exclude-schema-file option to stdout
        When the user runs "gpcrondump -a -s schema_heap --table-file /tmp/foo -x bkdb"
        Then gpcrondump should return a return code of 2
        And gpcrondump should print --table-file and --exclude-table-file can not be selected with -s option to stdout
        When the user runs "gpcrondump -a -S schema_heap --table-file /tmp/foo -x bkdb"
        Then gpcrondump should return a return code of 2
        And gpcrondump should print --table-file and --exclude-table-file can not be selected with -S option to stdout
        When the user runs "gpcrondump -a --schema-file /tmp/foo --table-file /tmp/foo -x bkdb"
        Then gpcrondump should return a return code of 2
        And gpcrondump should print --table-file and --exclude-table-file can not be selected with --schema-file option to stdout
        When the user runs "gpcrondump -a --exclude-schema-file /tmp/foo --table-file /tmp/foo -x bkdb"
        Then gpcrondump should return a return code of 2
        And gpcrondump should print --table-file and --exclude-table-file can not be selected with --exclude-schema-file option to stdout
        When the user runs "gpcrondump -a -s schema_heap --exclude-table-file /tmp/foo -x bkdb"
        Then gpcrondump should return a return code of 2
        And gpcrondump should print --table-file and --exclude-table-file can not be selected with -s option to stdout
        When the user runs "gpcrondump -a -S schema_heap --exclude-table-file /tmp/foo -x bkdb"
        Then gpcrondump should return a return code of 2
        And gpcrondump should print --table-file and --exclude-table-file can not be selected with -S option to stdout
        When the user runs "gpcrondump -a --schema-file /tmp/foo --exclude-table-file /tmp/foo -x bkdb"
        Then gpcrondump should return a return code of 2
        And gpcrondump should print --table-file and --exclude-table-file can not be selected with --schema-file option to stdout
        When the user runs "gpcrondump -a --exclude-schema-file /tmp/foo --exclude-table-file /tmp/foo -x bkdb"
        Then gpcrondump should return a return code of 2
        And gpcrondump should print --table-file and --exclude-table-file can not be selected with --exclude-schema-file option to stdout
        When the user runs "gpcrondump -a --exclude-schema-file /tmp/foo --schema-file /tmp/foo -x bkdb"
        Then gpcrondump should return a return code of 2
        And gpcrondump should print --exclude-schema-file can not be selected with --schema-file option to stdout
        When the user runs "gpcrondump -a --exclude-schema-file /tmp/foo -s schema_heap.heap_table -x bkdb"
        Then gpcrondump should return a return code of 2
        And gpcrondump should print -s can not be selected with --exclude-schema-file option to stdout
        When the user runs "gpcrondump -a --schema-file /tmp/foo -s schema_heap.heap_table -x bkdb"
        Then gpcrondump should return a return code of 2
        And gpcrondump should print -s can not be selected with --schema-file option to stdout
        When the user runs "gpcrondump -a --exclude-schema-file /tmp/foo -S schema_heap.heap_table -x bkdb"
        Then gpcrondump should return a return code of 2
        And gpcrondump should print -S can not be selected with --exclude-schema-file option to stdout
        When the user runs "gpcrondump -a --schema-file /tmp/foo -S schema_heap.heap_table -x bkdb"
        Then gpcrondump should return a return code of 2
        And gpcrondump should print -S can not be selected with --schema-file option to stdout
        When the user runs "gpcrondump -a -s schema_heap -S schema_heap -x bkdb"
        Then gpcrondump should return a return code of 2
        And gpcrondump should print -s can not be selected with -S option to stdout
        When the user runs "gpcrondump -a --schema-file /tmp/foo --exclude-schema-file /tmp/bar -x bkdb"
        Then gpcrondump should return a return code of 2
        And gpcrondump should print --exclude-schema-file can not be selected with --schema-file option to stdout
        And the user runs "psql -c 'drop schema schema_heap cascade;' bkdb"

    @backupfire
    Scenario: Valid option combinations for gpdbrestore
        When the user runs "gpdbrestore -t 20140101010101 --truncate -a"
        Then gpdbrestore should return a return code of 2
        And gpdbrestore should print --truncate can be specified only with -S, -T, or --table-file option to stdout
        When the user runs "gpdbrestore -t 20140101010101 --truncate -e -T public.foo -a"
        Then gpdbrestore should return a return code of 2
        And gpdbrestore should print Cannot specify --truncate and -e together to stdout
        And there is a table-file "/tmp/table_file_foo" with tables "public.ao_table, public.co_table"
        And the user runs "gpdbrestore -t 20140101010101 -T public.ao_table --table-file /tmp/table_file_foo"
        Then gpdbrestore should return a return code of 2
        And gpdbrestore should print Cannot specify -T and --table-file together to stdout
        Then the file "/tmp/table_file_foo" is removed from the system
        When the user runs "gpdbrestore -u /tmp --ddboost -s bkdb"
        Then gpdbrestore should return a return code of 2
        And gpdbrestore should print -u cannot be used with DDBoost parameters to stdout

    @backupsmoke
    Scenario: Negative test for Incremental Backup
        Given the test is initialized
        When the user runs "gpcrondump -a --incremental -x bkdb"
        Then gpcrondump should return a return code of 2
        And gpcrondump should print No full backup found for incremental to stdout

    Scenario: Negative test for Incremental Backup - Incremental with -u after a full backup to default directory
        Given the test is initialized
        And there is a "heap" table "public.heap_table" in "bkdb" with data
        When the user runs "gpcrondump -a -x bkdb"
        Then gpcrondump should return a return code of 0
        And the user runs "gpcrondump -a --incremental -x bkdb -u /tmp"
        Then gpcrondump should return a return code of 2
        And gpcrondump should print No full backup found for incremental to stdout

    Scenario: Negative test for Incremental Backup - Incremental to default directory after a full backup with -u option
        Given the test is initialized
        And there is a "heap" table "public.heap_table" in "bkdb" with data
        When the user runs "gpcrondump -a -x bkdb -u /tmp"
        Then gpcrondump should return a return code of 0
        And the user runs "gpcrondump -a --incremental -x bkdb"
        Then gpcrondump should return a return code of 2
        And gpcrondump should print No full backup found for incremental to stdout

    Scenario: Negative test for Incremental Backup - Incremental after a full backup of different database
        Given the test is initialized
        And database "bkdb2" is dropped and recreated
        And there is a "heap" table "public.heap_table" in "bkdb" with data
        When the user runs "gpcrondump -a -x bkdb"
        Then gpcrondump should return a return code of 0
        And the user runs "gpcrondump -a --incremental -x bkdb2"
        Then gpcrondump should return a return code of 2
        And gpcrondump should print No full backup found for incremental to stdout

    Scenario: Dirty table list check on recreating a table with same data and contents
        Given the test is initialized
        And there is a "ao" table "public.ao_table" in "bkdb" with data
        When the user runs "gpcrondump -a -x bkdb"
        Then gpcrondump should return a return code of 0
        When the "public.ao_table" is recreated with same data in "bkdb"
        And the user runs "gpcrondump -a --incremental -x bkdb"
        And the timestamp from gpcrondump is stored
        Then gpcrondump should return a return code of 0
        And "public.ao_table" is marked as dirty in dirty_list file
        When the user runs gpdbrestore with the stored timestamp
        Then gpdbrestore should return a return code of 0
        And verify that plan file has latest timestamp for "public.ao_table"

    Scenario: Negative test for missing state file
        Given the test is initialized
        When the user runs "gpcrondump -a -x bkdb"
        Then gpcrondump should return a return code of 0
        And the full backup timestamp from gpcrondump is stored
        And the state files are generated under " " for stored "full" timestamp
        And the "ao" state file under " " is saved for the "full" timestamp
        And the saved state file is deleted
        When the user runs "gpcrondump -a --incremental -x bkdb"
        Then gpcrondump should return a return code of 2
        And gpcrondump should print state file does not exist to stdout

    Scenario: Negative test for invalid state file format
        Given the test is initialized
        And there is a "ao" table "public.ao_table" in "bkdb" with data
        When the user runs "gpcrondump -a -x bkdb"
        Then gpcrondump should return a return code of 0
        And the full backup timestamp from gpcrondump is stored
        And the state files are generated under " " for stored "full" timestamp
        And the "ao" state file under " " is saved for the "full" timestamp
        And the saved state file is corrupted
        When the user runs "gpcrondump -a --incremental -x bkdb"
        Then gpcrondump should return a return code of 2
        And gpcrondump should print Invalid state file format to stdout

    @backupsmoke
    Scenario: Simple Incremental Backup
        Given the test is initialized
        And there is a "ao" table "public.ao_table" in "bkdb" with data
        And there is a "ao" table "public.ao_table_comp" with compression "zlib" in "bkdb" with data
        And there is a "ao" table "public.ao_index_table" in "bkdb" with data
        And there is a "ao" table "public.ao_index_table_comp" with compression "zlib" in "bkdb" with data
        And there is a "ao" partition table "public.ao_part_table" in "bkdb" with data
        And there is a "ao" partition table "public.ao_part_table_comp" with compression "zlib" in "bkdb" with data
        And there is a "co" table "public.co_table" in "bkdb" with data
        And there is a "co" table "public.co_table_comp" with compression "zlib" in "bkdb" with data
        And there is a "co" table "public.co_index_table" in "bkdb" with data
        And there is a "co" table "public.co_index_table_comp" with compression "zlib" in "bkdb" with data
        And there is a "co" partition table "public.co_part_table" in "bkdb" with data
        And there is a "co" partition table "public.co_part_table_comp" with compression "zlib" in "bkdb" with data
        And there is a "heap" table "public.heap_table" in "bkdb" with data
        And there is a "heap" table "public.heap_index_table" in "bkdb" with data
        And there is a "heap" partition table "public.heap_part_table" in "bkdb" with data
        And there is a mixed storage partition table "part_mixed_1" in "bkdb" with data
        Given the user runs "echo > /tmp/backup_gpfdist_dummy"
        And the user runs "gpfdist -p 8098 -d /tmp &"
        And there is a partition table "part_external" has external partitions of gpfdist with file "backup_gpfdist_dummy" on port "8098" in "bkdb" with data
        Then data for partition table "part_mixed_1" with partition level "1" is distributed across all segments on "bkdb"
        And data for partition table "part_external" with partition level "0" is distributed across all segments on "bkdb"
        When the user runs "gpcrondump -a -x bkdb"
        Then gpcrondump should return a return code of 0
        And gpcrondump should print Validating disk space to stdout
        And the full backup timestamp from gpcrondump is stored
        And the state files are generated under " " for stored "full" timestamp
        And the "last_operation" files are generated under " " for stored "full" timestamp
        When partition "1" of partition table "ao_part_table, co_part_table_comp, part_mixed_1" is assumed to be in dirty state in "bkdb" in schema "public"
        And partition "1" in partition level "0" of partition table "part_external" is assumed to be in dirty state in "bkdb" in schema "public"
        And table "public.ao_index_table" is assumed to be in dirty state in "bkdb"
        And the temp files "dirty_backup_list" are removed from the system
        And the user runs "gpcrondump -a --incremental -x bkdb"
        Then gpcrondump should return a return code of 0
        And the temp files "dirty_backup_list" are not created in the system
        And gpcrondump should not print Validating disk space to stdout
        And the timestamp from gpcrondump is stored
        And the state files are generated under " " for stored "incr" timestamp
        And the "last_operation" files are generated under " " for stored "incr" timestamp
        And the subdir from gpcrondump is stored
        And verify that the "report" file in " " dir contains "Backup Type: Incremental"
        And "dirty_list" file should be created under " "
        And all the data from "bkdb" is saved for verification
        When the user runs gpdbrestore with the stored timestamp and options "-L"
        Then gpdbrestore should return a return code of 0
        And gpdbrestore should print Table public.ao_index_table to stdout
        And gpdbrestore should print Table public.ao_index_table_comp to stdout
        And gpdbrestore should print Table public.ao_part_table to stdout
        And gpdbrestore should print Table public.ao_part_table_comp to stdout
        And gpdbrestore should print Table public.part_external to stdout
        And gpdbrestore should print Table public.ao_table to stdout
        And gpdbrestore should print Table public.ao_table_comp to stdout
        And gpdbrestore should print Table public.co_index_table to stdout
        And gpdbrestore should print Table public.co_index_table_comp to stdout
        And gpdbrestore should print Table public.co_part_table to stdout
        And gpdbrestore should print Table public.co_part_table_comp to stdout
        And gpdbrestore should print Table public.co_table to stdout
        And gpdbrestore should print Table public.co_table_comp to stdout
        And gpdbrestore should print Table public.heap_index_table to stdout
        And gpdbrestore should print Table public.heap_part_table to stdout
        And gpdbrestore should print Table public.heap_table to stdout
        And gpdbrestore should print Table public.part_mixed_1 to stdout
        And database "bkdb" is dropped and recreated
        When the user runs gpdbrestore with the stored timestamp
        Then gpdbrestore should return a return code of 0
        And verify that partitioned tables "ao_part_table, co_part_table, heap_part_table" in "bkdb" have 6 partitions
        And verify that partitioned tables "ao_part_table_comp, co_part_table_comp" in "bkdb" have 6 partitions
        And verify that partitioned tables "part_external" in "bkdb" have 5 partitions in partition level "0"
        And verify that partitioned tables "ao_part_table, co_part_table_comp" in "bkdb" has 0 empty partitions
        And verify that partitioned tables "co_part_table, ao_part_table_comp" in "bkdb" has 0 empty partitions
        And verify that partitioned tables "heap_part_table" in "bkdb" has 0 empty partitions
        And verify that there is a "heap" table "public.heap_table" in "bkdb"
        And verify that there is a "heap" table "public.heap_index_table" in "bkdb"
        And verify that there is partition "1" of "ao" partition table "ao_part_table" in "bkdb" in "public"
        And verify that there is partition "1" of "co" partition table "co_part_table_comp" in "bkdb" in "public"
        And verify that there is partition "1" of "heap" partition table "heap_part_table" in "bkdb" in "public"
        And verify that there is partition "2" of "heap" partition table "heap_part_table" in "bkdb" in "public"
        And verify that there is partition "3" of "heap" partition table "heap_part_table" in "bkdb" in "public"
        And verify that there is partition "1" of mixed partition table "part_mixed_1" with storage_type "c"  in "bkdb" in "public"
        And verify that there is partition "2" in partition level "0" of mixed partition table "part_external" with storage_type "x"  in "bkdb" in "public"
        And verify that the data of the dirty tables under " " in "bkdb" is validated after restore
        And verify that the distribution policy of all the tables in "bkdb" are validated after restore
        And verify that the incremental file has the stored timestamp
        And verify that the tuple count of all appendonly tables are consistent in "bkdb"

    Scenario: Increments File Check With Complicated Scenario
        Given the test is initialized
        And database "bkdb2" is dropped and recreated
        And there is a "ao" partition table "public.ao_part_table" in "bkdb" with data
        And there is a "heap" table "public.heap_table" in "bkdb2" with data
        And partition "1" of partition table "ao_part_table" is assumed to be in dirty state in "bkdb" in schema "public"
        And there is a list to store the incremental backup timestamps
        When the user runs "gpcrondump -a -x bkdb"
        Then gpcrondump should return a return code of 0
        And the full backup timestamp from gpcrondump is stored
        When the user runs "gpcrondump -a -x bkdb2"
        Then gpcrondump should return a return code of 0
        And the user runs "gpcrondump -a --incremental -x bkdb"
        Then gpcrondump should return a return code of 0
        And the timestamp from gpcrondump is stored in a list
        And "dirty_list" file should be created under " "
        And verify that the incremental file has all the stored timestamps

    Scenario: Incremental File Check With Different Directory
        Given the test is initialized
        And database "bkdb2" is dropped and recreated
        And there is a "ao" partition table "public.ao_part_table" in "bkdb" with data
        And there is a "heap" table "public.heap_table" in "bkdb2" with data
        And partition "1" of partition table "ao_part_table" is assumed to be in dirty state in "bkdb" in schema "public"
        And there is a list to store the incremental backup timestamps
        When the user runs "gpcrondump -a -x bkdb -u /tmp"
        Then gpcrondump should return a return code of 0
        And the full backup timestamp from gpcrondump is stored
        When the user runs "gpcrondump -a -x bkdb"
        Then gpcrondump should return a return code of 0
        And the user runs "gpcrondump -a --incremental -x bkdb -u /tmp"
        Then gpcrondump should return a return code of 0
        And the timestamp from gpcrondump is stored in a list
        And "dirty_list" file should be created under "/tmp"
        And the user runs "gpcrondump -a --incremental -x bkdb -u /tmp"
        Then gpcrondump should return a return code of 0
        And the timestamp from gpcrondump is stored in a list
        And "dirty_list" file should be created under "/tmp"
        And verify that the incremental file in "/tmp" has all the stored timestamps

    @backupsmoke
    Scenario: Incremental Backup with -u option
        Given the test is initialized
        And there is a "ao" table "public.ao_table" in "bkdb" with data
        And there is a "heap" table "public.heap_table" in "bkdb" with data
        When the user runs "gpcrondump -a -x bkdb -u /tmp"
        And table "public.ao_table" is assumed to be in dirty state in "bkdb"
        And the user runs "gpcrondump -a --incremental -x bkdb -u /tmp"
        Then gpcrondump should return a return code of 0
        And the timestamp from gpcrondump is stored
        And verify that the "report" file in "/tmp" dir contains "Backup Type: Incremental"
        And "dirty_list" file should be created under "/tmp"
        And the subdir from gpcrondump is stored
        And all the data from "bkdb" is saved for verification
        And database "bkdb" is dropped and recreated
        And the user runs gp_restore with the stored timestamp and subdir in "bkdb" and backup_dir "/tmp"
        And gp_restore should return a return code of 0
        And verify that there is a "heap" table "public.heap_table" in "bkdb"
        And verify that there is a "ao" table "public.ao_table" in "bkdb"
        And verify that the data of the dirty tables under "/tmp" in "bkdb" is validated after restore
        And verify that the distribution policy of all the tables in "bkdb" are validated after restore

    Scenario: gpdbrestore with -R for full dump
        Given the test is initialized
        And there is a "ao" table "public.ao_table" in "bkdb" with data
        And there is a "heap" table "public.heap_table" in "bkdb" with data
        When the user runs "gpcrondump -a -x bkdb -u /tmp"
        Then gpcrondump should return a return code of 0
        And the full backup timestamp from gpcrondump is stored
        And all the data from "bkdb" is saved for verification
        And the subdir from gpcrondump is stored
        And database "bkdb" is dropped and recreated
        And all the data from the remote segments in "bkdb" are stored in path "/tmp" for "full"
        And the user runs gpdbrestore with "-R" option in path "/tmp"
        And gpdbrestore should return a return code of 0
        And verify that the data of "2" tables in "bkdb" is validated after restore
        And verify that the tuple count of all appendonly tables are consistent in "bkdb"

    Scenario: gpdbrestore with -R for incremental dump
        Given the test is initialized
        And there is a "ao" table "public.ao_table" in "bkdb" with data
        And there is a "heap" table "public.heap_table" in "bkdb" with data
        When the user runs "gpcrondump -a -x bkdb -u /tmp"
        Then gpcrondump should return a return code of 0
        And the subdir from gpcrondump is stored
        And the full backup timestamp from gpcrondump is stored
        When table "public.ao_table" is assumed to be in dirty state in "bkdb"
        And the user runs "gpcrondump -a --incremental -x bkdb -u /tmp"
        And the timestamp from gpcrondump is stored
        Then gpcrondump should return a return code of 0
        And all files for full backup have been removed in path "/tmp"
        And all the data from the remote segments in "bkdb" are stored in path "/tmp" for "inc"
        And the user runs gpdbrestore with "-R" option in path "/tmp"
        And gpdbrestore should print -R is not supported for restore with incremental timestamp to stdout

    @backupsmoke
    Scenario: Full Backup and Restore
        Given the test is initialized
        And there is a "heap" table "public.heap_table" in "bkdb" with data
        And there is a "ao" partition table "public.ao_part_table" in "bkdb" with data
        And a backup file of tables "public.heap_table, public.ao_part_table" in "bkdb" exists for validation
        And the user runs "psql -f test/behave/mgmt_utils/steps/data/add_rules_indexes_constraints_triggers.sql bkdb"
        Then psql should return a return code of 0
        When the user runs "gpcrondump -a -x bkdb"
        Then gpcrondump should return a return code of 0
        And the timestamp from gpcrondump is stored
        And verify that the "report" file in " " dir contains "Backup Type: Full"
        And verify that the "status" file in " " dir contains "reading schemas"
        And verify that the "status" file in " " dir contains "reading user-defined functions"
        And verify that the "status" file in " " dir contains "reading user-defined types"
        And verify that the "status" file in " " dir contains "reading type storage options"
        And verify that the "status" file in " " dir contains "reading procedural languages"
        And verify that the "status" file in " " dir contains "reading user-defined aggregate functions"
        And verify that the "status" file in " " dir contains "reading user-defined operators"
        And verify that the "status" file in " " dir contains "reading user-defined external protocols"
        And verify that the "status" file in " " dir contains "reading user-defined operator classes"
        And verify that the "status" file in " " dir contains "reading user-defined conversions"
        And verify that the "status" file in " " dir contains "reading user-defined tables"
        And verify that the "status" file in " " dir contains "reading table inheritance information"
        And verify that the "status" file in " " dir contains "reading rewrite rules"
        And verify that the "status" file in " " dir contains "reading type casts"
        And verify that the "status" file in " " dir contains "finding inheritance relationships"
        And verify that the "status" file in " " dir contains "reading column info for interesting tables"
        And verify that the "status" file in " " dir contains "flagging inherited columns in subtables"
        And verify that the "status" file in " " dir contains "reading indexes"
        And verify that the "status" file in " " dir contains "reading constraints"
        And verify that the "status" file in " " dir contains "reading triggers"
        And the user runs gpdbrestore with the stored timestamp
        And gpdbrestore should return a return code of 0
        And verify that there is a "heap" table "public.heap_table" in "bkdb" with data
        And verify that there is a "ao" table "public.ao_part_table" in "bkdb" with data
        And verify that the "report" file in " " dir does not contain "ERROR"
        And verify that the "status" file in " " dir does not contain "ERROR"
        And verify that there is a constraint "check_constraint_no_domain" in "bkdb"
        And verify that there is a constraint "check_constraint_with_domain" in "bkdb"
        And verify that there is a constraint "unique_constraint" in "bkdb"
        And verify that there is a constraint "foreign_key" in "bkdb"
        And verify that there is a rule "myrule" in "bkdb"
        And verify that there is a trigger "mytrigger" in "bkdb"
        And verify that there is an index "my_unique_index" in "bkdb"

    Scenario: Metadata-only restore
        Given the test is initialized
        And schema "schema_heap" exists in "bkdb"
        And there is a "heap" table "schema_heap.heap_table" in "bkdb" with data
        When the user runs "gpcrondump -a -x bkdb"
        Then gpcrondump should return a return code of 0
        And the timestamp from gpcrondump is stored
        And the schemas "schema_heap" do not exist in "bkdb"
        And the user runs gpdbrestore with the stored timestamp and options "-m"
        And gpdbrestore should return a return code of 0
        And verify that there is a "heap" table "schema_heap.heap_table" in "bkdb"
        And the table names in "bkdb" is stored
        And tables in "bkdb" should not contain any data

    Scenario: Metadata-only restore with global objects (-G)
        Given the test is initialized
        And schema "schema_heap" exists in "bkdb"
        And there is a "heap" table "schema_heap.heap_table" in "bkdb" with data
        And the user runs "psql -c 'CREATE ROLE "foo%userWITHCAPS"' bkdb"
        When the user runs "gpcrondump -a -x bkdb -G"
        Then gpcrondump should return a return code of 0
        And the timestamp from gpcrondump is stored
        And the user runs "psql -c 'DROP ROLE "foo%userWITHCAPS"' bkdb"
        And the schemas "schema_heap" do not exist in "bkdb"
        And the user runs gpdbrestore with the stored timestamp and options "-m -G"
        And gpdbrestore should return a return code of 0
        And verify that there is a "heap" table "schema_heap.heap_table" in "bkdb"
        And the table names in "bkdb" is stored
        And tables in "bkdb" should not contain any data
        And verify that a role "foo%userWITHCAPS" exists in database "bkdb"
        And the user runs "psql -c 'DROP ROLE "foo%userWITHCAPS"' bkdb"

    Scenario: gpdbrestore -L with Full Backup
        Given the test is initialized
        And there is a "heap" table "public.heap_table" in "bkdb" with data
        And there is a "ao" partition table "public.ao_part_table" in "bkdb" with data
        And a backup file of tables "public.heap_table, public.ao_part_table" in "bkdb" exists for validation
        When the user runs "gpcrondump -a -x bkdb"
        Then gpcrondump should return a return code of 0
        And the timestamp from gpcrondump is stored
        And verify that the "report" file in " " dir contains "Backup Type: Full"
        When the user runs gpdbrestore with the stored timestamp and options "-L"
        Then gpdbrestore should return a return code of 0
        And gpdbrestore should print Table public.ao_part_table to stdout
        And gpdbrestore should print Table public.heap_table to stdout

    @backupfire
    Scenario: gpcrondump -b with Full and Incremental backup
        Given the test is initialized
        And there is a "ao" table "public.ao_index_table" in "bkdb" with data
        When the user runs "gpcrondump -a -x bkdb -b"
        Then gpcrondump should return a return code of 0
        And gpcrondump should print Bypassing disk space check to stdout
        And gpcrondump should not print Validating disk space to stdout
        And table "public.ao_index_table" is assumed to be in dirty state in "bkdb"
        When the user runs "gpcrondump -a -x bkdb -b --incremental"
        Then gpcrondump should return a return code of 0
        And gpcrondump should print Bypassing disk space checks for incremental backup to stdout
        And gpcrondump should not print Validating disk space to stdout

    @backupfire
    Scenario: gpdbrestore -b with Full timestamp
        Given the test is initialized
        And there is a "ao" table "public.ao_index_table" in "bkdb" with data
        When the user runs "gpcrondump -a -x bkdb"
        Then gpcrondump should return a return code of 0
        And the subdir from gpcrondump is stored
        And the full backup timestamp from gpcrondump is stored
        And the timestamp from gpcrondump is stored
        And the user runs gpdbrestore with the stored timestamp and options "-b"
        Then gpdbrestore should return a return code of 0

    Scenario: Output info gpdbrestore
        Given the test is initialized
        And there is a "ao" table "public.ao_index_table" in "bkdb" with data
        When the user runs "gpcrondump -a -x bkdb"
        Then gpcrondump should return a return code of 0
        And the timestamp from gpcrondump is stored
        When the user runs gpdbrestore with the stored timestamp
        Then gpdbrestore should return a return code of 0
        And gpdbrestore should print Restore type               = Full Database to stdout
        When the user runs "gpdbrestore -T public.ao_index_table -a" with the stored timestamp
        Then gpdbrestore should return a return code of 0
        And gpdbrestore should print Restore type               = Table Restore to stdout
        And table "public.ao_index_table" is assumed to be in dirty state in "bkdb"
        When the user runs "gpcrondump -a -x bkdb --incremental"
        Then gpcrondump should return a return code of 0
        And the timestamp from gpcrondump is stored
        When the user runs gpdbrestore with the stored timestamp
        Then gpdbrestore should return a return code of 0
        And gpdbrestore should print Restore type               = Incremental Restore to stdout
        When the user runs "gpdbrestore -T public.ao_index_table -a" with the stored timestamp
        Then gpdbrestore should return a return code of 0
        And gpdbrestore should print Restore type               = Incremental Table Restore to stdout

    Scenario: Output info gpcrondump
        Given the test is initialized
        And there is a "heap" table "public.heap_table" in "bkdb" with data
        And there is a "ao" table "public.ao_index_table" in "bkdb" with data
        And there is a "ao" partition table "public.ao_part_table" in "bkdb" with data
        When the user runs "gpcrondump -a -x bkdb"
        Then gpcrondump should return a return code of 0
        And gpcrondump should print Dump type                                = Full to stdout
        And table "public.ao_index_table" is assumed to be in dirty state in "bkdb"
        When the user runs "gpcrondump -a -x bkdb --incremental"
        Then gpcrondump should return a return code of 0
        And gpcrondump should print Dump type                                = Incremental to stdout

    Scenario: gpcrondump -G with Full timestamp
        Given the test is initialized
        And there is a "heap" table "public.heap_table" in "bkdb" with data
        And there is a "ao" table "public.ao_index_table" in "bkdb" with data
        When the user runs "gpcrondump -a -x bkdb -G"
        And the timestamp from gpcrondump is stored
        Then gpcrondump should return a return code of 0
        And "global" file should be created under " "
        And table "public.ao_index_table" is assumed to be in dirty state in "bkdb"
        When the user runs "gpcrondump -a -x bkdb -G --incremental"
        And the timestamp from gpcrondump is stored
        Then gpcrondump should return a return code of 0
        And "global" file should be created under " "

    Scenario: Backup and restore with -G only
        Given the test is initialized
        And there is a "heap" table "public.heap_table" in "bkdb" with data
        And the user runs "psql -c 'CREATE ROLE foo_user' bkdb"
        And verify that a role "foo_user" exists in database "bkdb"
        When the user runs "gpcrondump -a -x bkdb -G"
        And the timestamp from gpcrondump is stored
        Then gpcrondump should return a return code of 0
        And "global" file should be created under " "
        And the user runs "psql -c 'DROP ROLE foo_user' bkdb"
        And the user runs gpdbrestore with the stored timestamp and options "-G only"
        And gpdbrestore should return a return code of 0
        And verify that a role "foo_user" exists in database "bkdb"
        And verify that there is no table "public.heap_table" in "bkdb"
        And the user runs "psql -c 'DROP ROLE foo_user' bkdb"

    @valgrind
    Scenario: Valgrind test of gp_dump incremental
        Given the test is initialized
        And there is a "heap" table "public.heap_table" in "bkdb" with data
        And there is a "ao" partition table "public.ao_part_table" in "bkdb" with data
        And a backup file of tables "public.heap_table, public.ao_part_table" in "bkdb" exists for validation
        When the user runs "gpcrondump -x bkdb -a"
        Then gpcrondump should return a return code of 0
        And the user runs valgrind with "gp_dump --gp-d=db_dumps --gp-s=p --gp-c --incremental bkdb" and options " "

    @valgrind
    Scenario: Valgrind test of gp_dump incremental with table file
        Given the test is initialized
        And there is a "heap" table "public.heap_table" in "bkdb" with data
        And there is a "ao" table "public.ao_table" in "bkdb" with data
        And there is a "ao" partition table "public.ao_part_table" in "bkdb" with data
        And a backup file of tables "public.heap_table, public.ao_table, public.ao_part_table" in "bkdb" exists for validation
        And the tables "public.ao_table" are in dirty hack file "/tmp/dirty_hack.txt"
        And partition "1" of partition tables "ao_part_table" in "bkdb" in schema "public" are in dirty hack file "/tmp/dirty_hack.txt"
        When the user runs "gpcrondump -x bkdb -a"
        Then gpcrondump should return a return code of 0
        And the user runs valgrind with "gp_dump --gp-d=db_dumps --gp-s=p --gp-c --incremental bkdb --table-file=/tmp/dirty_hack.txt" and options " "

    @valgrind
    Scenario: Valgrind test of gp_dump full with table file
        Given the test is initialized
        And there is a "heap" table "public.heap_table" in "bkdb" with data
        And there is a "ao" table "public.ao_table" in "bkdb" with data
        And there is a "ao" partition table "public.ao_part_table" in "bkdb" with data
        And a backup file of tables "public.heap_table, public.ao_table, public.ao_part_table" in "bkdb" exists for validation
        And the tables "public.ao_table" are in dirty hack file "/tmp/dirty_hack.txt"
        And partition "1" of partition tables "ao_part_table" in "bkdb" in schema "public" are in dirty hack file "/tmp/dirty_hack.txt"
        When the user runs "gpcrondump -x bkdb -a"
        Then gpcrondump should return a return code of 0
        And the user runs valgrind with "gp_dump --gp-d=db_dumps --gp-s=p --gp-c bkdb --table-file=/tmp/dirty_hack.txt" and options " "

    @valgrind
    Scenario: Valgrind test of gp_dump_agent incremental with table file
        Given the test is initialized
        And there is a "heap" table "public.heap_table" in "bkdb" with data
        And there is a "ao" table "public.ao_table" in "bkdb" with data
        And there is a "ao" partition table "public.ao_part_table" in "bkdb" with data
        And a backup file of tables "public.heap_table, public.ao_table, public.ao_part_table" in "bkdb" exists for validation
        And the tables "public.ao_table" are in dirty hack file "/tmp/dirty_hack.txt"
        And partition "1" of partition tables "ao_part_table" in "bkdb" in schema "public" are in dirty hack file "/tmp/dirty_hack.txt"
        When the user runs "gpcrondump -x bkdb -a"
        Then gpcrondump should return a return code of 0
        And the user runs valgrind with "gp_dump_agent --gp-k 11111111111111_-1_1_ --gp-d /tmp --pre-data-schema-only bkdb --incremental --table-file=/tmp/dirty_hack.txt" and options " "

    @valgrind
    Scenario: Valgrind test of gp_dump_agent full with table file
        Given the test is initialized
        And there is a "heap" table "public.heap_table" in "bkdb" with data
        And there is a "ao" table "public.ao_table" in "bkdb" with data
        And there is a "ao" partition table "public.ao_part_table" in "bkdb" with data
        And a backup file of tables "public.heap_table, public.ao_table, public.ao_part_table" in "bkdb" exists for validation
        And the tables "public.ao_table" are in dirty hack file "/tmp/dirty_hack.txt"
        And partition "1" of partition tables "ao_part_table" in "bkdb" in schema "public" are in dirty hack file "/tmp/dirty_hack.txt"
        When the user runs "gpcrondump -x bkdb -a"
        Then gpcrondump should return a return code of 0
        And the user runs valgrind with "gp_dump_agent --gp-k 11111111111111_-1_1_ --gp-d /tmp --pre-data-schema-only bkdb --table-file=/tmp/dirty_hack.txt" and options " "

    @valgrind
    Scenario: Valgrind test of gp_dump_agent incremental
        Given the test is initialized
        And there is a "heap" table "public.heap_table" in "bkdb" with data
        And there is a "ao" partition table "public.ao_part_table" in "bkdb" with data
        And a backup file of tables "public.heap_table, public.ao_part_table" in "bkdb" exists for validation
        When the user runs "gpcrondump -x bkdb -a"
        Then gpcrondump should return a return code of 0
        And the user runs valgrind with "gp_dump_agent --gp-k 11111111111111_-1_1_ --gp-d /tmp --pre-data-schema-only bkdb --incremental" and options " "

    @valgrind
    Scenario: Valgrind test of gp_restore for incremental backup
        Given the test is initialized
        And there is a "heap" table "public.heap_table" in "bkdb" with data
        And there is a "ao" table "public.ao_table" in "bkdb" with data
        And a backup file of tables "public.heap_table, public.ao_table" in "bkdb" exists for validation
        When the user runs "gpcrondump -a -x bkdb"
        And gpcrondump should return a return code of 0
        And table "public.ao_table" is assumed to be in dirty state in "bkdb"
        And the user runs "gpcrondump -a -x bkdb --incremental"
        And gpcrondump should return a return code of 0
        And the timestamp from gpcrondump is stored
        And the user runs valgrind with "gp_restore" and options "-i --gp-i --gp-l=p -d bkdb --gp-c"

    @valgrind
    Scenario: Valgrind test of gp_restore_agent for incremental backup
        Given the test is initialized
        And there is a "heap" table "public.heap_table" in "bkdb" with data
        And there is a "ao" table "public.ao_table" in "bkdb" with data
        And a backup file of tables "public.heap_table, public.ao_table" in "bkdb" exists for validation
        When the user runs "gpcrondump -a -x bkdb"
        And gpcrondump should return a return code of 0
        And table "public.ao_table" is assumed to be in dirty state in "bkdb"
        And the user runs "gpcrondump -a -x bkdb --incremental"
        And gpcrondump should return a return code of 0
        And the timestamp from gpcrondump is stored
        And the user runs valgrind with "gp_restore_agent" and options "--gp-c /bin/gunzip -s --post-data-schema-only --target-dbid 1 -d bkdb"

    @backupfire
    Scenario: Full Backup with option -t and Restore
        Given the test is initialized
        And there is a "heap" table "public.heap_table" in "bkdb" with data
        And there is a "ao" partition table "public.ao_part_table" in "bkdb" with data
        And a backup file of tables "public.heap_table, public.ao_part_table" in "bkdb" exists for validation
        And the temp files "include_dump_tables" are removed from the system
        When the user runs "gpcrondump -a -x bkdb -t public.heap_table"
        Then gpcrondump should return a return code of 0
        And the temp files "include_dump_tables" are not created in the system
        And the timestamp from gpcrondump is stored
        And verify that the "report" file in " " dir contains "Backup Type: Full"
        And the user runs gpdbrestore with the stored timestamp
        And gpdbrestore should return a return code of 0
        And verify that there is a "heap" table "public.heap_table" in "bkdb" with data
        And verify that there is no table "public.ao_part_table" in "bkdb"

    @backupfire
    Scenario: Full Backup with option -T and Restore
        Given the test is initialized
        And there is a "heap" table "public.heap_table" in "bkdb" with data
        And there is a "ao" partition table "public.ao_part_table" in "bkdb" with data
        And a backup file of tables "public.heap_table, public.ao_part_table" in "bkdb" exists for validation
        And the temp files "exclude_dump_tables" are removed from the system
        When the user runs "gpcrondump -a -x bkdb -T public.heap_table"
        Then gpcrondump should return a return code of 0
        And the temp files "exclude_dump_tables" are not created in the system
        And the timestamp from gpcrondump is stored
        And the user runs gpdbrestore with the stored timestamp
        And verify that the "report" file in " " dir contains "Backup Type: Full"
        And gpdbrestore should return a return code of 0
        And verify that there is a "ao" table "public.ao_part_table" in "bkdb" with data
        And verify that there is no table "public.heap_table" in "bkdb"

    @backupfire
    Scenario: Full Backup with option --exclude-table-file and Restore
        Given the test is initialized
        And there is a "heap" table "public.heap_table" in "bkdb" with data
        And there is a "ao" partition table "public.ao_part_table" in "bkdb" with data
        And there is a "co" partition table "public.co_part_table" in "bkdb" with data
        And a backup file of tables "public.co_part_table" in "bkdb" exists for validation
        And there is a file "exclude_file" with tables "public.heap_table|public.ao_part_table"
        When the user runs "gpcrondump -a -x bkdb --exclude-table-file exclude_file"
        Then gpcrondump should return a return code of 0
        And the timestamp from gpcrondump is stored
        And verify that the "report" file in " " dir contains "Backup Type: Full"
        And the user runs gpdbrestore with the stored timestamp
        And gpdbrestore should return a return code of 0
        And verify that there is a "co" table "public.co_part_table" in "bkdb" with data
        And verify that there is no table "public.ao_part_table" in "bkdb"
        And verify that there is no table "public.heap_table" in "bkdb"

    @backupfire
    Scenario: Full Backup with option --table-file and Restore
        Given the test is initialized
        And there is a "heap" table "public.heap_table" in "bkdb" with data
        And there is a "ao" partition table "public.ao_part_table" in "bkdb" with data
        And there is a "co" partition table "public.co_part_table" in "bkdb" with data
        And a backup file of tables "public.heap_table, public.ao_part_table" in "bkdb" exists for validation
        And there is a file "include_file" with tables "public.heap_table|public.ao_part_table"
        When the user runs "gpcrondump -a -x bkdb --table-file include_file"
        Then gpcrondump should return a return code of 0
        And the timestamp from gpcrondump is stored
        And verify that the "report" file in " " dir contains "Backup Type: Full"
        And the user runs gpdbrestore with the stored timestamp
        And gpdbrestore should return a return code of 0
        And verify that there is a "ao" table "public.ao_part_table" in "bkdb" with data
        And verify that there is a "heap" table "public.heap_table" in "bkdb" with data
        And verify that there is no table "public.co_part_table" in "bkdb"

    Scenario: plan file creation in directory
        Given the test is initialized
        And there is a "ao" table "public.ao_table" in "bkdb" with data
        And there is a "ao" table "public.ao_index_table" in "bkdb" with data
        And table "public.ao_index_table" is assumed to be in dirty state in "bkdb"
        When the user runs "gpcrondump -a -x bkdb"
        And gpcrondump should return a return code of 0
        And the user runs "gpcrondump -a -x bkdb --incremental"
        And gpcrondump should return a return code of 0
        And the timestamp from gpcrondump is stored
        And the user runs gpdbrestore with the stored timestamp
        And gpdbrestore should return a return code of 0
        Then "plan" file should be created under " "

    Scenario: Simple Plan File Test
        Given the test is initialized
        And there is a "heap" table "public.heap_table" in "bkdb" with data
        And there is a "heap" table "public.heap_index_table" in "bkdb" with data
        And there is a "heap" partition table "public.heap_part_table" in "bkdb" with data
        And there is a "heap" partition table "public.heap_part_table_comp" with compression "zlib" in "bkdb" with data
        And there is a "ao" table "public.ao_table" in "bkdb" with data
        And there is a "ao" table "public.ao_index_table" in "bkdb" with data
        And there is a "ao" partition table "public.ao_part_table" in "bkdb" with data
        And there is a "ao" partition table "public.ao_part_table_comp" with compression "zlib" in "bkdb" with data
        And there is a "co" table "public.co_table" in "bkdb" with data
        And there is a "co" table "public.co_index_table" in "bkdb" with data
        And there is a "co" partition table "public.co_part_table" in "bkdb" with data
        And there is a "co" partition table "public.co_part_table_comp" with compression "zlib" in "bkdb" with data
        When the user runs "gpcrondump -a -x bkdb"
        And gpcrondump should return a return code of 0
        And the timestamp is labeled "ts0"
        And partition "1" of partition table "ao_part_table" is assumed to be in dirty state in "bkdb" in schema "public"
        And the user runs "gpcrondump -a -x bkdb --incremental"
        And gpcrondump should return a return code of 0
        And the timestamp from gpcrondump is stored
        And the timestamp is labeled "ts1"
        And "dirty_list" file should be created under " "
        And table "public.co_table" is assumed to be in dirty state in "bkdb"
        And partition "1" of partition table "co_part_table_comp" is assumed to be in dirty state in "bkdb" in schema "public"
        And the user runs "gpcrondump -a -x bkdb --incremental"
        And gpcrondump should return a return code of 0
        And the timestamp from gpcrondump is stored
        And the timestamp is labeled "ts2"
        And "dirty_list" file should be created under " "
        And the user runs gpdbrestore with the stored timestamp
        And gpdbrestore should return a return code of 0
        Then "plan" file should be created under " "
        And the plan file is validated against "data/bar_plan1"

    Scenario: No plan file generated
        Given the test is initialized
        And there is a "ao" partition table "public.ao_part_table" in "bkdb" with data
        And partition "1" of partition table "ao_part_table" is assumed to be in dirty state in "bkdb" in schema "public"
        When the user runs "gpcrondump -a -x bkdb"
        And gpcrondump should return a return code of 0
        And the timestamp from gpcrondump is stored
        And the user runs gpdbrestore with the stored timestamp
        And gpdbrestore should return a return code of 0
        Then "plan" file should not be created under " "

    Scenario: Schema only restore of incremental backup
        Given the test is initialized
        And there is a "ao" partition table "public.ao_part_table" in "bkdb" with data
        And there is a "ao" table "public.ao_index_table" in "bkdb" with data
        When the user runs "gpcrondump -a -x bkdb"
        And gpcrondump should return a return code of 0
        And partition "1" of partition table "ao_part_table" is assumed to be in dirty state in "bkdb" in schema "public"
        And table "public.ao_index_table" is assumed to be in dirty state in "bkdb"
        And the user runs "gpcrondump -a -x bkdb --incremental"
        And gpcrondump should return a return code of 0
        And the timestamp from gpcrondump is stored
        And the table names in "bkdb" is stored
        And the user runs gpdbrestore with the stored timestamp
        Then gpdbrestore should return a return code of 0
        And tables names should be identical to stored table names in "bkdb"

    Scenario: Simple Incremental Backup with AO/CO statistics w/ filter
        Given the test is initialized
        And there is a "ao" table "public.ao_table" in "bkdb" with data
        And there is a "ao" table "public.ao_index_table" in "bkdb" with data
        When the user runs "gpcrondump -a -x bkdb"
        Then gpcrondump should return a return code of 0
        And table "public.ao_table" is assumed to be in dirty state in "bkdb"
        And the user runs "gpcrondump -a --incremental -x bkdb"
        Then gpcrondump should return a return code of 0
        And the timestamp from gpcrondump is stored
        When the user runs gpdbrestore with the stored timestamp and options "--noaostats"
        Then gpdbrestore should return a return code of 0
        And verify that there are "0" tuples in "bkdb" for table "public.ao_index_table"
        And verify that there are "0" tuples in "bkdb" for table "public.ao_table"
        When the user runs gpdbrestore with the stored timestamp and options "-T public.ao_table" without -e option
        Then gpdbrestore should return a return code of 0
        And verify that there are "0" tuples in "bkdb" for table "public.ao_index_table"
        And verify that there are "8760" tuples in "bkdb" for table "public.ao_table"

    @backupfire
    Scenario: pg_stat_last_operation registers truncate for regular tables
        Given the test is initialized
        And there is a "ao" table "public.ao_table" in "bkdb" with data
        And there is a "co" table "public.co_table" in "bkdb" with data
        When the user truncates "ao_table, co_table" tables in "bkdb"
        Then pg_stat_last_operation registers the truncate for tables "ao_table, co_table" in "bkdb" in schema "public"

    @backupfire
    Scenario: pg_stat_last_operation registers truncate for partition tables
        Given the test is initialized
        And schema "testschema" exists in "bkdb"
        And there is a "ao" partition table "testschema.ao_part_table" in "bkdb" with data
        And there is a "co" partition table "testschema.co_part_table" in "bkdb" with data
        When the user truncates "testschema.ao_part_table" tables in "bkdb"
        When the user truncates "testschema.co_part_table_1_prt_p1_2_prt_2" tables in "bkdb"
        Then pg_stat_last_operation registers the truncate for tables "ao_part_table_1_prt_p1_2_prt_1" in "bkdb" in schema "testschema"
        Then pg_stat_last_operation registers the truncate for tables "ao_part_table_1_prt_p1_2_prt_2" in "bkdb" in schema "testschema"
        Then pg_stat_last_operation registers the truncate for tables "ao_part_table_1_prt_p1_2_prt_3" in "bkdb" in schema "testschema"
        Then pg_stat_last_operation registers the truncate for tables "ao_part_table_1_prt_p2_2_prt_1" in "bkdb" in schema "testschema"
        Then pg_stat_last_operation registers the truncate for tables "ao_part_table_1_prt_p2_2_prt_2" in "bkdb" in schema "testschema"
        Then pg_stat_last_operation registers the truncate for tables "ao_part_table_1_prt_p2_2_prt_3" in "bkdb" in schema "testschema"
        Then pg_stat_last_operation does not register the truncate for tables "co_part_table_1_prt_p1_2_prt_1" in "bkdb" in schema "testschema"
        Then pg_stat_last_operation registers the truncate for tables "co_part_table_1_prt_p1_2_prt_2" in "bkdb" in schema "testschema"
        Then pg_stat_last_operation does not register the truncate for tables "co_part_table_1_prt_p1_2_prt_3" in "bkdb" in schema "testschema"
        Then pg_stat_last_operation does not register the truncate for tables "co_part_table_1_prt_p2_2_prt_1" in "bkdb" in schema "testschema"
        Then pg_stat_last_operation does not register the truncate for tables "co_part_table_1_prt_p2_2_prt_2" in "bkdb" in schema "testschema"
        Then pg_stat_last_operation does not register the truncate for tables "co_part_table_1_prt_p2_2_prt_3" in "bkdb" in schema "testschema"

    Scenario: Simple Incremental Backup with TRUNCATE
        Given the test is initialized
        And schema "testschema" exists in "bkdb"
        And there is a "ao" table "testschema.ao_table" in "bkdb" with data
        And there is a "ao" partition table "testschema.ao_part_table" in "bkdb" with data
        And there is a "co" table "testschema.co_table" in "bkdb" with data
        And there is a "co" partition table "testschema.co_part_table" in "bkdb" with data
        And there is a list to store the incremental backup timestamps
        When the user truncates "testschema.ao_table" tables in "bkdb"
        And the user truncates "testschema.co_table" tables in "bkdb"
        And the numbers "1" to "10000" are inserted into "testschema.ao_table" tables in "bkdb"
        And the numbers "1" to "10000" are inserted into "testschema.co_table" tables in "bkdb"
        And the user runs "gpcrondump -a -x bkdb"
        And gpcrondump should return a return code of 0
        And the timestamp is labeled "ts0"
        And the full backup timestamp from gpcrondump is stored
        And the user truncates "testschema.ao_part_table" tables in "bkdb"
        And the partition table "testschema.ao_part_table" in "bkdb" is populated with similar data
        And the user truncates "testschema.co_table" tables in "bkdb"
        And the numbers "1" to "10000" are inserted into "testschema.co_table" tables in "bkdb"
        And table "testschema.co_table" is assumed to be in dirty state in "bkdb"
        And the user runs "gpcrondump -a --incremental -x bkdb"
        And gpcrondump should return a return code of 0
        And the timestamp is labeled "ts1"
        And the timestamp from gpcrondump is stored
        And the user truncates "testschema.ao_part_table" tables in "bkdb"
        And the partition table "testschema.ao_part_table" in "bkdb" is populated with similar data
        And the user runs "gpcrondump -a --incremental -x bkdb"
        And gpcrondump should return a return code of 0
        And the timestamp is labeled "ts2"
        And the timestamp from gpcrondump is stored
        Then verify that the "report" file in " " dir contains "Backup Type: Incremental"
        And "dirty_list" file should be created under " "
        And all the data from "bkdb" is saved for verification
        And the user runs gpdbrestore with the stored timestamp
        And gpdbrestore should return a return code of 0
        And verify that the data of "21" tables in "bkdb" is validated after restore
        And verify that the tuple count of all appendonly tables are consistent in "bkdb"

    Scenario: Simple Incremental Backup to test ADD COLUMN
        Given the test is initialized
        And schema "testschema" exists in "bkdb"
        And there is a "ao" table "testschema.ao_table" in "bkdb" with data
        And there is a "ao" table "testschema.ao_index_table" in "bkdb" with data
        And there is a "ao" partition table "testschema.ao_part_table" in "bkdb" with data
        And there is a "co" table "testschema.co_table" in "bkdb" with data
        And there is a "co" table "testschema.co_index_table" in "bkdb" with data
        And there is a "co" partition table "testschema.co_part_table" in "bkdb" with data
        And there is a list to store the incremental backup timestamps
        When the user runs "gpcrondump -a -x bkdb"
        And gpcrondump should return a return code of 0
        And the timestamp is labeled "ts0"
        And the full backup timestamp from gpcrondump is stored
        And the user adds column "foo" with type "int" and default "0" to "testschema.ao_table" table in "bkdb"
        And the user adds column "foo" with type "int" and default "0" to "testschema.co_table" table in "bkdb"
        And the user adds column "foo" with type "int" and default "0" to "testschema.ao_part_table" table in "bkdb"
        And the user adds column "foo" with type "int" and default "0" to "testschema.co_part_table" table in "bkdb"
        And the user runs "gpcrondump -a --incremental -x bkdb"
        And gpcrondump should return a return code of 0
        And the timestamp is labeled "ts1"
        Then the timestamp from gpcrondump is stored
        And verify that the "report" file in " " dir contains "Backup Type: Incremental"
        And all the data from "bkdb" is saved for verification
        And the user runs gpdbrestore with the stored timestamp
        And gpdbrestore should return a return code of 0
        And verify that the data of "23" tables in "bkdb" is validated after restore
        And verify that the tuple count of all appendonly tables are consistent in "bkdb"

    @backupfire
    Scenario: Non compressed incremental backup
        Given the test is initialized
        And schema "testschema" exists in "bkdb"
        And there is a "heap" table "testschema.heap_table" in "bkdb" with data
        And there is a "ao" table "testschema.ao_table" in "bkdb" with data
        And there is a "co" partition table "testschema.co_part_table" in "bkdb" with data
        And there is a list to store the incremental backup timestamps
        When the user runs "gpcrondump -a -x bkdb -z"
        And the full backup timestamp from gpcrondump is stored
        And gpcrondump should return a return code of 0
        And partition "1" of partition table "co_part_table" is assumed to be in dirty state in "bkdb" in schema "testschema"
        And table "testschema.heap_table" is dropped in "bkdb"
        And the user runs "gpcrondump -a -x bkdb --incremental -z"
        And gpcrondump should return a return code of 0
        And the timestamp from gpcrondump is stored in a list
        And table "testschema.ao_table" is assumed to be in dirty state in "bkdb"
        And the user runs "gpcrondump -a -x bkdb --incremental -z"
        And gpcrondump should return a return code of 0
        And the timestamp from gpcrondump is stored
        And the timestamp from gpcrondump is stored in a list
        And all the data from "bkdb" is saved for verification
        Then the user runs gpdbrestore with the stored timestamp
        And gpdbrestore should return a return code of 0
        And verify that there is no table "testschema.heap_table" in "bkdb"
        And verify that the data of "11" tables in "bkdb" is validated after restore
        And verify that the tuple count of all appendonly tables are consistent in "bkdb"
        And verify that the plan file is created for the latest timestamp

    Scenario: Rollback Insert
        Given the test is initialized
        And schema "testschema" exists in "bkdb"
        And there is a "ao" table "testschema.ao_table" in "bkdb" with data
        And there is a "co" table "testschema.co_table" in "bkdb" with data
        And there is a list to store the incremental backup timestamps
        When the user runs "gpcrondump -a -x bkdb"
        And gpcrondump should return a return code of 0
        And the timestamp is labeled "ts0"
        And the full backup timestamp from gpcrondump is stored
        And an insert on "testschema.ao_table" in "bkdb" is rolled back
        And table "testschema.co_table" is assumed to be in dirty state in "bkdb"
        And the user runs "gpcrondump -a --incremental -x bkdb"
        And gpcrondump should return a return code of 0
        And the timestamp is labeled "ts1"
        Then the timestamp from gpcrondump is stored
        And verify that the "report" file in " " dir contains "Backup Type: Incremental"
        And "dirty_list" file should be created under " "
        And all the data from "bkdb" is saved for verification
        And the user runs gpdbrestore with the stored timestamp
        And gpdbrestore should return a return code of 0
        And the plan file is validated against "data/bar_plan2"
        And verify that the data of "3" tables in "bkdb" is validated after restore
        And verify that the tuple count of all appendonly tables are consistent in "bkdb"

    Scenario: Rollback Truncate Table
        Given the test is initialized
        And schema "testschema" exists in "bkdb"
        And there is a "ao" table "testschema.ao_table" in "bkdb" with data
        And there is a "co" table "testschema.co_table" in "bkdb" with data
        And there is a list to store the incremental backup timestamps
        When the user runs "gpcrondump -a -x bkdb"
        And gpcrondump should return a return code of 0
        And the timestamp is labeled "ts0"
        And the full backup timestamp from gpcrondump is stored
        And a truncate on "testschema.ao_table" in "bkdb" is rolled back
        And table "testschema.co_table" is assumed to be in dirty state in "bkdb"
        And the user runs "gpcrondump -a --incremental -x bkdb"
        And gpcrondump should return a return code of 0
        And the timestamp is labeled "ts1"
        Then the timestamp from gpcrondump is stored
        And verify that the "report" file in " " dir contains "Backup Type: Incremental"
        And "dirty_list" file should be created under " "
        And all the data from "bkdb" is saved for verification
        And the user runs gpdbrestore with the stored timestamp
        And gpdbrestore should return a return code of 0
        And the plan file is validated against "data/bar_plan2"
        And verify that the data of "3" tables in "bkdb" is validated after restore
        And verify that the tuple count of all appendonly tables are consistent in "bkdb"

    Scenario: Rollback Alter table
        Given the test is initialized
        And schema "testschema" exists in "bkdb"
        And there is a "ao" table "testschema.ao_table" in "bkdb" with data
        And there is a "co" table "testschema.co_table" in "bkdb" with data
        And there is a list to store the incremental backup timestamps
        When the user runs "gpcrondump -a -x bkdb"
        And gpcrondump should return a return code of 0
        And the timestamp is labeled "ts0"
        And the full backup timestamp from gpcrondump is stored
        And an alter on "testschema.ao_table" in "bkdb" is rolled back
        And table "testschema.co_table" is assumed to be in dirty state in "bkdb"
        And the user runs "gpcrondump -a --incremental -x bkdb"
        And gpcrondump should return a return code of 0
        And the timestamp is labeled "ts1"
        Then the timestamp from gpcrondump is stored
        And verify that the "report" file in " " dir contains "Backup Type: Incremental"
        And "dirty_list" file should be created under " "
        And all the data from "bkdb" is saved for verification
        And the user runs gpdbrestore with the stored timestamp
        And gpdbrestore should return a return code of 0
        And the plan file is validated against "data/bar_plan2"
        And verify that the data of "3" tables in "bkdb" is validated after restore
        And verify that the tuple count of all appendonly tables are consistent in "bkdb"

    @backupsmoke
    Scenario: Out of Sync timestamp
        Given the test is initialized
        And there is a "ao" table "public.ao_table" in "bkdb" with data
        And there is a "co" table "public.co_table" in "bkdb" with data
        And there is a list to store the incremental backup timestamps
        And there is a fake timestamp for "30160101010101"
        When the user runs "gpcrondump -a -x bkdb"
        Then gpcrondump should return a return code of 2
        And gpcrondump should print There is a future dated backup on the system preventing new backups to stdout

    Scenario: Test for a quadrillion rows
        Given the test is initialized
        And there is a fake pg_aoseg table named "public.tuple_count_table" in "bkdb"
        And the row "1, 0, 1000000000000000, 1000000000000000, 0, 0" is inserted into "public.tuple_count_table" in "bkdb"
        When the method get_partition_state is executed on table "public.tuple_count_table" in "bkdb" for ao table "testschema.t1"
        Then an exception should be raised with "Exceeded backup max tuple count of 1 quadrillion rows per table for:"

    Scenario: Test for a quadrillion rows in 2 files
        Given the test is initialized
        And there is a fake pg_aoseg table named "public.tuple_count_table" in "bkdb"
        And the row "1, 0, 999999999999999, 999999999999999, 0, 0" is inserted into "public.tuple_count_table" in "bkdb"
        And the row "2, 0, 1, 1, 0, 0" is inserted into "public.tuple_count_table" in "bkdb"
        When the method get_partition_state is executed on table "public.tuple_count_table" in "bkdb" for ao table "testschema.t1"
        Then an exception should be raised with "Exceeded backup max tuple count of 1 quadrillion rows per table for:"

    Scenario: Test for less than a quadrillion rows in 2 files
        Given the test is initialized
        And there is a fake pg_aoseg table named "public.tuple_count_table" in "bkdb"
        And the row "1, 0, 999999999999998, 999999999999998, 0, 0" is inserted into "public.tuple_count_table" in "bkdb"
        And the row "2, 0, 1, 1, 0, 0" is inserted into "public.tuple_count_table" in "bkdb"
        When the method get_partition_state is executed on table "public.tuple_count_table" in "bkdb" for ao table "testschema.t1"
        Then the get_partition_state result should contain "testschema, t1, 999999999999999"

    Scenario: Test gpcrondump dump deletion only (-o option)
        Given the test is initialized
        And there is a "heap" table "public.heap_table" in "bkdb" with data
        And the user runs "gpcrondump -a -x bkdb"
        And the full backup timestamp from gpcrondump is stored
        And gpcrondump should return a return code of 0
        And older backup directories "20130101" exists
        When the user runs "gpcrondump -o"
        Then gpcrondump should return a return code of 0
        And the dump directories "20130101" should not exist
        And older backup directories "20130101" exists
        When the user runs "gpcrondump -o --cleanup-date=20130101"
        Then gpcrondump should return a return code of 0
        And the dump directories "20130101" should not exist
        And older backup directories "20130101" exists
        And older backup directories "20130102" exists
        When the user runs "gpcrondump -o --cleanup-total=2"
        Then gpcrondump should return a return code of 0
        And the dump directories "20130101" should not exist
        And the dump directories "20130102" should not exist
        And the dump directory for the stored timestamp should exist

    Scenario: Negative test gpcrondump dump deletion only (-o option)
        Given the test is initialized
        And there is a "heap" table "public.heap_table" with compression "None" in "bkdb" with data
        And the user runs "gpcrondump -a -x bkdb"
        And the full backup timestamp from gpcrondump is stored
        And gpcrondump should return a return code of 0
        When the user runs "gpcrondump -o"
        Then gpcrondump should return a return code of 0
        And gpcrondump should print No old backup sets to remove to stdout
        And older backup directories "20130101" exists
        When the user runs "gpcrondump -o --cleanup-date=20130100"
        Then gpcrondump should return a return code of 0
        And gpcrondump should print Timestamp dump 20130100 does not exist. to stdout
        When the user runs "gpcrondump -o --cleanup-total=2"
        Then gpcrondump should return a return code of 0
        And gpcrondump should print Unable to delete 2 backups.  Only have 1 backups. to stdout
        When the user runs "gpcrondump --cleanup-date=20130100"
        Then gpcrondump should return a return code of 2
        And gpcrondump should print Must supply -c or -o with --cleanup-date option to stdout
        When the user runs "gpcrondump --cleanup-total=2"
        Then gpcrondump should return a return code of 2
        And gpcrondump should print Must supply -c or -o with --cleanup-total option to stdout

    @backupfire
    Scenario: Test gpcrondump dump deletion (-c option)
        Given the test is initialized
        And there is a "heap" table "public.heap_table" with compression "None" in "bkdb" with data
        And the user runs "gpcrondump -a -x bkdb"
        And the full backup timestamp from gpcrondump is stored
        And gpcrondump should return a return code of 0
        And older backup directories "20130101" exists
        When the user runs "gpcrondump -a -x bkdb -c"
        Then gpcrondump should return a return code of 0
        And the dump directories "20130101" should not exist
        And the dump directory for the stored timestamp should exist
        And older backup directories "20130101" exists
        And older backup directories "20130102" exists
        When the user runs "gpcrondump -a -x bkdb -c --cleanup-total=2"
        Then gpcrondump should return a return code of 0
        And the dump directories "20130101" should not exist
        And the dump directories "20130102" should not exist
        And the dump directory for the stored timestamp should exist
        And older backup directories "20130101" exists
        When the user runs "gpcrondump -a -x bkdb -c --cleanup-date=20130101"
        Then gpcrondump should return a return code of 0
        And the dump directories "20130101" should not exist
        And the dump directory for the stored timestamp should exist

    Scenario: Verify the gpcrondump -g option works with full backup
        Given the test is initialized
        When the user runs "gpcrondump -a -x bkdb -g"
        And the timestamp from gpcrondump is stored
        Then gpcrondump should return a return code of 0
        And config files should be backed up on all segments

    @backupfire
    Scenario: Verify the gpcrondump -g option works with incremental backup
        Given the test is initialized
        When the user runs "gpcrondump -a -x bkdb"
        Then gpcrondump should return a return code of 0
        When the user runs "gpcrondump -a -x bkdb -g --incremental"
        And the timestamp from gpcrondump is stored
        Then gpcrondump should return a return code of 0
        And config files should be backed up on all segments

    Scenario: Verify the gpcrondump history table works by default with full and incremental backups
        Given the test is initialized
        And schema "testschema" exists in "bkdb"
        And there is a "ao" table "testschema.ao_table" in "bkdb" with data
        And there is a "co" table "testschema.co_table" in "bkdb" with data
        When the user runs "gpcrondump -a -x bkdb"
        And the timestamp from gpcrondump is stored
        Then gpcrondump should return a return code of 0
        And verify that there is a "heap" table "gpcrondump_history" in "bkdb"
        And verify that the table "gpcrondump_history" in "bkdb" has dump info for the stored timestamp
        When the user runs "gpcrondump -a -x bkdb --incremental"
        And the timestamp from gpcrondump is stored
        Then gpcrondump should return a return code of 0
        And verify that there is a "heap" table "gpcrondump_history" in "bkdb"
        And verify that table "gpcrondump_history" in "bkdb" has "2" rows
        And verify that the table "gpcrondump_history" in "bkdb" has dump info for the stored timestamp

    Scenario: Verify the gpcrondump -H option should not create history table
        Given the test is initialized
        And schema "testschema" exists in "bkdb"
        And there is a "ao" table "testschema.ao_table" in "bkdb" with data
        When the user runs "gpcrondump -a -x bkdb -H"
        Then gpcrondump should return a return code of 0
        Then verify that there is no table "public.gpcrondump_history" in "bkdb"

    Scenario: Verify the gpcrondump -H and -h option can not be specified together with DDBoost
        Given the test is initialized
        When the user runs "gpcrondump -a -x bkdb -H -h --ddboost"
        Then gpcrondump should return a return code of 2
        And gpcrondump should print -H option cannot be selected with -h option to stdout

    @backupfire
    Scenario: Verify gpdbrestore -s option works with full backup
        Given the test is initialized
        And database "bkdb2" is dropped and recreated
        And there is a "ao" table "public.ao_table" in "bkdb" with data
        And there is a "co" table "public.co_table" in "bkdb" with data
        And there is a "ao" table "public.ao_table" in "bkdb2" with data
        And there is a "co" table "public.co_table" in "bkdb2" with data
        When the user runs "gpcrondump -a -x bkdb"
        And gpcrondump should return a return code of 0
        And all the data from "bkdb" is saved for verification
        And the user runs "gpcrondump -a -x bkdb2"
        And gpcrondump should return a return code of 0
        And the database "bkdb2" does not exist
        And the user runs "gpdbrestore -e -s bkdb -a"
        And gpdbrestore should return a return code of 0
        Then verify that the data of "2" tables in "bkdb" is validated after restore
        And verify that the tuple count of all appendonly tables are consistent in "bkdb"
        And verify that database "bkdb2" does not exist

    @backupfire
    Scenario: Verify gpdbrestore -s option works with incremental backup
        Given the test is initialized
        And database "bkdb2" is dropped and recreated
        And there is a "ao" table "public.ao_table" in "bkdb" with data
        And there is a "co" table "public.co_table" in "bkdb" with data
        And there is a "ao" table "public.ao_table" in "bkdb2" with data
        And there is a "co" table "public.co_table" in "bkdb2" with data
        When the user runs "gpcrondump -a -x bkdb"
        And gpcrondump should return a return code of 0
        And the user runs "gpcrondump -a -x bkdb2"
        And gpcrondump should return a return code of 0
        And table "public.ao_table" is assumed to be in dirty state in "bkdb"
        And the user runs "gpcrondump -a -x bkdb --incremental"
        And gpcrondump should return a return code of 0
        And the user runs "gpcrondump -a -x bkdb2 --incremental"
        And gpcrondump should return a return code of 0
        And all the data from "bkdb" is saved for verification
        And the database "bkdb2" does not exist
        And the user runs "gpdbrestore -e -s bkdb -a"
        Then gpdbrestore should return a return code of 0
        And verify that the data of "3" tables in "bkdb" is validated after restore
        And verify that the tuple count of all appendonly tables are consistent in "bkdb"
        And verify that database "bkdb2" does not exist

    @backupfire
    Scenario: gpdbrestore -u option with full backup
        Given the test is initialized
        And there is a "ao" table "public.ao_table" in "bkdb" with data
        And there is a "co" table "public.co_table" in "bkdb" with data
        When the user runs "gpcrondump -a -x bkdb -u /tmp"
        And gpcrondump should return a return code of 0
        And the timestamp from gpcrondump is stored
        And all the data from "bkdb" is saved for verification
        And there are no backup files
        And the user runs gpdbrestore with the stored timestamp and options "-u /tmp"
        And gpdbrestore should return a return code of 0
        Then verify that the data of "2" tables in "bkdb" is validated after restore
        And verify that the tuple count of all appendonly tables are consistent in "bkdb"

    @backupsmoke
    Scenario: gpdbrestore -u option with incremental backup
        Given the test is initialized
        And there is a "ao" table "public.ao_table" in "bkdb" with data
        And there is a "co" table "public.co_table" in "bkdb" with data
        When the user runs "gpcrondump -a -x bkdb -u /tmp"
        And gpcrondump should return a return code of 0
        And table "public.ao_table" is assumed to be in dirty state in "bkdb"
        When the user runs "gpcrondump -a -x bkdb -u /tmp --incremental"
        And gpcrondump should return a return code of 0
        And the timestamp from gpcrondump is stored
        And all the data from "bkdb" is saved for verification
        And there are no backup files
        And the user runs gpdbrestore with the stored timestamp and options "-u /tmp"
        And gpdbrestore should return a return code of 0
        Then verify that the data of "3" tables in "bkdb" is validated after restore
        And verify that the tuple count of all appendonly tables are consistent in "bkdb"

    Scenario: gpcrondump -u option with include table filtering
        Given the test is initialized
        And there is a "ao" table "public.ao_table" in "bkdb" with data
        And there is a "co" table "public.co_table" in "bkdb" with data
        And there is a "heap" table "public.heap_table" in "bkdb" with data
        And there is a file "include_file" with tables "public.ao_table|public.heap_table"
        When the user runs "gpcrondump -a -x bkdb --table-file include_file -u /tmp"
        And gpcrondump should return a return code of 0
        And the timestamp from gpcrondump is stored
        And all the data from "bkdb" is saved for verification
        And there are no backup files
        And the user runs gpdbrestore with the stored timestamp and options "-u /tmp"
        And gpdbrestore should return a return code of 0
        Then verify that the data of "2" tables in "bkdb" is validated after restore
        And verify that the tuple count of all appendonly tables are consistent in "bkdb"

    Scenario: gpcrondump -u option with exclude table filtering
        Given the test is initialized
        And there is a "ao" table "public.ao_table" in "bkdb" with data
        And there is a "co" table "public.co_table" in "bkdb" with data
        And there is a "heap" table "public.heap_table" in "bkdb" with data
        And there is a file "exclude_file" with tables "public.ao_table|public.heap_table"
        When the user runs "gpcrondump -a -x bkdb --exclude-table-file exclude_file -u /tmp"
        And gpcrondump should return a return code of 0
        And the timestamp from gpcrondump is stored
        And all the data from "bkdb" is saved for verification
        And there are no backup files
        And the user runs gpdbrestore with the stored timestamp and options "-u /tmp"
        And gpdbrestore should return a return code of 0
        Then verify that the data of "1" tables in "bkdb" is validated after restore
        And verify that the tuple count of all appendonly tables are consistent in "bkdb"

    Scenario: gpdbrestore -u option with include table filtering
        Given the test is initialized
        And there is a "ao" table "public.ao_table" in "bkdb" with data
        And there is a "co" table "public.co_table" in "bkdb" with data
        When the user runs "gpcrondump -a -x bkdb -u /tmp"
        And gpcrondump should return a return code of 0
        And the timestamp from gpcrondump is stored
        And all the data from "bkdb" is saved for verification
        And there are no backup files
        And the user runs gpdbrestore with the stored timestamp and options "-u /tmp -T public.ao_table"
        And gpdbrestore should return a return code of 0
        Then verify that the data of "1" tables in "bkdb" is validated after restore
        And verify that the tuple count of all appendonly tables are consistent in "bkdb"

    Scenario: gpcrondump -x with multiple databases
        Given the test is initialized
        And database "bkdb2" is dropped and recreated
        And there is a "ao" table "public.ao_table" in "bkdb" with data
        And there is a "co" table "public.co_table" in "bkdb" with data
        And there is a "ao" table "public.ao_table" in "bkdb2" with data
        And there is a "co" table "public.co_table" in "bkdb2" with data
        When the user runs "gpcrondump -a -x bkdb -x bkdb2"
        And the timestamp for database dumps "bkdb, bkdb2" are stored
        And gpcrondump should return a return code of 0
        And all the data from "bkdb" is saved for verification
        And all the data from "bkdb2" is saved for verification
        And the user runs "gpdbrestore -e -s bkdb -a"
        And gpdbrestore should return a return code of 0
        And the user runs "gpdbrestore -e -s bkdb2 -a"
        And gpdbrestore should return a return code of 0
        Then verify that the data of "2" tables in "bkdb" is validated after restore
        And verify that the data of "2" tables in "bkdb2" is validated after restore
        And the dump timestamp for "bkdb, bkdb2" are different
        And verify that the tuple count of all appendonly tables are consistent in "bkdb"
        And verify that the tuple count of all appendonly tables are consistent in "bkdb2"

    Scenario: gpdbrestore with --table-file option
        Given the test is initialized
        And there is a "ao" table "public.ao_table" in "bkdb" with data
        And there is a "co" table "public.co_table" in "bkdb" with data
        And there is a table-file "/tmp/table_file_foo" with tables "public.ao_table, public.co_table"
        When the user runs "gpcrondump -a -x bkdb"
        And gpcrondump should return a return code of 0
        And the timestamp from gpcrondump is stored
        And all the data from "bkdb" is saved for verification
        And the user runs gpdbrestore with the stored timestamp and options "--table-file /tmp/table_file_foo"
        Then gpdbrestore should return a return code of 0
        And verify that the data of "2" tables in "bkdb" is validated after restore
        And verify that the tuple count of all appendonly tables are consistent in "bkdb"
        And verify that the restored table "public.ao_table" in database "bkdb" is analyzed
        And verify that the restored table "public.co_table" in database "bkdb" is analyzed
        Then the file "/tmp/table_file_foo" is removed from the system

    @backupsmoke
    Scenario: Incremental restore with extra full backup
        Given the test is initialized
        And there is a "heap" table "public.heap_table" in "bkdb" with data
        And there is a "ao" table "public.ao_table" in "bkdb" with data
        When the user runs "gpcrondump -a -x bkdb"
        And gpcrondump should return a return code of 0
        And table "public.ao_table" is assumed to be in dirty state in "bkdb"
        And the user runs "gpcrondump -a --incremental -x bkdb"
        And gpcrondump should return a return code of 0
        And the timestamp from gpcrondump is stored
        And all the data from "bkdb" is saved for verification
        And the numbers "1" to "100" are inserted into "ao_table" tables in "bkdb"
        When the user runs "gpcrondump -a -x bkdb"
        And gpcrondump should return a return code of 0
        And the user runs gpdbrestore with the stored timestamp
        Then gpdbrestore should return a return code of 0
        And verify that the data of "3" tables in "bkdb" is validated after restore
        And verify that the tuple count of all appendonly tables are consistent in "bkdb"

    @backupfire
    Scenario: gpcrondump should not track external tables
        Given the test is initialized
        And there is a "ao" table "public.ao_table" in "bkdb" with data
        And there is a "co" table "public.co_table" in "bkdb" with data
        And there is an external table "ext_tab" in "bkdb" with data for file "/tmp/ext_tab"
        When the user runs "gpcrondump -a -x bkdb"
        And gpcrondump should return a return code of 0
        When the user runs "gpcrondump -a -x bkdb --incremental"
        And gpcrondump should return a return code of 0
        And the timestamp from gpcrondump is stored
        And all the data from "bkdb" is saved for verification
        And the user runs gpdbrestore with the stored timestamp
        Then gpdbrestore should return a return code of 0
        And verify that the data of "4" tables in "bkdb" is validated after restore
        And verify that the tuple count of all appendonly tables are consistent in "bkdb"
        And verify that there is no "public.ext_tab" in the "dirty_list" file in " "
        And verify that there is no "public.ext_tab" in the "table_list" file in " "
        Then the file "/tmp/ext_tab" is removed from the system

    Scenario: Full backup with -T option
        Given the database is running
        And the database "fullbkdb" does not exist
        And database "fullbkdb" exists
        And there is a "heap" table "public.heap_table" with compression "None" in "fullbkdb" with data
        And there is a "ao" partition table "public.ao_part_table" with compression "None" in "fullbkdb" with data
        And there is a "ao" table "public.ao_index_table" with compression "None" in "fullbkdb" with data
        When the user runs "gpcrondump -a -x fullbkdb"
        Then gpcrondump should return a return code of 0
        And the timestamp from gpcrondump is stored
        And all the data from "fullbkdb" is saved for verification
        When the user runs "gpdbrestore -e -T public.ao_index_table -a" with the stored timestamp
        And gpdbrestore should return a return code of 0
        Then verify that there is no table "public.ao_part_table" in "fullbkdb"
        And verify that there is no table "public.heap_table" in "fullbkdb"
        And verify that there is a "ao" table "public.ao_index_table" in "fullbkdb" with data

    @backupfire
    Scenario: gpdbrestore with -T option
        Given the test is initialized
        And there is a "heap" table "public.heap_table" in "bkdb" with data
        And there is a "ao" partition table "public.ao_part_table" in "bkdb" with data
        And there is a "ao" table "public.ao_index_table" in "bkdb" with data
        When the user runs "gpcrondump -a -x bkdb"
        Then gpcrondump should return a return code of 0
        And the timestamp from gpcrondump is stored
        And all the data from "bkdb" is saved for verification
        When the user runs gpdbrestore with the stored timestamp and options "-T public.ao_index_table -a"
        And gpdbrestore should return a return code of 0
        Then verify that there is no table "public.ao_part_table" in "bkdb"
        And verify that there is no table "public.heap_table" in "bkdb"
        And verify that there is a "ao" table "public.ao_index_table" in "bkdb" with data

    @backupfire
    Scenario: Full backup and restore with -T and --truncate
        Given the test is initialized
        And there is a "heap" table "public.heap_table" in "bkdb" with data
        And there is a "ao" partition table "public.ao_part_table" in "bkdb" with data
        And there is a "ao" table "public.ao_index_table" in "bkdb" with data
        When the user runs "gpcrondump -a -x bkdb"
        Then gpcrondump should return a return code of 0
        And the timestamp from gpcrondump is stored
        And all the data from "bkdb" is saved for verification
        And the user runs "gpdbrestore -T public.ao_index_table -a --truncate" with the stored timestamp
        And gpdbrestore should return a return code of 0
        And verify that there is a "ao" table "public.ao_index_table" in "bkdb" with data
        And verify that the restored table "public.ao_index_table" in database "bkdb" is analyzed
        And the user runs "gpdbrestore -T public.ao_part_table_1_prt_p1_2_prt_1 -a --truncate" with the stored timestamp
        And gpdbrestore should return a return code of 0
        And verify that there is a "ao" table "public.ao_part_table" in "bkdb" with data

    Scenario: Full backup and restore with -T and --truncate with dropped table
        Given the test is initialized
        And there is a "heap" table "public.heap_table" in "bkdb" with data
        When the user runs "gpcrondump -a -x bkdb"
        Then gpcrondump should return a return code of 0
        And the timestamp from gpcrondump is stored
        And table "public.heap_table" is dropped in "bkdb"
        And the user runs "gpdbrestore -T public.heap_table -a --truncate" with the stored timestamp
        And gpdbrestore should return a return code of 0
        And gpdbrestore should print Skipping truncate of bkdb.public.heap_table because the relation does not exist to stdout
        And verify that there is a "heap" table "public.heap_table" in "bkdb" with data

    Scenario: Full backup -T with truncated table
        Given the test is initialized
        And there is a "ao" partition table "public.ao_part_table" in "bkdb" with data
        When the user runs "gpcrondump -a -x bkdb"
        Then gpcrondump should return a return code of 0
        And the timestamp from gpcrondump is stored
        And all the data from "bkdb" is saved for verification
        When the user truncates "public.ao_part_table_1_prt_p2_2_prt_3" tables in "bkdb"
        And the user runs "gpdbrestore -T public.ao_part_table_1_prt_p2_2_prt_3 -a" with the stored timestamp
        And gpdbrestore should return a return code of 0
        And verify that there is a "ao" table "public.ao_part_table_1_prt_p2_2_prt_3" in "bkdb" with data
        And verify that the restored table "public.ao_part_table_1_prt_p2_2_prt_3" in database "bkdb" is analyzed

    Scenario: Full backup -T with no schema name supplied
        Given the test is initialized
        And there is a "ao" table "public.ao_index_table" in "bkdb" with data
        When the user runs "gpcrondump -a -x bkdb"
        Then gpcrondump should return a return code of 0
        And the timestamp from gpcrondump is stored
        When the user truncates "public.ao_index_table" tables in "bkdb"
        And the user runs "gpdbrestore -T ao_index_table -a" with the stored timestamp
        And gpdbrestore should return a return code of 2
        Then gpdbrestore should print No schema name supplied to stdout

    Scenario: Full backup with gpdbrestore -T for DB with FUNCTION having DROP SQL
        Given the test is initialized
        And there is a "heap" table "public.heap_table" in "bkdb" with data
        And there is a "ao" table "public.ao_index_table" in "bkdb" with data
        And the user runs "psql -f test/behave/mgmt_utils/steps/data/create_function_with_drop_table.sql bkdb"
        When the user runs "gpcrondump -a -x bkdb"
        Then gpcrondump should return a return code of 0
        And the timestamp from gpcrondump is stored
        And all the data from "bkdb" is saved for verification
        When table "public.ao_index_table" is dropped in "bkdb"
        And the user runs "gpdbrestore -T public.ao_index_table -a" with the stored timestamp
        And gpdbrestore should return a return code of 0
        And verify that there is a "ao" table "public.ao_index_table" in "bkdb" with data
        And verify that there is a "heap" table "public.heap_table" in "bkdb" with data

    Scenario: Incremental restore with table filter
        Given the test is initialized
        And there is a "heap" table "public.heap_table" in "bkdb" with data
        And there is a "ao" table "public.ao_table" in "bkdb" with data
        And there is a "co" table "public.co_table" in "bkdb" with data
        When the user runs "gpcrondump -a -x bkdb"
        And gpcrondump should return a return code of 0
        And table "ao_table" is assumed to be in dirty state in "bkdb"
        And the user runs "gpcrondump -a --incremental -x bkdb"
        And gpcrondump should return a return code of 0
        And the timestamp from gpcrondump is stored
        And all the data from "bkdb" is saved for verification
        And the user runs gpdbrestore with the stored timestamp and options "-T public.ao_table -T public.co_table"
        Then gpdbrestore should return a return code of 0
        And verify that exactly "2" tables in "bkdb" have been restored

    Scenario: Incremental restore with invalid table filter
        Given the test is initialized
        And there is a "heap" table "public.heap_table" in "bkdb" with data
        When the user runs "gpcrondump -a -x bkdb"
        And gpcrondump should return a return code of 0
        And the user runs "gpcrondump -a --incremental -x bkdb"
        And gpcrondump should return a return code of 0
        And the timestamp from gpcrondump is stored
        And all the data from "bkdb" is saved for verification
        And the user runs gpdbrestore with the stored timestamp and options "-T public.heap_table -T public.invalid -q"
        Then gpdbrestore should return a return code of 2
        And gpdbrestore should print Tables \[\'public.invalid\'\] not found in backup to stdout

    @backupfire
    Scenario: gpdbrestore -L with -u option
        Given the test is initialized
        And there is a "heap" table "public.heap_table" in "bkdb" with data
        And there is a "ao" partition table "public.ao_part_table" in "bkdb" with data
        And a backup file of tables "public.heap_table, public.ao_part_table" in "bkdb" exists for validation
        When the user runs "gpcrondump -a -x bkdb -u /tmp"
        Then gpcrondump should return a return code of 0
        And the timestamp from gpcrondump is stored
        And verify that the "report" file in "/tmp" dir contains "Backup Type: Full"
        When the user runs gpdbrestore with the stored timestamp and options "-L -u /tmp"
        Then gpdbrestore should return a return code of 0
        And gpdbrestore should print Table public.ao_part_table to stdout
        And gpdbrestore should print Table public.heap_table to stdout

    @backupfire
    Scenario: gpdbrestore -b with -u option for Full timestamp
        Given the test is initialized
        And there is a "heap" table "public.heap_table" in "bkdb" with data
        And there is a "ao" table "public.ao_index_table" in "bkdb" with data
        And there is a "ao" partition table "public.ao_part_table" in "bkdb" with data
        When the user runs "gpcrondump -a -x bkdb -u /tmp"
        Then gpcrondump should return a return code of 0
        And the subdir from gpcrondump is stored
        And the timestamp from gpcrondump is stored
        And all the data from "bkdb" is saved for verification
        And the user runs gpdbrestore on dump date directory with options "-u /tmp"
        And gpdbrestore should return a return code of 0
        And verify that the data of "11" tables in "bkdb" is validated after restore
        And verify that the tuple count of all appendonly tables are consistent in "bkdb"

    @backupfire
    Scenario: gpdbrestore with -s and -u options for full backup
        Given the test is initialized
        And there is a "heap" table "public.heap_table" in "bkdb" with data
        And there is a "ao" table "public.ao_index_table" in "bkdb" with data
        And there is a "ao" partition table "public.ao_part_table" in "bkdb" with data
        When the user runs "gpcrondump -a -x bkdb -u /tmp"
        Then gpcrondump should return a return code of 0
        And all the data from "bkdb" is saved for verification
        And the user runs "gpdbrestore -e -s bkdb -u /tmp -a"
        And gpdbrestore should return a return code of 0
        And verify that the data of "11" tables in "bkdb" is validated after restore
        And verify that the tuple count of all appendonly tables are consistent in "bkdb"

    @backupfire
    Scenario: gpdbrestore with -s and -u options for incremental backup
        Given the test is initialized
        And there is a "heap" table "public.heap_table" in "bkdb" with data
        And there is a "ao" table "public.ao_index_table" in "bkdb" with data
        And there is a "ao" partition table "public.ao_part_table" in "bkdb" with data
        When the user runs "gpcrondump -a -x bkdb -u /tmp"
        Then gpcrondump should return a return code of 0
        And table "public.ao_index_table" is assumed to be in dirty state in "bkdb"
        When the user runs "gpcrondump -a -x bkdb -u /tmp --incremental"
        Then gpcrondump should return a return code of 0
        And all the data from "bkdb" is saved for verification
        And the user runs "gpdbrestore -e -s bkdb -u /tmp -a"
        And gpdbrestore should return a return code of 0
        And verify that the data of "12" tables in "bkdb" is validated after restore
        And verify that the tuple count of all appendonly tables are consistent in "bkdb"

    Scenario: gpcrondump with -u and --prefix option
        Given the test is initialized
        And the prefix "foo" is stored
        And the database "bkdb2" does not exist
        And there is a "heap" table "public.heap_table" in "bkdb" with data
        And there is a "ao" partition table "public.ao_part_table" in "bkdb" with data
        And a backup file of tables "public.heap_table, public.ao_part_table" in "bkdb" exists for validation
        When the user runs "gpcrondump -a -x bkdb --prefix=foo -u /tmp"
        Then gpcrondump should return a return code of 0
        And the timestamp from gpcrondump is stored
        And the user runs gpdbrestore with the stored timestamp and options "--prefix=foo --redirect=bkdb2 -u /tmp"
        And gpdbrestore should return a return code of 0
        And there should be dump files under "/tmp" with prefix "foo"
        And check that there is a "heap" table "public.heap_table" in "bkdb2" with same data from "bkdb"
        And check that there is a "ao" table "public.ao_part_table" in "bkdb2" with same data from "bkdb"

    Scenario: gpcrondump with -u, -G, and -g
        Given the test is initialized
        And there is a "heap" table "public.heap_table" in "bkdb" with data
        And there is a "ao" table "public.ao_index_table" in "bkdb" with data
        When the user runs "gpcrondump -a -x bkdb -G -g -u /tmp"
        And the timestamp from gpcrondump is stored
        Then gpcrondump should return a return code of 0
        And "global" file should be created under "/tmp"
        And config files should be backed up on all segments in directory "/tmp"

    Scenario: gpdbrestore -b option should display the timestamps in sorted order
        Given the test is initialized
        And there is a "heap" table "public.heap_table" in "bkdb" with data
        When the user runs "gpcrondump -a -x bkdb"
        And gpcrondump should return a return code of 0
        And the user runs "gpcrondump -x bkdb --incremental -a"
        And gpcrondump should return a return code of 0
        And the user runs "gpcrondump -x bkdb --incremental -a"
        And gpcrondump should return a return code of 0
        And the timestamp from gpcrondump is stored
        And all the data from "bkdb" is saved for verification
        Then the user runs gpdbrestore with the stored timestamp and options "-b"
        And the timestamps should be printed in sorted order

    Scenario: gpdbrestore -R option should display the timestamps in sorted order
        Given the test is initialized
        And there is a "heap" table "public.heap_table" in "bkdb" with data
        And there is a "ao" table "public.ao_index_table" in "bkdb" with data
        And there is a "ao" partition table "public.ao_part_table" in "bkdb" with data
        When the user runs "gpcrondump -a -x bkdb -u /tmp"
        And gpcrondump should return a return code of 0
        And table "ao_index_table" is assumed to be in dirty state in "bkdb"
        And the user runs "gpcrondump -x bkdb --incremental -u /tmp -a"
        And gpcrondump should return a return code of 0
        And table "ao_index_table" is assumed to be in dirty state in "bkdb"
        And the user runs "gpcrondump -x bkdb --incremental -u /tmp -a"
        And gpcrondump should return a return code of 0
        And the subdir from gpcrondump is stored
        And all the data from "bkdb" is saved for verification
        Then the user runs gpdbrestore with "-R" option in path "/tmp"
        And the timestamps should be printed in sorted order

    @scale
    Scenario: Dirty File Scale Test
        Given the test is initialized
        And there are "240" "heap" tables "public.heap_table" with data in "bkdb"
        And there are "10" "ao" tables "public.ao_table" with data in "bkdb"
        When the user runs "gpcrondump -a -x bkdb"
        Then gpcrondump should return a return code of 0
        When table "public.ao_table_1" is assumed to be in dirty state in "bkdb"
        And table "public.ao_table_2" is assumed to be in dirty state in "bkdb"
        And all the data from "bkdb" is saved for verification
        And the user runs "gpcrondump -a --incremental -x bkdb"
        Then gpcrondump should return a return code of 0
        And the timestamp from gpcrondump is stored
        And the subdir from gpcrondump is stored
        And database "bkdb" is dropped and recreated
        When the user runs gp_restore with the the stored timestamp and subdir for metadata only in "bkdb"
        Then gp_restore should return a return code of 0
        When the user runs gpdbrestore with the stored timestamp and options "--noplan" without -e option
        Then gpdbrestore should return a return code of 0
        And verify that tables "public.ao_table_3, public.ao_table_4, public.ao_table_5, public.ao_table_6" in "bkdb" has no rows
        And verify that tables "public.ao_table_7, public.ao_table_8, public.ao_table_9, public.ao_table_10" in "bkdb" has no rows
        And verify that the data of the dirty tables under " " in "bkdb" is validated after restore

    @scale
    Scenario: Dirty File Scale Test for partitions
        Given the test is initialized
        And there are "240" "heap" tables "public.heap_table" with data in "bkdb"
        And there is a "ao" partition table "public.ao_table" in "bkdb" with data
        Then data for partition table "ao_table" with partition level "1" is distributed across all segments on "bkdb"
        And verify that partitioned tables "ao_table" in "bkdb" have 6 partitions
        When the user runs "gpcrondump -a -x bkdb"
        Then gpcrondump should return a return code of 0
        When table "public.ao_table_1_prt_p1_2_prt_1" is assumed to be in dirty state in "bkdb"
        And table "public.ao_table_1_prt_p1_2_prt_2" is assumed to be in dirty state in "bkdb"
        And all the data from "bkdb" is saved for verification
        And the user runs "gpcrondump -a --incremental -x bkdb"
        Then gpcrondump should return a return code of 0
        And the timestamp from gpcrondump is stored
        And the subdir from gpcrondump is stored
        And database "bkdb" is dropped and recreated
        When the user runs gp_restore with the the stored timestamp and subdir for metadata only in "bkdb"
        Then gp_restore should return a return code of 0
        When the user runs gpdbrestore with the stored timestamp and options "--noplan" without -e option
        Then gpdbrestore should return a return code of 0
        And verify that tables "public.ao_table_1_prt_p1_2_prt_3, public.ao_table_1_prt_p2_2_prt_1" in "bkdb" has no rows
        And verify that tables "public.ao_table_1_prt_p2_2_prt_2, public.ao_table_1_prt_p2_2_prt_3" in "bkdb" has no rows
        And verify that the data of the dirty tables under " " in "bkdb" is validated after restore

    Scenario: Config files have the same timestamp as the backup set
        Given the test is initialized
        And there is a "heap" table "public.heap_table" in "bkdb" with data
        And a backup file of tables "public.heap_table" in "bkdb" exists for validation
        When the user runs "gpcrondump -a -x bkdb -g"
        And the timestamp from gpcrondump is stored
        Then gpcrondump should return a return code of 0
        And verify that the config files are backed up with the stored timestamp

    Scenario Outline: Incremental Backup With column-inserts, inserts and oids options
        Given the test is initialized
        When the user runs "gpcrondump -a --incremental -x bkdb <options>"
        Then gpcrondump should print --inserts, --column-inserts, --oids cannot be selected with incremental backup to stdout
        And gpcrondump should return a return code of 2
        Examples:
        | options         |
        | --inserts        |
        | --oids          |
        | --column-inserts |

    Scenario: Test gpcrondump and gpdbrestore verbose option
        Given the test is initialized
        And there is a "ao" table "public.ao_table" in "bkdb" with data
        When the user runs "gpcrondump -a -x bkdb --verbose"
        And gpcrondump should return a return code of 0
        And table "public.ao_table" is assumed to be in dirty state in "bkdb"
        And the user runs "gpcrondump -a -x bkdb --incremental --verbose"
        And gpcrondump should return a return code of 0
        And the timestamp from gpcrondump is stored
        And all the data from "bkdb" is saved for verification
        And the user runs gpdbrestore with the stored timestamp and options "--verbose"
        Then gpdbrestore should return a return code of 0
        And verify that the data of "2" tables in "bkdb" is validated after restore
        And verify that the tuple count of all appendonly tables are consistent in "bkdb"

    @backupfire
    Scenario: Incremental table filter gpdbrestore with different schema for same tablenames
        Given the test is initialized
        And schema "testschema" exists in "bkdb"
        And there is a "ao" partition table "public.ao_part_table" in "bkdb" with data
        And there is a "ao" partition table "public.ao_part_table1" in "bkdb" with data
        And there is a "ao" partition table "testschema.ao_part_table" in "bkdb" with data
        And there is a "ao" partition table "testschema.ao_part_table1" in "bkdb" with data
        Then data for partition table "ao_part_table" with partition level "1" is distributed across all segments on "bkdb"
        Then data for partition table "ao_part_table1" with partition level "1" is distributed across all segments on "bkdb"
        Then data for partition table "testschema.ao_part_table" with partition level "1" is distributed across all segments on "bkdb"
        Then data for partition table "testschema.ao_part_table1" with partition level "1" is distributed across all segments on "bkdb"
        When the user runs "gpcrondump -a -x bkdb"
        Then gpcrondump should return a return code of 0
        When table "public.ao_part_table_1_prt_p1_2_prt_1" is assumed to be in dirty state in "bkdb"
        And table "public.ao_part_table_1_prt_p1_2_prt_2" is assumed to be in dirty state in "bkdb"
        And table "testschema.ao_part_table_1_prt_p1_2_prt_1" is assumed to be in dirty state in "bkdb"
        And table "testschema.ao_part_table_1_prt_p1_2_prt_2" is assumed to be in dirty state in "bkdb"
        And all the data from "bkdb" is saved for verification
        And the user runs "gpcrondump -a --incremental -x bkdb"
        Then gpcrondump should return a return code of 0
        And the timestamp from gpcrondump is stored
        When the user runs "gpdbrestore -e -T public.ao_part_table -T testschema.ao_part_table -a" with the stored timestamp
        Then gpdbrestore should return a return code of 0
        And verify that there is no table "public.ao_part_table1_1_prt_p1_2_prt_3" in "bkdb"
        And verify that there is no table "public.ao_part_table1_1_prt_p2_2_prt_3" in "bkdb"
        And verify that there is no table "public.ao_part_table1_1_prt_p1_2_prt_2" in "bkdb"
        And verify that there is no table "public.ao_part_table1_1_prt_p2_2_prt_2" in "bkdb"
        And verify that there is no table "public.ao_part_table1_1_prt_p1_2_prt_1" in "bkdb"
        And verify that there is no table "public.ao_part_table1_1_prt_p2_2_prt_1" in "bkdb"
        And verify that there is no table "testschema.ao_part_table1_1_prt_p1_2_prt_3" in "bkdb"
        And verify that there is no table "testschema.ao_part_table1_1_prt_p2_2_prt_3" in "bkdb"
        And verify that there is no table "testschema.ao_part_table1_1_prt_p1_2_prt_2" in "bkdb"
        And verify that there is no table "testschema.ao_part_table1_1_prt_p2_2_prt_2" in "bkdb"
        And verify that there is no table "testschema.ao_part_table1_1_prt_p1_2_prt_1" in "bkdb"
        And verify that there is no table "testschema.ao_part_table1_1_prt_p2_2_prt_1" in "bkdb"

    @backupfire
    Scenario: Incremental table filter gpdbrestore with noplan option
        Given the test is initialized
        And there is a "ao" partition table "public.ao_part_table" in "bkdb" with data
        And there is a "ao" partition table "public.ao_part_table1" in "bkdb" with data
        Then data for partition table "ao_part_table" with partition level "1" is distributed across all segments on "bkdb"
        Then data for partition table "ao_part_table1" with partition level "1" is distributed across all segments on "bkdb"
        And verify that partitioned tables "ao_part_table" in "bkdb" have 6 partitions
        And verify that partitioned tables "ao_part_table1" in "bkdb" have 6 partitions
        When the user runs "gpcrondump -a -x bkdb"
        Then gpcrondump should return a return code of 0
        When all the data from "bkdb" is saved for verification
        And the user runs "gpcrondump -a --incremental -x bkdb"
        Then gpcrondump should return a return code of 0
        And the subdir from gpcrondump is stored
        And the timestamp from gpcrondump is stored
        And database "bkdb" is dropped and recreated
        When the user runs gp_restore with the the stored timestamp and subdir for metadata only in "bkdb"
        Then gp_restore should return a return code of 0
        And the user runs "gpdbrestore -T public.ao_part_table -a --noplan" with the stored timestamp
        Then gpdbrestore should return a return code of 0
        And verify that tables "public.ao_part_table_1_prt_p1_2_prt_3, public.ao_part_table_1_prt_p2_2_prt_3" in "bkdb" has no rows
        And verify that tables "public.ao_part_table_1_prt_p1_2_prt_2, public.ao_part_table_1_prt_p2_2_prt_2" in "bkdb" has no rows
        And verify that tables "public.ao_part_table_1_prt_p1_2_prt_1, public.ao_part_table_1_prt_p2_2_prt_1" in "bkdb" has no rows
        And verify that tables "public.ao_part_table1_1_prt_p1_2_prt_3, public.ao_part_table1_1_prt_p2_2_prt_3" in "bkdb" has no rows
        And verify that tables "public.ao_part_table1_1_prt_p1_2_prt_2, public.ao_part_table1_1_prt_p2_2_prt_2" in "bkdb" has no rows
        And verify that tables "public.ao_part_table1_1_prt_p1_2_prt_1, public.ao_part_table1_1_prt_p2_2_prt_1" in "bkdb" has no rows

    @backupsmoke
    Scenario: gpdbrestore list_backup option
        Given the test is initialized
        And there is a "heap" table "public.heap_table" in "bkdb" with data
        And there is a "ao" table "public.ao_table" in "bkdb" with data
        And there is a "co" table "public.co_table" in "bkdb" with data
        And there is a list to store the incremental backup timestamps
        When the user runs "gpcrondump -a -x bkdb"
        Then gpcrondump should return a return code of 0
        And the timestamp from gpcrondump is stored in a list
        And table "public.ao_table" is assumed to be in dirty state in "bkdb"
        When the user runs "gpcrondump -a --incremental -x bkdb"
        Then gpcrondump should return a return code of 0
        And the timestamp from gpcrondump is stored
        And the timestamp from gpcrondump is stored in a list
        When the user runs gpdbrestore with the stored timestamp to print the backup set with options " "
        Then gpdbrestore should return a return code of 0
        Then "plan" file should be created under " "
        And verify that the list of stored timestamps is printed to stdout
        Then "plan" file is removed under " "
        When the user runs gpdbrestore with the stored timestamp to print the backup set with options "-a"
        Then gpdbrestore should return a return code of 0
        Then "plan" file should be created under " "
        And verify that the list of stored timestamps is printed to stdout

    @backupsmoke
    Scenario: gpdbrestore list_backup option with -e
        Given the test is initialized
        When the user runs "gpdbrestore -a -e --list-backup -t 20160101010101"
        Then gpdbrestore should return a return code of 2
        And gpdbrestore should print Cannot specify --list-backup and -e together to stdout

    @backupfire
    Scenario: gpdbrestore list_backup option with -T table filter
        Given the test is initialized
        And there is a "heap" table "public.heap_table" in "bkdb" with data
        When the user runs "gpcrondump -a -x bkdb"
        Then gpcrondump should return a return code of 0
        When the user runs "gpcrondump -a --incremental -x bkdb"
        Then gpcrondump should return a return code of 0
        And the timestamp from gpcrondump is stored
        When the user runs gpdbrestore with the stored timestamp to print the backup set with options "-T public.heap_table"
        Then gpdbrestore should return a return code of 2
        And gpdbrestore should print Cannot specify -T and --list-backup together to stdout

    @backupfire
    Scenario: gpdbrestore list_backup option with full timestamp
        Given the test is initialized
        And there is a "heap" table "public.heap_table" in "bkdb" with data
        When the user runs "gpcrondump -a -x bkdb"
        Then gpcrondump should return a return code of 0
        And the timestamp from gpcrondump is stored
        When the user runs gpdbrestore with the stored timestamp to print the backup set with options " "
        Then gpdbrestore should return a return code of 2
        And gpdbrestore should print --list-backup is not supported for restore with full timestamps to stdout

    Scenario: Full and Incremental Backup with -g option using named pipes
        Given the test is initialized
        And there is a "heap" table "public.heap_table" with compression "None" in "bkdb" with data
        And there is a "ao" partition table "public.ao_part_table" with compression "None" in "bkdb" with data
        And a backup file of tables "public.heap_table, public.ao_part_table" in "bkdb" exists for validation
        When the user runs "gpcrondump -a -x bkdb --list-backup-files -K 20130101010101 -g"
        Then gpcrondump should return a return code of 0
        And gpcrondump should print Added the list of pipe names to the file to stdout
        And gpcrondump should print Added the list of file names to the file to stdout
        And gpcrondump should print Successfully listed the names of backup files and pipes to stdout
        And the timestamp key "20130101010101" for gpcrondump is stored
        And "pipes" file should be created under " "
        And "regular_files" file should be created under " "
        And the "pipes" file under " " with options " " is validated after dump operation
        And the "regular_files" file under " " with options " " is validated after dump operation
        And the named pipes are created for the timestamp "20130101010101" under " "
        And the named pipes are validated against the timestamp "20130101010101" under " "
        And the named pipe script for the "dump" is run for the files under " "
        When the user runs "gpcrondump -a -x bkdb -K 20130101010101 -g"
        Then gpcrondump should return a return code of 0
        When the user runs "gpcrondump -a -x bkdb -K 20130101020101 -g --incremental"
        Then gpcrondump should return a return code of 0

    Scenario: Incremental Backup and Restore with named pipes
        Given the test is initialized
        And there is a "heap" table "public.heap_table" with compression "None" in "bkdb" with data
        And there is a "ao" partition table "public.ao_part_table" with compression "None" in "bkdb" with data
        And there is a list to store the incremental backup timestamps
        And a backup file of tables "public.heap_table, public.ao_part_table" in "bkdb" exists for validation
        When the user runs "gpcrondump -a -x bkdb --list-backup-files -K 20130101010101"
        Then gpcrondump should return a return code of 0
        And gpcrondump should print Added the list of pipe names to the file to stdout
        And gpcrondump should print Added the list of file names to the file to stdout
        And gpcrondump should print Successfully listed the names of backup files and pipes to stdout
        And the timestamp key "20130101010101" for gpcrondump is stored
        And "pipes" file should be created under " "
        And "regular_files" file should be created under " "
        And the "pipes" file under " " with options " " is validated after dump operation
        And the "regular_files" file under " " with options " " is validated after dump operation
        And the named pipes are created for the timestamp "20130101010101" under " "
        And the named pipes are validated against the timestamp "20130101010101" under " "
        And the named pipe script for the "dump" is run for the files under " "
        When the user runs "gpcrondump -a -x bkdb -K 20130101010101"
        Then gpcrondump should return a return code of 0
        And the timestamp from gpcrondump is stored in a list
        When the user runs "gpcrondump -a -x bkdb --list-backup-files -K 20140101010101 --incremental"
        Then gpcrondump should return a return code of 0
        And the timestamp key "20140101010101" for gpcrondump is stored
        And "pipes" file should be created under " "
        And "regular_files" file should be created under " "
        And the "pipes" file under " " with options " " is validated after dump operation
        And the "regular_files" file under " " with options " " is validated after dump operation
        And the named pipes are created for the timestamp "20140101010101" under " "
        And the named pipes are validated against the timestamp "20140101010101" under " "
        And the named pipe script for the "dump" is run for the files under " "
        And table "public.ao_part_table" is assumed to be in dirty state in "bkdb"
        When the user runs "gpcrondump -a -x bkdb -K 20140101010101 --incremental"
        Then gpcrondump should return a return code of 0
        And the timestamp from gpcrondump is stored in a list
        And the named pipe script for the "restore" is run for the files under " "
        And all the data from "bkdb" is saved for verification
        And gpdbrestore should return a return code of 0
        And verify that the data of "11" tables in "bkdb" is validated after restore
        When the named pipe script for the "restore" is run for the files under " "
        And the user runs gpdbrestore with the stored timestamp and options "-T public.ao_part_table"
        Then gpdbrestore should print \[WARNING\]:-Skipping validation of tables in dump file due to the use of named pipes to stdout
        And close all opened pipes

    Scenario: Incremental Backup and Restore with -t filter for Full
        Given the test is initialized
        And the prefix "foo" is stored
        And there is a list to store the incremental backup timestamps
        And there is a "heap" table "public.heap_table" with compression "None" in "bkdb" with data
        And there is a "ao" table "public.ao_index_table" with compression "None" in "bkdb" with data
        And there is a "ao" partition table "public.ao_part_table" with compression "None" in "bkdb" with data
        When the user runs "gpcrondump -a -x bkdb --prefix=foo -t public.ao_index_table -t public.heap_table"
        Then gpcrondump should return a return code of 0
        And the timestamp from gpcrondump is stored
        And the full backup timestamp from gpcrondump is stored
        And "_filter" file should be created under " "
        And verify that the "filter" file in " " dir contains "public.ao_index_table"
        And verify that the "filter" file in " " dir contains "public.heap_table"
        And table "public.ao_index_table" is assumed to be in dirty state in "bkdb"
        When the user runs "gpcrondump -x bkdb --prefix=foo --incremental  < test/behave/mgmt_utils/steps/data/yes.txt"
        Then gpcrondump should return a return code of 0
        And gpcrondump should print Filtering tables using: to stdout
        And gpcrondump should print Prefix                        = foo to stdout
        And gpcrondump should print Full dump timestamp           = [0-9]{14} to stdout
        And the timestamp from gpcrondump is stored
        And the timestamp from gpcrondump is stored in a list
        And the user runs "gpcrondump -x bkdb --incremental --prefix=foo -a --list-filter-tables"
        And gpcrondump should return a return code of 0
        And gpcrondump should print Filtering bkdb for the following tables: to stdout
        And gpcrondump should print public.ao_index_table to stdout
        And gpcrondump should print public.heap_table to stdout
        And all the data from "bkdb" is saved for verification
        And the user runs gpdbrestore with the stored timestamp and options "--prefix=foo"
        And gpdbrestore should return a return code of 0
        And verify that there is a "heap" table "public.heap_table" in "bkdb" with data
        And verify that there is a "ao" table "public.ao_index_table" in "bkdb" with data
        And verify that there is no table "public.ao_part_table" in "bkdb"

    Scenario: Incremental Backup and Restore with -T filter for Full
        Given the test is initialized
        And the prefix "foo" is stored
        And there is a list to store the incremental backup timestamps
        And there is a "heap" table "public.heap_table" with compression "None" in "bkdb" with data
        And there is a "ao" table "public.ao_index_table" with compression "None" in "bkdb" with data
        And there is a "ao" partition table "public.ao_part_table" with compression "None" in "bkdb" with data
        When the user runs "gpcrondump -a -x bkdb --prefix=foo -T public.ao_part_table -T public.heap_table"
        Then gpcrondump should return a return code of 0
        And the timestamp from gpcrondump is stored
        And the full backup timestamp from gpcrondump is stored
        And "_filter" file should be created under " "
        And verify that the "filter" file in " " dir contains "public.ao_index_table"
        And table "public.ao_index_table" is assumed to be in dirty state in "bkdb"
        When the user runs "gpcrondump -a -x bkdb --prefix=foo --incremental"
        Then gpcrondump should return a return code of 0
        And the timestamp from gpcrondump is stored
        And the timestamp from gpcrondump is stored in a list
        And the user runs "gpcrondump -x bkdb --incremental --prefix=foo -a --list-filter-tables"
        And gpcrondump should return a return code of 0
        And gpcrondump should print Filtering bkdb for the following tables: to stdout
        And gpcrondump should print public.ao_index_table to stdout
        And all the data from "bkdb" is saved for verification
        And the user runs gpdbrestore with the stored timestamp and options "--prefix=foo"
        And gpdbrestore should return a return code of 0
        And verify that there is a "ao" table "public.ao_index_table" in "bkdb" with data
        And verify that there is no table "public.ao_part_table" in "bkdb"
        And verify that there is no table "public.heap_table" in "bkdb"

    Scenario: Incremental Backup and Restore with --table-file filter for Full
        Given the test is initialized
        And the prefix "foo" is stored
        And there is a list to store the incremental backup timestamps
        And there is a "heap" table "public.heap_table" with compression "None" in "bkdb" with data
        And there is a "ao" table "public.ao_index_table" with compression "None" in "bkdb" with data
        And there is a "ao" partition table "public.ao_part_table" with compression "None" in "bkdb" with data
        And there is a table-file "/tmp/table_file_1" with tables "public.ao_index_table, public.heap_table"
        When the user runs "gpcrondump -a -x bkdb --prefix=foo --table-file /tmp/table_file_1"
        Then gpcrondump should return a return code of 0
        And the timestamp from gpcrondump is stored
        And the full backup timestamp from gpcrondump is stored
        And "_filter" file should be created under " "
        And verify that the "filter" file in " " dir contains "public.ao_index_table"
        And verify that the "filter" file in " " dir contains "public.heap_table"
        And table "public.ao_index_table" is assumed to be in dirty state in "bkdb"
        When the temp files "table_file_1" are removed from the system
        And the user runs "gpcrondump -a -x bkdb --prefix=foo --incremental"
        Then gpcrondump should return a return code of 0
        And the timestamp from gpcrondump is stored
        And the timestamp from gpcrondump is stored in a list
        And the user runs "gpcrondump -x bkdb --incremental --prefix=foo -a --list-filter-tables"
        And gpcrondump should return a return code of 0
        And gpcrondump should print Filtering bkdb for the following tables: to stdout
        And gpcrondump should print public.ao_index_table to stdout
        And gpcrondump should print public.heap_table to stdout
        And all the data from "bkdb" is saved for verification
        And the user runs gpdbrestore with the stored timestamp and options "--prefix=foo"
        And gpdbrestore should return a return code of 0
        And verify that there is a "heap" table "public.heap_table" in "bkdb" with data
        And verify that there is a "ao" table "public.ao_index_table" in "bkdb" with data
        And verify that there is no table "public.ao_part_table" in "bkdb"

    Scenario: Incremental Backup and Restore with --exclude-table-file filter for Full
        Given the test is initialized
        And the prefix "foo" is stored
        And there is a list to store the incremental backup timestamps
        And there is a "heap" table "public.heap_table" with compression "None" in "bkdb" with data
        And there is a "ao" table "public.ao_index_table" with compression "None" in "bkdb" with data
        And there is a "ao" partition table "public.ao_part_table" with compression "None" in "bkdb" with data
        And there is a table-file "/tmp/exclude_table_file_1" with tables "public.ao_part_table, public.heap_table"
        When the user runs "gpcrondump -a -x bkdb --prefix=foo --exclude-table-file /tmp/exclude_table_file_1"
        Then gpcrondump should return a return code of 0
        And the timestamp from gpcrondump is stored
        And the full backup timestamp from gpcrondump is stored
        And "_filter" file should be created under " "
        And verify that the "filter" file in " " dir contains "public.ao_index_table"
        And table "public.ao_index_table" is assumed to be in dirty state in "bkdb"
        When the temp files "exclude_table_file_1" are removed from the system
        And the user runs "gpcrondump -a -x bkdb --prefix=foo --incremental"
        Then gpcrondump should return a return code of 0
        And the timestamp from gpcrondump is stored
        And the timestamp from gpcrondump is stored in a list
        And the user runs "gpcrondump -x bkdb --incremental --prefix=foo -a --list-filter-tables"
        And gpcrondump should return a return code of 0
        And gpcrondump should print Filtering bkdb for the following tables: to stdout
        And gpcrondump should print public.ao_index_table to stdout
        And all the data from "bkdb" is saved for verification
        And the user runs gpdbrestore with the stored timestamp and options "--prefix=foo"
        And gpdbrestore should return a return code of 0
        And verify that there is a "ao" table "public.ao_index_table" in "bkdb" with data
        And verify that there is no table "public.ao_part_table" in "bkdb"
        And verify that there is no table "public.heap_table" in "bkdb"

    Scenario: Full Backup with option -t and non-existant table
        Given the test is initialized
        And there is a "heap" table "public.heap_table" in "bkdb" with data
        And there is a "ao" partition table "public.ao_part_table" in "bkdb" with data
        And a backup file of tables "public.heap_table, public.ao_part_table" in "bkdb" exists for validation
        When the user runs "gpcrondump -a -x bkdb -t cool.dude -t public.heap_table"
        Then gpcrondump should return a return code of 2
        And gpcrondump should print does not exist in to stdout

    Scenario: Full Backup with option -T and non-existant table
        Given the test is initialized
        And there is a "heap" table "public.heap_table" in "bkdb" with data
        And there is a "ao" partition table "public.ao_part_table" in "bkdb" with data
        And a backup file of tables "public.heap_table, public.ao_part_table" in "bkdb" exists for validation
        When the user runs "gpcrondump -a -x bkdb -T public.heap_table -T cool.dude"
        Then gpcrondump should return a return code of 0
        And gpcrondump should print does not exist in to stdout
        And the timestamp from gpcrondump is stored
        And the user runs gpdbrestore with the stored timestamp
        And verify that the "report" file in " " dir contains "Backup Type: Full"
        And gpdbrestore should return a return code of 0
        And verify that there is a "ao" table "public.ao_part_table" in "bkdb" with data
        And verify that there is no table "public.heap_table" in "bkdb"

    Scenario: Negative test gpdbrestore -G with incremental timestamp
        Given the test is initialized
        And there is a "heap" table "public.heap_table" in "bkdb" with data
        And there is a "ao" table "public.ao_index_table" in "bkdb" with data
        And there is a "ao" partition table "public.ao_part_table" in "bkdb" with data
        When the user runs "gpcrondump -a -x bkdb "
        Then gpcrondump should return a return code of 0
        When the user runs "gpcrondump -a -x bkdb --incremental -G"
        Then gpcrondump should return a return code of 0
        And the timestamp from gpcrondump is stored
        And "global" file should be created under " "
        And table "public.ao_part_table_1_prt_p2_2_prt_2" is assumed to be in dirty state in "bkdb"
        When the user runs "gpcrondump -a -x bkdb --incremental"
        Then gpcrondump should return a return code of 0
        And the timestamp from gpcrondump is stored
        When the user runs gpdbrestore with the stored timestamp and options "-G"
        Then gpdbrestore should return a return code of 2
        And gpdbrestore should print Unable to locate global file to stdout

    Scenario: Full Backup and Restore using gp_dump with no-lock
        Given the test is initialized
        And there is a "heap" table "public.heap_table" with compression "None" in "bkdb" with data and 1000000 rows
        And there is a "ao" partition table "public.ao_part_table" in "bkdb" with data
        And a backup file of tables "public.heap_table, public.ao_part_table" in "bkdb" exists for validation
        When the user runs the "gp_dump --gp-s=p --gp-c --no-lock bkdb" in a worker pool "w1"
        And this test sleeps for "2" seconds
        And the worker pool "w1" is cleaned up
        Then gp_dump should return a return code of 0

    Scenario: Dump and Restore metadata
        Given the test is initialized
        When the user runs "psql -f test/behave/mgmt_utils/steps/data/create_metadata.sql bkdb"
        And the user runs "gpcrondump -a -x bkdb -K 30160101010101 -u /tmp"
        Then gpcrondump should return a return code of 0
        And the full backup timestamp from gpcrondump is stored
        And all the data from the remote segments in "bkdb" are stored in path "/tmp" for "full"
        And verify that the file "/tmp/db_dumps/30160101/gp_dump_status_0_2_30160101010101" does not contain "reading indexes"
        And verify that the file "/tmp/db_dumps/30160101/gp_dump_status_-1_1_30160101010101" contains "reading indexes"
        Given database "bkdb" is dropped and recreated
        When the user runs "gpdbrestore -a -t 30160101010101 -u /tmp"
        Then gpdbrestore should return a return code of 0
        And the user runs "psql -f test/behave/mgmt_utils/steps/data/check_metadata.sql bkdb > /tmp/check_metadata.out"
        And verify that the contents of the files "/tmp/check_metadata.out" and "test/behave/mgmt_utils/steps/data/check_metadata.ans" are identical
        And the directory "/tmp/db_dumps" is removed or does not exist
        And the directory "/tmp/check_metadata.out" is removed or does not exist

    Scenario: Restore -T for incremental dump should restore metadata/postdata objects for tablenames with English and multibyte (chinese) characters
        Given the test is initialized
        And schema "schema_heap" exists in "bkdb"
        And there is a "heap" table "schema_heap.heap_table" in "bkdb" with data
        And there is a "ao" table "public.ao_index_table" with index "ao_index" compression "None" in "bkdb" with data
        And there is a "co" table "public.co_index_table" with index "co_index" compression "None" in "bkdb" with data
        And there is a "heap" table "public.heap_index_table" with index "heap_index" compression "None" in "bkdb" with data
        And the user runs "psql -c 'ALTER TABLE ONLY public.heap_index_table ADD CONSTRAINT heap_index_table_pkey PRIMARY KEY (column1, column2, column3);' bkdb"
        And the user runs "psql -f test/behave/mgmt_utils/steps/data/create_multi_byte_char_tables.sql bkdb"
        And the user runs "psql -f test/behave/mgmt_utils/steps/data/primary_key_multi_byte_char_table_name.sql bkdb"
        And the user runs "psql -f test/behave/mgmt_utils/steps/data/index_multi_byte_char_table_name.sql bkdb"
        When the user runs "gpcrondump -a -x bkdb"
        Then gpcrondump should return a return code of 0
        And table "public.ao_index_table" is assumed to be in dirty state in "bkdb"
        And the user runs "psql -f test/behave/mgmt_utils/steps/data/dirty_table_multi_byte_char.sql bkdb"
        When the user runs "gpcrondump --incremental -a -x bkdb"
        Then gpcrondump should return a return code of 0
        And the timestamp from gpcrondump is stored
        And the user runs "psql -f test/behave/mgmt_utils/steps/data/describe_multi_byte_char.sql bkdb > /tmp/describe_multi_byte_char_before"
        And the user runs "psql -c '\d public.ao_index_table' bkdb > /tmp/describe_ao_index_table_before"
        When a backup file of tables "ao_index_table, co_index_table, heap_index_table" in "bkdb" exists for validation
        And table "public.ao_index_table" is dropped in "bkdb"
        And the user runs "psql -f test/behave/mgmt_utils/steps/data/drop_table_with_multi_byte_char.sql bkdb"
        When the user runs "gpdbrestore --table-file test/behave/mgmt_utils/steps/data/include_tables_with_metadata_postdata -a" with the stored timestamp
        Then gpdbrestore should return a return code of 0
        When the user runs "psql -f test/behave/mgmt_utils/steps/data/select_multi_byte_char_tables.sql bkdb"
        Then psql should print 2000 to stdout 4 times
        And verify that there is a "ao" table "public.ao_index_table" in "bkdb" with data
        And verify that there is a "co" table "public.co_index_table" in "bkdb" with data
        And verify that there is a "heap" table "public.heap_index_table" in "bkdb" with data
        When the user runs "psql -f test/behave/mgmt_utils/steps/data/describe_multi_byte_char.sql bkdb > /tmp/describe_multi_byte_char_after"
        And the user runs "psql -c '\d public.ao_index_table' bkdb > /tmp/describe_ao_index_table_after"
        Then verify that the contents of the files "/tmp/describe_multi_byte_char_before" and "/tmp/describe_multi_byte_char_after" are identical
        And verify that the contents of the files "/tmp/describe_ao_index_table_before" and "/tmp/describe_ao_index_table_after" are identical
        And the file "/tmp/describe_multi_byte_char_before" is removed from the system
        And the file "/tmp/describe_multi_byte_char_after" is removed from the system
        And the file "/tmp/describe_ao_index_table_before" is removed from the system
        And the file "/tmp/describe_ao_index_table_after" is removed from the system

    Scenario: Restore -T for full dump should restore metadata/postdata objects for tablenames with English and multibyte (chinese) characters
        Given the test is initialized
        And there is a "ao" table "public.ao_index_table" with index "ao_index" compression "None" in "bkdb" with data
        And there is a "co" table "public.co_index_table" with index "co_index" compression "None" in "bkdb" with data
        And there is a "heap" table "public.heap_index_table" with index "heap_index" compression "None" in "bkdb" with data
        And the user runs "psql -c 'ALTER TABLE ONLY public.heap_index_table ADD CONSTRAINT heap_index_table_pkey PRIMARY KEY (column1, column2, column3);' bkdb"
        And the user runs "psql -f test/behave/mgmt_utils/steps/data/create_multi_byte_char_tables.sql bkdb"
        And the user runs "psql -f test/behave/mgmt_utils/steps/data/primary_key_multi_byte_char_table_name.sql bkdb"
        And the user runs "psql -f test/behave/mgmt_utils/steps/data/index_multi_byte_char_table_name.sql bkdb"
        When the user runs "gpcrondump -a -x bkdb"
        Then gpcrondump should return a return code of 0
        And the timestamp from gpcrondump is stored
        And verify the metadata dump file syntax under " " for comments and types
        And the user runs "psql -f test/behave/mgmt_utils/steps/data/describe_multi_byte_char.sql bkdb > /tmp/describe_multi_byte_char_before"
        And the user runs "psql -c '\d public.ao_index_table' bkdb > /tmp/describe_ao_index_table_before"
        When a backup file of tables "public.ao_index_table, public.co_index_table, public.heap_index_table" in "bkdb" exists for validation
        And table "public.ao_index_table" is dropped in "bkdb"
        And the user runs "psql -f test/behave/mgmt_utils/steps/data/drop_table_with_multi_byte_char.sql bkdb"
        When the user runs "gpdbrestore --table-file test/behave/mgmt_utils/steps/data/include_tables_with_metadata_postdata -a" with the stored timestamp
        Then gpdbrestore should return a return code of 0
        When the user runs "psql -f test/behave/mgmt_utils/steps/data/select_multi_byte_char_tables.sql bkdb"
        Then psql should print 1000 to stdout 4 times
        And verify that there is a "ao" table "public.ao_index_table" in "bkdb" with data
        And verify that there is a "co" table "public.co_index_table" in "bkdb" with data
        And verify that there is a "heap" table "public.heap_index_table" in "bkdb" with data
        When the user runs "psql -f test/behave/mgmt_utils/steps/data/describe_multi_byte_char.sql bkdb > /tmp/describe_multi_byte_char_after"
        And the user runs "psql -c '\d public.ao_index_table' bkdb > /tmp/describe_ao_index_table_after"
        Then verify that the contents of the files "/tmp/describe_multi_byte_char_before" and "/tmp/describe_multi_byte_char_after" are identical
        And verify that the contents of the files "/tmp/describe_ao_index_table_before" and "/tmp/describe_ao_index_table_after" are identical
        And the file "/tmp/describe_multi_byte_char_before" is removed from the system
        And the file "/tmp/describe_multi_byte_char_after" is removed from the system
        And the file "/tmp/describe_ao_index_table_before" is removed from the system
        And the file "/tmp/describe_ao_index_table_after" is removed from the system

    Scenario: Restore -T for full dump should restore GRANT privileges for tablenames with English and multibyte (chinese) characters
        Given the test is initialized
        And the user runs "psql -f test/behave/mgmt_utils/steps/data/create_multi_byte_char_tables.sql bkdb"
        And the user runs "psql -f test/behave/mgmt_utils/steps/data/primary_key_multi_byte_char_table_name.sql bkdb"
        And the user runs "psql -f test/behave/mgmt_utils/steps/data/index_multi_byte_char_table_name.sql bkdb"
        And the user runs "psql -f test/behave/mgmt_utils/steps/data/grant_multi_byte_char_table_name.sql bkdb"
        And the user runs """psql -c "CREATE ROLE test_gpadmin LOGIN ENCRYPTED PASSWORD 'changeme' SUPERUSER INHERIT CREATEDB CREATEROLE RESOURCE QUEUE pg_default;" bkdb"""
        And the user runs """psql -c "CREATE ROLE customer LOGIN ENCRYPTED PASSWORD 'changeme' NOSUPERUSER INHERIT NOCREATEDB NOCREATEROLE RESOURCE QUEUE pg_default;" bkdb"""
        And the user runs """psql -c "CREATE ROLE select_group NOSUPERUSER INHERIT NOCREATEDB NOCREATEROLE RESOURCE QUEUE pg_default;" bkdb"""
        And the user runs """psql -c "CREATE ROLE test_group NOSUPERUSER INHERIT NOCREATEDB NOCREATEROLE RESOURCE QUEUE pg_default;" bkdb"""
        And the user runs """psql -c "CREATE SCHEMA customer AUTHORIZATION test_gpadmin" bkdb"""
        And the user runs """psql -c "GRANT ALL ON SCHEMA customer TO test_gpadmin;" bkdb"""
        And the user runs """psql -c "GRANT ALL ON SCHEMA customer TO customer;" bkdb"""
        And the user runs """psql -c "GRANT USAGE ON SCHEMA customer TO select_group;" bkdb"""
        And the user runs """psql -c "GRANT ALL ON SCHEMA customer TO test_group;" bkdb"""
        And there is a "heap" table "customer.heap_index_table_1" with index "heap_index_1" compression "None" in "bkdb" with data
        And the user runs """psql -c "ALTER TABLE customer.heap_index_table_1 owner to customer" bkdb"""
        And the user runs """psql -c "GRANT ALL ON TABLE customer.heap_index_table_1 TO customer;" bkdb"""
        And the user runs """psql -c "GRANT ALL ON TABLE customer.heap_index_table_1 TO test_group;" bkdb"""
        And the user runs """psql -c "GRANT SELECT ON TABLE customer.heap_index_table_1 TO select_group;" bkdb"""
        And there is a "heap" table "customer.heap_index_table_2" with index "heap_index_2" compression "None" in "bkdb" with data
        And the user runs """psql -c "ALTER TABLE customer.heap_index_table_2 owner to customer" bkdb"""
        And the user runs """psql -c "GRANT ALL ON TABLE customer.heap_index_table_2 TO customer;" bkdb"""
        And the user runs """psql -c "GRANT SELECT, UPDATE, INSERT, DELETE ON TABLE customer.heap_index_table_2 TO test_group;" bkdb"""
        And the user runs """psql -c "GRANT SELECT ON TABLE customer.heap_index_table_2 TO select_group;" bkdb"""
        And there is a "heap" table "customer.heap_index_table_3" with index "heap_index_3" compression "None" in "bkdb" with data
        And the user runs """psql -c "ALTER TABLE customer.heap_index_table_3 owner to customer" bkdb"""
        And the user runs """psql -c "GRANT ALL ON TABLE customer.heap_index_table_3 TO customer;" bkdb"""
        And the user runs """psql -c "GRANT SELECT, UPDATE, INSERT, DELETE ON TABLE customer.heap_index_table_3 TO test_group;" bkdb"""
        And the user runs """psql -c "GRANT SELECT ON TABLE customer.heap_index_table_3 TO select_group;" bkdb"""
        And the user runs """psql -c "ALTER ROLE customer SET search_path = customer, public;" bkdb"""
        When the user runs "psql -c '\d customer.heap_index_table_1' bkdb > /tmp/describe_heap_index_table_1_before"
        And the user runs "psql -c '\dp customer.heap_index_table_1' bkdb > /tmp/privileges_heap_index_table_1_before"
        And the user runs "psql -c '\d customer.heap_index_table_2' bkdb > /tmp/describe_heap_index_table_2_before"
        And the user runs "psql -c '\dp customer.heap_index_table_2' bkdb > /tmp/privileges_heap_index_table_2_before"
        And the user runs "psql -f test/behave/mgmt_utils/steps/data/describe_multi_byte_char.sql bkdb > /tmp/describe_multi_byte_char_before"
        When the user runs "gpcrondump -x bkdb -g -G -a -b -v -u /tmp --rsyncable"
        Then gpcrondump should return a return code of 0
        And the timestamp from gpcrondump is stored
        When a backup file of tables "customer.heap_index_table_1, customer.heap_index_table_2, customer.heap_index_table_3" in "bkdb" exists for validation
        And table "customer.heap_index_table_1" is dropped in "bkdb"
        And table "customer.heap_index_table_2" is dropped in "bkdb"
        And the user runs "psql -f test/behave/mgmt_utils/steps/data/drop_table_with_multi_byte_char.sql bkdb"
        And the user runs "gpdbrestore --table-file test/behave/mgmt_utils/steps/data/include_tables_with_grant_permissions -u /tmp -a" with the stored timestamp
        Then gpdbrestore should return a return code of 0
        When the user runs "psql -f test/behave/mgmt_utils/steps/data/select_multi_byte_char_tables.sql bkdb"
        Then psql should print 1000 to stdout 4 times
        And verify that there is a "heap" table "customer.heap_index_table_1" in "bkdb" with data
        And verify that there is a "heap" table "customer.heap_index_table_2" in "bkdb" with data
        And verify that there is a "heap" table "customer.heap_index_table_3" in "bkdb" with data
        When the user runs "psql -c '\d customer.heap_index_table_1' bkdb > /tmp/describe_heap_index_table_1_after"
        And the user runs "psql -c '\dp customer.heap_index_table_1' bkdb > /tmp/privileges_heap_index_table_1_after"
        And the user runs "psql -c '\d customer.heap_index_table_2' bkdb > /tmp/describe_heap_index_table_2_after"
        And the user runs "psql -c '\dp customer.heap_index_table_2' bkdb > /tmp/privileges_heap_index_table_2_after"
        And the user runs "psql -f test/behave/mgmt_utils/steps/data/describe_multi_byte_char.sql bkdb > /tmp/describe_multi_byte_char_after"
        Then verify that the contents of the files "/tmp/describe_heap_index_table_1_before" and "/tmp/describe_heap_index_table_1_after" are identical
        And verify that the contents of the files "/tmp/describe_heap_index_table_2_before" and "/tmp/describe_heap_index_table_2_after" are identical
        And verify that the contents of the files "/tmp/privileges_heap_index_table_1_before" and "/tmp/privileges_heap_index_table_1_after" are identical
        And verify that the contents of the files "/tmp/privileges_heap_index_table_2_before" and "/tmp/privileges_heap_index_table_2_after" are identical
        And verify that the contents of the files "/tmp/describe_multi_byte_char_before" and "/tmp/describe_multi_byte_char_after" are identical
        And the file "/tmp/describe_heap_index_table_1_before" is removed from the system
        And the file "/tmp/describe_heap_index_table_1_after" is removed from the system
        And the file "/tmp/privileges_heap_index_table_1_before" is removed from the system
        And the file "/tmp/privileges_heap_index_table_1_after" is removed from the system
        And the file "/tmp/describe_heap_index_table_2_before" is removed from the system
        And the file "/tmp/describe_heap_index_table_2_after" is removed from the system
        And the file "/tmp/privileges_heap_index_table_2_before" is removed from the system
        And the file "/tmp/privileges_heap_index_table_2_after" is removed from the system
        And the file "/tmp/describe_multi_byte_char_before" is removed from the system
        And the file "/tmp/describe_multi_byte_char_after" is removed from the system

    Scenario: Restore -T for incremental dump should restore GRANT privileges for tablenames with English and multibyte (chinese) characters
        Given the test is initialized
        And the user runs "psql -f test/behave/mgmt_utils/steps/data/create_multi_byte_char_tables.sql bkdb"
        And the user runs "psql -f test/behave/mgmt_utils/steps/data/primary_key_multi_byte_char_table_name.sql bkdb"
        And the user runs "psql -f test/behave/mgmt_utils/steps/data/index_multi_byte_char_table_name.sql bkdb"
        And the user runs "psql -f test/behave/mgmt_utils/steps/data/grant_multi_byte_char_table_name.sql bkdb"
        And the user runs """psql -c "CREATE ROLE test_gpadmin LOGIN ENCRYPTED PASSWORD 'changeme' SUPERUSER INHERIT CREATEDB CREATEROLE RESOURCE QUEUE pg_default;" bkdb"""
        And the user runs """psql -c "CREATE ROLE customer LOGIN ENCRYPTED PASSWORD 'changeme' NOSUPERUSER INHERIT NOCREATEDB NOCREATEROLE RESOURCE QUEUE pg_default;" bkdb"""
        And the user runs """psql -c "CREATE ROLE select_group NOSUPERUSER INHERIT NOCREATEDB NOCREATEROLE RESOURCE QUEUE pg_default;" bkdb"""
        And the user runs """psql -c "CREATE ROLE test_group NOSUPERUSER INHERIT NOCREATEDB NOCREATEROLE RESOURCE QUEUE pg_default;" bkdb"""
        And the user runs """psql -c "CREATE SCHEMA customer AUTHORIZATION test_gpadmin" bkdb"""
        And the user runs """psql -c "GRANT ALL ON SCHEMA customer TO test_gpadmin;" bkdb"""
        And the user runs """psql -c "GRANT ALL ON SCHEMA customer TO customer;" bkdb"""
        And the user runs """psql -c "GRANT USAGE ON SCHEMA customer TO select_group;" bkdb"""
        And the user runs """psql -c "GRANT ALL ON SCHEMA customer TO test_group;" bkdb"""
        And there is a "heap" table "customer.heap_index_table_1" with index "heap_index_1" compression "None" in "bkdb" with data
        And the user runs """psql -c "ALTER TABLE customer.heap_index_table_1 owner to customer" bkdb"""
        And the user runs """psql -c "GRANT ALL ON TABLE customer.heap_index_table_1 TO customer;" bkdb"""
        And the user runs """psql -c "GRANT ALL ON TABLE customer.heap_index_table_1 TO test_group;" bkdb"""
        And the user runs """psql -c "GRANT SELECT ON TABLE customer.heap_index_table_1 TO select_group;" bkdb"""
        And there is a "heap" table "customer.heap_index_table_2" with index "heap_index_2" compression "None" in "bkdb" with data
        And the user runs """psql -c "ALTER TABLE customer.heap_index_table_2 owner to customer" bkdb"""
        And the user runs """psql -c "GRANT ALL ON TABLE customer.heap_index_table_2 TO customer;" bkdb"""
        And the user runs """psql -c "GRANT SELECT, UPDATE, INSERT, DELETE ON TABLE customer.heap_index_table_2 TO test_group;" bkdb"""
        And the user runs """psql -c "GRANT SELECT ON TABLE customer.heap_index_table_2 TO select_group;" bkdb"""
        And there is a "heap" table "customer.heap_index_table_3" with index "heap_index_3" compression "None" in "bkdb" with data
        And the user runs """psql -c "ALTER TABLE customer.heap_index_table_3 owner to customer" bkdb"""
        And the user runs """psql -c "GRANT ALL ON TABLE customer.heap_index_table_3 TO customer;" bkdb"""
        And the user runs """psql -c "GRANT SELECT, UPDATE, INSERT, DELETE ON TABLE customer.heap_index_table_3 TO test_group;" bkdb"""
        And the user runs """psql -c "GRANT SELECT ON TABLE customer.heap_index_table_3 TO select_group;" bkdb"""
        And the user runs """psql -c "ALTER ROLE customer SET search_path = customer, public;" bkdb"""
        When the user runs "psql -c '\d customer.heap_index_table_1' bkdb > /tmp/describe_heap_index_table_1_before"
        And the user runs "psql -c '\dp customer.heap_index_table_1' bkdb > /tmp/privileges_heap_index_table_1_before"
        And the user runs "psql -c '\d customer.heap_index_table_2' bkdb > /tmp/describe_heap_index_table_2_before"
        And the user runs "psql -c '\dp customer.heap_index_table_2' bkdb > /tmp/privileges_heap_index_table_2_before"
        And the user runs "psql -f test/behave/mgmt_utils/steps/data/describe_multi_byte_char.sql bkdb > /tmp/describe_multi_byte_char_before"
        When the user runs "gpcrondump -x bkdb -g -G -a -b -v -u /tmp --rsyncable"
        Then gpcrondump should return a return code of 0
        And table "customer.heap_index_table_1" is assumed to be in dirty state in "bkdb"
        And table "customer.heap_index_table_2" is assumed to be in dirty state in "bkdb"
        And the user runs "psql -f test/behave/mgmt_utils/steps/data/dirty_table_multi_byte_char.sql bkdb"
        When the user runs "gpcrondump --incremental -x bkdb -g -G -a -b -v -u /tmp --rsyncable"
        Then gpcrondump should return a return code of 0
        And the timestamp from gpcrondump is stored
        When a backup file of tables "customer.heap_index_table_1, customer.heap_index_table_2, customer.heap_index_table_3" in "bkdb" exists for validation
        And table "customer.heap_index_table_1" is dropped in "bkdb"
        And table "customer.heap_index_table_2" is dropped in "bkdb"
        And the user runs "psql -f test/behave/mgmt_utils/steps/data/drop_table_with_multi_byte_char.sql bkdb"
        And the user runs "gpdbrestore --table-file test/behave/mgmt_utils/steps/data/include_tables_with_grant_permissions -u /tmp -a" with the stored timestamp
        Then gpdbrestore should return a return code of 0
        When the user runs "psql -f test/behave/mgmt_utils/steps/data/select_multi_byte_char_tables.sql bkdb"
        Then psql should print 2000 to stdout 4 times
        And verify that there is a "heap" table "customer.heap_index_table_1" in "bkdb" with data
        And verify that there is a "heap" table "customer.heap_index_table_2" in "bkdb" with data
        And verify that there is a "heap" table "customer.heap_index_table_3" in "bkdb" with data
        When the user runs "psql -c '\d customer.heap_index_table_1' bkdb > /tmp/describe_heap_index_table_1_after"
        And the user runs "psql -c '\dp customer.heap_index_table_1' bkdb > /tmp/privileges_heap_index_table_1_after"
        And the user runs "psql -c '\d customer.heap_index_table_2' bkdb > /tmp/describe_heap_index_table_2_after"
        And the user runs "psql -c '\dp customer.heap_index_table_2' bkdb > /tmp/privileges_heap_index_table_2_after"
        And the user runs "psql -f test/behave/mgmt_utils/steps/data/describe_multi_byte_char.sql bkdb > /tmp/describe_multi_byte_char_after"
        Then verify that the contents of the files "/tmp/describe_heap_index_table_1_before" and "/tmp/describe_heap_index_table_1_after" are identical
        And verify that the contents of the files "/tmp/describe_heap_index_table_2_before" and "/tmp/describe_heap_index_table_2_after" are identical
        And verify that the contents of the files "/tmp/privileges_heap_index_table_1_before" and "/tmp/privileges_heap_index_table_1_after" are identical
        And verify that the contents of the files "/tmp/privileges_heap_index_table_2_before" and "/tmp/privileges_heap_index_table_2_after" are identical
        And verify that the contents of the files "/tmp/describe_multi_byte_char_before" and "/tmp/describe_multi_byte_char_after" are identical
        And the file "/tmp/describe_heap_index_table_1_before" is removed from the system
        And the file "/tmp/describe_heap_index_table_1_after" is removed from the system
        And the file "/tmp/privileges_heap_index_table_1_before" is removed from the system
        And the file "/tmp/privileges_heap_index_table_1_after" is removed from the system
        And the file "/tmp/describe_heap_index_table_2_before" is removed from the system
        And the file "/tmp/describe_heap_index_table_2_after" is removed from the system
        And the file "/tmp/privileges_heap_index_table_2_before" is removed from the system
        And the file "/tmp/privileges_heap_index_table_2_after" is removed from the system
        And the file "/tmp/describe_multi_byte_char_before" is removed from the system
        And the file "/tmp/describe_multi_byte_char_after" is removed from the system

    Scenario: Redirected Restore Full Backup and Restore without -e option
        Given the test is initialized
        And the database "bkdb2" does not exist
        And there is a "heap" table "public.heap_table" in "bkdb" with data
        And there is a "ao" partition table "public.ao_part_table" in "bkdb" with data
        And all the data from "bkdb" is saved for verification
        When the user runs "gpcrondump -x bkdb -a"
        Then gpcrondump should return a return code of 0
        And the timestamp from gpcrondump is stored
        And the user runs "gpdbrestore --redirect=bkdb2 -a" with the stored timestamp
        Then gpdbrestore should return a return code of 0
        And check that there is a "heap" table "public.heap_table" in "bkdb2" with same data from "bkdb"
        And check that there is a "ao" table "public.ao_part_table" in "bkdb2" with same data from "bkdb"

    Scenario: Full Backup and Restore with -e option
        Given the test is initialized
        And the database "bkdb2" does not exist
        And there is a "heap" table "public.heap_table" in "bkdb" with data
        And there is a "ao" partition table "public.ao_part_table" in "bkdb" with data
        And all the data from "bkdb" is saved for verification
        When the user runs "gpcrondump -x bkdb -a"
        Then gpcrondump should return a return code of 0
        And the timestamp from gpcrondump is stored
        And the user runs "gpdbrestore --redirect=bkdb2 -e -a" with the stored timestamp
        Then gpdbrestore should return a return code of 0
        And check that there is a "heap" table "public.heap_table" in "bkdb2" with same data from "bkdb"
        And check that there is a "ao" table "public.ao_part_table" in "bkdb2" with same data from "bkdb"

    Scenario: Incremental Backup and Redirected Restore
        Given the test is initialized
        And the database "bkdb2" does not exist
        And there is a "heap" table "public.heap_table" in "bkdb" with data
        And there is a "ao" partition table "public.ao_part_table" in "bkdb" with data
        When the user runs "gpcrondump -x bkdb -a"
        Then gpcrondump should return a return code of 0
        And table "public.ao_part_table" is assumed to be in dirty state in "bkdb"
        When the user runs "gpcrondump -x bkdb -a --incremental"
        Then gpcrondump should return a return code of 0
        And the timestamp from gpcrondump is stored
        And all the data from "bkdb" is saved for verification
        And the user runs "gpdbrestore --redirect=bkdb2 -e -a" with the stored timestamp
        Then gpdbrestore should return a return code of 0
        And verify that the data of "11" tables in "bkdb2" is validated after restore from "bkdb"

    Scenario: Full backup and redirected restore with -T
        Given the test is initialized
        And the database "bkdb2" does not exist
        And there is a "heap" table "public.heap_table" in "bkdb" with data
        And there is a "ao" partition table "public.ao_part_table" in "bkdb" with data
        And there is a "ao" table "public.ao_index_table" in "bkdb" with data
        When the user runs "gpcrondump -a -x bkdb"
        Then gpcrondump should return a return code of 0
        And the timestamp from gpcrondump is stored
        And all the data from "bkdb" is saved for verification
        When the user truncates "public.ao_index_table" tables in "bkdb"
        And the user runs "gpdbrestore -T public.ao_index_table --redirect=bkdb2 -a" with the stored timestamp
        And gpdbrestore should return a return code of 0
        And check that there is a "ao" table "public.ao_index_table" in "bkdb2" with same data from "bkdb"

    Scenario: Full backup and redirected restore with -T and --truncate
        Given the test is initialized
        And the database "bkdb2" does not exist
        And there is a "ao" table "public.ao_index_table" in "bkdb" with data
        When the user runs "gpcrondump -a -x bkdb"
        Then gpcrondump should return a return code of 0
        And the timestamp from gpcrondump is stored
        And all the data from "bkdb" is saved for verification
        And the user runs "gpdbrestore -T public.ao_index_table --redirect=bkdb2 --truncate -a" with the stored timestamp
        And gpdbrestore should return a return code of 2
        And gpdbrestore should print Failure from truncating tables, FATAL:  database "bkdb2" does not exist to stdout
        And there is a "ao" table "public.ao_index_table" in "bkdb2" with data
        And the user runs "gpdbrestore -T public.ao_index_table --redirect=bkdb2 --truncate -a" with the stored timestamp
        And gpdbrestore should return a return code of 0
        And check that there is a "ao" table "public.ao_index_table" in "bkdb2" with same data from "bkdb"
        And check that there is a "ao" table "public.ao_index_table" in "bkdb" with same data from "bkdb"

    Scenario: Incremental redirected restore with table filter
        Given the test is initialized
        And the database "bkdb2" does not exist
        And there is a "heap" table "public.heap_table" in "bkdb" with data
        And there is a "ao" table "public.ao_table" in "bkdb" with data
        And there is a "co" table "public.co_table" in "bkdb" with data
        When the user runs "gpcrondump -a -x bkdb"
        And gpcrondump should return a return code of 0
        And table "ao_table" is assumed to be in dirty state in "bkdb"
        And table "co_table" is assumed to be in dirty state in "bkdb"
        And the user runs "gpcrondump -a --incremental -x bkdb"
        And gpcrondump should return a return code of 0
        And the timestamp from gpcrondump is stored
        And all the data from "bkdb" is saved for verification
        And the user runs gpdbrestore with the stored timestamp and options "-T public.ao_table -T public.co_table --redirect=bkdb2"
        Then gpdbrestore should return a return code of 0
        And verify that exactly "2" tables in "bkdb2" have been restored from "bkdb"

    Scenario: Full Backup and Redirected Restore with --prefix option
        Given the test is initialized
        And the prefix "foo" is stored
        And the database "bkdb2" does not exist
        And there is a "heap" table "public.heap_table" in "bkdb" with data
        And there is a "ao" partition table "public.ao_part_table" in "bkdb" with data
        And a backup file of tables "public.heap_table, public.ao_part_table" in "bkdb" exists for validation
        When the user runs "gpcrondump -a -x bkdb --prefix=foo"
        Then gpcrondump should return a return code of 0
        And the timestamp from gpcrondump is stored
        And the user runs gpdbrestore with the stored timestamp and options "--prefix=foo --redirect=bkdb2"
        And gpdbrestore should return a return code of 0
        And there should be dump files under " " with prefix "foo"
        And check that there is a "heap" table "public.heap_table" in "bkdb2" with same data from "bkdb"
        And check that there is a "ao" table "public.ao_part_table" in "bkdb2" with same data from "bkdb"

    Scenario: Full Backup and Redirected Restore with --prefix option for multiple databases
        Given the test is initialized
        And the prefix "foo" is stored
        And database "bkdb2" is dropped and recreated
        And there is a "heap" table "public.heap_table" in "bkdb" with data
        And there is a "ao" partition table "public.ao_part_table" in "bkdb" with data
        And a backup file of tables "public.heap_table, public.ao_part_table" in "bkdb" exists for validation
        And there is a "heap" table "public.heap_table" in "bkdb2" with data
        And a backup file of tables "public.heap_table" in "bkdb2" exists for validation
        When the user runs "gpcrondump -a -x bkdb -x bkdb2 --prefix=foo"
        Then gpcrondump should return a return code of 0
        And the timestamp from gpcrondump is stored
        And the user runs gpdbrestore with the stored timestamp and options "--prefix=foo --redirect=bkdb3"
        And gpdbrestore should return a return code of 0
        And there should be dump files under " " with prefix "foo"
        And check that there is a "heap" table "public.heap_table" in "bkdb3" with same data from "bkdb"
        And check that there is a "ao" table "public.ao_part_table" in "bkdb3" with same data from "bkdb"

    Scenario: Full Backup and Restore with the master dump file missing
        Given the test is initialized
        And there is a "heap" table "public.heap_table" in "bkdb" with data
        When the user runs "gpcrondump -x bkdb -a"
        Then gpcrondump should return a return code of 0
        And the timestamp from gpcrondump is stored
        And the user runs command "rm $MASTER_DATA_DIRECTORY/db_dumps/*/gp_dump_-1_1*"
        And all the data from "bkdb" is saved for verification
        And the user runs gpdbrestore with the stored timestamp
        Then gpdbrestore should return a return code of 2
        And gpdbrestore should print Unable to find .*. Skipping restore. to stdout

    Scenario: Incremental Backup and Restore with the master dump file missing
        Given the test is initialized
        And there is a "heap" table "public.heap_table" in "bkdb" with data
        When the user runs "gpcrondump -x bkdb -a"
        Then gpcrondump should return a return code of 0
        When the user runs "gpcrondump -x bkdb -a --incremental"
        Then gpcrondump should return a return code of 0
        And the timestamp from gpcrondump is stored
        And the user runs command "rm $MASTER_DATA_DIRECTORY/db_dumps/*/gp_dump_-1_1*"
        And all the data from "bkdb" is saved for verification
        And the user runs gpdbrestore with the stored timestamp
        Then gpdbrestore should return a return code of 2
        And gpdbrestore should print Unable to find .*. Skipping restore. to stdout

    Scenario: Uppercase Database Name Full Backup and Restore
        Given the test is initialized
        And database "TESTING" is dropped and recreated
        And there is a "heap" table "public.heap_table" in "TESTING" with data
        And there is a "ao" partition table "public.ao_part_table" in "TESTING" with data
        And all the data from "TESTING" is saved for verification
        When the user runs "gpcrondump -x TESTING -a"
        Then gpcrondump should return a return code of 0
        And the timestamp from gpcrondump is stored
        And the user runs gpdbrestore with the stored timestamp
        Then gpdbrestore should return a return code of 0
        And gpdbestore should not print Issue with analyze of to stdout
        And verify that there is a "heap" table "public.heap_table" in "TESTING" with data
        And verify that there is a "ao" table "public.ao_part_table" in "TESTING" with data

    Scenario: Uppercase Database Name Full Backup and Restore using -s option with and without quotes
        Given the test is initialized
        And database "TESTING" is dropped and recreated
        And there is a "heap" table "public.heap_table" in "TESTING" with data
        And there is a "ao" partition table "public.ao_part_table" in "TESTING" with data
        And all the data from "TESTING" is saved for verification
        When the user runs "gpcrondump -x TESTING -a"
        Then gpcrondump should return a return code of 0
        And the timestamp from gpcrondump is stored
        And the user runs "gpdbrestore -s TESTING -e -a"
        Then gpdbrestore should return a return code of 0
        And gpdbestore should not print Issue with analyze of to stdout
        And verify that there is a "heap" table "public.heap_table" in "TESTING" with data
        And verify that there is a "ao" table "public.ao_part_table" in "TESTING" with data
        And the user runs "gpdbrestore -s "TESTING" -e -a"
        Then gpdbrestore should return a return code of 0
        And gpdbestore should not print Issue with analyze of to stdout
        And verify that there is a "heap" table "public.heap_table" in "TESTING" with data
        And verify that there is a "ao" table "public.ao_part_table" in "TESTING" with data

    Scenario: Uppercase Database Name Incremental Backup and Restore
        Given the test is initialized
        And database "TESTING" is dropped and recreated
        And there is a "heap" table "public.heap_table" in "TESTING" with data
        And there is a "ao" partition table "public.ao_part_table" in "TESTING" with data
        When the user runs "gpcrondump -x TESTING -a"
        Then gpcrondump should return a return code of 0
        And table "public.ao_part_table" is assumed to be in dirty state in "TESTING"
        When the user runs "gpcrondump -x TESTING -a --incremental"
        Then gpcrondump should return a return code of 0
        And the timestamp from gpcrondump is stored
        And all the data from "TESTING" is saved for verification
        And the user runs gpdbrestore with the stored timestamp
        Then gpdbrestore should return a return code of 0
        And gpdbestore should not print Issue with analyze of to stdout
        And verify that the data of "11" tables in "TESTING" is validated after restore

    Scenario: Full backup and Restore should create the gp_toolkit schema with -e option
        Given the test is initialized
        And there is a "heap" table "public.heap_table" in "bkdb" with data
        And there is a "ao" partition table "public.ao_part_table" in "bkdb" with data
        And all the data from "bkdb" is saved for verification
        When the user runs "gpcrondump -x bkdb -a"
        Then gpcrondump should return a return code of 0
        And the timestamp from gpcrondump is stored
        And the user runs gpdbrestore with the stored timestamp
        And gpdbrestore should return a return code of 0
        And verify that the data of "10" tables in "bkdb" is validated after restore
        And verify that the schema "gp_toolkit" exists in "bkdb"

    Scenario: Incremental backup and Restore should create the gp_toolkit schema with -e option
        Given the test is initialized
        And there is a "heap" table "public.heap_table" in "bkdb" with data
        And there is a "ao" partition table "public.ao_part_table" in "bkdb" with data
        And all the data from "bkdb" is saved for verification
        When the user runs "gpcrondump -x bkdb -a"
        Then gpcrondump should return a return code of 0
        When the user runs "gpcrondump -x bkdb --incremental -a"
        THen gpcrondump should return a return code of 0
        And the timestamp from gpcrondump is stored
        And the user runs gpdbrestore with the stored timestamp
        And gpdbrestore should return a return code of 0
        And verify that the data of "11" tables in "bkdb" is validated after restore
        And verify that the schema "gp_toolkit" exists in "bkdb"

    Scenario: Redirected Restore should create the gp_toolkit schema with or without -e option
        Given the test is initialized
        And the database "bkdb2" does not exist
        And there is a "heap" table "public.heap_table" in "bkdb" with data
        And there is a "ao" partition table "public.ao_part_table" in "bkdb" with data
        And all the data from "bkdb" is saved for verification
        When the user runs "gpcrondump -x bkdb -a"
        Then gpcrondump should return a return code of 0
        And the timestamp from gpcrondump is stored
        And the user runs "gpdbrestore --redirect=bkdb2 -a" with the stored timestamp
        And gpdbrestore should return a return code of 0
        And verify that the data of "10" tables in "bkdb2" is validated after restore from "bkdb"
        And verify that the schema "gp_toolkit" exists in "bkdb2"
        And the user runs "gpdbrestore --redirect=bkdb2 -e -a" with the stored timestamp
        And gpdbrestore should return a return code of 0
        And verify that the data of "10" tables in "bkdb2" is validated after restore from "bkdb"
        And verify that the schema "gp_toolkit" exists in "bkdb2"

    Scenario: gpdbrestore with noanalyze
        Given the test is initialized
        And there is a "heap" table "public.heap_table" in "bkdb" with data
        And there is a "ao" partition table "public.ao_part_table" in "bkdb" with data
        When the user runs "gpcrondump -a -x bkdb"
        Then gpcrondump should return a return code of 0
        And the timestamp from gpcrondump is stored
        And all the data from "bkdb" is saved for verification
        And database "bkdb" is dropped and recreated
        And the user runs "gpdbrestore --noanalyze -a" with the stored timestamp
        And gpdbrestore should return a return code of 0
        And gpdbestore should print Analyze bypassed on request to stdout
        And verify that the data of "10" tables in "bkdb" is validated after restore
        And verify that the tuple count of all appendonly tables are consistent in "bkdb"

    Scenario: gpdbrestore without noanalyze
        Given the test is initialized
        And there is a "heap" table "public.heap_table" in "bkdb" with data
        And there is a "ao" partition table "public.ao_part_table" in "bkdb" with data
        When the user runs "gpcrondump -a -x bkdb"
        Then gpcrondump should return a return code of 0
        And the timestamp from gpcrondump is stored
        And all the data from "bkdb" is saved for verification
        And the user runs gpdbrestore with the stored timestamp
        And gpdbrestore should return a return code of 0
        And gpdbestore should print Commencing analyze of bkdb database to stdout
        And gpdbestore should print Analyze of bkdb completed without error to stdout
        And verify that the data of "10" tables in "bkdb" is validated after restore
        And verify that the tuple count of all appendonly tables are consistent in "bkdb"

    Scenario: Writable Report/Status Directory Full Backup and Restore without --report-status-dir option
        Given the test is initialized
        And there are no report files in "master_data_directory"
        And there are no status files in "segment_data_directory"
        And there is a "heap" table "public.heap_table" in "bkdb" with data
        And there is a "ao" partition table "public.ao_part_table" in "bkdb" with data
        And all the data from "bkdb" is saved for verification
        When the user runs "gpcrondump -x bkdb -a"
        Then gpcrondump should return a return code of 0
        And the timestamp from gpcrondump is stored
        And the user runs gpdbrestore with the stored timestamp
        Then gpdbrestore should return a return code of 0
        And gpdbestore should not print gp-r to stdout
        And gpdbestore should not print status to stdout
        And verify that there is a "heap" table "public.heap_table" in "bkdb" with data
        And verify that there is a "ao" table "public.ao_part_table" in "bkdb" with data
        And verify that report file is generated in master_data_directory
        And verify that status file is generated in segment_data_directory
        And there are no report files in "master_data_directory"
        And there are no status files in "segment_data_directory"

    Scenario: Writable Report/Status Directory Full Backup and Restore with --report-status-dir option
        Given the test is initialized
        And there is a "heap" table "public.heap_table" in "bkdb" with data
        And there is a "ao" partition table "public.ao_part_table" in "bkdb" with data
        And all the data from "bkdb" is saved for verification
        When the user runs "gpcrondump -x bkdb -a"
        Then gpcrondump should return a return code of 0
        And the timestamp from gpcrondump is stored
        And the user runs "gpdbrestore --report-status-dir=/tmp -e -a" with the stored timestamp
        Then gpdbrestore should return a return code of 0
        And gpdbestore should print gp-r to stdout
        And gpdbestore should print status to stdout
        And verify that there is a "heap" table "public.heap_table" in "bkdb" with data
        And verify that there is a "ao" table "public.ao_part_table" in "bkdb" with data
        And verify that report file is generated in /tmp
        And verify that status file is generated in /tmp
        And there are no report files in "/tmp"
        And there are no status files in "/tmp"

    Scenario: Writable Report/Status Directory Full Backup and Restore with -u option
        Given the test is initialized
        And there is a "heap" table "public.heap_table" in "bkdb" with data
        And there is a "ao" partition table "public.ao_part_table" in "bkdb" with data
        And all the data from "bkdb" is saved for verification
        When the user runs "gpcrondump -x bkdb -a -u /tmp -K 20160101010101"
        Then gpcrondump should return a return code of 0
        And the timestamp from gpcrondump is stored
        And the user runs "gpdbrestore -u /tmp -e -a -t 20160101010101"
        Then gpdbrestore should return a return code of 0
        And gpdbestore should print gp-r to stdout
        And gpdbestore should print status to stdout
        And verify that there is a "heap" table "public.heap_table" in "bkdb" with data
        And verify that there is a "ao" table "public.ao_part_table" in "bkdb" with data
        And verify that report file is generated in /tmp/db_dumps/20160101
        And verify that status file is generated in /tmp/db_dumps/20160101
        And the backup files in "/tmp" are deleted

    Scenario: Writable Report/Status Directory Full Backup and Restore with no write access -u option
        Given the test is initialized
        And there is a "heap" table "public.heap_table" in "bkdb" with data
        And there is a "ao" partition table "public.ao_part_table" in "bkdb" with data
        And all the data from "bkdb" is saved for verification
        When the user runs "gpcrondump -x bkdb -a -u /tmp -K 20160101010101"
        Then gpcrondump should return a return code of 0
        And the timestamp from gpcrondump is stored
        And the user runs command "chmod -R 555 /tmp/db_dumps"
        And the user runs "gpdbrestore -u /tmp -e -a -t 20160101010101"
        Then gpdbrestore should return a return code of 0
        And gpdbestore should not print gp-r to stdout
        And gpdbestore should not print --status= to stdout
        And verify that there is a "heap" table "public.heap_table" in "bkdb" with data
        And verify that there is a "ao" table "public.ao_part_table" in "bkdb" with data
        And verify that report file is generated in master_data_directory
        And verify that status file is generated in segment_data_directory
        And there are no report files in "master_data_directory"
        And there are no status files in "segment_data_directory"
        And the user runs command "chmod -R 777 /tmp/db_dumps"
        And the backup files in "/tmp" are deleted

    @backupfire
    Scenario: Filtered Full Backup with Partition Table
        Given the test is initialized
        And there is a "heap" table "public.heap_table" in "bkdb" with data
        And there is a "ao" partition table "public.ao_part_table" in "bkdb" with data
        When the user runs "gpcrondump -a -x bkdb"
        Then gpcrondump should return a return code of 0
        And the timestamp from gpcrondump is stored
        And all the data from "bkdb" is saved for verification
        When the user runs "gpdbrestore -e -T public.ao_part_table -a" with the stored timestamp
        Then gpdbrestore should return a return code of 0
        And verify that there is no table "public.heap_table" in "bkdb"
        And verify that there is a "ao" table "public.ao_part_table" in "bkdb" with data
        And verify that the data of "9" tables in "bkdb" is validated after restore

    @backupfire
    Scenario: Filtered Incremental Backup with Partition Table
        Given the test is initialized
        And there is a "heap" table "public.heap_table" in "bkdb" with data
        And there is a "ao" partition table "public.ao_part_table" in "bkdb" with data
        When the user runs "gpcrondump -a -x bkdb"
        Then gpcrondump should return a return code of 0
        When the user runs "gpcrondump -a -x bkdb --incremental"
        Then gpcrondump should return a return code of 0
        And the timestamp from gpcrondump is stored
        And all the data from "bkdb" is saved for verification
        When the user runs "gpdbrestore -e -T public.ao_part_table -a" with the stored timestamp
        Then gpdbrestore should return a return code of 0
        And verify that there is no table "public.heap_table" in "bkdb"
        And verify that there is a "ao" table "public.ao_part_table" in "bkdb" with data
        And verify that the data of "9" tables in "bkdb" is validated after restore

    Scenario: gpdbrestore runs ANALYZE on restored table only
        Given the test is initialized
        And there is a "heap" table "public.heap_table" in "bkdb" with data
        And there is a "ao" partition table "public.ao_part_table" in "bkdb" with data
        And there is a "ao" table "public.ao_index_table" in "bkdb" with data
        And the database "bkdb" is analyzed
        When the user runs "gpcrondump -a -x bkdb"
        Then gpcrondump should return a return code of 0
        And the timestamp from gpcrondump is stored
        And all the data from "bkdb" is saved for verification
        And the user truncates "public.ao_index_table" tables in "bkdb"
        And the user deletes rows from the table "heap_table" of database "bkdb" where "column1" is "1088"
        When the user runs "gpdbrestore -T public.ao_index_table -a" with the stored timestamp
        Then gpdbrestore should return a return code of 0
        And verify that there is a "ao" table "public.ao_index_table" in "bkdb" with data
        And verify that the restored table "public.ao_index_table" in database "bkdb" is analyzed
        And verify that the table "public.heap_table" in database "bkdb" is not analyzed

    Scenario: Gpcrondump with --email-file option
        Given the test is initialized
        And database "testdb1" is dropped and recreated
        And database "testdb2" is dropped and recreated
        And there is a "heap" table "public.heap_table" in "testdb1" with data
        And there is a "heap" table "public.heap_table" in "testdb2" with data
        And the mail_contacts file does not exist
        And the mail_contacts file exists
        And the yaml file "test/behave/mgmt_utils/steps/data/test_email_details.yaml" stores email details is in proper format
        When the user runs "gpcrondump -a -x testdb1 -x testdb2 --email-file test/behave/mgmt_utils/steps/data/test_email_details.yaml --verbose"
        Then gpcrondump should return a return code of 0
        And verify that emails are sent to the given contacts with appropriate messages after backup of "testdb1,testdb2"
        And the mail_contacts file does not exist

    Scenario: Gpcrondump without mail_contacts
        Given the test is initialized
        And there is a "heap" table "public.heap_table" in "bkdb" with data
        And the mail_contacts file does not exist
        When the user runs "gpcrondump -a -x bkdb"
        Then gpcrondump should return a return code of 0
        And gpcrondump should print unable to send dump email notification to stdout as warning

    Scenario: Negative case for gpcrondump with --email-file option
        Given the test is initialized
        And there is a "heap" table "public.heap_table" in "bkdb" with data
        And the mail_contacts file does not exist
        And the mail_contacts file exists
        And the yaml file "test/behave/mgmt_utils/steps/data/test_email_details_wrong_format.yaml" stores email details is not in proper format
        When the user runs "gpcrondump -a -x bkdb --email-file test/behave/mgmt_utils/steps/data/test_email_details_wrong_format.yaml --verbose"
        Then gpcrondump should return a return code of 2
        And gpcrondump should print file is not formatted properly to stdout
        And the mail_contacts file does not exist

    @backupfire
    Scenario: Full Backup with multiple -S option and Restore
        Given the test is initialized
        And schema "schema_heap, schema_ao, testschema" exists in "bkdb"
        And there is a "heap" table "schema_heap.heap_table" in "bkdb" with data
        And there is a "heap" table "testschema.heap_table" in "bkdb" with data
        And there is a "ao" partition table "schema_ao.ao_part_table" in "bkdb" with data
        And a backup file of tables "testschema.heap_table, schema_heap.heap_table, schema_ao.ao_part_table" in "bkdb" exists for validation
        When the user runs "gpcrondump -a -x bkdb -S schema_heap -S testschema"
        Then gpcrondump should return a return code of 0
        And the timestamp from gpcrondump is stored
        And verify that the "report" file in " " dir contains "Backup Type: Full"
        And the user runs gpdbrestore with the stored timestamp
        And gpdbrestore should return a return code of 0
        And verify that there is no table "schema_heap.heap_table" in "bkdb"
        And verify that there is no table "testschema.heap_table" in "bkdb"
        And verify that there is a "ao" table "schema_ao.ao_part_table" in "bkdb" with data

    @backupfire
    Scenario: Full Backup with option -S and Restore
        Given the test is initialized
        And schema "schema_heap, schema_ao" exists in "bkdb"
        And there is a "heap" table "schema_heap.heap_table" in "bkdb" with data
        And there is a "ao" partition table "schema_ao.ao_part_table" in "bkdb" with data
        And a backup file of tables "schema_heap.heap_table, schema_ao.ao_part_table" in "bkdb" exists for validation
        When the user runs "gpcrondump -a -x bkdb -S schema_heap"
        Then gpcrondump should return a return code of 0
        And the timestamp from gpcrondump is stored
        And verify that the "report" file in " " dir contains "Backup Type: Full"
        And the user runs gpdbrestore with the stored timestamp
        And gpdbrestore should return a return code of 0
        And verify that there is no table "schema_heap.heap_table" in "bkdb"
        And verify that there is a "ao" table "schema_ao.ao_part_table" in "bkdb" with data

    @backupfire
    Scenario: Full Backup with option -s and Restore
        Given the test is initialized
        And schema "schema_heap, schema_ao" exists in "bkdb"
        And there is a "heap" table "schema_heap.heap_table" in "bkdb" with data
        And there is a "ao" partition table "schema_ao.ao_part_table" in "bkdb" with data
        And a backup file of tables "schema_heap.heap_table, schema_ao.ao_part_table" in "bkdb" exists for validation
        When the user runs "gpcrondump -a -x bkdb -s schema_heap"
        Then gpcrondump should return a return code of 0
        And the timestamp from gpcrondump is stored
        And verify that the "report" file in " " dir contains "Backup Type: Full"
        And the user runs gpdbrestore with the stored timestamp
        And gpdbrestore should return a return code of 0
        And verify that there is a "heap" table "schema_heap.heap_table" in "bkdb" with data
        And verify that there is no table "schema_ao.ao_part_table" in "bkdb"

    @backupfire
    Scenario: Full Backup with option --exclude-schema-file and Restore
        Given the test is initialized
        And schema "schema_heap, schema_ao, testschema" exists in "bkdb"
        And there is a "heap" table "schema_heap.heap_table" in "bkdb" with data
        And there is a "heap" table "testschema.heap_table" in "bkdb" with data
        And there is a "ao" partition table "schema_ao.ao_part_table" in "bkdb" with data
        And a backup file of tables "schema_heap.heap_table, schema_ao.ao_part_table, testschema.heap_table" in "bkdb" exists for validation
        And there is a file "exclude_file" with tables "testschema|schema_ao"
        When the user runs "gpcrondump -a -x bkdb --exclude-schema-file exclude_file"
        Then gpcrondump should return a return code of 0
        And the timestamp from gpcrondump is stored
        And verify that the "report" file in " " dir contains "Backup Type: Full"
        And the user runs gpdbrestore with the stored timestamp
        And gpdbrestore should return a return code of 0
        And verify that there is a "heap" table "schema_heap.heap_table" in "bkdb" with data
        And verify that there is no table "schema_ao.ao_part_table" in "bkdb"
        And verify that there is no table "testschema.heap_table" in "bkdb"

    @backupfire
    Scenario: Full Backup with option --schema-file and Restore
        Given the test is initialized
        And schema "schema_heap, schema_ao, testschema" exists in "bkdb"
        And there is a "heap" table "schema_heap.heap_table" in "bkdb" with data
        And there is a "heap" table "testschema.heap_table" in "bkdb" with data
        And there is a "ao" partition table "schema_ao.ao_part_table" in "bkdb" with data
        And a backup file of tables "schema_heap.heap_table, schema_ao.ao_part_table, testschema.heap_table" in "bkdb" exists for validation
        And there is a file "include_file" with tables "schema_heap|schema_ao"
        When the user runs "gpcrondump -a -x bkdb --schema-file include_file"
        Then gpcrondump should return a return code of 0
        And the timestamp from gpcrondump is stored
        And verify that the "report" file in " " dir contains "Backup Type: Full"
        And the user runs gpdbrestore with the stored timestamp
        And gpdbrestore should return a return code of 0
        And verify that there is a "heap" table "schema_heap.heap_table" in "bkdb" with data
        And verify that there is a "ao" table "schema_ao.ao_part_table" in "bkdb" with data
        And verify that there is no table "testschema.heap_table" in "bkdb"

<<<<<<< HEAD
=======
    @wip
    Scenario: Incremental Backup and Restore with -s filter for Full
        Given the test is initialized
        And the prefix "foo" is stored
        And there is a list to store the incremental backup timestamps
        And schema "schema_heap, schema_ao, testschema" exists in "bkdb"
        And there is a "heap" table "schema_heap.heap_table" in "bkdb" with data
        And there is a "heap" table "testschema.heap_table" in "bkdb" with data
        And there is a "ao" table "schema_ao.ao_index_table" in "bkdb" with data
        And there is a "ao" partition table "schema_ao.ao_part_table" in "bkdb" with data
        When the user runs "gpcrondump -a -x bkdb --prefix=foo -s schema_ao -s schema_heap"
        Then gpcrondump should return a return code of 0
        And the timestamp from gpcrondump is stored
        And the full backup timestamp from gpcrondump is stored
        And "_schema" file should be created under " "
        And verify that the "schema" file in " " dir contains "schema_ao"
        When the user runs "gpcrondump -a -x bkdb --prefix=foo --incremental"
        Then gpcrondump should return a return code of 0
        And the timestamp from gpcrondump is stored
        And the timestamp from gpcrondump is stored in a list
        And all the data from "bkdb" is saved for verification
        When the user runs gpdbrestore with the stored timestamp and options "--prefix=foo"
        Then gpdbrestore should return a return code of 0
        And verify that there is no table "testschema.heap_table" in "bkdb"
        And verify that there is a "ao" table "schema_ao.ao_index_table" in "bkdb" with data
        And verify that there is a "heap" table "schema_heap.heap_table" in "bkdb" with data
        And verify that there is a "ao" table "schema_ao.ao_part_table" in "bkdb" with data

    @wip
    Scenario: Incremental Backup and Restore with --schema-file filter for Full
        Given the test is initialized
        And the prefix "foo" is stored
        And there is a list to store the incremental backup timestamps
        And schema "schema_heap, schema_ao, testschema" exists in "bkdb"
        And there is a "heap" table "schema_heap.heap_table" in "bkdb" with data
        And there is a "heap" table "testschema.heap_table" in "bkdb" with data
        And there is a "ao" table "schema_ao.ao_index_table" in "bkdb" with data
        And there is a "ao" partition table "schema_ao.ao_part_table" in "bkdb" with data
        And there is a table-file "/tmp/schema_file" with tables "schema_ao,schema_heap"
        When the user runs "gpcrondump -a -x bkdb --prefix=foo --schema-file /tmp/schema_file"
        Then gpcrondump should return a return code of 0
        And the timestamp from gpcrondump is stored
        And the full backup timestamp from gpcrondump is stored
        And "_schema" file should be created under " "
        And verify that the "schema" file in " " dir contains "schema_ao"
        And partition "3" is added to partition table "schema_ao.ao_part_table" in "bkdb"
        And partition "2" is dropped from partition table "schema_ao.ao_part_table" in "bkdb"
        When the user runs "gpcrondump -a -x bkdb --prefix=foo --incremental"
        Then gpcrondump should return a return code of 0
        And the timestamp from gpcrondump is stored
        And the timestamp from gpcrondump is stored in a list
        And all the data from "bkdb" is saved for verification
        When the user runs gpdbrestore with the stored timestamp and options "--prefix=foo"
        Then gpdbrestore should return a return code of 0
        And verify that there is no table "testschema.heap_table" in "bkdb"
        And verify that there is a "ao" table "schema_ao.ao_index_table" in "bkdb" with data
        And verify that there is a "heap" table "schema_heap.heap_table" in "bkdb" with data
        And verify that there is a "ao" table "schema_ao.ao_part_table" in "bkdb" with data

    @wip
    Scenario: Incremental Backup and Restore with --exclude-schema-file filter for Full
        Given the test is initialized
        And the prefix "foo" is stored
        And there is a list to store the incremental backup timestamps
        And schema "schema_heap, schema_ao, testschema" exists in "bkdb"
        And there is a "heap" table "schema_heap.heap_table" in "bkdb" with data
        And there is a "heap" table "testschema.heap_table" in "bkdb" with data
        And there is a "ao" table "schema_ao.ao_index_table" in "bkdb" with data
        And there is a "ao" partition table "schema_ao.ao_part_table" in "bkdb" with data
        And there is a table-file "/tmp/schema_file" with tables "testschema,schema_heap"
        When the user runs "gpcrondump -a -x bkdb --prefix=foo --exclude-schema-file /tmp/schema_file"
        Then gpcrondump should return a return code of 0
        And the timestamp from gpcrondump is stored
        And the full backup timestamp from gpcrondump is stored
        And "_schema" file should be created under " "
        And verify that the "schema" file in " " dir contains "schema_ao"
        And table "schema_ao.ao_index_table" is dropped in "bkdb"
        And partition "3" is added to partition table "schema_ao.ao_part_table" in "bkdb"
        And partition "2" is dropped from partition table "schema_ao.ao_part_table" in "bkdb"
        When the user runs "gpcrondump -a -x bkdb --prefix=foo --incremental"
        Then gpcrondump should return a return code of 0
        And the timestamp from gpcrondump is stored
        And the timestamp from gpcrondump is stored in a list
        And all the data from "bkdb" is saved for verification
        When the user runs gpdbrestore with the stored timestamp and options "--prefix=foo"
        Then gpdbrestore should return a return code of 0
        And verify that there is no table "testschema.heap_table" in "bkdb"
        And verify that there is no table "schema_ao.ao_index_table" in "bkdb"
        And verify that there is a "heap" table "schema_heap.heap_table" in "bkdb" with data
        And verify that there is no table "schema_ao.ao_part_table" in "bkdb"

    @wip
    Scenario: Incremental Backup and Restore with -S filter for Full
        Given the test is initialized
        And the prefix "foo" is stored
        And there is a list to store the incremental backup timestamps
        And schema "schema_heap, schema_ao, testschema" exists in "bkdb"
        And there is a "heap" table "schema_heap.heap_table" in "bkdb" with data
        And there is a "heap" table "testschema.heap_table" in "bkdb" with data
        And there is a "ao" table "schema_ao.ao_index_table" in "bkdb" with data
        And there is a "ao" partition table "schema_ao.ao_part_table" in "bkdb" with data
        And there is a table-file "/tmp/schema_file" with tables "testschema,schema_heap"
        When the user runs "gpcrondump -a -x bkdb --prefix=foo -S testschema -S schema_heap"
        Then gpcrondump should return a return code of 0
        And the timestamp from gpcrondump is stored
        And the full backup timestamp from gpcrondump is stored
        And "_schema" file should be created under " "
        And verify that the "schema" file in " " dir contains "schema_ao"
        And there is a "heap" table "schema_heap.heap_table" in "bkdb" with data
        And table "schema_ao.ao_part_table" is assumed to be in dirty state in "bkdb"
        And table "schema_ao.ao_index_table" is dropped in "bkdb"
        When the user runs "gpcrondump -a -x bkdb --prefix=foo --incremental"
        Then gpcrondump should return a return code of 0
        And the timestamp from gpcrondump is stored
        And the timestamp from gpcrondump is stored in a list
        And all the data from "bkdb" is saved for verification
        When the user runs gpdbrestore with the stored timestamp and options "--prefix=foo"
        Then gpdbrestore should return a return code of 0
        And verify that there is no table "testschema.heap_table" in "bkdb"
        And verify that there is a "ao" table "schema_ao.ao_index_table" in "bkdb" with data
        And verify that there is no table "schema_heap.heap_table" in "bkdb"
        And verify that there is a "ao" table "schema_ao.ao_part_table" in "bkdb" with data

>>>>>>> ade37378
    Scenario: Full Backup and Restore with option --change-schema
        Given the test is initialized
        And schema "schema_heap, schema_ao, schema_new" exists in "bkdb"
        And there is a "heap" table "schema_heap.heap_table" in "bkdb" with data
        And there is a "ao" partition table "schema_ao.ao_part_table" in "bkdb" with data
        And a backup file of tables "schema_heap.heap_table, schema_ao.ao_part_table" in "bkdb" exists for validation
        And there is a file "include_file" with tables "schema_heap.heap_table|schema_ao.ao_part_table"
        When the user runs "gpcrondump -a -x bkdb --table-file include_file"
        Then gpcrondump should return a return code of 0
        And the timestamp from gpcrondump is stored
        And verify that the "report" file in " " dir contains "Backup Type: Full"
        And the user runs "gpdbrestore --change-schema=schema_new -a --table-file include_file" with the stored timestamp
        And gpdbrestore should return a return code of 0
        And verify that there is a table "schema_new.heap_table" of "heap" type in "bkdb" with same data as table "schema_heap.heap_table"
        And verify that there is a table "schema_new.ao_part_table" of "ao" type in "bkdb" with same data as table "schema_ao.ao_part_table"

    Scenario: Incremental Backup and Restore with option --change-schema
        Given the test is initialized
        And schema "schema_heap, schema_ao, schema_new" exists in "bkdb"
        And there is a "heap" table "schema_heap.heap_table" in "bkdb" with data
        And there is a "ao" partition table "schema_ao.ao_part_table" in "bkdb" with data
        And a backup file of tables "schema_heap.heap_table, schema_ao.ao_part_table" in "bkdb" exists for validation
        And there is a file "include_file" with tables "schema_heap.heap_table|schema_ao.ao_part_table"
        When the user runs "gpcrondump -a -x bkdb --table-file include_file"
        Then gpcrondump should return a return code of 0
        And the timestamp from gpcrondump is stored
        And table "schema_ao.ao_part_table" is assumed to be in dirty state in "bkdb"
        And the user runs "gpcrondump -a --incremental -x bkdb"
        Then gpcrondump should return a return code of 0
        And the timestamp from gpcrondump is stored
        And verify that the "report" file in " " dir contains "Backup Type: Incremental"
        And the user runs "gpdbrestore --change-schema=schema_new -a --table-file include_file" with the stored timestamp
        And gpdbrestore should return a return code of 0
        And verify that there is a table "schema_new.heap_table" of "heap" type in "bkdb" with same data as table "schema_heap.heap_table"
        And verify that there is a table "schema_new.ao_part_table" of "ao" type in "bkdb" with same data as table "schema_ao.ao_part_table"

    Scenario: Full backup and restore with statistics
        Given the test is initialized
        And there is a "heap" table "public.heap_table" in "bkdb" with data
        And there is a "ao" partition table "public.ao_part_table" in "bkdb" with data
        And the database "bkdb" is analyzed
        When the user runs "gpcrondump -a -x bkdb --dump-stats"
        And the timestamp from gpcrondump is stored
        Then gpcrondump should return a return code of 0
        And "statistics" file should be created under " "
        When the user runs gpdbrestore with the stored timestamp and options "--restore-stats"
        Then gpdbrestore should return a return code of 0
        And verify that the restored table "public.heap_table" in database "bkdb" is analyzed
        And verify that the restored table "public.ao_part_table" in database "bkdb" is analyzed
        And database "bkdb" is dropped and recreated
        And there is a "heap" table "public.heap_table" in "bkdb" with data
        And there is a "ao" partition table "public.ao_part_table" in "bkdb" with data
        When the user runs gpdbrestore with the stored timestamp and options "--restore-stats only"
        Then gpdbrestore should return a return code of 2
        When the user runs gpdbrestore with the stored timestamp and options "--restore-stats only" without -e option
        Then gpdbrestore should return a return code of 0
        And verify that the restored table "public.heap_table" in database "bkdb" is analyzed
        And verify that the restored table "public.ao_part_table" in database "bkdb" is analyzed

    Scenario: Backup and restore with statistics and table filters
        Given the test is initialized
        And there is a "heap" table "public.heap_table" in "bkdb" with data
        And there is a "heap" table "public.heap_index_table" in "bkdb" with data
        And there is a "ao" partition table "public.ao_part_table" in "bkdb" with data
        And the database "bkdb" is analyzed
        When the user runs "gpcrondump -a -x bkdb --dump-stats -t public.heap_table -t public.heap_index_table"
        And the timestamp from gpcrondump is stored
        Then gpcrondump should return a return code of 0
        And "statistics" file should be created under " "
        And verify that the "statistics" file in " " dir does not contain "Schema: public, Table: ao_part_table"
        And database "bkdb" is dropped and recreated
        When the user runs gpdbrestore with the stored timestamp and options "-T public.heap_index_table --noanalyze"
        Then gpdbrestore should return a return code of 0
        When the user runs gpdbrestore with the stored timestamp and options "--restore-stats -T public.heap_table" without -e option
        Then gpdbrestore should return a return code of 0
        And verify that the table "public.heap_index_table" in database "bkdb" is not analyzed
        And verify that the restored table "public.heap_table" in database "bkdb" is analyzed

    Scenario: Simple full backup and restore with special character
        Given the test is initialized
        And the user runs "psql -f test/behave/mgmt_utils/steps/data/special_chars/create_special_database.sql template1"
        And the user runs "psql -f test/behave/mgmt_utils/steps/data/special_chars/create_special_schema.sql template1"
        And the user runs "psql -f test/behave/mgmt_utils/steps/data/special_chars/create_special_table.sql template1"
        And the user runs "psql -f test/behave/mgmt_utils/steps/data/special_chars/insert_into_special_table.sql template1"
        When the user runs command "gpcrondump -a -x " DB\`~@#\$%^&*()_-+[{]}|\\;: \\'/?><;1 ""
        And the timestamp from gpcrondump is stored
        Then gpcrondump should return a return code of 0
        When the user runs command "psql -f test/behave/mgmt_utils/steps/data/special_chars/select_from_special_table.sql " DB\`~@#\$%^&*()_-+[{]}|\\;: \\'/?><;1 " > /tmp/special_table_data.ans"
        When the user runs gpdbrestore with the stored timestamp
        Then gpdbrestore should return a return code of 0
        And the user runs command "psql -f test/behave/mgmt_utils/steps/data/special_chars/select_from_special_table.sql " DB\`~@#\$%^&*()_-+[{]}|\\;: \\'/?><;1 " > /tmp/special_table_data.out"
        And the directory "/tmp/special_table_data.ans" is removed or does not exist
        And the directory "/tmp/special_table_data.out" is removed or does not exist
        And the user runs command "dropdb " DB\`~@#\$%^&*()_-+[{]}|\\;: \\'/?><;1 ""

    Scenario: Funny characters in the table name or schema name for gpcrondump
        Given the test is initialized
        And the database "testdb" does not exist
        And database "testdb" exists
        And the user runs "psql -f test/behave/mgmt_utils/steps/data/special_chars/funny_char.sql testdb"
        When the user runs command "gpcrondump -a -x testdb"
        Then gpcrondump should return a return code of 2
        And gpcrondump should print Name has an invalid character "\\t" "\\n" "!" "," "." to stdout
        When the user runs command "gpcrondump -a -x testdb -t Schema\\t,1.Table\\n\!1"
        Then gpcrondump should return a return code of 2
        And gpcrondump should print Name has an invalid character "\\t" "\\n" "!" "," "." to stdout
        When the user runs command "gpcrondump -a -x testdb -T Schema\\t,1.Table\\n\!1"
        Then gpcrondump should return a return code of 2
        And gpcrondump should print Name has an invalid character "\\t" "\\n" "!" "," "." to stdout
        When the user runs command "gpcrondump -a -x testdb -s Schema\\t,1"
        Then gpcrondump should return a return code of 2
        And gpcrondump should print Name has an invalid character "\\t" "\\n" "!" "," "." to stdout
        When the user runs command "gpcrondump -a -x testdb -S Schema\\t,1"
        Then gpcrondump should return a return code of 2
        And gpcrondump should print Name has an invalid character "\\t" "\\n" "!" "," "." to stdout
        When the user runs command "gpcrondump -a -x testdb --table-file test/behave/mgmt_utils/steps/data/special_chars/funny_char_table.txt"
        Then gpcrondump should return a return code of 2
        And gpcrondump should print Name has an invalid character "\\t" "\\n" "!" "," "." to stdout
        When the user runs command "gpcrondump -a -x testdb --exclude-table-file test/behave/mgmt_utils/steps/data/special_chars/funny_char_table.txt"
        Then gpcrondump should return a return code of 2
        And gpcrondump should print Name has an invalid character "\\t" "\\n" "!" "," "." to stdout
        When the user runs command "gpcrondump -a -x testdb --schema-file test/behave/mgmt_utils/steps/data/special_chars/funny_char_schema.txt"
        Then gpcrondump should return a return code of 2
        And gpcrondump should print Name has an invalid character "\\t" "\\n" "!" "," "." to stdout
        When the user runs command "gpcrondump -a -x testdb --exclude-schema-file test/behave/mgmt_utils/steps/data/special_chars/funny_char_schema.txt"
        Then gpcrondump should return a return code of 2
        And gpcrondump should print Name has an invalid character "\\t" "\\n" "!" "," "." to stdout

    Scenario: Funny characters in the table name or schema name for gpdbrestore
        Given the test is initialized
        And database "testdb" exists
        And there is a "heap" table "public.table1" in "testdb" with data
        When the user runs command "gpcrondump -a -x testdb"
        And the timestamp from gpcrondump is stored
        When the user runs gpdbrestore with the stored timestamp and options "--table-file test/behave/mgmt_utils/steps/data/special_chars/funny_char_table.txt"
        Then gpdbrestore should return a return code of 2
        And gpdbrestore should print Name has an invalid character to stdout
        When the user runs gpdbrestore with the stored timestamp and options "-T pub\\t\\nlic.!,\\t\\n.1"
        Then gpdbrestore should return a return code of 2
        And gpdbrestore should print Name has an invalid character to stdout
        When the user runs gpdbrestore with the stored timestamp and options "--redirect A\\t\\n.,!1"
        Then gpdbrestore should return a return code of 2
        And gpdbrestore should print Name has an invalid character to stdout
        When the user runs command "gpdbrestore -s "A\\t\\n.,!1""
        Then gpdbrestore should return a return code of 2
        And gpdbrestore should print Name has an invalid character to stdout
        When the user runs gpdbrestore with the stored timestamp and options "-T public.table1 --change-schema A\\t\\n.,!1"
        Then gpdbrestore should return a return code of 2
        And gpdbrestore should print Name has an invalid character to stdout
        When the user runs gpdbrestore with the stored timestamp and options "-S A\\t\\n.,!1"
        Then gpdbrestore should return a return code of 2
        And gpdbrestore should print Name has an invalid character to stdout

    Scenario: gpcrondump with -T option where table name, schema name and database name contains special character
        Given the test is initialized
        And the user runs "psql -f test/behave/mgmt_utils/steps/data/special_chars/create_special_database.sql template1"
        And the user runs "psql -f test/behave/mgmt_utils/steps/data/special_chars/create_special_schema.sql template1"
        And the user runs "psql -f test/behave/mgmt_utils/steps/data/special_chars/create_special_table.sql template1"
        And the user runs "psql -f test/behave/mgmt_utils/steps/data/special_chars/insert_into_special_table.sql template1"
        #And the user runs "psql -f test/behave/mgmt_utils/steps/data/special_chars/filter_test.sql template1"
        And a list of files "ao,heap" of tables " S`~@#$%^&*()-+[{]}|\;: \'"/?><1 . ao_T`~@#$%^&*()-+[{]}|\;: \'"/?><1 , S`~@#$%^&*()-+[{]}|\;: \'"/?><1 . heap_T`~@#$%^&*()-+[{]}|\;: \'"/?><1 " in " DB`~@#$%^&*()_-+[{]}|\;: \'/?><;1 " exists for validation

        When the user runs command "gpcrondump -a -x " DB\`~@#\$%^&*()_-+[{]}|\\;: \\'/?><;1 " -T " S\`~@#\$%^&*()-+[{]}|\\;: \\'\"/?><1 "." co_T\`~@#\$%^&*()-+[{]}|\\;: \\'\"/?><1 ""
        Then gpcrondump should return a return code of 0
        And the timestamp from gpcrondump is stored
        And the user runs gpdbrestore with the stored timestamp
        And gpdbrestore should return a return code of 0
        And verify with backedup file "ao" that there is a "ao" table " S`~@#$%^&*()-+[{]}|\;: \'"/?><1 . ao_T`~@#$%^&*()-+[{]}|\;: \'"/?><1 " in " DB`~@#$%^&*()_-+[{]}|\;: \'/?><;1 " with data
        And verify with backedup file "heap" that there is a "heap" table " S`~@#$%^&*()-+[{]}|\;: \'"/?><1 . heap_T`~@#$%^&*()-+[{]}|\;: \'"/?><1 " in " DB`~@#$%^&*()_-+[{]}|\;: \'/?><;1 " with data
        And verify that there is no table " co_T`~@#$%^&*()-+[{]}|\;: \'"/?><1 " in " DB`~@#$%^&*()_-+[{]}|\;: \'/?><;1 "
        And the user runs command "dropdb " DB\`~@#\$%^&*()_-+[{]}|\\;: \\'/?><;1 ""

    Scenario: gpcrondump with --exclude-table-file option where table name, schema name and database name contains special character
        Given the test is initialized
        And the user runs "psql -f test/behave/mgmt_utils/steps/data/special_chars/create_special_database.sql template1"
        And the user runs "psql -f test/behave/mgmt_utils/steps/data/special_chars/create_special_schema.sql template1"
        And the user runs "psql -f test/behave/mgmt_utils/steps/data/special_chars/create_special_table.sql template1"
        And the user runs "psql -f test/behave/mgmt_utils/steps/data/special_chars/insert_into_special_table.sql template1"
        And a list of files "ao,heap" of tables " S`~@#$%^&*()-+[{]}|\;: \'"/?><1 . ao_T`~@#$%^&*()-+[{]}|\;: \'"/?><1 , S`~@#$%^&*()-+[{]}|\;: \'"/?><1 . heap_T`~@#$%^&*()-+[{]}|\;: \'"/?><1 " in " DB`~@#$%^&*()_-+[{]}|\;: \'/?><;1 " exists for validation
        When the user runs command "gpcrondump -a -x " DB\`~@#\$%^&*()_-+[{]}|\\;: \\'/?><;1 " --exclude-table-file test/behave/mgmt_utils/steps/data/special_chars/exclude-table-file.txt"
        Then gpcrondump should return a return code of 0
        And the timestamp from gpcrondump is stored
        And the user runs gpdbrestore with the stored timestamp
        And gpdbrestore should return a return code of 0
        And verify with backedup file "ao" that there is a "ao" table " S`~@#$%^&*()-+[{]}|\;: \'"/?><1 . ao_T`~@#$%^&*()-+[{]}|\;: \'"/?><1 " in " DB`~@#$%^&*()_-+[{]}|\;: \'/?><;1 " with data
        And verify with backedup file "heap" that there is a "heap" table " S`~@#$%^&*()-+[{]}|\;: \'"/?><1 . heap_T`~@#$%^&*()-+[{]}|\;: \'"/?><1 " in " DB`~@#$%^&*()_-+[{]}|\;: \'/?><;1 " with data
        And verify that there is no table " co_T`~@#$%^&*()-+[{]}|\;: \'"/?><1 " in " DB`~@#$%^&*()_-+[{]}|\;: \'/?><;1 "
        And the user runs command "dropdb " DB\`~@#\$%^&*()_-+[{]}|\\;: \\'/?><;1 ""

    Scenario: gpcrondump with --table-file option where table name, schema name and database name contains special character
        Given the test is initialized
        And the user runs "psql -f test/behave/mgmt_utils/steps/data/special_chars/create_special_database.sql template1"
        And the user runs "psql -f test/behave/mgmt_utils/steps/data/special_chars/create_special_schema.sql template1"
        And the user runs "psql -f test/behave/mgmt_utils/steps/data/special_chars/create_special_table.sql template1"
        And the user runs "psql -f test/behave/mgmt_utils/steps/data/special_chars/insert_into_special_table.sql template1"
        And a list of files "ao,heap" of tables " S`~@#$%^&*()-+[{]}|\;: \'"/?><1 . ao_T`~@#$%^&*()-+[{]}|\;: \'"/?><1 , S`~@#$%^&*()-+[{]}|\;: \'"/?><1 . heap_T`~@#$%^&*()-+[{]}|\;: \'"/?><1 " in " DB`~@#$%^&*()_-+[{]}|\;: \'/?><;1 " exists for validation
        When the user runs command "gpcrondump -a -x " DB\`~@#\$%^&*()_-+[{]}|\\;: \\'/?><;1 " --table-file test/behave/mgmt_utils/steps/data/special_chars/table-file.txt"
        Then gpcrondump should return a return code of 0
        And the timestamp from gpcrondump is stored
        Given the user runs "psql -f test/behave/mgmt_utils/steps/data/special_chars/create_special_database.sql template1"
        And the user runs "psql -f test/behave/mgmt_utils/steps/data/special_chars/create_special_schema.sql template1"
        When the user runs gpdbrestore with the stored timestamp and options " " without -e option
        Then gpdbrestore should return a return code of 0
        And verify with backedup file "ao" that there is a "ao" table " S`~@#$%^&*()-+[{]}|\;: \'"/?><1 . ao_T`~@#$%^&*()-+[{]}|\;: \'"/?><1 " in " DB`~@#$%^&*()_-+[{]}|\;: \'/?><;1 " with data
        And verify with backedup file "heap" that there is a "heap" table " S`~@#$%^&*()-+[{]}|\;: \'"/?><1 . heap_T`~@#$%^&*()-+[{]}|\;: \'"/?><1 " in " DB`~@#$%^&*()_-+[{]}|\;: \'/?><;1 " with data
        And verify that there is no table " co_T`~@#$%^&*()-+[{]}|\;: \'"/?><1 " in " DB`~@#$%^&*()_-+[{]}|\;: \'/?><;1 "
        And the user runs command "dropdb " DB\`~@#\$%^&*()_-+[{]}|\\;: \\'/?><;1 ""

    Scenario: gpcrondump with -t option where table name, schema name and database name contains special character
        Given the test is initialized
        And the user runs "psql -f test/behave/mgmt_utils/steps/data/special_chars/create_special_database.sql template1"
        And the user runs "psql -f test/behave/mgmt_utils/steps/data/special_chars/create_special_schema.sql template1"
        And the user runs "psql -f test/behave/mgmt_utils/steps/data/special_chars/create_special_table.sql template1"
        And the user runs "psql -f test/behave/mgmt_utils/steps/data/special_chars/insert_into_special_table.sql template1"
        And a list of files "ao" of tables " S`~@#$%^&*()-+[{]}|\;: \'"/?><1 . ao_T`~@#$%^&*()-+[{]}|\;: \'"/?><1 " in " DB`~@#$%^&*()_-+[{]}|\;: \'/?><;1 " exists for validation
        When the user runs command "gpcrondump -a -x " DB\`~@#\$%^&*()_-+[{]}|\\;: \\'/?><;1 " -t " S\`~@#\$%^&*()-+[{]}|\\;: \\'\"/?><1 "." ao_T\`~@#\$%^&*()-+[{]}|\\;: \\'\"/?><1 ""
        Then gpcrondump should return a return code of 0
        And the timestamp from gpcrondump is stored
        Given the user runs "psql -f test/behave/mgmt_utils/steps/data/special_chars/create_special_database.sql template1"
        And the user runs "psql -f test/behave/mgmt_utils/steps/data/special_chars/create_special_schema.sql template1"
        When the user runs gpdbrestore with the stored timestamp and options " " without -e option
        Then gpdbrestore should return a return code of 0
        And verify with backedup file "ao" that there is a "ao" table " S`~@#$%^&*()-+[{]}|\;: \'"/?><1 . ao_T`~@#$%^&*()-+[{]}|\;: \'"/?><1 " in " DB`~@#$%^&*()_-+[{]}|\;: \'/?><;1 " with data
        And verify that there is no table " co_T`~@#$%^&*()-+[{]}|\;: \'"/?><1 " in " DB`~@#$%^&*()_-+[{]}|\;: \'/?><;1 "
        And the user runs command "dropdb " DB\`~@#\$%^&*()_-+[{]}|\\;: \\'/?><;1 ""

    Scenario: gpcrondump with --schema-file, --exclude-schema-file, -s and -S option when schema name and database name contains special character
        Given the test is initialized
        And the user runs "psql -f test/behave/mgmt_utils/steps/data/special_chars/create_special_database.sql template1"
        And the user runs "psql -f test/behave/mgmt_utils/steps/data/special_chars/create_special_schema.sql template1"
        And the user runs "psql -f test/behave/mgmt_utils/steps/data/special_chars/create_special_table.sql template1"
        And the user runs "psql -f test/behave/mgmt_utils/steps/data/special_chars/insert_into_special_table.sql template1"

        # --schema-file option
        When the user runs command "gpcrondump -a -x " DB\`~@#\$%^&*()_-+[{]}|\\;: \\'/?><;1 " --schema-file test/behave/mgmt_utils/steps/data/special_chars/schema-file.txt"
        Then gpcrondump should return a return code of 0
        And the timestamp from gpcrondump is stored
        And the user runs command "psql -f test/behave/mgmt_utils/steps/data/special_chars/select_from_special_table.sql " DB\`~@#\$%^&*()_-+[{]}|\\;: \\'/?><;1 " > /tmp/special_table_data.ans"
        And the user runs gpdbrestore with the stored timestamp
        And the user runs command "psql -f test/behave/mgmt_utils/steps/data/special_chars/select_from_special_table.sql " DB\`~@#\$%^&*()_-+[{]}|\\;: \\'/?><;1 " > /tmp/special_table_data.out"
        And verify that the contents of the files "/tmp/special_table_data.out" and "/tmp/special_table_data.ans" are identical

        # -s option
        When the user runs command "gpcrondump -a -x " DB\`~@#\$%^&*()_-+[{]}|\\;: \\'/?><;1 " -s " S\`~@#\$%^&*()-+[{]}|\\;: \\'\"/?><1 ""
        Then gpcrondump should return a return code of 0
        And the timestamp from gpcrondump is stored
        And the user runs command "psql -f test/behave/mgmt_utils/steps/data/special_chars/select_from_special_table.sql " DB\`~@#\$%^&*()_-+[{]}|\\;: \\'/?><;1 " > /tmp/special_table_data.ans"
        And the user runs gpdbrestore with the stored timestamp
        And the user runs command "psql -f test/behave/mgmt_utils/steps/data/special_chars/select_from_special_table.sql " DB\`~@#\$%^&*()_-+[{]}|\\;: \\'/?><;1 " > /tmp/special_table_data.out"
        And verify that the contents of the files "/tmp/special_table_data.out" and "/tmp/special_table_data.ans" are identical

        # --exclude-schema-file option
        When the user runs command "gpcrondump -a -x " DB\`~@#\$%^&*()_-+[{]}|\\;: \\'/?><;1 " --exclude-schema-file test/behave/mgmt_utils/steps/data/special_chars/schema-file.txt"
        Then gpcrondump should return a return code of 0
        And the timestamp from gpcrondump is stored
        And the user runs gpdbrestore with the stored timestamp
        And verify that there is no table " ao_T`~@#$%^&*()-+[{]}|\;: \'"/?><1 " in " DB`~@#$%^&*()_-+[{]}|\;: \'/?><;1 "
        And verify that there is no table " co_T`~@#$%^&*()-+[{]}|\;: \'"/?><1 " in " DB`~@#$%^&*()_-+[{]}|\;: \'/?><;1 "
        And verify that there is no table " heap_T`~@#$%^&*()-+[{]}|\;: \'"/?><1 " in " DB`~@#$%^&*()_-+[{]}|\;: \'/?><;1 "

        # -S option
        Given the user runs "psql -f test/behave/mgmt_utils/steps/data/special_chars/create_special_schema.sql template1"
        When the user runs command "gpcrondump -a -x " DB\`~@#\$%^&*()_-+[{]}|\\;: \\'/?><;1 " -S " S\`~@#\$%^&*()-+[{]}|\\;: \\'\"/?><1 ""
        Then gpcrondump should return a return code of 0
        And the timestamp from gpcrondump is stored
        And the user runs gpdbrestore with the stored timestamp
        And verify that there is no table " ao_T`~@#$%^&*()-+[{]}|\;: \'"/?><1 " in " DB`~@#$%^&*()_-+[{]}|\;: \'/?><;1 "
        And verify that there is no table " co_T`~@#$%^&*()-+[{]}|\;: \'"/?><1 " in " DB`~@#$%^&*()_-+[{]}|\;: \'/?><;1 "
        And verify that there is no table " heap_T`~@#$%^&*()-+[{]}|\;: \'"/?><1 " in " DB`~@#$%^&*()_-+[{]}|\;: \'/?><;1 "

        # cleanup
        And the user runs "psql -f test/behave/mgmt_utils/steps/data/special_chars/drop_special_database.sql template1"
        And the directory "/tmp/specail_schema_data.out" is removed or does not exist
        And the directory "/tmp/specail_schema_data.ans" is removed or does not exist

    Scenario: Gpcrondump, --table-file, --exclude-table-file, --schema-file and --exclude-schema-file if file contains double quoted table and schema name then gpcrondump should error out finding table does not exists
        Given the test is initialized
        And the user runs "psql -f test/behave/mgmt_utils/steps/data/special_chars/create_special_database.sql template1"
        And the user runs "psql -f test/behave/mgmt_utils/steps/data/special_chars/create_special_schema.sql template1"
        And the user runs "psql -f test/behave/mgmt_utils/steps/data/special_chars/create_special_table.sql template1"
        # --table-file=<filename> option
        When the user runs command "gpcrondump -a -x " DB\`~@#\$%^&*()_-+[{]}|\\;: \\'/?><;1 " --table-file test/behave/mgmt_utils/steps/data/special_chars/table-file-double-quote.txt"
        Then gpcrondump should return a return code of 2
        And gpcrondump should print does not exist to stdout
        # --exclude-table-file=<filename> option
        When the user runs command "gpcrondump -a -x " DB\`~@#\$%^&*()_-+[{]}|\\;: \\'/?><;1 " --exclude-table-file test/behave/mgmt_utils/steps/data/special_chars/table-file-double-quote.txt"
        Then gpcrondump should return a return code of 0
        And gpcrondump should print does not exist to stdout
        And gpcrondump should print All exclude table names have been removed due to issues to stdout
        # --schema-file
        When the user runs command "gpcrondump -a -x " DB\`~@#\$%^&*()_-+[{]}|\\;: \\'/?><;1 " --schema-file test/behave/mgmt_utils/steps/data/special_chars/schema-file-double-quote.txt"
        Then gpcrondump should return a return code of 2
        And gpcrondump should print does not exist to stdout
        # --exclude-schema-file
        When the user runs command "gpcrondump -a -x " DB\`~@#\$%^&*()_-+[{]}|\\;: \\'/?><;1 " --exclude-schema-file test/behave/mgmt_utils/steps/data/special_chars/schema-file-double-quote.txt"
        Then gpcrondump should return a return code of 0
        And the user runs "psql -f test/behave/mgmt_utils/steps/data/special_chars/drop_special_database.sql template1"

    Scenario: Gpdbrestore, --change-schema option does not work with -S schema level restore option
        Given the test is initialized
        And the user runs "psql -f test/behave/mgmt_utils/steps/data/special_chars/create_special_database.sql template1"
        And the user runs "psql -f test/behave/mgmt_utils/steps/data/special_chars/create_special_schema.sql template1"
        And the user runs "psql -f test/behave/mgmt_utils/steps/data/special_chars/create_special_table.sql template1"
        When the user runs command "gpcrondump -a -x " DB\`~@#\$%^&*()_-+[{]}|\\;: \\'/?><;1 ""
        Then gpcrondump should return a return code of 0
        And the timestamp from gpcrondump is stored
        When the user runs "gpdbrestore -T " S\`~@#\$%^&*()-+[{]}|\\;: \\'\"/?><1 "." ao_T\`~@#\$%^&*()-+[{]}|\\;: \\'\"/?><1 " --change-schema=" S\`~@#\$%^&*()_-+[{]}|\\;: \\'\"/?><1 " -S " S\`~@#\$%^&*()-+[{]}|\\;: \\'\"/?><2 " " with the stored timestamp
        Then gpdbrestore should return a return code of 2
        And gpcrondump should print -S option cannot be used with --change-schema option to stdout

    Scenario: Gpdbrestore with --table-file, -T, --truncate and --change-schema options when table name, schema name and database name contains special character
        Given the test is initialized
        And the user runs "psql -f test/behave/mgmt_utils/steps/data/special_chars/create_special_database.sql template1"
        And the user runs "psql -f test/behave/mgmt_utils/steps/data/special_chars/create_special_schema.sql template1"
        And the user runs "psql -f test/behave/mgmt_utils/steps/data/special_chars/create_special_table.sql template1"
        And the user runs "psql -f test/behave/mgmt_utils/steps/data/special_chars/insert_into_special_table.sql template1"
        And a list of files "ao,heap" of tables " S`~@#$%^&*()-+[{]}|\;: \'"/?><1 . ao_T`~@#$%^&*()-+[{]}|\;: \'"/?><1 , S`~@#$%^&*()-+[{]}|\;: \'"/?><1 . heap_T`~@#$%^&*()-+[{]}|\;: \'"/?><1 " in " DB`~@#$%^&*()_-+[{]}|\;: \'/?><;1 " exists for validation

        # --table-file=<filename> option
        When the user runs command "gpcrondump -a -x " DB\`~@#\$%^&*()_-+[{]}|\\;: \\'/?><;1 ""
        Then gpcrondump should return a return code of 0
        And the timestamp from gpcrondump is stored
        When the user runs gpdbrestore with the stored timestamp and options "--table-file test/behave/mgmt_utils/steps/data/special_chars/table-file.txt"
        Then gpdbrestore should return a return code of 0
        And verify with backedup file "ao" that there is a "ao" table " S`~@#$%^&*()-+[{]}|\;: \'"/?><1 . ao_T`~@#$%^&*()-+[{]}|\;: \'"/?><1 " in " DB`~@#$%^&*()_-+[{]}|\;: \'/?><;1 " with data
        And verify with backedup file "heap" that there is a "heap" table " S`~@#$%^&*()-+[{]}|\;: \'"/?><1 . heap_T`~@#$%^&*()-+[{]}|\;: \'"/?><1 " in " DB`~@#$%^&*()_-+[{]}|\;: \'/?><;1 " with data
        And verify that there is no table " co_T`~@#$%^&*()-+[{]}|\;: \'"/?><1 " in " DB`~@#$%^&*()_-+[{]}|\;: \'/?><;1 "

        # -T, --change-schema options
        Given the user runs "psql -f test/behave/mgmt_utils/steps/data/special_chars/add_schema.sql template1"
        And the user runs command "psql -f  psql -c """select * from \" S\`~@#\$%^&*()-+[{]}|\\;: \\'\"\"/?><1 \".\" ao_T\`~@#\$%^&*()-+[{]}|\\;: \\'\"\"/?><1 \" order by 1""" -d " DB\`~@#\$%^&*()_-+[{]}|\\;: \\'/?><;1 "  > /tmp/table_data.ans"
        And the user runs command "gpcrondump -a -x " DB\`~@#\$%^&*()_-+[{]}|\\;: \\'/?><;1 ""
        Then gpcrondump should return a return code of 0
        And the timestamp from gpcrondump is stored
        When the user runs "gpdbrestore -T " S\`~@#\$%^&*()-+[{]}|\\;: \\'\"/?><1 "." ao_T\`~@#\$%^&*()-+[{]}|\\;: \\'\"/?><1 " --change-schema=" S\`~@#\$%^&*()_-+[{]}|\\;: \\'\"/?><2 " -a --truncate" with the stored timestamp
        Then gpdbrestore should return a return code of 0
        And the user runs command "psql -f  psql -c """select * from \" S\`~@#\$%^&*()_-+[{]}|\\;: \\'\"\"/?><2 \".\" ao_T\`~@#\$%^&*()-+[{]}|\\;: \\'\"\"/?><1 \" order by 1""" -d " DB\`~@#\$%^&*()_-+[{]}|\\;: \\'/?><;1 "  > /tmp/table_data.out"
        And verify that the contents of the files "/tmp/table_data.ans" and "/tmp/table_data.out" are identical

        # --truncate option
        When the user runs "gpdbrestore -T " S\`~@#\$%^&*()-+[{]}|\\;: \\'\"/?><1 "." ao_T\`~@#\$%^&*()-+[{]}|\\;: \\'\"/?><1 " -a --truncate" with the stored timestamp
        And the user runs command "psql -f  psql -c """select * from \" S\`~@#\$%^&*()-+[{]}|\\;: \\'\"\"/?><1 \".\" ao_T\`~@#\$%^&*()-+[{]}|\\;: \\'\"\"/?><1 \" order by 1""" -d " DB\`~@#\$%^&*()_-+[{]}|\\;: \\'/?><;1 "  > /tmp/table_data.out"
        Then verify that the contents of the files "/tmp/table_data.ans" and "/tmp/table_data.out" are identical

        # cleanup
        And the directory "/tmp/table_data.ans" is removed or does not exist
        And the directory "/tmp/table_data.out" is removed or does not exist
        And the user runs command "dropdb " DB\`~@#\$%^&*()_-+[{]}|\\;: \\'/?><;1 ""

    Scenario: gpcrondump with --incremental option when table name, schema name and database name contains special character
        Given the test is initialized
        And the user runs "psql -f test/behave/mgmt_utils/steps/data/special_chars/create_special_database.sql template1"
        And the user runs "psql -f test/behave/mgmt_utils/steps/data/special_chars/create_special_schema.sql template1"
        And the user runs "psql -f test/behave/mgmt_utils/steps/data/special_chars/create_special_table.sql template1"
        And the user runs "psql -f test/behave/mgmt_utils/steps/data/special_chars/insert_into_special_table.sql template1"

        # --incremental dump whole database
        When the user runs command "gpcrondump -a -x " DB\`~@#\$%^&*()_-+[{]}|\\;: \\'/?><;1 ""
        Then gpcrondump should return a return code of 0
        Given the user runs "psql -f test/behave/mgmt_utils/steps/data/special_chars/insert_into_special_table.sql template1"
        When the user runs command "gpcrondump -a -x " DB\`~@#\$%^&*()_-+[{]}|\\;: \\'/?><;1 " --incremental"
        Then gpcrondump should return a return code of 0
        And the timestamp from gpcrondump is stored
        When the user runs command "psql -f test/behave/mgmt_utils/steps/data/special_chars/select_from_special_table.sql " DB\`~@#\$%^&*()_-+[{]}|\\;: \\'/?><;1 " > /tmp/special_table_data.ans"
        And the user runs gpdbrestore with the stored timestamp
        And the user runs command "psql -f test/behave/mgmt_utils/steps/data/special_chars/select_from_special_table.sql " DB\`~@#\$%^&*()_-+[{]}|\\;: \\'/?><;1 " > /tmp/special_table_data.out"
        Then verify that the contents of the files "/tmp/special_table_data.out" and "/tmp/special_table_data.ans" are identical

        # cleanup
        And the user runs "psql -f test/behave/mgmt_utils/steps/data/special_chars/drop_special_database.sql template1"
        And the directory "/tmp/special_table_data.out" is removed or does not exist
        And the directory "/tmp/special_table_data.ans" is removed or does not exist

    Scenario: gpdbrestore, --redirect option with special db name, and all table name, schema name and database name contain special character
        Given the test is initialized
        And the user runs "psql -f test/behave/mgmt_utils/steps/data/special_chars/create_special_database.sql template1"
        And the user runs "psql -f test/behave/mgmt_utils/steps/data/special_chars/create_special_schema.sql template1"
        And the user runs "psql -f test/behave/mgmt_utils/steps/data/special_chars/create_special_table.sql template1"
        And the user runs "psql -f test/behave/mgmt_utils/steps/data/special_chars/insert_into_special_table.sql template1"

        When the user runs command "gpcrondump -a -x " DB\`~@#\$%^&*()_-+[{]}|\\;: \\'/?><;1 ""
        Then gpcrondump should return a return code of 0
        And the timestamp from gpcrondump is stored
        When the user runs command "psql -f test/behave/mgmt_utils/steps/data/special_chars/select_from_special_table.sql " DB\`~@#\$%^&*()_-+[{]}|\\;: \\'/?><;1 " > /tmp/special_table_data.ans"
        When the user runs gpdbrestore with the stored timestamp and options "--redirect " DB\`~@#\$%^&*()_-+[{]}|\\;: \\'/?><;2 "" without -e option
        And the user runs command "psql -f test/behave/mgmt_utils/steps/data/special_chars/select_from_special_table.sql " DB\`~@#\$%^&*()_-+[{]}|\\;: \\'/?><;2 " > /tmp/special_table_data.out"
        Then verify that the contents of the files "/tmp/special_table_data.out" and "/tmp/special_table_data.ans" are identical

        # cleanup
        And the directory "/tmp/special_table_data.out" is removed or does not exist
        And the directory "/tmp/special_table_data.ans" is removed or does not exist
        And the user runs command "dropdb " DB\`~@#\$%^&*()_-+[{]}|\\;: \\'/?><;1 ""
        And the user runs command "dropdb " DB\`~@#\$%^&*()_-+[{]}|\\;: \\'/?><;2 ""

    Scenario: gpdbrestore, -s option with special chars
        Given the test is initialized
        When the user runs command "gpdbrestore -s " DB\`~@#\$%^&*()_-+[{]}|\\;:.;\n\t \\'/?><;2 ""
        Then gpdbrestore should print Name has an invalid character to stdout

    Scenario: gpdbrestore, -S option, -S truncate option schema level restore with special chars in schema name
        Given the test is initialized
        And the user runs "psql -f test/behave/mgmt_utils/steps/data/special_chars/create_special_database.sql template1"
        And the user runs "psql -f test/behave/mgmt_utils/steps/data/special_chars/create_special_schema.sql template1"
        And the user runs "psql -f test/behave/mgmt_utils/steps/data/special_chars/create_special_table.sql template1"
        And the user runs "psql -f test/behave/mgmt_utils/steps/data/special_chars/insert_into_special_table.sql template1"

        When the user runs command "gpcrondump -a -x " DB\`~@#\$%^&*()_-+[{]}|\\;: \\'/?><;1 ""
        Then gpcrondump should return a return code of 0
        And the timestamp from gpcrondump is stored
        When the user runs command "psql -f test/behave/mgmt_utils/steps/data/special_chars/select_from_special_table.sql " DB\`~@#\$%^&*()_-+[{]}|\\;: \\'/?><;1 " > /tmp/special_table_data.ans"
        When the user runs gpdbrestore with the stored timestamp and options "-S " S\`~@#\$%^&*()-+[{]}|\\;: \\'\"/?><1 ""
        And the user runs command "psql -f test/behave/mgmt_utils/steps/data/special_chars/select_from_special_table.sql " DB\`~@#\$%^&*()_-+[{]}|\\;: \\'/?><;1 " > /tmp/special_table_data.out"
        Then verify that the contents of the files "/tmp/special_table_data.out" and "/tmp/special_table_data.ans" are identical

        # -S with truncate option
        When the user runs "gpdbrestore -S " S\`~@#\$%^&*()-+[{]}|\\;: \\'\"/?><1 " -a --truncate" with the stored timestamp
        Then gpdbrestore should return a return code of 0
        And the user runs command "psql -f test/behave/mgmt_utils/steps/data/special_chars/select_from_special_table.sql " DB\`~@#\$%^&*()_-+[{]}|\\;: \\'/?><;1 " > /tmp/special_table_data.out"
        Then verify that the contents of the files "/tmp/special_table_data.out" and "/tmp/special_table_data.ans" are identical

        # cleanup
        And the directory "/tmp/special_table_data.out" is removed or does not exist
        And the directory "/tmp/special_table_data.ans" is removed or does not exist
        And the user runs command "dropdb " DB\`~@#\$%^&*()_-+[{]}|\\;: \\'/?><;1 ""

    Scenario: gpdbrestore, --noplan option with special chars in database name, schema name, and table name
        Given the test is initialized
        And the user runs "psql -f test/behave/mgmt_utils/steps/data/special_chars/create_special_database.sql template1"
        And the user runs "psql -f test/behave/mgmt_utils/steps/data/special_chars/create_special_schema.sql template1"
        And the user runs "psql -f test/behave/mgmt_utils/steps/data/special_chars/create_special_table.sql template1"
        And the user runs "psql -f test/behave/mgmt_utils/steps/data/special_chars/insert_into_special_table.sql template1"

        When the user runs command "gpcrondump -a -x " DB\`~@#\$%^&*()_-+[{]}|\\;: \\'/?><;1 ""
        Then gpcrondump should return a return code of 0
        Given the user runs "psql -f test/behave/mgmt_utils/steps/data/special_chars/insert_into_special_ao_table.sql template1"
        When the user runs command "gpcrondump -a -x " DB\`~@#\$%^&*()_-+[{]}|\\;: \\'/?><;1 " --incremental"
        Then gpcrondump should return a return code of 0
        And the timestamp from gpcrondump is stored
        When the user runs command "psql -f test/behave/mgmt_utils/steps/data/special_chars/select_from_special_ao_table.sql " DB\`~@#\$%^&*()_-+[{]}|\\;: \\'/?><;1 " > /tmp/special_ao_table_data.ans"
        And the user runs "psql -f test/behave/mgmt_utils/steps/data/special_chars/truncate_special_ao_table.sql template1"
        And the user runs gpdbrestore with the stored timestamp and options "--noplan" without -e option
        And the user runs command "psql -f test/behave/mgmt_utils/steps/data/special_chars/select_from_special_ao_table.sql " DB\`~@#\$%^&*()_-+[{]}|\\;: \\'/?><;1 " > /tmp/special_ao_table_data.out"
        Then verify that the contents of the files "/tmp/special_ao_table_data.out" and "/tmp/special_ao_table_data.ans" are identical

        # cleanup
        And the directory "/tmp/special_ao_table_data.out" is removed or does not exist
        And the directory "/tmp/special_ao_table_data.ans" is removed or does not exist
        And the user runs command "dropdb " DB\`~@#\$%^&*()_-+[{]}|\\;: \\'/?><;1 ""

    Scenario: Restoring a nonexistent table should fail with clear error message
        Given the test is initialized
        And there is a "heap" table "heap_table" in "bkdb" with data
        When the user runs "gpcrondump -a -x bkdb"
        Then gpcrondump should return a return code of 0
        And the timestamp from gpcrondump is stored
        When the user runs gpdbrestore with the stored timestamp and options "-T public.heap_table2 -q"
        Then gpdbrestore should return a return code of 2
        Then gpdbrestore should print Tables \[\'public.heap_table2\'\] to stdout
        Then gpdbrestore should not print Issue with 'ANALYZE' of restored table 'public.heap_table2' in 'bkdb' database to stdout

    Scenario: Absolute path should be provided with -u option for gpcrondump
        Given the test is initialized
        And there is a "heap" table "heap_table" in "bkdb" with data
        When the user runs "gpcrondump -a -x bkdb -u foo/db"
        Then gpcrondump should return a return code of 2
        And gpcrondump should print is not an absolute path to stdout

    @backupfire
    Scenario: Full Backup with option --schema-file with prefix option and Restore
        Given the test is initialized
        And the prefix "foo" is stored
        And schema "schema_heap, schema_ao, testschema" exists in "bkdb"
        And there is a "heap" table "schema_heap.heap_table" in "bkdb" with data
        And there is a "heap" table "testschema.heap_table" in "bkdb" with data
        And there is a "ao" partition table "schema_ao.ao_part_table" in "bkdb" with data
        And a backup file of tables "schema_heap.heap_table, schema_ao.ao_part_table, testschema.heap_table" in "bkdb" exists for validation
        And there is a file "include_file" with tables "schema_heap|schema_ao"
        When the user runs "gpcrondump -a -x bkdb --schema-file include_file --prefix=foo"
        Then gpcrondump should return a return code of 0
        And the timestamp from gpcrondump is stored
        And verify that the "report" file in " " dir contains "Backup Type: Full"
        When the user runs gpdbrestore with the stored timestamp and options "--prefix=foo"
        Then gpdbrestore should return a return code of 0
        And verify that there is a "heap" table "schema_heap.heap_table" in "bkdb" with data
        And verify that there is a "ao" table "schema_ao.ao_part_table" in "bkdb" with data
        And verify that there is no table "testschema.heap_table" in "bkdb"

    Scenario: Simple Full Backup with AO/CO statistics w/ filter
        Given the test is initialized
        And there is a "ao" table "public.ao_table" in "bkdb" with data
        And there is a "ao" table "public.ao_index_table" in "bkdb" with data
        When the user runs "gpcrondump -a -x bkdb"
        Then gpcrondump should return a return code of 0
        And the timestamp from gpcrondump is stored
        When the user runs gpdbrestore with the stored timestamp and options "--noaostats"
        Then gpdbrestore should return a return code of 0
        And verify that there are "0" tuples in "bkdb" for table "public.ao_index_table"
        And verify that there are "0" tuples in "bkdb" for table "public.ao_table"
        When the user runs gpdbrestore with the stored timestamp and options "-T public.ao_table" without -e option
        Then gpdbrestore should return a return code of 0
        And verify that there are "0" tuples in "bkdb" for table "public.ao_index_table"
        And verify that there are "4380" tuples in "bkdb" for table "public.ao_table"

    Scenario: Simple Full Backup with AO/CO statistics w/ filter schema
        Given the test is initialized
        And schema "schema_ao, testschema" exists in "bkdb"
        And there is a "ao" table "public.ao_table" in "bkdb" with data
        And there is a "ao" table "public.ao_index_table" in "bkdb" with data
        And there is a "ao" table "schema_ao.ao_index_table" in "bkdb" with data
        And there is a "ao" partition table "schema_ao.ao_part_table" in "bkdb" with data
        And there is a "ao" partition table "testschema.ao_foo" in "bkdb" with data
        When the user runs "gpcrondump -a -x bkdb"
        Then gpcrondump should return a return code of 0
        And the timestamp from gpcrondump is stored
        When the user runs gpdbrestore with the stored timestamp and options "--noaostats"
        Then gpdbrestore should return a return code of 0
        And verify that there are "0" tuples in "bkdb" for table "public.ao_index_table"
        And verify that there are "0" tuples in "bkdb" for table "public.ao_table"
        And verify that there are "0" tuples in "bkdb" for table "schema_ao.ao_index_table"
        And verify that there are "0" tuples in "bkdb" for table "schema_ao.ao_part_table"
        And verify that there are "0" tuples in "bkdb" for table "testschema.ao_foo"
        When the user runs gpdbrestore with the stored timestamp and options "-S schema_ao -S testschema" without -e option
        Then gpdbrestore should return a return code of 0
        And verify that there are "0" tuples in "bkdb" for table "public.ao_index_table"
        And verify that there are "0" tuples in "bkdb" for table "public.ao_table"
        And verify that there are "730" tuples in "bkdb" for table "testschema.ao_foo_1_prt_p1_2_prt_1"
        And verify that there are "730" tuples in "bkdb" for table "testschema.ao_foo_1_prt_p1_2_prt_2"
        And verify that there are "730" tuples in "bkdb" for table "testschema.ao_foo_1_prt_p1_2_prt_3"
        And verify that there are "730" tuples in "bkdb" for table "testschema.ao_foo_1_prt_p2_2_prt_1"
        And verify that there are "730" tuples in "bkdb" for table "testschema.ao_foo_1_prt_p2_2_prt_2"
        And verify that there are "730" tuples in "bkdb" for table "testschema.ao_foo_1_prt_p2_2_prt_3"
        And verify that there are "4380" tuples in "bkdb" for table "schema_ao.ao_index_table"
        And verify that there are "0" tuples in "bkdb" for table "schema_ao.ao_part_table"
        When the user runs gpdbrestore with the stored timestamp and options "-S schema_ao -S testschema --truncate" without -e option
        Then gpdbrestore should return a return code of 0
        And verify that there are "0" tuples in "bkdb" for table "public.ao_index_table"
        And verify that there are "0" tuples in "bkdb" for table "public.ao_table"
        And verify that there are "365" tuples in "bkdb" for table "testschema.ao_foo_1_prt_p1_2_prt_1"
        And verify that there are "365" tuples in "bkdb" for table "testschema.ao_foo_1_prt_p1_2_prt_2"
        And verify that there are "365" tuples in "bkdb" for table "testschema.ao_foo_1_prt_p1_2_prt_3"
        And verify that there are "365" tuples in "bkdb" for table "testschema.ao_foo_1_prt_p2_2_prt_1"
        And verify that there are "365" tuples in "bkdb" for table "testschema.ao_foo_1_prt_p2_2_prt_2"
        And verify that there are "365" tuples in "bkdb" for table "testschema.ao_foo_1_prt_p2_2_prt_3"
        And verify that there are "2190" tuples in "bkdb" for table "schema_ao.ao_index_table"
        And verify that there are "0" tuples in "bkdb" for table "schema_ao.ao_part_table"
    Scenario: Restore with --redirect option should not rely on existance of dumped database
        Given the test is initialized
        When the user runs "gpcrondump -a -x bkdb"
        And the timestamp from gpcrondump is stored
        And the database "bkdb" does not exist
        And database "bkdb1" is dropped and recreated
        When the user runs gpdbrestore with the stored timestamp and options "--redirect=bkdb1"
        Then gpdbrestore should return a return code of 0
        And the database "bkdb1" does not exist

    Scenario: Tables with same name but different partitioning should not pollute one another's dump during backup
        Given the test is initialized
        And schema "withpartition" exists in "bkdb"
        And schema "withoutpartition" exists in "bkdb"
        And schema "aaa" exists in "bkdb"
        And there is a "heap" table "withoutpartition.rank" in "bkdb" with data
        And there is a "heap" partition table "withpartition.rank" in "bkdb" with data
        When the user runs "psql -c 'alter table withpartition.rank_1_prt_p1 set SCHEMA aaa;' bkdb"
        Then psql should return a return code of 0
        And the user runs "psql -c 'alter table withpartition.rank_1_prt_p2 set SCHEMA aaa;' bkdb"
        Then psql should return a return code of 0
        When the user runs "gpcrondump -a -x bkdb -t withoutpartition.rank"
        And the timestamp from gpcrondump is stored
        Then verify the metadata dump file does not contain "ALTER TABLE rank_1_prt_p1 SET SCHEMA aaa"
        Then verify the metadata dump file does not contain "ALTER TABLE rank_1_prt_p2 SET SCHEMA aaa"
        When the user runs "gpcrondump -a -x bkdb -t withpartition.rank"
        And the timestamp from gpcrondump is stored
        Then verify the metadata dump file does contain "ALTER TABLE rank_1_prt_p1 SET SCHEMA aaa"
        Then verify the metadata dump file does contain "ALTER TABLE rank_1_prt_p2 SET SCHEMA aaa"

    Scenario: Database owner can be assigned to role containing special characters
        Given the test is initialized
        When the user runs "psql -c 'DROP ROLE IF EXISTS "Foo%user"' -d bkdb"
        Then psql should return a return code of 0
        When the user runs "psql -c 'CREATE ROLE "Foo%user"' -d bkdb"
        Then psql should return a return code of 0
        When the user runs "psql -c 'ALTER DATABASE bkdb OWNER TO "Foo%user"' -d bkdb"
        Then psql should return a return code of 0
        And there is a "ao" table "public.ao_table" in "bkdb" with data
        When the user runs "gpcrondump -a -x bkdb"
        Then gpcrondump should return a return code of 0
        And the timestamp from gpcrondump is stored
        And verify that the "cdatabase" file in " " dir contains "OWNER = "Foo%user""
        When the user runs gpdbrestore with the stored timestamp
        Then gpdbrestore should return a return code of 0
        And verify that the owner of "bkdb" is "Foo%user"
        And database "bkdb" is dropped and recreated
        When the user runs "psql -c 'DROP ROLE "Foo%user"' -d bkdb"
        Then psql should return a return code of 0

    Scenario: Exclude schema (-S) should not dump pg_temp schemas
        Given the test is initialized
        And the user runs the command "psql bkdb -f 'test/behave/mgmt_utils/steps/data/gpcrondump/create_temp_schema_in_transaction.sql'" in the background without sleep
        When the user runs "gpcrondump -a -S good_schema -x bkdb"
        Then gpcrondump should return a return code of 0
        And the timestamp from gpcrondump is stored
        Then read pid from file "test/behave/mgmt_utils/steps/data/gpcrondump/pid_leak" and kill the process
        And the temporary file "test/behave/mgmt_utils/steps/data/gpcrondump/pid_leak" is removed
        And waiting "2" seconds
        And verify that the "dump" file in " " dir does not contain "pg_temp"
        And the user runs command "dropdb bkdb"

    Scenario: pg_temp should be ignored from gpcrondump --table_file option and -t option when given
        Given the test is initialized
        And there is a "ao" table "public.foo4" in "bkdb" with data
        # NOTE: pg_temp does not exist in the database at all. We are just valiating that we can still
        # do a backup given that the user tries to backup a temporary table
        # --table-file option ignore pg_temp
        And there is a table-file "/tmp/table_file_foo4" with tables "public.foo4, pg_temp_1337.foo4"
        When the user runs "gpcrondump -a --table-file /tmp/table_file_foo4 -x bkdb"
        Then gpcrondump should return a return code of 0
        And the timestamp from gpcrondump is stored
        When the user runs gpdbrestore with the stored timestamp
        Then gpdbrestore should return a return code of 0
        And verify that there are "2190" tuples in "bkdb" for table "public.foo4"
        # -t option ignore pg_temp
        When the user runs "gpcrondump -a -t public.foo4 -t pg_temp_1337.foo4 -x bkdb"
        Then gpcrondump should return a return code of 0
        And the timestamp from gpcrondump is stored
        When the user runs gpdbrestore with the stored timestamp
        Then gpdbrestore should return a return code of 0
        And verify that there are "2190" tuples in "bkdb" for table "public.foo4"

    Scenario: Schema level restore with gpdbrestore -S option for views, sequences, and functions
        Given the user runs "psql -f test/behave/mgmt_utils/steps/data/schema_level_test_workload.sql template1"
        When the user runs command "gpcrondump -a -x schema_level_test_db"
        Then gpcrondump should return a return code of 0
        And the timestamp from gpcrondump is stored
        When the user runs "gpdbrestore -S s1 -a -e" with the stored timestamp
        Then gpdbrestore should return a return code of 0
        And verify that sequence "id_seq" exists in schema "s1" and database "schema_level_test_db"
        And verify that view "v1" exists in schema "s1" and database "schema_level_test_db"
        And verify that function "increment(integer)" exists in schema "s1" and database "schema_level_test_db"
        And verify that table "apples" exists in schema "s1" and database "schema_level_test_db"
        And the user runs command "dropdb schema_level_test_db"

    Scenario: Backup a database with a custom search path
        Given the test is initialized
        When the user runs "psql -d bkdb -c 'alter database bkdb set search_path=''daisy'';'"
        Then psql should return a return code of 0
        When the user runs "psql -d bkdb -c 'alter database bkdb set optimizer=on;'"
        Then psql should return a return code of 0
        When the user runs "psql -d bkdb -c "alter database bkdb set gp_default_storage_options='appendonly=true,blocksize=65536';""
        Then psql should return a return code of 0
        When the user runs command "gpcrondump -a -x bkdb"
        Then gpcrondump should return a return code of 0
        And the timestamp from gpcrondump is stored
        When the user runs gpdbrestore with the stored timestamp
        Then gpdbrestore should return a return code of 0
        And verify that "search_path=daisy" appears in the datconfig for database "bkdb"
        And verify that "optimizer=on" appears in the datconfig for database "bkdb"
        And verify that "appendonly=true" appears in the datconfig for database "bkdb"
        And verify that "blocksize=65536" appears in the datconfig for database "bkdb"

    Scenario: Incremental backup and restore with failover to mirror in the middle
        Given the test is initialized
        And all the segments are running
        And the segments are synchronized
        And there is a "ao" table "public.ao_table" in "bkdb" with data
        And there is a "heap" table "public.heap_table" in "bkdb" with data
        When the user runs "gpcrondump -a -x bkdb"
        Then gpcrondump should return a return code of 0
        And the full backup timestamp from gpcrondump is stored
        And table "public.ao_table" is assumed to be in dirty state in "bkdb"
        And the user runs "gpcrondump -a --incremental -x bkdb"
        And gpcrondump should return a return code of 0
        And the timestamp from gpcrondump is stored

        And user kills a primary postmaster process
        And user can start transactions
        And the user runs "gpcrondump -a --incremental -x bkdb"
        And gpcrondump should return a return code of 0
        And the timestamp from gpcrondump is stored
        When the user runs "gprecoverseg -Fa"
        Then gprecoverseg should return a return code of 0
        And all the segments are running
        And the segments are synchronized
        When the user runs "gprecoverseg -ra"
        Then gprecoverseg should return a return code of 0

        And the user runs "gpcrondump -a --incremental -x bkdb"
        And gpcrondump should return a return code of 0
        And the timestamp from gpcrondump is stored
        And all the data from "bkdb" is saved for verification
        And database "bkdb" is dropped and recreated
        When the user runs gpdbrestore with the stored timestamp
        Then gpdbrestore should return a return code of 0
        And verify that there is a "ao" table "public.ao_table" in "bkdb"
        And verify that there is a "heap" table "public.heap_table" in "bkdb"
        And verify that the tuple count of all appendonly tables are consistent in "bkdb"

    Scenario: Incremental backup and restore with failover to mirror and restore to mirror
        Given the test is initialized
        And all the segments are running
        And the segments are synchronized
        And there is a "ao" table "public.ao_table" in "bkdb" with data
        And there is a "heap" table "public.heap_table" in "bkdb" with data
        When the user runs "gpcrondump -a -x bkdb"
        Then gpcrondump should return a return code of 0
        And the full backup timestamp from gpcrondump is stored

        And user kills a primary postmaster process
        And user can start transactions

        And table "public.ao_table" is assumed to be in dirty state in "bkdb"
        And the user runs "gpcrondump -a --incremental -x bkdb"
        And gpcrondump should return a return code of 0
        And the timestamp from gpcrondump is stored
        And all the data from "bkdb" is saved for verification
        And database "bkdb" is dropped and recreated
        When the user runs gpdbrestore with the stored timestamp
        Then gpdbrestore should return a return code of 0
        And verify that there is a "ao" table "public.ao_table" in "bkdb"
        And verify that there is a "heap" table "public.heap_table" in "bkdb"
        And verify that the tuple count of all appendonly tables are consistent in "bkdb"

        When the user runs "gprecoverseg -Fa"
        Then gprecoverseg should return a return code of 0
        And all the segments are running
        And the segments are synchronized
        When the user runs "gprecoverseg -ra"
        Then gprecoverseg should return a return code of 0

    Scenario: Restore after taking an incremental backup while primary is failed over, do not copy files during recovery
        Given the test is initialized
        And there is a "heap" table "heap_table" with compression "None" in "bkdb" with data
        And there is a "ao" table "ao_table" with compression "None" in "bkdb" with data
        And all the segments are running
        And the segments are synchronized
        When the user runs "gpcrondump -a -x bkdb"
        And gpcrondump should return a return code of 0

        And user kills a primary postmaster process
        And user can start transactions
        And the user runs "gpcrondump -a --incremental -x bkdb"
        And gpcrondump should return a return code of 0
        And the timestamp from gpcrondump is stored
        And all the data from "bkdb" is saved for verification
        When the user runs "gprecoverseg -a"
        Then gprecoverseg should return a return code of 0
        And all the segments are running
        And the segments are synchronized
        When the user runs "gprecoverseg -ra"
        Then gprecoverseg should return a return code of 0

        And the user runs gpdbrestore with the stored timestamp
        Then gpdbrestore should return a return code of 2
        And gpdbrestore should print gpdbrestore error: No dump file on to stdout

    Scenario: Full backup with old filename format
        Given the test is initialized
        And there is a "ao" table "public.ao_table" in "bkdb" with data
        And there is a "heap" table "public.heap_table" in "bkdb" with data
        When the user runs "gpcrondump -a -x bkdb"
        Then gpcrondump should return a return code of 0
        And the full backup timestamp from gpcrondump is stored
        And the timestamp from gpcrondump is stored
        And the backup files for the stored timestamp are in the old format
        And database "bkdb" is dropped and recreated
        When the user runs gpdbrestore with the stored timestamp
        Then gpdbrestore should return a return code of 0
        And verify that there is a "ao" table "public.ao_table" in "bkdb"
        And verify that there is a "heap" table "public.heap_table" in "bkdb"
        And verify that the tuple count of all appendonly tables are consistent in "bkdb"
        And verify that there is a "heap" table "public.heap_table" in "bkdb" with data

    Scenario: Incremental backup with new filename format after full backup with old filename format
        Given the test is initialized
        And there is a "ao" table "public.ao_table" in "bkdb" with data
        And there is a "heap" table "public.heap_table" in "bkdb" with data
        When the user runs "gpcrondump -a -x bkdb"
        Then gpcrondump should return a return code of 0
        And the full backup timestamp from gpcrondump is stored
        And the backup files for the stored timestamp are in the old format
        And table "public.ao_table" is assumed to be in dirty state in "bkdb"
        And the user runs "gpcrondump -a --incremental -x bkdb"
        And gpcrondump should return a return code of 0
        And the timestamp from gpcrondump is stored
        And all the data from "bkdb" is saved for verification
        And database "bkdb" is dropped and recreated
        When the user runs gpdbrestore with the stored timestamp
        Then gpdbrestore should return a return code of 0
        And verify that there is a "ao" table "public.ao_table" in "bkdb"
        And verify that there is a "heap" table "public.heap_table" in "bkdb"
        And verify that the tuple count of all appendonly tables are consistent in "bkdb"
        And verify that there is a "heap" table "public.heap_table" in "bkdb" with data

    Scenario: Incremental backup with new filename format after incremental backup with old filename format
        Given the test is initialized
        And there is a "ao" table "public.ao_table" in "bkdb" with data
        And there is a "heap" table "public.heap_table" in "bkdb" with data
        When the user runs "gpcrondump -a -x bkdb"
        Then gpcrondump should return a return code of 0
        And the full backup timestamp from gpcrondump is stored
        And table "public.ao_table" is assumed to be in dirty state in "bkdb"
        And the user runs "gpcrondump -a --incremental -x bkdb"
        And gpcrondump should return a return code of 0
        And the timestamp from gpcrondump is stored
        And the backup files for the stored timestamp are in the old format
        And table "public.ao_table" is assumed to be in dirty state in "bkdb"
        And the user runs "gpcrondump -a --incremental -x bkdb"
        And gpcrondump should return a return code of 0
        And the timestamp from gpcrondump is stored
        And all the data from "bkdb" is saved for verification
        And database "bkdb" is dropped and recreated
        When the user runs gpdbrestore with the stored timestamp
        Then gpdbrestore should return a return code of 0
        And verify that there is a "ao" table "public.ao_table" in "bkdb"
        And verify that there is a "heap" table "public.heap_table" in "bkdb"
        And verify that the tuple count of all appendonly tables are consistent in "bkdb"
        And verify that there is a "heap" table "public.heap_table" in "bkdb" with data

    Scenario: Backup with all GUC (system settings) set to defaults will succeed
        Given the test is initialized
        # set guc defaults
        And the user runs "psql bkdb -c "Alter database bkdb set gp_default_storage_options='appendonly=true, orientation=row, blocksize=65536, checksum=false, compresslevel=4, compresstype=none'""
        Then psql should return a return code of 0
        And there is a "heap" table "public.default_guc" in "bkdb" with data

        # create a role that has different gucs
        And a role "dsp_role" is created
        And the user runs "psql bkdb -c "Alter role dsp_role set gp_default_storage_options='appendonly=true, orientation=column, compresstype=zlib'""
        Then psql should return a return code of 0
        # connect as different role create a table with the role's gucs
        And the user runs command "export PGPASSWORD=dsprolepwd && psql bkdb -f test/behave/mgmt_utils/steps/data/gpcrondump/guc_role_create_table.sql"
        Then export should return a return code of 0

        # change guc to non-default for just current session and create session_guc_table
        And the user runs "psql bkdb -f test/behave/mgmt_utils/steps/data/gpcrondump/guc_session_only.sql"

        # backup and restore
        When the user runs command "gpcrondump -a -x bkdb"
        Then gpcrondump should return a return code of 0
        And the timestamp from gpcrondump is stored
        When the user runs gpdbrestore with the stored timestamp
        Then gpdbrestore should return a return code of 0

        # verify that gucs are set to previous defaults
        And verify that "appendonly=true" appears in the datconfig for database "bkdb"
        And verify that "orientation=row" appears in the datconfig for database "bkdb"
        And verify that "blocksize=65536" appears in the datconfig for database "bkdb"
        And verify that "checksum=false" appears in the datconfig for database "bkdb"
        And verify that "compresslevel=4" appears in the datconfig for database "bkdb"
        And verify that "compresstype=none" appears in the datconfig for database "bkdb"

        # verify that my_default table has default gucs
        When execute following sql in db "bkdb" and store result in the context
            """
            select relstorage,
            reloptions,compresstype,columnstore,compresslevel,checksum from
            pg_class c , pg_appendonly a where c.relfilenode=a.relid and
            c.relname='default_guc'
            """
        Then validate that following rows are in the stored rows
          | relstorage | reloptions                                       | compresstype | columnstore | compresslevel | checksum |
          | a          | {appendonly=true,blocksize=65536,checksum=false} |              | f           | 0             | f        |

        # verify that my_role_table has gucs from role
        When execute following sql in db "bkdb" and store result in the context
            """
            select relstorage,
            reloptions,compresstype,columnstore,compresslevel,checksum from
            pg_class c , pg_appendonly a where c.relfilenode=a.relid and
            c.relname='role_guc_table'
            """
        Then validate that following rows are in the stored rows
          | relstorage | reloptions                                             | compresstype | columnstore | compresslevel | checksum |
          | c          | {appendonly=true,compresstype=zlib,orientation=column} | zlib         | t           | 1             | t        |

        # verify that session_gucs has gucs from session
        When execute following sql in db "bkdb" and store result in the context
            """
            select relstorage,
            reloptions,compresstype,columnstore,compresslevel,checksum from
            pg_class c , pg_appendonly a where c.relfilenode=a.relid and
            c.relname='session_guc_table'
            """
        Then validate that following rows are in the stored rows
          | relstorage | reloptions                           | compresstype | columnstore | compresslevel | checksum |
          | c          | {appendonly=true,orientation=column} |              | t           | 0             | t        |


    Scenario: Incremental backup with no-privileges
        Given the test is initialized
        And there is a "heap" table "public.heap_table" in "bkdb" with data
        And the user runs "psql -c 'CREATE ROLE temprole; GRANT ALL ON public.heap_table TO temprole;' bkdb"
        Then psql should return a return code of 0
        When the user runs "gpcrondump -a -x bkdb --no-privileges"
        Then gpcrondump should return a return code of 0
        And the timestamp from gpcrondump is stored
        Then verify the metadata dump file does not contain "GRANT"
        Then verify the metadata dump file does not contain "REVOKE"
        And the user runs "psql -c 'DROP ROLE temprole;' bkdb"

    Scenario: Incremental backup with use-set-session-authorization
        Given the test is initialized
        And there is a "heap" table "public.heap_table" in "bkdb" with data
        When the user runs "gpcrondump -a -x bkdb --use-set-session-authorization"
        Then gpcrondump should return a return code of 0
        And the timestamp from gpcrondump is stored
        Then verify the metadata dump file does contain "SESSION AUTHORIZATION"
        Then verify the metadata dump file does not contain "ALTER TABLE * OWNER TO"

    Scenario: Backup and restore CAST, with associated function in restored schema
        Given the test is initialized
        And there is a "heap" table "public.heap_table" in "bkdb" with data
        And schema "testschema" exists in "bkdb"
        And there is a "heap" table "testschema.heap_table" in "bkdb" with data
        And a cast is created in "bkdb"
        Then verify that a cast exists in "bkdb" in schema "public"
        When the user runs "gpcrondump -a -x bkdb"
        And gpcrondump should return a return code of 0
        And the timestamp from gpcrondump is stored
        # No filter
        And the user runs gpdbrestore with the stored timestamp
        And gpdbrestore should return a return code of 0
        Then verify that a cast exists in "bkdb" in schema "public"
        # Table filter
        And the user runs gpdbrestore with the stored timestamp and options "-T public.heap_table"
        And gpdbrestore should return a return code of 0
        Then verify that a cast exists in "bkdb" in schema "public"
        # Schema filter
        And the user runs gpdbrestore with the stored timestamp and options "-S public"
        And gpdbrestore should return a return code of 0
        Then verify that a cast exists in "bkdb" in schema "public"
        # Change schema filter
        And database "bkdb" is dropped and recreated
        And schema "newschema" exists in "bkdb"
        When the user runs gpdbrestore with the stored timestamp and options "-T public.heap_table --change-schema newschema" without -e option
        And gpdbrestore should return a return code of 0
        Then verify that a cast exists in "bkdb" in schema "newschema"

    Scenario: Backup and restore CAST, with associated function in non-restored schema
        Given the test is initialized
        And there is a "heap" table "public.heap_table" in "bkdb" with data
        And schema "testschema" exists in "bkdb"
        And there is a "heap" table "testschema.heap_table" in "bkdb" with data
        And a cast is created in "bkdb"
        Then verify that a cast exists in "bkdb" in schema "public"
        When the user runs "gpcrondump -a -x bkdb"
        And gpcrondump should return a return code of 0
        And the timestamp from gpcrondump is stored
        # Table filter
        And the user runs gpdbrestore with the stored timestamp and options "-T testschema.heap_table"
        And gpdbrestore should return a return code of 0
        Then verify that a cast does not exist in "bkdb" in schema "testschema"
        # Schema filter
        And the user runs gpdbrestore with the stored timestamp and options "-S testschema"
        And gpdbrestore should return a return code of 0
        Then verify that a cast does not exist in "bkdb" in schema "testschema"
        # Change schema filter
        And database "bkdb" is dropped and recreated
        Given schema "newschema" exists in "bkdb"
        When the user runs gpdbrestore with the stored timestamp and options "-T testschema.heap_table --change-schema newschema" without -e option
        And gpdbrestore should return a return code of 0
        Then verify that a cast does not exist in "bkdb" in schema "newschema"

    # THIS SHOULD BE THE LAST TEST
    @backupfire
    Scenario: cleanup for backup feature
        Given the backup files in "/tmp" are deleted<|MERGE_RESOLUTION|>--- conflicted
+++ resolved
@@ -2886,132 +2886,6 @@
         And verify that there is a "ao" table "schema_ao.ao_part_table" in "bkdb" with data
         And verify that there is no table "testschema.heap_table" in "bkdb"
 
-<<<<<<< HEAD
-=======
-    @wip
-    Scenario: Incremental Backup and Restore with -s filter for Full
-        Given the test is initialized
-        And the prefix "foo" is stored
-        And there is a list to store the incremental backup timestamps
-        And schema "schema_heap, schema_ao, testschema" exists in "bkdb"
-        And there is a "heap" table "schema_heap.heap_table" in "bkdb" with data
-        And there is a "heap" table "testschema.heap_table" in "bkdb" with data
-        And there is a "ao" table "schema_ao.ao_index_table" in "bkdb" with data
-        And there is a "ao" partition table "schema_ao.ao_part_table" in "bkdb" with data
-        When the user runs "gpcrondump -a -x bkdb --prefix=foo -s schema_ao -s schema_heap"
-        Then gpcrondump should return a return code of 0
-        And the timestamp from gpcrondump is stored
-        And the full backup timestamp from gpcrondump is stored
-        And "_schema" file should be created under " "
-        And verify that the "schema" file in " " dir contains "schema_ao"
-        When the user runs "gpcrondump -a -x bkdb --prefix=foo --incremental"
-        Then gpcrondump should return a return code of 0
-        And the timestamp from gpcrondump is stored
-        And the timestamp from gpcrondump is stored in a list
-        And all the data from "bkdb" is saved for verification
-        When the user runs gpdbrestore with the stored timestamp and options "--prefix=foo"
-        Then gpdbrestore should return a return code of 0
-        And verify that there is no table "testschema.heap_table" in "bkdb"
-        And verify that there is a "ao" table "schema_ao.ao_index_table" in "bkdb" with data
-        And verify that there is a "heap" table "schema_heap.heap_table" in "bkdb" with data
-        And verify that there is a "ao" table "schema_ao.ao_part_table" in "bkdb" with data
-
-    @wip
-    Scenario: Incremental Backup and Restore with --schema-file filter for Full
-        Given the test is initialized
-        And the prefix "foo" is stored
-        And there is a list to store the incremental backup timestamps
-        And schema "schema_heap, schema_ao, testschema" exists in "bkdb"
-        And there is a "heap" table "schema_heap.heap_table" in "bkdb" with data
-        And there is a "heap" table "testschema.heap_table" in "bkdb" with data
-        And there is a "ao" table "schema_ao.ao_index_table" in "bkdb" with data
-        And there is a "ao" partition table "schema_ao.ao_part_table" in "bkdb" with data
-        And there is a table-file "/tmp/schema_file" with tables "schema_ao,schema_heap"
-        When the user runs "gpcrondump -a -x bkdb --prefix=foo --schema-file /tmp/schema_file"
-        Then gpcrondump should return a return code of 0
-        And the timestamp from gpcrondump is stored
-        And the full backup timestamp from gpcrondump is stored
-        And "_schema" file should be created under " "
-        And verify that the "schema" file in " " dir contains "schema_ao"
-        And partition "3" is added to partition table "schema_ao.ao_part_table" in "bkdb"
-        And partition "2" is dropped from partition table "schema_ao.ao_part_table" in "bkdb"
-        When the user runs "gpcrondump -a -x bkdb --prefix=foo --incremental"
-        Then gpcrondump should return a return code of 0
-        And the timestamp from gpcrondump is stored
-        And the timestamp from gpcrondump is stored in a list
-        And all the data from "bkdb" is saved for verification
-        When the user runs gpdbrestore with the stored timestamp and options "--prefix=foo"
-        Then gpdbrestore should return a return code of 0
-        And verify that there is no table "testschema.heap_table" in "bkdb"
-        And verify that there is a "ao" table "schema_ao.ao_index_table" in "bkdb" with data
-        And verify that there is a "heap" table "schema_heap.heap_table" in "bkdb" with data
-        And verify that there is a "ao" table "schema_ao.ao_part_table" in "bkdb" with data
-
-    @wip
-    Scenario: Incremental Backup and Restore with --exclude-schema-file filter for Full
-        Given the test is initialized
-        And the prefix "foo" is stored
-        And there is a list to store the incremental backup timestamps
-        And schema "schema_heap, schema_ao, testschema" exists in "bkdb"
-        And there is a "heap" table "schema_heap.heap_table" in "bkdb" with data
-        And there is a "heap" table "testschema.heap_table" in "bkdb" with data
-        And there is a "ao" table "schema_ao.ao_index_table" in "bkdb" with data
-        And there is a "ao" partition table "schema_ao.ao_part_table" in "bkdb" with data
-        And there is a table-file "/tmp/schema_file" with tables "testschema,schema_heap"
-        When the user runs "gpcrondump -a -x bkdb --prefix=foo --exclude-schema-file /tmp/schema_file"
-        Then gpcrondump should return a return code of 0
-        And the timestamp from gpcrondump is stored
-        And the full backup timestamp from gpcrondump is stored
-        And "_schema" file should be created under " "
-        And verify that the "schema" file in " " dir contains "schema_ao"
-        And table "schema_ao.ao_index_table" is dropped in "bkdb"
-        And partition "3" is added to partition table "schema_ao.ao_part_table" in "bkdb"
-        And partition "2" is dropped from partition table "schema_ao.ao_part_table" in "bkdb"
-        When the user runs "gpcrondump -a -x bkdb --prefix=foo --incremental"
-        Then gpcrondump should return a return code of 0
-        And the timestamp from gpcrondump is stored
-        And the timestamp from gpcrondump is stored in a list
-        And all the data from "bkdb" is saved for verification
-        When the user runs gpdbrestore with the stored timestamp and options "--prefix=foo"
-        Then gpdbrestore should return a return code of 0
-        And verify that there is no table "testschema.heap_table" in "bkdb"
-        And verify that there is no table "schema_ao.ao_index_table" in "bkdb"
-        And verify that there is a "heap" table "schema_heap.heap_table" in "bkdb" with data
-        And verify that there is no table "schema_ao.ao_part_table" in "bkdb"
-
-    @wip
-    Scenario: Incremental Backup and Restore with -S filter for Full
-        Given the test is initialized
-        And the prefix "foo" is stored
-        And there is a list to store the incremental backup timestamps
-        And schema "schema_heap, schema_ao, testschema" exists in "bkdb"
-        And there is a "heap" table "schema_heap.heap_table" in "bkdb" with data
-        And there is a "heap" table "testschema.heap_table" in "bkdb" with data
-        And there is a "ao" table "schema_ao.ao_index_table" in "bkdb" with data
-        And there is a "ao" partition table "schema_ao.ao_part_table" in "bkdb" with data
-        And there is a table-file "/tmp/schema_file" with tables "testschema,schema_heap"
-        When the user runs "gpcrondump -a -x bkdb --prefix=foo -S testschema -S schema_heap"
-        Then gpcrondump should return a return code of 0
-        And the timestamp from gpcrondump is stored
-        And the full backup timestamp from gpcrondump is stored
-        And "_schema" file should be created under " "
-        And verify that the "schema" file in " " dir contains "schema_ao"
-        And there is a "heap" table "schema_heap.heap_table" in "bkdb" with data
-        And table "schema_ao.ao_part_table" is assumed to be in dirty state in "bkdb"
-        And table "schema_ao.ao_index_table" is dropped in "bkdb"
-        When the user runs "gpcrondump -a -x bkdb --prefix=foo --incremental"
-        Then gpcrondump should return a return code of 0
-        And the timestamp from gpcrondump is stored
-        And the timestamp from gpcrondump is stored in a list
-        And all the data from "bkdb" is saved for verification
-        When the user runs gpdbrestore with the stored timestamp and options "--prefix=foo"
-        Then gpdbrestore should return a return code of 0
-        And verify that there is no table "testschema.heap_table" in "bkdb"
-        And verify that there is a "ao" table "schema_ao.ao_index_table" in "bkdb" with data
-        And verify that there is no table "schema_heap.heap_table" in "bkdb"
-        And verify that there is a "ao" table "schema_ao.ao_part_table" in "bkdb" with data
-
->>>>>>> ade37378
     Scenario: Full Backup and Restore with option --change-schema
         Given the test is initialized
         And schema "schema_heap, schema_ao, schema_new" exists in "bkdb"
