@gprecoverseg_newhost
Feature: gprecoverseg tests involving migrating to a new host

########################### @concourse_cluster tests ###########################
# The @concourse_cluster tag denotes the scenario that requires a remote cluster

    # TODO: There is a false dependency on PGDATABASE=gptest in our behave tests, so we create it here.
    @concourse_cluster
    Scenario Outline: "gprecoverseg -p newhosts" successfully recovers for <test_case>
      Given the database is running
      And all the segments are running
      And the segments are synchronized
      And database "gptest" exists
      And the user runs gpconfig sets guc "wal_sender_timeout" with "15s"
      And the user runs "gpstop -air"
      And the cluster configuration is saved for "before"
      And segment hosts <down> are disconnected from the cluster and from the spare segment hosts <spare>
      And the cluster configuration has no segments where <down_sql>
      When the user runs <gprecoverseg_cmd>
      Then gprecoverseg should return a return code of 0
      And pg_hba file "/data/gpdata/mirror/gpseg0/pg_hba.conf" on host "<acting_primary>" contains entries for "<used>"
      And the cluster configuration is saved for "<test_case>"
      And the "before" and "<test_case>" cluster configuration matches with the expected for gprecoverseg newhost
      And the mirrors replicate and fail over and back correctly
      And the cluster is rebalanced
      And the original cluster state is recreated for "<test_case>"
      And the cluster configuration is saved for "after_recreation"
      And the "before" and "after_recreation" cluster configuration matches with the expected for gprecoverseg newhost
      Examples:
      | test_case      |  down        | spare | unused | used | acting_primary | gprecoverseg_cmd                              | down_sql                                              |
      | one_host_down  |  "sdw1"      | "sdw5" | "sdw6"   | sdw5 | sdw2           | "gprecoverseg -a -p sdw5 --hba-hostnames"   | "hostname='sdw1' and status='u'"                      |
      | two_hosts_down |  "sdw1,sdw3" | "sdw5,sdw6" | none   | sdw5 | sdw2           | "gprecoverseg -a -p sdw5,sdw6 --hba-hostnames" | "(hostname='sdw1' or hostname='sdw3') and status='u'" |

<<<<<<< HEAD
    @concourse_cluster
    Scenario: "gprecoverseg -p newhost" failure correctly for start failures
      Given the database is running
      And all the segments are running
      And the segments are synchronized
      And database "gptest" exists
      And the user runs gpconfig sets guc "wal_sender_timeout" with "15s"
      And the user runs "gpstop -air"
      And the cluster configuration is saved for "before"
      And segment hosts "sdw1" are disconnected from the cluster and from the spare segment hosts "sdw5"
      And the cluster configuration has no segments where "hostname='sdw1' and status='u'"
      And datadirs from "before" configuration for "sdw1" are created on "sdw5" with mode 755
      When the user runs "gprecoverseg -a -p sdw5 --hba-hostnames"
      Then gprecoverseg should return a return code of 1
  #    And pg_hba file "/data/gpdata/mirror/gpseg0/pg_hba.conf" on host "sdw2" contains entries for "sdw5"
      And check if start failed for full recovery for mirrors with hostname sdw5
      And gpAdminLogs directory has no "pg_basebackup*" files on all segment hosts
      And gpAdminLogs directory has no "pg_rewind*" files on all segment hosts
      And gpAdminLogs directory has "gpsegsetuprecovery*" files on all segment hosts
      And gpAdminLogs directory has "gpsegrecovery*" files on all segment hosts
      And datadirs from "before" configuration for "sdw1" are created on "sdw5" with mode 700
      And the user runs "gprecoverseg -aF"
      And gprecoverseg should return a return code of 0
      And the cluster configuration is saved for "one_host_down"
      And the "before" and "one_host_down" cluster configuration matches with the expected for gprecoverseg newhost
      And the mirrors replicate and fail over and back correctly
      And the cluster is rebalanced
      And the original cluster state is recreated for "one_host_down"
      And the cluster configuration is saved for "after_recreation"
      And the "before" and "after_recreation" cluster configuration matches with the expected for gprecoverseg newhost

    @concourse_cluster
    Scenario: "gprecoverseg -p newhost" failure correctly for basebackup failures
      Given the database is running
      And all the segments are running
      And the segments are synchronized
      And database "gptest" exists
      And the user runs gpconfig sets guc "wal_sender_timeout" with "15s"
      And the user runs "gpstop -air"
      And the cluster configuration is saved for "before"
      And segment hosts "sdw1" are disconnected from the cluster and from the spare segment hosts "sdw5"
      And the cluster configuration has no segments where "hostname='sdw1' and status='u'"
      And the cluster configuration is saved for "before_recoverseg"
      And datadirs from "before_recoverseg" configuration for "sdw1" are created on "sdw5" with mode 000
      When the user runs "gprecoverseg -a -p sdw5 --hba-hostnames"
      Then gprecoverseg should return a return code of 1
  #    And pg_hba file "/data/gpdata/mirror/gpseg0/pg_hba.conf" on host "sdw2" contains entries for "sdw5"
      And check if moving the mirrors from sdw1 to sdw5 failed
      And gprecoverseg should print "Recovery Target instance port        = 20000" to stdout
      And gprecoverseg should print "Recovery Target instance port        = 20001" to stdout
      And gprecoverseg should print "Recovery Target instance port        = 20002" to stdout
      And gprecoverseg should print "Recovery Target instance port        = 20003" to stdout
      And the cluster configuration is saved for "after_backout"
      And the "before_recoverseg" and "after_backout" cluster configuration matches for gprecoverseg newhost
      And datadirs from "before_recoverseg" configuration for "sdw1" are created on "sdw5" with mode 700
      And the user runs "gprecoverseg -a -p sdw5 --hba-hostnames"
      And gprecoverseg should return a return code of 0
      And the cluster configuration is saved for "one_host_down"
      And the "before" and "one_host_down" cluster configuration matches with the expected for gprecoverseg newhost
      And the mirrors replicate and fail over and back correctly
      And the cluster is rebalanced
      And the original cluster state is recreated for "one_host_down"
      And the cluster configuration is saved for "after_recreation"
      And the "before" and "after_recreation" cluster configuration matches with the expected for gprecoverseg newhost

    @concourse_cluster
    Scenario: failed host is not in reach gprecoverseg recovery works well with all instances recovered
         Given  the database is running
         And all the segments are running
         And the segments are synchronized
         And database "gptest" exists
         And the cluster configuration is saved for "before"
         And segment hosts "sdw1" are disconnected from the cluster and from the spare segment hosts "sdw5"
         And the user runs psql with "-c 'SELECT gp_request_fts_probe_scan()'" against database "postgres"
         And the cluster configuration has no segments where "hostname='sdw1' and status='u'"
         And a gprecoverseg directory under '/tmp' with mode '0700' is created
         And a gprecoverseg input file is created
         And edit the input file to recover with content id 0 to host sdw5
         And edit the input file to recover with content id 1 to host sdw5
         And edit the input file to recover with content id 6 to host sdw5
         And edit the input file to recover with content id 7 to host sdw5
         When the user runs gprecoverseg with input file and additional args "-av"
         Then gprecoverseg should return a return code of 0
         Then the original cluster state is recreated for "one_host_down-1"
         And the cluster configuration is saved for "after_recreation"
         And the "before" and "after_recreation" cluster configuration matches with the expected for gprecoverseg newhost

      @concourse_cluster
      Scenario: failed host is not in reach gprecoverseg recovery works well with partial recovery
         Given  the database is running
         And all the segments are running
         And the segments are synchronized
         And database "gptest" exists
         And the cluster configuration is saved for "before"
         And segment hosts "sdw1" are disconnected from the cluster and from the spare segment hosts "sdw5"
         And the user runs psql with "-c 'SELECT gp_request_fts_probe_scan()'" against database "postgres"
         And the cluster configuration has no segments where "hostname='sdw1' and status='u'"
         And a gprecoverseg directory under '/tmp' with mode '0700' is created
         And a gprecoverseg input file is created
         And edit the input file to recover with content id 0 to host sdw5
         And edit the input file to recover with content id 6 to host sdw5
         When the user runs gprecoverseg with input file and additional args "-av"
         Then gprecoverseg should return a return code of 0
         Then the original cluster state is recreated for "one_host_down-2"
         And the cluster configuration is saved for "after_recreation"
         And the "before" and "after_recreation" cluster configuration matches with the expected for gprecoverseg newhost

      @concourse_cluster
      Scenario: failed host is not in reach gprecoverseg recovery works well only primaries are recovered
         Given  the database is running
         And all the segments are running
         And the segments are synchronized
         And database "gptest" exists
         And the cluster configuration is saved for "before"
         And segment hosts "sdw1" are disconnected from the cluster and from the spare segment hosts "sdw5"
         And the user runs psql with "-c 'SELECT gp_request_fts_probe_scan()'" against database "postgres"
         And the cluster configuration has no segments where "hostname='sdw1' and status='u'"
         And a gprecoverseg directory under '/tmp' with mode '0700' is created
         And a gprecoverseg input file is created
         And edit the input file to recover with content id 0 to host sdw5
         And edit the input file to recover with content id 1 to host sdw5
         When the user runs gprecoverseg with input file and additional args "-av"
         Then gprecoverseg should return a return code of 0
         Then the original cluster state is recreated for "one_host_down-3"
         And the cluster configuration is saved for "after_recreation"
         And the "before" and "after_recreation" cluster configuration matches with the expected for gprecoverseg newhost

    @concourse_cluster
      Scenario: failover host is not in reach gprecoverseg recovery to new host skips
         Given  the database is running
         And all the segments are running
         And the segments are synchronized
         And database "gptest" exists
         And the cluster configuration is saved for "before"
         And the primary on content 0 is stopped with the immediate flag
         And segment hosts "sdw1,sdw5" are disconnected from the cluster and from the spare segment hosts "sdw6"
         And the user runs psql with "-c 'SELECT gp_request_fts_probe_scan()'" against database "postgres"
         And the cluster configuration has no segments where "hostname='sdw1' and status='u'"
         And a gprecoverseg directory under '/tmp' with mode '0700' is created
         And a gprecoverseg input file is created
         And edit the input file to recover with content id 0 to host sdw5
         When the user runs gprecoverseg with input file and additional args "-av"
         Then gprecoverseg should return a return code of 2
         And gprecoverseg  should print "The recovery target segment sdw5 (content 0) is unreachable" escaped to stdout
=======
  @concourse_cluster
  Scenario: "gprecoverseg -p newhost" failure correctly for start failures
    Given the database is running
    And all the segments are running
    And the segments are synchronized
    And database "gptest" exists
    And the user runs gpconfig sets guc "wal_sender_timeout" with "15s"
    And the user runs "gpstop -air"
    And the cluster configuration is saved for "before"
    And segment hosts "sdw1" are disconnected from the cluster and from the spare segment hosts "sdw5"
    And the cluster configuration has no segments where "hostname='sdw1' and status='u'"
    And datadirs from "before" configuration for "sdw1" are created on "sdw5" with mode 755
    When the user runs "gprecoverseg -a -p sdw5 --hba-hostnames"
    Then gprecoverseg should return a return code of 1
#    And pg_hba file "/data/gpdata/mirror/gpseg0/pg_hba.conf" on host "sdw2" contains entries for "sdw5"
    And check if start failed for full recovery for mirrors with hostname sdw5
    And gpAdminLogs directory has no "pg_basebackup*" files on all segment hosts
    And gpAdminLogs directory has no "pg_rewind*" files on all segment hosts
    And gpAdminLogs directory has "gpsegsetuprecovery*" files on all segment hosts
    And gpAdminLogs directory has "gpsegrecovery*" files on all segment hosts
    And datadirs from "before" configuration for "sdw1" are created on "sdw5" with mode 700
    And the user runs "gprecoverseg -aF"
    And gprecoverseg should return a return code of 0
    And check segment conf: postgresql.conf
    And the cluster configuration is saved for "one_host_down"
    And the "before" and "one_host_down" cluster configuration matches with the expected for gprecoverseg newhost
    And the mirrors replicate and fail over and back correctly
    And the cluster is rebalanced
    And the original cluster state is recreated for "one_host_down"
    And the cluster configuration is saved for "after_recreation"
    And the "before" and "after_recreation" cluster configuration matches with the expected for gprecoverseg newhost

  @concourse_cluster
  Scenario: "gprecoverseg -p newhost" failure correctly for basebackup failures
    Given the database is running
    And all the segments are running
    And the segments are synchronized
    And database "gptest" exists
    And the user runs gpconfig sets guc "wal_sender_timeout" with "15s"
    And the user runs "gpstop -air"
    And the cluster configuration is saved for "before"
    And segment hosts "sdw1" are disconnected from the cluster and from the spare segment hosts "sdw5"
    And the cluster configuration has no segments where "hostname='sdw1' and status='u'"
    And the cluster configuration is saved for "before_recoverseg"
    And datadirs from "before_recoverseg" configuration for "sdw1" are created on "sdw5" with mode 000
    When the user runs "gprecoverseg -a -p sdw5 --hba-hostnames"
    Then gprecoverseg should return a return code of 1
#    And pg_hba file "/data/gpdata/mirror/gpseg0/pg_hba.conf" on host "sdw2" contains entries for "sdw5"
    And check if moving the mirrors from sdw1 to sdw5 failed
    And gprecoverseg should print "Recovery Target instance port        = 20000" to stdout
    And gprecoverseg should print "Recovery Target instance port        = 20001" to stdout
    And gprecoverseg should print "Recovery Target instance port        = 20002" to stdout
    And gprecoverseg should print "Recovery Target instance port        = 20003" to stdout
    And the cluster configuration is saved for "after_backout"
    And the "before_recoverseg" and "after_backout" cluster configuration matches for gprecoverseg newhost
    And datadirs from "before_recoverseg" configuration for "sdw1" are created on "sdw5" with mode 700
    And the user runs "gprecoverseg -a -p sdw5 --hba-hostnames"
    And gprecoverseg should return a return code of 0
    And check segment conf: postgresql.conf
    And the cluster configuration is saved for "one_host_down"
    And the "before" and "one_host_down" cluster configuration matches with the expected for gprecoverseg newhost
    And the mirrors replicate and fail over and back correctly
    And the cluster is rebalanced
    And the original cluster state is recreated for "one_host_down"
    And the cluster configuration is saved for "after_recreation"
    And the "before" and "after_recreation" cluster configuration matches with the expected for gprecoverseg newhost
>>>>>>> 9a443d79
<|MERGE_RESOLUTION|>--- conflicted
+++ resolved
@@ -31,71 +31,72 @@
       | one_host_down  |  "sdw1"      | "sdw5" | "sdw6"   | sdw5 | sdw2           | "gprecoverseg -a -p sdw5 --hba-hostnames"   | "hostname='sdw1' and status='u'"                      |
       | two_hosts_down |  "sdw1,sdw3" | "sdw5,sdw6" | none   | sdw5 | sdw2           | "gprecoverseg -a -p sdw5,sdw6 --hba-hostnames" | "(hostname='sdw1' or hostname='sdw3') and status='u'" |
 
-<<<<<<< HEAD
-    @concourse_cluster
-    Scenario: "gprecoverseg -p newhost" failure correctly for start failures
-      Given the database is running
-      And all the segments are running
-      And the segments are synchronized
-      And database "gptest" exists
-      And the user runs gpconfig sets guc "wal_sender_timeout" with "15s"
-      And the user runs "gpstop -air"
-      And the cluster configuration is saved for "before"
-      And segment hosts "sdw1" are disconnected from the cluster and from the spare segment hosts "sdw5"
-      And the cluster configuration has no segments where "hostname='sdw1' and status='u'"
-      And datadirs from "before" configuration for "sdw1" are created on "sdw5" with mode 755
-      When the user runs "gprecoverseg -a -p sdw5 --hba-hostnames"
-      Then gprecoverseg should return a return code of 1
-  #    And pg_hba file "/data/gpdata/mirror/gpseg0/pg_hba.conf" on host "sdw2" contains entries for "sdw5"
-      And check if start failed for full recovery for mirrors with hostname sdw5
-      And gpAdminLogs directory has no "pg_basebackup*" files on all segment hosts
-      And gpAdminLogs directory has no "pg_rewind*" files on all segment hosts
-      And gpAdminLogs directory has "gpsegsetuprecovery*" files on all segment hosts
-      And gpAdminLogs directory has "gpsegrecovery*" files on all segment hosts
-      And datadirs from "before" configuration for "sdw1" are created on "sdw5" with mode 700
-      And the user runs "gprecoverseg -aF"
-      And gprecoverseg should return a return code of 0
-      And the cluster configuration is saved for "one_host_down"
-      And the "before" and "one_host_down" cluster configuration matches with the expected for gprecoverseg newhost
-      And the mirrors replicate and fail over and back correctly
-      And the cluster is rebalanced
-      And the original cluster state is recreated for "one_host_down"
-      And the cluster configuration is saved for "after_recreation"
-      And the "before" and "after_recreation" cluster configuration matches with the expected for gprecoverseg newhost
+ @concourse_cluster
+  Scenario: "gprecoverseg -p newhost" failure correctly for start failures
+    Given the database is running
+    And all the segments are running
+    And the segments are synchronized
+    And database "gptest" exists
+    And the user runs gpconfig sets guc "wal_sender_timeout" with "15s"
+    And the user runs "gpstop -air"
+    And the cluster configuration is saved for "before"
+    And segment hosts "sdw1" are disconnected from the cluster and from the spare segment hosts "sdw5"
+    And the cluster configuration has no segments where "hostname='sdw1' and status='u'"
+    And datadirs from "before" configuration for "sdw1" are created on "sdw5" with mode 755
+    When the user runs "gprecoverseg -a -p sdw5 --hba-hostnames"
+    Then gprecoverseg should return a return code of 1
+#    And pg_hba file "/data/gpdata/mirror/gpseg0/pg_hba.conf" on host "sdw2" contains entries for "sdw5"
+    And check if start failed for full recovery for mirrors with hostname sdw5
+    And gpAdminLogs directory has no "pg_basebackup*" files on all segment hosts
+    And gpAdminLogs directory has no "pg_rewind*" files on all segment hosts
+    And gpAdminLogs directory has "gpsegsetuprecovery*" files on all segment hosts
+    And gpAdminLogs directory has "gpsegrecovery*" files on all segment hosts
+    And datadirs from "before" configuration for "sdw1" are created on "sdw5" with mode 700
+    And the user runs "gprecoverseg -aF"
+    And gprecoverseg should return a return code of 0
+    And check segment conf: postgresql.conf
+    And the cluster configuration is saved for "one_host_down"
+    And the "before" and "one_host_down" cluster configuration matches with the expected for gprecoverseg newhost
+    And the mirrors replicate and fail over and back correctly
+    And the cluster is rebalanced
+    And the original cluster state is recreated for "one_host_down"
+    And the cluster configuration is saved for "after_recreation"
+    And the "before" and "after_recreation" cluster configuration matches with the expected for gprecoverseg newhost
 
-    @concourse_cluster
-    Scenario: "gprecoverseg -p newhost" failure correctly for basebackup failures
-      Given the database is running
-      And all the segments are running
-      And the segments are synchronized
-      And database "gptest" exists
-      And the user runs gpconfig sets guc "wal_sender_timeout" with "15s"
-      And the user runs "gpstop -air"
-      And the cluster configuration is saved for "before"
-      And segment hosts "sdw1" are disconnected from the cluster and from the spare segment hosts "sdw5"
-      And the cluster configuration has no segments where "hostname='sdw1' and status='u'"
-      And the cluster configuration is saved for "before_recoverseg"
-      And datadirs from "before_recoverseg" configuration for "sdw1" are created on "sdw5" with mode 000
-      When the user runs "gprecoverseg -a -p sdw5 --hba-hostnames"
-      Then gprecoverseg should return a return code of 1
-  #    And pg_hba file "/data/gpdata/mirror/gpseg0/pg_hba.conf" on host "sdw2" contains entries for "sdw5"
-      And check if moving the mirrors from sdw1 to sdw5 failed
-      And gprecoverseg should print "Recovery Target instance port        = 20000" to stdout
-      And gprecoverseg should print "Recovery Target instance port        = 20001" to stdout
-      And gprecoverseg should print "Recovery Target instance port        = 20002" to stdout
-      And gprecoverseg should print "Recovery Target instance port        = 20003" to stdout
-      And the cluster configuration is saved for "after_backout"
-      And the "before_recoverseg" and "after_backout" cluster configuration matches for gprecoverseg newhost
-      And datadirs from "before_recoverseg" configuration for "sdw1" are created on "sdw5" with mode 700
-      And the user runs "gprecoverseg -a -p sdw5 --hba-hostnames"
-      And gprecoverseg should return a return code of 0
-      And the cluster configuration is saved for "one_host_down"
-      And the "before" and "one_host_down" cluster configuration matches with the expected for gprecoverseg newhost
-      And the mirrors replicate and fail over and back correctly
-      And the cluster is rebalanced
-      And the original cluster state is recreated for "one_host_down"
-      And the cluster configuration is saved for "after_recreation"
-      And the "before" and "after_recreation" cluster configuration matches with the expected for gprecoverseg newhost
+  @concourse_cluster
+  Scenario: "gprecoverseg -p newhost" failure correctly for basebackup failures
+    Given the database is running
+    And all the segments are running
+    And the segments are synchronized
+    And database "gptest" exists
+    And the user runs gpconfig sets guc "wal_sender_timeout" with "15s"
+    And the user runs "gpstop -air"
+    And the cluster configuration is saved for "before"
+    And segment hosts "sdw1" are disconnected from the cluster and from the spare segment hosts "sdw5"
+    And the cluster configuration has no segments where "hostname='sdw1' and status='u'"
+    And the cluster configuration is saved for "before_recoverseg"
+    And datadirs from "before_recoverseg" configuration for "sdw1" are created on "sdw5" with mode 000
+    When the user runs "gprecoverseg -a -p sdw5 --hba-hostnames"
+    Then gprecoverseg should return a return code of 1
+#    And pg_hba file "/data/gpdata/mirror/gpseg0/pg_hba.conf" on host "sdw2" contains entries for "sdw5"
+    And check if moving the mirrors from sdw1 to sdw5 failed
+    And gprecoverseg should print "Recovery Target instance port        = 20000" to stdout
+    And gprecoverseg should print "Recovery Target instance port        = 20001" to stdout
+    And gprecoverseg should print "Recovery Target instance port        = 20002" to stdout
+    And gprecoverseg should print "Recovery Target instance port        = 20003" to stdout
+    And the cluster configuration is saved for "after_backout"
+    And the "before_recoverseg" and "after_backout" cluster configuration matches for gprecoverseg newhost
+    And datadirs from "before_recoverseg" configuration for "sdw1" are created on "sdw5" with mode 700
+    And the user runs "gprecoverseg -a -p sdw5 --hba-hostnames"
+    And gprecoverseg should return a return code of 0
+    And check segment conf: postgresql.conf
+    And the cluster configuration is saved for "one_host_down"
+    And the "before" and "one_host_down" cluster configuration matches with the expected for gprecoverseg newhost
+    And the mirrors replicate and fail over and back correctly
+    And the cluster is rebalanced
+    And the original cluster state is recreated for "one_host_down"
+    And the cluster configuration is saved for "after_recreation"
+    And the "before" and "after_recreation" cluster configuration matches with the expected for gprecoverseg newhost
 
     @concourse_cluster
     Scenario: failed host is not in reach gprecoverseg recovery works well with all instances recovered
@@ -176,71 +177,3 @@
          When the user runs gprecoverseg with input file and additional args "-av"
          Then gprecoverseg should return a return code of 2
          And gprecoverseg  should print "The recovery target segment sdw5 (content 0) is unreachable" escaped to stdout
-=======
-  @concourse_cluster
-  Scenario: "gprecoverseg -p newhost" failure correctly for start failures
-    Given the database is running
-    And all the segments are running
-    And the segments are synchronized
-    And database "gptest" exists
-    And the user runs gpconfig sets guc "wal_sender_timeout" with "15s"
-    And the user runs "gpstop -air"
-    And the cluster configuration is saved for "before"
-    And segment hosts "sdw1" are disconnected from the cluster and from the spare segment hosts "sdw5"
-    And the cluster configuration has no segments where "hostname='sdw1' and status='u'"
-    And datadirs from "before" configuration for "sdw1" are created on "sdw5" with mode 755
-    When the user runs "gprecoverseg -a -p sdw5 --hba-hostnames"
-    Then gprecoverseg should return a return code of 1
-#    And pg_hba file "/data/gpdata/mirror/gpseg0/pg_hba.conf" on host "sdw2" contains entries for "sdw5"
-    And check if start failed for full recovery for mirrors with hostname sdw5
-    And gpAdminLogs directory has no "pg_basebackup*" files on all segment hosts
-    And gpAdminLogs directory has no "pg_rewind*" files on all segment hosts
-    And gpAdminLogs directory has "gpsegsetuprecovery*" files on all segment hosts
-    And gpAdminLogs directory has "gpsegrecovery*" files on all segment hosts
-    And datadirs from "before" configuration for "sdw1" are created on "sdw5" with mode 700
-    And the user runs "gprecoverseg -aF"
-    And gprecoverseg should return a return code of 0
-    And check segment conf: postgresql.conf
-    And the cluster configuration is saved for "one_host_down"
-    And the "before" and "one_host_down" cluster configuration matches with the expected for gprecoverseg newhost
-    And the mirrors replicate and fail over and back correctly
-    And the cluster is rebalanced
-    And the original cluster state is recreated for "one_host_down"
-    And the cluster configuration is saved for "after_recreation"
-    And the "before" and "after_recreation" cluster configuration matches with the expected for gprecoverseg newhost
-
-  @concourse_cluster
-  Scenario: "gprecoverseg -p newhost" failure correctly for basebackup failures
-    Given the database is running
-    And all the segments are running
-    And the segments are synchronized
-    And database "gptest" exists
-    And the user runs gpconfig sets guc "wal_sender_timeout" with "15s"
-    And the user runs "gpstop -air"
-    And the cluster configuration is saved for "before"
-    And segment hosts "sdw1" are disconnected from the cluster and from the spare segment hosts "sdw5"
-    And the cluster configuration has no segments where "hostname='sdw1' and status='u'"
-    And the cluster configuration is saved for "before_recoverseg"
-    And datadirs from "before_recoverseg" configuration for "sdw1" are created on "sdw5" with mode 000
-    When the user runs "gprecoverseg -a -p sdw5 --hba-hostnames"
-    Then gprecoverseg should return a return code of 1
-#    And pg_hba file "/data/gpdata/mirror/gpseg0/pg_hba.conf" on host "sdw2" contains entries for "sdw5"
-    And check if moving the mirrors from sdw1 to sdw5 failed
-    And gprecoverseg should print "Recovery Target instance port        = 20000" to stdout
-    And gprecoverseg should print "Recovery Target instance port        = 20001" to stdout
-    And gprecoverseg should print "Recovery Target instance port        = 20002" to stdout
-    And gprecoverseg should print "Recovery Target instance port        = 20003" to stdout
-    And the cluster configuration is saved for "after_backout"
-    And the "before_recoverseg" and "after_backout" cluster configuration matches for gprecoverseg newhost
-    And datadirs from "before_recoverseg" configuration for "sdw1" are created on "sdw5" with mode 700
-    And the user runs "gprecoverseg -a -p sdw5 --hba-hostnames"
-    And gprecoverseg should return a return code of 0
-    And check segment conf: postgresql.conf
-    And the cluster configuration is saved for "one_host_down"
-    And the "before" and "one_host_down" cluster configuration matches with the expected for gprecoverseg newhost
-    And the mirrors replicate and fail over and back correctly
-    And the cluster is rebalanced
-    And the original cluster state is recreated for "one_host_down"
-    And the cluster configuration is saved for "after_recreation"
-    And the "before" and "after_recreation" cluster configuration matches with the expected for gprecoverseg newhost
->>>>>>> 9a443d79
