--- conflicted
+++ resolved
@@ -294,21 +294,13 @@
 
     # at this point we have whatever lock we require
     try:
-<<<<<<< HEAD
-        simple_main_locked(parserOptions, parserArgs, createCommandFn, mainOptions)
-=======
         simple_main_locked(parser, parserOptions, parserArgs, createCommandFn, mainOptions)
->>>>>>> 69f4a8b7
     finally:
         if sml is not None:
             sml.release()
 
 
-<<<<<<< HEAD
-def simple_main_locked(parserOptions, parserArgs, createCommandFn, mainOptions):
-=======
 def simple_main_locked(parser, parserOptions, parserArgs, createCommandFn, mainOptions):
->>>>>>> 69f4a8b7
     """
     Not to be called externally -- use simple_main instead
     """
