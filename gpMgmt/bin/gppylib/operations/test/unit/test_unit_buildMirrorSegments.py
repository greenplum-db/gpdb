--- conflicted
+++ resolved
@@ -119,13 +119,8 @@
     @patch('gppylib.operations.startSegments.StartSegmentsOperation')
     def test_startAll_fails(self, mock1, mock2):
         result = StartSegmentsResult()
-<<<<<<< HEAD
-        failed_segment = GpDB.initFromString(
+        failed_segment = Segment.initFromString(
             "2|0|p|p|s|u|sdw1|sdw1|40000|/data/primary0")
-=======
-        failed_segment = Segment.initFromString(
-            "2|0|p|p|s|u|sdw1|sdw1|40000|41000|/data/primary0||/data/primary0/base/10899,/data/primary0/base/1,/data/primary0/base/10898,/data/primary0/base/25780,/data/primary0/base/34782")
->>>>>>> c7457ea0
         result.addFailure(failed_segment, 'reason', 'reasoncode')
         mock1.return_value.startSegments.return_value = result
         result = self.buildMirrorSegs._GpMirrorListToBuild__startAll(Mock(), [Mock(), Mock()], [])
