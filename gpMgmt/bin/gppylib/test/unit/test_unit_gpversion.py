#!/usr/bin/env python
#
# Copyright (c) Greenplum Inc 2010. All Rights Reserved. 
#
""" 
Unit testing for gpversion module
"""
import unittest2 as unittest

from gpversion import *

class GpVersionTestCase(unittest.TestCase):
    def setUp(self):
        pass
        
    def test_case_1(self):
        vMain = GpVersion("main")

        self.assertTrue(vMain.isVersionCurrentRelease())
        self.assertTrue(vMain.getVersionBuild() == 'dev')
        self.assertTrue(str(vMain) == 'main build dev')

    def test_case_2(self):
        vTuple = GpVersion([3,3,0,0])

        self.assertTrue(vTuple.isVersionCurrentRelease() == False )
        self.assertTrue(vTuple.getVersionBuild() == 'dev')
        self.assertTrue(vTuple.getVersionRelease() == "3.3")
        self.assertTrue(vTuple.isVersionRelease("3.3"))
        self.assertTrue(vTuple.isVersionRelease("3.2") == False)
        self.assertTrue(vTuple > "3.2.0.5")
        self.assertTrue(vTuple < "4.0")

    def test_case_3(self):
        v33 = GpVersion("3.3 build dev")

        self.assertTrue(v33.isVersionCurrentRelease() == False )
        self.assertTrue(v33.getVersionBuild() == 'dev')
        self.assertTrue(v33.getVersionRelease() == "3.3")
        self.assertTrue(v33.isVersionRelease("3.3"))
        self.assertTrue(v33.isVersionRelease("3.2") == False)
        self.assertTrue(v33 > "3.2.0.5")
        self.assertTrue(v33 < "4.0")

    def test_case_4(self):
        v34 = GpVersion("3.4.filerep")

        self.assertTrue(v34.isVersionCurrentRelease() == False )
        self.assertTrue(v34.getVersionBuild() == 'filerep')
        self.assertTrue(v34.getVersionRelease() == "3.4")
        self.assertTrue(v34.isVersionRelease("3.4"))
        self.assertTrue(v34.isVersionRelease("3.2") == False)
        self.assertTrue(v34 > "3.2.0.5")
        self.assertTrue(v34 < "4.0")

    def test_case_5(self):
        vShort = GpVersion("postgres (Greenplum Database) 3.3.5.0 build 3")

        self.assertTrue(vShort.isVersionCurrentRelease() == False )
        self.assertTrue(vShort.getVersionBuild() == '3')
        self.assertTrue(vShort.getVersionRelease() == "3.3")
        self.assertTrue(vShort.isVersionRelease("3.3"))
        self.assertTrue(vShort.isVersionRelease("3.2") == False)
        self.assertTrue(vShort > "3.2.0.5")
        self.assertTrue(vShort < "4.0")


    def test_case_6(self):
        vLong = GpVersion("PostgreSQL 8.2.14 (Greenplum Database 3.4.filerep build 0) on i386-apple-darwin9.8.0, compiled by GCC i686-apple-darwin9-gcc-4.0.1 (GCC) 4.0.1 (Apple Inc. build 5465) compiled on Feb 16 2010 11:25:31 (with assert checking)")
    
        self.assertTrue(vLong.isVersionCurrentRelease() == False )
        self.assertTrue(vLong.getVersionBuild() == 'filerep')
        self.assertTrue(vLong.getVersionRelease() == "3.4")
        self.assertTrue(vLong.isVersionRelease("3.4"))
        self.assertTrue(vLong.isVersionRelease("3.2") == False)
        self.assertTrue(vLong > "3.2.0.5")
        self.assertTrue(vLong < "4.0")

    def test_lshift(self):
        v = GpVersion('4.3')
        v_1 = v << 1
        v_2 = v << 2
        self.assertEqual(v_1 << 1, v_2)
        self.assertLess(v_1, v)
        self.assertLess(v_2, v)
        self.assertEqual(v.getVersionRelease(), "4.3")
        self.assertEqual(v_1.getVersionRelease(), "4.2")
        self.assertEqual(v_2.getVersionRelease(), "4.1")

    def test_50(self):
        v = GpVersion('5.0')
        v_1 = v << 1
        v_2 = v << 2
        self.assertEqual(v_1 << 1, v_2)
        self.assertLess(v_1, v)
        self.assertLess(v_2, v)
        self.assertEqual(v.getVersionRelease(), "5.0")
        self.assertEqual(v_1.getVersionRelease(), "4.3")
        self.assertEqual(v_2.getVersionRelease(), "4.2")
        
<<<<<<< HEAD
    def test_case_7(self):
        vLong = GpVersion("PostgreSQL 8.3.23 (Greenplum Database 5.0.0 build dev) on x86_64-pc-linux-gnu, compiled by GCC gcc (GCC) 4.4.7 20120313 (Red Hat 4.4.7-17) compiled on Feb  9 2017 23:06:31")
        self.assertTrue(vLong.isVersionCurrentRelease() == True )
        self.assertTrue(vLong.getVersionBuild() == 'dev')
        self.assertTrue(vLong.getVersionRelease() == "5.0")
        self.assertTrue(vLong.isVersionRelease("5.0"))
        self.assertTrue(vLong.isVersionRelease("3.2") == False)
        self.assertTrue(vLong > "4.0.0")
        self.assertTrue(vLong > "4.0")

=======
>>>>>>> 8ef84de1
    def test_lshift_negative(self):
        v = GpVersion('3.2')
        with self.assertRaisesRegexp(StandardError, 'invalid version shift'):
            v << -1
        with self.assertRaisesRegexp(StandardError, 'invalid version shift'):
            v << 1


#------------------------------- Mainline --------------------------------
if __name__ == '__main__':
    unittest.main()<|MERGE_RESOLUTION|>--- conflicted
+++ resolved
@@ -97,8 +97,7 @@
         self.assertEqual(v.getVersionRelease(), "5.0")
         self.assertEqual(v_1.getVersionRelease(), "4.3")
         self.assertEqual(v_2.getVersionRelease(), "4.2")
-        
-<<<<<<< HEAD
+       
     def test_case_7(self):
         vLong = GpVersion("PostgreSQL 8.3.23 (Greenplum Database 5.0.0 build dev) on x86_64-pc-linux-gnu, compiled by GCC gcc (GCC) 4.4.7 20120313 (Red Hat 4.4.7-17) compiled on Feb  9 2017 23:06:31")
         self.assertTrue(vLong.isVersionCurrentRelease() == True )
@@ -109,8 +108,6 @@
         self.assertTrue(vLong > "4.0.0")
         self.assertTrue(vLong > "4.0")
 
-=======
->>>>>>> 8ef84de1
     def test_lshift_negative(self):
         v = GpVersion('3.2')
         with self.assertRaisesRegexp(StandardError, 'invalid version shift'):
