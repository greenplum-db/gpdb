--- conflicted
+++ resolved
@@ -6,12 +6,8 @@
 import unittest
 from mock import call, Mock, patch, MagicMock
 from gppylib.commands import pg
-<<<<<<< HEAD
 from test.unit.gp_unittest import GpTestCase, run_tests
 import psycopg2
-=======
-from pgdb import DatabaseError
->>>>>>> 141c719b
 
 from gppylib.test.unit.gp_unittest import GpTestCase
 from gppylib.commands.base import CommandResult
