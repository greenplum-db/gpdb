--- conflicted
+++ resolved
@@ -48,7 +48,6 @@
 CREATE TABLE
 create table testSpecialChar("Field1" bigint, "Field#2" text) distributed by ("Field1");
 CREATE TABLE
-<<<<<<< HEAD
 CREATE TABLE  chinese表 ( 列1 text, "列#2" int, lie3 timestamp, 列four decimal ) DISTRIBUTED BY ("列#2");
 CREATE TABLE
 CREATE TABLE texttable2(s1 text, s2 text) DISTRIBUTED BY (s1);
@@ -61,10 +60,5 @@
 INSERT INTO testtruncate VALUES('ttt','ttgt','shpits', '2011-06-01 12:30:30',16,732,834567,45.67,789.123,7.12345,156.456178);
 INSERT 0 1
 CREATE TABLE prices (itemnumber integer, price decimal ) DISTRIBUTED BY (itemnumber)
-=======
-CREATE TABLE testheaderreuse (
-            field1            integer not null,
-            field2            text,
-            field3            text) DISTRIBUTED randomly;
->>>>>>> 89632e8e
+
 CREATE TABLE