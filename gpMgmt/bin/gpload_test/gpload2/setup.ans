--- conflicted
+++ resolved
@@ -49,7 +49,6 @@
 CREATE TABLE
 CREATE TABLE texttable2(s1 text, s2 text) DISTRIBUTED BY (s1);
 CREATE TABLE
-<<<<<<< HEAD
 CREATE TABLE testtruncate (
             s1 text, s2 text, s3 text, dt timestamp,
             n1 smallint, n2 integer, n3 bigint, n4 decimal,
@@ -57,7 +56,5 @@
 CREATE TABLE
 INSERT INTO testtruncate VALUES('ttt','ttgt','shpits', '2011-06-01 12:30:30',16,732,834567,45.67,789.123,7.12345,156.456178);
 INSERT 0 1
-=======
 CREATE TABLE prices (itemnumber integer, price decimal ) DISTRIBUTED BY (itemnumber)
-CREATE TABLE
->>>>>>> 5fa598a1
+CREATE TABLE