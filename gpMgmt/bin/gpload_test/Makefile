--- conflicted
+++ resolved
@@ -24,12 +24,8 @@
 installcheck: gpdiff.pl gpstringsubs.pl
 	@echo "doing test in OS: "; echo $(TEST_OS)
 	@cd gpload && ./TEST.py
-<<<<<<< HEAD
 	@cd gpload2 && PYTHONIOENCODING=utf-8 pytest TEST_local_*
-=======
-	@cd gpload2 && pytest TEST_local_*
 endif
->>>>>>> 8f589932
 
 clean distclean:
 	rm -f gpdiff.pl atmsort.pm explain.pm GPTest.pm gpstringsubs.pl