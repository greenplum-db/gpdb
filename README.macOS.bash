--- conflicted
+++ resolved
@@ -8,11 +8,8 @@
 fi
 
 brew install bash-completion
-<<<<<<< HEAD
+brew install conan
 brew install xerces-c #gporca
-=======
-brew install conan
->>>>>>> 31fd953d
 brew install cmake # gporca
 brew install libyaml   # enables `--enable-mapreduce`
 brew install libevent # gpfdist
