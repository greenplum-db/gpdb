--- conflicted
+++ resolved
@@ -89,15 +89,10 @@
   | PUBLIC
   | CURRENT_USER
   | SESSION_USER
-<<<<<<< HEAD
-
-GRANT <replaceable class="parameter">role_name</replaceable> [, ...] TO <replaceable class="parameter">role_name</replaceable> [, ...] [ WITH ADMIN OPTION ]
 
 GRANT { SELECT | INSERT | ALL [PRIVILEGES] } 
     ON PROTOCOL <replaceable>protocolname</replaceable>
     TO <replaceable class="parameter">username</replaceable>
-=======
->>>>>>> 7cd0d523
 </synopsis>
  </refsynopsisdiv>
 
