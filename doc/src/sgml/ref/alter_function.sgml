--- conflicted
+++ resolved
@@ -193,8 +193,6 @@
    </varlistentry>
 
    <varlistentry>
-<<<<<<< HEAD
-=======
     <term><literal>LEAKPROOF</literal></term>
     <listitem>
      <para>
@@ -206,7 +204,6 @@
    </varlistentry>
 
     <varlistentry>
->>>>>>> 80edfd76
      <term><literal>COST</literal> <replaceable class="parameter">execution_cost</replaceable></term>
 
      <listitem>
