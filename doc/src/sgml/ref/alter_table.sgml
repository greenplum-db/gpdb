<!--
doc/src/sgml/ref/alter_table.sgml
PostgreSQL documentation
-->

<refentry id="SQL-ALTERTABLE">
 <indexterm zone="sql-altertable">
  <primary>ALTER TABLE</primary>
 </indexterm>

 <refmeta>
  <refentrytitle>ALTER TABLE</refentrytitle>
  <manvolnum>7</manvolnum>
  <refmiscinfo>SQL - Language Statements</refmiscinfo>
 </refmeta>

 <refnamediv>
  <refname>ALTER TABLE</refname>
  <refpurpose>change the definition of a table</refpurpose>
 </refnamediv>

 <refsynopsisdiv>
<synopsis>
<<<<<<< HEAD
ALTER TABLE [ IF EXISTS ] [ONLY] name RENAME [COLUMN] column_name TO new_column_name

ALTER TABLE [ IF EXISTS ] name RENAME TO new_name

ALTER TABLE [ IF EXISTS ] [ ONLY ] name
    RENAME CONSTRAINT constraint_name TO new_constraint_name

ALTER TABLE [ IF EXISTS ] name SET SCHEMA new_schema

ALTER TABLE [ IF EXISTS ] [ONLY] name SET 
     WITH (REORGANIZE=true|false) 
   | DISTRIBUTED BY (column_name, [ ... ] ) 
   | DISTRIBUTED RANDOMLY 
   | DISTRIBUTED REPLICATED

ALTER TABLE [ IF EXISTS ] [ONLY] name action [, ... ]

ALTER TABLE name 
   [ ALTER PARTITION { partition_name | FOR (RANK(number)) 
                     | FOR (value) } partition_action [...] ] 
   partition_action

where action is one of:
  ADD [COLUMN] column_name data_type
      [ COLLATE collation ]
      [ ENCODING ( storage_directive [,...] ) ] 
      [column_constraint [ ... ]]
  DROP [COLUMN] [ IF EXISTS ] column_name [RESTRICT | CASCADE]
  ALTER [COLUMN] column_name [ SET DATA ] TYPE type [COLLATE collation] [USING expression]
  ALTER [COLUMN] column_name SET DEFAULT expression
  ALTER [COLUMN] column_name DROP DEFAULT
  ALTER [COLUMN] column_name { SET | DROP } NOT NULL
  ALTER [COLUMN] column_name SET STATISTICS integer
  ALTER [COLUMN] column_name SET ( attribute_option = value [, ... ] )
  ALTER [COLUMN] column_name RESET ( attribute_option [, ... ] )
  ADD table_constraint [ NOT VALID ]
  ADD table_constraint_using_index
  ALTER CONSTRAINT constraint_name [ DEFERRABLE | NOT DEFERRABLE ] [ INITIALLY DEFERRED | INITIALLY IMMEDIATE ]
  VALIDATE CONSTRAINT constraint_name
  DROP CONSTRAINT [ IF EXISTS ] constraint_name [RESTRICT | CASCADE]
  DISABLE TRIGGER [trigger_name | ALL | USER]
  ENABLE TRIGGER [trigger_name | ALL | USER]
  CLUSTER ON index_name
  SET WITHOUT CLUSTER
  SET WITH OIDS
  SET WITHOUT OIDS
  SET (FILLFACTOR = value)
  RESET (FILLFACTOR)
  INHERIT parent_table
  NO INHERIT parent_table
  OF type_name
  NOT OF
  OWNER TO new_owner
  SET TABLESPACE new_tablespace
  REPLICA IDENTITY {DEFAULT | USING INDEX index_name | FULL | NOTHING}

where partition_action is one of:
  ALTER DEFAULT PARTITION
  DROP DEFAULT PARTITION [IF EXISTS]
  DROP PARTITION [IF EXISTS] { partition_name | 
      FOR (RANK(number)) | FOR (value) } [CASCADE]
  TRUNCATE DEFAULT PARTITION
  TRUNCATE PARTITION { partition_name | FOR (RANK(number)) | 
      FOR (value) }
  RENAME DEFAULT PARTITION TO new_partition_name
  RENAME PARTITION { partition_name | FOR (RANK(number)) | 
      FOR (value) } TO new_partition_name
  ADD DEFAULT PARTITION name [ ( subpartition_spec ) ]
  ADD PARTITION [name] partition_element
      [ ( subpartition_spec ) ]
  EXCHANGE PARTITION { partition_name | FOR (RANK(number)) | 
       FOR (value) } WITH TABLE table_name 
        [ WITH | WITHOUT VALIDATION ]
  EXCHANGE DEFAULT PARTITION WITH TABLE table_name
   [ WITH | WITHOUT VALIDATION ]
  SET SUBPARTITION TEMPLATE (subpartition_spec)
  SPLIT DEFAULT PARTITION
    {  AT (list_value)
     | START([datatype] range_value) [INCLUSIVE | EXCLUSIVE] 
        END([datatype] range_value) [INCLUSIVE | EXCLUSIVE] }
    [ INTO ( PARTITION new_partition_name, 
             PARTITION default_partition_name ) ]
  SPLIT PARTITION { partition_name | FOR (RANK(number)) | 
     FOR (value) } AT (value) 
    [ INTO (PARTITION partition_name, PARTITION partition_name)]  

where partition_element is:
    VALUES (list_value [,...] )
  | START ([datatype] 'start_value') [INCLUSIVE | EXCLUSIVE]
     [ END ([datatype] 'end_value') [INCLUSIVE | EXCLUSIVE] ]
  | END ([datatype] 'end_value') [INCLUSIVE | EXCLUSIVE]
[ WITH ( partition_storage_parameter=value [, ... ] ) ]
[ TABLESPACE tablespace ]

where subpartition_spec is:
subpartition_element [, ...]
and subpartition_element is:
   DEFAULT SUBPARTITION subpartition_name
  | [SUBPARTITION subpartition_name] VALUES (list_value [,...] )
  | [SUBPARTITION subpartition_name] 
     START ([datatype] 'start_value') [INCLUSIVE | EXCLUSIVE]
     [ END ([datatype] 'end_value') [INCLUSIVE | EXCLUSIVE] ]
     [ EVERY ( [number | datatype] 'interval_value') ]
  | [SUBPARTITION subpartition_name] 
     END ([datatype] 'end_value') [INCLUSIVE | EXCLUSIVE]
     [ EVERY ( [number | datatype] 'interval_value') ]
[ WITH ( partition_storage_parameter=value [, ... ] ) ]
[ TABLESPACE tablespace ]

Where column_reference_storage_directive is:

   COLUMN column_name ENCODING ( storage_directive [, ... ] ), ... 
 | DEFAULT COLUMN ENCODING ( storage_directive [, ... ] )

=======
ALTER TABLE [ IF EXISTS ] [ ONLY ] <replaceable class="PARAMETER">name</replaceable> [ * ]
    <replaceable class="PARAMETER">action</replaceable> [, ... ]
ALTER TABLE [ IF EXISTS ] [ ONLY ] <replaceable class="PARAMETER">name</replaceable> [ * ]
    RENAME [ COLUMN ] <replaceable class="PARAMETER">column_name</replaceable> TO <replaceable class="PARAMETER">new_column_name</replaceable>
ALTER TABLE [ IF EXISTS ] [ ONLY ] <replaceable class="PARAMETER">name</replaceable> [ * ]
    RENAME CONSTRAINT <replaceable class="PARAMETER">constraint_name</replaceable> TO <replaceable class="PARAMETER">new_constraint_name</replaceable>
ALTER TABLE [ IF EXISTS ] <replaceable class="PARAMETER">name</replaceable>
    RENAME TO <replaceable class="PARAMETER">new_name</replaceable>
ALTER TABLE [ IF EXISTS ] <replaceable class="PARAMETER">name</replaceable>
    SET SCHEMA <replaceable class="PARAMETER">new_schema</replaceable>
ALTER TABLE ALL IN TABLESPACE <replaceable class="PARAMETER">name</replaceable> [ OWNED BY <replaceable class="PARAMETER">role_name</replaceable> [, ... ] ]
    SET TABLESPACE <replaceable class="PARAMETER">new_tablespace</replaceable> [ NOWAIT ]

<phrase>where <replaceable class="PARAMETER">action</replaceable> is one of:</phrase>

    ADD [ COLUMN ] <replaceable class="PARAMETER">column_name</replaceable> <replaceable class="PARAMETER">data_type</replaceable> [ COLLATE <replaceable class="PARAMETER">collation</replaceable> ] [ <replaceable class="PARAMETER">column_constraint</replaceable> [ ... ] ]
    DROP [ COLUMN ] [ IF EXISTS ] <replaceable class="PARAMETER">column_name</replaceable> [ RESTRICT | CASCADE ]
    ALTER [ COLUMN ] <replaceable class="PARAMETER">column_name</replaceable> [ SET DATA ] TYPE <replaceable class="PARAMETER">data_type</replaceable> [ COLLATE <replaceable class="PARAMETER">collation</replaceable> ] [ USING <replaceable class="PARAMETER">expression</replaceable> ]
    ALTER [ COLUMN ] <replaceable class="PARAMETER">column_name</replaceable> SET DEFAULT <replaceable class="PARAMETER">expression</replaceable>
    ALTER [ COLUMN ] <replaceable class="PARAMETER">column_name</replaceable> DROP DEFAULT
    ALTER [ COLUMN ] <replaceable class="PARAMETER">column_name</replaceable> { SET | DROP } NOT NULL
    ALTER [ COLUMN ] <replaceable class="PARAMETER">column_name</replaceable> SET STATISTICS <replaceable class="PARAMETER">integer</replaceable>
    ALTER [ COLUMN ] <replaceable class="PARAMETER">column_name</replaceable> SET ( <replaceable class="PARAMETER">attribute_option</replaceable> = <replaceable class="PARAMETER">value</replaceable> [, ... ] )
    ALTER [ COLUMN ] <replaceable class="PARAMETER">column_name</replaceable> RESET ( <replaceable class="PARAMETER">attribute_option</replaceable> [, ... ] )
    ALTER [ COLUMN ] <replaceable class="PARAMETER">column_name</replaceable> SET STORAGE { PLAIN | EXTERNAL | EXTENDED | MAIN }
    ADD <replaceable class="PARAMETER">table_constraint</replaceable> [ NOT VALID ]
    ADD <replaceable class="PARAMETER">table_constraint_using_index</replaceable>
    ALTER CONSTRAINT <replaceable class="PARAMETER">constraint_name</replaceable> [ DEFERRABLE | NOT DEFERRABLE ] [ INITIALLY DEFERRED | INITIALLY IMMEDIATE ]
    VALIDATE CONSTRAINT <replaceable class="PARAMETER">constraint_name</replaceable>
    DROP CONSTRAINT [ IF EXISTS ]  <replaceable class="PARAMETER">constraint_name</replaceable> [ RESTRICT | CASCADE ]
    DISABLE TRIGGER [ <replaceable class="PARAMETER">trigger_name</replaceable> | ALL | USER ]
    ENABLE TRIGGER [ <replaceable class="PARAMETER">trigger_name</replaceable> | ALL | USER ]
    ENABLE REPLICA TRIGGER <replaceable class="PARAMETER">trigger_name</replaceable>
    ENABLE ALWAYS TRIGGER <replaceable class="PARAMETER">trigger_name</replaceable>
    DISABLE RULE <replaceable class="PARAMETER">rewrite_rule_name</replaceable>
    ENABLE RULE <replaceable class="PARAMETER">rewrite_rule_name</replaceable>
    ENABLE REPLICA RULE <replaceable class="PARAMETER">rewrite_rule_name</replaceable>
    ENABLE ALWAYS RULE <replaceable class="PARAMETER">rewrite_rule_name</replaceable>
    CLUSTER ON <replaceable class="PARAMETER">index_name</replaceable>
    SET WITHOUT CLUSTER
    SET WITH OIDS
    SET WITHOUT OIDS
    SET ( <replaceable class="PARAMETER">storage_parameter</replaceable> = <replaceable class="PARAMETER">value</replaceable> [, ... ] )
    RESET ( <replaceable class="PARAMETER">storage_parameter</replaceable> [, ... ] )
    INHERIT <replaceable class="PARAMETER">parent_table</replaceable>
    NO INHERIT <replaceable class="PARAMETER">parent_table</replaceable>
    OF <replaceable class="PARAMETER">type_name</replaceable>
    NOT OF
    OWNER TO <replaceable class="PARAMETER">new_owner</replaceable>
    SET TABLESPACE <replaceable class="PARAMETER">new_tablespace</replaceable>
    REPLICA IDENTITY {DEFAULT | USING INDEX <replaceable class="PARAMETER">index_name</replaceable> | FULL | NOTHING}

<phrase>and <replaceable class="PARAMETER">table_constraint_using_index</replaceable> is:</phrase>

    [ CONSTRAINT <replaceable class="PARAMETER">constraint_name</replaceable> ]
    { UNIQUE | PRIMARY KEY } USING INDEX <replaceable class="PARAMETER">index_name</replaceable>
    [ DEFERRABLE | NOT DEFERRABLE ] [ INITIALLY DEFERRED | INITIALLY IMMEDIATE ]
>>>>>>> 8bc709b3
</synopsis>
 </refsynopsisdiv>

 <refsect1>
  <title>Description</title>

  <para>
   <command>ALTER TABLE</command> changes the definition of an existing table.
   There are several subforms described below. Note that the lock level required
   may differ for each subform. An <literal>ACCESS EXCLUSIVE</literal> lock is held
   unless explicitly noted. When multiple subcommands are listed, the lock
   held will be the strictest one required from any subcommand.

  <variablelist>
   <varlistentry>
    <term><literal>ADD COLUMN</literal></term>
    <listitem>
     <para>
      This form adds a new column to the table, using the same syntax as
      <xref linkend="SQL-CREATETABLE">.
     </para>
    </listitem>
   </varlistentry>

   <varlistentry>
    <term><literal>DROP COLUMN [ IF EXISTS ]</literal></term>
    <listitem>
     <para>
      This form drops a column from a table.  Indexes and
      table constraints involving the column will be automatically
      dropped as well.  You will need to say <literal>CASCADE</> if
      anything outside the table depends on the column, for example,
      foreign key references or views.
      If <literal>IF EXISTS</literal> is specified and the column
      does not exist, no error is thrown. In this case a notice
      is issued instead.
     </para>
    </listitem>
   </varlistentry>

   <varlistentry>
    <term><literal>IF EXISTS</literal></term>
    <listitem>
     <para>
      Do not throw an error if the table does not exist. A notice is issued
      in this case.
     </para>
    </listitem>
   </varlistentry>

   <varlistentry>
    <term><literal>SET DATA TYPE</literal></term>
    <listitem>
     <para>
      This form changes the type of a column of a table. Indexes and
      simple table constraints involving the column will be automatically
      converted to use the new column type by reparsing the originally
      supplied expression.
      The optional <literal>COLLATE</literal> clause specifies a collation
      for the new column; if omitted, the collation is the default for the
      new column type.
      The optional <literal>USING</literal>
      clause specifies how to compute the new column value from the old;
      if omitted, the default conversion is the same as an assignment
      cast from old data type to new.  A  <literal>USING</literal>
      clause must be provided if there is no implicit or assignment
      cast from old to new type.
     </para>
    </listitem>
   </varlistentry>

   <varlistentry>
    <term><literal>SET</literal>/<literal>DROP DEFAULT</literal></term>
    <listitem>
     <para>
      These forms set or remove the default value for a column.
      Default values only apply in subsequent <command>INSERT</command>
      or <command>UPDATE</> commands; they do not cause rows already in the
      table to change.
     </para>
    </listitem>
   </varlistentry>

   <varlistentry>
    <term><literal>SET</literal>/<literal>DROP NOT NULL</literal></term>
    <listitem>
     <para>
      These forms change whether a column is marked to allow null
      values or to reject null values.  You can only use <literal>SET
      NOT NULL</> when the column contains no null values.
     </para>
    </listitem>
   </varlistentry>

   <varlistentry>
    <term><literal>SET STATISTICS</literal></term>
    <listitem>
     <para>
      This form
      sets the per-column statistics-gathering target for subsequent
      <xref linkend="sql-analyze"> operations.
      The target can be set in the range 0 to 10000; alternatively, set it
      to -1 to revert to using the system default statistics
      target (<xref linkend="guc-default-statistics-target">).
      For more information on the use of statistics by the
      <productname>PostgreSQL</productname> query planner, refer to
      <xref linkend="planner-stats">.
     </para>
     <para>
      SET STATISTICS acquires a <literal>SHARE UPDATE EXCLUSIVE</literal> lock.
     </para>
    </listitem>
   </varlistentry>

   <varlistentry>
    <term><literal>SET ( <replaceable class="PARAMETER">attribute_option</replaceable> = <replaceable class="PARAMETER">value</replaceable> [, ... ] )</literal></term>
    <term><literal>RESET ( <replaceable class="PARAMETER">attribute_option</replaceable> [, ... ] )</literal></term>
    <listitem>
     <para>
      This form sets or resets per-attribute options.  Currently, the only
      defined per-attribute options are <literal>n_distinct</> and
      <literal>n_distinct_inherited</>, which override the
      number-of-distinct-values estimates made by subsequent
      <xref linkend="sql-analyze">
      operations.  <literal>n_distinct</> affects the statistics for the table
      itself, while <literal>n_distinct_inherited</> affects the statistics
      gathered for the table plus its inheritance children.  When set to a
      positive value, <command>ANALYZE</> will assume that the column contains
      exactly the specified number of distinct nonnull values.  When set to a
      negative value, which must be greater
      than or equal to -1, <command>ANALYZE</> will assume that the number of
      distinct nonnull values in the column is linear in the size of the
      table; the exact count is to be computed by multiplying the estimated
      table size by the absolute value of the given number.  For example,
      a value of -1 implies that all values in the column are distinct, while
      a value of -0.5 implies that each value appears twice on the average.
      This can be useful when the size of the table changes over time, since
      the multiplication by the number of rows in the table is not performed
      until query planning time.  Specify a value of 0 to revert to estimating
      the number of distinct values normally.  For more information on the use
      of statistics by the <productname>PostgreSQL</productname> query
      planner, refer to <xref linkend="planner-stats">.
     </para>
     <para>
      Changing per-attribute options acquires a
      <literal>SHARE UPDATE EXCLUSIVE</literal> lock.
     </para>
    </listitem>
   </varlistentry>

   <varlistentry>
    <term>
     <literal>SET STORAGE</literal>
     <indexterm>
      <primary>TOAST</primary>
      <secondary>per-column storage settings</secondary>
     </indexterm>
    </term>
    <listitem>
     <para>
      This form sets the storage mode for a column. This controls whether this
      column is held inline or in a secondary <acronym>TOAST</> table, and
      whether the data
      should be compressed or not. <literal>PLAIN</literal> must be used
      for fixed-length values such as <type>integer</type> and is
      inline, uncompressed. <literal>MAIN</literal> is for inline,
      compressible data. <literal>EXTERNAL</literal> is for external,
      uncompressed data, and <literal>EXTENDED</literal> is for external,
      compressed data.  <literal>EXTENDED</literal> is the default for most
      data types that support non-<literal>PLAIN</literal> storage.
      Use of <literal>EXTERNAL</literal> will make substring operations on
      very large <type>text</type> and <type>bytea</type> values run faster,
      at the penalty of increased storage space.  Note that
      <literal>SET STORAGE</> doesn't itself change anything in the table,
      it just sets the strategy to be pursued during future table updates.
      See <xref linkend="storage-toast"> for more information.
     </para>
    </listitem>
   </varlistentry>

   <varlistentry>
    <term><literal>ADD <replaceable class="PARAMETER">table_constraint</replaceable> [ NOT VALID ]</literal></term>
    <listitem>
     <para>
      This form adds a new constraint to a table using the same syntax as
      <xref linkend="SQL-CREATETABLE">, plus the option <literal>NOT
      VALID</literal>, which is currently only allowed for foreign key
      and CHECK constraints.
      If the constraint is marked <literal>NOT VALID</literal>, the
      potentially-lengthy initial check to verify that all rows in the table
      satisfy the constraint is skipped.  The constraint will still be
      enforced against subsequent inserts or updates (that is, they'll fail
      unless there is a matching row in the referenced table, in the case
      of foreign keys; and they'll fail unless the new row matches the
      specified check constraints).  But the
      database will not assume that the constraint holds for all rows in
      the table, until it is validated by using the <literal>VALIDATE
      CONSTRAINT</literal> option.
     </para>
    </listitem>
   </varlistentry>

   <varlistentry>
    <term><literal>ADD <replaceable class="PARAMETER">table_constraint_using_index</replaceable></literal></term>
    <listitem>
     <para>
      This form adds a new <literal>PRIMARY KEY</> or <literal>UNIQUE</>
      constraint to a table based on an existing unique index.  All the
      columns of the index will be included in the constraint.
     </para>

     <para>
      The index cannot have expression columns nor be a partial index.
      Also, it must be a b-tree index with default sort ordering.  These
      restrictions ensure that the index is equivalent to one that would be
      built by a regular <literal>ADD PRIMARY KEY</> or <literal>ADD UNIQUE</>
      command.
     </para>

     <para>
      If <literal>PRIMARY KEY</> is specified, and the index's columns are not
      already marked <literal>NOT NULL</>, then this command will attempt to
      do <literal>ALTER COLUMN SET NOT NULL</> against each such column.
      That requires a full table scan to verify the column(s) contain no
      nulls.  In all other cases, this is a fast operation.
     </para>

     <para>
      If a constraint name is provided then the index will be renamed to match
      the constraint name.  Otherwise the constraint will be named the same as
      the index.
     </para>

     <para>
      After this command is executed, the index is <quote>owned</> by the
      constraint, in the same way as if the index had been built by
      a regular <literal>ADD PRIMARY KEY</> or <literal>ADD UNIQUE</>
      command.  In particular, dropping the constraint will make the index
      disappear too.
     </para>

     <note>
      <para>
       Adding a constraint using an existing index can be helpful in
       situations where a new constraint needs to be added without blocking
       table updates for a long time.  To do that, create the index using
       <command>CREATE INDEX CONCURRENTLY</>, and then install it as an
       official constraint using this syntax.  See the example below.
      </para>
     </note>
    </listitem>
   </varlistentry>

   <varlistentry>
    <term><literal>ALTER CONSTRAINT</literal></term>
    <listitem>
     <para>
      This form alters the attributes of a constraint that was previously
      created. Currently only foreign key constraints may be altered.
     </para>
    </listitem>
   </varlistentry>

   <varlistentry>
    <term><literal>VALIDATE CONSTRAINT</literal></term>
    <listitem>
     <para>
      This form validates a foreign key or check constraint that was previously created
      as <literal>NOT VALID</literal>, by scanning the table to ensure there
      are no rows for which the constraint is not satisfied.
      Nothing happens if the constraint is already marked valid.
     </para>
     <para>
      Validation can be a long process on larger tables. The value of separating
      validation from initial creation is that you can defer validation to less
      busy times, or can be used to give additional time to correct pre-existing
      errors while preventing new errors. Note also that validation on its own
      does not prevent normal write commands against the table while it runs.
     </para>
     <para>
      Validation acquires only a <literal>SHARE UPDATE EXCLUSIVE</literal> lock
      on the table being altered. If the constraint is a foreign key then
      a <literal>ROW SHARE</literal> lock is also required on
      the table referenced by the constraint.
     </para>
    </listitem>
   </varlistentry>

   <varlistentry>
    <term><literal>DROP CONSTRAINT [ IF EXISTS ]</literal></term>
    <listitem>
     <para>
      This form drops the specified constraint on a table.
      If <literal>IF EXISTS</literal> is specified and the constraint
      does not exist, no error is thrown. In this case a notice is issued instead.
     </para>
    </listitem>
   </varlistentry>

   <varlistentry>
    <term><literal>DISABLE</literal>/<literal>ENABLE [ REPLICA | ALWAYS ] TRIGGER</literal></term>
    <listitem>
     <para>
      These forms configure the firing of trigger(s) belonging to the table.
      A disabled trigger is still known to the system, but is not executed
      when its triggering event occurs.  For a deferred trigger, the enable
      status is checked when the event occurs, not when the trigger function
      is actually executed.  One can disable or enable a single
      trigger specified by name, or all triggers on the table, or only
      user triggers (this option excludes internally generated constraint
      triggers such as those that are used to implement foreign key
      constraints or deferrable uniqueness and exclusion constraints).
      Disabling or enabling internally generated constraint triggers
      requires superuser privileges; it should be done with caution since
      of course the integrity of the constraint cannot be guaranteed if the
      triggers are not executed.
      The trigger firing mechanism is also affected by the configuration
      variable <xref linkend="guc-session-replication-role">. Simply enabled
      triggers will fire when the replication role is <quote>origin</>
      (the default) or <quote>local</>. Triggers configured as <literal>ENABLE
      REPLICA</literal> will only fire if the session is in <quote>replica</>
      mode, and triggers configured as <literal>ENABLE ALWAYS</literal> will
      fire regardless of the current replication mode.
     </para>
    </listitem>
   </varlistentry>

   <varlistentry>
    <term><literal>DISABLE</literal>/<literal>ENABLE [ REPLICA | ALWAYS ] RULE</literal></term>
    <listitem>
     <para>
      These forms configure the firing of rewrite rules belonging to the table.
      A disabled rule is still known to the system, but is not applied
      during query rewriting. The semantics are as for disabled/enabled
      triggers. This configuration is ignored for <literal>ON SELECT</literal> rules, which
      are always applied in order to keep views working even if the current
      session is in a non-default replication role.
     </para>
    </listitem>
   </varlistentry>

   <varlistentry>
    <term><literal>CLUSTER ON</literal></term>
    <listitem>
     <para>
      This form selects the default index for future
      <xref linkend="SQL-CLUSTER">
      operations.  It does not actually re-cluster the table.
     </para>
     <para>
      Changing cluster options acquires a <literal>SHARE UPDATE EXCLUSIVE</literal> lock.
     </para>
    </listitem>
   </varlistentry>

   <varlistentry>
    <term><literal>SET WITHOUT CLUSTER</literal></term>
    <listitem>
     <para>
      This form removes the most recently used
      <xref linkend="SQL-CLUSTER">
      index specification from the table.  This affects
      future cluster operations that don't specify an index.
     </para>
     <para>
      Changing cluster options acquires a <literal>SHARE UPDATE EXCLUSIVE</literal> lock.
     </para>
    </listitem>
   </varlistentry>

   <varlistentry>
    <term><literal>SET WITH OIDS</literal></term>
    <listitem>
     <para>
      This form adds an <literal>oid</literal> system column to the
      table (see <xref linkend="ddl-system-columns">).
      It does nothing if the table already has OIDs.
     </para>

     <para>
      Note that this is not equivalent to <literal>ADD COLUMN oid oid</>;
      that would add a normal column that happened to be named
      <literal>oid</>, not a system column.
     </para>
    </listitem>
   </varlistentry>

   <varlistentry>
    <term><literal>SET WITHOUT OIDS</literal></term>
    <listitem>
     <para>
      This form removes the <literal>oid</literal> system column from the
      table.  This is exactly equivalent to
      <literal>DROP COLUMN oid RESTRICT</literal>,
      except that it will not complain if there is already no
      <literal>oid</literal> column.
     </para>
    </listitem>
   </varlistentry>

   <varlistentry>
    <term><literal>SET ( <replaceable class="PARAMETER">storage_parameter</replaceable> = <replaceable class="PARAMETER">value</replaceable> [, ... ] )</literal></term>
    <listitem>
     <para>
      This form changes one or more storage parameters for the table.  See
      <xref linkend="SQL-CREATETABLE-storage-parameters"
      endterm="SQL-CREATETABLE-storage-parameters-title">
      for details on the available parameters.  Note that the table contents
      will not be modified immediately by this command; depending on the
      parameter you might need to rewrite the table to get the desired effects.
      That can be done with <link linkend="SQL-VACUUM">VACUUM
      FULL</>, <xref linkend="SQL-CLUSTER"> or one of the forms
      of <command>ALTER TABLE</> that forces a table rewrite.
     </para>

     <note>
      <para>
       While <command>CREATE TABLE</> allows <literal>OIDS</> to be specified
       in the <literal>WITH (<replaceable
       class="PARAMETER">storage_parameter</>)</literal> syntax,
       <command>ALTER TABLE</> does not treat <literal>OIDS</> as a
       storage parameter.  Instead use the <literal>SET WITH OIDS</>
       and <literal>SET WITHOUT OIDS</> forms to change OID status.
      </para>
     </note>
    </listitem>
   </varlistentry>

   <varlistentry>
    <term><literal>RESET ( <replaceable class="PARAMETER">storage_parameter</replaceable> [, ... ] )</literal></term>
    <listitem>
     <para>
      This form resets one or more storage parameters to their
      defaults.  As with <literal>SET</>, a table rewrite might be
      needed to update the table entirely.
     </para>
    </listitem>
   </varlistentry>

   <varlistentry>
    <term><literal>INHERIT <replaceable class="PARAMETER">parent_table</replaceable></literal></term>
    <listitem>
     <para>
      This form adds the target table as a new child of the specified parent
      table.  Subsequently, queries against the parent will include records
      of the target table.  To be added as a child, the target table must
      already contain all the same columns as the parent (it could have
      additional columns, too).  The columns must have matching data types,
      and if they have <literal>NOT NULL</literal> constraints in the parent
      then they must also have <literal>NOT NULL</literal> constraints in the
      child.
     </para>

     <para>
      There must also be matching child-table constraints for all
      <literal>CHECK</literal> constraints of the parent, except those
      marked non-inheritable (that is, created with <literal>ALTER TABLE ... ADD CONSTRAINT ... NO INHERIT</literal>)
      in the parent, which are ignored; all child-table constraints matched
      must not be marked non-inheritable.
      Currently
      <literal>UNIQUE</literal>, <literal>PRIMARY KEY</literal>, and
      <literal>FOREIGN KEY</literal> constraints are not considered, but
      this might change in the future.
     </para>
    </listitem>
   </varlistentry>

   <varlistentry>
    <term><literal>NO INHERIT <replaceable class="PARAMETER">parent_table</replaceable></literal></term>
    <listitem>
     <para>
      This form removes the target table from the list of children of the
      specified parent table.
      Queries against the parent table will no longer include records drawn
      from the target table.
     </para>
    </listitem>
   </varlistentry>

   <varlistentry>
    <term><literal>OF <replaceable class="PARAMETER">type_name</replaceable></literal></term>
    <listitem>
     <para>
      This form links the table to a composite type as though <command>CREATE
      TABLE OF</> had formed it.  The table's list of column names and types
      must precisely match that of the composite type; the presence of
      an <literal>oid</> system column is permitted to differ.  The table must
      not inherit from any other table.  These restrictions ensure
      that <command>CREATE TABLE OF</> would permit an equivalent table
      definition.
     </para>
    </listitem>
   </varlistentry>

   <varlistentry>
    <term><literal>NOT OF</literal></term>
    <listitem>
     <para>
      This form dissociates a typed table from its type.
     </para>
    </listitem>
   </varlistentry>

   <varlistentry>
    <term><literal>OWNER</literal></term>
    <listitem>
     <para>
      This form changes the owner of the table, sequence, view, materialized view,
      or foreign table to the specified user.
     </para>
    </listitem>
   </varlistentry>

   <varlistentry>
    <term><literal>SET TABLESPACE</literal></term>
    <listitem>
     <para>
      This form changes the table's tablespace to the specified tablespace and
      moves the data file(s) associated with the table to the new tablespace.
      Indexes on the table, if any, are not moved; but they can be moved
      separately with additional <literal>SET TABLESPACE</literal> commands.
      All tables in the current database in a tablespace can be moved by using
      the <literal>ALL IN TABLESPACE</literal> form, which will lock all tables
      to be moved first and then move each one.  This form also supports
      <literal>OWNED BY</literal>, which will only move tables owned by the
      roles specified.  If the <literal>NOWAIT</literal> option is specified
      then the command will fail if it is unable to acquire all of the locks
      required immediately.  Note that system catalogs are not moved by this
      command, use <command>ALTER DATABASE</command> or explicit
      <command>ALTER TABLE</command> invocations instead if desired.  The
      <literal>information_schema</literal> relations are not considered part
      of the system catalogs and will be moved.
      See also
      <xref linkend="SQL-CREATETABLESPACE">.
     </para>
    </listitem>
   </varlistentry>

   <varlistentry id="SQL-CREATETABLE-REPLICA-IDENTITY">
    <term><literal>REPLICA IDENTITY</literal></term>
    <listitem>
     <para>
      This form changes the information which is written to the write-ahead log
      to identify rows which are updated or deleted.  This option has no effect
      except when logical replication is in use.  <literal>DEFAULT</>
      (the default for non-system tables) records the
      old values of the columns of the primary key, if any.  <literal>USING INDEX</>
      records the old values of the columns covered by the named index, which
      must be unique, not partial, not deferrable, and include only columns marked
      <literal>NOT NULL</>.  <literal>FULL</> records the old values of all columns
      in the row.  <literal>NOTHING</> records no information about the old row.
      (This is the default for system tables.)
      In all cases, no old values are logged unless at least one of the columns
      that would be logged differs between the old and new versions of the row.
     </para>
    </listitem>
   </varlistentry>

   <varlistentry>
    <term><literal>RENAME</literal></term>
    <listitem>
     <para>
      The <literal>RENAME</literal> forms change the name of a table
      (or an index, sequence, view, materialized view, or foreign table), the name
      of an individual column in a table, or the name of a constraint of the table.
      There is no effect on the stored data.
     </para>
    </listitem>
   </varlistentry>

   <varlistentry>
    <term><literal>SET SCHEMA</literal></term>
    <listitem>
     <para>
      This form moves the table into another schema.  Associated indexes,
      constraints, and sequences owned by table columns are moved as well.
     </para>
    </listitem>
   </varlistentry>

  </variablelist>
  </para>

  <para>
   All the forms of ALTER TABLE that act on a single table, except
   <literal>RENAME</literal>, and <literal>SET SCHEMA</literal>
   can be combined into a list of multiple alterations to applied together.
   For example, it
   is possible to add several columns and/or alter the type of several
   columns in a single command.  This is particularly useful with large
   tables, since only one pass over the table need be made.
  </para>

  <para>
   Note: If you add a partition to a table that 
   has subpartition encodings, the new partition 
   inherits the storage directives for the subpartitions. 
   For more information, search for "Precedence of Compression Settings" 
   in the Greenplum Database Administrator Guide.
  </para>

  <para>
   You must own the table to use <command>ALTER TABLE</>.
   To change the schema or tablespace of a table, you must also have
   <literal>CREATE</literal> privilege on the new schema or tablespace.
   To add the table as a new child of a parent table, you must own the
   parent table as well.
   To alter the owner, you must also be a direct or indirect member of the new
   owning role, and that role must have <literal>CREATE</literal> privilege on
   the table's schema.  (These restrictions enforce that altering the owner
   doesn't do anything you couldn't do by dropping and recreating the table.
   However, a superuser can alter ownership of any table anyway.)
   To add a column or alter a column type or use the <literal>OF</literal>
   clause, you must also have <literal>USAGE</literal> privilege on the data
   type.
  </para>
 </refsect1>

 <refsect1>
  <title>Parameters</title>

    <variablelist>

     <varlistentry>
      <term><replaceable class="PARAMETER">name</replaceable></term>
      <listitem>
       <para>
        The name (optionally schema-qualified) of an existing table to
        alter. If <literal>ONLY</> is specified before the table name, only
        that table is altered. If <literal>ONLY</> is not specified, the table
        and all its descendant tables (if any) are altered.  Optionally,
        <literal>*</> can be specified after the table name to explicitly
        indicate that descendant tables are included.
       </para>
      </listitem>
     </varlistentry>

     <varlistentry>
      <term><replaceable class="PARAMETER">column_name</replaceable></term>
      <listitem>
       <para>
        Name of a new or existing column.
       </para>
      </listitem>
     </varlistentry>

     <varlistentry>
      <term><replaceable class="PARAMETER">new_column_name</replaceable></term>
      <listitem>
       <para>
        New name for an existing column.
       </para>
      </listitem>
     </varlistentry>

     <varlistentry>
      <term><replaceable class="PARAMETER">new_name</replaceable></term>
      <listitem>
       <para>
        New name for the table.
       </para>
      </listitem>
     </varlistentry>

     <varlistentry>
      <term><replaceable class="PARAMETER">data_type</replaceable></term>
      <listitem>
       <para>
        Data type of the new column, or new data type for an existing
        column.
       </para>
      </listitem>
     </varlistentry>

     <varlistentry>
      <term><replaceable class="PARAMETER">table_constraint</replaceable></term>
      <listitem>
       <para>
        New table constraint for the table.
       </para>
      </listitem>
     </varlistentry>

     <varlistentry>
      <term><replaceable class="PARAMETER">constraint_name</replaceable></term>
      <listitem>
       <para>
        Name of a new or existing constraint.
       </para>
      </listitem>
     </varlistentry>

     <varlistentry>
      <term><literal>CASCADE</literal></term>
      <listitem>
       <para>
        Automatically drop objects that depend on the dropped column
        or constraint (for example, views referencing the column).
       </para>
      </listitem>
     </varlistentry>

     <varlistentry>
      <term><literal>RESTRICT</literal></term>
      <listitem>
       <para>
        Refuse to drop the column or constraint if there are any dependent
        objects. This is the default behavior.
       </para>
      </listitem>
     </varlistentry>

     <varlistentry>
      <term><replaceable class="PARAMETER">trigger_name</replaceable></term>
      <listitem>
       <para>
        Name of a single trigger to disable or enable.
       </para>
      </listitem>
     </varlistentry>

     <varlistentry>
      <term><literal>ALL</literal></term>
      <listitem>
       <para>
        Disable or enable all triggers belonging to the table.
        (This requires superuser privilege if any of the triggers are
        internally generated constraint triggers such as those that are used
        to implement foreign key constraints or deferrable uniqueness and
        exclusion constraints.)
       </para>
      </listitem>
     </varlistentry>

     <varlistentry>
      <term><literal>USER</literal></term>
      <listitem>
       <para>
        Disable or enable all triggers belonging to the table except for
        internally generated constraint triggers such as those that are used
        to implement foreign key constraints or deferrable uniqueness and
        exclusion constraints.
       </para>
      </listitem>
     </varlistentry>

     <varlistentry>
      <term><replaceable class="PARAMETER">index_name</replaceable></term>
      <listitem>
       <para>
        The name of an existing index.
       </para>
      </listitem>
     </varlistentry>

     <varlistentry>
      <term><replaceable class="PARAMETER">storage_parameter</replaceable></term>
      <listitem>
       <para>
        The name of a table storage parameter.
       </para>
      </listitem>
     </varlistentry>

     <varlistentry>
      <term><replaceable class="PARAMETER">value</replaceable></term>
      <listitem>
       <para>
        The new value for a table storage parameter.
        This might be a number or a word depending on the parameter.
       </para>
      </listitem>
     </varlistentry>

     <varlistentry>
      <term><replaceable class="PARAMETER">parent_table</replaceable></term>
      <listitem>
       <para>
        A parent table to associate or de-associate with this table.
       </para>
      </listitem>
     </varlistentry>

     <varlistentry>
      <term><replaceable class="PARAMETER">new_owner</replaceable></term>
      <listitem>
       <para>
        The user name of the new owner of the table.
       </para>
      </listitem>
     </varlistentry>

     <varlistentry>
      <term><replaceable class="PARAMETER">new_tablespace</replaceable></term>
      <listitem>
       <para>
        The name of the tablespace to which the table will be moved.
       </para>
      </listitem>
     </varlistentry>

     <varlistentry>
      <term><replaceable class="PARAMETER">new_schema</replaceable></term>
      <listitem>
       <para>
        The name of the schema to which the table will be moved.
       </para>
      </listitem>
     </varlistentry>

    </variablelist>
 </refsect1>

 <refsect1>
  <title>Notes</title>

   <para>
    The key word <literal>COLUMN</literal> is noise and can be omitted.
   </para>

   <para>
    When a column is added with <literal>ADD COLUMN</literal>, all existing
    rows in the table are initialized with the column's default value
    (NULL if no <literal>DEFAULT</> clause is specified).
    If there is no <literal>DEFAULT</> clause, this is merely a metadata
    change and does not require any immediate update of the table's data;
    the added NULL values are supplied on readout, instead.
   </para>

   <para>
    Adding a column with a <literal>DEFAULT</> clause or changing the type of
    an existing column will require the entire table and its indexes to be
    rewritten.  As an exception when changing the type of an existing column,
    if the <literal>USING</> clause does not change the column
    contents and the old type is either binary coercible to the new type or
    an unconstrained domain over the new type, a table rewrite is not needed;
    but any indexes on the affected columns must still be rebuilt.  Adding or
    removing a system <literal>oid</> column also requires rewriting the entire
    table.  Table and/or index rebuilds may take a significant amount of time
    for a large table; and will temporarily require as much as double the disk
    space.
   </para>

   <para>
    Adding a <literal>CHECK</> or <literal>NOT NULL</> constraint requires
    scanning the table to verify that existing rows meet the constraint,
    but does not require a table rewrite.
   </para>

   <para>
    The main reason for providing the option to specify multiple changes
    in a single <command>ALTER TABLE</> is that multiple table scans or
    rewrites can thereby be combined into a single pass over the table.
   </para>

   <para>
    The <literal>DROP COLUMN</literal> form does not physically remove
    the column, but simply makes it invisible to SQL operations.  Subsequent
    insert and update operations in the table will store a null value for the
    column. Thus, dropping a column is quick but it will not immediately
    reduce the on-disk size of your table, as the space occupied
    by the dropped column is not reclaimed.  The space will be
    reclaimed over time as existing rows are updated.  (These statements do
    not apply when dropping the system <literal>oid</> column; that is done
    with an immediate rewrite.)
   </para>

   <para>
    To force immediate reclamation of space occupied by a dropped column,
    you can execute one of the forms of <command>ALTER TABLE</> that
    performs a rewrite of the whole table.  This results in reconstructing
    each row with the dropped column replaced by a null value.
   </para>

   <para>
    The rewriting forms of <command>ALTER TABLE</> are not MVCC-safe.
    After a table rewrite, the table will appear empty to concurrent
    transactions, if they are using a snapshot taken before the rewrite
    occurred.  See <xref linkend="mvcc-caveats"> for more details.
   </para>

   <para>
    The <literal>USING</literal> option of <literal>SET DATA TYPE</> can actually
    specify any expression involving the old values of the row; that is, it
    can refer to other columns as well as the one being converted.  This allows
    very general conversions to be done with the <literal>SET DATA TYPE</>
    syntax.  Because of this flexibility, the <literal>USING</literal>
    expression is not applied to the column's default value (if any); the
    result might not be a constant expression as required for a default.
    This means that when there is no implicit or assignment cast from old to
    new type, <literal>SET DATA TYPE</> might fail to convert the default even
    though a <literal>USING</literal> clause is supplied.  In such cases,
    drop the default with <literal>DROP DEFAULT</>, perform the <literal>ALTER
    TYPE</>, and then use <literal>SET DEFAULT</> to add a suitable new
    default.  Similar considerations apply to indexes and constraints involving
    the column.
   </para>

   <para>
    If a table has any descendant tables, it is not permitted to add,
    rename, or change the type of a column, or rename an inherited constraint
    in the parent table without doing
    the same to the descendants.  That is, <command>ALTER TABLE ONLY</command>
    will be rejected.  This ensures that the descendants always have
    columns matching the parent.
   </para>

   <para>
    A recursive <literal>DROP COLUMN</literal> operation will remove a
    descendant table's column only if the descendant does not inherit
    that column from any other parents and never had an independent
    definition of the column.  A nonrecursive <literal>DROP
    COLUMN</literal> (i.e., <command>ALTER TABLE ONLY ... DROP
    COLUMN</command>) never removes any descendant columns, but
    instead marks them as independently defined rather than inherited.
   </para>

   <para>
    The <literal>TRIGGER</>, <literal>CLUSTER</>, <literal>OWNER</>,
    and <literal>TABLESPACE</> actions never recurse to descendant tables;
    that is, they always act as though <literal>ONLY</> were specified.
    Adding a constraint recurses only for <literal>CHECK</> constraints
    that are not marked <literal>NO INHERIT</>.
   </para>

   <para>
    Changing any part of a system catalog table is not permitted.
   </para>

   <para>
    Refer to <xref linkend="sql-createtable"> for a further description of valid
    parameters. <xref linkend="ddl"> has further information on
    inheritance.
   </para>
 </refsect1>

 <refsect1>
  <title>Examples</title>

  <para>
   To add a column of type <type>varchar</type> to a table:
<programlisting>
ALTER TABLE distributors ADD COLUMN address varchar(30);
</programlisting>
  </para>

  <para>
   To drop a column from a table:
<programlisting>
ALTER TABLE distributors DROP COLUMN address RESTRICT;
</programlisting>
  </para>

  <para>
   To change the types of two existing columns in one operation:
<programlisting>
ALTER TABLE distributors
    ALTER COLUMN address TYPE varchar(80),
    ALTER COLUMN name TYPE varchar(100);
</programlisting>
  </para>

  <para>
   To change an integer column containing UNIX timestamps to <type>timestamp
   with time zone</type> via a <literal>USING</literal> clause:
<programlisting>
ALTER TABLE foo
    ALTER COLUMN foo_timestamp SET DATA TYPE timestamp with time zone
    USING
        timestamp with time zone 'epoch' + foo_timestamp * interval '1 second';
</programlisting>
  </para>

  <para>
   The same, when the column has a default expression that won't automatically
   cast to the new data type:
<programlisting>
ALTER TABLE foo
    ALTER COLUMN foo_timestamp DROP DEFAULT,
    ALTER COLUMN foo_timestamp TYPE timestamp with time zone
    USING
        timestamp with time zone 'epoch' + foo_timestamp * interval '1 second',
    ALTER COLUMN foo_timestamp SET DEFAULT now();
</programlisting>
  </para>

  <para>
   To rename an existing column:
<programlisting>
ALTER TABLE distributors RENAME COLUMN address TO city;
</programlisting>
  </para>

  <para>
   To rename an existing table:
<programlisting>
ALTER TABLE distributors RENAME TO suppliers;
</programlisting>
  </para>

  <para>
   To rename an existing constraint:
<programlisting>
ALTER TABLE distributors RENAME CONSTRAINT zipchk TO zip_check;
</programlisting>
  </para>

  <para>
   To add a not-null constraint to a column:
<programlisting>
ALTER TABLE distributors ALTER COLUMN street SET NOT NULL;
</programlisting>
   To remove a not-null constraint from a column:
<programlisting>
ALTER TABLE distributors ALTER COLUMN street DROP NOT NULL;
</programlisting>
  </para>

  <para>
   To add a check constraint to a table and all its children:
<programlisting>
ALTER TABLE distributors ADD CONSTRAINT zipchk CHECK (char_length(zipcode) = 5);
</programlisting>
  </para>

  <para>
   To add a check constraint only to a table and not to its children:
<programlisting>
ALTER TABLE distributors ADD CONSTRAINT zipchk CHECK (char_length(zipcode) = 5) NO INHERIT;
</programlisting>
   (The check constraint will not be inherited by future children, either.)
  </para>

  <para>
   To remove a check constraint from a table and all its children:
<programlisting>
ALTER TABLE distributors DROP CONSTRAINT zipchk;
</programlisting>
  </para>

  <para>
   To remove a check constraint from one table only:
<programlisting>
ALTER TABLE ONLY distributors DROP CONSTRAINT zipchk;
</programlisting>
   (The check constraint remains in place for any child tables.)
  </para>

  <para>
   To add a foreign key constraint to a table:
<programlisting>
ALTER TABLE distributors ADD CONSTRAINT distfk FOREIGN KEY (address) REFERENCES addresses (address);
</programlisting>
  </para>

  <para>
   To add a foreign key constraint to a table with the least impact on other work:
<programlisting>
ALTER TABLE distributors ADD CONSTRAINT distfk FOREIGN KEY (address) REFERENCES addresses (address) NOT VALID;
ALTER TABLE distributors VALIDATE CONSTRAINT distfk;
</programlisting>
  </para>

  <para>
   To add a (multicolumn) unique constraint to a table:
<programlisting>
ALTER TABLE distributors ADD CONSTRAINT dist_id_zipcode_key UNIQUE (dist_id, zipcode);
</programlisting>
  </para>

  <para>
   To add an automatically named primary key constraint to a table, noting
   that a table can only ever have one primary key:
<programlisting>
ALTER TABLE distributors ADD PRIMARY KEY (dist_id);
</programlisting>
  </para>

  <para>
   To move a table to a different tablespace:
<programlisting>
ALTER TABLE distributors SET TABLESPACE fasttablespace;
</programlisting>
  </para>

  <para>
   To move a table to a different schema:
<programlisting>
ALTER TABLE myschema.distributors SET SCHEMA yourschema;
</programlisting>
  </para>

  <para>
   To recreate a primary key constraint, without blocking updates while the
   index is rebuilt:
<programlisting>
CREATE UNIQUE INDEX CONCURRENTLY dist_id_temp_idx ON distributors (dist_id);
ALTER TABLE distributors DROP CONSTRAINT distributors_pkey,
    ADD CONSTRAINT distributors_pkey PRIMARY KEY USING INDEX dist_id_temp_idx;
</programlisting></para>

 </refsect1>

 <refsect1>
  <title>Compatibility</title>

  <para>
   The forms <literal>ADD</literal> (without <literal>USING INDEX</literal>),
   <literal>DROP</>, <literal>SET DEFAULT</>,
   and <literal>SET DATA TYPE</literal> (without <literal>USING</literal>)
   conform with the SQL standard.  The other forms are
   <productname>PostgreSQL</productname> extensions of the SQL standard.
   Also, the ability to specify more than one manipulation in a single
   <command>ALTER TABLE</> command is an extension.
  </para>

  <para>
   <command>ALTER TABLE DROP COLUMN</> can be used to drop the only
   column of a table, leaving a zero-column table.  This is an
   extension of SQL, which disallows zero-column tables.
  </para>
 </refsect1>

 <refsect1>
  <title>See Also</title>

  <simplelist type="inline">
   <member><xref linkend="sql-createtable"></member>
  </simplelist>
 </refsect1>
</refentry>

<!-- Keep this comment at the end of the file
	 GPDB_92_MERGE_FIXME: Why not follow pg upstram to format for 'alter table' document?
--><|MERGE_RESOLUTION|>--- conflicted
+++ resolved
@@ -21,7 +21,6 @@
 
  <refsynopsisdiv>
 <synopsis>
-<<<<<<< HEAD
 ALTER TABLE [ IF EXISTS ] [ONLY] name RENAME [COLUMN] column_name TO new_column_name
 
 ALTER TABLE [ IF EXISTS ] name RENAME TO new_name
@@ -136,65 +135,6 @@
    COLUMN column_name ENCODING ( storage_directive [, ... ] ), ... 
  | DEFAULT COLUMN ENCODING ( storage_directive [, ... ] )
 
-=======
-ALTER TABLE [ IF EXISTS ] [ ONLY ] <replaceable class="PARAMETER">name</replaceable> [ * ]
-    <replaceable class="PARAMETER">action</replaceable> [, ... ]
-ALTER TABLE [ IF EXISTS ] [ ONLY ] <replaceable class="PARAMETER">name</replaceable> [ * ]
-    RENAME [ COLUMN ] <replaceable class="PARAMETER">column_name</replaceable> TO <replaceable class="PARAMETER">new_column_name</replaceable>
-ALTER TABLE [ IF EXISTS ] [ ONLY ] <replaceable class="PARAMETER">name</replaceable> [ * ]
-    RENAME CONSTRAINT <replaceable class="PARAMETER">constraint_name</replaceable> TO <replaceable class="PARAMETER">new_constraint_name</replaceable>
-ALTER TABLE [ IF EXISTS ] <replaceable class="PARAMETER">name</replaceable>
-    RENAME TO <replaceable class="PARAMETER">new_name</replaceable>
-ALTER TABLE [ IF EXISTS ] <replaceable class="PARAMETER">name</replaceable>
-    SET SCHEMA <replaceable class="PARAMETER">new_schema</replaceable>
-ALTER TABLE ALL IN TABLESPACE <replaceable class="PARAMETER">name</replaceable> [ OWNED BY <replaceable class="PARAMETER">role_name</replaceable> [, ... ] ]
-    SET TABLESPACE <replaceable class="PARAMETER">new_tablespace</replaceable> [ NOWAIT ]
-
-<phrase>where <replaceable class="PARAMETER">action</replaceable> is one of:</phrase>
-
-    ADD [ COLUMN ] <replaceable class="PARAMETER">column_name</replaceable> <replaceable class="PARAMETER">data_type</replaceable> [ COLLATE <replaceable class="PARAMETER">collation</replaceable> ] [ <replaceable class="PARAMETER">column_constraint</replaceable> [ ... ] ]
-    DROP [ COLUMN ] [ IF EXISTS ] <replaceable class="PARAMETER">column_name</replaceable> [ RESTRICT | CASCADE ]
-    ALTER [ COLUMN ] <replaceable class="PARAMETER">column_name</replaceable> [ SET DATA ] TYPE <replaceable class="PARAMETER">data_type</replaceable> [ COLLATE <replaceable class="PARAMETER">collation</replaceable> ] [ USING <replaceable class="PARAMETER">expression</replaceable> ]
-    ALTER [ COLUMN ] <replaceable class="PARAMETER">column_name</replaceable> SET DEFAULT <replaceable class="PARAMETER">expression</replaceable>
-    ALTER [ COLUMN ] <replaceable class="PARAMETER">column_name</replaceable> DROP DEFAULT
-    ALTER [ COLUMN ] <replaceable class="PARAMETER">column_name</replaceable> { SET | DROP } NOT NULL
-    ALTER [ COLUMN ] <replaceable class="PARAMETER">column_name</replaceable> SET STATISTICS <replaceable class="PARAMETER">integer</replaceable>
-    ALTER [ COLUMN ] <replaceable class="PARAMETER">column_name</replaceable> SET ( <replaceable class="PARAMETER">attribute_option</replaceable> = <replaceable class="PARAMETER">value</replaceable> [, ... ] )
-    ALTER [ COLUMN ] <replaceable class="PARAMETER">column_name</replaceable> RESET ( <replaceable class="PARAMETER">attribute_option</replaceable> [, ... ] )
-    ALTER [ COLUMN ] <replaceable class="PARAMETER">column_name</replaceable> SET STORAGE { PLAIN | EXTERNAL | EXTENDED | MAIN }
-    ADD <replaceable class="PARAMETER">table_constraint</replaceable> [ NOT VALID ]
-    ADD <replaceable class="PARAMETER">table_constraint_using_index</replaceable>
-    ALTER CONSTRAINT <replaceable class="PARAMETER">constraint_name</replaceable> [ DEFERRABLE | NOT DEFERRABLE ] [ INITIALLY DEFERRED | INITIALLY IMMEDIATE ]
-    VALIDATE CONSTRAINT <replaceable class="PARAMETER">constraint_name</replaceable>
-    DROP CONSTRAINT [ IF EXISTS ]  <replaceable class="PARAMETER">constraint_name</replaceable> [ RESTRICT | CASCADE ]
-    DISABLE TRIGGER [ <replaceable class="PARAMETER">trigger_name</replaceable> | ALL | USER ]
-    ENABLE TRIGGER [ <replaceable class="PARAMETER">trigger_name</replaceable> | ALL | USER ]
-    ENABLE REPLICA TRIGGER <replaceable class="PARAMETER">trigger_name</replaceable>
-    ENABLE ALWAYS TRIGGER <replaceable class="PARAMETER">trigger_name</replaceable>
-    DISABLE RULE <replaceable class="PARAMETER">rewrite_rule_name</replaceable>
-    ENABLE RULE <replaceable class="PARAMETER">rewrite_rule_name</replaceable>
-    ENABLE REPLICA RULE <replaceable class="PARAMETER">rewrite_rule_name</replaceable>
-    ENABLE ALWAYS RULE <replaceable class="PARAMETER">rewrite_rule_name</replaceable>
-    CLUSTER ON <replaceable class="PARAMETER">index_name</replaceable>
-    SET WITHOUT CLUSTER
-    SET WITH OIDS
-    SET WITHOUT OIDS
-    SET ( <replaceable class="PARAMETER">storage_parameter</replaceable> = <replaceable class="PARAMETER">value</replaceable> [, ... ] )
-    RESET ( <replaceable class="PARAMETER">storage_parameter</replaceable> [, ... ] )
-    INHERIT <replaceable class="PARAMETER">parent_table</replaceable>
-    NO INHERIT <replaceable class="PARAMETER">parent_table</replaceable>
-    OF <replaceable class="PARAMETER">type_name</replaceable>
-    NOT OF
-    OWNER TO <replaceable class="PARAMETER">new_owner</replaceable>
-    SET TABLESPACE <replaceable class="PARAMETER">new_tablespace</replaceable>
-    REPLICA IDENTITY {DEFAULT | USING INDEX <replaceable class="PARAMETER">index_name</replaceable> | FULL | NOTHING}
-
-<phrase>and <replaceable class="PARAMETER">table_constraint_using_index</replaceable> is:</phrase>
-
-    [ CONSTRAINT <replaceable class="PARAMETER">constraint_name</replaceable> ]
-    { UNIQUE | PRIMARY KEY } USING INDEX <replaceable class="PARAMETER">index_name</replaceable>
-    [ DEFERRABLE | NOT DEFERRABLE ] [ INITIALLY DEFERRED | INITIALLY IMMEDIATE ]
->>>>>>> 8bc709b3
 </synopsis>
  </refsynopsisdiv>
 
