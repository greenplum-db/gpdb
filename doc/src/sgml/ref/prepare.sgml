--- conflicted
+++ resolved
@@ -34,15 +34,6 @@
   <title>Description</title>
 
   <para>
-<<<<<<< HEAD
-   <command>PREPARE</command> creates a prepared statement, 
-   possibly with unbound parameters. A prepared statement is a 
-   server-side object that can be used to optimize performance. 
-   A prepared statement may be subsequently executed with a 
-   binding for its parameters. Greenplum Database may choose to 
-   replan the query for different executions of the same 
-   prepared statement. 
-=======
    <command>PREPARE</command> creates a prepared statement. A prepared
    statement is a server-side object that can be used to optimize
    performance. When the <command>PREPARE</command> statement is
@@ -51,7 +42,6 @@
    issued, the prepared statement is planned and executed.  This division
    of labor avoids repetitive parse analysis work, while allowing
    the execution plan to depend on the specific parameter values supplied.
->>>>>>> 80edfd76
   </para>
 
   <para>
