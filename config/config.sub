#! /bin/sh
# Configuration validation subroutine script.
<<<<<<< HEAD
#   Copyright 1992-2017 Free Software Foundation, Inc.

timestamp='2018-09-05'
=======
#   Copyright 1992-2016 Free Software Foundation, Inc.

timestamp='2016-03-30'
>>>>>>> b5bce6c1

# This file is free software; you can redistribute it and/or modify it
# under the terms of the GNU General Public License as published by
# the Free Software Foundation; either version 3 of the License, or
# (at your option) any later version.
#
# This program is distributed in the hope that it will be useful, but
# WITHOUT ANY WARRANTY; without even the implied warranty of
# MERCHANTABILITY or FITNESS FOR A PARTICULAR PURPOSE.  See the GNU
# General Public License for more details.
#
# You should have received a copy of the GNU General Public License
# along with this program; if not, see <http://www.gnu.org/licenses/>.
#
# As a special exception to the GNU General Public License, if you
# distribute this file as part of a program that contains a
# configuration script generated by Autoconf, you may include it under
# the same distribution terms that you use for the rest of that
# program.  This Exception is an additional permission under section 7
# of the GNU General Public License, version 3 ("GPLv3").


# Please send patches to <config-patches@gnu.org>.
#
# Configuration subroutine to validate and canonicalize a configuration type.
# Supply the specified configuration type as an argument.
# If it is invalid, we print an error message on stderr and exit with code 1.
# Otherwise, we print the canonical config type on stdout and succeed.

# You can get the latest version of this script from:
# http://git.savannah.gnu.org/gitweb/?p=config.git;a=blob_plain;f=config.sub

# This file is supposed to be the same for all GNU packages
# and recognize all the CPU types, system types and aliases
# that are meaningful with *any* GNU software.
# Each package is responsible for reporting which valid configurations
# it does not support.  The user should be able to distinguish
# a failure to support a valid configuration from a meaningless
# configuration.

# The goal of this file is to map all the various variations of a given
# machine specification into a single specification in the form:
#	CPU_TYPE-MANUFACTURER-OPERATING_SYSTEM
# or in some cases, the newer four-part form:
#	CPU_TYPE-MANUFACTURER-KERNEL-OPERATING_SYSTEM
# It is wrong to echo any other type of specification.

me=`echo "$0" | sed -e 's,.*/,,'`

usage="\
Usage: $0 [OPTION] CPU-MFR-OPSYS or ALIAS

Canonicalize a configuration name.

Operation modes:
  -h, --help         print this help, then exit
  -t, --time-stamp   print date of last modification, then exit
  -v, --version      print version number, then exit

Report bugs and patches to <config-patches@gnu.org>."

version="\
GNU config.sub ($timestamp)

<<<<<<< HEAD
Copyright 1992-2017 Free Software Foundation, Inc.
=======
Copyright 1992-2016 Free Software Foundation, Inc.
>>>>>>> b5bce6c1

This is free software; see the source for copying conditions.  There is NO
warranty; not even for MERCHANTABILITY or FITNESS FOR A PARTICULAR PURPOSE."

help="
Try \`$me --help' for more information."

# Parse command line
while test $# -gt 0 ; do
  case $1 in
    --time-stamp | --time* | -t )
       echo "$timestamp" ; exit ;;
    --version | -v )
       echo "$version" ; exit ;;
    --help | --h* | -h )
       echo "$usage"; exit ;;
    -- )     # Stop option processing
       shift; break ;;
    - )	# Use stdin as input.
       break ;;
    -* )
       echo "$me: invalid option $1$help"
       exit 1 ;;

    *local*)
       # First pass through any local machine types.
       echo $1
       exit ;;

    * )
       break ;;
  esac
done

case $# in
 0) echo "$me: missing argument$help" >&2
    exit 1;;
 1) ;;
 *) echo "$me: too many arguments$help" >&2
    exit 1;;
esac

# Separate what the user gave into CPU-COMPANY and OS or KERNEL-OS (if any).
# Here we must recognize all the valid KERNEL-OS combinations.
maybe_os=`echo $1 | sed 's/^\(.*\)-\([^-]*-[^-]*\)$/\2/'`
case $maybe_os in
  nto-qnx* | linux-gnu* | linux-android* | linux-dietlibc | linux-newlib* | \
  linux-musl* | linux-uclibc* | uclinux-uclibc* | uclinux-gnu* | kfreebsd*-gnu* | \
  knetbsd*-gnu* | netbsd*-gnu* | netbsd*-eabi* | \
<<<<<<< HEAD
  kopensolaris*-gnu* | cloudabi*-eabi* | \
=======
  kopensolaris*-gnu* | \
>>>>>>> b5bce6c1
  storm-chaos* | os2-emx* | rtmk-nova*)
    os=-$maybe_os
    basic_machine=`echo $1 | sed 's/^\(.*\)-\([^-]*-[^-]*\)$/\1/'`
    ;;
  android-linux)
    os=-linux-android
    basic_machine=`echo $1 | sed 's/^\(.*\)-\([^-]*-[^-]*\)$/\1/'`-unknown
    ;;
  *)
    basic_machine=`echo $1 | sed 's/-[^-]*$//'`
    if [ $basic_machine != $1 ]
    then os=`echo $1 | sed 's/.*-/-/'`
    else os=; fi
    ;;
esac

### Let's recognize common machines as not being operating systems so
### that things like config.sub decstation-3100 work.  We also
### recognize some manufacturers as not being operating systems, so we
### can provide default operating systems below.
case $os in
	-sun*os*)
		# Prevent following clause from handling this invalid input.
		;;
	-dec* | -mips* | -sequent* | -encore* | -pc532* | -sgi* | -sony* | \
	-att* | -7300* | -3300* | -delta* | -motorola* | -sun[234]* | \
	-unicom* | -ibm* | -next | -hp | -isi* | -apollo | -altos* | \
	-convergent* | -ncr* | -news | -32* | -3600* | -3100* | -hitachi* |\
	-c[123]* | -convex* | -sun | -crds | -omron* | -dg | -ultra | -tti* | \
	-harris | -dolphin | -highlevel | -gould | -cbm | -ns | -masscomp | \
	-apple | -axis | -knuth | -cray | -microblaze*)
		os=
		basic_machine=$1
		;;
	-bluegene*)
		os=-cnk
		;;
	-sim | -cisco | -oki | -wec | -winbond)
		os=
		basic_machine=$1
		;;
	-scout)
		;;
	-wrs)
		os=-vxworks
		basic_machine=$1
		;;
	-chorusos*)
		os=-chorusos
		basic_machine=$1
		;;
	-chorusrdb)
		os=-chorusrdb
		basic_machine=$1
		;;
	-hiux*)
		os=-hiuxwe2
		;;
	-sco6)
		os=-sco5v6
		basic_machine=`echo $1 | sed -e 's/86-.*/86-pc/'`
		;;
	-sco5)
		os=-sco3.2v5
		basic_machine=`echo $1 | sed -e 's/86-.*/86-pc/'`
		;;
	-sco4)
		os=-sco3.2v4
		basic_machine=`echo $1 | sed -e 's/86-.*/86-pc/'`
		;;
	-sco3.2.[4-9]*)
		os=`echo $os | sed -e 's/sco3.2./sco3.2v/'`
		basic_machine=`echo $1 | sed -e 's/86-.*/86-pc/'`
		;;
	-sco3.2v[4-9]*)
		# Don't forget version if it is 3.2v4 or newer.
		basic_machine=`echo $1 | sed -e 's/86-.*/86-pc/'`
		;;
	-sco5v6*)
		# Don't forget version if it is 3.2v4 or newer.
		basic_machine=`echo $1 | sed -e 's/86-.*/86-pc/'`
		;;
	-sco*)
		os=-sco3.2v2
		basic_machine=`echo $1 | sed -e 's/86-.*/86-pc/'`
		;;
	-udk*)
		basic_machine=`echo $1 | sed -e 's/86-.*/86-pc/'`
		;;
	-isc)
		os=-isc2.2
		basic_machine=`echo $1 | sed -e 's/86-.*/86-pc/'`
		;;
	-clix*)
		basic_machine=clipper-intergraph
		;;
	-isc*)
		basic_machine=`echo $1 | sed -e 's/86-.*/86-pc/'`
		;;
	-lynx*178)
		os=-lynxos178
		;;
	-lynx*5)
		os=-lynxos5
		;;
	-lynx*)
		os=-lynxos
		;;
	-ptx*)
		basic_machine=`echo $1 | sed -e 's/86-.*/86-sequent/'`
		;;
	-windowsnt*)
		os=`echo $os | sed -e 's/windowsnt/winnt/'`
		;;
	-psos*)
		os=-psos
		;;
	-mint | -mint[0-9]*)
		basic_machine=m68k-atari
		os=-mint
		;;
esac

# Decode aliases for certain CPU-COMPANY combinations.
case $basic_machine in
	# Recognize the basic CPU types without company name.
	# Some are omitted here because they have special meanings below.
	1750a | 580 \
	| a29k \
	| aarch64 | aarch64_be \
	| alpha | alphaev[4-8] | alphaev56 | alphaev6[78] | alphapca5[67] \
	| alpha64 | alpha64ev[4-8] | alpha64ev56 | alpha64ev6[78] | alpha64pca5[67] \
	| am33_2.0 \
	| arc | arceb \
	| arm | arm[bl]e | arme[lb] | armv[2-8] | armv[3-8][lb] | armv7[arm] \
	| avr | avr32 \
	| ba \
	| be32 | be64 \
	| bfin \
	| c4x | c8051 | clipper \
	| d10v | d30v | dlx | dsp16xx \
	| e2k | epiphany \
	| fido | fr30 | frv | ft32 \
	| h8300 | h8500 | hppa | hppa1.[01] | hppa2.0 | hppa2.0[nw] | hppa64 \
	| hexagon \
	| i370 | i860 | i960 | ia64 \
	| ip2k | iq2000 \
	| le32 | le64 \
	| lm32 \
	| m32c | m32r | m32rle | m68000 | m68k | m88k \
	| maxq | mb | microblaze | microblazeel | mcore | mep | metag \
	| mips | mipsbe | mipseb | mipsel | mipsle \
	| mips16 \
	| mips64 | mips64el \
	| mips64octeon | mips64octeonel \
	| mips64orion | mips64orionel \
	| mips64r5900 | mips64r5900el \
	| mips64vr | mips64vrel \
	| mips64vr4100 | mips64vr4100el \
	| mips64vr4300 | mips64vr4300el \
	| mips64vr5000 | mips64vr5000el \
	| mips64vr5900 | mips64vr5900el \
	| mipsisa32 | mipsisa32el \
	| mipsisa32r2 | mipsisa32r2el \
	| mipsisa32r6 | mipsisa32r6el \
	| mipsisa64 | mipsisa64el \
	| mipsisa64r2 | mipsisa64r2el \
	| mipsisa64r6 | mipsisa64r6el \
	| mipsisa64sb1 | mipsisa64sb1el \
	| mipsisa64sr71k | mipsisa64sr71kel \
	| mipsr5900 | mipsr5900el \
	| mipstx39 | mipstx39el \
	| mn10200 | mn10300 \
	| moxie \
	| mt \
	| msp430 \
	| nds32 | nds32le | nds32be \
	| nios | nios2 | nios2eb | nios2el \
	| ns16k | ns32k \
	| open8 | or1knd \
	| or1k | or32 \
	| pdp10 | pdp11 | pj | pjl \
	| powerpc | powerpc64 | powerpc64le | powerpcle \
	| pru \
	| pyramid \
	| riscv32 | riscv64 \
	| rl78 | rx \
	| score \
	| sh | sh[1234] | sh[24]a | sh[24]aeb | sh[23]e | sh[234]eb | sheb | shbe | shle | sh[1234]le | sh3ele \
	| sh64 | sh64le \
	| sparc | sparc64 | sparc64b | sparc64v | sparc86x | sparclet | sparclite \
	| sparcv8 | sparcv9 | sparcv9b | sparcv9v \
	| spu \
	| tahoe | tic4x | tic54x | tic55x | tic6x | tic80 | tron \
	| ubicom32 \
	| v850 | v850e | v850e1 | v850e2 | v850es | v850e2v3 \
	| visium \
	| we32k \
	| x86 | xc16x | xstormy16 | xtensa \
	| z8k | z80)
		basic_machine=$basic_machine-unknown
		;;
	c54x)
		basic_machine=tic54x-unknown
		;;
	c55x)
		basic_machine=tic55x-unknown
		;;
	c6x)
		basic_machine=tic6x-unknown
		;;
<<<<<<< HEAD
	m6811 | m68hc11 | m6812 | m68hc12 | m68hcs12x | picochip)
=======
	leon|leon[3-9])
		basic_machine=sparc-$basic_machine
		;;
	m6811 | m68hc11 | m6812 | m68hc12 | m68hcs12x | nvptx | picochip)
>>>>>>> b5bce6c1
		basic_machine=$basic_machine-unknown
		os=-none
		;;
	m88110 | m680[12346]0 | m683?2 | m68360 | m5200 | v70 | w65 | z8k)
		;;
	ms1)
		basic_machine=mt-unknown
		;;

	strongarm | thumb | xscale)
		basic_machine=arm-unknown
		;;
	xgate)
		basic_machine=$basic_machine-unknown
		os=-none
		;;
	xscaleeb)
		basic_machine=armeb-unknown
		;;

	xscaleel)
		basic_machine=armel-unknown
		;;

	# We use `pc' rather than `unknown'
	# because (1) that's what they normally are, and
	# (2) the word "unknown" tends to confuse beginning users.
	i*86 | x86_64)
	  basic_machine=$basic_machine-pc
	  ;;
	# Object if more than one company name word.
	*-*-*)
		echo Invalid configuration \`$1\': machine \`$basic_machine\' not recognized 1>&2
		exit 1
		;;
	# Recognize the basic CPU types with company name.
	580-* \
	| a29k-* \
	| aarch64-* | aarch64_be-* \
	| alpha-* | alphaev[4-8]-* | alphaev56-* | alphaev6[78]-* \
	| alpha64-* | alpha64ev[4-8]-* | alpha64ev56-* | alpha64ev6[78]-* \
	| alphapca5[67]-* | alpha64pca5[67]-* | arc-* | arceb-* \
	| arm-*  | armbe-* | armle-* | armeb-* | armv*-* \
	| avr-* | avr32-* \
	| ba-* \
	| be32-* | be64-* \
	| bfin-* | bs2000-* \
	| c[123]* | c30-* | [cjt]90-* | c4x-* \
	| c8051-* | clipper-* | craynv-* | cydra-* \
	| d10v-* | d30v-* | dlx-* \
	| e2k-* | elxsi-* \
	| f30[01]-* | f700-* | fido-* | fr30-* | frv-* | fx80-* \
	| h8300-* | h8500-* \
	| hppa-* | hppa1.[01]-* | hppa2.0-* | hppa2.0[nw]-* | hppa64-* \
	| hexagon-* \
	| i*86-* | i860-* | i960-* | ia64-* \
	| ip2k-* | iq2000-* \
	| le32-* | le64-* \
	| lm32-* \
	| m32c-* | m32r-* | m32rle-* \
	| m68000-* | m680[012346]0-* | m68360-* | m683?2-* | m68k-* \
	| m88110-* | m88k-* | maxq-* | mcore-* | metag-* \
	| microblaze-* | microblazeel-* \
	| mips-* | mipsbe-* | mipseb-* | mipsel-* | mipsle-* \
	| mips16-* \
	| mips64-* | mips64el-* \
	| mips64octeon-* | mips64octeonel-* \
	| mips64orion-* | mips64orionel-* \
	| mips64r5900-* | mips64r5900el-* \
	| mips64vr-* | mips64vrel-* \
	| mips64vr4100-* | mips64vr4100el-* \
	| mips64vr4300-* | mips64vr4300el-* \
	| mips64vr5000-* | mips64vr5000el-* \
	| mips64vr5900-* | mips64vr5900el-* \
	| mipsisa32-* | mipsisa32el-* \
	| mipsisa32r2-* | mipsisa32r2el-* \
	| mipsisa32r6-* | mipsisa32r6el-* \
	| mipsisa64-* | mipsisa64el-* \
	| mipsisa64r2-* | mipsisa64r2el-* \
	| mipsisa64r6-* | mipsisa64r6el-* \
	| mipsisa64sb1-* | mipsisa64sb1el-* \
	| mipsisa64sr71k-* | mipsisa64sr71kel-* \
	| mipsr5900-* | mipsr5900el-* \
	| mipstx39-* | mipstx39el-* \
	| mmix-* \
	| mt-* \
	| msp430-* \
	| nds32-* | nds32le-* | nds32be-* \
	| nios-* | nios2-* | nios2eb-* | nios2el-* \
	| none-* | np1-* | ns16k-* | ns32k-* \
	| open8-* \
	| or1k*-* \
	| orion-* \
	| pdp10-* | pdp11-* | pj-* | pjl-* | pn-* | power-* \
	| powerpc-* | powerpc64-* | powerpc64le-* | powerpcle-* \
	| pru-* \
	| pyramid-* \
	| riscv32-* | riscv64-* \
	| rl78-* | romp-* | rs6000-* | rx-* \
	| sh-* | sh[1234]-* | sh[24]a-* | sh[24]aeb-* | sh[23]e-* | sh[34]eb-* | sheb-* | shbe-* \
	| shle-* | sh[1234]le-* | sh3ele-* | sh64-* | sh64le-* \
	| sparc-* | sparc64-* | sparc64b-* | sparc64v-* | sparc86x-* | sparclet-* \
	| sparclite-* \
	| sparcv8-* | sparcv9-* | sparcv9b-* | sparcv9v-* | sv1-* | sx*-* \
	| tahoe-* \
	| tic30-* | tic4x-* | tic54x-* | tic55x-* | tic6x-* | tic80-* \
	| tile*-* \
	| tron-* \
	| ubicom32-* \
	| v850-* | v850e-* | v850e1-* | v850es-* | v850e2-* | v850e2v3-* \
	| vax-* \
	| visium-* \
	| we32k-* \
	| x86-* | x86_64-* | xc16x-* | xps100-* \
	| xstormy16-* | xtensa*-* \
	| ymp-* \
	| z8k-* | z80-*)
		;;
	# Recognize the basic CPU types without company name, with glob match.
	xtensa*)
		basic_machine=$basic_machine-unknown
		;;
	# Recognize the various machine names and aliases which stand
	# for a CPU type and a company and sometimes even an OS.
	386bsd)
		basic_machine=i386-unknown
		os=-bsd
		;;
	3b1 | 7300 | 7300-att | att-7300 | pc7300 | safari | unixpc)
		basic_machine=m68000-att
		;;
	3b*)
		basic_machine=we32k-att
		;;
	a29khif)
		basic_machine=a29k-amd
		os=-udi
		;;
	abacus)
		basic_machine=abacus-unknown
		;;
	adobe68k)
		basic_machine=m68010-adobe
		os=-scout
		;;
	alliant | fx80)
		basic_machine=fx80-alliant
		;;
	altos | altos3068)
		basic_machine=m68k-altos
		;;
	am29k)
		basic_machine=a29k-none
		os=-bsd
		;;
	amd64)
		basic_machine=x86_64-pc
		;;
	amd64-*)
		basic_machine=x86_64-`echo $basic_machine | sed 's/^[^-]*-//'`
		;;
	amdahl)
		basic_machine=580-amdahl
		os=-sysv
		;;
	amiga | amiga-*)
		basic_machine=m68k-unknown
		;;
	amigaos | amigados)
		basic_machine=m68k-unknown
		os=-amigaos
		;;
	amigaunix | amix)
		basic_machine=m68k-unknown
		os=-sysv4
		;;
	apollo68)
		basic_machine=m68k-apollo
		os=-sysv
		;;
	apollo68bsd)
		basic_machine=m68k-apollo
		os=-bsd
		;;
	aros)
		basic_machine=i386-pc
		os=-aros
		;;
	asmjs)
		basic_machine=asmjs-unknown
		;;
	aux)
		basic_machine=m68k-apple
		os=-aux
		;;
	balance)
		basic_machine=ns32k-sequent
		os=-dynix
		;;
	blackfin)
		basic_machine=bfin-unknown
		os=-linux
		;;
	blackfin-*)
		basic_machine=bfin-`echo $basic_machine | sed 's/^[^-]*-//'`
		os=-linux
		;;
	bluegene*)
		basic_machine=powerpc-ibm
		os=-cnk
		;;
	c54x-*)
		basic_machine=tic54x-`echo $basic_machine | sed 's/^[^-]*-//'`
		;;
	c55x-*)
		basic_machine=tic55x-`echo $basic_machine | sed 's/^[^-]*-//'`
		;;
	c6x-*)
		basic_machine=tic6x-`echo $basic_machine | sed 's/^[^-]*-//'`
		;;
	c90)
		basic_machine=c90-cray
		os=-unicos
		;;
	cegcc)
		basic_machine=arm-unknown
		os=-cegcc
		;;
	convex-c1)
		basic_machine=c1-convex
		os=-bsd
		;;
	convex-c2)
		basic_machine=c2-convex
		os=-bsd
		;;
	convex-c32)
		basic_machine=c32-convex
		os=-bsd
		;;
	convex-c34)
		basic_machine=c34-convex
		os=-bsd
		;;
	convex-c38)
		basic_machine=c38-convex
		os=-bsd
		;;
	cray | j90)
		basic_machine=j90-cray
		os=-unicos
		;;
	craynv)
		basic_machine=craynv-cray
		os=-unicosmp
		;;
	cr16 | cr16-*)
		basic_machine=cr16-unknown
		os=-elf
		;;
	crds | unos)
		basic_machine=m68k-crds
		;;
	crisv32 | crisv32-* | etraxfs*)
		basic_machine=crisv32-axis
		;;
	cris | cris-* | etrax*)
		basic_machine=cris-axis
		;;
	crx)
		basic_machine=crx-unknown
		os=-elf
		;;
	da30 | da30-*)
		basic_machine=m68k-da30
		;;
	decstation | decstation-3100 | pmax | pmax-* | pmin | dec3100 | decstatn)
		basic_machine=mips-dec
		;;
	decsystem10* | dec10*)
		basic_machine=pdp10-dec
		os=-tops10
		;;
	decsystem20* | dec20*)
		basic_machine=pdp10-dec
		os=-tops20
		;;
	delta | 3300 | motorola-3300 | motorola-delta \
	      | 3300-motorola | delta-motorola)
		basic_machine=m68k-motorola
		;;
	delta88)
		basic_machine=m88k-motorola
		os=-sysv3
		;;
	dicos)
		basic_machine=i686-pc
		os=-dicos
		;;
	djgpp)
		basic_machine=i586-pc
		os=-msdosdjgpp
		;;
	dpx20 | dpx20-*)
		basic_machine=rs6000-bull
		os=-bosx
		;;
	dpx2* | dpx2*-bull)
		basic_machine=m68k-bull
		os=-sysv3
		;;
	e500v[12])
		basic_machine=powerpc-unknown
		os=$os"spe"
		;;
	e500v[12]-*)
		basic_machine=powerpc-`echo $basic_machine | sed 's/^[^-]*-//'`
		os=$os"spe"
		;;
	ebmon29k)
		basic_machine=a29k-amd
		os=-ebmon
		;;
	elxsi)
		basic_machine=elxsi-elxsi
		os=-bsd
		;;
	encore | umax | mmax)
		basic_machine=ns32k-encore
		;;
	es1800 | OSE68k | ose68k | ose | OSE)
		basic_machine=m68k-ericsson
		os=-ose
		;;
	fx2800)
		basic_machine=i860-alliant
		;;
	genix)
		basic_machine=ns32k-ns
		;;
	gmicro)
		basic_machine=tron-gmicro
		os=-sysv
		;;
	go32)
		basic_machine=i386-pc
		os=-go32
		;;
	h3050r* | hiux*)
		basic_machine=hppa1.1-hitachi
		os=-hiuxwe2
		;;
	h8300hms)
		basic_machine=h8300-hitachi
		os=-hms
		;;
	h8300xray)
		basic_machine=h8300-hitachi
		os=-xray
		;;
	h8500hms)
		basic_machine=h8500-hitachi
		os=-hms
		;;
	harris)
		basic_machine=m88k-harris
		os=-sysv3
		;;
	hp300-*)
		basic_machine=m68k-hp
		;;
	hp300bsd)
		basic_machine=m68k-hp
		os=-bsd
		;;
	hp300hpux)
		basic_machine=m68k-hp
		os=-hpux
		;;
	hp3k9[0-9][0-9] | hp9[0-9][0-9])
		basic_machine=hppa1.0-hp
		;;
	hp9k2[0-9][0-9] | hp9k31[0-9])
		basic_machine=m68000-hp
		;;
	hp9k3[2-9][0-9])
		basic_machine=m68k-hp
		;;
	hp9k6[0-9][0-9] | hp6[0-9][0-9])
		basic_machine=hppa1.0-hp
		;;
	hp9k7[0-79][0-9] | hp7[0-79][0-9])
		basic_machine=hppa1.1-hp
		;;
	hp9k78[0-9] | hp78[0-9])
		# FIXME: really hppa2.0-hp
		basic_machine=hppa1.1-hp
		;;
	hp9k8[67]1 | hp8[67]1 | hp9k80[24] | hp80[24] | hp9k8[78]9 | hp8[78]9 | hp9k893 | hp893)
		# FIXME: really hppa2.0-hp
		basic_machine=hppa1.1-hp
		;;
	hp9k8[0-9][13679] | hp8[0-9][13679])
		basic_machine=hppa1.1-hp
		;;
	hp9k8[0-9][0-9] | hp8[0-9][0-9])
		basic_machine=hppa1.0-hp
		;;
	hppa-next)
		os=-nextstep3
		;;
	hppaosf)
		basic_machine=hppa1.1-hp
		os=-osf
		;;
	hppro)
		basic_machine=hppa1.1-hp
		os=-proelf
		;;
	i370-ibm* | ibm*)
		basic_machine=i370-ibm
		;;
	i*86v32)
		basic_machine=`echo $1 | sed -e 's/86.*/86-pc/'`
		os=-sysv32
		;;
	i*86v4*)
		basic_machine=`echo $1 | sed -e 's/86.*/86-pc/'`
		os=-sysv4
		;;
	i*86v)
		basic_machine=`echo $1 | sed -e 's/86.*/86-pc/'`
		os=-sysv
		;;
	i*86sol2)
		basic_machine=`echo $1 | sed -e 's/86.*/86-pc/'`
		os=-solaris2
		;;
	i386mach)
		basic_machine=i386-mach
		os=-mach
		;;
	i386-vsta | vsta)
		basic_machine=i386-unknown
		os=-vsta
		;;
	iris | iris4d)
		basic_machine=mips-sgi
		case $os in
		    -irix*)
			;;
		    *)
			os=-irix4
			;;
		esac
		;;
	isi68 | isi)
		basic_machine=m68k-isi
		os=-sysv
		;;
	leon-*|leon[3-9]-*)
		basic_machine=sparc-`echo $basic_machine | sed 's/-.*//'`
		;;
	m68knommu)
		basic_machine=m68k-unknown
		os=-linux
		;;
	m68knommu-*)
		basic_machine=m68k-`echo $basic_machine | sed 's/^[^-]*-//'`
		os=-linux
		;;
	m88k-omron*)
		basic_machine=m88k-omron
		;;
	magnum | m3230)
		basic_machine=mips-mips
		os=-sysv
		;;
	merlin)
		basic_machine=ns32k-utek
		os=-sysv
		;;
	microblaze*)
		basic_machine=microblaze-xilinx
		;;
	mingw64)
		basic_machine=x86_64-pc
		os=-mingw64
		;;
	mingw32)
		basic_machine=i686-pc
		os=-mingw32
		;;
	mingw32ce)
		basic_machine=arm-unknown
		os=-mingw32ce
		;;
	miniframe)
		basic_machine=m68000-convergent
		;;
	*mint | -mint[0-9]* | *MiNT | *MiNT[0-9]*)
		basic_machine=m68k-atari
		os=-mint
		;;
	mips3*-*)
		basic_machine=`echo $basic_machine | sed -e 's/mips3/mips64/'`
		;;
	mips3*)
		basic_machine=`echo $basic_machine | sed -e 's/mips3/mips64/'`-unknown
		;;
	monitor)
		basic_machine=m68k-rom68k
		os=-coff
		;;
	morphos)
		basic_machine=powerpc-unknown
		os=-morphos
		;;
	moxiebox)
		basic_machine=moxie-unknown
		os=-moxiebox
		;;
	msdos)
		basic_machine=i386-pc
		os=-msdos
		;;
	ms1-*)
		basic_machine=`echo $basic_machine | sed -e 's/ms1-/mt-/'`
		;;
	msys)
		basic_machine=i386-pc
		os=-msys
		;;
	mvs)
		basic_machine=i370-ibm
		os=-mvs
		;;
	nacl)
		basic_machine=le32-unknown
		os=-nacl
		;;
	ncr3000)
		basic_machine=i486-ncr
		os=-sysv4
		;;
	netbsd386)
		basic_machine=i386-unknown
		os=-netbsd
		;;
	netwinder)
		basic_machine=armv4l-rebel
		os=-linux
		;;
	news | news700 | news800 | news900)
		basic_machine=m68k-sony
		os=-newsos
		;;
	news1000)
		basic_machine=m68030-sony
		os=-newsos
		;;
	news-3600 | risc-news)
		basic_machine=mips-sony
		os=-newsos
		;;
	necv70)
		basic_machine=v70-nec
		os=-sysv
		;;
	next | m*-next )
		basic_machine=m68k-next
		case $os in
		    -nextstep* )
			;;
		    -ns2*)
		      os=-nextstep2
			;;
		    *)
		      os=-nextstep3
			;;
		esac
		;;
	nh3000)
		basic_machine=m68k-harris
		os=-cxux
		;;
	nh[45]000)
		basic_machine=m88k-harris
		os=-cxux
		;;
	nindy960)
		basic_machine=i960-intel
		os=-nindy
		;;
	mon960)
		basic_machine=i960-intel
		os=-mon960
		;;
	nonstopux)
		basic_machine=mips-compaq
		os=-nonstopux
		;;
	np1)
		basic_machine=np1-gould
		;;
	neo-tandem)
		basic_machine=neo-tandem
		;;
	nse-tandem)
		basic_machine=nse-tandem
		;;
	nsr-tandem)
		basic_machine=nsr-tandem
		;;
	op50n-* | op60c-*)
		basic_machine=hppa1.1-oki
		os=-proelf
		;;
	openrisc | openrisc-*)
		basic_machine=or32-unknown
		;;
	os400)
		basic_machine=powerpc-ibm
		os=-os400
		;;
	OSE68000 | ose68000)
		basic_machine=m68000-ericsson
		os=-ose
		;;
	os68k)
		basic_machine=m68k-none
		os=-os68k
		;;
	pa-hitachi)
		basic_machine=hppa1.1-hitachi
		os=-hiuxwe2
		;;
	paragon)
		basic_machine=i860-intel
		os=-osf
		;;
	parisc)
		basic_machine=hppa-unknown
		os=-linux
		;;
	parisc-*)
		basic_machine=hppa-`echo $basic_machine | sed 's/^[^-]*-//'`
		os=-linux
		;;
	pbd)
		basic_machine=sparc-tti
		;;
	pbb)
		basic_machine=m68k-tti
		;;
	pc532 | pc532-*)
		basic_machine=ns32k-pc532
		;;
	pc98)
		basic_machine=i386-pc
		;;
	pc98-*)
		basic_machine=i386-`echo $basic_machine | sed 's/^[^-]*-//'`
		;;
	pentium | p5 | k5 | k6 | nexgen | viac3)
		basic_machine=i586-pc
		;;
	pentiumpro | p6 | 6x86 | athlon | athlon_*)
		basic_machine=i686-pc
		;;
	pentiumii | pentium2 | pentiumiii | pentium3)
		basic_machine=i686-pc
		;;
	pentium4)
		basic_machine=i786-pc
		;;
	pentium-* | p5-* | k5-* | k6-* | nexgen-* | viac3-*)
		basic_machine=i586-`echo $basic_machine | sed 's/^[^-]*-//'`
		;;
	pentiumpro-* | p6-* | 6x86-* | athlon-*)
		basic_machine=i686-`echo $basic_machine | sed 's/^[^-]*-//'`
		;;
	pentiumii-* | pentium2-* | pentiumiii-* | pentium3-*)
		basic_machine=i686-`echo $basic_machine | sed 's/^[^-]*-//'`
		;;
	pentium4-*)
		basic_machine=i786-`echo $basic_machine | sed 's/^[^-]*-//'`
		;;
	pn)
		basic_machine=pn-gould
		;;
	power)	basic_machine=power-ibm
		;;
	ppc | ppcbe)	basic_machine=powerpc-unknown
		;;
	ppc-* | ppcbe-*)
		basic_machine=powerpc-`echo $basic_machine | sed 's/^[^-]*-//'`
		;;
	ppcle | powerpclittle)
		basic_machine=powerpcle-unknown
		;;
	ppcle-* | powerpclittle-*)
		basic_machine=powerpcle-`echo $basic_machine | sed 's/^[^-]*-//'`
		;;
	ppc64)	basic_machine=powerpc64-unknown
		;;
	ppc64-*) basic_machine=powerpc64-`echo $basic_machine | sed 's/^[^-]*-//'`
		;;
	ppc64le | powerpc64little)
		basic_machine=powerpc64le-unknown
		;;
	ppc64le-* | powerpc64little-*)
		basic_machine=powerpc64le-`echo $basic_machine | sed 's/^[^-]*-//'`
		;;
	ps2)
		basic_machine=i386-ibm
		;;
	pw32)
		basic_machine=i586-unknown
		os=-pw32
		;;
	rdos | rdos64)
		basic_machine=x86_64-pc
		os=-rdos
		;;
	rdos32)
		basic_machine=i386-pc
		os=-rdos
		;;
	rom68k)
		basic_machine=m68k-rom68k
		os=-coff
		;;
	rm[46]00)
		basic_machine=mips-siemens
		;;
	rtpc | rtpc-*)
		basic_machine=romp-ibm
		;;
	s390 | s390-*)
		basic_machine=s390-ibm
		;;
	s390x | s390x-*)
		basic_machine=s390x-ibm
		;;
	sa29200)
		basic_machine=a29k-amd
		os=-udi
		;;
	sb1)
		basic_machine=mipsisa64sb1-unknown
		;;
	sb1el)
		basic_machine=mipsisa64sb1el-unknown
		;;
	sde)
		basic_machine=mipsisa32-sde
		os=-elf
		;;
	sei)
		basic_machine=mips-sei
		os=-seiux
		;;
	sequent)
		basic_machine=i386-sequent
		;;
	sh)
		basic_machine=sh-hitachi
		os=-hms
		;;
	sh5el)
		basic_machine=sh5le-unknown
		;;
	sh64)
		basic_machine=sh64-unknown
		;;
	sparclite-wrs | simso-wrs)
		basic_machine=sparclite-wrs
		os=-vxworks
		;;
	sps7)
		basic_machine=m68k-bull
		os=-sysv2
		;;
	spur)
		basic_machine=spur-unknown
		;;
	st2000)
		basic_machine=m68k-tandem
		;;
	stratus)
		basic_machine=i860-stratus
		os=-sysv4
		;;
	strongarm-* | thumb-*)
		basic_machine=arm-`echo $basic_machine | sed 's/^[^-]*-//'`
		;;
	sun2)
		basic_machine=m68000-sun
		;;
	sun2os3)
		basic_machine=m68000-sun
		os=-sunos3
		;;
	sun2os4)
		basic_machine=m68000-sun
		os=-sunos4
		;;
	sun3os3)
		basic_machine=m68k-sun
		os=-sunos3
		;;
	sun3os4)
		basic_machine=m68k-sun
		os=-sunos4
		;;
	sun4os3)
		basic_machine=sparc-sun
		os=-sunos3
		;;
	sun4os4)
		basic_machine=sparc-sun
		os=-sunos4
		;;
	sun4sol2)
		basic_machine=sparc-sun
		os=-solaris2
		;;
	sun3 | sun3-*)
		basic_machine=m68k-sun
		;;
	sun4)
		basic_machine=sparc-sun
		;;
	sun386 | sun386i | roadrunner)
		basic_machine=i386-sun
		;;
	sv1)
		basic_machine=sv1-cray
		os=-unicos
		;;
	symmetry)
		basic_machine=i386-sequent
		os=-dynix
		;;
	t3e)
		basic_machine=alphaev5-cray
		os=-unicos
		;;
	t90)
		basic_machine=t90-cray
		os=-unicos
		;;
	tile*)
		basic_machine=$basic_machine-unknown
		os=-linux-gnu
		;;
	tx39)
		basic_machine=mipstx39-unknown
		;;
	tx39el)
		basic_machine=mipstx39el-unknown
		;;
	toad1)
		basic_machine=pdp10-xkl
		os=-tops20
		;;
	tower | tower-32)
		basic_machine=m68k-ncr
		;;
	tpf)
		basic_machine=s390x-ibm
		os=-tpf
		;;
	udi29k)
		basic_machine=a29k-amd
		os=-udi
		;;
	ultra3)
		basic_machine=a29k-nyu
		os=-sym1
		;;
	v810 | necv810)
		basic_machine=v810-nec
		os=-none
		;;
	vaxv)
		basic_machine=vax-dec
		os=-sysv
		;;
	vms)
		basic_machine=vax-dec
		os=-vms
		;;
	vpp*|vx|vx-*)
		basic_machine=f301-fujitsu
		;;
	vxworks960)
		basic_machine=i960-wrs
		os=-vxworks
		;;
	vxworks68)
		basic_machine=m68k-wrs
		os=-vxworks
		;;
	vxworks29k)
		basic_machine=a29k-wrs
		os=-vxworks
		;;
	w65*)
		basic_machine=w65-wdc
		os=-none
		;;
	w89k-*)
		basic_machine=hppa1.1-winbond
		os=-proelf
		;;
	xbox)
		basic_machine=i686-pc
		os=-mingw32
		;;
	xps | xps100)
		basic_machine=xps100-honeywell
		;;
	xscale-* | xscalee[bl]-*)
		basic_machine=`echo $basic_machine | sed 's/^xscale/arm/'`
		;;
	ymp)
		basic_machine=ymp-cray
		os=-unicos
		;;
	z8k-*-coff)
		basic_machine=z8k-unknown
		os=-sim
		;;
	z80-*-coff)
		basic_machine=z80-unknown
		os=-sim
		;;
	none)
		basic_machine=none-none
		os=-none
		;;

# Here we handle the default manufacturer of certain CPU types.  It is in
# some cases the only manufacturer, in others, it is the most popular.
	w89k)
		basic_machine=hppa1.1-winbond
		;;
	op50n)
		basic_machine=hppa1.1-oki
		;;
	op60c)
		basic_machine=hppa1.1-oki
		;;
	romp)
		basic_machine=romp-ibm
		;;
	mmix)
		basic_machine=mmix-knuth
		;;
	rs6000)
		basic_machine=rs6000-ibm
		;;
	vax)
		basic_machine=vax-dec
		;;
	pdp10)
		# there are many clones, so DEC is not a safe bet
		basic_machine=pdp10-unknown
		;;
	pdp11)
		basic_machine=pdp11-dec
		;;
	we32k)
		basic_machine=we32k-att
		;;
	sh[1234] | sh[24]a | sh[24]aeb | sh[34]eb | sh[1234]le | sh[23]ele)
		basic_machine=sh-unknown
		;;
	sparc | sparcv8 | sparcv9 | sparcv9b | sparcv9v)
		basic_machine=sparc-sun
		;;
	cydra)
		basic_machine=cydra-cydrome
		;;
	orion)
		basic_machine=orion-highlevel
		;;
	orion105)
		basic_machine=clipper-highlevel
		;;
	mac | mpw | mac-mpw)
		basic_machine=m68k-apple
		;;
	pmac | pmac-mpw)
		basic_machine=powerpc-apple
		;;
	*-unknown)
		# Make sure to match an already-canonicalized machine name.
		;;
	*)
		echo Invalid configuration \`$1\': machine \`$basic_machine\' not recognized 1>&2
		exit 1
		;;
esac

# Here we canonicalize certain aliases for manufacturers.
case $basic_machine in
	*-digital*)
		basic_machine=`echo $basic_machine | sed 's/digital.*/dec/'`
		;;
	*-commodore*)
		basic_machine=`echo $basic_machine | sed 's/commodore.*/cbm/'`
		;;
	*)
		;;
esac

# Decode manufacturer-specific aliases for certain operating systems.

if [ x"$os" != x"" ]
then
case $os in
	# First match some system type aliases
	# that might get confused with valid system types.
	# -solaris* is a basic system type, with this one exception.
	-auroraux)
		os=-auroraux
		;;
	-solaris1 | -solaris1.*)
		os=`echo $os | sed -e 's|solaris1|sunos4|'`
		;;
	-solaris)
		os=-solaris2
		;;
	-svr4*)
		os=-sysv4
		;;
	-unixware*)
		os=-sysv4.2uw
		;;
	-gnu/linux*)
		os=`echo $os | sed -e 's|gnu/linux|linux-gnu|'`
		;;
	# First accept the basic system types.
	# The portable systems comes first.
	# Each alternative MUST END IN A *, to match a version number.
	# -sysv* is not here because it comes later, after sysvr4.
	-gnu* | -bsd* | -mach* | -minix* | -genix* | -ultrix* | -irix* \
	      | -*vms* | -sco* | -esix* | -isc* | -aix* | -cnk* | -sunos | -sunos[34]*\
	      | -hpux* | -unos* | -osf* | -luna* | -dgux* | -auroraux* | -solaris* \
	      | -sym* | -kopensolaris* | -plan9* \
	      | -amigaos* | -amigados* | -msdos* | -newsos* | -unicos* | -aof* \
	      | -aos* | -aros* | -cloudabi* | -sortix* \
	      | -nindy* | -vxsim* | -vxworks* | -ebmon* | -hms* | -mvs* \
	      | -clix* | -riscos* | -uniplus* | -iris* | -rtu* | -xenix* \
	      | -hiux* | -386bsd* | -knetbsd* | -mirbsd* | -netbsd* \
	      | -bitrig* | -openbsd* | -solidbsd* | -libertybsd* \
	      | -ekkobsd* | -kfreebsd* | -freebsd* | -riscix* | -lynxos* \
	      | -bosx* | -nextstep* | -cxux* | -aout* | -elf* | -oabi* \
	      | -ptx* | -coff* | -ecoff* | -winnt* | -domain* | -vsta* \
	      | -udi* | -eabi* | -lites* | -ieee* | -go32* | -aux* \
	      | -chorusos* | -chorusrdb* | -cegcc* \
	      | -cygwin* | -msys* | -pe* | -psos* | -moss* | -proelf* | -rtems* \
	      | -mingw32* | -mingw64* | -linux-gnu* | -linux-android* \
	      | -linux-newlib* | -linux-musl* | -linux-uclibc* \
	      | -uxpv* | -beos* | -mpeix* | -udk* | -moxiebox* \
	      | -interix* | -uwin* | -mks* | -rhapsody* | -darwin* | -opened* \
	      | -openstep* | -oskit* | -conix* | -pw32* | -nonstopux* \
	      | -storm-chaos* | -tops10* | -tenex* | -tops20* | -its* \
	      | -os2* | -vos* | -palmos* | -uclinux* | -nucleus* \
	      | -morphos* | -superux* | -rtmk* | -rtmk-nova* | -windiss* \
	      | -powermax* | -dnix* | -nx6 | -nx7 | -sei* | -dragonfly* \
	      | -skyos* | -haiku* | -rdos* | -toppers* | -drops* | -es* \
<<<<<<< HEAD
	      | -onefs* | -tirtos* | -phoenix* | -fuchsia* | -redox*)
=======
	      | -onefs* | -tirtos*)
>>>>>>> b5bce6c1
	# Remember, each alternative MUST END IN *, to match a version number.
		;;
	-qnx*)
		case $basic_machine in
		    x86-* | i*86-*)
			;;
		    *)
			os=-nto$os
			;;
		esac
		;;
	-nto-qnx*)
		;;
	-nto*)
		os=`echo $os | sed -e 's|nto|nto-qnx|'`
		;;
	-sim | -es1800* | -hms* | -xray | -os68k* | -none* | -v88r* \
	      | -windows* | -osx | -abug | -netware* | -os9* | -beos* | -haiku* \
	      | -macos* | -mpw* | -magic* | -mmixware* | -mon960* | -lnews*)
		;;
	-mac*)
		os=`echo $os | sed -e 's|mac|macos|'`
		;;
	-linux-dietlibc)
		os=-linux-dietlibc
		;;
	-linux*)
		os=`echo $os | sed -e 's|linux|linux-gnu|'`
		;;
	-sunos5*)
		os=`echo $os | sed -e 's|sunos5|solaris2|'`
		;;
	-sunos6*)
		os=`echo $os | sed -e 's|sunos6|solaris3|'`
		;;
	-opened*)
		os=-openedition
		;;
	-os400*)
		os=-os400
		;;
	-wince*)
		os=-wince
		;;
	-osfrose*)
		os=-osfrose
		;;
	-osf*)
		os=-osf
		;;
	-utek*)
		os=-bsd
		;;
	-dynix*)
		os=-bsd
		;;
	-acis*)
		os=-aos
		;;
	-atheos*)
		os=-atheos
		;;
	-syllable*)
		os=-syllable
		;;
	-386bsd)
		os=-bsd
		;;
	-ctix* | -uts*)
		os=-sysv
		;;
	-nova*)
		os=-rtmk-nova
		;;
	-ns2 )
		os=-nextstep2
		;;
	-nsk*)
		os=-nsk
		;;
	# Preserve the version number of sinix5.
	-sinix5.*)
		os=`echo $os | sed -e 's|sinix|sysv|'`
		;;
	-sinix*)
		os=-sysv4
		;;
	-tpf*)
		os=-tpf
		;;
	-triton*)
		os=-sysv3
		;;
	-oss*)
		os=-sysv3
		;;
	-svr4)
		os=-sysv4
		;;
	-svr3)
		os=-sysv3
		;;
	-sysvr4)
		os=-sysv4
		;;
	# This must come after -sysvr4.
	-sysv*)
		;;
	-ose*)
		os=-ose
		;;
	-es1800*)
		os=-ose
		;;
	-xenix)
		os=-xenix
		;;
	-*mint | -mint[0-9]* | -*MiNT | -MiNT[0-9]*)
		os=-mint
		;;
	-aros*)
		os=-aros
		;;
	-zvmoe)
		os=-zvmoe
		;;
	-dicos*)
		os=-dicos
		;;
	-nacl*)
		;;
	-ios)
		;;
	-none)
		;;
	*)
		# Get rid of the `-' at the beginning of $os.
		os=`echo $os | sed 's/[^-]*-//'`
		echo Invalid configuration \`$1\': system \`$os\' not recognized 1>&2
		exit 1
		;;
esac
else

# Here we handle the default operating systems that come with various machines.
# The value should be what the vendor currently ships out the door with their
# machine or put another way, the most popular os provided with the machine.

# Note that if you're going to try to match "-MANUFACTURER" here (say,
# "-sun"), then you have to tell the case statement up towards the top
# that MANUFACTURER isn't an operating system.  Otherwise, code above
# will signal an error saying that MANUFACTURER isn't an operating
# system, and we'll never get to this point.

case $basic_machine in
	score-*)
		os=-elf
		;;
	spu-*)
		os=-elf
		;;
	*-acorn)
		os=-riscix1.2
		;;
	arm*-rebel)
		os=-linux
		;;
	arm*-semi)
		os=-aout
		;;
	c4x-* | tic4x-*)
		os=-coff
		;;
	c8051-*)
		os=-elf
		;;
	hexagon-*)
		os=-elf
		;;
	tic54x-*)
		os=-coff
		;;
	tic55x-*)
		os=-coff
		;;
	tic6x-*)
		os=-coff
		;;
	# This must come before the *-dec entry.
	pdp10-*)
		os=-tops20
		;;
	pdp11-*)
		os=-none
		;;
	*-dec | vax-*)
		os=-ultrix4.2
		;;
	m68*-apollo)
		os=-domain
		;;
	i386-sun)
		os=-sunos4.0.2
		;;
	m68000-sun)
		os=-sunos3
		;;
	m68*-cisco)
		os=-aout
		;;
	mep-*)
		os=-elf
		;;
	mips*-cisco)
		os=-elf
		;;
	mips*-*)
		os=-elf
		;;
	or1k-*)
		os=-elf
		;;
	or32-*)
		os=-coff
		;;
	*-tti)	# must be before sparc entry or we get the wrong os.
		os=-sysv3
		;;
	sparc-* | *-sun)
		os=-sunos4.1.1
		;;
	pru-*)
		os=-elf
		;;
	*-be)
		os=-beos
		;;
	*-haiku)
		os=-haiku
		;;
	*-ibm)
		os=-aix
		;;
	*-knuth)
		os=-mmixware
		;;
	*-wec)
		os=-proelf
		;;
	*-winbond)
		os=-proelf
		;;
	*-oki)
		os=-proelf
		;;
	*-hp)
		os=-hpux
		;;
	*-hitachi)
		os=-hiux
		;;
	i860-* | *-att | *-ncr | *-altos | *-motorola | *-convergent)
		os=-sysv
		;;
	*-cbm)
		os=-amigaos
		;;
	*-dg)
		os=-dgux
		;;
	*-dolphin)
		os=-sysv3
		;;
	m68k-ccur)
		os=-rtu
		;;
	m88k-omron*)
		os=-luna
		;;
	*-next )
		os=-nextstep
		;;
	*-sequent)
		os=-ptx
		;;
	*-crds)
		os=-unos
		;;
	*-ns)
		os=-genix
		;;
	i370-*)
		os=-mvs
		;;
	*-next)
		os=-nextstep3
		;;
	*-gould)
		os=-sysv
		;;
	*-highlevel)
		os=-bsd
		;;
	*-encore)
		os=-bsd
		;;
	*-sgi)
		os=-irix
		;;
	*-siemens)
		os=-sysv4
		;;
	*-masscomp)
		os=-rtu
		;;
	f30[01]-fujitsu | f700-fujitsu)
		os=-uxpv
		;;
	*-rom68k)
		os=-coff
		;;
	*-*bug)
		os=-coff
		;;
	*-apple)
		os=-macos
		;;
	*-atari*)
		os=-mint
		;;
	*)
		os=-none
		;;
esac
fi

# Here we handle the case where we know the os, and the CPU type, but not the
# manufacturer.  We pick the logical manufacturer.
vendor=unknown
case $basic_machine in
	*-unknown)
		case $os in
			-riscix*)
				vendor=acorn
				;;
			-sunos*)
				vendor=sun
				;;
			-cnk*|-aix*)
				vendor=ibm
				;;
			-beos*)
				vendor=be
				;;
			-hpux*)
				vendor=hp
				;;
			-mpeix*)
				vendor=hp
				;;
			-hiux*)
				vendor=hitachi
				;;
			-unos*)
				vendor=crds
				;;
			-dgux*)
				vendor=dg
				;;
			-luna*)
				vendor=omron
				;;
			-genix*)
				vendor=ns
				;;
			-mvs* | -opened*)
				vendor=ibm
				;;
			-os400*)
				vendor=ibm
				;;
			-ptx*)
				vendor=sequent
				;;
			-tpf*)
				vendor=ibm
				;;
			-vxsim* | -vxworks* | -windiss*)
				vendor=wrs
				;;
			-aux*)
				vendor=apple
				;;
			-hms*)
				vendor=hitachi
				;;
			-mpw* | -macos*)
				vendor=apple
				;;
			-*mint | -mint[0-9]* | -*MiNT | -MiNT[0-9]*)
				vendor=atari
				;;
			-vos*)
				vendor=stratus
				;;
		esac
		basic_machine=`echo $basic_machine | sed "s/unknown/$vendor/"`
		;;
esac

echo $basic_machine$os
exit

# Local variables:
# eval: (add-hook 'write-file-hooks 'time-stamp)
# time-stamp-start: "timestamp='"
# time-stamp-format: "%:y-%02m-%02d"
# time-stamp-end: "'"
# End:<|MERGE_RESOLUTION|>--- conflicted
+++ resolved
@@ -1,14 +1,8 @@
 #! /bin/sh
 # Configuration validation subroutine script.
-<<<<<<< HEAD
 #   Copyright 1992-2017 Free Software Foundation, Inc.
 
 timestamp='2018-09-05'
-=======
-#   Copyright 1992-2016 Free Software Foundation, Inc.
-
-timestamp='2016-03-30'
->>>>>>> b5bce6c1
 
 # This file is free software; you can redistribute it and/or modify it
 # under the terms of the GNU General Public License as published by
@@ -73,11 +67,7 @@
 version="\
 GNU config.sub ($timestamp)
 
-<<<<<<< HEAD
 Copyright 1992-2017 Free Software Foundation, Inc.
-=======
-Copyright 1992-2016 Free Software Foundation, Inc.
->>>>>>> b5bce6c1
 
 This is free software; see the source for copying conditions.  There is NO
 warranty; not even for MERCHANTABILITY or FITNESS FOR A PARTICULAR PURPOSE."
@@ -127,11 +117,7 @@
   nto-qnx* | linux-gnu* | linux-android* | linux-dietlibc | linux-newlib* | \
   linux-musl* | linux-uclibc* | uclinux-uclibc* | uclinux-gnu* | kfreebsd*-gnu* | \
   knetbsd*-gnu* | netbsd*-gnu* | netbsd*-eabi* | \
-<<<<<<< HEAD
   kopensolaris*-gnu* | cloudabi*-eabi* | \
-=======
-  kopensolaris*-gnu* | \
->>>>>>> b5bce6c1
   storm-chaos* | os2-emx* | rtmk-nova*)
     os=-$maybe_os
     basic_machine=`echo $1 | sed 's/^\(.*\)-\([^-]*-[^-]*\)$/\1/'`
@@ -343,14 +329,7 @@
 	c6x)
 		basic_machine=tic6x-unknown
 		;;
-<<<<<<< HEAD
 	m6811 | m68hc11 | m6812 | m68hc12 | m68hcs12x | picochip)
-=======
-	leon|leon[3-9])
-		basic_machine=sparc-$basic_machine
-		;;
-	m6811 | m68hc11 | m6812 | m68hc12 | m68hcs12x | nvptx | picochip)
->>>>>>> b5bce6c1
 		basic_machine=$basic_machine-unknown
 		os=-none
 		;;
@@ -1426,11 +1405,7 @@
 	      | -morphos* | -superux* | -rtmk* | -rtmk-nova* | -windiss* \
 	      | -powermax* | -dnix* | -nx6 | -nx7 | -sei* | -dragonfly* \
 	      | -skyos* | -haiku* | -rdos* | -toppers* | -drops* | -es* \
-<<<<<<< HEAD
 	      | -onefs* | -tirtos* | -phoenix* | -fuchsia* | -redox*)
-=======
-	      | -onefs* | -tirtos*)
->>>>>>> b5bce6c1
 	# Remember, each alternative MUST END IN *, to match a version number.
 		;;
 	-qnx*)
