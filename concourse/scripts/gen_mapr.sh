--- conflicted
+++ resolved
@@ -67,13 +67,7 @@
 [Control_Nodes]
 $node_hostname: $device_name
 [Data_Nodes]
-<<<<<<< HEAD
-
 [Client_Nodes]
-
-=======
-[Client_Nodes]
->>>>>>> c055fe87
 [Options]
 MapReduce1 = false
 YARN = true
