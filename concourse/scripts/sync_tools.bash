#!/bin/bash -l
set -exo pipefail

CWDIR="$( cd "$( dirname "${BASH_SOURCE[0]}" )" && pwd )"
GPDB_SRC_PATH=${GPDB_SRC_PATH:=gpdb_src}


function make_sync_tools() {
  pushd ${GPDB_SRC_PATH}/gpAux
    # Requires these variables in the env:
    # IVYREPO_HOST IVYREPO_REALM IVYREPO_USER IVYREPO_PASSWD
    make sync_tools
  popd
  case "${TARGET_OS}" in
    centos|ubuntu)
      mkdir -p orca_src
      mv ${GPDB_SRC_PATH}/gpAux/ext/${BLD_ARCH}/gporca*/* orca_src/
      ;;
  esac
}

function _main() {
  case "${TARGET_OS}" in
    centos)
        case "${TARGET_OS_VERSION}" in
         6)
           BLD_ARCH=rhel6_x86_64
           ;;

         7)
           BLD_ARCH=rhel7_x86_64 
           ;;
        esac
        ;;
    sles)
        export BLD_ARCH=sles11_x86_64
        ;;
<<<<<<< HEAD
    *)
        echo "only centos, sles are supported TARGET_OS'es"
=======
    ubuntu)
        export BLD_ARCH=ubuntu18.04_x86_64
        ;;
    win32)
        export BLD_ARCH=win32
        ;;
    *)
        echo "only centos, sles, ubuntu, and win32 are supported TARGET_OS'es"
>>>>>>> 2ff8ec19
        false
        ;;
  esac

  # We have moved out of ivy for Centos{6,7} and Ubuntu never had ivy
  # so make sync_tools will not create the necessary directory for centos or ubuntu.
  case "${TARGET_OS}" in
    centos|ubuntu)
        mkdir -p ${GPDB_SRC_PATH}/gpAux/ext/${BLD_ARCH}
        ;;
  esac
  make_sync_tools

  # Move ext directory to output dir.
  mv ${GPDB_SRC_PATH}/gpAux/ext gpAux_ext/

}

_main "$@"<|MERGE_RESOLUTION|>--- conflicted
+++ resolved
@@ -35,19 +35,11 @@
     sles)
         export BLD_ARCH=sles11_x86_64
         ;;
-<<<<<<< HEAD
-    *)
-        echo "only centos, sles are supported TARGET_OS'es"
-=======
     ubuntu)
         export BLD_ARCH=ubuntu18.04_x86_64
         ;;
-    win32)
-        export BLD_ARCH=win32
-        ;;
     *)
-        echo "only centos, sles, ubuntu, and win32 are supported TARGET_OS'es"
->>>>>>> 2ff8ec19
+        echo "only centos, sles, ubuntu are supported TARGET_OS'es"
         false
         ;;
   esac
