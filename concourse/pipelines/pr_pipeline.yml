## ======================================================================
## resources
## ======================================================================

resource_types:
- name: pull-request
  type: registry-image
  source:
    repository: teliaoss/github-pr-resource
    tag: v0.21.0
- name: gcs
  type: registry-image
  source:
    repository: frodenas/gcs-resource

resources:
- name: gpdb_pr
  type: pull-request
  source:
    repository: greenplum-db/gpdb
    base_branch: "master"
    access_token: ((gpdb-git-access-token))
    ignore_paths:
    - gpdb-doc/*
    - README*

- name: gpdb7-centos7-build
  type: registry-image
  source:
    repository: pivotaldata/gpdb7-centos7-build

- name: gpdb7-centos7-test
  type: registry-image
  source:
    repository: pivotaldata/gpdb7-centos7-test

- name: libquicklz-centos7
  type: gcs
  source:
    bucket: ((gcs-bucket))
    json_key: ((concourse-gcs-resources-service-account-key))
    regexp: gp-internal-artifacts/centos7/libquicklz-(1\.5\.0-.*)-1.el7.x86_64.rpm

- name: libquicklz-devel-centos7
  type: gcs
  source:
    bucket: ((gcs-bucket))
    json_key: ((concourse-gcs-resources-service-account-key))
    regexp: gp-internal-artifacts/centos7/libquicklz-devel-(1\.5\.0-.*)-1.el7.x86_64.rpm

- name: clang_toolchain
  type: registry-image
  source:
    repository: gcr.io/data-orca/clang-toolchain

jobs:
- name: compile_and_test_gpdb
  public: true
  max_in_flight: 10
  plan:
  - in_parallel:
    - get: gpdb_pr
      trigger: true
      version: every
    - get: gpdb7-centos7-build
    - get: gpdb7-centos7-test
    - get: libquicklz-installer
      resource: libquicklz-centos7
    - get: libquicklz-devel-installer
      resource: libquicklz-devel-centos7
    - get: clang_toolchain

  - put: gpdb_pr
    params:
      path: gpdb_pr
      status: pending
  - # "do" the remaining steps with these hooks:
    on_failure:
      put: gpdb_pr
      params:
        path: gpdb_pr
        status: failure
    on_success:
      put: report_pr_success
      resource: gpdb_pr
      params:
        path: gpdb_pr
        status: success
    do:
    - task: init gpdb_src  # Fetch tags and submodules, because the PR resource doesn't.
      image: gpdb7-centos7-build
      config:
        platform: linux
        run:
          path: bash
          args:
          - -c
          - |
            git clone gpdb_pr gpdb_src &&
            cd gpdb_src &&
            git fetch https://github.com/greenplum-db/gpdb.git --tags &&
            git submodule update --init --recursive
        inputs: [{ name: gpdb_pr }]
        outputs: [{ name: gpdb_src }]
    - task: check_format
      image: clang_toolchain
      file: gpdb_src/concourse/tasks/check_format.yml
    - task: compile_gpdb_centos7
      file: gpdb_pr/concourse/tasks/compile_gpdb.yml
      image: gpdb7-centos7-build
      params:
        CONFIGURE_FLAGS: ((configure_flags_with_extensions))
        TARGET_OS: centos
        TARGET_OS_VERSION: 7
        BLD_TARGETS: "clients loaders"
      timeout: 30m


    - in_parallel:
      - task: icw_planner_centos7
        file: gpdb_pr/concourse/tasks/ic_gpdb.yml
        image: gpdb7-centos7-test
        input_mapping:
          gpdb_src: gpdb_pr
          bin_gpdb: gpdb_artifacts
        params:
          MAKE_TEST_COMMAND: PGOPTIONS='-c optimizer=off' installcheck-world
          TEST_OS: centos
          CONFIGURE_FLAGS: ((configure_flags))
        timeout: 3h

      - task: icw_gporca_centos7
        file: gpdb_pr/concourse/tasks/ic_gpdb.yml
        image: gpdb7-centos7-test
        input_mapping:
          gpdb_src: gpdb_pr
          bin_gpdb: gpdb_artifacts
        params:
          MAKE_TEST_COMMAND: PGOPTIONS='-c optimizer=on' installcheck-world
          TEST_OS: centos
<<<<<<< HEAD
          CONFIGURE_FLAGS: {{configure_flags}}
        timeout: 5h

      - task: unit_tests_gporca_centos7
        file: gpdb_pr/concourse/tasks/unit_tests_gporca.yml
        image: gpdb7-centos7-build
        input_mapping:
          gpdb_src: gpdb_pr
        timeout: 1h
=======
          CONFIGURE_FLAGS: ((configure_flags))
        timeout: 5h
>>>>>>> bc7ab7bd
<|MERGE_RESOLUTION|>--- conflicted
+++ resolved
@@ -138,8 +138,7 @@
         params:
           MAKE_TEST_COMMAND: PGOPTIONS='-c optimizer=on' installcheck-world
           TEST_OS: centos
-<<<<<<< HEAD
-          CONFIGURE_FLAGS: {{configure_flags}}
+          CONFIGURE_FLAGS: ((configure_flags))
         timeout: 5h
 
       - task: unit_tests_gporca_centos7
@@ -147,8 +146,4 @@
         image: gpdb7-centos7-build
         input_mapping:
           gpdb_src: gpdb_pr
-        timeout: 1h
-=======
-          CONFIGURE_FLAGS: ((configure_flags))
-        timeout: 5h
->>>>>>> bc7ab7bd
+        timeout: 1h