--- conflicted
+++ resolved
@@ -2973,11 +2973,6 @@
 
 - name: DPM_backup_43_restore_5
   plan:
-<<<<<<< HEAD
-=======
-  # - get: nightly-trigger
-    # trigger: [[ test_trigger ]]
->>>>>>> 6477662d
   - *ccp_jitter_delay
   - aggregate:
     - get: gpdb_src
@@ -3028,11 +3023,6 @@
 
 - name: gptransfer-43x-to-5x
   plan:
-<<<<<<< HEAD
-=======
-  # - get: nightly-trigger
-    # trigger: [[ test_trigger ]]
->>>>>>> 6477662d
   - *ccp_jitter_delay
   - aggregate:
     - get: gpdb_src
@@ -3318,12 +3308,7 @@
       trigger: [[ test_trigger ]]
     - get: pxf_tarball
       trigger: [[ test_trigger ]]
-<<<<<<< HEAD
     - get: pxf_src
-=======
-      version: {version_id: qChkvAhPXzfAkn9ff2k1MwP2n0q8wSSa}
-    - get: pxf_infra_src
->>>>>>> 6477662d
     - get: centos6-gpdb-dev-pxf-hdp
   - task: test_pxf
     file: pxf_src/concourse/tasks/test_pxf.yml
