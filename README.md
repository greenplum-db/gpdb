--- conflicted
+++ resolved
@@ -194,20 +194,13 @@
 
 If you want to build GPDB without ORCA, configure requires `--disable-orca` flag to be set.
 
-<<<<<<< HEAD
 ### Building GPDB with PXF
 PXF is an extension framework for GPDB to enable access to external hadoop datasets.
 Refer to [PXF extension](https://github.com/greenplum-db/gpdb/tree/master/gpAux/extensions/pxf) for more information.
 Currently, GPDPB is built with PXF by default. If you don't need PXF, use --disable-pxf flag with configure.
 Also PXF requires curl version > 7.21.3. On most centos6 environments with curl version 7.19 compilation will fail due to this dependancy.
 You can either try upgrading your curl version, or simply disable pxf during build.
-=======
-### Building GPDB without PXF
-PXF is an extension framework for GPDB to enable access to external hadoop datasets.
-Refer to [PXF extension](https://github.com/greenplum-db/gpdb/tree/master/gpAux/extensions/pxf) for more information.
-Currently, GPDPB is built with PXF by default. If you don't need PXF, use --disable-pxf flag with configure.
-
->>>>>>> a612dd34
+
 
 ```
 # Clean environment
