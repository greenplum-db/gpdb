<?xml version="1.0" encoding="UTF-8"?>
<!DOCTYPE topic PUBLIC "-//OASIS//DTD DITA Topic//EN" "topic.dtd">
<topic id="topic_gft_h11_bp">
  <title>Managing Bloat in the Database</title>
  <body>
    <p>Greenplum Database heap tables use the PostgreSQL Multiversion Concurrency Control (MVCC)
      storage implementation. A deleted or updated row is logically deleted from the database, but a
      non-visible image of the row remains in the table. These deleted rows, also called expired
      rows, are tracked in a free space map. Running <codeph>VACUUM</codeph> marks the expired rows
      as free space that is available for reuse by subsequent inserts. </p>
    <p>If the free space map is not large enough to accommodate all of the expired rows, the
        <codeph>VACUUM</codeph> command is unable to reclaim space for expired rows that overflowed
      the free space map. The disk space may only be recovered by running <codeph>VACUUM
        FULL</codeph>, which locks the table, copies rows one-by-one to the beginning of the file,
      and truncates the file. This is an expensive operation that can take an exceptional amount of
      time to complete with a large table. It should be used only on smaller tables. If you attempt
      to kill a <codeph>VACUUM FULL</codeph> operation, the system can be disrupted. </p>
    <note type="important">
      <p>It is very important to run <codeph>VACUUM</codeph> after large <codeph>UPDATE</codeph> and
          <codeph>DELETE</codeph> operations to avoid the necessity of ever running <codeph>VACUUM
          FULL</codeph>.</p>
    </note>
    <p>If the free space map overflows and it is necessary to recover the space it is recommended to
      use the <codeph>CREATE TABLE...AS SELECT</codeph> command to copy the table to a new table,
      which will create a new compact table. Then drop the original table and rename the copied
      table. </p>
    <p>It is normal for tables that have frequent updates to have a small or moderate amount of
      expired rows and free space that will be reused as new data is added. But when the table is
      allowed to grow so large that active data occupies just a small fraction of the space, the
      table has become significantly "bloated." Bloated tables require more disk storage and
      additional I/O that can slow down query execution.</p>
    <p>Bloat affects heap tables, system catalogs, and indexes. </p>
    <p>Running the <codeph>VACUUM</codeph> statement on tables regularly prevents them from growing
      too large. If the table does become significantly bloated, the <codeph>VACUUM FULL</codeph>
      statement (or an alternative procedure) must be used to compact the file. If a large table
      becomes significantly bloated, it is better to use one of the alternative methods described in
        <xref href="#topic_gft_h11_bp/remove_bloat" format="dita" type="section"/> to remove the
      bloat.</p>
    <note type="caution"><b>Never</b> run <codeph>VACUUM FULL &lt;database_name></codeph> and do not
      run <codeph>VACUUM FULL</codeph> on large tables in a Greenplum Database.</note>
    <section>
<<<<<<< HEAD
      <title>Sizing the Free Space Map</title>
      <p>Expired rows in heap tables are added to a shared free space map when you run
          <codeph>VACUUM</codeph>. The free space map must be adequately sized to accommodate these
        rows. If the free space map is not large enough, any space occupied by rows that overflow
        the free space map cannot be reclaimed by a regular <codeph>VACUUM</codeph> statement. You
        will have to use <codeph>VACUUM FULL</codeph> or an alternative method to recover the
        space.</p>
      <p>You can avoid overflowing the free space map by running the <codeph>VACUUM</codeph>
        statement regularly. The more bloated a table becomes, the more rows that must be tracked in
        the free space map. For very large databases with many objects, you may need to increase the
        size of the free space map to prevent overflow. </p>
      <p>The <codeph>max_fsm_pages</codeph> configuration parameter sets the maximum number of disk
        pages for which free space will be tracked in the shared free-space map. Each page slot
        consumes six bytes of shared memory. The default value for <codeph>max_fsm_pages</codeph> is
        200,000.</p>
      <p>The <codeph>max_fsm_relations</codeph> configuration parameter sets the maximum number of
        relations for which free space will be tracked in the shared memory free-space map. It
        should be set to a value larger than the total number of tables, indexes, and system tables
        in the database. It costs about 60 bytes of memory for each relation per segment instance.
        The default value is 1000.</p>
      <p>See the <i>Greenplum Database Reference Guide</i> for detailed information about these
        configuration parameters.</p>
    </section>
    <section>
=======
>>>>>>> 525656dd
      <title>Detecting Bloat</title>
      <p>The statistics collected by the <codeph>ANALYZE</codeph> statement can be used to calculate
        the expected number of disk pages required to store a table. The difference between the
        expected number of pages and the actual number of pages is a measure of bloat. The
          <codeph>gp_toolkit</codeph> schema provides a <codeph>gp_bloat_diag</codeph> view that
        identifies table bloat by comparing the ratio of expected to actual pages. To use it, make
        sure statistics are up to date for all of the tables in the database, then run the following
        SQL:<codeblock>gpadmin=# SELECT * FROM gp_toolkit.gp_bloat_diag;
 bdirelid | bdinspname | bdirelname | bdirelpages | bdiexppages |                bdidiag                
----------+------------+------------+-------------+-------------+---------------------------------------
    21488 | public     | t1         |          97 |           1 | significant amount of bloat suspected
(1 row)</codeblock></p>
      <p>The results include only tables with moderate or significant bloat. Moderate bloat is
        reported when the ratio of actual to expected pages is greater than four and less than ten.
        Significant bloat is reported when the ratio is greater than ten.</p>
      <p>The <codeph>gp_toolkit.gp_bloat_expected_pages</codeph> view lists the actual number of
        used pages and expected number of used pages for each database object.
        <codeblock>gpadmin=# SELECT * FROM gp_toolkit.gp_bloat_expected_pages LIMIT 5;
 btdrelid | btdrelpages | btdexppages 
----------+-------------+-------------
    10789 |           1 |           1
    10794 |           1 |           1
    10799 |           1 |           1
     5004 |           1 |           1
     7175 |           1 |           1
(5 rows)</codeblock></p>
      <p>The <codeph>btdrelid</codeph> is the object ID of the table. The
          <codeph>btdrelpages</codeph> column reports the number of pages the table uses; the
          <codeph>btdexppages</codeph> column is the number of pages expected. Again, the numbers
        reported are based on the table statistics, so be sure to run <codeph>ANALYZE</codeph> on
        tables that have changed.</p>
    </section>
    <section id="remove_bloat">
      <title>Removing Bloat from Database Tables</title>
      <p>The <codeph>VACUUM</codeph> command adds expired rows to the free space map so that
        the space can be reused. When <codeph>VACUUM</codeph> is run regularly on a table that is
        frequently updated, the space occupied by the expired rows can be promptly reused,
        preventing the table file from growing larger. It is also important to run
          <codeph>VACUUM</codeph> before the free space map is filled. For heavily updated tables,
        you may need to run <codeph>VACUUM</codeph> at least once a day to prevent the table from
        becoming bloated.</p>
      <note type="warning">When a table is significantly bloated, it is better to run
          <codeph>VACUUM</codeph> before running <codeph>ANALYZE</codeph>. Analyzing a severely
        bloated table can generate poor statistics if the sample contains empty pages, so it is good
        practice to vacuum a bloated table before analyzing it. </note>
      <p>When a table accumulates significant bloat, running the <codeph>VACUUM</codeph> command is
        insufficient. For small tables, running <codeph>VACUUM FULL &lt;table_name></codeph> can
        reclaim space used by rows that overflowed the free space map and reduce the size of the
        table file. However, a <codeph>VACUUM FULL</codeph> statement is an expensive operation that
        requires an <codeph>ACCESS EXCLUSIVE</codeph> lock and may take an exceptionally long and
        unpredictable amount of time to finish. Rather than run <codeph>VACUUM FULL</codeph> on a
        large table, an alternative method is required to remove bloat from a large file. Note that
        every method for removing bloat from large tables is resource intensive and should be done
        only under extreme circumstances. </p>
      <p>The first method to remove bloat from a large table is to create a copy of the table
        excluding the expired rows, drop the original table, and rename the copy. This method uses
        the <codeph>CREATE TABLE &lt;table_name> AS SELECT</codeph> statement to create the new
        table, for
        example:<codeblock>gpadmin=# CREATE TABLE mytable_tmp AS SELECT * FROM mytable;
gpadmin=# DROP TABLE mytable;
gpadmin=# ALTER TABLE mytabe_tmp RENAME TO mytable;</codeblock></p>
      <p>A second way to remove bloat from a table is to redistribute the table, which rebuilds the
        table without the expired rows. Follow these steps:<ol id="ol_bqc_xhq_bp">
          <li>Make a note of the table's distribution columns.</li>
          <li>Change the table's distribution policy to
              random:<codeblock>ALTER TABLE mytable SET WITH (REORGANIZE=false) 
DISTRIBUTED randomly;</codeblock><p>This
              changes the distribution policy for the table, but does not move any data. The command
              should complete instantly. </p></li>
          <li>Change the distribution policy back to its initial
              setting:<codeblock>ALTER TABLE mytable SET WITH (REORGANIZE=true) 
DISTRIBUTED BY (<i>&lt;original distribution columns&gt;</i>);</codeblock><p>This
              step redistributes the data. Since the table was previously distributed with the same
              distribution key, the rows are simply rewritten on the same segment, excluding expired
              rows. </p></li>
        </ol></p>
    </section>
    <section>
      <title>Removing Bloat from Indexes</title>
      <p>The <codeph>VACUUM</codeph> command only recovers space from tables. To recover the space
        from indexes, recreate them using the <codeph>REINDEX</codeph> command.</p>
      <p>To rebuild all indexes on a table run <codeph>REINDEX <i>table_name</i>;</codeph>. To
        rebuild a particular index, run <codeph>REINDEX <i>index_name</i>;</codeph>.
          <codeph>REINDEX</codeph> sets the <codeph>reltuples</codeph> and <codeph>relpages</codeph>
        to 0 (zero) for the index, To update those statistics, run <codeph>ANALYZE</codeph> on the
        table after reindexing. </p>
    </section>
    <section>
      <title>Removing Bloat from System Catalogs</title>
      <p>Greenplum Database system catalogs are also heap tables and can become bloated over time.
        As database objects are created, altered, or dropped, expired rows are left in the system
        catalogs. Using <codeph>gpload</codeph> to load data contributes to the bloat since
          <codeph>gpload</codeph> creates and drops external tables. (Rather than use
          <codeph>gpload</codeph>, it is recommended to use <codeph>gpfdist</codeph> to load data.) </p>
      <p>Bloat in the system catalogs increases the time require to scan the tables, for example,
        when creating explain plans. System catalogs are scanned frequently and if they become
        bloated, overall system performance is degraded. </p>
      <p>It is recommended to run <codeph>VACUUM</codeph> on the system catalog nightly and at least
        weekly. At the same time, running <codeph>REINDEX SYSTEM</codeph> removes bloat from the
        indexes. Alternatively, you can reindex system tables using the <codeph>reindexdb</codeph>
        utility with the <codeph>-s</codeph> (<codeph>--system</codeph>) option. After removing
        catalog bloat, run <codeph>ANALYZE</codeph> to update catalog table statistics. </p>
      <p>These are Greenplum Database system catalog maintenance steps.<ol id="ol_un5_p1l_f2b">
          <li>Perform a <codeph>REINDEX</codeph> on the system catalog tables to rebuild the system
            catalog indexes. This removes bloat in the indexes and improves <codeph>VACUUM</codeph>
            performance.</li>
          <li>Perform a <codeph>VACUUM</codeph> on system catalog tables. </li>
          <li>Perform an <codeph>ANALYZE</codeph> on the system catalog tables to update the table
            statistics. </li>
        </ol></p>
      <p>If you are performing catalog maintenance during a maintenance period and you need to stop
        a process due to time constraints, run the Greenplum Database function
            <codeph>pg_cancel_backend(&lt;<varname>PID</varname>>)</codeph> to safely stop a
        Greenplum Database process.</p>
      <p>The following script runs <codeph>REINDEX</codeph>, <codeph>VACUUM</codeph>, and
          <codeph>ANALYZE</codeph> on the system
        catalogs.<pre>#!/bin/bash
DBNAME="&lt;database_name>"
SYSTABLES="' pg_catalog.' || relname || ';' from pg_class a, pg_namespace b \
where a.relnamespace=b.oid and b.nspname='pg_catalog' and a.relkind='r'"

reindexdb -s -d $DBNAME
psql -tc "SELECT 'VACUUM' || $SYSTABLES" $DBNAME | psql -a $DBNAME
analyzedb -s pg_catalog -d $DBNAME</pre></p>
      <p>If the system catalogs become significantly bloated, you must perform an intensive system
        catalog maintenance procedure. The <codeph>CREATE TABLE AS SELECT</codeph> and
        redistribution key methods for removing bloat cannot be used with system catalogs. You must
        instead run <codeph>VACUUM FULL</codeph> during a scheduled downtime period. During this
        period, stop all catalog activity on the system; <codeph>VACUUM FULL</codeph> takes
        exclusive locks against the system catalog. Running <codeph>VACUUM</codeph> regularly can
        prevent the need for this more costly procedure.</p>
      <p>These are steps for intensive system catalog maintenance.<ol id="ol_trp_xqs_f2b">
          <li>Stop all catalog activity on the Greenplum Database system.</li>
          <li>Perform a <codeph>REINDEX</codeph> on the system catalog tables to rebuild the system
            catalog indexes. This removes bloat in the indexes and improves <codeph>VACUUM</codeph>
            performance.</li>
          <li>Perform a <codeph>VACUUM FULL</codeph> on the system catalog tables. See the following
            Note.</li>
          <li>Perform an <codeph>ANALYZE</codeph> on the system catalog tables to update the catalog
            table statistics. </li>
        </ol></p>
      <note>The system catalog table <codeph>pg_attribute</codeph> is usually the largest catalog
        table. If the <codeph>pg_attribute</codeph> table is significantly bloated, a <codeph>VACUUM
          FULL</codeph> operation on the table might require a significant amount of time and might
        need to be performed separately. The presence of both of these conditions indicate a
        significantly bloated <codeph>pg_attribute</codeph> table that might require a long
          <codeph>VACUUM FULL</codeph> time:<ul id="ul_fl3_dty_f2b">
          <li>The <codeph>pg_attribute</codeph> table contains a large number of records.</li>
          <li>The diagnostic message for <codeph>pg_attribute</codeph> is <codeph>significant amount
              of bloat</codeph> in the <codeph>gp_toolkit.gp_bloat_diag</codeph> view.</li>
        </ul></note>
    </section>
    <section>
      <title>Removing Bloat from Append-Optimized Tables</title>
      <p>Append-optimized tables are handled much differently than heap tables. Although
        append-optimized tables allow updates, inserts, and deletes, they are not optimized for
        these operations and it is recommended to not use them with append-optimized tables. If you
        heed this advice and use append-optimized for <i>load-once/read-many</i> workloads,
          <codeph>VACUUM</codeph> on an append-optimized table runs almost instantaneously. </p>
      <p>If you do run <codeph>UPDATE</codeph> or <codeph>DELETE</codeph> commands on an
        append-optimized table, expired rows are tracked in an auxiliary bitmap instead of the free
        space map. <codeph>VACUUM</codeph> is the only way to recover the space. Running
          <codeph>VACUUM</codeph> on an append-optimized table with expired rows compacts a table by
        rewriting the entire table without the expired rows. However, no action is performed if the
        percentage of expired rows in the table exceeds the value of the
          <codeph>gp_appendonly_compaction_threshold</codeph> configuration parameter, which is 10
        (10%) by default. The threshold is checked on each segment, so it is possible that a
          <codeph>VACUUM</codeph> statement will compact an append-only table on some segments and
        not others. Compacting append-only tables can be disabled by setting the
          <codeph>gp_appendonly_compaction</codeph> parameter to <codeph>no</codeph>.</p>
    </section>
  </body>
</topic><|MERGE_RESOLUTION|>--- conflicted
+++ resolved
@@ -39,33 +39,6 @@
     <note type="caution"><b>Never</b> run <codeph>VACUUM FULL &lt;database_name></codeph> and do not
       run <codeph>VACUUM FULL</codeph> on large tables in a Greenplum Database.</note>
     <section>
-<<<<<<< HEAD
-      <title>Sizing the Free Space Map</title>
-      <p>Expired rows in heap tables are added to a shared free space map when you run
-          <codeph>VACUUM</codeph>. The free space map must be adequately sized to accommodate these
-        rows. If the free space map is not large enough, any space occupied by rows that overflow
-        the free space map cannot be reclaimed by a regular <codeph>VACUUM</codeph> statement. You
-        will have to use <codeph>VACUUM FULL</codeph> or an alternative method to recover the
-        space.</p>
-      <p>You can avoid overflowing the free space map by running the <codeph>VACUUM</codeph>
-        statement regularly. The more bloated a table becomes, the more rows that must be tracked in
-        the free space map. For very large databases with many objects, you may need to increase the
-        size of the free space map to prevent overflow. </p>
-      <p>The <codeph>max_fsm_pages</codeph> configuration parameter sets the maximum number of disk
-        pages for which free space will be tracked in the shared free-space map. Each page slot
-        consumes six bytes of shared memory. The default value for <codeph>max_fsm_pages</codeph> is
-        200,000.</p>
-      <p>The <codeph>max_fsm_relations</codeph> configuration parameter sets the maximum number of
-        relations for which free space will be tracked in the shared memory free-space map. It
-        should be set to a value larger than the total number of tables, indexes, and system tables
-        in the database. It costs about 60 bytes of memory for each relation per segment instance.
-        The default value is 1000.</p>
-      <p>See the <i>Greenplum Database Reference Guide</i> for detailed information about these
-        configuration parameters.</p>
-    </section>
-    <section>
-=======
->>>>>>> 525656dd
       <title>Detecting Bloat</title>
       <p>The statistics collected by the <codeph>ANALYZE</codeph> statement can be used to calculate
         the expected number of disk pages required to store a table. The difference between the
