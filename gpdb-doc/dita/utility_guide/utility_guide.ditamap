--- conflicted
+++ resolved
@@ -6,7 +6,6 @@
     <topicref href="../../6-0/homenav.html" scope="external"
         navtitle="Pivotal Greenplum® 6.0 Documentation" format="html" otherprops="pivotal"/>
     <topicref href="utility_guide.xml" navtitle="Utility Guide">
-<<<<<<< HEAD
       <topicref href="about-utils.xml"/>
       <topicref href="utility-programs.xml" linking="targetonly">
         <topicref href="ref/analyzedb.xml"/>
@@ -36,42 +35,10 @@
         <topicref href="ref/gpload.xml"/>
         <topicref href="ref/gplogfilter.xml"/>
         <topicref href="ref/gpmapreduce.xml"/>
+        <topicref href="ref/gpmapreduce-yaml.xml"/>
         <topicref href="ref/gpmovemirrors.xml"/>
         <!-- hidden until testing is complete -msk
         <topicref href="ref/gpmovemirrors.xml"/>
-=======
-        <topicref href="admin_utilities/util_ref.xml" linking="targetonly">
-            <topicref href="admin_utilities/analyzedb.xml"/>
-            <topicref href="admin_utilities/gpactivatestandby.xml"/>
-            <topicref href="admin_utilities/gpaddmirrors.xml"/>
-            <topicref href="admin_utilities/gpbackup.xml"/>
-            <topicref href="admin_utilities/gpcheckcat.xml"/>
-            <topicref href="admin_utilities/gpcheckperf.xml"/>
-            <topicref href="admin_utilities/gpconfig.xml"/>
-            <topicref href="admin_utilities/gpcopy.xml" otherprops="pivotal"/>
-            <topicref href="admin_utilities/gpdeletesystem.xml"/>
-            <topicref href="admin_utilities/gpexpand.xml"/>
-            <topicref href="admin_utilities/gpfdist.xml"/>
-            <topicref href="admin_utilities/gpinitstandby.xml"/>
-            <topicref href="admin_utilities/gpinitsystem.xml"/>
-            <topicref href="../greenplum-kafka/gpkafka.xml" otherprops="pivotal" scope="peer"
-                navtitle="gpkafka"/>
-            <topicref href="../greenplum-kafka/gpkafka-check.xml" otherprops="pivotal" scope="peer"
-                navtitle="gpkafka check"/>
-            <topicref href="../greenplum-kafka/gpkafka-load.xml" otherprops="pivotal" scope="peer"
-                navtitle="gpkafka load"/>
-            <topicref href="../greenplum-kafka/gpkafka-yaml-v2.xml" otherprops="pivotal"
-                scope="peer" navtitle="gpkafka.yaml"/>
-            <topicref href="../greenplum-kafka/gpkafka-yaml.xml" otherprops="pivotal" scope="peer"
-                navtitle="gpkafka.yaml"/>
-            <topicref href="admin_utilities/gpload.xml"/>
-            <topicref href="admin_utilities/gplogfilter.xml"/>
-            <topicref href="admin_utilities/gpmapreduce.xml"/>
-            <topicref href="admin_utilities/gpmapreduce-yaml.xml"/>
-            <topicref href="admin_utilities/gpmovemirrors.xml"/>
-            <!-- hidden until testing is complete -msk
-            <topicref href="admin_utilities/gpmovemirrors.xml"/>
->>>>>>> 2e8aba70
 -->
         <topicref href="ref/gpperfmon_install.xml"/>
         <topicref href="ref/gppkg.xml"/>
