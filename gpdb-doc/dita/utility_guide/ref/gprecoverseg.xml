<?xml version="1.0" encoding="UTF-8"?>
<!DOCTYPE topic
  PUBLIC "-//OASIS//DTD DITA Composite//EN" "ditabase.dtd">
<topic id="topic1">
  <title id="mb20941">gprecoverseg</title>
  <body>
    <p>Recovers a primary or mirror segment instance that has been marked as down (if mirroring is
      enabled).</p>
    <section id="section2">
      <title>Synopsis</title>
      <codeblock><b>gprecoverseg</b> [[<b>-p</b> <varname>new_recover_host</varname>[,...]] | <b>-i</b> <varname>recover_config_file</varname>] [<b>-d</b> <varname>coordinator_data_directory</varname>] 
             [<b>-B</b> <varname>parallel_processes</varname>] [<b>-F</b> [<b>-s</b>]] [<b>-a</b>] [<b>-q</b>] 
	      [<b>--hba-hostnames</b> <varname>boolean</varname>] 
             [<b>--no-progress</b>] [<b>-l</b> <varname>logfile_directory</varname>]

<b>gprecoverseg</b> <b>-r</b> 

<b>gprecoverseg</b> <b>-o</b> <varname>output_recover_config_file</varname> 
             [<b>-p</b> <varname>new_recover_host</varname>[,...]]

<b>gprecoverseg</b> <b>-?</b> | <b>--help</b>

<b>gprecoverseg</b> <b>--version</b></codeblock>
    </section>
    <section id="section3">
      <title>Description</title>
      <p>In a system with mirrors enabled, the <codeph>gprecoverseg</codeph> utility reactivates a
        failed segment instance and identifies the changed database files that require
        resynchronization. Once <codeph>gprecoverseg</codeph> completes this process, the system
        goes into <i>resynchronizing</i> mode until the recovered segment is brought up to date. The
        system is online and fully operational during resynchronization.</p>
      <p>During an incremental recovery (the <codeph>-F</codeph> option is not specified), if
          <codeph>gprecoverseg</codeph> detects a segment instance with mirroring disabled in a
        system with mirrors enabled, the utility reports that mirroring is disabled for the segment,
        does not attempt to recover that segment instance, and continues the recovery process. </p>
      <p>A segment instance can fail for several reasons, such as a host failure, network failure,
        or disk failure. When a segment instance fails, its status is marked as <i>down</i> in the
        Greenplum Database system catalog, and its mirror is activated in <i>change tracking</i>
        mode. In order to bring the failed segment instance back into operation again, you must
        first correct the problem that made it fail in the first place, and then recover the segment
        instance in Greenplum Database using <codeph>gprecoverseg</codeph>.</p>
      <note otherprops="pivotal"> If incremental recovery was not successful and the down segment
        instance data is not corrupted, contact VMware Support. </note>
      <p>Segment recovery using <codeph>gprecoverseg</codeph> requires that you have an active
        mirror to recover from. For systems that do not have mirroring enabled, or in the event of a
        double fault (a primary and mirror pair both down at the same time) — you must take manual
        steps to recover the failed segment instances and then perform a system restart to bring the
        segments back online. For example, this command restarts a system.</p>
      <codeblock>gpstop -r</codeblock>
      <p>By default, a failed segment is recovered in place, meaning that the system brings the
        segment back online on the same host and data directory location on which it was originally
        configured. In this case, use the following format for the recovery configuration file
        (using <codeph>-i</codeph>).</p>
      <codeblock>&lt;failed_host_address&gt;|&lt;port&gt;|&lt;data_directory&gt; </codeblock>
      <p>In some cases, this may not be possible (for example, if a host was physically damaged and
        cannot be recovered). In this situation, <codeph>gprecoverseg</codeph> allows you to recover
        failed segments to a completely new host (using <codeph>-p</codeph>), on an alternative data
        directory location on your remaining live segment hosts (using <codeph>-s</codeph>), or by
        supplying a recovery configuration file (using <codeph>-i</codeph>) in the following format.
        The word <b>SPACE</b> indicates the location of a required space. Do not add additional
        spaces.</p>
      <codeblock>&lt;failed_host_address&gt;|&lt;port&gt;|&lt;data_directory&gt;<b>SPACE</b>
&lt;recovery_host_address&gt;|&lt;port&gt;|&lt;data_directory&gt;
</codeblock>
      <p>See the <codeph>-i</codeph> option below for details and examples of a recovery
        configuration file.</p>
      <p>The <codeph>gp_segment_configuration</codeph> system catalog table can help you determine
        your current segment configuration so that you can plan your mirror recovery configuration.
        For example, run the following query:</p>
      <codeblock>=# SELECT dbid, content, address, port, datadir 
   FROM gp_segment_configuration
   ORDER BY dbid;</codeblock>
      <p>The new recovery segment host must be pre-installed with the Greenplum Database software
        and configured exactly the same as the existing segment hosts. A spare data directory
        location must exist on all currently configured segment hosts and have enough disk space to
        accommodate the failed segments.</p>
      <p>The recovery process marks the segment as up again in the Greenplum Database system
<<<<<<< HEAD
        catalog, and then initiates the resynchronization process to bring the transactional state
        of the segment up-to-date with the latest changes. The system is online and available during
        resynchronization. </p>
=======
        catalog, and then initiates the resynchronization process to bring the transactional state of
        the segment up-to-date with the latest changes. The system is online and available during
        resynchronization. To check the status of the resynchronization process run:</p>
      <codeblock>gpstate -m</codeblock>
>>>>>>> 1c70485e
    </section>
    <section id="section4">
      <title>Options</title>
      <parml>
        <plentry>
          <pt>-a (do not prompt)</pt>
          <pd>Do not prompt the user for confirmation.</pd>
        </plentry>
        <plentry>
          <pt>-B <varname>parallel_processes</varname></pt>
          <pd>The number of segments to recover in parallel. If not specified, the utility will
            start up to 16 parallel processes depending on how many segment instances it needs to
            recover.</pd>
        </plentry>
        <plentry>
          <pt>-d <varname>coordinator_data_directory</varname></pt>
          <pd>Optional. The coordinator host data directory. If not specified, the value set for
              <codeph>$COORDINATOR_DATA_DIRECTORY</codeph> will be used.</pd>
        </plentry>
        <plentry>
          <pt>-F (full recovery)</pt>
          <pd>Optional. Perform a full copy of the active segment instance in order to recover the
            failed segment. The default is to only copy over the incremental changes that occurred
            while the segment was down.
            <note type="warning">A full recovery deletes the data directory of the down segment
              instance before copying the data from the active (current primary) segment instance.
              Before performing a full recovery, ensure that the segment failure did not cause data
              corruption and that any host segment disk issues have been fixed.<p>Also, for a full
                recovery, the utility does not restore custom files that are stored in the segment
                instance data directory even if the custom files are also in the active segment
                instance. You must restore the custom files manually. For example, when using the
                  <codeph>gpfdists</codeph> protocol (<codeph>gpfdist</codeph> with SSL encryption)
                to manage external data, client certificate files are required in the segment
                instance <codeph>$PGDATA/gpfdists</codeph> directory. These files are not restored.
                For information about configuring <codeph>gpfdists</codeph>, see <xref
                  href="../../security-guide/topics/Encryption.xml#gpfdist_connections"
              />.</p></note></pd>
          <pd>Full recovery can take a long time for large databases, so
              <codeph>gprecoverseg</codeph> displays a running estimate of the completion progress
            of the copy for each segment. Progress for each segment is updated once per second,
            using ANSI escape codes to update the line for each segment in-place. If you are
            redirecting the <codeph>gprecoverseg</codeph> output to a file, or if the ANSI escape
            codes do not work correctly on your terminal, you can include the <codeph>-s</codeph>
            option on the command line to omit the ANSI escape codes. This outputs a new line once
            per second for each segment. Include the <codeph>--no-progress</codeph> option to
            completely disable the progress reports.</pd>
        </plentry>
        <plentry>
          <pt>--hba-hostnames <varname>boolean</varname></pt>
          <pd>Optional. Controls whether this utility uses IP addresses or host names in the
              <codeph>pg_hba.conf</codeph> file when updating this file with addresses that can
            connect to Greenplum Database. When set to 0 -- the default value -- this utility uses
            IP addresses when updating this file. When set to 1, this utility uses host names when
            updating this file. For consistency, use the same value that was specified for
              <codeph>HBA_HOSTNAMES</codeph> when the Greenplum Database system was initialized. For
            information about how Greenplum Database resolves host names in the
              <codeph>pg_hba.conf</codeph> file, see <xref href="../../admin_guide/client_auth.xml"
            />.</pd>
        </plentry>
        <plentry>
          <pt>-i <varname>recover_config_file</varname></pt>
          <pd>Specifies the name of a file with the details about failed segments to recover. Each
            line in the file is in the following format. The word <b>SPACE</b> indicates the
            location of a required space. Do not add additional
                spaces.<codeblock>&lt;failed_host_address&gt;|&lt;port&gt;|&lt;data_directory&gt;<b>SPACE</b> 
&lt;recovery_host_address&gt;|&lt;port&gt;|&lt;data_directory&gt;
</codeblock><p><b>Comments</b></p><p>Lines
              beginning with <codeph>#</codeph> are treated as comments and ignored.</p>
            <p><b>Segments to Recover</b></p><p>Each line after the first specifies a segment to
              recover. This line can have one of two formats. In the event of in-place recovery,
              enter one group of colon delimited fields in the line. For example:</p><p>
              <codeblock>failedAddress|failedPort|failedDataDirectory</codeblock>
            </p><p>For recovery to a new location, enter two groups of fields separated by a space
              in the line. The required space is indicated by <b>SPACE</b>. Do not add additional
              spaces.</p><p>
              <codeblock>failedAddress|failedPort|failedDataDirectory<b>SPACE</b>newAddress|
newPort|newDataDirectory</codeblock>
            </p><p><b>Examples</b></p><p><b>In-place recovery of a single mirror</b></p>
            <codeblock>sdw1-1|50001|/data1/mirror/gpseg16</codeblock>
            <p><b>Recovery of a single mirror to a new host</b></p>
            <codeblock>sdw1-1|50001|/data1/mirror/gpseg16<b>SPACE</b>sdw4-1|50001|/data1/recover1/gpseg16</codeblock>
            <p><b>Obtaining a Sample File</b></p>
            <p>You can use the <codeph>-o</codeph> option to output a sample recovery configuration
              file to use as a starting point.</p></pd>
        </plentry>
        <plentry>
          <pt>-l <varname>logfile_directory</varname></pt>
          <pd>The directory to write the log file. Defaults to <codeph>~/gpAdminLogs</codeph>.</pd>
        </plentry>
        <plentry>
          <pt>-o <varname>output_recover_config_file</varname></pt>
          <pd>Specifies a file name and location to output a sample recovery configuration file. The
            output file lists the currently invalid segments and their default recovery location in
            the format that is required by the <codeph>-i</codeph> option. Use together with the
              <codeph>-p</codeph> option to output a sample file for recovering on a different host.
            This file can be edited to supply alternate recovery locations if needed. The following
            example outputs the default recovery configuration file:
            <codeblock>$ gprecoverseg -o /home/gpadmin/recover_config_file</codeblock></pd>
        </plentry>
        <plentry>
          <pt>-p <varname>new_recover_host</varname>[,...]</pt>
          <pd>Specifies a spare host outside of the currently configured Greenplum Database array on
            which to recover invalid segments. In the case of multiple failed segment hosts, you can
            specify a comma-separated list. The spare host must have the Greenplum Database software
            installed and configured, and have the same hardware and OS configuration as the current
            segment hosts (same OS version, locales, <codeph>gpadmin</codeph> user account, data
            directory locations created, ssh keys exchanged, number of network interfaces, network
            interface naming convention, and so on.).</pd>
        </plentry>
        <plentry>
          <pt>-q (no screen output)</pt>
          <pd>Run in quiet mode. Command output is not displayed on the screen, but is still written
            to the log file.</pd>
        </plentry>
        <plentry>
          <pt>-r (rebalance segments)</pt>
          <pd>After a segment recovery, segment instances may not be returned to the preferred role
            that they were given at system initialization time. This can leave the system in a
            potentially unbalanced state, as some segment hosts may have more active segments than
            is optimal for top system performance. This option rebalances primary and mirror
            segments by returning them to their preferred roles. All segments must be valid and
            synchronized before running <codeph>gprecoverseg -r</codeph>. If there are any in
            progress queries, they will be cancelled and rolled back.</pd>
        </plentry>
        <plentry>
          <pt>-s </pt>
          <pd>Show <codeph>pg_basebackup</codeph> progress sequentially instead of in-place. Useful
            when writing to a file, or if a tty does not support escape sequences. The default is to
            show progress in-place. </pd>
        </plentry>
        <plentry>
          <pt>--no-progress</pt>
          <pd>Suppresses progress reports from the <codeph>pg_basebackup</codeph> utility. The
            default is to display progress of base backups. </pd>
        </plentry>
        <plentry>
          <pt>-v (verbose)</pt>
          <pd>Sets logging output to verbose.</pd>
        </plentry>
        <plentry>
          <pt>--version (version)</pt>
          <pd>Displays the version of this utility.</pd>
        </plentry>
        <plentry>
          <pt>-? (help)</pt>
          <pd>Displays the online help.</pd>
        </plentry>
      </parml>
    </section>
    <section id="section5"><title>Examples</title>
      <p><b>Example 1: Recover Failed Segments in Place</b></p>
      <p>Recover any failed segment instances in place:</p>
      <codeblock>$ gprecoverseg</codeblock>
      <p><b>Example 2: Rebalance Failed Segments If Not in Preferred Roles</b></p>
      <p>First, verify that all segments are up and running,
        reysynchronization has completed, and there are segments <b>not</b> in preferred
        roles:</p>
      <codeblock>$ gpstate -e</codeblock>
      <p>Then, if necessary, rebalance the segments:</p><codeblock>$ gprecoverseg -r</codeblock>
      <p><b>Example 3: Recover Failed Segments to a Separate Host</b></p>
      <p>Recover any failed segment instances to a newly configured spare segment host:</p>
        <codeblock>$ gprecoverseg -i <varname>recover_config_file</varname></codeblock>
    </section>
    <section id="section6">
      <title>See Also</title>
      <p><codeph><xref href="./gpstart.xml#topic1" type="topic" format="dita"/></codeph>,
            <codeph><xref href="./gpstop.xml#topic1" type="topic" format="dita"/></codeph></p>
    </section>
  </body>
</topic><|MERGE_RESOLUTION|>--- conflicted
+++ resolved
@@ -75,16 +75,9 @@
         location must exist on all currently configured segment hosts and have enough disk space to
         accommodate the failed segments.</p>
       <p>The recovery process marks the segment as up again in the Greenplum Database system
-<<<<<<< HEAD
         catalog, and then initiates the resynchronization process to bring the transactional state
         of the segment up-to-date with the latest changes. The system is online and available during
         resynchronization. </p>
-=======
-        catalog, and then initiates the resynchronization process to bring the transactional state of
-        the segment up-to-date with the latest changes. The system is online and available during
-        resynchronization. To check the status of the resynchronization process run:</p>
-      <codeblock>gpstate -m</codeblock>
->>>>>>> 1c70485e
     </section>
     <section id="section4">
       <title>Options</title>
