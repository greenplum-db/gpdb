--- conflicted
+++ resolved
@@ -853,10 +853,6 @@
                                 <pd>If <codeph>SCHEMA</codeph> is not set, the utility searches for
                                     the table (using the schemas in the database
                                         <codeph>search_path</codeph>). If the table is not found,
-<<<<<<< HEAD
-                                    &lt;external_table_name> is created in the default
-                                        <codeph>PUBLIC</codeph> schema. </pd>
-=======
                                         <varname>external_table_name</varname> is created in the
                                     default <codeph>PUBLIC</codeph> schema. </pd>
                                 <pd><codeph>gpload</codeph> creates the staging table using the
@@ -865,7 +861,6 @@
                                   <codeph>DISTRIBUTED RANDOMLY</codeph>, <codeph>gpload</codeph>
                                   uses <codeph>MATCH_COLUMNS</codeph> as the staging table's
                                   distribution key(s).</pd>
->>>>>>> b3acafa5
                             </plentry>
                             <plentry>
                                 <pt id="cffastmatch">FAST_MATCH</pt>
