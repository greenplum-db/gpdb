<?xml version="1.0" encoding="UTF-8"?>
<!DOCTYPE topic
  PUBLIC "-//OASIS//DTD DITA Composite//EN" "ditabase.dtd">
<topic id="topic1">
  <title id="kq139596">gpconfig</title>
  <body>
    <p>Sets server configuration parameters on all segments within a Greenplum Database system.</p>
    <section id="section2">
      <title>Synopsis</title>
      <codeblock><b>gpconfig</b> <b>-c</b> <varname>param_name</varname> <b>-v</b> <varname>value</varname> [<b>-m</b> <varname>master_value</varname> | <b>--masteronly</b>]
       | <b>-r</b> <varname>param_name</varname> [<b>--masteronly</b> | <b>-l</b>
       [<b>--skipvalidation</b>] [<b>--verbose</b>] [<b>--debug</b>]

<<<<<<< HEAD
<b>gpconfig</b> <b>-s</b> <varname>param_name</varname> [<b>--file</b>] [<b>--file-compare</b>] [<b>--verbose</b>] [<b>--debug</b>]
=======
<b>gpconfig</b> <b>-s</b> <varname>param_name</varname> [<b>--file</b> | <b>--file-compare</b>] [<b>--verbose</b>] [<b>--debug</b>]
>>>>>>> 8b1001c1

<b>gpconfig</b> <b>--help</b></codeblock>
    </section>
    <section id="section3">
      <title>Description</title>
      <p>The <codeph>gpconfig</codeph> utility allows you to set, unset, or view configuration
        parameters from the <codeph>postgresql.conf</codeph> files of all instances (master,
        segments, and mirrors) in your Greenplum Database system. When setting a parameter, you can
        also specify a different value for the master if necessary. For example, parameters such as
          <codeph>max_connections</codeph> require a different setting on the master than what is
        used for the segments. If you want to set or unset a global or master only parameter, use
        the <codeph>--masteronly</codeph> option.</p>
      <p><codeph>gpconfig</codeph> can only be used to manage certain parameters. For example, you
        cannot use it to set parameters such as <codeph>port</codeph>, which is required to be
        distinct for every segment instance. Use the <codeph>-l</codeph> (list) option to see a
        complete list of configuration parameters supported by <codeph>gpconfig</codeph>.</p>
      <p>When <codeph>gpconfig</codeph> sets a configuration parameter in a segment
          <codeph>postgresql.conf</codeph> file, the new parameter setting always displays at the
        bottom of the file. When you use <codeph>gpconfig</codeph> to remove a configuration
        parameter setting, <codeph>gpconfig</codeph> comments out the parameter in all segment
          <codeph>postgresql.conf</codeph> files, thereby restoring the system default setting. For
        example, if you use <codeph>gpconfig </codeph>to remove (comment out) a parameter and later
        add it back (set a new value), there will be two instances of the parameter; one that is
        commented out, and one that is enabled and inserted at the bottom of the
          <codeph>postgresql.conf</codeph> file.</p>
      <p>After setting a parameter, you must restart your Greenplum Database system or reload the
          <codeph>postgresql.conf</codeph> files in order for the change to take effect. Whether you
        require a restart or a reload depends on the parameter. </p>
      <p>For more information about the server configuration parameters, see the <i>Greenplum
          Database Reference Guide</i>.</p>
      <p>To show the currently set values for a parameter across the system, use the
          <codeph>-s</codeph> option.</p>
      <p><codeph>gpconfig</codeph> uses the following environment variables to connect to the
        Greenplum Database master instance and obtain system configuration information: </p>
      <ul>
        <li id="kq141888">
          <codeph>PGHOST</codeph>
        </li>
        <li id="kq141742">
          <codeph>PGPORT</codeph>
        </li>
        <li id="kq141743">
          <codeph>PGUSER</codeph>
        </li>
        <li id="kq141744">
          <codeph>PGPASSWORD</codeph>
        </li>
        <li id="kq141745">
          <codeph>PGDATABASE</codeph>
        </li>
      </ul>
    </section>
    <section id="section4">
      <title>Options</title>
      <parml>
        <plentry>
          <pt>-c | --change <varname>param_name</varname></pt>
          <pd>Changes a configuration parameter setting by adding the new setting to the bottom of
            the <codeph>postgresql.conf</codeph> files.</pd>
        </plentry>
        <plentry>
          <pt>-v | --value <varname>value</varname></pt>
          <pd>The value to use for the configuration parameter you specified with the
              <codeph>-c</codeph> option. By default, this value is applied to all segments, their
            mirrors, the master, and the standby master.</pd>
        </plentry>
        <plentry>
          <pt>-m | --mastervalue <varname>master_value</varname></pt>
          <pd>The master value to use for the configuration parameter you specified with the
              <codeph>-c</codeph> option. If specified, this value only applies to the master and
            standby master. This option can only be used with <codeph>-v</codeph>. </pd>
        </plentry>
        <plentry>
          <pt>--masteronly</pt>
          <pd>When specified, <codeph>gpconfig</codeph> will only edit the master
              <codeph>postgresql.conf</codeph> file.</pd>
        </plentry>
        <plentry>
          <pt>-r | --remove <varname>param_name</varname></pt>
          <pd>Removes a configuration parameter setting by commenting out the entry in the
              <codeph>postgresql.conf</codeph> files.</pd>
        </plentry>
        <plentry>
          <pt>-l | --list</pt>
          <pd>Lists all configuration parameters supported by the <codeph>gpconfig</codeph>
            utility.</pd>
        </plentry>
        <plentry>
          <pt>-s | --show <varname>param_name</varname></pt>
          <pd>Shows the value for a configuration parameter used on all instances (master and
            segments) in the Greenplum Database system. If there is a difference in a parameter
            value among the instances, the utility displays an error message. Running
              <codeph>gpconfig</codeph> with the <codeph>-s</codeph> option reads parameter values
            directly from the database, and not the <codeph>postgresql.conf</codeph> file. If you
            are using <codeph>gpconfig</codeph> to set configuration parameters across all segments,
            then running <codeph>gpconfig -s</codeph> to verify the changes, you might still see the
            previous (old) values. You must reload the configuration files (<codeph>gpstop
              -u</codeph>) or restart the system (<codeph>gpstop -r</codeph>) for changes to take
            effect.</pd>
        </plentry>
        <plentry>
          <pt>--file</pt>
          <pd>For a configuration parameter, shows the value from the
              <codeph>postgresql.conf</codeph> file on all instances (master and segments) in the
            Greenplum Database system. If there is a difference in a parameter value among the
            instances, the utility displays a message. Must be specified with the
              <codeph>-s</codeph> option.</pd>
          <pd>For example, the configuration parameter <codeph>statement_mem</codeph> is set to 64MB
            for a user with the <codeph>ALTER ROLE</codeph> command, and the value in the
              <codeph>postgresql.conf</codeph> file is 128MB. Running the command <codeph>gpconfig
              -s statement_mem --file</codeph> displays 128MB. The command <codeph>gpconfig -s
              statement_mem</codeph> run by the user displays 64MB. </pd>
          <pd>Not valid with the <codeph>--file-compare</codeph> option.</pd>
        </plentry>
        <plentry>
          <pt>--file-compare</pt>
          <pd>For a configuration parameter, compares the current Greenplum Database value with the
            value in the <codeph>postgresql.conf</codeph> files on hosts (master and segments). The
            values in the <codeph>postgresql.conf files</codeph> represent the value when Greenplum
            Database is restarted. </pd>
          <pd>If the values are not the same, the utility displays the values from all hosts. If all
            hosts have the same value, the utility displays a summary report.</pd>
          <pd>Not valid with the <codeph>--file</codeph> option.</pd>
        </plentry>
        <plentry>
          <pt>--file-compare</pt>
          <pd>For a configuration parameter, compares the current Greenplum Database value with the
            value in the <codeph>postgresql.conf</codeph> files on hosts (master and segments). The
            values in the <codeph>postgresql.conf files</codeph> represent the value when Greenplum
            Database is restarted. </pd>
          <pd>If the values are not the same, the utility displays the values from all hosts. If all
            hosts have the same value, the utility displays a summary report.</pd>
        </plentry>
        <plentry>
          <pt>--skipvalidation</pt>
          <pd>Overrides the system validation checks of <codeph>gpconfig</codeph> and allows you to
            operate on any server configuration parameter, including hidden parameters and
            restricted parameters that cannot be changed by <codeph>gpconfig</codeph>. When used
            with the <codeph>-l</codeph> option (list), it shows the list of restricted parameters.
            This option should only be used to set parameters when directed by Pivotal Customer
            Support. </pd>
        </plentry>
        <plentry>
          <pt>--verbose </pt>
          <pd>Displays additional log information during <codeph>gpconfig</codeph> command
            execution.</pd>
        </plentry>
        <plentry>
          <pt>--debug</pt>
          <pd>Sets logging output to debug level. </pd>
        </plentry>
        <plentry>
          <pt>-? | -h | --help</pt>
          <pd>Displays the online help.</pd>
        </plentry>
      </parml>
    </section>
    <section id="section5">
      <title>Examples</title>
      <p>Set the <codeph>gp_snmp_community</codeph> parameter to <codeph>testenv</codeph> in the
        master host file
        only:<codeblock>gpconfig -c gp_snmp_community -v testenv --masteronly</codeblock></p>
      <p>Set the <codeph>max_connections</codeph> setting to 100 on all segments and 10 on the
        master:</p>
      <codeblock>gpconfig -c max_connections -v 100 -m 10</codeblock>
      <p>Set the server configuration parameters <codeph>gp_email_to</codeph> and
          <codeph>gp_email_from</codeph>. These parameters require single quotes around the values.
        When you specify the values for the parameters, enclose the values with double quotes
          (<codeph>"</codeph>).<codeblock>$ gpconfig -c gp_email_from -v "'gpdb-server@example.com'"
$ gpconfig -c gp_email_to -v "'gpdb-admin@example.com'"</codeblock></p>
      <p>In the <codeph>postgresql.conf</codeph> file, the parameters are set correctly, with single
        quotes around the
        values:<codeblock>gp_email_from='gpdb-server@example.com'
gp_email_to='gpdb-admin@example.com'</codeblock></p>
      <p>Comment out all instances of the <codeph>default_statistics_target</codeph> configuration
        parameter, and restore the system default:</p>
      <codeblock>gpconfig -r default_statistics_target</codeblock>
      <p>List all configuration parameters supported by <codeph>gpconfig</codeph>:</p>
      <codeblock>gpconfig -l</codeblock>
      <p>Show the values of a particular configuration parameter across the system:</p>
      <codeblock>gpconfig -s max_connections</codeblock>
    </section>
    <section id="section6">
      <title>See Also</title>
      <p>
        <codeph>
          <xref href="./gpstop.xml#topic1" type="topic" format="dita"/>
        </codeph>
      </p>
    </section>
  </body>
</topic><|MERGE_RESOLUTION|>--- conflicted
+++ resolved
@@ -10,13 +10,7 @@
       <codeblock><b>gpconfig</b> <b>-c</b> <varname>param_name</varname> <b>-v</b> <varname>value</varname> [<b>-m</b> <varname>master_value</varname> | <b>--masteronly</b>]
        | <b>-r</b> <varname>param_name</varname> [<b>--masteronly</b> | <b>-l</b>
        [<b>--skipvalidation</b>] [<b>--verbose</b>] [<b>--debug</b>]
-
-<<<<<<< HEAD
 <b>gpconfig</b> <b>-s</b> <varname>param_name</varname> [<b>--file</b>] [<b>--file-compare</b>] [<b>--verbose</b>] [<b>--debug</b>]
-=======
-<b>gpconfig</b> <b>-s</b> <varname>param_name</varname> [<b>--file</b> | <b>--file-compare</b>] [<b>--verbose</b>] [<b>--debug</b>]
->>>>>>> 8b1001c1
-
 <b>gpconfig</b> <b>--help</b></codeblock>
     </section>
     <section id="section3">
