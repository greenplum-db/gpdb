--- conflicted
+++ resolved
@@ -69,14 +69,6 @@
           <p>
             <xref href="gpmapreduce.xml#topic1" type="topic" format="dita"/>
           </p>
-<<<<<<< HEAD
-          <p>
-            <xref href="gpmfr.xml#topic1" type="topic" format="dita"/>
-          </p>
-=======
-        </stentry>
-        <stentry>
->>>>>>> 82dd8ad2
           <!-- hidden until testing is complete -msk
             <p>
             <xref href="gpmovemirrors.xml#topic1"/>
