--- conflicted
+++ resolved
@@ -273,13 +273,8 @@
           libraries that can be used with the Greenplum Database PL/R language. You can download
           these libraries in <codeph>.gppkg</codeph> format from <xref
             href="https://network.pivotal.io/products/pivotal-gpdb" format="html" scope="external"
-<<<<<<< HEAD
-            >VMware Tanzu Network</xref>. For information about the libraries, see <xref scope="peer"
-            type="topic" format="dita" href="../install_guide/install_r_dslib.xml#topic1">R Data
-=======
-            >Pivotal Network</xref>. For information about the libraries, see <xref scope="external"
+            >VMware Tanzu Network</xref>. For information about the libraries, see <xref scope="external"
             type="html" href="../install_guide/install_r_dslib.html#topic1">R Data
->>>>>>> 2c6efd1b
             Science Library Package</xref>.</p>
         <note type="note">If you expand Greenplum Database and add segment hosts, you must install
           the R packages in the R installation of the new hosts. </note>
