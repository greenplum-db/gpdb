--- conflicted
+++ resolved
@@ -92,17 +92,10 @@
     <title id="pz214493">Install PL/Container </title>
     
     <body>
-<<<<<<< HEAD
     <section>This topic includes how to: <p/><ul>
           <li><xref href="#install_docker" format="dita" scope="local">Install Docker</xref></li>
           <li><xref href="#topic3/install_pl_utility" format="dita">Install PL/Container</xref></li>
           <li><xref href="#topic3/install_docker_images" format="dita">Install the PL/Container
-=======
-    <section>This topic includes how to: <ul>
-          <li><xref href="#install_docker" format="dita" scope="local">install Docker</xref></li>
-          <li><xref href="#topic3/install_pl_utility" format="dita">install PL/Container</xref></li>
-          <li><xref href="#topic3/install_docker_images" format="dita">install the PL/Container
->>>>>>> e470a38b
               Docker images</xref></li>
           <li><xref href="#topic3/test_installation" format="dita">Test the PL/Container
               installation</xref></li>
@@ -111,13 +104,6 @@
       
     <section id="requirements">
           <title>Prerequisites</title>
-<<<<<<< HEAD
-        <ol>
-          <li>For PL/Container 2.1.0 and later use Greenplum Database 6 on CentOS 7.x (or later),
-            RHEL 7.x (or later), or Ubuntu 18.04. <note>PL/Container 2.1.0 and later supports Docker
-              images with Python 3 installed.</note></li>
-          <li>The minimum Linux OS kernel version supported is 3.10. To verify your kernel release
-=======
         <ul>
           <li>For PL/Container 2.1.x use Greenplum Database 6 on CentOS 7.x (or later), RHEL 7.x (or
             later), or Ubuntu 18.04. <note>PL/Container 2.1.x supports Docker images with Python 3
@@ -125,7 +111,6 @@
           <li>For PL/Container 3 Beta use Greenplum Database 6.1 or later on CentOS 7.x (or later),
             RHEL 7.x (or later), or Ubuntu 18.04.</li>
           <li>The minimum Linux OS kernel version supported is 3.10. To verfiy your kernel release
->>>>>>> e470a38b
             use: <codeblock>$ uname -r</codeblock>
           </li>
           <li>The minimum Docker versions on all hosts needs to be Docker 19.03.</li>
@@ -182,14 +167,11 @@
             command:<codeblock>gppkg -i plcontainer-2.1.1-rhel7-x86_64.gppkg</codeblock></li>
           <li>Source the file
             <codeph>$GPHOME/greenplum_path.sh</codeph>:<codeblock>source $GPHOME/greenplum_path.sh</codeblock></li>
-<<<<<<< HEAD
           <li>Make sure Greenplum Database is up and running:<codeblock>gpstate -s</codeblock>If
             it's not, start it:<codeblock>gpstart -a</codeblock></li>
-=======
           <li>For PL/Container version 3 Beta only, enable the <codeph>plc_coordinator</codeph>
             shared library using the
             command:<codeblock>gpconfig -c shared_preload_libraries -v 'plc_coordinator'</codeblock></li>
->>>>>>> e470a38b
           <li>Restart Greenplum Database:<codeblock>gpstop -ra</codeblock></li>
           <li>Login into one of the available databases, for example:
             <codeblock>psql postgres</codeblock></li>
