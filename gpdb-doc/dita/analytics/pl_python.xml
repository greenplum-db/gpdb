<?xml version="1.0" encoding="UTF-8"?>
<!DOCTYPE topic
  PUBLIC "-//OASIS//DTD DITA Composite//EN" "ditabase.dtd">
<topic id="topic1" xml:lang="en">
  <title id="pw216155">PL/Python Language</title>
  <body>
    <p>This section contains an overview of the Greenplum Database PL/Python Language.</p>
    <ul>
      <li id="pw223311">
        <xref href="#topic2" type="topic" format="dita"/>
      </li>
      <li id="pw223326">
        <xref href="#topic4" type="topic" format="dita"/>
      </li>
      <li id="pw218889">
        <xref href="#topic7" type="topic" format="dita"/>
      </li>
      <li id="pw222281">
        <xref href="#topic10" type="topic" format="dita"/>
      </li>
      <li id="pw213672">
        <xref href="#topic11" type="topic" format="dita"/>
      </li>
      <li id="pw216139">
        <xref href="#topic12" type="topic" format="dita"/>
      </li>
    </ul>
  </body>
  <topic id="topic2" xml:lang="en">
    <title id="pw216140">About Greenplum PL/Python</title>
    <body>
      <p>PL/Python is a loadable procedural language. With the Greenplum Database PL/Python
        extension, you can write a Greenplum Database user-defined functions in Python that take
        advantage of Python features and modules to quickly build robust database applications. </p>
      <p>You can run PL/Python code blocks as anonymous code blocks. See the <codeph><xref
            href="../ref_guide/sql_commands/DO.xml#topic1" scope="peer">DO</xref></codeph> command
        in the <cite>Greenplum Database Reference Guide</cite>.</p>
      <p>The Greenplum Database PL/Python extension is installed by default with Greenplum Database.
        Greenplum Database installs a version of Python and PL/Python. This is location of the
        Python installation that Greenplum Database uses:</p>
      <codeblock>$GPHOME/ext/python/</codeblock>
    </body>
    <topic id="topic3" xml:lang="en">
      <title>Greenplum Database PL/Python Limitations</title>
      <body>
        <ul id="ul_qhg_33m_zt">
          <li>Greenplum Database does not support PL/Python triggers.</li>
          <li>PL/Python is available only as a Greenplum Database untrusted language.</li>
          <li>Updatable cursors (<codeph>UPDATE...WHERE CURRENT OF</codeph> and
              <codeph>DELETE...WHERE CURRENT OF</codeph>) are not supported.</li>
        </ul>
      </body>
    </topic>
  </topic>
  <topic id="topic4" xml:lang="en">
    <title id="pw217326">Enabling and Removing PL/Python support</title>
    <body>
      <p>The PL/Python language is installed with Greenplum Database. To create and run a PL/Python
        user-defined function (UDF) in a database, you must register the PL/Python language with the
        database. </p>
    </body>
    <topic id="topic5" xml:lang="en">
      <title>Enabling PL/Python Support</title>
      <body>
        <p>For each database that requires its use, register the PL/Python language with the SQL
          command <codeph>CREATE EXTENSION</codeph>. Because PL/Python is an untrusted language,
          only superusers can register PL/Python with a database. For example, running this command
          as the <codeph>gpadmin</codeph> user registers PL/Python with the database named
            <codeph>testdb</codeph>:</p>
        <codeblock>$ psql -d testdb -c 'CREATE EXTENSION plpythonu;'</codeblock>
        <p>PL/Python is registered as an untrusted language.</p>
      </body>
    </topic>
    <topic id="topic6" xml:lang="en">
      <title>Removing PL/Python Support</title>
      <body>
        <p>For a database that no longer requires the PL/Python language, remove support for
          PL/Python with the SQL command <codeph>DROP EXTENSION</codeph>. Because PL/Python is an
          untrusted language, only superusers can remove support for the PL/Python language from a
          database. For example, running this command as the <codeph>gpadmin</codeph> user removes
          support for PL/Python from the database named <codeph>testdb</codeph>:</p>
        <codeblock>$ psql -d testdb -c 'DROP EXTENSION plpythonu;'</codeblock>
        <p> The default command fails if any existing objects (such as functions) depend on the
          language. Specify the <codeph>CASCADE</codeph> option to also drop all dependent objects,
          including functions that you created with PL/Python. </p>
      </body>
    </topic>
  </topic>
  <topic id="topic7" xml:lang="en">
    <title id="pw218204">Developing Functions with PL/Python</title>
    <body>
      <p>The body of a PL/Python user-defined function is a Python script. When the function is
        called, its arguments are passed as elements of the array <codeph>args[]</codeph>. Named
        arguments are also passed as ordinary variables to the Python script. The result is returned
        from the PL/Python function with <codeph>return</codeph> statement, or
          <codeph>yield</codeph> statement in case of a result-set statement. </p>
      <p>PL/Python translates Python's <codeph>None</codeph> into the SQL
        <codeph>null</codeph> value</p>
    </body>
    <topic id="topic_datatypemap" xml:lang="en">
      <title id="pw2137121113">Data Type Mapping</title>
      <body>
        <p>The Greenplum to Python data type mapping follows.</p>
        <table id="datatype_mapping">
          <tgroup cols="2">
            <colspec colnum="1" colname="col1" colwidth="240pt"/>
            <colspec colnum="2" colname="col2" colwidth="240pt"/>
            <thead>
              <row>
                <entry colname="col2">Greenplum Primitive Type</entry>
                <entry colname="col1">Python Data Type</entry>
              </row>
            </thead>
            <tbody>
              <row>
                <entry colname="col1">boolean<sup>1</sup></entry>
                <entry colname="col2">bool</entry>
              </row>
              <row>
                <entry colname="col1">bytea</entry>
                <entry colname="col2">bytes</entry>
              </row>
              <row>
                <entry colname="col1">smallint, bigint, oid</entry>
                <entry colname="col2">int</entry>
              </row>
              <row>
                <entry colname="col1">real, double</entry>
                <entry colname="col2">float</entry>
              </row>
              <row>
                <entry colname="col1">numeric</entry>
                <entry colname="col2">decimal</entry>
              </row>
              <row>
                <entry colname="col1"><i>other primitive types</i></entry>
                <entry colname="col2">string</entry>
              </row>
              <row>
                <entry colname="col1">SQL null value</entry>
                <entry colname="col2">None</entry>
              </row>
            </tbody>
          </tgroup>
        </table>
        <p><sup>1</sup> When the UDF return type is <codeph>boolean</codeph>, the
          Greenplum Database evaluates the return value for truth according to
          Python rules. That is, <codeph>0</codeph> and empty string are
          <codeph>false</codeph>, but notably <codeph>'f'</codeph> is
          <codeph>true</codeph>.</p>
        <p>Example:</p>
        <codeblock>CREATE OR REPLACE FUNCTION pybool_func(a int) RETURNS boolean AS $$
# container: plc_python3_shared
    if (a > 0):
        return True
    else:
        return False
$$ LANGUAGE plcontainer;

SELECT pybool_func(-1);

 pybool_func
-------------
 f
(1 row)
</codeblock>
      </body>
    </topic>
    <topic id="topic1113" xml:lang="en">
      <title id="pw2137121113">Arrays and Lists</title>
      <body>
        <p>You pass SQL array values into PL/Python functions with a Python list. Similarly,
          PL/Python functions return SQL array values as a Python list. In the typical PL/Python
          usage pattern, you will specify an array with <codeph>[]</codeph>.</p>

        <p>The following example creates a PL/Python function that returns an array of integers:</p>
        <codeblock>CREATE FUNCTION return_py_int_array()
  RETURNS int[]
AS $$
  return [1, 11, 21, 31]
$$ LANGUAGE plpythonu;

SELECT return_py_int_array();
 return_py_int_array 
---------------------
 {1,11,21,31}
(1 row) </codeblock>

        <p>PL/Python treats multi-dimensional arrays as lists of lists. You pass a multi-dimensional
          array to a PL/Python function using nested Python lists. When a PL/Python function returns
          a multi-dimensional array, the inner lists at each level must all be of the same size. </p>

        <p>The following example creates a PL/Python function that takes a multi-dimensional array
          of integers as input. The function displays the type of the provided argument, and returns
          the multi-dimensional array:</p>
        <codeblock>CREATE FUNCTION return_multidim_py_array(x int4[]) 
  RETURNS int4[]
AS $$
  plpy.info(x, type(x))
  return x
$$ LANGUAGE plpythonu;

SELECT * FROM return_multidim_py_array(ARRAY[[1,2,3], [4,5,6]]);
INFO:  ([[1, 2, 3], [4, 5, 6]], &lt;type 'list'&gt;)
CONTEXT:  PL/Python function "return_multidim_py_type"
 return_multidim_py_array 
--------------------------
 {{1,2,3},{4,5,6}}
(1 row) </codeblock>

        <p>PL/Python also accepts other Python sequences, such as tuples, as function arguments for
          backwards compatibility with Greenplum versions where multi-dimensional arrays were not
          supported. In such cases, the Python sequences are always treated as one-dimensional
          arrays because they are ambiguous with composite types.</p>
      </body>
    </topic>
    <topic id="topic1117" xml:lang="en">
      <title id="pw2137121117">Composite Types</title>
      <body>
        <p>You pass composite-type arguments to a PL/Python function using Python mappings. The
          element names of the mapping are the attribute names of the composite types. If an
          attribute has the null value, its mapping value is <codeph>None</codeph>.</p>
        <p>You can return a composite type result as a sequence type (tuple or list). You must
          specify a composite type as a tuple, rather than a list, when it is used in a
          multi-dimensional array. You cannot return an array of composite types as a list because
          it would be ambiguous to determine whether the list represents a composite type or another
          array dimension. In the typical usage pattern, you will specify composite type tuples with
            <codeph>()</codeph>.</p>

        <p>In the following example, you create a composite type and a PL/Python function that
          returns an array of the composite type:</p>
        <codeblock>CREATE TYPE type_record AS (
  first text,
  second int4
);

CREATE FUNCTION composite_type_as_list()
  RETURNS type_record[]
AS $$              
  return [[('first', 1), ('second', 1)], [('first', 2), ('second', 2)], [('first', 3), ('second', 3)]];
$$ LANGUAGE plpythonu;

SELECT * FROM composite_type_as_list();
                               composite_type_as_list                           
------------------------------------------------------------------------------------
 {{"(first,1)","(second,1)"},{"(first,2)","(second,2)"},{"(first,3)","(second,3)"}}
(1 row) </codeblock>
        <p>Refer to the PostgreSQL <xref
          href="https://www.postgresql.org/docs/9.4/plpython-data.html#PLPYTHON-ARRAYS"
            scope="external" format="html">Arrays, Lists</xref> documentation for additional
          information on PL/Python handling of arrays and composite types.</p>
      </body>
    </topic>

    <topic id="topic_setresult" xml:lang="en">
      <title>Set-Returning Functions</title>
      <body>
        <p>A Python function can return a set of scalar or composite types from any
          sequence type (for example: tuple, list, set).</p>
        <p>In the following example, you create a composite type and a Python function
          that returns a <codeph>SETOF</codeph> of the composite type:</p>
        <codeblock>CREATE TYPE greeting AS (
  how text,
  who text
);

CREATE FUNCTION greet (how text)
  RETURNS SETOF greeting
AS $$
  # return tuple containing lists as composite types
  # all other combinations work also
  return ( {"how": how, "who": "World"}, {"how": how, "who": "Greenplum"} )
$$ LANGUAGE plpythonu;

select greet('hello');
       greet
-------------------
 (hello,World)
 (hello,Greenplum)
(2 rows)</codeblock>
      </body>
    </topic>
    <topic id="topic8" xml:lang="en">
      <title>Running and Preparing SQL Queries </title>
      <body>
        <p>The PL/Python <codeph>plpy</codeph> module provides two Python functions to run an
          SQL query and prepare an execution plan for a query, <codeph>plpy.execute</codeph> and
            <codeph>plpy.prepare</codeph>. Preparing the execution plan for a query is useful if you
          run the query from multiple Python functions.</p>
        <p>PL/Python also supports the <codeph>plpy.subtransaction()</codeph> function to help
          manage <codeph>plpy.execute</codeph> calls in an explicit subtransaction. See <xref
            href="https://www.postgresql.org/docs/9.4/plpython-subtransaction.html"
            format="html" scope="external">Explicit Subtransactions</xref> in the PostgreSQL
          documentation for additional information about <codeph>plpy.subtransaction()</codeph>.</p>
      </body>
      <topic id="topic_jnf_45f_zt">
        <title>plpy.execute</title>
        <body>
          <p>Calling <codeph>plpy.execute</codeph> with a query string and an optional limit
            argument causes the query to be run and the result to be returned in a Python result
            object. The result object emulates a list or dictionary object. The rows returned in the
            result object can be accessed by row number and column name. The result set row
            numbering starts with 0 (zero). The result object can be modified. The result object has
            these additional methods: <ul id="ul_z5f_45f_zt">
              <li><codeph>nrows</codeph> that returns the number of rows returned by the query.</li>
              <li><codeph>status</codeph> which is the <codeph>SPI_execute()</codeph> return
                value.</li>
            </ul></p>
          <p>For example, this Python statement in a PL/Python user-defined function runs a
            query. </p>
          <codeblock>rv = plpy.execute("SELECT * FROM my_table", 5)</codeblock>
          <p>The <codeph>plpy.execute</codeph> function returns up to 5 rows from
              <codeph>my_table</codeph>. The result set is stored in the <codeph>rv</codeph> object.
            If <codeph>my_table</codeph> has a column <codeph>my_column</codeph>, it would be
            accessed as:</p>
          <codeblock>my_col_data = rv[i]["my_column"]</codeblock>
          <p>Since the function returns a maximum of 5 rows, the index <varname>i</varname> can be
            an integer between 0 and 4.</p>
        </body>
      </topic>
      <topic id="topic_jwf_p5f_zt">
        <title>plpy.prepare</title>
        <body>
          <p>The function <codeph>plpy.prepare</codeph> prepares the execution plan for a query. It
            is called with a query string and a list of parameter types, if you have parameter
            references in the query. For example, this statement can be in a PL/Python user-defined
            function:</p>
          <codeblock>plan = plpy.prepare("SELECT last_name FROM my_users WHERE 
  first_name = $1", [ "text" ])</codeblock>
          <p>The string <codeph>text</codeph> is the data type of the variable that is passed for
            the variable <varname>$1</varname>. After preparing a statement, you use the function
              <codeph>plpy.execute</codeph> to run it:</p>
          <codeblock>rv = plpy.execute(plan, [ "Fred" ], 5)</codeblock>
          <p>The third argument is the limit for the number of rows returned and is optional.</p>
          <p>When you prepare an execution plan using the PL/Python module the plan is automatically
            saved. See the Postgres Server Programming Interface (SPI) documentation for information
            about the execution plans <xref
              href="https://www.postgresql.org/docs/9.4/spi.html" scope="external"
              format="html">https://www.postgresql.org/docs/9.4/spi.html</xref>.</p>
          <p>To make effective use of saved plans across function calls you use one of the Python
            persistent storage dictionaries SD or GD. </p>
          <p>The global dictionary SD is available to store data between function calls. This
            variable is private static data. The global dictionary GD is public data, available to
            all Python functions within a session. Use GD with care.</p>
          <p>Each function gets its own execution environment in the Python interpreter, so that
            global data and function arguments from <codeph>myfunc</codeph> are not available to
              <codeph>myfunc2</codeph>. The exception is the data in the GD dictionary, as mentioned
            previously.</p>
          <p>This example uses the SD dictionary:</p>
          <codeblock>CREATE FUNCTION usesavedplan() RETURNS trigger AS $$
  if SD.has_key("plan"):
    plan = SD["plan"]
  else:
    plan = plpy.prepare("SELECT 1")
    SD["plan"] = plan

  # rest of function

$$ LANGUAGE plpythonu;</codeblock>
        </body>
      </topic>
    </topic>
    <topic id="topic_s3d_vc4_xt">
      <title>Handling Python Errors and Messages</title>
      <body>
        <p> The Python module <codeph>plpy</codeph> implements these functions to manage errors and
          messages:</p>
        <ul id="ul_fp4_jq5_xt">
          <li><codeph>plpy.debug</codeph></li>
          <li><codeph>plpy.log</codeph></li>
          <li><codeph>plpy.info</codeph></li>
          <li><codeph>plpy.notice</codeph></li>
          <li><codeph>plpy.warning</codeph></li>
          <li><codeph>plpy.error</codeph></li>
          <li><codeph>plpy.fatal</codeph></li>
          <li><codeph>plpy.debug</codeph></li>
        </ul>
        <p>The message functions <codeph>plpy.error</codeph> and <codeph>plpy.fatal</codeph> raise a
          Python exception which, if uncaught, propagates out to the calling query, causing the
          current transaction or subtransaction to be cancelled. The functions <codeph>raise
            plpy.ERROR(msg)</codeph> and <codeph>raise plpy.FATAL(msg)</codeph> are equivalent to
          calling <codeph>plpy.error</codeph> and <codeph>plpy.fatal</codeph>, respectively. The
          other message functions only generate messages of different priority levels. </p>
        <p>Whether messages of a particular priority are reported to the client, written to the
          server log, or both is controlled by the Greenplum Database server configuration
          parameters <codeph>log_min_messages</codeph> and <codeph>client_min_messages</codeph>. For
          information about the parameters see the <cite>Greenplum Database Reference
          Guide</cite>.</p>
      </body>
    </topic>
    <topic xml:lang="en" id="topic_hfj_dgg_mjb">
      <title id="title_zw1_bgg_mjb">Using the dictionary GD To Improve PL/Python Performance</title>
      <body>
        <p>In terms of performance, importing a Python module is an expensive operation and can
          affect performance. If you are importing the same module frequently, you can use Python
          global variables to load the module on the first invocation and not require importing the
          module on subsequent calls. The following PL/Python function uses the GD persistent
          storage dictionary to avoid importing a module if it has already been imported and is in
          the GD. </p>
        <codeblock>psql=#
   CREATE FUNCTION pytest() returns text as $$ 
      if 'mymodule' not in GD:
        import mymodule
        GD['mymodule'] = mymodule
    return GD['mymodule'].sumd([1,2,3])
$$;</codeblock>
      </body>
    </topic>
  </topic>
  <topic id="topic10" xml:lang="en">
    <title id="pw221333">Installing Python Modules</title>
    <body>
      <p>When you install a Python module on Greenplum Database, the Greenplum Database Python
        environment must have the module added to it across all segment hosts and mirror hosts in
        the cluster. When expanding Greenplum Database, you must add the Python modules to the new
        segment hosts. You can use the Greenplum Database utilities <codeph>gpssh</codeph> and
          <codeph>gpscp</codeph> run commands on Greenplum Database hosts and copy files to the
        hosts. For information about the utilities, see the <cite>Greenplum Database Utility
          Guide</cite>.</p>
      <p>As part of the Greenplum Database installation, the <codeph>gpadmin</codeph> user
        environment is configured to use Python that is installed with Greenplum Database.</p>
      <p>To check the Python environment, you can use the <codeph>which</codeph> command:</p>
      <codeblock>which python</codeblock>
      <p>The command returns the location of the Python installation. The Python installed with
        Greenplum Database is in the Greenplum Database <codeph>ext/python</codeph> directory.</p>
      <codeblock>/<varname>path_to_greenplum-db</varname>/ext/python/bin/python</codeblock>
      <p>When running shell commands on remote hosts with <codeph>gpssh</codeph>, you can specify
        the <codeph>-s</codeph> option. When the option is specified, <codeph>gpssh</codeph> sources
        the <codeph>greenplum_path.sh</codeph> file before running commands on the remote hosts. For
        example, this command should display the Python installed with Greenplum Database on each
        host.<codeblock>gpssh -f gpdb_hosts which python</codeblock></p>
      <p>If it does not, you can add the <codeph>-s</codeph> to source
          <codeph>greenplum_path.sh</codeph> on the remote hosts before running the command.
        <codeblock>gpssh -s -f gpdb_hosts which python</codeblock></p>
      <p>To display the list of currently installed Python modules, run this command.</p>
      <codeblock>python -c "help('modules')"</codeblock>
      <p>Run <codeph>gpssh</codeph> in interactive mode to display Python modules on remote hosts.
        This example starts <codeph>gpssh</codeph> in interactive mode and lists the Python modules
        on the Greenplum Database host <codeph>sdw1</codeph>.
        <codeblock>$ gpssh -s -h sdw1
=> python -c "help('modules')"
. . . 
=> exit
$</codeblock></p>
      <!--pivotal only-->
      <p otherprops="pivotal">Greenplum Database provides a collection of data science-related
        Python libraries that can be used with the Greenplum Database PL/Python language. You can
        download these libraries in <codeph>.gppkg</codeph> format from <xref
          href="https://network.pivotal.io/products/pivotal-gpdb" format="html" scope="external"
<<<<<<< HEAD
          >VMware Tanzu Network</xref>. For information about the libraries, see <xref scope="peer"
          type="topic" format="dita" href="../install_guide/install_python_dsmod.xml#topic1">Python
=======
          >Pivotal Network</xref>. For information about the libraries, see <xref scope="external"
          format="html" href="../install_guide/install_python_dsmod.html#topic1">Python
>>>>>>> 2c6efd1b
          Data Science Module Package</xref>.</p>
      <p>These sections describe installing and testing Python modules:<ul id="ul_ukh_4wr_wt">
          <li><xref href="#topic_yx3_yjq_rt" format="dita"/></li>
          <li><xref href="#topic_g4j_hmt_ycb" format="dita"/></li>
          <li><xref href="#topic_j53_5jq_rt" format="dita"/></li>
          <li><xref href="#topic_e4p_gcw_vt" format="dita"/></li>
        </ul></p>
    </body>
    <topic id="topic_yx3_yjq_rt">
      <title>Installing Python pip</title>
      <body>
        <p>The Python utility <codeph>pip</codeph> installs Python packages that contain Python
          modules and other resource files from versioned archive files. </p>
        <p>Run this command to install <codeph>pip</codeph>.</p>
        <codeblock>python -m ensurepip --default-pip</codeblock>
        <p>The command runs the <codeph>ensurepip</codeph> module to bootstrap (install and
          configure) the <codeph>pip</codeph> utility from the local Python installation.</p>
        <p>You can run this command to ensure the <codeph>pip</codeph>, <codeph>setuptools</codeph>
          and <codeph>wheel</codeph> projects are current. Current Python projects ensure that you
          can install Python packages from source distributions or pre-built distributions
          (wheels).</p>
        <codeblock>python -m pip install --upgrade pip setuptools wheel</codeblock>
        <p>You can use <codeph>gpssh</codeph> to run the commands on the Greenplum Database hosts.
          This example runs <codeph>gpssh</codeph> in interactive mode to install
            <codeph>pip</codeph> on the hosts listed in the file
          <codeph>gpdb_hosts</codeph>.<codeblock>$ gpssh -s -f gpdb_hosts
=> python -m ensurepip --default-pip
[centos6-mdw1] Ignoring indexes: https://pypi.python.org/simple
[centos6-mdw1] Collecting setuptools
[centos6-mdw1] Collecting pip
[centos6-mdw1] Installing collected packages: setuptools, pip
[centos6-mdw1] Successfully installed pip-8.1.1 setuptools-20.10.1
[centos6-sdw1] Ignoring indexes: https://pypi.python.org/simple
[centos6-sdw1] Collecting setuptools
[centos6-sdw1] Collecting pip
[centos6-sdw1] Installing collected packages: setuptools, pip
[centos6-sdw1] Successfully installed pip-8.1.1 setuptools-20.10.1
=> exit
$</codeblock></p>
        <p>The <codeph>=></codeph> is the inactive prompt for <codeph>gpssh</codeph>. The utility
          displays the output from each host. The <codeph>exit</codeph> command exits from
            <codeph>gpssh</codeph> interactive mode.</p>
        <p>This <codeph>gpssh</codeph> command runs a single command on all hosts listed in the file
            <codeph>gpdb_hosts</codeph>.<codeblock>gpssh -s -f gpdb_hosts python -m pip install --upgrade pip setuptools wheel</codeblock></p>
        <p>The utility displays the output from each host.</p>
        <p>For more information about installing Python packages, see <xref
            href="https://packaging.python.org/tutorials/installing-packages/" format="html"
            scope="external">https://packaging.python.org/tutorials/installing-packages/</xref>.</p>
      </body>
    </topic>
    <topic id="topic_g4j_hmt_ycb">
      <title>Installing Python Packages with pip</title>
      <body>
        <p>After installing <codeph>pip</codeph>, you can install Python packages. This command
          installs the <codeph>numpy</codeph> and <codeph>scipy</codeph> packages. </p>
        <codeblock>python -m pip install --user numpy scipy</codeblock>
        <p>The <codeph>--user</codeph> option attempts to avoid conflicts when installing Python
          packages. </p>
        <p>You can use <codeph>gpssh</codeph> to run the command on the Greenplum Database hosts. </p>
        <p>For information about these and other Python packages, see <xref href="#topic12"
            format="dita"/>.</p>
      </body>
    </topic>
    <topic id="topic_j53_5jq_rt">
      <title>Building and Installing Python Modules Locally</title>
      <body>
        <p>If you are building a Python module, you must ensure that the build creates the correct
          executable. For example on a Linux system, the build should create a 64-bit
          executable.</p>
        <p>Before building a Python module to be installed, ensure that the appropriate software to
          build the module is installed and properly configured. The build environment is required
          only on the host where you build the module. </p>
        <p>You can use the Greenplum Database utilities <codeph>gpssh</codeph> and
            <codeph>gpscp</codeph> to run commands on Greenplum Database hosts and to copy files to
          the hosts.</p>
      </body>
    </topic>
    <topic id="topic_e4p_gcw_vt">
      <title>Testing Installed Python Modules</title>
      <body>
        <p>You can create a simple PL/Python user-defined function (UDF) to validate that Python a
          module is available in the Greenplum Database. This example tests the NumPy module.</p>
        <p>This PL/Python UDF imports the NumPy module. The function returns
            <codeph>SUCCESS</codeph> if the module is imported, and <codeph>FAILURE</codeph> if an
          import error occurs.</p>
        <codeblock>CREATE OR REPLACE FUNCTION plpy_test(x int)
returns text
as $$
  try:
      from numpy import *
      return 'SUCCESS'
  except ImportError, e:
      return 'FAILURE'
$$ language plpythonu;</codeblock>
        <p>Create a table that contains data on each Greenplum Database segment instance. Depending
          on the size of your Greenplum Database installation, you might need to generate more data
          to ensure data is distributed to all segment instances.</p>
        <codeblock>CREATE TABLE DIST AS (SELECT x FROM generate_series(1,50) x ) DISTRIBUTED RANDOMLY ;</codeblock>
        <p>This <codeph>SELECT</codeph> command runs the UDF on the segment hosts where data is
          stored in the primary segment instances. </p>
        <codeblock>SELECT gp_segment_id, plpy_test(x) AS status
  FROM dist
  GROUP BY gp_segment_id, status
  ORDER BY gp_segment_id, status;</codeblock>
        <p>The <codeph>SELECT</codeph> command returns <codeph>SUCCESS</codeph> if the UDF imported
          the Python module on the Greenplum Database segment instance. If the
            <codeph>SELECT</codeph> command returns <codeph>FAILURE</codeph>, you can find the
          segment host of the segment instance host. The Greenplum Database system table
            <codeph>gp_segment_configuration</codeph> contains information about mirroring and
          segment configuration. This command returns the host name for a segment ID.</p>
        <codeblock>SELECT hostname, content AS seg_ID FROM gp_segment_configuration
  WHERE content = <varname>seg_id</varname> ;</codeblock>
        <p>If <codeph>FAILURE</codeph> is returned, these are some possible causes:</p>
        <ul id="ul_kx1_rwq_wt">
          <li>A problem accessing required libraries. For the NumPy example, a Greenplum Database
            might have a problem accessing the OpenBLAS libraries or the Python libraries on a
            segment host.<p>Make sure you get no errors when running command on the segment host as
              the <codeph>gpadmin</codeph> user. This <codeph>gpssh</codeph> command tests importing
              the numpy module on the segment host
              <codeph>mdw1</codeph>.<codeblock>gpssh -s -h mdw1 python -c "import numpy"</codeblock></p></li>
          <li>If the Python <codeph>import</codeph> command does not return an error, environment
            variables might not be configured in the Greenplum Database environment. For example,
            the Greenplum Database might not have been restarted after installing the Python Package
            on the host system.</li>
        </ul>
      </body>
    </topic>
  </topic>

  <topic id="topic11" xml:lang="en">
    <title id="pw213712">Examples</title>
    <body>
      <p>This PL/Python UDF returns the maximum of two integers:</p>
      <codeblock>CREATE FUNCTION pymax (a integer, b integer)
  RETURNS integer
AS $$
  if (a is None) or (b is None):
      return None
  if a > b:
     return a
  return b
$$ LANGUAGE plpythonu;</codeblock>
      <p>You can use the <codeph>STRICT</codeph> property to perform the null handling instead of
        using the two conditional statements.</p>
      <codeblock>CREATE FUNCTION pymax (a integer, b integer) 
  RETURNS integer AS $$ 
return max(a,b) 
$$ LANGUAGE plpythonu STRICT ;</codeblock>
      <p>You can run the user-defined function <codeph>pymax</codeph> with <codeph>SELECT</codeph>
        command. This example runs the UDF and shows the output.</p>
      <codeblock>SELECT ( pymax(123, 43));
column1
---------
     123
(1 row)</codeblock>
      <p>This example that returns data from an SQL query that is run against a table. These two
        commands create a simple table and add data to the table.</p>
      <codeblock>CREATE TABLE sales (id int, year int, qtr int, day int, region text)
  DISTRIBUTED BY (id) ;

INSERT INTO sales VALUES
 (1, 2014, 1,1, 'usa'),
 (2, 2002, 2,2, 'europe'),
 (3, 2014, 3,3, 'asia'),
 (4, 2014, 4,4, 'usa'),
 (5, 2014, 1,5, 'europe'),
 (6, 2014, 2,6, 'asia'),
 (7, 2002, 3,7, 'usa') ;</codeblock>
      <p>This PL/Python UDF runs a <codeph>SELECT</codeph> command that returns 5 rows from the
        table. The Python function returns the <codeph>REGION</codeph> value from the row specified
        by the input value. In the Python function, the row numbering starts from 0. Valid input for
        the function is an integer between 0 and 4. </p>
      <codeblock>CREATE OR REPLACE FUNCTION mypytest(a integer) 
  RETURNS setof text 
AS $$ 
  rv = plpy.execute("SELECT * FROM sales ORDER BY id", 5)
  region =[]
  region.append(rv[a]["region"])
  return region
$$ language plpythonu EXECUTE ON MASTER;</codeblock>
      <p>Running this <codeph>SELECT</codeph> statement returns the <codeph>REGION</codeph> column
        value from the third row of the result set.</p>
      <codeblock>SELECT mypytest(2) ;</codeblock>
      <p>This command deletes the UDF from the database.</p>
      <codeblock>DROP FUNCTION mypytest(integer) ;</codeblock>
      <p>This example runs the PL/Python function in the previous example as an anonymous block
        with the <codeph>DO</codeph> command. In the example, the anonymous block retrieves the
        input value from a temporary table.</p>
      <codeblock>CREATE TEMP TABLE mytemp AS VALUES (2) DISTRIBUTED RANDOMLY;

DO $$ 
  temprow = plpy.execute("SELECT * FROM mytemp", 1)
  myval = temprow[0]["column1"]
  rv = plpy.execute("SELECT * FROM sales ORDER BY id", 5)
  region = rv[myval]["region"]
  plpy.notice("region is %s" % region)
$$ language plpythonu;</codeblock>
    </body>
  </topic>
  <topic id="topic12" xml:lang="en">
    <title id="pw213965">References</title>
    <topic id="topic13" xml:lang="en">
      <title>Technical References</title>
      <body>
        <p>For information about the Python language, see <xref href="https://www.python.org/"
            scope="external" format="html">https://www.python.org/</xref>.</p>
        <p>For information about PL/Python see the PostgreSQL documentation at <xref
            href="https://www.postgresql.org/docs/9.4/plpython.html" scope="external"
            format="html">https://www.postgresql.org/docs/9.4/plpython.html</xref>. </p>
        <p>For information about Python Package Index (PyPI), see <xref
            href="https://pypi.python.org/pypi" format="html" scope="external"
            >https://pypi.python.org/pypi</xref>.</p>
        <p>These are some Python modules that can be installed:<ul id="ul_wl3_mnr_wt">
            <li>SciPy library provides user-friendly and efficient numerical routines such as
              routines for numerical integration and optimization. The SciPy site includes other
              similar Python libraries <xref href="http://www.scipy.org/index.html" format="html"
                scope="external">http://www.scipy.org/index.html</xref>. </li>
            <li>Natural Language Toolkit (nltk) is a platform for building Python programs to work
              with human language data. <xref href="http://www.nltk.org/" format="html"
                scope="external">http://www.nltk.org/</xref>. For information about installing the
              toolkit see <xref href="http://www.nltk.org/install.html" format="html"
                scope="external">http://www.nltk.org/install.html</xref>.</li>
          </ul></p>
      </body>
    </topic>
  </topic>
</topic><|MERGE_RESOLUTION|>--- conflicted
+++ resolved
@@ -447,13 +447,8 @@
         Python libraries that can be used with the Greenplum Database PL/Python language. You can
         download these libraries in <codeph>.gppkg</codeph> format from <xref
           href="https://network.pivotal.io/products/pivotal-gpdb" format="html" scope="external"
-<<<<<<< HEAD
-          >VMware Tanzu Network</xref>. For information about the libraries, see <xref scope="peer"
-          type="topic" format="dita" href="../install_guide/install_python_dsmod.xml#topic1">Python
-=======
-          >Pivotal Network</xref>. For information about the libraries, see <xref scope="external"
+          >VMware Tanzu Network</xref>. For information about the libraries, see <xref scope="external"
           format="html" href="../install_guide/install_python_dsmod.html#topic1">Python
->>>>>>> 2c6efd1b
           Data Science Module Package</xref>.</p>
       <p>These sections describe installing and testing Python modules:<ul id="ul_ukh_4wr_wt">
           <li><xref href="#topic_yx3_yjq_rt" format="dita"/></li>
