<?xml version="1.0" encoding="UTF-8"?>
<!DOCTYPE topic
  PUBLIC "-//OASIS//DTD DITA Composite//EN" "ditabase.dtd">
<topic id="topic1" xml:lang="en">
  <title id="jm138244">Initializing a Greenplum Database System</title>
  <shortdesc>Describes how to initialize a Greenplum Database database system. </shortdesc>
  <body>
    <p>The instructions in this chapter assume you have already prepared your hosts as described in
        <xref href="prep_os.xml#topic1"/> and installed the Greenplum Database software on all of
      the hosts in the system according to the instructions in <xref href="install_gpdb.xml#topic1"
        type="topic" format="dita"/>. </p>
    <p>This chapter contains the following topics:</p>
    <ul>
      <li id="jm137819">
        <xref href="#topic2" type="topic" format="dita"/>
      </li>
      <li id="jm138219">
        <xref href="#topic3" type="topic" format="dita"/>
      </li>
      <li><xref href="#topic8" format="dita"/></li>
      <li id="jm138984">
        <xref href="#topic9" type="topic" format="dita"/>
      </li>
    </ul>
  </body>
  <topic id="topic2" xml:lang="en">
    <title id="jm137384">Overview</title>
    <body>
      <p>Because Greenplum Database is distributed, the process for initializing a Greenplum
        Database management system (DBMS) involves initializing several individual PostgreSQL
        database instances (called <i>segment instances</i> in Greenplum).</p>
      <p>Each database instance (the master and all segments) must be initialized across all of the
        hosts in the system in such a way that they can all work together as a unified DBMS.
        Greenplum provides its own version of <codeph>initdb</codeph> called <codeph><xref
            href="../utility_guide/ref/gpinitsystem.xml" type="topic" scope="peer"
            >gpinitsystem</xref></codeph>, which takes care of initializing the database on the
        master and on each segment instance, and starting each instance in the correct order. </p>
      <p>After the Greenplum Database database system has been initialized and started, you can then
        create and manage databases as you would in a regular PostgreSQL DBMS by connecting to the
        Greenplum master.</p>
    </body>
  </topic>
  <topic id="topic3" xml:lang="en">
    <title id="jm137833">Initializing Greenplum Database</title>
    <body>
      <p>These are the high-level tasks for initializing Greenplum Database:</p>
      <ol>
        <li id="jm138478">Make sure you have completed all of the installation tasks described in
            <xref href="prep_os.xml#topic1"/> and <xref href="install_gpdb.xml#topic1" type="topic"
            format="dita"/>.</li>
        <li id="jm138489">Create a host file that contains the host addresses of your
            <varname>segments</varname>. See <xref href="#topic4" type="topic" format="dita"/>.</li>
        <li id="jm138493">Create your Greenplum Database system configuration file. See <xref
            href="#topic5" type="topic" format="dita"/>.</li>
        <li id="jm138497">By default, Greenplum Database will be initialized using the locale of the
          master host system. Make sure this is the correct locale you want to use, as some locale
          options cannot be changed after initialization. See <xref href="localization.xml#topic1"
            type="topic" format="dita"/> for more information.</li>
        <li id="jm143805">Run the Greenplum Database initialization utility on the master host. See
            <xref href="#topic6" type="topic" format="dita"/>.</li>
        <li>Set the Greenplum Database timezone. See <xref href="#topic_xkd_d1q_l2b" format="dita"
          />.</li>
        <li>Set environment variables for the Greenplum Database user. See <xref href="#topic8"
            format="dita"/>.</li>
      </ol>
      <p>When performing the following initialization tasks, you must be logged into the master host
        as the <codeph>gpadmin</codeph> user, and to run Greenplum Database utilities, you must
        source the <codeph>greenplum_path.sh</codeph> file to set Greenplum Database environment
        variables. For example, if you are logged into the master, run these
        commands.<codeblock>$ su - gpadmin
$ source /usr/local/greenplum-db/greenplum_path.sh</codeblock></p>
    </body>
    <topic id="topic4" xml:lang="en">
      <title id="jm138555">Creating the Initialization Host File</title>
      <body>
        <p>The <codeph><xref href="../utility_guide/ref/gpinitsystem.xml" type="topic" scope="peer"
              >gpinitsystem</xref></codeph> utility requires a host file that contains the list of
          addresses for each segment host. The initialization utility determines the number of
          segment instances per host by the number host addresses listed per host times the number
          of data directory locations specified in the <codeph>gpinitsystem_config</codeph>
          file.</p>
        <p>This file should only contain <varname>segment</varname> host addresses (not the master
          or standby master). For segment machines with multiple, unbonded network interfaces, this
          file should list the host address names for each interface — one per line.</p>
        <note type="note">The Greenplum Database segment host naming convention is
            <varname>sdwN</varname> where <varname>sdw</varname> is a prefix and
            <varname>N</varname> is an integer. For example, <codeph>sdw2</codeph> and so on. If
          hosts have multiple unbonded NICs, the convention is to append a dash (<codeph>-</codeph>)
          and number to the host name. For example, <codeph>sdw1-1</codeph> and
            <codeph>sdw1-2</codeph> are the two interface names for host <codeph>sdw1</codeph>.
          However, NIC bonding is recommended to create a load-balanced, fault-tolerant
          network.</note>
        <section id="jm138608">
          <title>To create the initialization host file</title>
          <ol>
            <li id="jm144112">Create a file named <codeph>hostfile_gpinitsystem</codeph>. In this
              file add the host address name(s) of your <i>segment</i> host interfaces, one name per
              line, no extra lines or spaces. For example, if you have four segment hosts with two
              unbonded network interfaces
              each:<codeblock>sdw1-1
sdw1-2
sdw2-1
sdw2-2
sdw3-1
sdw3-2
sdw4-1
sdw4-2</codeblock></li>
            <li id="jm138635">Save and close the file.</li>
          </ol>
          <note type="note">If you are not sure of the host names and/or interface address names
            used by your machines, look in the <codeph>/etc/hosts</codeph> file.</note>
        </section>
      </body>
    </topic>
    <topic id="topic5" xml:lang="en">
      <title id="jm138566">Creating the Greenplum Database Configuration File</title>
      <body>
        <p>Your Greenplum Database configuration file tells the <codeph><xref
              href="../utility_guide/ref/gpinitsystem.xml" type="topic" scope="peer">gpinitsystem</xref></codeph>
          utility how you want to configure your Greenplum Database system. An example configuration
          file can be found in
          <codeph>$GPHOME/docs/cli_help/gpconfigs/gpinitsystem_config</codeph>.</p>
        <section id="jm138725">
          <title>To create a gpinitsystem_config file</title>
          <ol>
            <li id="jm144214">Make a copy of the <codeph>gpinitsystem_config</codeph> file to use as
              a starting point. For
              example:<codeblock>$ cp $GPHOME/docs/cli_help/gpconfigs/gpinitsystem_config \
     /home/gpadmin/gpconfigs/gpinitsystem_config</codeblock></li>
            <li id="jm138730">Open the file you just copied in a text editor. <p>Set all of the
                required parameters according to your environment. See <codeph><xref
                    href="../utility_guide/ref/gpinitsystem.xml" type="topic" scope="peer"
                    >gpinitsystem</xref></codeph> for more information. A Greenplum Database system
                must contain a master instance and at <i>least two</i> segment instances (even if
                setting up a single node system). </p><p>The <codeph>DATA_DIRECTORY</codeph>
                parameter is what determines how many segments per host will be created. If your
                segment hosts have multiple network interfaces, and you used their interface address
                names in your host file, the number of segments will be evenly spread over the
                number of available interfaces.</p><p>To specify <codeph>PORT_BASE</codeph>, review
                the port range specified in the <codeph>net.ipv4.ip_local_port_range</codeph>
                parameter in the <codeph>/etc/sysctl.conf</codeph> file. See <xref
                  href="../install_guide/prep_os.xml#topic3" format="dita"/>.</p><p>Here is an
                example of the <i>required</i> parameters in the
                  <codeph>gpinitsystem_config</codeph> file:
              </p><codeblock>SEG_PREFIX=gpseg
PORT_BASE=6000 
declare -a DATA_DIRECTORY=(/data1/primary /data1/primary /data1/primary /data2/primary /data2/primary /data2/primary)
MASTER_HOSTNAME=mdw 
MASTER_DIRECTORY=/data/master 
MASTER_PORT=5432 
TRUSTED SHELL=ssh
CHECK_POINT_SEGMENTS=8
ENCODING=UNICODE</codeblock></li>
            <li id="jm143448">(Optional) If you want to deploy mirror segments, uncomment and set
              the mirroring parameters according to your environment. To specify
                <codeph>MIRROR_PORT_BASE</codeph>, review the port range specified under the
                <codeph>net.ipv4.ip_local_port_range</codeph> parameter in the
                <codeph>/etc/sysctl.conf</codeph> file. Here is an example of the <i>optional</i>
              mirror parameters in the <codeph>gpinitsystem_config</codeph> file:<codeblock>MIRROR_PORT_BASE=7000
declare -a MIRROR_DATA_DIRECTORY=(/data1/mirror /data1/mirror /data1/mirror /data2/mirror /data2/mirror /data2/mirror)</codeblock>
              <note>You can initialize your Greenplum system with primary segments only and deploy
                mirrors later using the <codeph><xref href="../utility_guide/ref/gpaddmirrors.xml"
                    type="topic">gpaddmirrors</xref></codeph> utility.</note></li>
            <li id="jm138783">Save and close the file.</li>
          </ol>
        </section>
      </body>
    </topic>
    <topic id="topic6" xml:lang="en">
      <title id="jm142333">Running the Initialization Utility</title>
      <body>
        <p>The <codeph><xref href="../utility_guide/ref/gpinitsystem.xml" type="topic" scope="peer"
              >gpinitsystem</xref></codeph> utility will create a Greenplum Database system using
          the values defined in the configuration file.</p>
        <p>These steps assume you are logged in as the <codeph>gpadmin</codeph> user and have
          sourced the <codeph>greenplum_path.sh</codeph> file to set Greenplum Database environment
          variables.</p>
        <section id="jm138821">
          <title>To run the initialization utility</title>
          <ol>
            <li id="jm143533">Run the following command referencing the path and file name of your
              initialization configuration file (<codeph>gpinitsystem_config</codeph>) and host file
                (<codeph>hostfile_gpinitsystem</codeph>). For
                example:<codeblock>$ cd ~
$ gpinitsystem -c gpconfigs/gpinitsystem_config -h gpconfigs/hostfile_gpinitsystem</codeblock><p>For
<<<<<<< HEAD
                a fully redundant system (with a standby master and a <i>spread</i> mirror
                configuration) include the <codeph>-s</codeph> and <codeph>-S</codeph> options. For
=======
                a fully redundant system (with a standby coordinator and a <i>spread</i> mirror
                configuration) include the <codeph>-s</codeph> and
                  <codeph>--mirror-mode=spread</codeph> options. For
>>>>>>> 753452b6
                example:</p><codeblock>$ gpinitsystem -c gpconfigs/gpinitsystem_config -h gpconfigs/hostfile_gpinitsystem \
  -s <varname>standby_master_hostname</varname> --mirror-mode=spread</codeblock><p>During
                a new cluster creation, you may use the <codeph><varname>-O
                    output_configuration_file</varname></codeph> option to save the cluster
                configuration details in a file. For
                example:</p><codeblock>$ gpinitsystem -c gpconfigs/gpinitsystem_config -O gpconfigs/config_template </codeblock><p>This
                output file can be edited and used at a later stage as the input file of the
                  <codeph>-I</codeph> option, to create a new cluster or to recover from a backup.
                See <xref href="../utility_guide/ref/gpinitsystem.xml" type="topic" scope="peer"
                  >gpinitsystem</xref> for further details. <note>Calling
                    <codeph>gpinitsystem</codeph> with the <codeph>-O</codeph> option does not
                  initialize the Greenplum Database system; it merely generates and saves a file with cluster
                  configuration details.</note></p></li>
            <li id="jm138853">The utility will verify your setup information and make sure it can
              connect to each host and access the data directories specified in your configuration.
              If all of the pre-checks are successful, the utility will prompt you to confirm your
              configuration. For
              example:<codeblock>=&gt; Continue with Greenplum creation? <b>Yy/Nn</b></codeblock></li>
            <li id="jm143919">Press <codeph>y</codeph> to start the initialization.</li>
            <li id="jm141337">The utility will then begin setup and initialization of the master
              instance and each segment instance in the system. Each segment instance is set up in
              parallel. Depending on the number of segments, this process can take a while.</li>
            <li id="jm141341">At the end of a successful setup, the utility will start your
              Greenplum Database system. You should
              see:<codeblock><varname>=&gt; Greenplum Database instance successfully created.</varname></codeblock></li>
          </ol>
        </section>
      </body>
      <topic id="topic7" xml:lang="en">
        <title id="jm138878">Troubleshooting Initialization Problems</title>
        <body>
          <p>If the utility encounters any errors while setting up an instance, the entire process
            will fail, and could possibly leave you with a partially created system. Refer to the
            error messages and logs to determine the cause of the failure and where in the process
            the failure occurred. Log files are created in <codeph>~/gpAdminLogs</codeph>.</p>
          <p>Depending on when the error occurred in the process, you may need to clean up and then
            try the <codeph>gpinitsystem</codeph> utility again. For example, if some segment
            instances were created and some failed, you may need to stop <codeph>postgres</codeph>
            processes and remove any utility-created data directories from your data storage
            area(s). A backout script is created to help with this cleanup if necessary.</p>
          <section id="jm139087">
            <title>Using the Backout Script</title>
            <p>If the gpinitsystem utility fails, it will create the following backout script if it
              has left your system in a partially installed state:</p>
            <p>
              <codeph>~/gpAdminLogs/backout_gpinitsystem_<varname>&lt;user></varname>_<varname>&lt;timestamp></varname></codeph>
            </p>
            <p>You can use this script to clean up a partially created Greenplum Database system.
              This backout script will remove any utility-created data directories,
                <codeph>postgres</codeph> processes, and log files. After correcting the error that
              caused <codeph>gpinitsystem</codeph> to fail and running the backout script, you
              should be ready to retry initializing your Greenplum Database array.</p>
            <p>The following example shows how to run the backout script:</p>
            <codeblock>$ sh backout_gpinitsystem_gpadmin_20071031_121053</codeblock>
          </section>
        </body>
      </topic>
    </topic>
    <topic id="topic_xkd_d1q_l2b">
      <title>Setting the Greenplum Database Timezone</title>
      <body>
        <!--GPDB 6.0 TimeZone is set in config. file-->
        <p>As a best practice, configure Greenplum Database and the host systems to use a known,
          supported timezone. Greenplum Database uses a timezone from a set of internally stored
          PostgreSQL timezones. Setting the Greenplum Database timezone prevents Greenplum Database
          from selecting a timezone each time the cluster is restarted and sets the timezone for the
          Greenplum Database master and segment instances. </p>
        <p>Use the <codeph><xref href="../utility_guide/ref/gpconfig.xml" type="topic"
              >gpconfig</xref></codeph> utility to show and set the Greenplum Database timezone. For
          example, these commands show the Greenplum Database timezone and set the timezone to
            <codeph>US/Pacific</codeph>.<codeblock>$ gpconfig -s TimeZone
$ gpconfig -c TimeZone -v 'US/Pacific'</codeblock>You
          must restart Greenplum Database after changing the timezone. The command <codeph>gpstop
            -ra</codeph> restarts Greenplum Database. The catalog view
            <codeph>pg_timezone_names</codeph> provides Greenplum Database timezone information. </p>
        <p>For more information about the Greenplum Database timezone, see <xref
            href="localization.xml#topic1" type="topic"/>.</p>
      </body>
    </topic>
  </topic>
  <topic id="topic8" xml:lang="en">
    <title id="jm144793">Setting Greenplum Environment Variables</title>
    <body>
      <p>You must set environment variables in the Greenplum Database user
        (<codeph>gpadmin</codeph>) environment that runs Greenplum Database on the Greenplum
        Database master and standby master hosts. A <codeph>greenplum_path.sh</codeph> file is
        provided in the Greenplum Database installation directory with environment variable settings
        for Greenplum Database. </p>
      <p>The Greenplum Database management utilities also require that the
          <codeph>MASTER_DATA_DIRECTORY</codeph> environment variable be set. This should point to
        the directory created by the <codeph>gpinitsystem</codeph> utility in the master data
        directory location. </p>
      <note>The <codeph>greenplum_path.sh</codeph> script changes the operating environment in order
        to support running the Greenplum Database-specific utilities. These same changes to the
        environment can negatively affect the operation of other system-level utilities, such as
          <codeph>ps</codeph> or <codeph>yum</codeph>. Use separate accounts for performing system
        administration and database administration, instead of attempting to perform both functions
        as <codeph>gpadmin</codeph>.</note>
      <p>These steps ensure that the environment variables are set for the <codeph>gpadmin</codeph>
        user after a system reboot.</p>
      <section id="jm144961">
        <title>To set up the gpadmin environment for Greenplum Database</title>
        <ol>
          <li id="jm145055">Open the <codeph>gpadmin</codeph> profile file (such as
              <codeph>.bashrc</codeph>) in a text editor. For
            example:<codeblock>$ vi ~/.bashrc</codeblock></li>
          <li id="jm145072">Add lines to this file to source the <codeph>greenplum_path.sh</codeph>
            file and set the <codeph>MASTER_DATA_DIRECTORY</codeph> environment variable. For
            example:<codeblock>source /usr/local/greenplum-db/greenplum_path.sh
export MASTER_DATA_DIRECTORY=/data/master/gpseg-1</codeblock></li>
          <li id="jm145148">(Optional) You may also want to set some client session environment
            variables such as <codeph>PGPORT</codeph>, <codeph>PGUSER</codeph> and
              <codeph>PGDATABASE</codeph> for convenience. For
            example:<codeblock>export PGPORT=5432
export PGUSER=gpadmin
export PGDATABASE=gpadmin</codeblock></li>
          <li>(Optional) If you use RHEL 7 or CentOS 7, add the following line to the end of the
              <codeph>.bashrc</codeph> file to enable using the <codeph>ps</codeph> command in the
              <codeph>greenplum_path.sh</codeph>
            environment:<codeblock>export LD_PRELOAD=/lib64/libz.so.1 ps</codeblock></li>
          <li id="jm145208">Save and close the file.</li>
          <li id="jm145155">After editing the profile file, source it to make the changes active.
            For example:<codeblock>$ source ~/.bashrc
</codeblock></li>
          <li id="jm145342">If you have a standby master host, copy your environment file to the
            standby master as well. For
            example:<codeblock>$ cd ~
$ scp .bashrc <varname>standby_hostname</varname>:`pwd`</codeblock></li>
        </ol>
        <note type="note">The <codeph>.bashrc</codeph> file should not produce any output. If you
          wish to have a message display to users upon logging in, use the <codeph>.bash_profile</codeph>
          file instead. </note>
      </section>
    </body>
  </topic>
  <topic id="topic9" xml:lang="en">
    <title id="jm138979">Next Steps</title>
    <body>
      <p>After your system is up and running, the next steps are:</p>
      <ul>
        <li id="jm139449">
          <xref href="#topic10" type="topic"/>
        </li>
        <li id="jm142387">
          <xref href="#topic11" type="topic"/>
        </li>
      </ul>
    </body>
    <topic id="topic10" xml:lang="en">
      <title id="jm138989">Allowing Client Connections</title>
      <body>
        <p>After a Greenplum Database is first initialized it will only allow local connections to
          the database from the <codeph>gpadmin</codeph> role (or whatever system user ran
            <codeph>gpinitsystem</codeph>). If you would like other users or client machines to be
          able to connect to Greenplum Database, you must give them access. See the <i>Greenplum
            Database Administrator Guide</i> for more information.</p>
      </body>
    </topic>
    <topic id="topic11" xml:lang="en">
      <title id="jm139424">Creating Databases and Loading Data</title>
      <body>
        <p>After verifying your installation, you may want to begin creating databases and loading
          data. See <xref href="../admin_guide/ddl/ddl.xml">Defining Database Objects</xref> and
            <xref href="../admin_guide/load/topics/g-loading-and-unloading-data.xml">Loading and
            Unloading Data</xref> in the <i>Greenplum Database Administrator Guide</i> for more
          information about creating databases, schemas, tables, and other database objects in
          Greenplum Database and loading your data.</p>
      </body>
    </topic>
  </topic>
</topic><|MERGE_RESOLUTION|>--- conflicted
+++ resolved
@@ -183,14 +183,9 @@
                 (<codeph>hostfile_gpinitsystem</codeph>). For
                 example:<codeblock>$ cd ~
 $ gpinitsystem -c gpconfigs/gpinitsystem_config -h gpconfigs/hostfile_gpinitsystem</codeblock><p>For
-<<<<<<< HEAD
                 a fully redundant system (with a standby master and a <i>spread</i> mirror
-                configuration) include the <codeph>-s</codeph> and <codeph>-S</codeph> options. For
-=======
-                a fully redundant system (with a standby coordinator and a <i>spread</i> mirror
                 configuration) include the <codeph>-s</codeph> and
                   <codeph>--mirror-mode=spread</codeph> options. For
->>>>>>> 753452b6
                 example:</p><codeblock>$ gpinitsystem -c gpconfigs/gpinitsystem_config -h gpconfigs/hostfile_gpinitsystem \
   -s <varname>standby_master_hostname</varname> --mirror-mode=spread</codeblock><p>During
                 a new cluster creation, you may use the <codeph><varname>-O
