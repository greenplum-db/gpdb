--- conflicted
+++ resolved
@@ -188,7 +188,6 @@
 vm.dirty_ratio = 0
 vm.dirty_background_bytes = 1610612736
 vm.dirty_bytes = 4294967296</codeblock>
-<<<<<<< HEAD
         <p id="shared_memory_pages"><b>Shared Memory Pages</b></p>
         <p>Greenplum Database uses shared memory to communicate between <codeph>postgres</codeph>
           processes that are part of the same <codeph>postgres</codeph> instance.
@@ -249,58 +248,6 @@
         <p id="system_memory"><b>System Memory</b></p>
         <p>For host systems with more than 64GB of memory, these settings are recommended:
           <codeblock>vm.dirty_background_ratio = 0
-=======
-            <note id="sysctl_conf">The listed <codeph>sysctl.conf</codeph> parameters are for
-              performance in a wide variety of environments. However, the settings might require
-              changes in specific situations. These are additional notes about some of the
-                <codeph>sysctl.conf</codeph> parameters.<ol id="ol_hfn_mrs_q3b">
-                <li><codeph>kernel.shmall</codeph> sets the total amount of shared memory pages that
-                  can be used system wide in pages. <codeph>kernel.shmmax</codeph> sets maximum size
-                  of a single shared memory segment in bytes. Set <codeph>kernel.shmall</codeph> and
-                    <codeph>kernel.shmax</codeph> values based on your system's physical memory and
-                  page size. In general, the value for both parameters should be one half of the
-                  system physical memory. You can calculate the parameter values with the operating
-                  system variables <codeph>_PHYS_PAGES</codeph> and
-                    <codeph>PAGE_SIZE</codeph>.<codeblock>kernel.shmall = ( _PHYS_PAGES / 2)
-kernel.shmmax = ( _PHYS_PAGES / 2) * PAGE_SIZE</codeblock><p>You
-                    can run these two commands in a terminal window on your system to calculate the
-                    values for <codeph>kernel.shmall</codeph> and <codeph>kernel.shmax</codeph>. The
-                      <codeph>getconf</codeph> command returns the value of an operating system
-                    variable.
-                    <codeblock>$ echo $(expr $(getconf _PHYS_PAGES) / 2) 
-$ echo $(expr $(getconf _PHYS_PAGES) / 2 \* $(getconf PAGE_SIZE))</codeblock></p></li>
-                <li>When <codeph>vm.overcommit_memory</codeph> is 2, you specify a value for
-                    <codeph>vm.overcommit_ratio</codeph>. For information about calculating the
-                  value for <codeph>vm.overcommit_ratio</codeph> when using resource queue-based
-                  resource management, see the Greenplum Database server configuration parameter
-                      <codeph><xref
-                      href="../ref_guide/config_params/guc-list.xml#gp_vmem_protect_limit"
-                      scope="peer">gp_vmem_protect_limit</xref></codeph> in the <cite>Greenplum
-                    Database Reference Guide</cite>. If you are using resource group-based resource
-                  management, tune the operating system <codeph>vm.overcommit_ratio</codeph> as
-                  necessary. If your memory utilization is too low, increase the
-                    <codeph>vm.overcommit_ratio</codeph> value; if your memory or swap usage is too
-                  high, decrease the value. </li>
-                <li>To avoid port conflicts between Greenplum Database and other applications when
-                  initializing Greenplum Database, do not specify Greenplum Database ports in the
-                  range specified by the operating system parameter
-                    <codeph>net.ipv4.ip_local_port_range</codeph>. For example, if
-                    <codeph>net.ipv4.ip_local_port_range = 10000 65535</codeph>, you could set the
-                  Greenplum Database base port numbers to these values.
-                    <codeblock>PORT_BASE = 6000
-MIRROR_PORT_BASE = 7000</codeblock><p>For
-                    information about the port ranges that are used by Greenplum Database, see <xref
-                      href="../utility_guide/ref/gpinitsystem.xml" format="dita"
-                      scope="peer" type="topic">gpinitsystem</xref>.</p></li>
-                <li>Azure deployments require Greenplum Database to not use port 65330. Add the
-                  following line to <filepath>sysctl.conf</filepath>:
-                    <codeblock>net.ipv4.ip_local_reserved_ports=65330 </codeblock><p>For additional
-                    requirements and recommendations for cloud deployments, see <i><xref
-                        href="../cloud/gpdb-cloud-tech-rec.html" format="html" scope="peer"
-                        >Greenplum Database Cloud Technical Recommendations</xref></i>. </p></li>
-                <li>For host systems with more than 64GB of memory, these settings are
-                    recommended:<codeblock>vm.dirty_background_ratio = 0
->>>>>>> ab8a8e0c
 vm.dirty_ratio = 0
 vm.dirty_background_bytes = 1610612736 # 1.5GB
 vm.dirty_bytes = 4294967296 # 4GB</codeblock></p>
