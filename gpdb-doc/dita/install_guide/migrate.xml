--- conflicted
+++ resolved
@@ -30,15 +30,6 @@
   <topic id="prep-gpdb6">
     <title>Preparing the Greenplum 6 Cluster</title>
     <body>
-<<<<<<< HEAD
-      <p>This section covers two options: <ul id="ul_bjz_2h1_tqb">
-          <li>Preparing your Greenplum 6 cluster if you're using <codeph>gpbackup</codeph> and
-              <codeph>gprestore</codeph>. See Using Greenplum Backup/Restore.</li>
-          <li>Preparing your Greenplum 6 cluster if you're using <codeph>gpupgrade</codeph>. See
-            Using Greenplum Upgrade.</li>
-        </ul>
-      </p>
-=======
       <ul id="ol_rzd_xfb_z3b">
         <li>Install and initialize a new Greenplum Database 6 cluster using the version 6
             <codeph>gpinitsystem</codeph> utility. <note><codeph>gprestore</codeph> only supports
@@ -110,7 +101,6 @@
             and Managing Tablespaces</xref> for information about creating and configuring
           tablespaces. </li>
       </ul>
->>>>>>> 5b939023
     </body>
     <topic id="topic_yrt_qh1_tqb">
       <title>Using Greenplum Backup/Restore</title>
