<?xml version="1.0" encoding="UTF-8"?>
<!DOCTYPE topic PUBLIC "-//OASIS//DTD DITA Topic//EN" "topic.dtd">
<topic id="topic_bqz_4fx_zgb">
  <title>Platform Requirements</title>
  <!--this topic contains text for OSS and Pivotal requirements-->
  <shortdesc>This topic describes the Greenplum Database 6 platform and operating system software
    requirements.</shortdesc>
  <body>
    <p>
      <ul id="ul_kt5_ggk_1hb">
        <li><xref href="#topic13" format="dita"/><ul id="ul_fqv_pgk_1hb">
            <li><xref href="#topic_i4k_nlx_zgb" format="dita"/></li>
            <li><xref href="#topic_xbl_mkx_zgb" format="dita"/></li>
          </ul></li>
        <li><xref href="#topic_tnl_3mx_zgb" format="dita"/></li>
        <li><xref href="#topic_pnz_5zd_xs" format="dita"/></li>
        <li><xref href="#topic31" format="dita"/><ul id="ul_ngs_rgk_1hb">
            <li><xref href="#topic32" format="dita"/></li>
            <li><xref href="#topic_eyc_l2h_zz" format="dita"/></li>
            <li><xref href="#topic_xpf_25b_hbb" format="dita"/></li>
            <li><xref href="#topic_ncl_w1d_r1b" format="dita"/></li>
            <li><xref href="#topic_zkq_j5b_hbb" format="dita"/></li>
          </ul></li>
        <li><xref href="#topic36" format="dita"/></li>
      </ul>
    </p>
  </body>
  <topic id="topic13">
    <title id="pm403034" class="- topic/title ">Operating Systems</title>
    <body class="- topic/body ">
      <p>Greenplum Database 6 runs on the following operating system platforms:</p>
      <ul class="- topic/ul " id="ul_atm_psl_fp">
        <li>Red Hat Enterprise Linux 64-bit 7.x (See the following <xref href="#topic13/7x-issue"
            format="dita">Note</xref>.)</li>
        <li id="pm445077" class="- topic/li ">Red Hat Enterprise Linux 64-bit 6.x</li>
        <li>CentOS 64-bit 7.x</li>
        <li id="pm405698" class="- topic/li ">CentOS 64-bit 6.x</li>
        <li>Ubuntu 18.04 LTS</li>
        <li>Oracle Linux 64-bit 7, using the Red Hat Compatible Kernel (RHCK)</li>
      </ul>
      <note type="important">Significant Greenplum Database performance degradation has been
        observed when enabling resource group-based workload management on RedHat 6.x and CentOS 6.x
        systems. This issue is caused by a Linux cgroup kernel bug. This kernel bug has been fixed
        in CentOS 7.x and Red Hat 7.x systems. <p>If you use RedHat 6 and the performance with
          resource groups is acceptable for your use case, upgrade your kernel to version 2.6.32-696
          or higher to benefit from other fixes to the cgroups implementation. </p></note>
      <note type="note" id="7x-issue">For Greenplum Database that is installed on Red Hat Enterprise
        Linux 7.x or CentOS 7.x prior to 7.3, an operating system issue might cause Greenplum
        Database that is running large workloads to hang in the workload. The Greenplum Database
        issue is caused by Linux kernel bugs. <p>RHEL 7.3 and CentOS 7.3 resolves the
        issue.</p></note>
      <note type="note">Do not install anti-virus software on Greenplum Database hosts as the software might cause extra CPU
        and IO load that interferes with Greenplum Database operations. </note>
      <p>Greenplum Database server supports TLS version 1.2 on RHEL/CentOS systems, and TLS version
        1.3 on Ubuntu systems.</p>
    </body>
    <topic id="topic_i4k_nlx_zgb">
      <title>Software Dependencies</title>
      <body>
        <p id="packages">Greenplum Database 6 requires the following software packages on
          RHEL/CentOS 6/7 systems which are installed automatically as dependencies when you install
          the Greenplum RPM package):<ul
            id="ul_zpd_mpd_qgb">
            <li>apr</li>
            <li>apr-util</li>
            <li>bash</li>
            <li>bzip2</li>
            <li>curl</li>
            <li>krb5</li>
            <li>libcurl</li>
            <li>libevent</li>
            <li>libxml2</li>
            <li>libyaml</li>
            <li>zlib</li>
            <li>openldap</li>
            <li>openssh-client</li>
            <li>openssl</li>
            <li>openssl-libs (RHEL7/Centos7)</li>
            <li>perl</li>
            <li>readline</li>
            <li>rsync</li>
            <li>R</li>
            <li>sed (used by <codeph>gpinitsystem</codeph>)</li>
            <li>tar</li>
            <li>zip</li>
          </ul></p>
        <p>Tanzu Greenplum Database 6 client software requires these operating system
            packages:<ul id="ul_dbv_h3q_qgb">
            <li>apr</li>
            <li>apr-util</li>
            <li>libyaml</li>
            <li>libevent</li>
          </ul></p>
        <p>On Ubuntu systems, Greenplum Database 6 requires the following software packages, which
          are installed automatically as dependencies when you install Greenplum Database with the
          Debian package installer:<ul id="ul_pl2_wqy_c3b">
            <li>libapr1</li>
            <li>libaprutil1 </li>
            <li>bash </li>
            <li>bzip2 </li>
            <li>krb5-multidev </li>
            <li>libcurl3-gnutls </li>
            <li>libcurl4 </li>
            <li>libevent-2.1-6 </li>
            <li>libxml2 </li>
            <li>libyaml-0-2 </li>
            <li>zlib1g </li>
            <li>libldap-2.4-2 </li>
            <li>openssh-client </li>
            <li>openssl </li>
            <li>perl </li>
            <li>readline</li>
            <li>rsync</li>
            <li>sed </li>
            <li>tar </li>
            <li>zip </li>
            <li>net-tools </li>
            <li>less </li>
            <li>iproute2</li>
          </ul></p>
        <p>Greenplum Database 6 uses Python 2.7.12, which is included with the product installation
          (and not installed as a package dependency).</p>
        <note type="important">SSL is supported only on the Greenplum Database coordinator host
          system. It cannot be used on the segment host systems.</note>
        <note type="important">For all Greenplum Database host systems, if SELinux is enabled in
            <codeph>Enforcing</codeph> mode then the Greenplum process and users can operate
          successfully in the default <codeph>Unconfined</codeph> context. If increased confinement
          is required, then you must configure SELinux contexts, policies, and domains based on your
          security requirements, and test your configuration to ensure there is no functionality or
          performance impact to Greenplum Database. Similarly, you should either disable or
          configure firewall software as needed to allow communication between Greenplum hosts. See
            <xref href="prep_os.xml#topic_sqj_lt1_nfb" format="dita"/>.</note>
      </body>
    </topic>
    <topic id="topic_xbl_mkx_zgb">
      <title>Java</title>
      <body>
        <p>Greenplum Databased 6 supports these Java versions for PL/Java and PXF:<ul
            id="ul_dkh_3k5_xr">
            <li>Open JDK 8 or Open JDK 11, available from <xref href="https://adoptopenjdk.net"
                format="html" scope="external">AdoptOpenJDK</xref></li>
            <li>Oracle JDK 8 or Oracle JDK 11</li>
          </ul></p>
      </body>
    </topic>
  </topic>
  <topic id="topic_tnl_3mx_zgb">
    <title>Hardware and Network</title>
    <body>
      <p>The following table lists minimum recommended specifications for hardware servers intended
        to support Greenplum Database on Linux systems in a production environment. All host servers
        in your Greenplum Database system must have the same hardware and software configuration.
        Greenplum also provides hardware build guides for its certified hardware platforms. It is
        recommended that you work with a Greenplum Systems Engineer to review your anticipated
        environment to ensure an appropriate hardware configuration for Greenplum Database. </p>
      <table id="ji162790">
        <title>Minimum Hardware Requirements</title>
        <tgroup cols="2">
          <colspec colnum="1" colname="col1" colwidth="120pt"/>
          <colspec colnum="2" colname="col2" colwidth="255pt"/>
          <tbody>
            <row>
              <entry colname="col1">Minimum CPU</entry>
              <entry colname="col2">Any x86_64 compatible CPU</entry>
            </row>
            <row>
              <entry colname="col1">Minimum Memory</entry>
              <entry colname="col2">16 GB RAM per server</entry>
            </row>
            <row>
              <entry colname="col1">Disk Space Requirements</entry>
              <entry colname="col2">
                <ul id="ul_us1_b4n_r4">
                  <li>150MB per host for Greenplum installation</li>
                  <li>Approximately 300MB per segment instance for metadata</li>
                  <li>Cap disk capacity at 70% full to accommodate temporary files and prevent performance degradation</li>
                </ul>
              </entry>
            </row>
            <row>
              <entry colname="col1">Network Requirements</entry>
              <entry colname="col2">10 Gigabit Ethernet within the array<p>NIC bonding is
                  recommended when multiple interfaces are present</p><p>Greenplum Database can use
                  either IPV4 or IPV6 protocols.</p></entry>
            </row>
          </tbody>
        </tgroup>
      </table>
    </body>
    <topic id="topic_elb_4ss_n4b">
      <title>Tanzu Greenplum on DCA Systems</title>
      <body>
        <p>You must run Tanzu Greenplum version 6.9 or later on Dell EMC DCA systems, with software
          version 4.2.0.0 and later.</p>
      </body>
    </topic>
  </topic>
  <topic id="topic_pnz_5zd_xs">
    <title>Storage</title>
    <body>
      <p>The only file system supported for running Greenplum Database is the XFS file system. All
        other file systems are explicitly <i>not</i> supported by VMware.</p>
      <p>Greenplum Database is supported on network or shared storage if the shared storage is
        presented as a block device to the servers running Greenplum Database and the XFS file
        system is mounted on the block device. Network file systems are <i>not</i> supported. When
        using network or shared storage, Greenplum Database mirroring must be used in the same way
        as with local storage, and no modifications may be made to the mirroring scheme or the
        recovery scheme of the segments. </p>
      <p>Other features of the shared storage such as de-duplication and/or replication are not
        directly supported by Greenplum Database, but may be used with support of the storage vendor
        as long as they do not interfere with the expected operation of Greenplum Database at the
        discretion of VMware.</p>
      <p>Greenplum Database can be deployed to virtualized systems only if the storage is presented
        as block devices and the XFS file system is mounted for the storage of the segment
        directories. </p>
      <p>Greenplum Database is supported on Amazon Web Services (AWS) servers using either Amazon
        instance store (Amazon uses the volume names <codeph>ephemeral[0-23]</codeph>) or Amazon
        Elastic Block Store (Amazon EBS) storage. If using Amazon EBS storage the storage should be
        RAID of Amazon EBS volumes and mounted with the XFS file system for it to be a supported
        configuration.</p>
      <section>
        <title>Data Domain Boost (Tanzu Greenplum)</title>
        <p>Tanzu Greenplum 6 supports Data Domain Boost for backup on Red Hat Enterprise Linux. This
          table lists the versions of Data Domain Boost SDK and DDOS supported by Tanzu Greenplum
          6.</p>
        <table id="pm463365" class="- topic/table ">
          <title class="- topic/title ">Data Domain Boost Compatibility</title>
          <tgroup cols="3" class="- topic/tgroup ">
            <colspec colnum="1" colname="col1" colwidth="119pt" class="- topic/colspec "/>
            <colspec colnum="2" colname="col2" colwidth="133pt" class="- topic/colspec "/>
            <colspec colnum="3" colname="col3" colwidth="113pt" class="- topic/colspec "/>
            <thead class="- topic/thead ">
              <row class="- topic/row ">
                <entry colname="col1" class="- topic/entry ">Tanzu Greenplum</entry>
                <entry colname="col2" class="- topic/entry ">Data Domain Boost </entry>
                <entry colname="col3" class="- topic/entry ">DDOS</entry>
              </row>
            </thead>
            <tbody class="- topic/tbody ">
              <row>
                <entry colname="col1" class="- topic/entry ">6.x</entry>
                <entry colname="col2" class="- topic/entry ">3.3</entry>
                <entry colname="col3" class="- topic/entry ">6.1 (all versions)<p>6.0 (all
                    versions)</p></entry>
              </row>
            </tbody>
          </tgroup>
        </table>
        <note>In addition to the DDOS versions listed in the previous table, Tanzu Greenplum
          supports all minor patch releases (fourth digit releases) later than the certified
          version.</note>
      </section>
    </body>
  </topic>
  <topic id="topic31">
    <title id="pm359737" class="- topic/title ">Tanzu Greenplum Tools and Extensions
      Compatibility</title>
    <body>
      <p>
        <ul id="ul_qft_3pb_hbb">
          <li><xref href="#topic32" format="dita"/> (Tanzu Greenplum)</li>
          <li><xref href="#topic_eyc_l2h_zz" format="dita"/></li>
          <li><xref href="#topic_xpf_25b_hbb" format="dita"/></li>
          <li><xref href="#topic_ncl_w1d_r1b" format="dita"/></li>
          <li><xref href="#topic_zkq_j5b_hbb" format="dita"/></li>
        </ul>
      </p>
    </body>
    <topic id="topic32">
      <title class="- topic/title ">Client Tools</title>
      <body class="- topic/body ">
        <p>VMware releases a Clients tool package on various platforms that can be used to access
          Greenplum Database from a client system. The Greenplum 6 Clients tool package is supported
          on the following platforms:</p>
        <ul id="ul_ft3_5jm_3bb">
          <li id="pm445741" class="- topic/li ">Red Hat Enterprise Linux x86_64 6.x (RHEL 6)</li>
          <li id="pm445741a" class="- topic/li ">Red Hat Enterprise Linux x86_64 7.x (RHEL 7)</li>
          <li class="- topic/li ">Red Hat Enterprise Linux x86_64 8.x (RHEL 8)</li>
          <li>Ubuntu 18.04 LTS</li>
          <li dir="ltr">Windows 10 (32-bit and 64-bit)</li>
          <li dir="ltr">Windows 8 (32-bit and 64-bit)</li>
          <li>Windows Server 2012 (32-bit and 64-bit)</li>
          <li>Windows Server 2012 R2 (32-bit and 64-bit)</li>
          <li dir="ltr">Windows Server 2008 R2 (32-bit and 64-bit) </li>
        </ul>
        <p>The Greenplum 6 Clients package includes the client and loader programs provided in the
          Greenplum 5 packages plus the addition of database/role/language commands and the
          Greenplum Streaming Server command utilities. Refer to <xref
            href="../client_tool_guides/intro.xml" format="dita" scope="peer">Greenplum Client and
            Loader Tools Package</xref> for installation and usage details of the Greenplum 6 Client
          tools.</p>
      </body>
    </topic>
    <topic id="topic_eyc_l2h_zz">
      <title>Extensions</title>
      <body>
        <p>This table lists the versions of the Greenplum Extensions that are compatible with this
          release of Greenplum Database 6.</p>
        <table class="- topic/table " id="table_b1q_m2h_zz">
          <title class="- topic/title ">Greenplum Extensions Compatibility </title>
          <tgroup cols="3" class="- topic/tgroup ">
            <colspec colnum="1" colname="col1" class="- topic/colspec "/>
            <colspec colnum="2" colname="col2" class="- topic/colspec "/>
            <colspec colnum="3" colname="col3" class="- topic/colspec "/>
            <thead class="- topic/thead ">
              <row class="- topic/row ">
                <entry colname="col1" class="- topic/entry ">Component</entry>
                <entry colname="col2" class="- topic/entry ">Package Version</entry>
                <entry colname="col3" class="- topic/entry ">Additional Information</entry>
              </row>
            </thead>
            <tbody class="- topic/tbody ">
              <row>
                <entry><xref href="../analytics/pl_java.xml" format="dita" scope="peer"
                    >PL/Java</xref></entry>
                <entry>2.0.4</entry>
                <entry>Supports Java 8 and 11.</entry>
              </row>
              <row>
                <entry><xref href="../install_guide/install_python_dsmod.xml" format="dita"
                    scope="peer">Python Data Science Module Package</xref></entry>
                <entry>2.0.2</entry>
                <entry/>
              </row>
              <row>
                <entry><xref href="../analytics/pl_r.xml" format="dita" scope="peer"
                  >PL/R</xref></entry>
                <entry>3.0.3</entry>
                <entry>(CentOS) R 3.3.3<p> (Ubuntu) You install R 3.5.1+.</p></entry>
              </row>
              <row>
                <entry><xref href="../install_guide/install_r_dslib.xml" format="dita" scope="peer"
                    >R Data Science Library Package</xref></entry>
                <entry>2.0.2</entry>
                <entry/>
              </row>
              <row>
                <entry><xref href="../analytics/pl_container.xml" format="dita" scope="peer"
                    >PL/Container</xref></entry>
                <entry>2.1.2</entry>
                <entry/>
              </row>
              <row>
                <entry>PL/Container Image for R </entry>
                <entry>2.1.2</entry>
                <entry>R 3.6.3</entry>
              </row>
              <row>
                <entry>PL/Container Images for Python </entry>
                <entry>2.1.2</entry>
                <entry>Python 2.7.12<p>Python 3.7</p></entry>
              </row>
              <row>
                <entry>PL/Container Beta</entry>
                <entry>3.0.0-beta</entry>
                <entry/>
              </row>
              <row>
                <entry>PL/Container Beta Image for R </entry>
                <entry>3.0.0-beta</entry>
                <entry>R 3.4.4</entry>
              </row>
              <row>
                <entry><xref href="../analytics/greenplum_r_client.xml" format="dita" scope="peer"
                    >GreenplumR</xref></entry>
                <entry>1.1.0</entry>
                <entry>Supports R 3.6+.</entry>
              </row>
              <row class="- topic/row ">
                <entry colname="col1" class="- topic/entry "><xref href="../analytics/madlib.xml"
                    format="dita" scope="peer">MADlib Machine Learning</xref></entry>
                <entry colname="col3" class="- topic/entry ">1.18, 1.17, 1.16</entry>
                <entry>Support matrix at <xref
                    href="https://cwiki.apache.org/confluence/display/MADLIB/FAQ#FAQ-Q1-2WhatdatabaseplatformsdoesMADlibsupportandwhatistheupgradematrix?"
                    format="html" scope="external">MADlib FAQ</xref>.</entry>
              </row>
              <row class="- topic/row ">
                <entry colname="col1" class="- topic/entry "><xref href="../analytics/postGIS.xml"
                    format="dita" scope="peer">PostGIS Spatial and Geographic Objects</xref></entry>
                <entry colname="col3" class="- topic/entry ">2.5.4+pivotal.4,2.5.4+pivotal.3,
                  2.5.4+pivotal.2, 2.5.4+pivotal.1,<p>2.1.5+pivotal.2-2</p></entry>
                <entry/>
              </row>
            </tbody>
          </tgroup>
        </table>
        <p>For information about the Oracle Compatibility Functions, see <xref
            href="../ref_guide/modules/orafce_ref.xml" format="dita" scope="peer">Oracle
            Compatibility Functions</xref>.</p>
        <p>These Greenplum Database extensions are installed with Greenplum Database<ul
            id="ul_kyz_pbc_hbb">
            <li>Fuzzy String Match Extension</li>
            <li>PL/Python Extension</li>
            <li>pgcrypto Extension</li>
          </ul></p>
      </body>
    </topic>
    <topic id="topic_xpf_25b_hbb">
      <title>Data Connectors</title>
      <body>
        <p>
          <ul id="ul_ckf_sfc_hbb">
            <li>Greenplum Platform Extension Framework (PXF) v5.15.1 - PXF
              provides access to Hadoop, object store, and SQL external data
              stores. Refer to <xref scope="peer" href="../admin_guide/external/pxf-overview.xml"
                >Accessing External Data with PXF</xref> in the <cite>Greenplum Database
                Administrator Guide</cite> for PXF configuration and usage
              information.
              <note otherprops="pivotal">PXF version 5.15.1 is bundled with Greenplum Database
                6.x. You can install a newer version of PXF in your Greenplum cluster by
                installing 
                <xref href="https://greenplum.docs.pivotal.io/pxf/latest/release/release-notes.html"
                  format="html" scope="external">the independent distribution of PXF</xref> as
                  described in the PXF documentation.</note></li>
            <li>Greenplum Streaming Server v1.5.3 - The Tanzu Greenplum Streaming Server is an ETL
              tool that provides high speed, parallel data transfer from Informatica, Kafka, Apache
              NiFi and custom client data sources to a Tanzu Greenplum cluster. Refer to the <xref
                href="https://greenplum.docs.pivotal.io/streaming-server/1-5/intro.html"
                scope="external" format="html"> Tanzu Greenplum Streaming Server</xref>
              Documentation for more information about this feature.</li>
            <li>Greenplum Streaming Server Kafka integration - The Kafka integration provides high
              speed, parallel data transfer from a Kafka cluster to a Greenplum Database cluster for
              batch and streaming ETL operations. It requires Kafka version 0.11 or newer for
              exactly-once delivery assurance. Refer to the <xref
                href="https://greenplum.docs.pivotal.io/streaming-server/1-5/kafka/intro.html"
                scope="external" format="html"> Tanzu Greenplum Streaming Server</xref>
              Documentation for more information about this feature.</li>
            <li>Greenplum Connector for Apache Spark v1.6.2 - The Tanzu Greenplum Connector for
              Apache Spark supports high speed, parallel data transfer between Greenplum and an
              Apache Spark cluster using Spark’s Scala API.</li>
            <li>Greenplum Connector for Apache NiFi v1.0.0 - The Tanzu Greenplum Connector for
              Apache NiFi enables you to set up a NiFi dataflow to load record-oriented data from
              any source into Greenplum Database.</li>
            <li>Greenplum Informatica Connector v1.0.5 - The Tanzu Greenplum Connector for
              Informatica supports high speed data transfer from an Informatica PowerCenter cluster
              to a Tanzu Greenplum cluster for batch and streaming ETL operations.</li>
            <li>Progress DataDirect JDBC Drivers v5.1.4+275, v6.0.0+181 - The Progress DataDirect
              JDBC drivers are compliant with the Type 4 architecture, but provide advanced features
              that define them as Type 5 drivers.</li>
            <li>Progress DataDirect ODBC Drivers v7.1.6+7.16.389 - The Progress DataDirect ODBC
              drivers enable third party applications to connect via a common interface to the Tanzu
              Greenplum system.</li>
            <li>R2B X-LOG v5.x and v6.x - Real-time data replication solution that achieves
              high-speed database replication through the use of Redo Log Capturing method.</li>
            <!--            <li>Gemfire-Greenplum Connector - The Pivotal Gemfire-Greenplum Connector supports the
              transfer of data between a GemFire region and a Greenplum Database cluster. The
              Gemfire-Greenplum Connector is available as a separate download from <xref
                href="https://network.pivotal.io/products/pivotal-gemfire/#/releases/6979"
                scope="external" format="html">Pivotal Network</xref>. Refer to the <xref
                href="http://ggc.docs.pivotal.io" format="html" scope="external">Gemfire-Greenplum
                Connector documentation</xref> for compatibility and usage information.</li>
-->
          </ul>
          <note>Tanzu Greenplum 6 does not support the ODBC driver for Cognos Analytics V11.
              <p>Connecting to IBM Cognos software with an ODBC driver is not supported. Greenplum
              Database supports connecting to IBM Cognos software with the DataDirect JDBC driver
              for Tanzu Greenplum. This driver is available as a download from <xref
                href="https://network.pivotal.io/products/pivotal-gpdb" format="html"
                scope="external">VMware Tanzu Network</xref>. </p></note>
        </p>
      </body>
    </topic>
    <topic id="topic_ncl_w1d_r1b">
      <title>Tanzu Greenplum Text</title>
      <body>
        <p>Tanzu Greenplum 6.0 through 6.4 are compatible with Tanzu Greenplum Text 3.3.1 through
          3.4.1. Tanzu Greenplum 6.5 and later are compatible with Tanzu Greenplum Text 3.4.2 and
          later. See the <xref href="http://gptext.docs.pivotal.io" format="html" scope="external"
            >Greenplum Text documentation</xref> for additional compatibility information. </p>
      </body>
    </topic>
    <topic id="topic_zkq_j5b_hbb">
      <title>Greenplum Command Center</title>
      <body>
        <p>Tanzu Greenplum 6.15 is compatible only with Tanzu Greenplum Command Center 6.4.0 and
          later. See the <xref href="http://gpcc.docs.pivotal.io" format="html" scope="external"
            >Greenplum Command Center documentation</xref> for additional compatibility information.
        </p>
      </body>
    </topic>
  </topic>
  <topic id="topic36">
    <title id="pm357649">Hadoop Distributions</title>
    <body>
      <p>Greenplum Database provides access to HDFS with the Greenplum Platform Extension Framework
<<<<<<< HEAD
        (PXF).</p>
=======
          (PXF).</p>
>>>>>>> c8b1aa7a
      <p>PXF can use Cloudera, Hortonworks Data Platform, MapR, and generic Apache Hadoop
        distributions. PXF bundles all of the JAR files on which it depends, including the following
        Hadoop libraries:</p>
      <table>
        <title>PXF Hadoop Supported Platforms</title>
        <tgroup cols="4">
          <colspec colnum="1" colname="col1" colwidth="131pt"/>
          <colspec colnum="2" colname="col2" colwidth="97pt"/>
          <colspec colnum="3" colname="col3" colwidth="82pt"/>
          <colspec colnum="4" colname="col4" colwidth="138pt"/>
          <thead>
            <row>
              <entry colname="col1">PXF Version</entry>
              <entry colname="col2">Hadoop Version</entry>
              <entry colname="col3">Hive Server Version</entry>
              <entry colname="col4">HBase Server Version</entry>
            </row>
          </thead>
          <tbody>
            <row>
              <entry colname="col1">5.15.x, 5.14.0, 5.13.0, 5.12.0, 5.11.1, 5.10.1</entry>
              <entry colname="col2">2.x, 3.1+</entry>
              <entry colname="col3">1.x, 2.x, 3.1+</entry>
              <entry colname="col4">1.3.2</entry>
            </row>
            <row>
              <entry colname="col1">5.8.2</entry>
              <entry colname="col2">2.x</entry>
              <entry colname="col3">1.x</entry>
              <entry colname="col4">1.3.2</entry>
            </row>
            <row>
              <entry colname="col1">5.8.1</entry>
              <entry colname="col2">2.x</entry>
              <entry colname="col3">1.x</entry>
              <entry colname="col4">1.3.2</entry>
            </row>
          </tbody>
        </tgroup>
      </table>
      <note>If you plan to access JSON format data stored in a Cloudera Hadoop cluster, PXF requires
        a Cloudera version 5.8 or later Hadoop distribution.</note>
    </body>
  </topic>
</topic><|MERGE_RESOLUTION|>--- conflicted
+++ resolved
@@ -483,11 +483,7 @@
     <title id="pm357649">Hadoop Distributions</title>
     <body>
       <p>Greenplum Database provides access to HDFS with the Greenplum Platform Extension Framework
-<<<<<<< HEAD
-        (PXF).</p>
-=======
           (PXF).</p>
->>>>>>> c8b1aa7a
       <p>PXF can use Cloudera, Hortonworks Data Platform, MapR, and generic Apache Hadoop
         distributions. PXF bundles all of the JAR files on which it depends, including the following
         Hadoop libraries:</p>
