--- conflicted
+++ resolved
@@ -329,17 +329,10 @@
               </row>
             </thead>
             <tbody class="- topic/tbody ">
-<<<<<<< HEAD
               <row>
                 <entry><xref href="../analytics/pl_java.xml" format="dita" scope="peer">PL/Java</xref></entry>
                 <entry>2.0.2</entry>
                 <entry>Supports Java 8 and 11.</entry>
-=======
-              <row class="- topic/row ">
-                <entry colname="col1" class="- topic/entry ">MADlib machine
-                  learning<sup>1</sup></entry>
-                <entry colname="col3" class="- topic/entry ">MADlib 1.17, 1.16</entry>
->>>>>>> dc8349d3
               </row>
               <row>
                 <entry><xref href="../install_guide/install_python_dsmod.xml"
@@ -399,17 +392,10 @@
                     format="html" scope="external">MADlib FAQ</xref>.</entry>
               </row>
               <row class="- topic/row ">
-<<<<<<< HEAD
                 <entry colname="col1" class="- topic/entry "><xref href="../analytics/postGIS.xml"
                     format="dita" scope="peer">PostGIS Spatial and Geographic Objects</xref></entry>
                 <entry colname="col3" class="- topic/entry ">2.5.4+pivotal.1,<p>2.1.5+pivotal.2-2</p></entry>
                 <entry></entry>
-=======
-                <entry colname="col1" class="- topic/entry ">PostGIS Spatial and Geographic Objects
-                  for Greenplum Database 6.0.x</entry>
-                <entry colname="col3" class="- topic/entry ">2.5.4+pivotal.1,
-                  2.1.5+pivotal.2-2</entry>
->>>>>>> dc8349d3
               </row>
             </tbody>
           </tgroup>
