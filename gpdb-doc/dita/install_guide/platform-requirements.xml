<?xml version="1.0" encoding="UTF-8"?>
<!DOCTYPE topic PUBLIC "-//OASIS//DTD DITA Topic//EN" "topic.dtd">
<topic id="topic_bqz_4fx_zgb">
  <title>Platform Requirements</title>
  <!--this topic contains text for OSS and Pivotal requirements-->
  <shortdesc>This topic describes the <ph otherprops="pivotal">Tanzu Greenplum</ph><ph otherprops="oss-only">Greenplum Database 6</ph>
    platform and operating system software requirements.</shortdesc>
  <body>
    <note type="important">VMware Support does <b>not</b> provide support for open source versions
      of Greenplum Database. Only Tanzu Greenplum is supported by VMware Support.</note>
    <p>
      <ul id="ul_kt5_ggk_1hb">
        <li><xref href="#topic13" format="dita"/><ul id="ul_fqv_pgk_1hb">
            <li><xref href="#topic_i4k_nlx_zgb" format="dita"/></li>
            <li><xref href="#topic_xbl_mkx_zgb" format="dita"/></li>
          </ul></li>
        <li><xref href="#topic_tnl_3mx_zgb" format="dita"/></li>
        <li><xref href="#topic_pnz_5zd_xs" format="dita"/></li>
        <li otherprops="pivotal"><xref href="#topic31" format="dita"/><!--Pivotal--><ul
            id="ul_ngs_rgk_1hb">
            <li><xref href="#topic32" format="dita"/></li>
            <li><xref href="#topic_eyc_l2h_zz" format="dita"/></li>
            <li><xref href="#topic_xpf_25b_hbb" format="dita"/></li>
            <li><xref href="#topic_ncl_w1d_r1b" format="dita"/></li>
            <li><xref href="#topic_zkq_j5b_hbb" format="dita"/></li>
          </ul></li>
        <li><xref href="#topic36" format="dita"/></li>
      </ul>
    </p>
  </body>
  <topic id="topic13">
    <title id="pm403034" class="- topic/title ">Operating Systems</title>
    <body class="- topic/body ">
      <p><ph otherprops="pivotal">VMware </ph>Greenplum 6 runs on the following operating system
        platforms:</p>
      <ul class="- topic/ul " id="ul_atm_psl_fp">
        <li>Red Hat Enterprise Linux 64-bit 7.x (See the following <xref href="#topic13/7x-issue"
            format="dita">Note</xref>.)</li>
        <li id="pm445077" class="- topic/li ">Red Hat Enterprise Linux 64-bit 6.x</li>
        <li>CentOS 64-bit 7.x</li>
        <li id="pm405698" class="- topic/li ">CentOS 64-bit 6.x</li>
        <li>Ubuntu 18.04 LTS</li>
        <li>Oracle Linux 64-bit 7, using the Red Hat Compatible Kernel (RHCK)</li>
      </ul>
      <note type="important">Significant Greenplum Database performance degradation has been
        observed when enabling resource group-based workload management on RedHat 6.x and CentOS 6.x
        systems. This issue is caused by a Linux cgroup kernel bug. This kernel bug has been fixed
        in CentOS 7.x and Red Hat 7.x systems. <p>If you use RedHat 6 and the performance with
          resource groups is acceptable for your use case, upgrade your kernel to version 2.6.32-696
          or higher to benefit from other fixes to the cgroups implementation. </p></note>
      <note type="note" id="7x-issue">For Greenplum Database that is installed on Red Hat Enterprise
        Linux 7.x or CentOS 7.x prior to 7.3, an operating system issue might cause Greenplum
        Database that is running large workloads to hang in the workload. The Greenplum Database
        issue is caused by Linux kernel bugs. <p>RHEL 7.3 and CentOS 7.3 resolves the
        issue.</p></note>
      <p>Greenplum Database server supports TLS version 1.2 on RHEL/CentOS systems, and TLS version
        1.3 on Ubuntu systems.</p>
    </body>
    <topic id="topic_i4k_nlx_zgb">
      <title>Software Dependencies</title>
      <body>
        <p id="packages">Greenplum Database 6 requires the following software packages on
          RHEL/CentOS 6/7 systems which are installed automatically as dependencies when you install
          the Greenplum RPM package):<ul
            id="ul_zpd_mpd_qgb">
            <li>apr</li>
            <li>apr-util</li>
            <li>bash</li>
            <li>bzip2</li>
            <li>curl</li>
            <li>krb5</li>
            <li>libcurl</li>
            <li>libevent</li>
            <li>libxml2</li>
            <li>libyaml</li>
            <li>zlib</li>
            <li>openldap</li>
            <li>openssh</li>
            <li>openssl</li>
            <li>openssl-libs (RHEL7/Centos7)</li>
            <li>perl</li>
            <li>readline</li>
            <li>rsync</li>
            <li>R</li>
            <li>sed (used by <codeph>gpinitsystem</codeph>)</li>
            <li>tar</li>
            <li>zip</li>
          </ul></p>
        <!--Pivotal-->
        <p otherprops="pivotal">Greenplum Database 6 client software requires these operating system
            packages:<ul id="ul_dbv_h3q_qgb">
            <li>apr</li>
            <li>apr-util</li>
            <li>libyaml</li>
            <li>libevent</li>
          </ul></p>
        <p>On Ubuntu systems, Greenplum Database 6 requires the following software packages, which
          are installed automatically as dependencies when you install Greenplum Database with the
          Debian package installer:<ul id="ul_pl2_wqy_c3b">
            <li>libapr1</li>
            <li>libaprutil1 </li>
            <li>bash </li>
            <li>bzip2 </li>
            <li>krb5-multidev </li>
            <li>libcurl3-gnutls </li>
            <li>libcurl4 </li>
            <li>libevent-2.1-6 </li>
            <li>libxml2 </li>
            <li>libyaml-0-2 </li>
            <li>zlib1g </li>
            <li>libldap-2.4-2 </li>
            <li>openssh-client </li>
            <li>openssh-client </li>
            <li>openssl </li>
            <li>perl </li>
            <li>readline</li>
            <li>rsync</li>
            <li>sed </li>
            <li>tar </li>
            <li>zip </li>
            <li>net-tools </li>
            <li>less </li>
            <li>iproute2</li>
          </ul></p>
        <p>Greenplum Database 6 uses Python 2.7.12, which is included with the product installation
          (and not installed as a package dependency).</p>
        <note type="important">SSL <ph otherprops="pivotal">is supported </ph><ph
            otherprops="oss-only">can be used </ph>only on the Greenplum Database master host
          system. It cannot be used on the segment host systems.</note>
        <note type="important">For all Greenplum Database host systems, SELinux must be disabled.
          You should also disable firewall software, although firewall software can be enabled if it
          is required for security purposes. See <xref href="prep_os.xml#topic_sqj_lt1_nfb"
            format="dita"/>.</note>
      </body>
    </topic>
    <topic id="topic_xbl_mkx_zgb">
      <title>Java</title>
      <body>
        <p>Greenplum 6 <ph otherprops="pivotal">supports </ph><ph otherprops="oss-only">can use
          </ph>these Java versions for PL/Java and PXF:<ul id="ul_dkh_3k5_xr">
            <li>Open JDK 8 or Open JDK 11, available from <xref href="https://adoptopenjdk.net"
                format="html" scope="external">AdoptOpenJDK</xref></li>
            <li>Oracle JDK 8 or Oracle JDK 11</li>
          </ul></p>
      </body>
    </topic>
  </topic>
  <topic id="topic_tnl_3mx_zgb">
    <title>Hardware and Network</title>
    <body>
      <!--Pivotal-->
      <p otherprops="pivotal">The following table lists minimum recommended specifications for
        hardware servers intended to support Greenplum Database on Linux systems in a production
        environment. All host servers in your Greenplum Database system must have the same hardware
        and software configuration. Greenplum also provides hardware build guides for its certified
        hardware platforms. It is recommended that you work with a Greenplum Systems Engineer to
        review your anticipated environment to ensure an appropriate hardware configuration for
        Greenplum Database. </p>
      <!--OSS only-->
      <p otherprops="oss-only">The following table lists minimum recommended specifications for
        hardware servers intended to support Greenplum Database on Linux systems. All host servers
        in your Greenplum Database system must have the same hardware and software configuration. </p>
      <table id="ji162790">
        <title>Minimum Hardware Requirements</title>
        <tgroup cols="2">
          <colspec colnum="1" colname="col1" colwidth="120pt"/>
          <colspec colnum="2" colname="col2" colwidth="255pt"/>
          <tbody>
            <row>
              <entry colname="col1">Minimum CPU</entry>
              <entry colname="col2">Any x86_64 compatible CPU</entry>
            </row>
            <row>
              <entry colname="col1">Minimum Memory</entry>
              <entry colname="col2">16 GB RAM per server</entry>
            </row>
            <row>
              <entry colname="col1">Disk Space Requirements</entry>
              <entry colname="col2">
                <ul id="ul_us1_b4n_r4">
                  <li>150MB per host for Greenplum installation</li>
                  <li>Approximately 300MB per segment instance for meta data</li>
                  <li>Appropriate free space for data with disks at no more than 70% capacity</li>
                </ul>
              </entry>
            </row>
            <row>
              <entry colname="col1">Network Requirements</entry>
              <entry colname="col2">10 Gigabit Ethernet within the array<p>NIC bonding is
                  recommended when multiple interfaces are present</p><p>Greenplum Database can use
                  either IPV4 or IPV6 protocols.</p></entry>
            </row>
          </tbody>
        </tgroup>
      </table>
    </body>
  </topic>
  <topic id="topic_pnz_5zd_xs">
    <title>Storage</title>
    <body>
      <!--Pivotal-->
      <p otherprops="pivotal">The only file system supported for running Greenplum Database is the
        XFS file system. All other file systems are explicitly <i>not</i> supported by VMware.</p>
      <!--OSS only-->
      <p otherprops="oss-only">You should run Greenplum Database on an XFS file system.</p>
      <p>Greenplum Database <ph otherprops="pivotal">is supported </ph><ph otherprops="oss-only">can
          run on </ph>on network or shared storage if the shared storage is presented as a block
        device to the servers running Greenplum Database and the XFS file system is mounted on the
        block device. Network file systems are <i>not</i>
        <ph otherprops="pivotal">supported</ph><ph otherprops="oss-only">recommended</ph>. When
        using network or shared storage, Greenplum Database mirroring must be used in the same way
        as with local storage, and no modifications <ph otherprops="pivotal">may</ph><ph
          otherprops="oss-only">should</ph> be made to the mirroring scheme or the recovery scheme
        of the segments. </p>
      <p>Other features of the shared storage such as de-duplication and/or replication <ph
          otherprops="pivotal">are not directly supported by Greenplum Database, but may be
          used with support of the storage vendor as long as they do not interfere with the expected
          operation of Greenplum Database at the discretion of VMware.</ph><ph
          otherprops="oss-only">can be used with Greenplum Database as long as they do not interfere
          with the expected operation of Greenplum Database.</ph></p>
      <p>Greenplum Database can be deployed to virtualized systems only if the storage is presented
        as block devices and the XFS file system is mounted for the storage of the segment
        directories. </p>
      <p>Greenplum Database <ph otherprops="pivotal">is supported </ph><ph otherprops="oss-only">can
          run </ph>on Amazon Web Services (AWS) servers using either Amazon instance store (Amazon
        uses the volume names <codeph>ephemeral[0-20]</codeph>) or Amazon Elastic Block Store
        (Amazon EBS) storage. If using Amazon EBS storage the storage should be RAID of Amazon EBS
        volumes and mounted with the XFS file system<ph otherprops="pivotal"> for it to be a
          supported configuration</ph>.</p>
      <!--Pivotal-->
      <section otherprops="pivotal">
        <title>Data Domain Boost</title>
        <p>Tanzu Greenplum 6 supports Data Domain Boost for backup on Red Hat Enterprise
          Linux. This table lists the versions of Data Domain Boost SDK and DDOS supported by
          Tanzu Greenplum 6.</p>
        <table id="pm463365" class="- topic/table ">
          <title class="- topic/title ">Data Domain Boost Compatibility</title>
          <tgroup cols="3" class="- topic/tgroup ">
            <colspec colnum="1" colname="col1" colwidth="119pt" class="- topic/colspec "/>
            <colspec colnum="2" colname="col2" colwidth="133pt" class="- topic/colspec "/>
            <colspec colnum="3" colname="col3" colwidth="113pt" class="- topic/colspec "/>
            <thead class="- topic/thead ">
              <row class="- topic/row ">
                <entry colname="col1" class="- topic/entry ">Tanzu Greenplum</entry>
                <entry colname="col2" class="- topic/entry ">Data Domain Boost </entry>
                <entry colname="col3" class="- topic/entry ">DDOS</entry>
              </row>
            </thead>
            <tbody class="- topic/tbody ">
              <row>
                <entry colname="col1" class="- topic/entry ">6.x</entry>
                <entry colname="col2" class="- topic/entry ">3.3</entry>
                <entry colname="col3" class="- topic/entry ">6.1 (all versions)<p>6.0 (all
                    versions)</p></entry>
              </row>
            </tbody>
          </tgroup>
        </table>
        <note>In addition to the DDOS versions listed in the previous table, Tanzu Greenplum
          supports all minor patch releases (fourth digit releases) later than the certified
          version.</note>
      </section>
    </body>
  </topic>
  <!--Pivotal-->
  <topic id="topic31" otherprops="pivotal">
    <title id="pm359737" class="- topic/title ">Tools and Extensions Compatibility</title>
    <body>
      <p>
        <ul id="ul_qft_3pb_hbb">
          <li><xref href="#topic32" format="dita" otherprops="pivotal"/></li>
          <li><xref href="#topic_eyc_l2h_zz" format="dita"/></li>
          <li><xref href="#topic_xpf_25b_hbb" format="dita"/></li>
          <li><xref href="#topic_ncl_w1d_r1b" format="dita"/></li>
          <li><xref href="#topic_zkq_j5b_hbb" format="dita"/></li>
        </ul>
      </p>
    </body>
    <topic id="topic32" otherprops="pivotal">
      <title class="- topic/title ">Client Tools</title>
      <body class="- topic/body ">
        <p>Greenplum Database 6 releases a Clients tool package on various platforms that can be
          used to access Greenplum Database from a client system. The Greenplum 6 Clients tool
          package is supported on the following platforms:</p>
        <ul id="ul_ft3_5jm_3bb">
          <li id="pm445741" class="- topic/li ">Red Hat Enterprise Linux x86_64 6.x (RHEL 6)</li>
          <li id="pm445741a" class="- topic/li ">Red Hat Enterprise Linux x86_64 7.x (RHEL 7)</li>
          <li>Ubuntu 18.04 LTS</li>
          <!-- li dir="ltr">AIX 7.2 (64-bit) (Client and Load Tools only)</li>
          <li id="pm445742" class="- topic/li ">SuSE Linux Enterprise Server x86_64 SLES 11</li> -->
          <li dir="ltr">Windows 10 (32-bit and 64-bit)</li>
          <li dir="ltr">Windows 8 (32-bit and 64-bit)</li>
          <li>Windows Server 2012 (32-bit and 64-bit)</li>
          <li>Windows Server 2012 R2 (32-bit and 64-bit)</li>
          <li dir="ltr">Windows Server 2008 R2 (32-bit and 64-bit) </li>
        </ul>
        <p>The Greenplum 6 Clients package includes the client and loader programs provided in the
          Greenplum 5 packages plus the addition of database/role/language commands and the
          Greenplum-Kafka Integration and Greenplum Streaming Server command utilities. Refer to <xref
            href="../client_tool_guides/intro.xml" format="dita" scope="peer">Greenplum Client and
            Loader Tools Package</xref> for installation and usage details of the Greenplum 6 Client
          tools.</p>
      </body>
    </topic>
    <topic id="topic_eyc_l2h_zz">
      <title>Extensions</title>
      <body>
        <p>This table lists the versions of the Greenplum Extensions that are compatible
          with this release of Greenplum Database 6.</p>
        <table class="- topic/table " id="table_b1q_m2h_zz">
          <title class="- topic/title ">Greenplum Extensions Compatibility </title>
          <tgroup cols="3" class="- topic/tgroup ">
            <colspec colnum="1" colname="col1" class="- topic/colspec "/>
            <colspec colnum="2" colname="col2" class="- topic/colspec "/>
            <colspec colnum="3" colname="col3" class="- topic/colspec "/>
            <thead class="- topic/thead ">
              <row class="- topic/row ">
                <entry colname="col1" class="- topic/entry ">Component</entry>
                <entry colname="col2" class="- topic/entry ">Package Version</entry>
                <entry colname="col3" class="- topic/entry ">Additional Information</entry>
              </row>
            </thead>
            <tbody class="- topic/tbody ">
              <row>
                <entry><xref href="../analytics/pl_java.xml" format="dita" scope="peer">PL/Java</xref></entry>
                <entry>2.0.2</entry>
                <entry>Supports Java 8 and 11.</entry>
              </row>
              <row>
                <entry><xref href="../install_guide/install_python_dsmod.xml"
                  format="dita" scope="peer">Python Data Science Module Package</xref></entry>
                <entry>2.0.2</entry>
                <entry></entry>
              </row>
              <row>
                <entry><xref href="../analytics/pl_r.xml" format="dita" scope="peer">PL/R</xref></entry>
                <entry>3.0.3</entry>
                <entry>(CentOS) R 3.3.3<p>
(Ubuntu) You install R 3.5.1+.</p></entry>
              </row>
              <row>
                <entry><xref href="../install_guide/install_r_dslib.xml" format="dita"
                  scope="peer">R Data Science Library Package</xref></entry>
                <entry>2.0.2</entry>
                <entry></entry>
              </row>
              <row>
                <entry><xref href="../analytics/pl_container.xml" format="dita" scope="peer">PL/Container</xref></entry>
                <entry>2.1.2</entry>
                <entry></entry>
              </row>
              <row>
                <entry>PL/Container Image for R </entry>
                <entry>2.1.2</entry>
                <entry>R 3.6.3</entry>
              </row>
              <row>
                <entry>PL/Container Images for Python </entry>
                <entry>2.1.2</entry>
                <entry>Python 2.7.12<p>Python 3.7</p></entry>
              </row>
              <row>
                <entry>PL/Container Beta</entry>
                <entry>3.0.0-beta</entry>
                <entry></entry>
              </row>
              <row>
                <entry>PL/Container Beta Image for R </entry>
                <entry>3.0.0-beta</entry>
                <entry>R 3.4.4</entry>
              </row>
              <row>
                <entry><xref href="../analytics/greenplum_r_client.xml" format="dita" scope="peer"
                    >GreenplumR</xref></entry>
                <entry>1.1.0</entry>
                <entry>Supports R 3.6+.</entry>
              </row>
              <row class="- topic/row ">
                <entry colname="col1" class="- topic/entry "><xref href="../analytics/madlib.xml"
                    format="dita" scope="peer">MADlib Machine Learning</xref></entry>
                <entry colname="col3" class="- topic/entry ">1.17, 1.16</entry>
                <entry>Support matrix at <xref
                    href="https://cwiki.apache.org/confluence/display/MADLIB/FAQ#FAQ-Q1-2WhatdatabaseplatformsdoesMADlibsupportandwhatistheupgradematrix?"
                    format="html" scope="external">MADlib FAQ</xref>.</entry>
              </row>
              <row class="- topic/row ">
                <entry colname="col1" class="- topic/entry "><xref href="../analytics/postGIS.xml"
                    format="dita" scope="peer">PostGIS Spatial and Geographic Objects</xref></entry>
                <entry colname="col3" class="- topic/entry ">2.5.4+pivotal.3, 2.5.4+pivotal.2,
                    2.5.4+pivotal.1,<p>2.1.5+pivotal.2-2</p></entry>
                <entry/>
              </row>
            </tbody>
          </tgroup>
        </table>
        <p>For information about the Oracle Compatibility Functions, see <xref
            href="../ref_guide/modules/orafce_ref.xml" format="dita" scope="peer">Oracle
            Compatibility Functions</xref>.</p>
        <p>These Greenplum Database extensions are installed with Greenplum Database<ul
            id="ul_kyz_pbc_hbb">
            <li>Fuzzy String Match Extension</li>
            <li>PL/Python Extension</li>
            <li>pgcrypto Extension</li>
          </ul></p>
      </body>
    </topic>
    <topic id="topic_xpf_25b_hbb">
      <title>Data Connectors</title>
      <body>
        <p>
          <ul id="ul_ckf_sfc_hbb">
            <li>Greenplum Platform Extension Framework (PXF) v5.15.0 - PXF, integrated with
              Greenplum Database 6, provides access to Hadoop, object store, and SQL external data
              stores. Refer to <xref scope="peer" href="../admin_guide/external/pxf-overview.xml"
                >Accessing External Data with PXF</xref> in the <cite>Greenplum Database
                Administrator Guide</cite> for PXF configuration and usage
              information.<!--Also check OSS information in Hadoop section--></li>
            <li>Greenplum-Kafka Integration - The Greenplum-Kafka Integration provides high
              speed, parallel data transfer from a Kafka cluster to a Greenplum Database
              cluster for batch and streaming ETL operations. It requires Kafka version 0.11 or
              newer for exactly-once delivery assurance. Refer to the <xref
                href="https://greenplum.docs.pivotal.io/streaming-server/1-5/kafka/intro.html" scope="external" format="html">
                 Greenplum-Kafka Integration</xref> Documentation for more information about this
               feature.</li>
            <li>Greenplum Streaming Server v1.5.0 - The Tanzu Greenplum Streaming Server is an ETL
              tool that provides high speed, parallel data transfer from Informatica, Kafka, and
              custom client data sources to a Tanzu Greenplum cluster. Refer to the <xref
                href="https://greenplum.docs.pivotal.io/streaming-server/1-5/intro.html"
                scope="external" format="html"> Tanzu Greenplum Streaming Server</xref>
              Documentation for more information about this feature.</li>
            <li>Greenplum Connector for Apache Spark  v1.6.2 - The Tanzu Greenplum Connector for
              Apache Spark supports high speed, parallel data transfer between Greenplum and an
              Apache Spark cluster using Spark’s Scala API.</li>
            <li>Greenplum Connector for Apache NiFi v1.0.0 - The Tanzu Greenplum Connector for
              Apache NiFi enables you to set up a NiFi dataflow to load record-oriented data from
              any source into Greenplum Database.</li>
            <li>Greenplum Informatica Connector v1.0.5 - The Tanzu Greenplum Connector for
              Informatica supports high speed data transfer from an Informatica PowerCenter cluster
              to a Tanzu Greenplum cluster for batch and streaming ETL operations.</li>
            <li>Progress DataDirect JDBC Drivers v5.1.4.000223 - The Progress DataDirect JDBC
              drivers are compliant with the Type 4 architecture, but provide advanced features that
              define them as Type 5 drivers.</li>
            <li>Progress DataDirect ODBC Drivers v7.1.6 (07.16.0301) - The Progress DataDirect ODBC
              drivers enable third party applications to connect via a common interface to the
              Tanzu Greenplum system.</li>
            <!--            <li>Gemfire-Greenplum Connector - The Pivotal Gemfire-Greenplum Connector supports the
              transfer of data between a GemFire region and a Greenplum Database cluster. The
              Gemfire-Greenplum Connector is available as a separate download from <xref
                href="https://network.pivotal.io/products/pivotal-gemfire/#/releases/6979"
                scope="external" format="html">Pivotal Network</xref>. Refer to the <xref
                href="http://ggc.docs.pivotal.io" format="html" scope="external">Gemfire-Greenplum
                Connector documentation</xref> for compatibility and usage information.</li>
-->
          </ul>
          <note otherprops="pivotal">Tanzu Greenplum 6 does not support the ODBC driver for Cognos
            Analytics V11. <p>Connecting to IBM Cognos software with an ODBC driver is not
              supported. Greenplum Database supports connecting to IBM Cognos software with the
              DataDirect JDBC driver for Tanzu Greenplum. This driver is available as a download
              from <xref href="https://network.pivotal.io/products/pivotal-gpdb" format="html"
                scope="external">VMware Tanzu Network</xref>. </p></note>
        </p>
      </body>
    </topic>
    <topic id="topic_ncl_w1d_r1b">
      <title>Tanzu Greenplum Text</title>
      <body>
<<<<<<< HEAD
        <p>Pivotal Greenplum Database 6.0 through 6.4 are compatible with Pivotal Greenplum Text
          3.3.1 through 3.4.1. Pivotal Greenplum Database 6.5 and later are compatible with Pivotal
          Greenplum Text 3.4.2 and later. See the <xref href="http://gptext.docs.pivotal.io"
            format="html" scope="external">Greenplum Text documentation</xref> for additional
          compatibility information. </p>
=======
        <p>Tanzu Greenplum Database 6 is compatible with Tanzu Greenplum Text version 3.3.1 and
          later. See the <xref href="http://gptext.docs.pivotal.io" format="html" scope="external"
            >Tanzu Greenplum Text documentation</xref> for additional compatibility information. </p>
>>>>>>> 521a562b
      </body>
    </topic>
    <topic id="topic_zkq_j5b_hbb">
      <title>Greenplum Command Center</title>
      <body>
        <p>Tanzu Greenplum 6.8 is compatible only with Tanzu Greenplum Command Center
          6.2 and later. See the <xref href="http://gpcc.docs.pivotal.io" format="html"
            scope="external">Greenplum Command Center documentation</xref> for additional
          compatibility information. </p>
      </body>
    </topic>
  </topic>
  <topic id="topic36">
    <title id="pm357649">Hadoop Distributions</title>
    <body>
      <p>Greenplum Database provides access to HDFS with the Greenplum Platform Extension Framework
          (PXF).<ph otherprops="oss-only"> PXF v5.15.0 is integrated with Greenplum Database 6, and
          provides access to Hadoop, object store, and SQL external data stores. Refer to <xref
            scope="peer" href="../admin_guide/external/pxf-overview.xml">Accessing External Data
            with PXF</xref> in the <cite>Greenplum Database Administrator Guide</cite> for PXF
          configuration and usage information.</ph></p>
      <p>PXF can use Cloudera, Hortonworks Data Platform, MapR, and generic Apache Hadoop
        distributions. PXF bundles all of the JAR files on which it depends, including the following
        Hadoop libraries:</p>
      <table>
        <title>PXF Hadoop Supported Platforms</title>
        <tgroup cols="4">
          <colspec colnum="1" colname="col1" colwidth="131pt"/>
          <colspec colnum="2" colname="col2" colwidth="97pt"/>
          <colspec colnum="3" colname="col3" colwidth="82pt"/>
          <colspec colnum="4" colname="col4" colwidth="138pt"/>
          <thead>
            <row>
              <entry colname="col1">PXF Version</entry>
              <entry colname="col2">Hadoop Version</entry>
              <entry colname="col3">Hive Server Version</entry>
              <entry colname="col4">HBase Server Version</entry>
            </row>
          </thead>
          <tbody>
            <row>
              <entry colname="col1">5.15.0, 5.14.0, 5.13.0, 5.12.0, 5.11.1, 5.10.1</entry>
              <entry colname="col2">2.x, 3.1+</entry>
              <entry colname="col3">1.x, 2.x, 3.1+</entry>
              <entry colname="col4">1.3.2</entry>
            </row>
            <row>
              <entry colname="col1">5.8.2</entry>
              <entry colname="col2">2.x</entry>
              <entry colname="col3">1.x</entry>
              <entry colname="col4">1.3.2</entry>
            </row>
            <row>
              <entry colname="col1">5.8.1</entry>
              <entry colname="col2">2.x</entry>
              <entry colname="col3">1.x</entry>
              <entry colname="col4">1.3.2</entry>
            </row>
          </tbody>
        </tgroup>
      </table>
      <note>If you plan to access JSON format data stored in a Cloudera Hadoop cluster, PXF requires
        a Cloudera version 5.8 or later Hadoop distribution.</note>
    </body>
  </topic>
</topic><|MERGE_RESOLUTION|>--- conflicted
+++ resolved
@@ -464,17 +464,11 @@
     <topic id="topic_ncl_w1d_r1b">
       <title>Tanzu Greenplum Text</title>
       <body>
-<<<<<<< HEAD
-        <p>Pivotal Greenplum Database 6.0 through 6.4 are compatible with Pivotal Greenplum Text
-          3.3.1 through 3.4.1. Pivotal Greenplum Database 6.5 and later are compatible with Pivotal
+        <p>Tanzu Greenplum 6.0 through 6.4 are compatible with Tanzu Greenplum Text
+          3.3.1 through 3.4.1. Tanzu Greenplum 6.5 and later are compatible with Tanzu
           Greenplum Text 3.4.2 and later. See the <xref href="http://gptext.docs.pivotal.io"
             format="html" scope="external">Greenplum Text documentation</xref> for additional
           compatibility information. </p>
-=======
-        <p>Tanzu Greenplum Database 6 is compatible with Tanzu Greenplum Text version 3.3.1 and
-          later. See the <xref href="http://gptext.docs.pivotal.io" format="html" scope="external"
-            >Tanzu Greenplum Text documentation</xref> for additional compatibility information. </p>
->>>>>>> 521a562b
       </body>
     </topic>
     <topic id="topic_zkq_j5b_hbb">
