--- conflicted
+++ resolved
@@ -3645,13 +3645,9 @@
     <title>gp_external_enable_filter_pushdown</title>
     <body>
       <p>Enable filter pushdown when reading data from external tables. If pushdown fails, a query
-<<<<<<< HEAD
         is executed without pushing filters to the external data source (instead, Greenplum Database
         applies the same constraints to the result). See <xref
           href="../../admin_guide/external/g-external-tables.xml#topic3"/> for more information.</p>
-=======
-        will be executed without it, and GPDB will apply the same constraints to the result.</p>
->>>>>>> 301f3512
       <table id="enable_filter_pushdown_table">
         <tgroup cols="3">
           <colspec colnum="1" colname="col1" colwidth="1*"/>
