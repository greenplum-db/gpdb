--- conflicted
+++ resolved
@@ -182,24 +182,8 @@
             <entry colname="col4">Resource group name or <codeph>unknown</codeph>.<p>See <xref
                   href="#topic1/rsg_note" format="dita">Note</xref>.</p></entry>
           </row>
-<<<<<<< HEAD
-</tbody></tgroup></table></body></topic>
-=======
-          <row>
-            <entry colname="col1"><codeph>rsgqueueduration</codeph></entry>
-            <entry colname="col2">interval</entry>
-            <entry colname="col3"/>
-            <entry colname="col4">For a queued query, the total time the query has been
-              queued.</entry>
-          </row>
         </tbody>
       </tgroup>
     </table>
-    <note id="rsg_note">When resource groups are enabled. Only query dispatcher (QD) processes will
-      have a <codeph>rsgid</codeph> and <codeph>rsgname</codeph>. Other server processes such as a
-      query executer (QE) process or session connection processes will have a <codeph>rsgid</codeph>
-      value of <codeph>0</codeph> and a <codeph>rsgname</codeph> value of <codeph>unknown</codeph>.
-      QE processes are managed by the same resource group as the dispatching QD process. </note>
   </body>
-</topic>
->>>>>>> 38c52e09
+</topic>