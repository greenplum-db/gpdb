--- conflicted
+++ resolved
@@ -968,27 +968,14 @@
       <title>Notes</title>
       <body>
         <ul id="ul_j4g_vgs_wbb">
-<<<<<<< HEAD
-          <li>PL/Container configuration file <codeph>plcontainer_configuration.xml</codeph> is
-            stored in all the Greenplum Database data directories for all the Greenplum Database
-            segment instances: master, standby master, primary and mirror. This query lists the
-            Greenplum Database system data
-            directories:
-	    <codeblock>select g.hostname, datadir from gp_segment_configuration as g;</codeblock>
-	  </li>
-=======
           <li>PL/Container maintains the configuration file
               <codeph>plcontainer_configuration.xml</codeph> in the data directory of all Greenplum
             Database segment instances: master, standby master, primary, and mirror. This query
             lists the Greenplum Database system data
-              directories:<codeblock>SELECT g.hostname, fe.fselocation as directory 
-   FROM pg_filespace AS f, pg_filespace_entry AS fe, 
-       gp_segment_configuration AS g
-   WHERE f.oid = fe.fsefsoid AND g.dbid = fe.fsedbid 
-       AND f.fsname = 'pg_system';</codeblock><p>A
-              sample PL/Container configuration file is in
+            directories:
+	    <codeblock>SELECT g.hostname, datadir as directory FROM gp_segment_configuration AS g;</codeblock>
+	    <p>A sample PL/Container configuration file is in
                 <codeph>$GPHOME/share/postgresql/plcontainer</codeph>. </p></li>
->>>>>>> b83a17bd
           <li>In some cases, when PL/Container is running in a high concurrency environment, the
             Docker daemon hangs with log entries that indicate a memory shortage. This can happen
             even when the system seems to have adequate free memory.<p>The issue seems to be
