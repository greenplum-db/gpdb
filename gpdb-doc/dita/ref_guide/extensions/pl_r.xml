--- conflicted
+++ resolved
@@ -68,12 +68,7 @@
             <li>Copy the PL/R package to the Greenplum Database master host. </li>
             <li id="py214844">Install the software extension package by running the
                 <codeph>gppkg</codeph> command. This example installs the PL/R extension on a Linux
-<<<<<<< HEAD
               system:<codeblock>$ gppkg -i plr-2.3.1-gp5-rhel6_x86_64.gppkg</codeblock></li>
-            <li id="py215420">Restart the database.<codeblock>$ gpstop -r</codeblock></li>
-=======
-              system:<codeblock>$ gppkg -i plr-2.3.1-gp5-rhel6-x86_64.gppkg</codeblock></li>
->>>>>>> d93c1d3d
             <li id="py215434">Source the file <codeph>$GPHOME/greenplum_path.sh</codeph>.</li>
             <li id="py215420">Restart the database.<codeblock>$ gpstop -r</codeblock></li>
           </ol>
