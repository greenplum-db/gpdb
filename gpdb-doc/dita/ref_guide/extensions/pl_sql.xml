<?xml version="1.0" encoding="UTF-8"?>
<!DOCTYPE topic
  PUBLIC "-//OASIS//DTD DITA Composite//EN" "ditabase.dtd">
<topic id="topic1" xml:lang="en">
  <title id="pt212122">Greenplum PL/pgSQL Procedural Language</title>
  <body>
    <p>This section contains an overview of the Greenplum Database PL/pgSQL language.</p>
    <ul>
      <li id="pt222286">
        <xref href="#topic2" type="topic" format="dita"/>
      </li>
      <li id="pt222315">
        <xref href="#topic6" type="topic" format="dita"/>
      </li>
      <li id="pt222269">
        <xref href="#topic10" type="topic" format="dita"/>
      </li>
    </ul>
  </body>
  <topic id="topic2" xml:lang="en">
    <title id="pt218674">About Greenplum Database PL/pgSQL</title>
    <body>
      <p>Greenplum Database PL/pgSQL is a loadable procedural language that is installed and
        registered by default with Greenplum Database. You can create user-defined functions using
        SQL statements, functions, and operators.</p>
      <p>With PL/pgSQL you can group a block of computation and a series of SQL queries inside the
        database server, thus having the power of a procedural language and the ease of use of SQL.
        Also, with PL/pgSQL you can use all the data types, operators and functions of Greenplum
        Database SQL. </p>
      <p>The PL/pgSQL language is a subset of Oracle PL/SQL. Greenplum Database PL/pgSQL is based on
        Postgres PL/pgSQL. The Postgres PL/pgSQL documentation is at <xref
          href="https://www.postgresql.org/docs/8.3/static/plpgsql.html" scope="external"
          format="html">https://www.postgresql.org/docs/8.3/static/plpgsql.html</xref></p>
      <p>When using PL/pgSQL functions, function attributes affect how Greenplum Database creates
        query plans. You can specify the attribute <codeph>IMMUTABLE</codeph>,
          <codeph>STABLE</codeph>, or <codeph>VOLATILE</codeph> as part of the
          <codeph>LANGUAGE</codeph> clause to classify the type of function, For information about
        the creating functions and function attributes, see the <codeph><xref
            href="../sql_commands/CREATE_FUNCTION.xml#topic1"/></codeph> command in the
          <cite>Greenplum Database Reference Guide</cite>.</p>
      <p>You can run PL/SQL code blocks as anonymous code blocks. See the <codeph><xref
            href="../sql_commands/DO.xml#topic1"/></codeph> command in the <cite>Greenplum Database
          Reference Guide</cite>.</p>
    </body>
    <topic id="topic3" xml:lang="en">
      <title>Greenplum Database SQL Limitations</title>
      <body>
        <p>When using Greenplum Database PL/pgSQL, limitations include</p>
        <ul>
          <li id="pt219857">Triggers are not supported</li>
          <li id="pt222490">Cursors are forward moving only (not scrollable)</li>
          <li>Updatable cursors (<codeph>UPDATE...WHERE CURRENT OF</codeph> and
              <codeph>DELETE...WHERE CURRENT OF</codeph>) are not supported.</li>
        </ul>
        <p>For information about Greenplum Database SQL conformance, see <xref
            href="../feature_summary.xml#topic1"/> in the <cite>Greenplum Database Reference
            Guide</cite>.</p>
      </body>
    </topic>
    <topic id="topic4" xml:lang="en">
      <title>The PL/pgSQL Language</title>
      <body>
        <p>PL/pgSQL is a block-structured language. The complete text of a function definition must
          be a block. A block is defined as:</p>
        <codeblock>[ <varname>label</varname> ]
[ DECLARE
   declarations ]
BEGIN
   statements
END [ label ];</codeblock>
        <p>Each declaration and each statement within a block is terminated by a semicolon (;). A
          block that appears within another block must have a semicolon after <codeph>END</codeph>,
          as shown in the previous block. The <codeph>END</codeph> that concludes a function body
          does not require a semicolon.</p>
        <note type="important">Do not confuse the use of the <codeph>BEGIN</codeph> and
            <codeph>END</codeph> keywords for grouping statements in PL/pgSQL with the database
          commands for transaction control. The PL/pgSQL <codeph>BEGIN</codeph> and
            <codeph>END</codeph> keywords are only for grouping; they do not start or end a
          transaction. Functions are always executed within a transaction established by an outer
          query — they cannot start or commit that transaction, since there would be no context for
          them to execute in. However, a PL/pgSQL block that contains an <codeph>EXCEPTION</codeph>
          clause effectively forms a subtransaction that can be rolled back without affecting the
          outer transaction. For more about the <codeph>EXCEPTION</codeph> clause, see the post the
          Postgres documentation on error trapping at <xref
            href="https://www.postgresql.org/docs/8.3/static/plpgsql-control-structures.html#PLPGSQL-ERROR-TRAPPING"
            scope="external" format="html"
            >https://www.postgresql.org/docs/8.3/static/plpgsql-control-structures.html#PLPGSQL-ERROR-TRAPPING</xref>. </note>
        <p>All key words and identifiers can be written in mixed upper and lower case. Identifiers
          are implicitly converted to lowercase unless enclosed in double-quotes ( " ).</p>
        <p>You can add comments in PL/pgSQL in the following ways:</p>
        <ul>
          <li id="pt219192">A double dash (--) starts a comment that extends to the end of the line. </li>
          <li id="pt219185">A /* starts a block comment that extends to the next occurrence of */.
              <p>Block comments cannot be nested, but double dash comments can be enclosed into a
              block comment and a double dash can hide the block comment delimiters /* and
            */.</p></li>
        </ul>
        <p>Any statement in the statement section of a block can be a subblock. Subblocks can be
          used for logical grouping or to localize variables to a small group of statements.</p>
        <p>The variables declared in the declarations section preceding a block are initialized to
          their default values every time the block is entered, not only once per function call. For
          example declares the variable <codeph>quantity</codeph> several times:</p>
        <codeblock>CREATE FUNCTION testfunc() RETURNS integer AS $$
DECLARE
   quantity integer := 30;
BEGIN
   RAISE NOTICE 'Quantity here is %', quantity;  
   -- Quantity here is 30
   quantity := 50;
   --
   -- Create a subblock
   --
   DECLARE
      quantity integer := 80;
   BEGIN
      RAISE NOTICE 'Quantity here is %', quantity;  
      -- Quantity here is 80
   END;
   RAISE NOTICE 'Quantity here is %', quantity; 
   -- Quantity here is 50
   RETURN quantity;
END;
$$ LANGUAGE plpgsql;</codeblock>
      </body>
      <topic id="topic5" xml:lang="en">
        <title>Executing SQL Commands</title>
        <body>
          <p>You can execute SQL commands with PL/pgSQL statements such as <codeph>EXECUTE</codeph>,
              <codeph>PERFORM</codeph>, and <codeph>SELECT ... INTO</codeph>. For information about
            the PL/pgSQL statements, see <xref
              href="https://www.postgresql.org/docs/8.3/static/plpgsql-statements.html"
              scope="external" format="html"
              >https://www.postgresql.org/docs/8.3/static/plpgsql-statements.html</xref>. </p>
          <note type="note">The PL/pgSQL statement <codeph>SELECT INTO</codeph> is not supported in
            the <codeph>EXECUTE</codeph> statement. </note>
        </body>
      </topic>
    </topic>
  </topic>
  <topic id="topic6" xml:lang="en">
    <title id="pt217492">PL/pgSQL Examples</title>
    <body>
      <p>The following are examples of PL/pgSQL user-defined functions.</p>
    </body>
    <topic id="topic7" xml:lang="en">
      <title>Example: Aliases for Function Parameters</title>
      <body>
        <p>Parameters passed to functions are named with identifiers such as <codeph>$1</codeph>,
            <codeph>$2</codeph>. Optionally, aliases can be declared for <codeph>$n</codeph>
          parameter names for increased readability. Either the alias or the numeric identifier can
          then be used to refer to the parameter value.</p>
        <p>There are two ways to create an alias. The preferred way is to give a name to the
          parameter in the <codeph>CREATE FUNCTION</codeph> command, for example:</p>
        <codeblock>CREATE FUNCTION sales_tax(subtotal real) RETURNS real AS $$
BEGIN
   RETURN subtotal * 0.06;
END;
$$ LANGUAGE plpgsql;</codeblock>
        <p>You can also explicitly declare an alias, using the declaration syntax:</p>
        <codeblock>name ALIAS FOR $n;</codeblock>
        <p>This example, creates the same function with the <codeph>DECLARE</codeph> syntax.</p>
        <codeblock>CREATE FUNCTION sales_tax(real) RETURNS real AS $$
DECLARE
    subtotal ALIAS FOR $1;
BEGIN
    RETURN subtotal * 0.06;
END;
$$ LANGUAGE plpgsql;</codeblock>
      </body>
    </topic>
    <topic id="topic8" xml:lang="en">
      <title>Example: Using the Data Type of a Table Column</title>
      <body>
        <p>When declaring a variable, you can use <codeph>%TYPE</codeph> to specify the data type of
          a variable or table column. This is the syntax for declaring a variable with the data type
          of a table column:</p>
        <codeblock>name table.column_name%TYPE;</codeblock>
        <p>You can use this to declare variables that will hold database values. For example, if you
          have a column named <codeph>user_id</codeph> in your <codeph>users</codeph> table. To
          declare the variable <codeph>my_userid</codeph> with the same data type as the
            <codeph>users.user_id</codeph> column:</p>
        <codeblock>my_userid users.user_id%TYPE;</codeblock>
        <p><codeph>%TYPE</codeph> is particularly valuable in polymorphic functions, since the data
          types needed for internal variables may change from one call to the next. Appropriate
          variables can be created by applying <codeph>%TYPE</codeph> to the function’s arguments or
          result placeholders.</p>
      </body>
    </topic>
    <topic id="topic9" xml:lang="en">
      <title>Example: Composite Type Based on a Table Row</title>
      <body>
        <p>The following syntax declares a composite variable based on table row:</p>
        <codeblock>name table_name%ROWTYPE;</codeblock>
        <p>Such a row variable can hold a whole row of a <codeph>SELECT</codeph> or
            <codeph>FOR</codeph> query result, so long as that query column set matches the declared
          type of the variable. The individual fields of the row value are accessed using the usual
          dot notation, for example <codeph>rowvar.column</codeph>.</p>
        <p>Parameters to a function can be composite types (complete table rows). In that case, the
          corresponding identifier <codeph>$n</codeph> will be a row variable, and fields can be
          selected from it, for <codeph>example $1.user_id</codeph>.</p>
        <p>Only the user-defined columns of a table row are accessible in a row-type variable, not
          the OID or other system columns. The fields of the row type inherit the table’s field size
          or precision for data types such as <codeph>char(n)</codeph>.</p>
        <p>The next example function uses a row variable composite type. Before creating the
          function, create the table that is used by the function with this
          command.<codeblock>CREATE TABLE table1 (
  f1 text,
  f2 numeric,
  f3 integer
) distributed by (f1);</codeblock></p>
        <p>This <codeph>INSERT</codeph> command adds data to the
          table.<codeblock>INSERT INTO table1 values 
 ('test1', 14.1, 3),
 ('test2', 52.5, 2),
 ('test3', 32.22, 6),
 ('test4', 12.1, 4) ;</codeblock></p>
        <p>This function uses a variable and <codeph>ROWTYPE</codeph> composite variable based on
            <codeph>table1</codeph>. </p>
        <codeblock>CREATE OR REPLACE FUNCTION t1_calc( name text) RETURNS integer 
AS $$ 
DECLARE
    t1_row   table1%ROWTYPE;
    calc_int table1.f3%TYPE;
BEGIN
    SELECT * INTO t1_row FROM table1 WHERE table1.f1 = $1 ;
    calc_int = (t1_row.f2 * t1_row.f3)::integer ;
    RETURN calc_int ;
END;
$$ LANGUAGE plpgsql VOLATILE;</codeblock>
        <note>The previous function is classified as a <codeph>VOLATILE</codeph> function because
          function values could change within a single table scan.</note>
        <p>The following <codeph>SELECT</codeph> command uses the function.</p>
        <codeblock>select t1_calc( 'test1' );</codeblock>
        <note type="note">The example PL/pgSQL function uses <codeph>SELECT</codeph> with the
            <codeph>INTO</codeph> clause. It is different from the SQL command <codeph>SELECT
            INTO</codeph>. If you want to create a table from a <codeph>SELECT</codeph> result
          inside a PL/pgSQL function, use the SQL command <codeph>CREATE TABLE AS</codeph>.</note>
      </body>
    </topic>
<<<<<<< HEAD
    <topic xml:lang="en" id="topic_lsh_5n5_2z">
      <title>Example: Using Polymorphic Data Types </title>
      <body>
        <p>PL/pgSQL supports the polymorphic <i>anyelement</i>, <i>anyarray</i>, <i>anyenum</i>, and
            <i>anynonarray</i> types. Using these types, you can create a single PL/pgSQL function
          that operates on multiple data types. Refer to <xref href="../data_types.xml#topic1"
            >Greenplum Database Data Types</xref> for additional information on polymorphic type
          support in Greenplum Database.</p>
        <p>A special parameter named <codeph>$0</codeph> is created when the return type of
          PL/pgSQL function is declared as a polymorphic type. The data type of <codeph>$0</codeph>
          identifies the return type of the function as deduced from the actual input types.</p>
        <p>In this example, you create a polymorphic function that returns the sum of two
          values:</p>
        <p>
          <codeblock>CREATE FUNCTION add_two_values(v1 anyelement,v2 anyelement)
    RETURNS anyelement AS $$ 
DECLARE 
    sum ALIAS FOR $0;
BEGIN
    sum := v1 + v2;
    RETURN sum;
END;
$$ LANGUAGE plpgsql;</codeblock>
        </p>
        <p>Execute  <codeph>add_two_values()</codeph> providing integer input values:</p>
        <p>
          <codeblock>SELECT add_two_values(1, 2);
 add_two_values
----------------
              3
(1 row)</codeblock>
        </p>
        <p>The return type of <codeph>add_two_values()</codeph> is integer, the type of the input
          arguments. Now execute  <codeph>add_two_values()</codeph> providing float input
          values:</p>
        <codeblock>SELECT add_two_values (1.1, 2.2);
 add_two_values
----------------
            3.3
(1 row)</codeblock>
        <p>The return type of <codeph>add_two_values()</codeph> in this case is float.</p>
=======
    <topic id="topic_isw_3sx_cz">
      <title>Example: Anonymous Block</title>
      <body>
        <p>This example executes the function in the previous example as an anonymous block with the
            <codeph>DO</codeph> command. In the example, the anonymous block retrieves the input
          value from a temporary
          table.<codeblock>CREATE TEMP TABLE list AS VALUES ('test1') DISTRIBUTED RANDOMLY;

DO $$ 
DECLARE
    t1_row   table1%ROWTYPE;
    calc_int table1.f3%TYPE;
BEGIN
    SELECT * INTO t1_row FROM table1, list WHERE table1.f1 = list.column1 ;
    calc_int = (t1_row.f2 * t1_row.f3)::integer ;
    RAISE NOTICE 'calculated value is %', calc_int ;
END $$ LANGUAGE plpgsql ;</codeblock></p>
>>>>>>> 5d203aca
      </body>
    </topic>
  </topic>
  <topic id="topic10" xml:lang="en">
    <title id="pt214450">References</title>
    <body>
      <p>The Postgres documentation about PL/pgSQL is at <xref
          href="https://www.postgresql.org/docs/8.3/static/plpgsql.html" scope="external"
          format="html">https://www.postgresql.org/docs/8.3/static/plpgsql.html</xref></p>
      <p>Also, see the <codeph><xref href="../sql_commands/CREATE_FUNCTION.xml#topic1"/></codeph>
        command in the <cite>Greenplum Database Reference Guide</cite>.</p>
      <p>For a summary of built-in Greenplum Database functions, see <xref
          href="../function-summary.xml#topic1"/> in the <cite>Greenplum Database Reference
          Guide</cite>. For information about using Greenplum Database functions see "Querying Data"
        in the <cite>Greenplum Database Administrator Guide</cite></p>
      <p>For information about porting Oracle functions, see <xref
          href="https://www.postgresql.org/docs/8.3/static/plpgsql-porting.html" scope="external"
          format="html">https://www.postgresql.org/docs/8.3/static/plpgsql-porting.html</xref>. For
        information about installing and using the Oracle compatibility functions with Greenplum
        Database, see "Oracle Compatibility Functions" in the <cite>Greenplum Database Utility
          Guide</cite>.</p>
    </body>
  </topic>
</topic><|MERGE_RESOLUTION|>--- conflicted
+++ resolved
@@ -237,7 +237,6 @@
           inside a PL/pgSQL function, use the SQL command <codeph>CREATE TABLE AS</codeph>.</note>
       </body>
     </topic>
-<<<<<<< HEAD
     <topic xml:lang="en" id="topic_lsh_5n5_2z">
       <title>Example: Using Polymorphic Data Types </title>
       <body>
@@ -247,7 +246,7 @@
             >Greenplum Database Data Types</xref> for additional information on polymorphic type
           support in Greenplum Database.</p>
         <p>A special parameter named <codeph>$0</codeph> is created when the return type of
-          PL/pgSQL function is declared as a polymorphic type. The data type of <codeph>$0</codeph>
+          a PL/pgSQL function is declared as a polymorphic type. The data type of <codeph>$0</codeph>
           identifies the return type of the function as deduced from the actual input types.</p>
         <p>In this example, you create a polymorphic function that returns the sum of two
           values:</p>
@@ -279,8 +278,9 @@
             3.3
 (1 row)</codeblock>
         <p>The return type of <codeph>add_two_values()</codeph> in this case is float.</p>
-=======
-    <topic id="topic_isw_3sx_cz">
+    </body>
+  </topic>
+  <topic id="topic_isw_3sx_cz">
       <title>Example: Anonymous Block</title>
       <body>
         <p>This example executes the function in the previous example as an anonymous block with the
@@ -297,7 +297,6 @@
     calc_int = (t1_row.f2 * t1_row.f3)::integer ;
     RAISE NOTICE 'calculated value is %', calc_int ;
 END $$ LANGUAGE plpgsql ;</codeblock></p>
->>>>>>> 5d203aca
       </body>
     </topic>
   </topic>
