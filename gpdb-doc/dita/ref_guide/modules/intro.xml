--- conflicted
+++ resolved
@@ -20,14 +20,11 @@
           data type.</li>
        <li><codeph><xref href="dblink.xml" format="dita"
               >dblink</xref></codeph> - Provides connections to other Greenplum databases.</li>
-<<<<<<< HEAD
+       <li><codeph><xref href="diskquota.xml#topic_gzw_2wz_13b"/></codeph> - Allows administrators to
+         set disk usage quotas for Greenplum Database roles and schemas.</li>
        <li><codeph><xref href="file_fdw.xml"
              format="dita">file_fdw</xref></codeph> - Provides a foreign data wrapper that
            you can use to access files in the Greenplum Database server's file system.</li>
-=======
-      <li><codeph><xref href="diskquota.xml#topic_gzw_2wz_13b"/></codeph> - Allows administrators to
-        set disk usage quotas for Greenplum Database roles and schemas.</li>
->>>>>>> a565622e
        <li><codeph><xref href="fuzzystrmatch.xml"
              format="dita">fuzzystrmatch</xref></codeph> - Determines similarities and differences
          between strings.</li>
