<?xml version="1.0" encoding="UTF-8"?>
<!DOCTYPE topic
  PUBLIC "-//OASIS//DTD DITA Composite//EN" "ditabase.dtd">
<topic id="topic1"><title id="ds20941">GRANT</title><body>
    <p id="sql_command_desc">Defines access privileges.</p>
    <section id="section2">
      <title>Synopsis</title>
      <codeblock id="sql_command_synopsis">GRANT { {SELECT | INSERT | UPDATE | DELETE | REFERENCES | 
TRIGGER | TRUNCATE } [,...] | ALL [PRIVILEGES] }
    ON { [TABLE] <varname>tablename</varname> [, ...]
         | ALL TABLES IN SCHEMA <varname>schemaname</varname> [, ...] }
    TO {<varname>rolename</varname> | PUBLIC} [, ...] [WITH GRANT OPTION]

GRANT { { SELECT | INSERT | UPDATE | REFERENCES } ( <varname>columnname</varname> [, ...] )
    [,...] | ALL [ PRIVILEGES ] ( <varname>columnname</varname> [, ...] ) }
    ON [ TABLE ] <varname>tablename</varname> [, ...]
    TO { <varname>rolename</varname> | PUBLIC } [, ...] [ WITH GRANT OPTION ]

GRANT { {USAGE | SELECT | UPDATE} [,...] | ALL [PRIVILEGES] }
    ON { SEQUENCE <varname>sequencename</varname> [, ...]
         | ALL SEQUENCES IN SCHEMA <varname>schemaname</varname> [, ...] }
    TO { <varname>rolename</varname> | PUBLIC } [, ...] [WITH GRANT OPTION]

GRANT { {CREATE | CONNECT | TEMPORARY | TEMP} [,...] | ALL 
[PRIVILEGES] }
    ON DATABASE <varname>dbname</varname> [, ...]
    TO {<varname>rolename</varname> | PUBLIC} [, ...] [WITH GRANT OPTION]

GRANT { USAGE | ALL [ PRIVILEGES ] }
    ON FOREIGN DATA WRAPPER <varname>fdwname</varname> [, ...]
    TO { [ GROUP ] <varname>rolename</varname> | PUBLIC } [, ...] [ WITH GRANT OPTION ]

GRANT { USAGE | ALL [ PRIVILEGES ] }
    ON FOREIGN SERVER <varname>servername</varname> [, ...]
    TO { [ GROUP ] <varname>rolename</varname> | PUBLIC } [, ...] [ WITH GRANT OPTION ]

GRANT { EXECUTE | ALL [PRIVILEGES] }
    ON { FUNCTION <varname>funcname</varname> ( [ [<varname>argmode</varname>] [<varname>argname</varname>] <varname>argtype</varname> [, ...] 
] ) [, ...]
        | ALL FUNCTIONS IN SCHEMA <varname>schemaname</varname> [, ...] }
    TO {<varname>rolename</varname> | PUBLIC} [, ...] [WITH GRANT OPTION]

GRANT { USAGE | ALL [PRIVILEGES] }
    ON LANGUAGE <varname>langname</varname> [, ...]
    TO {<varname>rolename</varname> | PUBLIC} [, ...] [WITH GRANT OPTION]

GRANT { {CREATE | USAGE} [,...] | ALL [PRIVILEGES] }
    ON SCHEMA <varname>schemaname</varname> [, ...]
    TO {<varname>rolename</varname> | PUBLIC} [, ...] [WITH GRANT OPTION]

GRANT { CREATE | ALL [PRIVILEGES] }
    ON TABLESPACE <varname>tablespacename</varname> [, ...]
    TO {<varname>rolename</varname> | PUBLIC} [, ...] [WITH GRANT OPTION]

GRANT <varname>parent_role</varname> [, ...] 
    TO <varname>member_role</varname> [, ...] [WITH ADMIN OPTION]

GRANT { SELECT | INSERT | ALL [PRIVILEGES] } 
    ON PROTOCOL <varname>protocolname</varname>
<<<<<<< HEAD
    TO <varname>username</varname></codeblock></section><section id="section3"><title>Description</title><p>The <codeph>GRANT</codeph> command has two basic variants: one that
grants privileges on a database object (table, column, view, foreign table, sequence, database, foreign-data wrapper, foreign server,
function, procedural language, schema, or tablespace), and one that grants
membership in a role.</p><sectiondiv id="section4"><b>GRANT on Database Objects</b><p>This variant of the <codeph>GRANT</codeph> command gives specific privileges
on a database object to one or more roles. These privileges are added
to those already granted, if any. </p>
  <p>The <codeph>GRANT</codeph> command also includes an option to grant
    privileges on all objects of the same type within one or more schemas.
    While this functionality is currently supported only for tables, sequences,
    and functions, note that <codeph>ALL TABLES</codeph> is considered to
    include views and foreign tables.</p>
  <p>The keyword <codeph>PUBLIC</codeph> indicates that the privileges
are to be granted to all roles, including those that may be created later.
<codeph>PUBLIC</codeph> may be thought of as an implicitly defined group-level
role that always includes all roles. Any particular role will have the
sum of privileges granted directly to it, privileges granted to any role
it is presently a member of, and privileges granted to <codeph>PUBLIC</codeph>.
</p><p>If <codeph>WITH GRANT OPTION</codeph> is specified, the recipient
of the privilege may in turn grant it to others. Without a grant option,
the recipient cannot do that. Grant options cannot be granted to <codeph>PUBLIC</codeph>.
</p><p>There is no need to grant privileges to the owner of an object (usually
the role that created it), as the owner has all privileges by default.
The right to drop an object, or to alter its definition in any way is
not described by a grantable privilege; it is inherent in the owner,
and cannot be granted or revoked. The owner implicitly has all grant
options for the object, too.</p>
  <p>Greenplum Database grants default privileges on some types of objects
    to <codeph>PUBLIC</codeph>. No privileges are granted to <codeph>PUBLIC</codeph>
    by default on tables, table columns, sequences, foreign data wrappers,
    foreign servers, large objects, schemas, or tablespaces. For other types
    of objects, the default privileges granted to <codeph>PUBLIC</codeph>
    are as follows:</p>
    <ul>
      <li><codeph>CONNECT</codeph> and <codeph>TEMPORARY</codeph> (create temporary
        tables) privileges for databases,</li>
      <li><codeph>EXECUTE</codeph> privilege for functions, and</li>
      <li><codeph>USAGE</codeph> privilege for languages and data types (including domains).</li>
    </ul>
  <p>The object owner can, of course, <codeph>REVOKE</codeph> both default and
    expressly granted privileges.</p>
</sectiondiv><sectiondiv id="section5"><b>GRANT on Roles</b><p>This variant of the <codeph>GRANT</codeph> command grants membership
in a role to one or more other roles. Membership in a role is significant
because it conveys the privileges granted to a role to each of its members.
</p><p>If <codeph>WITH ADMIN OPTION</codeph> is specified, the member may
in turn grant membership in the role to others, and revoke membership
in the role as well. Without the admin option, ordinary users cannot do
that. A role is not considered to hold <codeph>WITH ADMIN OPTION</codeph>
on itself, but it may grant or revoke membership in itself from a
database session where the session user matches the role. Database
superusers can grant or revoke membership
in any role to anyone. Roles having <codeph>CREATEROLE</codeph> privilege
can grant or revoke membership in any role that is not a superuser.</p><p>Unlike the case with privileges, membership in a role cannot be granted
to <codeph>PUBLIC</codeph>.</p></sectiondiv><sectiondiv id="section6"><b>GRANT on Protocols</b><p>You can also use the <codeph>GRANT</codeph> command to specify which users can access a trusted protocol:</p><ul><li id="ds157703">To allow a user to create a readable external table with a trusted
            protocol:<codeblock>GRANT SELECT ON PROTOCOL <varname>protocolname</varname> TO <varname>username</varname></codeblock></li><li id="ds157705">To allow a user to create a writable external table with a trusted
            protocol:<codeblock>GRANT INSERT ON PROTOCOL <varname>protocolname</varname> TO <varname>username</varname></codeblock></li><li id="ds157707">To allow a user to create both readable and writable external table with a trusted
            protocol:<codeblock>GRANT ALL ON PROTOCOL <varname>protocolname</varname> TO <varname>username</varname></codeblock></li></ul></sectiondiv></section><section id="section7"><title>Parameters</title><parml><plentry><pt>SELECT</pt><pd>Allows <codeph>SELECT</codeph> from any column, or the specific columns listed, of the specified table,
view, or sequence. Also allows the use of <codeph>COPY TO</codeph>. This
privilege is also needed to reference existing column values in <codeph>UPDATE</codeph> or <codeph>DELETE</codeph>.</pd> 
</plentry><plentry><pt>INSERT</pt><pd>Allows <codeph>INSERT</codeph> of a new row into the specified table. If specific columns are listed, only
those columns may be assigned to in the <codeph>INSERT</codeph> command
(other columns will receive default values).
Also allows <codeph>COPY FROM</codeph>.</pd></plentry><plentry><pt>UPDATE</pt><pd>Allows <codeph>UPDATE</codeph> of any column, or the specific columns listed, of the specified table.
<codeph>SELECT ... FOR UPDATE</codeph> and <codeph>SELECT ... FOR SHARE</codeph>
also require this privilege on at least one column, (as well as the <codeph>SELECT</codeph> privilege).
For sequences, this privilege allows the use of the <codeph>nextval()</codeph>
and <codeph>setval()</codeph> functions.</pd></plentry><plentry><pt>DELETE</pt><pd>Allows <codeph>DELETE</codeph> of a row from the specified table.
</pd></plentry><plentry><pt>REFERENCES</pt><pd>This keyword is accepted, although foreign key constraints are currently
not supported in Greenplum Database. To create a foreign key constraint,
it is necessary to have this privilege on both the referencing and referenced
columns. The privilege may be granted for all columns of a table, or just specific columns.</pd></plentry><plentry><pt>TRIGGER</pt><pd>Allows the creation of a trigger on the specified table.<note>Greenplum Database does not
              support triggers.</note></pd></plentry>
=======
    TO <varname>username</varname></codeblock>
    </section>
    <section id="section3">
      <title>Description</title>
      <p>The <codeph>GRANT</codeph> command has two basic variants: one that
        grants privileges on a database object (table, view, foreign table,
        sequence, database, foreign-data wrapper, foreign server, function,
        procedural language, schema, or tablespace), and one that grants
        membership in a role.</p>
      <sectiondiv id="section4"><b>GRANT on Database Objects</b><p>This variant
          of the <codeph>GRANT</codeph> command gives specific privileges on a
          database object to one or more roles. These privileges are added to
          those already granted, if any. </p><p>The key word
            <codeph>PUBLIC</codeph> indicates that the privileges are to be
          granted to all roles, including those that may be created later.
            <codeph>PUBLIC</codeph> may be thought of as an implicitly defined
          group-level role that always includes all roles. Any particular role
          will have the sum of privileges granted directly to it, privileges
          granted to any role it is presently a member of, and privileges
          granted to <codeph>PUBLIC</codeph>. </p><p>If <codeph>WITH GRANT
            OPTION</codeph> is specified, the recipient of the privilege may in
          turn grant it to others. Without a grant option, the recipient cannot
          do that. Grant options cannot be granted to <codeph>PUBLIC</codeph>.
          </p><p>There is no need to grant privileges to the owner of an object
          (usually the role that created it), as the owner has all privileges by
          default. The right to drop an object, or to alter its definition in
          any way is not described by a grantable privilege; it is inherent in
          the owner, and cannot be granted or revoked. The owner implicitly has
          all grant options for the object, too.</p><p>Depending on the type of
          object, the initial default privileges may include granting some
          privileges to <codeph>PUBLIC</codeph>. The default is no public access
          for tables, schemas, and tablespaces; <codeph>CONNECT</codeph>
          privilege and <codeph>TEMP</codeph> table creation privilege for
          databases; <codeph>EXECUTE</codeph> privilege for functions; and
            <codeph>USAGE</codeph> privilege for languages. The object owner may
          of course revoke these privileges.</p></sectiondiv>
      <sectiondiv id="section5"><b>GRANT on Roles</b><p>This variant of the
            <codeph>GRANT</codeph> command grants membership in a role to one or
          more other roles. Membership in a role is significant because it
          conveys the privileges granted to a role to each of its members.
          </p><p>If <codeph>WITH ADMIN OPTION</codeph> is specified, the member
          may in turn grant membership in the role to others, and revoke
          membership in the role as well. Database superusers can grant or
          revoke membership in any role to anyone. Roles having
            <codeph>CREATEROLE</codeph> privilege can grant or revoke membership
          in any role that is not a superuser.</p><p>Unlike the case with
          privileges, membership in a role cannot be granted to
            <codeph>PUBLIC</codeph>.</p></sectiondiv>
      <sectiondiv id="section6"><b>GRANT on Protocols</b><p>After creating a
          custom protocol, specify <codeph>CREATE TRUSTED PROTOCOL</codeph> to
          be able to allow any user besides the owner to access it. If the
          protocol is not trusted, you cannot give any other user permission to
          use it to read or write data. After a <codeph>TRUSTED</codeph>
          protocol is created, you can specify which other users can access it
          with the <codeph>GRANT</codeph> command. </p><ul>
          <li id="ds157703">To allow a user to create a readable external table
            with a trusted
            protocol<codeblock>GRANT SELECT ON PROTOCOL <varname>protocolname</varname> TO <varname>username</varname></codeblock></li>
          <li id="ds157705">To allow a user to create a writable external table
            with a trusted
            protocol<codeblock>GRANT INSERT ON PROTOCOL <varname>protocolname</varname> TO <varname>username</varname></codeblock></li>
          <li id="ds157707">To allow a user to create both readable and writable
            external tables with a trusted
            protocol<codeblock>GRANT ALL ON PROTOCOL <varname>protocolname</varname> TO <varname>username</varname></codeblock></li>
        </ul><p>You can also use this command to grant users permissions to
          create and use <codeph>hdfs</codeph>, <codeph>s3</codeph>, and
            <codeph>pxf</codeph> external tables. However, external tables of
          type <codeph>http</codeph>, <codeph>https</codeph>,
            <codeph>gpfdist</codeph>, and <codeph>gpfdists</codeph>, are
          implemented internally in Greenplum Database instead of as custom
          protocols. For these types, use the <codeph>CREATE ROLE</codeph> or
            <codeph>ALTER ROLE</codeph> command to set the
            <codeph>CREATEEXTTABLE</codeph> or <codeph>NOCREATEEXTTABLE</codeph>
          attribute for each user. See <xref href="./CREATE_ROLE.xml#topic1"
            type="topic" format="dita"/> for syntax and
        examples.</p></sectiondiv>
    </section>
    <section id="section7">
      <title>Parameters</title>
      <parml>
        <plentry>
          <pt>SELECT</pt>
          <pd>Allows <codeph>SELECT</codeph> from any column of the specified
            table, view, or sequence. Also allows the use of <codeph>COPY
              TO</codeph>.</pd>
        </plentry>
        <plentry>
          <pt>INSERT</pt>
          <pd>Allows <codeph>INSERT</codeph> of a new row into the specified
            table. Also allows <codeph>COPY FROM</codeph>.</pd>
        </plentry>
        <plentry>
          <pt>UPDATE</pt>
          <pd>Allows <codeph>UPDATE</codeph> of any column of the specified
            table. <codeph>SELECT ... FOR UPDATE</codeph> and <codeph>SELECT ...
              FOR SHARE</codeph> also require this privilege (as well as the
              <codeph>SELECT</codeph> privilege). For sequences, this privilege
            allows the use of the <codeph>nextval()</codeph> and
              <codeph>setval()</codeph> functions.</pd>
        </plentry>
        <plentry>
          <pt>DELETE</pt>
          <pd>Allows <codeph>DELETE</codeph> of a row from the specified table.
          </pd>
        </plentry>
        <plentry>
          <pt>REFERENCES</pt>
          <pd>This keyword is accepted, although foreign key constraints are
            currently not supported in Greenplum Database. To create a foreign
            key constraint, it is necessary to have this privilege on both the
            referencing and referenced tables.</pd>
        </plentry>
        <plentry>
          <pt>TRIGGER</pt>
          <pd>Allows the creation of a trigger on the specified
              table.<note>Greenplum Database does not support
            triggers.</note></pd>
        </plentry>
>>>>>>> 36a784ac
        <plentry>
          <pt>TRUNCATE</pt>
          <pd>
            <p>Allows <codeph>TRUNCATE</codeph> of all rows from the specified
              table. </p>
          </pd>
<<<<<<< HEAD
        </plentry><plentry><pt>CREATE</pt><pd>For databases, allows new schemas to be created within the database.</pd><pd>For schemas, allows new objects to be created within the schema.
To rename an existing object, you must own the object and have this privilege
for the containing schema.</pd><pd>For tablespaces, allows tables, indexes, and temporary files to be created within the
tablespace, and allows databases to be created that have the tablespace
as their default tablespace. (Note that revoking this privilege will
not alter the placement of existing objects.)</pd></plentry><plentry><pt>CONNECT</pt><pd>Allows the user to connect to the specified database. This privilege
is checked at connection startup (in addition to checking any restrictions
imposed by <codeph>pg_hba.conf</codeph>).</pd></plentry><plentry><pt>TEMPORARY</pt><pt>TEMP</pt><pd>Allows temporary tables to be created while using the database.</pd></plentry><plentry><pt>EXECUTE</pt><pd>Allows the use of the specified function and the use of any operators
that are implemented on top of the function. This is the only type of
privilege that is applicable to functions. (This syntax works for aggregate
functions, as well.) </pd></plentry><plentry><pt>USAGE</pt><pd>For procedural languages, allows the use of the specified language
for the creation of functions in that language. This is the only type
of privilege that is applicable to procedural languages.</pd><pd>For schemas, allows access to objects contained in the specified
schema (assuming that the objects' own privilege requirements are also
met). Essentially this allows the grantee to look up objects within the
schema.</pd><pd>For sequences, this privilege allows the use of the 
<codeph>nextval()</codeph> function.</pd>
        <pd>For foreign-data wrappers, this privilege enables the grantee to create new servers using that foreign-data wrapper.</pd>
        <pd>For servers, this privilege enables the grantee to create foreign tables using the server, and also to create, alter, and drop their own user's user mappings associated with that server.</pd>
     </plentry><plentry><pt>ALL PRIVILEGES</pt><pd>Grant all of the available privileges at once. The <codeph>PRIVILEGES</codeph>
key word is optional in Greenplum Database, though it is required by
strict SQL. </pd></plentry><plentry><pt>PUBLIC</pt><pd>A special group-level role that denotes that the privileges are to
be granted to all roles, including those that may be created later. </pd></plentry><plentry><pt>WITH GRANT OPTION</pt><pd>The recipient of the privilege may in turn grant it to others.</pd></plentry><plentry><pt>WITH ADMIN OPTION</pt><pd>The member of a role may in turn grant membership in the role to
others.</pd></plentry></parml></section><section id="section8"><title>Notes</title>
<p>A user may perform <codeph>SELECT</codeph>, <codeph>INSERT</codeph>,
  and so forth, on a column if he holds that privilege for either the specific
  column or its whole table. Granting the privilege at the table level
  and then revoking it for one column does not do what you might wish:
  the table-level grant is unaffected by a column-level operation.</p>
<p>Database superusers can access all objects regardless of object privilege
settings. One exception to this rule is view objects. Access to tables
referenced in the view is determined by permissions of the view owner
not the current user (even if the current user is a superuser).</p><p>If a superuser chooses to issue a <codeph>GRANT</codeph> or <codeph>REVOKE</codeph>
command, the command is performed as though it were issued by the owner
of the affected object. In particular, privileges granted via such a
command will appear to have been granted by the object owner. For role
membership, the membership appears to have been granted by the containing
role itself. </p><p><codeph>GRANT</codeph> and <codeph>REVOKE</codeph> can also be done
by a role that is not the owner of the affected object, but is a member
of the role that owns the object, or is a member of a role that holds
privileges <codeph>WITH GRANT OPTION</codeph> on the object. In this
case the privileges will be recorded as having been granted by the role
that actually owns the object or holds the privileges <codeph>WITH GRANT
OPTION</codeph>.</p><p>Granting permission on a table does not automatically extend permissions
to any sequences used by the table, including sequences tied to <codeph>SERIAL</codeph>
columns. Permissions on a sequence must be set separately. </p>
<p>Use <codeph>psql</codeph>'s <codeph>\dp</codeph> meta-command to obtain information
about existing privileges for tables and columns.  There are other
<codeph>\d</codeph> meta-commands that you can use to display the privileges of non-table
objects.</p></section><section id="section9"><title>Examples</title><p>Grant insert privilege to all roles on table <codeph>mytable</codeph>: </p><codeblock>GRANT INSERT ON mytable TO PUBLIC;</codeblock><p>Grant all available privileges to role <codeph>sally</codeph> on the view
        <codeph>topten</codeph>. Note that while the command will indeed grant all privileges if
        executed by a superuser or the owner of <codeph>topten</codeph>, when executed by someone
        else it will only grant those permissions for which the granting role has grant options.</p><codeblock>GRANT ALL PRIVILEGES ON topten TO sally;</codeblock><p>Grant membership in role <codeph>admins</codeph> to user <codeph>joe</codeph>: </p><codeblock>GRANT admins TO joe;</codeblock></section><section id="section10"><title>Compatibility</title><p>The <codeph>PRIVILEGES</codeph> key word is required in the SQL standard,
but optional in Greenplum Database. The SQL standard does not support
setting the privileges on more than one object per command. </p><p>Greenplum Database allows an object owner to revoke his own ordinary privileges: for example, a
        table owner can make the table read-only to himself by revoking his own
          <codeph>INSERT</codeph>, <codeph>UPDATE</codeph>,  <codeph>DELETE</codeph>, and
          <codeph>TRUNCATE</codeph> privileges. This is not possible according to the SQL standard.
        Greenplum Database treats the owner's privileges as having been granted by the owner to
        himself; therefore he can revoke them too. In the SQL standard, the owner's privileges are
        granted by an assumed <i>system</i> entity. </p>
     <p>According to the SQL standard, grant options can be granted to <codeph>PUBLIC</codeph>;
       Greenplum Database supports granting grant options only to roles.</p>
     <p>The SQL standard provides for a <codeph>USAGE</codeph> privilege on
other kinds of objects: character sets, collations, translations.</p>
     <p>In the SQL standard, sequences only have a <codeph>USAGE</codeph> privilege.
       This privilege controls the use of the <codeph>NEXT VALUE FOR</codeph>
       expression, which is equivalent to the function <codeph>nextval()</codeph>
       in Greenplum Database. The sequence privileges <codeph>SELECT</codeph>
       and <codeph>UPDATE</codeph> are Greenplum Database extensions. </p>
<p>Privileges on databases, tablespaces, schemas, and languages are Greenplum
Database extensions.</p></section><section id="section11"><title>See Also</title><p><codeph><xref href="./REVOKE.xml#topic1" type="topic" format="dita"/></codeph></p></section></body></topic>
=======
        </plentry>
        <plentry>
          <pt>CREATE</pt>
          <pd>For databases, allows new schemas to be created within the
            database.</pd>
          <pd>For schemas, allows new objects to be created within the schema.
            To rename an existing object, you must own the object and have this
            privilege for the containing schema.</pd>
          <pd>For tablespaces, allows tables and indexes to be created within
            the tablespace, and allows databases to be created that have the
            tablespace as their default tablespace. (Note that revoking this
            privilege will not alter the placement of existing objects.)</pd>
        </plentry>
        <plentry>
          <pt>CONNECT</pt>
          <pd>Allows the user to connect to the specified database. This
            privilege is checked at connection startup (in addition to checking
            any restrictions imposed by <codeph>pg_hba.conf</codeph>).</pd>
        </plentry>
        <plentry>
          <pt>TEMPORARY</pt>
          <pt>TEMP</pt>
          <pd>Allows temporary tables to be created while using the
            database.</pd>
        </plentry>
        <plentry>
          <pt>EXECUTE</pt>
          <pd>Allows the use of the specified function and the use of any
            operators that are implemented on top of the function. This is the
            only type of privilege that is applicable to functions. (This syntax
            works for aggregate functions, as well.) </pd>
        </plentry>
        <plentry>
          <pt>USAGE</pt>
          <pd>For procedural languages, allows the use of the specified language
            for the creation of functions in that language. This is the only
            type of privilege that is applicable to procedural languages.</pd>
          <pd>For schemas, allows access to objects contained in the specified
            schema (assuming that the objects' own privilege requirements are
            also met). Essentially this allows the grantee to look up objects
            within the schema.</pd>
          <pd>For sequences, this privilege allows the use of the
              <codeph>nextval()</codeph> function.</pd>
          <pd>For foreign-data wrappers, this privilege enables the grantee to
            create new servers using that foreign-data wrapper.</pd>
          <pd>For servers, this privilege enables the grantee to create, alter,
            and drop their own user's user mappings associated with that server.
            Also, it enables the grantee to query the options of the server and
            associated user mappings.</pd>
        </plentry>
        <plentry>
          <pt>ALL PRIVILEGES</pt>
          <pd>Grant all of the available privileges at once. The
              <codeph>PRIVILEGES</codeph> key word is optional in Greenplum
            Database, though it is required by strict SQL. </pd>
        </plentry>
        <plentry>
          <pt>PUBLIC</pt>
          <pd>A special group-level role that denotes that the privileges are to
            be granted to all roles, including those that may be created later.
          </pd>
        </plentry>
        <plentry>
          <pt>WITH GRANT OPTION</pt>
          <pd>The recipient of the privilege may in turn grant it to
            others.</pd>
        </plentry>
        <plentry>
          <pt>WITH ADMIN OPTION</pt>
          <pd>The member of a role may in turn grant membership in the role to
            others.</pd>
        </plentry>
      </parml>
    </section>
    <section id="section8">
      <title>Notes</title>
      <p>Database superusers can access all objects regardless of object
        privilege settings. One exception to this rule is view objects. Access
        to tables referenced in the view is determined by permissions of the
        view owner not the current user (even if the current user is a
        superuser).</p>
      <p>If a superuser chooses to issue a <codeph>GRANT</codeph> or
          <codeph>REVOKE</codeph> command, the command is performed as though it
        were issued by the owner of the affected object. In particular,
        privileges granted via such a command will appear to have been granted
        by the object owner. For role membership, the membership appears to have
        been granted by the containing role itself. </p>
      <p><codeph>GRANT</codeph> and <codeph>REVOKE</codeph> can also be done by
        a role that is not the owner of the affected object, but is a member of
        the role that owns the object, or is a member of a role that holds
        privileges <codeph>WITH GRANT OPTION</codeph> on the object. In this
        case the privileges will be recorded as having been granted by the role
        that actually owns the object or holds the privileges <codeph>WITH GRANT
          OPTION</codeph>.</p>
      <p id="p_agk_gbb_qfb">Granting permission on a table does not
        automatically extend permissions to any sequences used by the table,
        including sequences tied to <codeph>SERIAL</codeph> columns. Permissions
        on a sequence must be set separately. </p>
      <p>Greenplum Database does not support granting or revoking privileges for
        individual columns of a table. One possible workaround is to create a
        view having just the desired columns and then grant privileges to that
        view.</p>
      <p>The <codeph>GRANT</codeph> command cannot be used to set privileges for
        the protocols <codeph>file</codeph>, <codeph>gpfdist</codeph>, or
          <codeph>gpfdists</codeph>. These protocols are implemented internally
        in Greenplum Database. Instead, use the <xref
          href="CREATE_ROLE.xml#topic1"/> or <xref href="ALTER_ROLE.xml#topic1"
        /> command to set the <codeph>CREATEEXTTABLE</codeph> attribute for the
        role. </p>
      <p>Use psql's <codeph>\z</codeph> meta-command to obtain information about
        existing privileges for an object.</p>
    </section>
    <section id="section9">
      <title>Examples</title>
      <p>Grant insert privilege to all roles on table <codeph>mytable</codeph>: </p>
      <codeblock>GRANT INSERT ON mytable TO PUBLIC;</codeblock>
      <p>Grant all available privileges to role <codeph>sally</codeph> on the
        view <codeph>topten</codeph>. Note that while the above will indeed
        grant all privileges if executed by a superuser or the owner of
          <codeph>topten</codeph>, when executed by someone else it will only
        grant those permissions for which the granting role has grant
        options.</p>
      <codeblock>GRANT ALL PRIVILEGES ON topten TO sally;</codeblock>
      <p>Grant membership in role <codeph>admins</codeph> to user
          <codeph>joe</codeph>: </p>
      <codeblock>GRANT admins TO joe;</codeblock>
    </section>
    <section id="section10">
      <title>Compatibility</title>
      <p>The <codeph>PRIVILEGES</codeph> key word in is required in the SQL
        standard, but optional in Greenplum Database. The SQL standard does not
        support setting the privileges on more than one object per command. </p>
      <p>Greenplum Database allows an object owner to revoke his own ordinary
        privileges: for example, a table owner can make the table read-only to
        himself by revoking his own <codeph>INSERT</codeph>,
          <codeph>UPDATE</codeph>, <codeph>DELETE</codeph>, and
          <codeph>TRUNCATE</codeph> privileges. This is not possible according
        to the SQL standard. Greenplum Database treats the owner's privileges as
        having been granted by the owner to himself; therefore he can revoke
        them too. In the SQL standard, the owner's privileges are granted by an
        assumed <i>system</i> entity. </p>
      <p>The SQL standard allows setting privileges for individual columns
        within a table.</p>
      <p>The SQL standard provides for a <codeph>USAGE</codeph> privilege on
        other kinds of objects: character sets, collations, translations,
        domains. </p>
      <p>Privileges on databases, tablespaces, schemas, and languages are
        Greenplum Database extensions.</p>
    </section>
    <section id="section11">
      <title>See Also</title>
      <p><codeph><xref href="./REVOKE.xml#topic1" type="topic" format="dita"
          /></codeph>, <xref href="./CREATE_ROLE.xml#topic1" type="topic"
          format="dita"/>, <xref href="./ALTER_ROLE.xml#topic1" type="topic"
          format="dita"/></p>
    </section>
  </body></topic>
>>>>>>> 36a784ac
<|MERGE_RESOLUTION|>--- conflicted
+++ resolved
@@ -57,7 +57,6 @@
 
 GRANT { SELECT | INSERT | ALL [PRIVILEGES] } 
     ON PROTOCOL <varname>protocolname</varname>
-<<<<<<< HEAD
     TO <varname>username</varname></codeblock></section><section id="section3"><title>Description</title><p>The <codeph>GRANT</codeph> command has two basic variants: one that
 grants privileges on a database object (table, column, view, foreign table, sequence, database, foreign-data wrapper, foreign server,
 function, procedural language, schema, or tablespace), and one that grants
@@ -110,10 +109,23 @@
 superusers can grant or revoke membership
 in any role to anyone. Roles having <codeph>CREATEROLE</codeph> privilege
 can grant or revoke membership in any role that is not a superuser.</p><p>Unlike the case with privileges, membership in a role cannot be granted
-to <codeph>PUBLIC</codeph>.</p></sectiondiv><sectiondiv id="section6"><b>GRANT on Protocols</b><p>You can also use the <codeph>GRANT</codeph> command to specify which users can access a trusted protocol:</p><ul><li id="ds157703">To allow a user to create a readable external table with a trusted
+to <codeph>PUBLIC</codeph>.</p></sectiondiv><sectiondiv id="section6"><b>GRANT on Protocols</b><p>You can also use the <codeph>GRANT</codeph> command to specify which users can access a trusted protocol. (If the
+          protocol is not trusted, you cannot give any other user permission to
+          use it to read or write data.)</p><ul><li id="ds157703">To allow a user to create a readable external table with a trusted
             protocol:<codeblock>GRANT SELECT ON PROTOCOL <varname>protocolname</varname> TO <varname>username</varname></codeblock></li><li id="ds157705">To allow a user to create a writable external table with a trusted
             protocol:<codeblock>GRANT INSERT ON PROTOCOL <varname>protocolname</varname> TO <varname>username</varname></codeblock></li><li id="ds157707">To allow a user to create both readable and writable external table with a trusted
-            protocol:<codeblock>GRANT ALL ON PROTOCOL <varname>protocolname</varname> TO <varname>username</varname></codeblock></li></ul></sectiondiv></section><section id="section7"><title>Parameters</title><parml><plentry><pt>SELECT</pt><pd>Allows <codeph>SELECT</codeph> from any column, or the specific columns listed, of the specified table,
+            protocol:<codeblock>GRANT ALL ON PROTOCOL <varname>protocolname</varname> TO <varname>username</varname></codeblock></li></ul><p>You can also use this command to grant users permissions to
+          create and use <codeph>hdfs</codeph>, <codeph>s3</codeph>, and
+            <codeph>pxf</codeph> external tables. However, external tables of
+          type <codeph>http</codeph>, <codeph>https</codeph>,
+            <codeph>gpfdist</codeph>, and <codeph>gpfdists</codeph>, are
+          implemented internally in Greenplum Database instead of as custom
+          protocols. For these types, use the <codeph>CREATE ROLE</codeph> or
+            <codeph>ALTER ROLE</codeph> command to set the
+            <codeph>CREATEEXTTABLE</codeph> or <codeph>NOCREATEEXTTABLE</codeph>
+          attribute for each user. See <xref href="./CREATE_ROLE.xml#topic1"
+            type="topic" format="dita"/> for syntax and
+        examples.</p></sectiondiv></section><section id="section7"><title>Parameters</title><parml><plentry><pt>SELECT</pt><pd>Allows <codeph>SELECT</codeph> from any column, or the specific columns listed, of the specified table,
 view, or sequence. Also allows the use of <codeph>COPY TO</codeph>. This
 privilege is also needed to reference existing column values in <codeph>UPDATE</codeph> or <codeph>DELETE</codeph>.</pd> 
 </plentry><plentry><pt>INSERT</pt><pd>Allows <codeph>INSERT</codeph> of a new row into the specified table. If specific columns are listed, only
@@ -129,206 +141,12 @@
 it is necessary to have this privilege on both the referencing and referenced
 columns. The privilege may be granted for all columns of a table, or just specific columns.</pd></plentry><plentry><pt>TRIGGER</pt><pd>Allows the creation of a trigger on the specified table.<note>Greenplum Database does not
               support triggers.</note></pd></plentry>
-=======
-    TO <varname>username</varname></codeblock>
-    </section>
-    <section id="section3">
-      <title>Description</title>
-      <p>The <codeph>GRANT</codeph> command has two basic variants: one that
-        grants privileges on a database object (table, view, foreign table,
-        sequence, database, foreign-data wrapper, foreign server, function,
-        procedural language, schema, or tablespace), and one that grants
-        membership in a role.</p>
-      <sectiondiv id="section4"><b>GRANT on Database Objects</b><p>This variant
-          of the <codeph>GRANT</codeph> command gives specific privileges on a
-          database object to one or more roles. These privileges are added to
-          those already granted, if any. </p><p>The key word
-            <codeph>PUBLIC</codeph> indicates that the privileges are to be
-          granted to all roles, including those that may be created later.
-            <codeph>PUBLIC</codeph> may be thought of as an implicitly defined
-          group-level role that always includes all roles. Any particular role
-          will have the sum of privileges granted directly to it, privileges
-          granted to any role it is presently a member of, and privileges
-          granted to <codeph>PUBLIC</codeph>. </p><p>If <codeph>WITH GRANT
-            OPTION</codeph> is specified, the recipient of the privilege may in
-          turn grant it to others. Without a grant option, the recipient cannot
-          do that. Grant options cannot be granted to <codeph>PUBLIC</codeph>.
-          </p><p>There is no need to grant privileges to the owner of an object
-          (usually the role that created it), as the owner has all privileges by
-          default. The right to drop an object, or to alter its definition in
-          any way is not described by a grantable privilege; it is inherent in
-          the owner, and cannot be granted or revoked. The owner implicitly has
-          all grant options for the object, too.</p><p>Depending on the type of
-          object, the initial default privileges may include granting some
-          privileges to <codeph>PUBLIC</codeph>. The default is no public access
-          for tables, schemas, and tablespaces; <codeph>CONNECT</codeph>
-          privilege and <codeph>TEMP</codeph> table creation privilege for
-          databases; <codeph>EXECUTE</codeph> privilege for functions; and
-            <codeph>USAGE</codeph> privilege for languages. The object owner may
-          of course revoke these privileges.</p></sectiondiv>
-      <sectiondiv id="section5"><b>GRANT on Roles</b><p>This variant of the
-            <codeph>GRANT</codeph> command grants membership in a role to one or
-          more other roles. Membership in a role is significant because it
-          conveys the privileges granted to a role to each of its members.
-          </p><p>If <codeph>WITH ADMIN OPTION</codeph> is specified, the member
-          may in turn grant membership in the role to others, and revoke
-          membership in the role as well. Database superusers can grant or
-          revoke membership in any role to anyone. Roles having
-            <codeph>CREATEROLE</codeph> privilege can grant or revoke membership
-          in any role that is not a superuser.</p><p>Unlike the case with
-          privileges, membership in a role cannot be granted to
-            <codeph>PUBLIC</codeph>.</p></sectiondiv>
-      <sectiondiv id="section6"><b>GRANT on Protocols</b><p>After creating a
-          custom protocol, specify <codeph>CREATE TRUSTED PROTOCOL</codeph> to
-          be able to allow any user besides the owner to access it. If the
-          protocol is not trusted, you cannot give any other user permission to
-          use it to read or write data. After a <codeph>TRUSTED</codeph>
-          protocol is created, you can specify which other users can access it
-          with the <codeph>GRANT</codeph> command. </p><ul>
-          <li id="ds157703">To allow a user to create a readable external table
-            with a trusted
-            protocol<codeblock>GRANT SELECT ON PROTOCOL <varname>protocolname</varname> TO <varname>username</varname></codeblock></li>
-          <li id="ds157705">To allow a user to create a writable external table
-            with a trusted
-            protocol<codeblock>GRANT INSERT ON PROTOCOL <varname>protocolname</varname> TO <varname>username</varname></codeblock></li>
-          <li id="ds157707">To allow a user to create both readable and writable
-            external tables with a trusted
-            protocol<codeblock>GRANT ALL ON PROTOCOL <varname>protocolname</varname> TO <varname>username</varname></codeblock></li>
-        </ul><p>You can also use this command to grant users permissions to
-          create and use <codeph>hdfs</codeph>, <codeph>s3</codeph>, and
-            <codeph>pxf</codeph> external tables. However, external tables of
-          type <codeph>http</codeph>, <codeph>https</codeph>,
-            <codeph>gpfdist</codeph>, and <codeph>gpfdists</codeph>, are
-          implemented internally in Greenplum Database instead of as custom
-          protocols. For these types, use the <codeph>CREATE ROLE</codeph> or
-            <codeph>ALTER ROLE</codeph> command to set the
-            <codeph>CREATEEXTTABLE</codeph> or <codeph>NOCREATEEXTTABLE</codeph>
-          attribute for each user. See <xref href="./CREATE_ROLE.xml#topic1"
-            type="topic" format="dita"/> for syntax and
-        examples.</p></sectiondiv>
-    </section>
-    <section id="section7">
-      <title>Parameters</title>
-      <parml>
-        <plentry>
-          <pt>SELECT</pt>
-          <pd>Allows <codeph>SELECT</codeph> from any column of the specified
-            table, view, or sequence. Also allows the use of <codeph>COPY
-              TO</codeph>.</pd>
-        </plentry>
-        <plentry>
-          <pt>INSERT</pt>
-          <pd>Allows <codeph>INSERT</codeph> of a new row into the specified
-            table. Also allows <codeph>COPY FROM</codeph>.</pd>
-        </plentry>
-        <plentry>
-          <pt>UPDATE</pt>
-          <pd>Allows <codeph>UPDATE</codeph> of any column of the specified
-            table. <codeph>SELECT ... FOR UPDATE</codeph> and <codeph>SELECT ...
-              FOR SHARE</codeph> also require this privilege (as well as the
-              <codeph>SELECT</codeph> privilege). For sequences, this privilege
-            allows the use of the <codeph>nextval()</codeph> and
-              <codeph>setval()</codeph> functions.</pd>
-        </plentry>
-        <plentry>
-          <pt>DELETE</pt>
-          <pd>Allows <codeph>DELETE</codeph> of a row from the specified table.
-          </pd>
-        </plentry>
-        <plentry>
-          <pt>REFERENCES</pt>
-          <pd>This keyword is accepted, although foreign key constraints are
-            currently not supported in Greenplum Database. To create a foreign
-            key constraint, it is necessary to have this privilege on both the
-            referencing and referenced tables.</pd>
-        </plentry>
-        <plentry>
-          <pt>TRIGGER</pt>
-          <pd>Allows the creation of a trigger on the specified
-              table.<note>Greenplum Database does not support
-            triggers.</note></pd>
-        </plentry>
->>>>>>> 36a784ac
         <plentry>
           <pt>TRUNCATE</pt>
           <pd>
             <p>Allows <codeph>TRUNCATE</codeph> of all rows from the specified
               table. </p>
           </pd>
-<<<<<<< HEAD
-        </plentry><plentry><pt>CREATE</pt><pd>For databases, allows new schemas to be created within the database.</pd><pd>For schemas, allows new objects to be created within the schema.
-To rename an existing object, you must own the object and have this privilege
-for the containing schema.</pd><pd>For tablespaces, allows tables, indexes, and temporary files to be created within the
-tablespace, and allows databases to be created that have the tablespace
-as their default tablespace. (Note that revoking this privilege will
-not alter the placement of existing objects.)</pd></plentry><plentry><pt>CONNECT</pt><pd>Allows the user to connect to the specified database. This privilege
-is checked at connection startup (in addition to checking any restrictions
-imposed by <codeph>pg_hba.conf</codeph>).</pd></plentry><plentry><pt>TEMPORARY</pt><pt>TEMP</pt><pd>Allows temporary tables to be created while using the database.</pd></plentry><plentry><pt>EXECUTE</pt><pd>Allows the use of the specified function and the use of any operators
-that are implemented on top of the function. This is the only type of
-privilege that is applicable to functions. (This syntax works for aggregate
-functions, as well.) </pd></plentry><plentry><pt>USAGE</pt><pd>For procedural languages, allows the use of the specified language
-for the creation of functions in that language. This is the only type
-of privilege that is applicable to procedural languages.</pd><pd>For schemas, allows access to objects contained in the specified
-schema (assuming that the objects' own privilege requirements are also
-met). Essentially this allows the grantee to look up objects within the
-schema.</pd><pd>For sequences, this privilege allows the use of the 
-<codeph>nextval()</codeph> function.</pd>
-        <pd>For foreign-data wrappers, this privilege enables the grantee to create new servers using that foreign-data wrapper.</pd>
-        <pd>For servers, this privilege enables the grantee to create foreign tables using the server, and also to create, alter, and drop their own user's user mappings associated with that server.</pd>
-     </plentry><plentry><pt>ALL PRIVILEGES</pt><pd>Grant all of the available privileges at once. The <codeph>PRIVILEGES</codeph>
-key word is optional in Greenplum Database, though it is required by
-strict SQL. </pd></plentry><plentry><pt>PUBLIC</pt><pd>A special group-level role that denotes that the privileges are to
-be granted to all roles, including those that may be created later. </pd></plentry><plentry><pt>WITH GRANT OPTION</pt><pd>The recipient of the privilege may in turn grant it to others.</pd></plentry><plentry><pt>WITH ADMIN OPTION</pt><pd>The member of a role may in turn grant membership in the role to
-others.</pd></plentry></parml></section><section id="section8"><title>Notes</title>
-<p>A user may perform <codeph>SELECT</codeph>, <codeph>INSERT</codeph>,
-  and so forth, on a column if he holds that privilege for either the specific
-  column or its whole table. Granting the privilege at the table level
-  and then revoking it for one column does not do what you might wish:
-  the table-level grant is unaffected by a column-level operation.</p>
-<p>Database superusers can access all objects regardless of object privilege
-settings. One exception to this rule is view objects. Access to tables
-referenced in the view is determined by permissions of the view owner
-not the current user (even if the current user is a superuser).</p><p>If a superuser chooses to issue a <codeph>GRANT</codeph> or <codeph>REVOKE</codeph>
-command, the command is performed as though it were issued by the owner
-of the affected object. In particular, privileges granted via such a
-command will appear to have been granted by the object owner. For role
-membership, the membership appears to have been granted by the containing
-role itself. </p><p><codeph>GRANT</codeph> and <codeph>REVOKE</codeph> can also be done
-by a role that is not the owner of the affected object, but is a member
-of the role that owns the object, or is a member of a role that holds
-privileges <codeph>WITH GRANT OPTION</codeph> on the object. In this
-case the privileges will be recorded as having been granted by the role
-that actually owns the object or holds the privileges <codeph>WITH GRANT
-OPTION</codeph>.</p><p>Granting permission on a table does not automatically extend permissions
-to any sequences used by the table, including sequences tied to <codeph>SERIAL</codeph>
-columns. Permissions on a sequence must be set separately. </p>
-<p>Use <codeph>psql</codeph>'s <codeph>\dp</codeph> meta-command to obtain information
-about existing privileges for tables and columns.  There are other
-<codeph>\d</codeph> meta-commands that you can use to display the privileges of non-table
-objects.</p></section><section id="section9"><title>Examples</title><p>Grant insert privilege to all roles on table <codeph>mytable</codeph>: </p><codeblock>GRANT INSERT ON mytable TO PUBLIC;</codeblock><p>Grant all available privileges to role <codeph>sally</codeph> on the view
-        <codeph>topten</codeph>. Note that while the command will indeed grant all privileges if
-        executed by a superuser or the owner of <codeph>topten</codeph>, when executed by someone
-        else it will only grant those permissions for which the granting role has grant options.</p><codeblock>GRANT ALL PRIVILEGES ON topten TO sally;</codeblock><p>Grant membership in role <codeph>admins</codeph> to user <codeph>joe</codeph>: </p><codeblock>GRANT admins TO joe;</codeblock></section><section id="section10"><title>Compatibility</title><p>The <codeph>PRIVILEGES</codeph> key word is required in the SQL standard,
-but optional in Greenplum Database. The SQL standard does not support
-setting the privileges on more than one object per command. </p><p>Greenplum Database allows an object owner to revoke his own ordinary privileges: for example, a
-        table owner can make the table read-only to himself by revoking his own
-          <codeph>INSERT</codeph>, <codeph>UPDATE</codeph>,  <codeph>DELETE</codeph>, and
-          <codeph>TRUNCATE</codeph> privileges. This is not possible according to the SQL standard.
-        Greenplum Database treats the owner's privileges as having been granted by the owner to
-        himself; therefore he can revoke them too. In the SQL standard, the owner's privileges are
-        granted by an assumed <i>system</i> entity. </p>
-     <p>According to the SQL standard, grant options can be granted to <codeph>PUBLIC</codeph>;
-       Greenplum Database supports granting grant options only to roles.</p>
-     <p>The SQL standard provides for a <codeph>USAGE</codeph> privilege on
-other kinds of objects: character sets, collations, translations.</p>
-     <p>In the SQL standard, sequences only have a <codeph>USAGE</codeph> privilege.
-       This privilege controls the use of the <codeph>NEXT VALUE FOR</codeph>
-       expression, which is equivalent to the function <codeph>nextval()</codeph>
-       in Greenplum Database. The sequence privileges <codeph>SELECT</codeph>
-       and <codeph>UPDATE</codeph> are Greenplum Database extensions. </p>
-<p>Privileges on databases, tablespaces, schemas, and languages are Greenplum
-Database extensions.</p></section><section id="section11"><title>See Also</title><p><codeph><xref href="./REVOKE.xml#topic1" type="topic" format="dita"/></codeph></p></section></body></topic>
-=======
         </plentry>
         <plentry>
           <pt>CREATE</pt>
@@ -405,6 +223,11 @@
     </section>
     <section id="section8">
       <title>Notes</title>
+      <p>A user may perform <codeph>SELECT</codeph>, <codeph>INSERT</codeph>,
+  and so forth, on a column if he holds that privilege for either the specific
+  column or its whole table. Granting the privilege at the table level
+  and then revoking it for one column does not do what you might wish:
+  the table-level grant is unaffected by a column-level operation.</p>
       <p>Database superusers can access all objects regardless of object
         privilege settings. One exception to this rule is view objects. Access
         to tables referenced in the view is determined by permissions of the
@@ -427,10 +250,6 @@
         automatically extend permissions to any sequences used by the table,
         including sequences tied to <codeph>SERIAL</codeph> columns. Permissions
         on a sequence must be set separately. </p>
-      <p>Greenplum Database does not support granting or revoking privileges for
-        individual columns of a table. One possible workaround is to create a
-        view having just the desired columns and then grant privileges to that
-        view.</p>
       <p>The <codeph>GRANT</codeph> command cannot be used to set privileges for
         the protocols <codeph>file</codeph>, <codeph>gpfdist</codeph>, or
           <codeph>gpfdists</codeph>. These protocols are implemented internally
@@ -438,8 +257,10 @@
           href="CREATE_ROLE.xml#topic1"/> or <xref href="ALTER_ROLE.xml#topic1"
         /> command to set the <codeph>CREATEEXTTABLE</codeph> attribute for the
         role. </p>
-      <p>Use psql's <codeph>\z</codeph> meta-command to obtain information about
-        existing privileges for an object.</p>
+      <p>Use <codeph>psql</codeph>'s <codeph>\dp</codeph> meta-command to obtain information
+about existing privileges for tables and columns.  There are other
+<codeph>\d</codeph> meta-commands that you can use to display the privileges of non-table
+objects.</p>
     </section>
     <section id="section9">
       <title>Examples</title>
@@ -458,7 +279,7 @@
     </section>
     <section id="section10">
       <title>Compatibility</title>
-      <p>The <codeph>PRIVILEGES</codeph> key word in is required in the SQL
+      <p>The <codeph>PRIVILEGES</codeph> key word is required in the SQL
         standard, but optional in Greenplum Database. The SQL standard does not
         support setting the privileges on more than one object per command. </p>
       <p>Greenplum Database allows an object owner to revoke his own ordinary
@@ -470,8 +291,6 @@
         having been granted by the owner to himself; therefore he can revoke
         them too. In the SQL standard, the owner's privileges are granted by an
         assumed <i>system</i> entity. </p>
-      <p>The SQL standard allows setting privileges for individual columns
-        within a table.</p>
       <p>The SQL standard provides for a <codeph>USAGE</codeph> privilege on
         other kinds of objects: character sets, collations, translations,
         domains. </p>
@@ -485,5 +304,4 @@
           format="dita"/>, <xref href="./ALTER_ROLE.xml#topic1" type="topic"
           format="dita"/></p>
     </section>
-  </body></topic>
->>>>>>> 36a784ac
+  </body></topic>