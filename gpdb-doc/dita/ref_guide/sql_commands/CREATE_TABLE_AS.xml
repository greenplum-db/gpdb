<?xml version="1.0" encoding="UTF-8"?>
<!DOCTYPE topic
  PUBLIC "-//OASIS//DTD DITA Composite//EN" "ditabase.dtd">
<topic id="topic1">
  <title id="ce20941">CREATE TABLE AS</title>
  <body>
    <p id="sql_command_desc">Defines a new table from the results of a query.</p>
    <section id="section2">
      <title>Synopsis</title>
      <codeblock id="sql_command_synopsis">CREATE [ [ GLOBAL | LOCAL ] { TEMPORARY | TEMP } | UNLOGGED ] TABLE <varname>table_name</varname>
        [ (<varname>column_name</varname> [, ...] ) ]
        [ WITH ( <varname>storage_parameter</varname> [= <varname>value</varname>] [, ... ] ) | WITH OIDS | WITHOUT OIDS ]
        [ ON COMMIT { PRESERVE ROWS | DELETE ROWS | DROP } ]
        [ TABLESPACE <varname>tablespace_name</varname> ]
        AS <varname>query</varname>
        [ WITH [ NO ] DATA ]
<<<<<<< HEAD
        [ DISTRIBUTED BY (column, [ ... ] ) | DISTRIBUTED RANDOMLY | DISTRIBUTED REPLICATED ]
=======
        [ DISTRIBUTED BY (column [, ... ] ) | DISTRIBUTED RANDOMLY | DISTRIBUTED REPLICATED ]
>>>>>>> 04c93f35
      </codeblock>
      <p>where <varname>storage_parameter</varname> is:</p>
      <codeblock>   appendoptimized={TRUE|FALSE}
   blocksize={8192-2097152}
   orientation={COLUMN|ROW}
   compresstype={ZLIB|ZSTD|QUICKLZ}
   compresslevel={1-19 | 1}
   fillfactor={10-100}
   oids[=TRUE|FALSE]</codeblock>
    </section>
    <section id="section3">
      <title>Description</title>
      <p><codeph>CREATE TABLE AS</codeph> creates a table and fills it with data computed by a
            <codeph><xref href="./SELECT.xml#topic1" type="topic" format="dita"/></codeph> command.
        The table columns have the names and data types associated with the output columns of the
          <codeph>SELECT</codeph>, however you can override the column names by giving an explicit
        list of new column names. </p>
      <p><codeph>CREATE TABLE AS</codeph> creates a new table and evaluates the query just once to
        fill the new table initially. The new table will not track subsequent changes to the source
        tables of the query.</p>
    </section>
    <section id="section4">
      <title>Parameters</title>
      <parml>
        <plentry>
          <pt>GLOBAL | LOCAL</pt>
          <pd>Ignored for compatibility. These keywords are deprecated; refer to <xref
              href="CREATE_TABLE.xml#topic1"/> for details.</pd>
        </plentry>
        <plentry>
          <pt>TEMPORARY | TEMP</pt>
          <pd>If specified, the new table is created as a temporary table. Temporary tables are
            automatically dropped at the end of a session, or optionally at the end of the current
            transaction (see <codeph>ON COMMIT</codeph>). Existing permanent tables with the same
            name are not visible to the current session while the temporary table exists, unless
            they are referenced with schema-qualified names. Any indexes created on a temporary
            table are automatically temporary as well.</pd>
        </plentry>
        <plentry>
          <pt>UNLOGGED</pt>
          <pd>If specified, the table is created as an unlogged table. Data written to unlogged
            tables is not written to the write-ahead (WAL) log, which makes them considerably faster
            than ordinary tables. However, the contents of an unlogged table are not replicated to
            mirror segment instances. Also an unlogged table is not crash-safe. After a segment
            instance crash or unclean shutdown, the data for the unlogged table on that segment is
            truncated. Any indexes created on an unlogged table are automatically unlogged as
            well.</pd>
        </plentry>
        <plentry>
          <pt>
            <varname>table_name</varname>
          </pt>
          <pd>The name (optionally schema-qualified) of the new table to be created. </pd>
        </plentry>
        <plentry>
          <pt>
            <varname>column_name</varname>
          </pt>
          <pd>The name of a column in the new table. If column names are not provided, they are
            taken from the output column names of the query. </pd>
        </plentry>
        <plentry>
          <pt>WITH ( <varname>storage_parameter=value</varname> )</pt>
          <pd>The <codeph>WITH</codeph> clause can be used to set storage options for the table or
            its indexes. Note that you can also set different storage parameters on a particular
            partition or subpartition by declaring the <codeph>WITH</codeph> clause in the partition
            specification. The following storage options are available:</pd>
          <pd><b>appendoptimized</b> — Set to <codeph>TRUE</codeph> to create the table as an append-optimized
            table. If <codeph>FALSE</codeph> or not declared, the table will be created as a regular
            heap-storage table.</pd>
          <pd><b>blocksize</b> — Set to the size, in bytes for each block in a table. The <codeph>blocksize
            </codeph> must be between 8192 and 2097152 bytes, and be a multiple of 8192. The default
            is 32768.</pd>
          <pd><b>orientation</b> — Set to <codeph>column</codeph> for column-oriented storage, or
              <codeph>row</codeph> (the default) for row-oriented storage. This option is only valid
            if <codeph>appendoptimized=TRUE</codeph>. Heap-storage tables can only be row-oriented.</pd>
          <pd><b>compresstype</b> — Set to <codeph>ZLIB</codeph> (the default), <codeph>ZSTD</codeph>, or
              <codeph>QUICKLZ</codeph><sup>1</sup> to specify the type of compression used. The
            value <codeph>NONE</codeph> disables compression. Zstd provides for both speed or a
            good compression ratio, tunable with the <codeph>compresslevel</codeph> option.
            QuickLZ and zlib are provided for backwards-compatibility. Zstd outperforms these
            compression types on usual workloads. The <codeph>compresstype</codeph> option is
            valid only if <codeph>appendoptimized=TRUE</codeph>.<note
              type="note"><sup>1</sup>QuickLZ compression is available only in the commercial
              release of Pivotal Greenplum Database.</note></pd>
          <pd><b>compresslevel</b> — For Zstd compression of append-optimized tables, set to an
            integer value from 1 (fastest compression) to 19 (highest compression ratio). For
            zlib compression, the valid range is from 1 to 9. QuickLZ compression level can only
            be set to 1. If not declared, the default is 1. The <codeph>compresslevel</codeph>
            option is valid only if <codeph>appendoptimized=TRUE</codeph>.</pd>
          <pd><b>fillfactor</b> — See <codeph><xref href="CREATE_INDEX.xml#topic1" type="topic"
                format="dita"/></codeph> for more information about this index storage parameter. </pd>
          <pd><b>oids</b> — Set to <codeph>oids=FALSE</codeph> (the default) so that rows do not have
            object identifiers assigned to them. Greenplum strongly recommends that you do not
            enable OIDS when creating a table. On large tables, such as those in a typical Greenplum
            Database system, using OIDs for table rows can cause wrap-around of the 32-bit OID
            counter. Once the counter wraps around, OIDs can no longer be assumed to be unique,
            which not only makes them useless to user applications, but can also cause problems in
            the Greenplum Database system catalog tables. In addition, excluding OIDs from a table
            reduces the space required to store the table on disk by 4 bytes per row, slightly
            improving performance. OIDS are not allowed on column-oriented tables.</pd>
        </plentry>
        <plentry>
          <pt>ON COMMIT</pt>
          <pd>The behavior of temporary tables at the end of a transaction block can be controlled
            using <codeph>ON COMMIT</codeph>. The three options are: </pd>
          <pd>PRESERVE ROWS — No special action is taken at the ends of transactions for temporary
            tables. This is the default behavior. </pd>
          <pd>DELETE ROWS — All rows in the temporary table will be deleted at the end of each
            transaction block. Essentially, an automatic <codeph>TRUNCATE</codeph> is done at each
            commit. </pd>
          <pd>DROP — The temporary table will be dropped at the end of the current transaction
            block. </pd>
        </plentry>
        <plentry>
          <pt>TABLESPACE <varname>tablespace_name</varname></pt>
          <pd>The <varname>tablespace_name</varname> parameter is the name of the tablespace in
            which the new table is to be created. If not specified, the database's default
            tablespace is used.</pd>
        </plentry>
        <plentry>
          <pt>AS <varname>query</varname></pt>
          <pd>A <codeph><xref href="./SELECT.xml#topic1" type="topic" format="dita"/></codeph>,
                <codeph><xref href="SELECT.xml#topic1/table-command">TABLE</xref></codeph>, or
                <codeph><xref href="./VALUES.xml#topic1" type="topic" format="dita"/></codeph>
            command, or an <codeph><xref href="./EXECUTE.xml#topic1" type="topic" format="dita"
              /></codeph> command that runs a prepared <codeph>SELECT</codeph> or
              <codeph>VALUES</codeph> query.</pd>
        </plentry>
        <plentry>
          <pt>DISTRIBUTED BY ({<varname>column</varname> [<varname>opclass</varname>]}, [ ... ]
            )</pt>
          <pt>DISTRIBUTED RANDOMLY</pt>
          <pt>DISTRIBUTED REPLICATED</pt>
          <pd>Used to declare the Greenplum Database distribution policy for the table.
              <codeph>DISTRIBUTED BY</codeph> uses hash distribution with one or more columns
            declared as the distribution key. For the most even data distribution, the distribution
            key should be the primary key of the table or a unique column (or set of columns). If
            that is not possible, then you may choose <codeph>DISTRIBUTED RANDOMLY</codeph>, which
            will send the data round-robin to the segment instances.</pd>
          <pd><codeph>DISTRIBUTED REPLICATED</codeph> replicates all rows in the table to all
            Greenplum Database segments. It cannot be used with partitioned tables or with tables
            that inhert from other tables.</pd>
          <pd>The Greenplum Database server configuration parameter
              <codeph>gp_create_table_random_default_distribution</codeph> controls the default
            table distribution policy if the <cmdname>DISTRIBUTED BY</cmdname> clause is not
            specified when you create a table. Greenplum Database follows these rules to create a
            table if a distribution policy is not specified.<ul id="ul_ejv_m1b_kr">
              <li>If the legacy query optimizer creates the table, and the value of the parameter is
                  <codeph>off</codeph>, the table distribution policy is determined based on the
                command.</li>
              <li>If the legacy query optimizer creates the table, and the value of the parameter is
                  <codeph>on</codeph>, the table distribution policy is random.</li>
              <li>If GPORCA creates the table, the table distribution policy is random. The
                parameter value has no effect. </li>
            </ul></pd>
          <pd>For more information about setting the default table distribution policy, see <xref
              href="../config_params/guc-list.xml#gp_create_table_random_default_distribution"
                ><codeph>gp_create_table_random_default_distribution</codeph></xref>. For
            information about the legacy query optimizer and GPORCA, see <xref
              href="../../admin_guide/query/topics/query.xml#topic1">Querying Data</xref> in the
              <cite>Greenplum Database Administrator Guide</cite>.</pd>
        </plentry>
      </parml>
    </section>
    <section id="section5">
      <title>Notes</title>
      <p>This command is functionally similar to <codeph><xref href="./SELECT_INTO.xml#topic1"
            type="topic" format="dita"/></codeph>, but it is preferred since it is less likely to be
        confused with other uses of the <codeph>SELECT INTO</codeph> syntax. Furthermore,
          <codeph>CREATE TABLE AS</codeph> offers a superset of the functionality offered by
          <codeph>SELECT INTO</codeph>. </p>
      <p><codeph>CREATE TABLE AS</codeph> can be used for fast data loading from external table data
        sources. See <codeph><xref href="CREATE_EXTERNAL_TABLE.xml#topic1" type="topic"
            format="dita"/></codeph>.</p>
    </section>
    <section id="section6">
      <title>Examples</title>
      <p>Create a new table <codeph>films_recent</codeph> consisting of only recent entries from the
        table <codeph>films</codeph>:</p>
      <codeblock>CREATE TABLE films_recent AS SELECT * FROM films WHERE 
date_prod &gt;= '2007-01-01';</codeblock>
      <p>Create a new temporary table <codeph>films_recent</codeph>, consisting of only recent
        entries from the table films, using a prepared statement. The new table has OIDs and will be
        dropped at commit: </p>
      <codeblock>PREPARE recentfilms(date) AS SELECT * FROM films WHERE 
date_prod &gt; $1;
CREATE TEMP TABLE films_recent WITH (OIDS) ON COMMIT DROP AS 
EXECUTE recentfilms('2007-01-01');</codeblock>
    </section>
    <section id="section7">
      <title>Compatibility</title>
      <p><codeph>CREATE TABLE AS</codeph> conforms to the SQL standard, with the following
        exceptions: </p>
      <ul>
        <li id="ce151719">The standard requires parentheses around the subquery clause; in Greenplum
          Database, these parentheses are optional. </li>
        <li id="ce151721">The standard defines a <codeph>WITH [NO] DATA</codeph> clause; this is not
          currently implemented by Greenplum Database. The behavior provided by Greenplum Database
          is equivalent to the standard's <codeph>WITH DATA</codeph> case. <codeph>WITH NO
            DATA</codeph> can be simulated by appending <codeph>LIMIT 0</codeph> to the query. </li>
        <li id="ce151723">Greenplum Database handles temporary tables differently from the standard;
          see <codeph>CREATE TABLE</codeph> for details.</li>
        <li id="ce151725">The <codeph>WITH</codeph> clause is a Greenplum Database extension;
          neither storage parameters nor <codeph>OIDs</codeph> are in the standard. </li>
        <li id="ce151727">The Greenplum Database concept of tablespaces is not part of the standard.
          The <codeph>TABLESPACE</codeph> clause is an extension.</li>
      </ul>
    </section>
    <section id="section8">
      <title>See Also</title>
      <p><codeph><xref href="CREATE_EXTERNAL_TABLE.xml#topic1" type="topic" format="dita"
        /></codeph>, <codeph><xref href="CREATE_EXTERNAL_TABLE.xml#topic1" type="topic"
            format="dita"/></codeph>, <codeph><xref href="./EXECUTE.xml#topic1" type="topic"
            format="dita"/></codeph>, <codeph><xref href="./SELECT.xml#topic1" type="topic"
            format="dita"/></codeph>, <codeph><xref href="./SELECT_INTO.xml#topic1" type="topic"
            format="dita"/></codeph>, <codeph><xref href="./VALUES.xml#topic1" type="topic"
            format="dita"/></codeph></p>
    </section>
  </body>
</topic><|MERGE_RESOLUTION|>--- conflicted
+++ resolved
@@ -14,11 +14,7 @@
         [ TABLESPACE <varname>tablespace_name</varname> ]
         AS <varname>query</varname>
         [ WITH [ NO ] DATA ]
-<<<<<<< HEAD
-        [ DISTRIBUTED BY (column, [ ... ] ) | DISTRIBUTED RANDOMLY | DISTRIBUTED REPLICATED ]
-=======
         [ DISTRIBUTED BY (column [, ... ] ) | DISTRIBUTED RANDOMLY | DISTRIBUTED REPLICATED ]
->>>>>>> 04c93f35
       </codeblock>
       <p>where <varname>storage_parameter</varname> is:</p>
       <codeblock>   appendoptimized={TRUE|FALSE}
