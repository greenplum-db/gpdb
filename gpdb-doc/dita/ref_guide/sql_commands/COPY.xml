--- conflicted
+++ resolved
@@ -443,15 +443,10 @@
           <codeph>COPY</codeph> commands:<ul id="ul_bf3_2pk_zs">
           <li><codeph>COPY FROM</codeph> command where the source is <codeph>stdin</codeph></li>
           <li><codeph>COPY TO</codeph> command where the destination is <codeph>stdout</codeph></li>
-<<<<<<< HEAD
-        </ul></p><p>For information about resource queues, see "Workload Management with Resource
-        Queues" in the <cite>Greenplum Database Administrator Guide</cite>.</p></section>
-=======
         </ul></p>
       <p>For information about resource queues, see "Resource Management with Resource Queues" in
         the <cite>Greenplum Database Administrator Guide</cite>.</p>
     </section>
->>>>>>> f1bfd7d9
     <section id="section7">
       <title>File Formats</title>
       <p> File formats supported by <codeph>COPY</codeph>.</p>
