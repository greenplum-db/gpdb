--- conflicted
+++ resolved
@@ -6,18 +6,6 @@
 
 CLUSTER [VERBOSE] <varname>tablename</varname>
 
-<<<<<<< HEAD
-CLUSTER</codeblock></section><section id="section3"><title>Description</title><p><codeph>CLUSTER</codeph> orders a heap storage table based on an index.
-<codeph>CLUSTER</codeph> is not supported on append-optimized storage tables.
-Clustering an index means that the records are physically ordered on disk
-according to the index information. If the records you need are distributed
-randomly on disk, then the database has to seek across the disk to get the
-records requested. If those records are stored more closely together, then the
-fetching from disk is more sequential. A good example for a clustered index is
-on a date column where the data is ordered sequentially by date. A query against
-a specific date range will result in an ordered fetch from the disk, which
-leverages faster sequential access.</p><p>Clustering is a one-time operation: when the table is subsequently
-=======
 CLUSTER [VERBOSE]</codeblock></section><section id="section3"><title>Description</title><p><codeph>CLUSTER</codeph> orders a heap storage table based on an index.
 <codeph>CLUSTER</codeph> is not supported on append-optmized storage
 tables. Clustering an index means that the records are physically ordered
@@ -28,7 +16,6 @@
 for a clustered index is on a date column where the data is ordered sequentially
 by date. A query against a specific date range will result in an ordered
 fetch from the disk, which leverages faster sequential access.</p><p>Clustering is a one-time operation: when the table is subsequently
->>>>>>> e85af592
 updated, the changes are not clustered. That is, no attempt is made to
 store new or updated rows according to their index order. If one wishes,
 one can periodically recluster by issuing the command again. </p><p>When a table is clustered using this command, Greenplum Database remembers
