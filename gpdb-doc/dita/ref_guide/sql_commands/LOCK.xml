<?xml version="1.0" encoding="UTF-8"?>
<!DOCTYPE topic
  PUBLIC "-//OASIS//DTD DITA Composite//EN" "ditabase.dtd">
<topic id="topic1">
    <title id="dv20941">LOCK</title>
    <body>
        <p id="sql_command_desc">Locks a table.</p>
        <section id="section2">
            <title>Synopsis</title>
<<<<<<< HEAD
            <codeblock id="sql_command_synopsis">LOCK [TABLE] [ONLY] name [ * ] [, ...] [IN <varname>lockmode</varname> MODE] [NOWAIT] [MASTER ONLY]</codeblock>
=======
            <codeblock id="sql_command_synopsis">LOCK [TABLE] [ONLY] name [ * ] [, ...] [IN &lt;lockmode> MODE] [NOWAIT]</codeblock>
>>>>>>> 200c2c2b
            <p>where <varname>lockmode</varname> is one of:</p>
            <codeblock>    ACCESS SHARE | ROW SHARE | ROW EXCLUSIVE | SHARE UPDATE EXCLUSIVE 
  | SHARE | SHARE ROW EXCLUSIVE | EXCLUSIVE | ACCESS EXCLUSIVE</codeblock>
        </section>
        <section id="section3">
            <title>Description</title>
            <p><codeph>LOCK TABLE</codeph> obtains a table-level lock, waiting if necessary for any
                conflicting locks to be released. If <codeph>NOWAIT</codeph> is specified,
                    <codeph>LOCK TABLE</codeph> does not wait to acquire the desired lock: if it
                cannot be acquired immediately, the command is stopped and an error is emitted. Once
                obtained, the lock is held for the remainder of the current transaction. There is no
                    <codeph>UNLOCK TABLE</codeph> command; locks are always released at transaction
                end.</p>
            <p>When acquiring locks automatically for commands that reference tables, Greenplum
                Database always uses the least restrictive lock mode possible. <codeph>LOCK
                    TABLE</codeph> provides for cases when you might need more restrictive locking.
                For example, suppose an application runs a transaction at the <i>Read Committed</i>
                isolation level and needs to ensure that data in a table remains stable for the
                duration of the transaction. To achieve this you could obtain <codeph>SHARE</codeph>
                lock mode over the table before querying. This will prevent concurrent data changes
                and ensure subsequent reads of the table see a stable view of committed data,
                because <codeph>SHARE</codeph> lock mode conflicts with the <codeph>ROW
                    EXCLUSIVE</codeph> lock acquired by writers, and your <codeph>LOCK TABLE
                        <varname>name</varname> IN SHARE MODE</codeph> statement will wait until any
                concurrent holders of <codeph>ROW EXCLUSIVE</codeph> mode locks commit or roll back.
                Thus, once you obtain the lock, there are no uncommitted writes outstanding;
                furthermore none can begin until you release the lock.</p>
            <p>To achieve a similar effect when running a transaction at the <codeph>REPEATABLE
                    READ</codeph> or <codeph>SERIALIZABLE</codeph> isolation level, you have to
                run the <codeph>LOCK TABLE</codeph> statement before running any
                    <codeph>SELECT</codeph> or data modification statement. A <codeph>REPEATABLE
                    READ</codeph> or <codeph>SERIALIZABLE</codeph> transaction's view of data will
                be frozen when its first <codeph>SELECT</codeph> or data modification statement
                begins. A <codeph>LOCK TABLE</codeph> later in the transaction will still prevent
                concurrent writes — but it won't ensure that what the transaction reads corresponds
                to the latest committed values.</p>
            <p>If a transaction of this sort is going to change the data in the table, then it
                should use <codeph>SHARE ROW EXCLUSIVE</codeph> lock mode instead of
                    <codeph>SHARE</codeph> mode. This ensures that only one transaction of this type
                runs at a time. Without this, a deadlock is possible: two transactions might both
                acquire <codeph>SHARE</codeph> mode, and then be unable to also acquire <codeph>ROW
                    EXCLUSIVE</codeph> mode to actually perform their updates. Note that a
                transaction's own locks never conflict, so a transaction can acquire <codeph>ROW
                    EXCLUSIVE</codeph> mode when it holds <codeph>SHARE</codeph> mode — but not if
                anyone else holds <codeph>SHARE</codeph> mode. To avoid deadlocks, make sure all
                transactions acquire locks on the same objects in the same order, and if multiple
                lock modes are involved for a single object, then transactions should always acquire
                the most restrictive mode first.</p>
        </section>
        <section id="section4">
            <title>Parameters</title>
            <parml>
                <plentry>
                    <pt><varname>name</varname></pt>
                    <pd>The name (optionally schema-qualified) of an existing table to lock. If
                            <codeph>ONLY</codeph> is specified, only that table is locked. If
                            <codeph>ONLY</codeph> is not specified, the table and all its descendant
                        tables (if any) are locked. Optionally, <codeph>*</codeph>
                            can be specified after the table name to explicitly indicate that
                            descendant tables are included.</pd>
                    <pd>If multiple tables are given, tables are locked one-by-one in the order
                        specified in the <codeph>LOCK TABLE</codeph> command.</pd>
                </plentry>
                <plentry>
                    <pt><varname>lockmode</varname></pt>
                    <pd>The lock mode specifies which locks this lock conflicts with. If no lock
                        mode is specified, then <codeph>ACCESS EXCLUSIVE</codeph>, the most
                        restrictive mode, is used. Lock modes are as follows:<ul id="ul_cnt_mll_m4">
                            <li id="dv157736">ACCESS SHARE — Conflicts with the <codeph>ACCESS
                                    EXCLUSIVE</codeph> lock mode only. The <codeph>SELECT</codeph>
                                command acquires a lock of this mode on referenced tables. In
                                general, any query that only reads a table and does not modify it
                                will acquire this lock mode.</li>
                            <li id="dv157739">ROW SHARE — Conflicts with the
                                    <codeph>EXCLUSIVE</codeph> and <codeph>ACCESS EXCLUSIVE</codeph>
                                lock modes. The <codeph>SELECT FOR SHARE</codeph> command
                                automatically acquires a lock of this mode on the target table(s)
                                (in addition to <codeph>ACCESS SHARE</codeph> locks on any other
                                tables that are referenced but not selected <codeph>FOR
                                    SHARE</codeph>). </li>
                            <li id="dv157742">ROW EXCLUSIVE — Conflicts with the
                                    <codeph>SHARE</codeph>, <codeph>SHARE ROW EXCLUSIVE</codeph>,
                                    <codeph>EXCLUSIVE</codeph>, and <codeph>ACCESS
                                    EXCLUSIVE</codeph> lock modes. The commands
                                    <codeph>INSERT</codeph> and <codeph>COPY</codeph> automatically
                                acquire this lock mode on the target table (in addition to
                                    <codeph>ACCESS SHARE</codeph> locks on any other referenced
                                tables) See <xref href="#topic1/lock_note" format="dita"
                                >Note</xref>. </li>
                            <li id="dv157745">SHARE UPDATE EXCLUSIVE — Conflicts with the
                                    <codeph>SHARE UPDATE EXCLUSIVE</codeph>, <codeph>SHARE</codeph>,
                                    <codeph>SHARE ROW EXCLUSIVE</codeph>,
                                <codeph>EXCLUSIVE</codeph>, and <codeph>ACCESS EXCLUSIVE</codeph>
                                lock modes. This mode protects a table against concurrent schema
                                changes and <codeph>VACUUM</codeph> runs. Acquired by
                                    <codeph>VACUUM</codeph> (without <codeph>FULL</codeph>) on heap
                                tables and <codeph>ANALYZE</codeph>.</li>
                            <li id="dv157748">SHARE — Conflicts with the <codeph>ROW
                                    EXCLUSIVE</codeph>, <codeph>SHARE UPDATE EXCLUSIVE</codeph>,
                                    <codeph>SHARE ROW EXCLUSIVE, EXCLUSIVE</codeph>, and
                                    <codeph>ACCESS EXCLUSIVE</codeph> lock modes. This mode protects
                                a table against concurrent data changes. Acquired automatically by
                                    <codeph>CREATE INDEX</codeph>.</li>
                            <li id="dv157751">SHARE ROW EXCLUSIVE — Conflicts with the <codeph>ROW
                                    EXCLUSIVE</codeph>, <codeph>SHARE UPDATE EXCLUSIVE</codeph>,
                                    <codeph>SHARE</codeph>, <codeph>SHARE ROW EXCLUSIVE</codeph>,
                                    <codeph>EXCLUSIVE</codeph>, and <codeph>ACCESS
                                    EXCLUSIVE</codeph> lock modes. This lock mode is not
                                automatically acquired by any Greenplum Database command. </li>
                            <li id="dv157754">EXCLUSIVE — Conflicts with the <codeph>ROW
                                    SHARE</codeph>, <codeph>ROW EXCLUSIVE</codeph>, <codeph>SHARE
                                    UPDATE EXCLUSIVE</codeph>, <codeph>SHARE</codeph>, <codeph>SHARE
                                    ROW EXCLUSIVE</codeph>, <codeph>EXCLUSIVE</codeph>, and
                                    <codeph>ACCESS EXCLUSIVE</codeph> lock modes. This mode allows
                                only concurrent <codeph>ACCESS SHARE</codeph> locks, i.e., only
                                reads from the table can proceed in parallel with a transaction
                                holding this lock mode. This lock mode is automatically acquired for
                                    <codeph>UPDATE</codeph>, <codeph>SELECT FOR UPDATE</codeph>, and
                                    <codeph>DELETE</codeph> in Greenplum Database (which is more
                                restrictive locking than in regular PostgreSQL). See <xref
                                    href="#topic1/lock_note" format="dita">Note</xref>.</li>
                            <li id="dv157757">ACCESS EXCLUSIVE — Conflicts with locks of all modes
                                    (<codeph>ACCESS SHARE</codeph>, <codeph>ROW SHARE</codeph>,
                                    <codeph>ROW EXCLUSIVE</codeph>, <codeph>SHARE UPDATE
                                    EXCLUSIVE</codeph>, <codeph>SHARE</codeph>,
                                    <codeph>SHARE</codeph><codeph>ROW EXCLUSIVE</codeph>,
                                    <codeph>EXCLUSIVE</codeph>, and <codeph>ACCESS
                                    EXCLUSIVE</codeph>). This mode guarantees that the holder is the
                                only transaction accessing the table in any way. Acquired
                                automatically by the <codeph>ALTER TABLE</codeph>, <codeph>DROP
                                    TABLE</codeph>, <codeph>TRUNCATE</codeph>,
                                    <codeph>REINDEX</codeph>, <codeph>CLUSTER</codeph>, and
                                    <codeph>VACUUM FULL</codeph> commands. This is the default lock
                                mode for <codeph>LOCK TABLE</codeph> statements that do not specify
                                a mode explicitly. This lock is also briefly acquired by
                                    <codeph>VACUUM</codeph> (without <codeph>FULL</codeph>) on
                                append-optimized tables during processing. </li>
                        </ul>
                        <note id="lock_note">As the default, Greenplum Database acquires an
                                <codeph>EXCLUSIVE</codeph> lock on tables for
                                <codeph>DELETE</codeph>, <codeph>UPDATE</codeph>, and <codeph>SELECT
                                FOR UPDATE</codeph> operations on heap tables. When the Global
                            Deadlock Detector is enabled, the lock mode for the operations on heap
                            tables is <codeph>ROW EXCLUSIVE</codeph>. See <xref
                                href="../../admin_guide/dml.html#topic_gdd" format="html" scope="external"
                        >Global Deadlock Detector</xref>.</note></pd>
                </plentry>
                <plentry>
                    <pt>NOWAIT</pt>
                    <pd>Specifies that <codeph>LOCK TABLE</codeph> should not wait for any
                        conflicting locks to be released: if the specified lock(s) cannot be
                        acquired immediately without waiting, the transaction is cancelled.
                    </pd>
                </plentry>
                <plentry>
                    <pt>MASTER ONLY</pt>
                    <pd>Specifies that when a <codeph>LOCK TABLE</codeph> command is issued,
                        Greenplum Database will lock tables on the master only, rather than on the
                        master and all of the segments. This is particularly useful for
                        metadata-only operations. <note>This option is only supported in
                                <codeph>ACCESS SHARE MODE</codeph>.</note></pd>
                </plentry>
            </parml>
        </section>
        <section id="section5">
            <title>Notes</title>
            <p><codeph>LOCK TABLE ... IN ACCESS SHARE MODE</codeph> requires <codeph>SELECT</codeph>
                privileges on the target table. All other forms of <codeph>LOCK</codeph> require
                table-level <codeph>UPDATE</codeph>, <codeph>DELETE</codeph>, or
                    <codeph>TRUNCATE</codeph> privileges.</p>
            <p><codeph>LOCK TABLE</codeph> is useless outside of a transaction block: the lock would
                be held only to the completion of the <codeph>LOCK</codeph> statement. Therefore,
                Greenplum Database reports an error if <codeph>LOCK</codeph> is used outside of a
                transaction block. Use <codeph>BEGIN</codeph> and <codeph>END</codeph> to define a
                transaction block. </p>
            <p><codeph>LOCK TABLE</codeph> only deals with table-level locks, and so the mode names
                involving <codeph>ROW</codeph> are all misnomers. These mode names should generally
                be read as indicating the intention of the user to acquire row-level locks within
                the locked table. Also, <codeph>ROW EXCLUSIVE</codeph> mode is a shareable table
                lock. Keep in mind that all the lock modes have identical semantics so far as
                    <codeph>LOCK TABLE</codeph> is concerned, differing only in the rules about
                which modes conflict with which. For information on how to acquire an actual
                row-level lock, see the <codeph>FOR UPDATE/FOR SHARE</codeph> clause in the
                        <xref href="./SELECT.xml#topic1" type="topic" format="dita"
                    /> reference documentation.</p>
        </section>
        <section id="section6">
            <title>Examples</title>
            <p>Obtain a <codeph>SHARE</codeph> lock on the <codeph>films</codeph> table when going
                to perform inserts into the <codeph>films_user_comments</codeph> table:</p>
            <codeblock>BEGIN WORK;
LOCK TABLE films IN SHARE MODE;
SELECT id FROM films
    WHERE name = 'Star Wars: Episode I - The Phantom Menace';
-- Do ROLLBACK if record was not returned
INSERT INTO films_user_comments VALUES
    (_id_, 'GREAT! I was waiting for it for so long!');
COMMIT WORK;</codeblock>
            <p>Take a <codeph>SHARE ROW EXCLUSIVE</codeph> lock on a table when performing a delete
                operation:</p>
            <codeblock>BEGIN WORK;
LOCK TABLE films IN SHARE ROW EXCLUSIVE MODE;
DELETE FROM films_user_comments WHERE id IN
    (SELECT id FROM films WHERE rating &lt; 5);
DELETE FROM films WHERE rating &lt; 5;
COMMIT WORK;</codeblock>
        </section>
        <section id="section7">
            <title>Compatibility</title>
            <p>There is no <codeph>LOCK TABLE</codeph> in the SQL standard, which instead uses
                    <codeph>SET TRANSACTION</codeph> to specify concurrency levels on transactions.
                Greenplum Database supports that too. </p>
            <p>Except for <codeph>ACCESS SHARE</codeph>, <codeph>ACCESS EXCLUSIVE</codeph>, and
                    <codeph>SHARE UPDATE EXCLUSIVE</codeph> lock modes, the Greenplum Database lock
                modes and the <codeph>LOCK TABLE</codeph> syntax are compatible with those present
                in Oracle.</p>
        </section>
        <section id="section8">
            <title>See Also</title>
            <p><xref href="BEGIN.xml#topic1" type="topic" format="dita"/>,
                        <xref href="./SET_TRANSACTION.xml#topic1" type="topic" format="dita"
                    />, <xref href="./SELECT.xml#topic1" type="topic" format="dita"
                    /></p>
        </section>
    </body>
</topic><|MERGE_RESOLUTION|>--- conflicted
+++ resolved
@@ -7,11 +7,7 @@
         <p id="sql_command_desc">Locks a table.</p>
         <section id="section2">
             <title>Synopsis</title>
-<<<<<<< HEAD
             <codeblock id="sql_command_synopsis">LOCK [TABLE] [ONLY] name [ * ] [, ...] [IN <varname>lockmode</varname> MODE] [NOWAIT] [MASTER ONLY]</codeblock>
-=======
-            <codeblock id="sql_command_synopsis">LOCK [TABLE] [ONLY] name [ * ] [, ...] [IN &lt;lockmode> MODE] [NOWAIT]</codeblock>
->>>>>>> 200c2c2b
             <p>where <varname>lockmode</varname> is one of:</p>
             <codeblock>    ACCESS SHARE | ROW SHARE | ROW EXCLUSIVE | SHARE UPDATE EXCLUSIVE 
   | SHARE | SHARE ROW EXCLUSIVE | EXCLUSIVE | ACCESS EXCLUSIVE</codeblock>
