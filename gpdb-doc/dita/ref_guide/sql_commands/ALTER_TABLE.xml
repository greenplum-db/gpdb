<?xml version="1.0" encoding="UTF-8"?>
<!DOCTYPE topic
  PUBLIC "-//OASIS//DTD DITA Composite//EN" "ditabase.dtd">
<topic id="topic1">
        <title id="ay20941">ALTER TABLE</title>
        <body>
                <p id="sql_command_desc">Changes the definition of a table.</p>
                <section id="section2">
                        <title>Synopsis</title>
                        <codeblock id="sql_command_synopsis">ALTER TABLE [ONLY] <varname>name</varname> RENAME [COLUMN] <varname>column</varname> TO <varname>new_column</varname>

ALTER TABLE <varname>name</varname> RENAME TO <varname>new_name</varname>

ALTER TABLE <varname>name</varname> SET SCHEMA <varname>new_schema</varname>

ALTER TABLE [ONLY] <varname>name</varname> SET 
     WITH (REORGANIZE=true|false)
   | DISTRIBUTED BY ({<varname>column</varname> [<varname>opclass</varname>]}, [ ... ] )
   | DISTRIBUTED RANDOMLY
   | DISTRIBUTED REPLICATED 
 
ALTER TABLE [ONLY] <varname>name</varname> <varname>action</varname> [, ... ]

ALTER TABLE <varname>name</varname>
   [ ALTER PARTITION { <varname>partition_name</varname> | FOR (RANK(<varname>number</varname>)) 
   | FOR (<varname>value</varname>) } <varname>partition_action</varname> [...] ] 
   <varname>partition_action</varname></codeblock>
                        <p>where <varname>action</varname> is one of:</p>
                        <codeblock>  ADD [COLUMN] <varname>column_name type</varname> [ DEFAULT <varname>default_expr</varname> ]
      [<varname>column_constraint</varname> [ ... ]]
      [ ENCODING ( <varname>storage_directive</varname> [,...] ) ]
  DROP [COLUMN] [IF EXISTS] <varname>column</varname> [RESTRICT | CASCADE]
  ALTER [COLUMN] <varname>column</varname> [ SET DATA ] TYPE <varname>type</varname> [USING <varname>expression</varname>]
  ALTER [COLUMN] <varname>column</varname> SET DEFAULT <varname>expression</varname>
  ALTER [COLUMN] <varname>column</varname> DROP DEFAULT
  ALTER [COLUMN] <varname>column</varname> { SET | DROP } NOT NULL
  ALTER [COLUMN] <varname>column</varname> SET STATISTICS <varname>integer</varname>
<<<<<<< HEAD
  ALTER [COLUMN] column SET ( <varname>attribute_option</varname> = <varname>value</varname> [, ... ] )
  ALTER [COLUMN] column RESET ( <varname>attribute_option</varname> [, ... ] )
  ADD <varname>table_constraint</varname>
=======
  ADD <varname>table_constraint</varname>
>>>>>>> aa2398bc
  DROP CONSTRAINT [IF EXISTS] <varname>constraint_name</varname> [RESTRICT | CASCADE]
  DISABLE TRIGGER [<varname>trigger_name</varname> | ALL | USER]
  ENABLE TRIGGER [<varname>trigger_name</varname> | ALL | USER]
  CLUSTER ON <varname>index_name</varname>
  SET WITHOUT CLUSTER
  SET WITH OIDS
  SET WITHOUT OIDS
  SET (FILLFACTOR = <varname>value</varname>)
  RESET (FILLFACTOR)
  INHERIT <varname>parent_table</varname>
  NO INHERIT <varname>parent_table</varname>
  OWNER TO <varname>new_owner</varname>
  SET TABLESPACE <varname>new_tablespace</varname></codeblock>
                        <p>where <varname>partition_action</varname> is one of:</p>
                        <codeblock>  ALTER DEFAULT PARTITION
  DROP DEFAULT PARTITION [IF EXISTS]
  DROP PARTITION [IF EXISTS] { <varname>partition_name</varname> | 
      FOR (RANK(<varname>number</varname>)) | FOR (<varname>value</varname>) } [CASCADE]
  TRUNCATE DEFAULT PARTITION
  TRUNCATE PARTITION { <varname>partition_name</varname> | FOR (RANK(<varname>number</varname>)) | 
      FOR (<varname>value</varname>) }
  RENAME DEFAULT PARTITION TO <varname>new_partition_name</varname>
  RENAME PARTITION { <varname>partition_name</varname> | FOR (RANK(<varname>number</varname>)) | 
      FOR (<varname>value</varname>) } TO <varname>new_partition_name</varname>
  ADD DEFAULT PARTITION <varname>name</varname> [ ( <varname>subpartition_spec</varname> ) ]
  ADD PARTITION [<varname>partition_name</varname>] <varname>partition_element</varname>
     [ ( <varname>subpartition_spec</varname> ) ]
  EXCHANGE PARTITION { <varname>partition_name</varname> | FOR (RANK(<varname>number</varname>)) | 
       FOR (<varname>value</varname>) } WITH TABLE <varname>table_name</varname>
        [ WITH | WITHOUT VALIDATION ]
  EXCHANGE DEFAULT PARTITION WITH TABLE <varname>table_name</varname>
   [ WITH | WITHOUT VALIDATION ]
  SET SUBPARTITION TEMPLATE (<varname>subpartition_spec</varname>)
  SPLIT DEFAULT PARTITION
    {  AT (<varname>list_value</varname>)
     | START([<varname>datatype</varname>] <varname>range_value</varname>) [INCLUSIVE | EXCLUSIVE] 
        END([<varname>datatype</varname>] <varname>range_value</varname>) [INCLUSIVE | EXCLUSIVE] }
    [ INTO ( PARTITION <varname>new_partition_name</varname>, 
             PARTITION <varname>default_partition_name</varname> ) ]
  SPLIT PARTITION { <varname>partition_name</varname> | FOR (RANK(<varname>number</varname>)) | 
     FOR (<varname>value</varname>) } AT (<varname>value</varname>) 
    [ INTO (PARTITION <varname>partition_name</varname>, PARTITION <varname>partition_name</varname>)]  </codeblock>
                        <p>where <varname>partition_element</varname> is:</p>
                        <codeblock>    VALUES (<varname>list_value</varname> [,...] )
  | START ([<varname>datatype</varname>] '<varname>start_value</varname>') [INCLUSIVE | EXCLUSIVE]
     [ END ([<varname>datatype</varname>] '<varname>end_value</varname>') [INCLUSIVE | EXCLUSIVE] ]
  | END ([<varname>datatype</varname>] '<varname>end_value</varname>') [INCLUSIVE | EXCLUSIVE]
[ WITH ( <varname>partition_storage_parameter</varname>=<varname>value</varname> [, ... ] ) ]
[ TABLESPACE <varname>tablespace</varname> ]</codeblock>
                        <p>where <varname>subpartition_spec</varname> is:</p>
                        <codeblock><varname>subpartition_element</varname> [, ...]</codeblock>
                        <p>and <varname>subpartition_element</varname> is:</p>
                        <codeblock>   DEFAULT SUBPARTITION <varname>subpartition_name</varname>
  | [SUBPARTITION <varname>subpartition_name</varname>] VALUES (<varname>list_value</varname> [,...] )
  | [SUBPARTITION <varname>subpartition_name</varname>] 
     START ([<varname>datatype</varname>] '<varname>start_value</varname>') [INCLUSIVE | EXCLUSIVE]
     [ END ([<varname>datatype</varname>] '<varname>end_value</varname>') [INCLUSIVE | EXCLUSIVE] ]
     [ EVERY ( [<varname>number | datatype</varname>] '<varname>interval_value</varname>') ]
  | [SUBPARTITION <varname>subpartition_name</varname>] 
     END ([<varname>datatype</varname>] '<varname>end_value</varname>') [INCLUSIVE | EXCLUSIVE]
     [ EVERY ( [<varname>number | datatype</varname>] '<varname>interval_value</varname>') ]
[ WITH ( <varname>partition_storage_parameter</varname>=<varname>value</varname> [, ... ] ) ]
[ TABLESPACE <varname>tablespace</varname> ]</codeblock>
                        <p>where <varname>storage_parameter</varname> is:</p>
                        <codeblock>   APPENDONLY={TRUE|FALSE}
   BLOCKSIZE={8192-2097152}
   ORIENTATION={COLUMN|ROW}
   COMPRESSTYPE={ZLIB|ZSTD|QUICKLZ|RLE_TYPE|NONE}
   COMPRESSLEVEL={0-9}
   FILLFACTOR={10-100}
   OIDS[=TRUE|FALSE]</codeblock>
                </section>
                <section id="section3">
                        <title>Description</title>
                        <p><codeph>ALTER TABLE</codeph> changes the definition of an existing table.
                                There are several subforms: </p>
                        <ul>
                                <li id="ay136723"><b>ADD COLUMN</b> — Adds a new column to the
                                        table, using the same syntax as <codeph><xref
                                                  href="CREATE_TABLE.xml">CREATE
                                                TABLE</xref></codeph>. The <codeph>ENCODING</codeph>
                                        clause is valid only for append-optimized, column-oriented
                                        tables.</li>
                                <li><b>DROP COLUMN [IF EXISTS]</b> — Drops a column from a table. 
                                        Note that if you drop table columns that are being used as 
                                        the Greenplum Database distribution key, the distribution 
                                        policy for the table will be changed to <codeph>DISTRIBUTED
                                        RANDOMLY</codeph>. Indexes and table constraints
                                        involving the column are automatically dropped as well.
                                        You need to say <codeph>CASCADE</codeph> if anything
                                        outside the table depends on the column (such as views). If 
                                        <codeph>IF EXISTS</codeph> is specified and the column does 
                                        not exist, no error is thrown; a notice is issued instead.</li>
                                <li id="ay136879"><b>SET DATA TYPE</b> — This form changes the data
                                        type of a column of a table. Note that you cannot alter
                                        column data types that are being used as distribution or
                                        partitioning keys. Indexes and simple table constraints
                                        involving the column will be automatically converted to use
                                        the new column type by reparsing the originally supplied
                                        expression. The optional <codeph>USING</codeph> clause
                                        specifies how to compute the new column value from the old.
                                        If omitted, the default conversion is the same as an
                                        assignment cast from old data type to new. A
                                                <codeph>USING</codeph> clause must be provided if
                                        there is no implicit or assignment cast from old to new
                                        type.</li>
                                <li id="ay136904"><b>SET/DROP DEFAULT</b> — Sets or removes the
                                        default value for a column. The default values only apply to
                                        subsequent <codeph>INSERT</codeph> commands. They do not
                                        cause rows already in the table to change. Defaults may also
                                        be created for views, in which case they are inserted into
                                        statements on the view before the view's <codeph>ON
                                                INSERT</codeph> rule is applied. </li>
                                <li id="ay136929"><b>SET/DROP NOT NULL</b> — Changes whether a
                                        column is marked to allow null values or to reject null
                                        values. You can only use <codeph>SET NOT NULL</codeph> when
                                        the column contains no null values.</li>
                                <li id="ay136944"><b>SET STATISTICS</b> — Sets the per-column
                                        statistics-gathering target for subsequent
                                                <codeph>ANALYZE</codeph> operations. The target can
                                        be set in the range 100 to 10000, or set to -1 to revert to
                                        using the system default statistics target
                                                (<codeph>default_statistics_target</codeph>).</li>
<<<<<<< HEAD
                                <li>
                                        <p><b>SET ( <varname>attribute_option</varname> =
                                                  <varname>value</varname> [, ... ]) </b></p>
                                        <p><b>RESET ( <varname>attribute_option [, ...]
                                                  )</varname></b>— Sets or resets attribute-level
                                                options. Currently, the only defined attribute-level
                                                options are <codeph>n_distinct</codeph> and
                                                  <codeph>n_distinct_inherited</codeph>, which
                                                override the number-of-distinct-values estimate made
                                                by subsequent <codeph><xref
                                                  href="ANALYZE.xml#topic1">ANALYZE</xref></codeph>
                                                operations. <codeph>n_distinct</codeph> affects the
                                                statistics for the table itself, while
                                                  <codeph>n_distinct_inherited</codeph> affects the
                                                statistics gathered for the table and its
                                                inheritance children. When set to a positive value,
                                                  <codeph>ANALYZE</codeph> will assume that the
                                                column contains exactly the specified number of
                                                distinct non-null values. When set to a negative
                                                value, which must be greater than or equal to -1,
                                                  <codeph>ANALYZE</codeph> will assume that the
                                                number of distinct non-null values in the column is
                                                linear in the size of the table; the exact count is
                                                to be computed by multiplying the estimated table
                                                size by the absolute value of the given number. For
                                                example, a value of -1 implies that all values in
                                                the column are distinct, while a value of -0.5
                                                implies that each value appears twice on the
                                                average. This can be useful when the size of the
                                                table changes over time, since the multiplication by
                                                the number of rows in the table is not performed
                                                until query planning time. Specify a value of 0 to
                                                revert to estimating the number of distinct values
                                                normally.</p>
                                </li>
=======
                                <li><b>SET STATISTICS DISTINCT</b> — Overrides the
                                        number-of-distinct-values estimate made by subsequent
                                                <codeph>ANALYZE</codeph> operations. When set to a
                                        positive value, <codeph>ANALYZE</codeph> will assume that
                                        the column contains exactly the specified number of distinct
                                        non-null values. When set to a negative value, which must be
                                        greater than or equal to -1, <codeph>ANALYZE</codeph> will
                                        assume that the number of distinct non-null values in the
                                        column is linear in the size of the table; the exact count
                                        is to be computed by multiplying the estimated table size by
                                        the absolute value of the given number. For example, a value
                                        of -1 implies that all values in the column are distinct,
                                        while a value of -0.5 implies that each value appears twice
                                        on the average. This can be useful when the size of the
                                        table changes over time, since the multiplication by the
                                        number of rows in the table is not performed until query
                                        planning time. Specify a value of 0 to revert to estimating
                                        the number of distinct values normally.</li>
>>>>>>> aa2398bc
                                <li id="ay137022"><b>ADD <varname>table_constraint</varname></b> —
                                        Adds a new constraint to a table (not just a partition)
                                        using the same syntax as <codeph>CREATE TABLE</codeph>. </li>
                                <li id="ay137038"><b>DROP CONSTRAINT [IF EXISTS]</b> — Drops the
                                        specified constraint on a table. If <codeph>IF EXISTS</codeph> is specified and the constraint
                                        does not exist, no error is thrown. In this case a notice is issued instead.</li>
                                <li id="ay137055"><b>DISABLE/ENABLE TRIGGER</b> — Disables or
                                        enables trigger(s) belonging to the table. A disabled
                                        trigger is still known to the system, but is not executed
                                        when its triggering event occurs. For a deferred trigger,
                                        the enable status is checked when the event occurs, not when
                                        the trigger function is actually executed. One may disable
                                        or enable a single trigger specified by name, or all
                                        triggers on the table, or only user-created triggers.
                                        Disabling or enabling constraint triggers requires superuser
                                                privileges.<note> triggers are not supported in
                                                Greenplum Database. Triggers in general have very
                                                limited functionality due to the parallelism of
                                                Greenplum Database.</note></li>
                                <li id="ay137071"><b>CLUSTER ON/SET WITHOUT CLUSTER</b> — Selects or
                                        removes the default index for future
                                                <codeph>CLUSTER</codeph> operations. It does not
                                        actually re-cluster the table. Note that
                                                <codeph>CLUSTER</codeph> is not the recommended way
                                        to physically reorder a table in Greenplum Database because
                                        it takes so long. It is better to recreate the table with
                                                  <codeph><xref href="./CREATE_TABLE_AS.xml#topic1"
                                                  type="topic" format="dita"/></codeph> and order it
                                        by the index column(s). <note><codeph>CLUSTER ON</codeph> is
                                                not supported on append-optimized
                                        tables.</note></li>
                                <li><b>SET WITH OIDS</b> — Adds an <codeph>oid</codeph> system
                                        column to the table. It does nothing if the table already
                                        has OIDs. This is not equivalent to <codeph>ADD COLUMN oid
                                                oid</codeph>; that would add a normal column that
                                        happened to be named <codeph>oid</codeph>, not a system
                                        column. OIDS are not allowed on partitioned tables or
                                        append-optimized column-oriented tables. <note
                                                type="warning">Greenplum strongly recommends that
                                                you do not enable OIDS when creating a table. On
                                                large tables, such as those in a typical Greenplum
                                                Database system, using OIDs for table rows can cause
                                                wrap-around of the 32-bit OID counter. Once the
                                                counter wraps around, OIDs can no longer be assumed
                                                to be unique, which not only makes them useless to
                                                user applications, but can also cause problems in
                                                the Greenplum Database system catalog tables. In
                                                addition, excluding OIDs from a table reduces the
                                                space required to store the table on disk by 4 bytes
                                                per row, slightly improving performance.</note>
                                </li>
                                <li id="ay137152"><b>SET WITHOUT OIDS</b> — Removes the OID system
                                        column from the table.</li>
                                <li id="ay137192"><b>SET ( FILLFACTOR = <varname>value</varname>) /
                                                RESET (FILLFACTOR)</b> — Changes the fillfactor for
                                        the table. The fillfactor for a table is a percentage
                                        between 10 and 100. 100 (complete packing) is the default.
                                        When a smaller fillfactor is specified,
                                                <codeph>INSERT</codeph> operations pack table pages
                                        only to the indicated percentage; the remaining space on
                                        each page is reserved for updating rows on that page. This
                                        gives <codeph>UPDATE</codeph> a chance to place the updated
                                        copy of a row on the same page as the original, which is
                                        more efficient than placing it on a different page. For a
                                        table whose entries are never updated, complete packing is
                                        the best choice, but in heavily updated tables smaller
                                        fillfactors are appropriate. Note that the table contents
                                        will not be modified immediately by this command. You will
                                        need to rewrite the table to get the desired effects.</li>
                                <li id="ay141947"><b>SET DISTRIBUTED</b> — Changes the distribution
                                        policy of a table. Changing a hash distribution policy, or
                                        changing to or from a replicated policy, will cause the
                                        table data to be physically redistributed on disk, which can
                                        be resource intensive.</li>
                                <li id="ay137232"><b>INHERIT <varname>parent_table</varname> / NO
                                                INHERIT <varname>parent_table</varname></b> — Adds
                                        or removes the target table as a child of the specified
                                        parent table. Queries against the parent will include
                                        records of its child table. To be added as a child, the
                                        target table must already contain all the same columns as
                                        the parent (it could have additional columns, too). The
                                        columns must have matching data types, and if they have
                                                <codeph>NOT NULL</codeph> constraints in the parent
                                        then they must also have <codeph>NOT NULL</codeph>
                                        constraints in the child. There must also be matching
                                        child-table constraints for all <codeph>CHECK</codeph>
                                        constraints of the parent. Neither the target table nor the
                                        parent table may be replicated tables.</li>
                                <li id="ay137262"><b>OWNER</b> — Changes the owner of the table,
                                        sequence, or view to the specified user. </li>
                                <li id="ay137271"><b>SET TABLESPACE</b> — Changes the table's
                                        tablespace to the specified tablespace and moves the data
                                        file(s) associated with the table to the new tablespace.
                                        Indexes on the table, if any, are not moved; but they can be
                                        moved separately with additional <codeph>SET
                                                TABLESPACE</codeph> commands. See also
                                                <codeph>CREATE TABLESPACE</codeph>. If changing the
                                        tablespace of a partitioned table, all child table
                                        partitions will also be moved to the new tablespace. </li>
                                <li id="ay137292"><b>RENAME</b> — Changes the name of a table (or an
                                        index, sequence, or view) or the name of an individual
                                        column in a table. There is no effect on the stored data.
                                        Note that Greenplum Database distribution key columns cannot
                                        be renamed.</li>
                                <li id="ay137307"><b>SET SCHEMA</b> — Moves the table into another
                                        schema. Associated indexes, constraints, and sequences owned
                                        by table columns are moved as well. </li>
                                <li id="ay139526"><b>ALTER PARTITION | DROP PARTITION | RENAME
                                                PARTITION | TRUNCATE PARTITION | ADD PARTITION |
                                                SPLIT PARTITION | EXCHANGE PARTITION | SET
                                                SUBPARTITION TEMPLATE </b>— Changes the structure of
                                        a partitioned table. In most cases, you must go through the
                                        parent table to alter one of its child table
                                        partitions.</li>
                        </ul>
                        <note>If you add a partition to a table that has subpartition encodings, the
                                new partition inherits the storage directives for the subpartitions.
                                For more information about the precedence of compression settings,
                                see "Using Compression" in the Greenplum Database Administrator
                                Guide.</note>
                        <p>You must own the table to use <codeph>ALTER TABLE</codeph>. To change the
                                schema of a table, you must also have <codeph>CREATE</codeph>
                                privilege on the new schema. To add the table as a new child of a
                                parent table, you must own the parent table as well. To alter the
                                owner, you must also be a direct or indirect member of the new
                                owning role, and that role must have <codeph>CREATE</codeph>
                                privilege on the table's schema. A superuser has these privileges
                                automatically.</p>
                        <note>Memory usage increases significantly when a table has many partitions,
                                if a table has compression, or if the blocksize for a table is
                                large. If the number of relations associated with the table is
                                large, this condition can force an operation on the table to use
                                more memory. For example, if the table is a CO table and has a large
                                number of columns, each column is a relation. An operation like
                                        <codeph>ALTER TABLE ALTER COLUMN</codeph> opens all the
                                columns in the table allocates associated buffers. If a CO table has
                                40 columns and 100 partitions, and the columns are compressed and
                                the blocksize is 2 MB (with a system factor of 3), the system
                                attempts to allocate 24 GB, that is (40 ×100) × (2 ×3) MB or 24
                                GB.</note>
                </section>
                <section id="section4">
                        <title>Parameters</title>
                        <parml>
                                <plentry>
                                        <pt>ONLY</pt>
                                        <pd>Only perform the operation on the table name specified.
                                                If the <codeph>ONLY</codeph> keyword is not used,
                                                the operation will be performed on the named table
                                                and any child table partitions associated with that
<<<<<<< HEAD
                                                table. Adding or dropping a column, or changing a
                                                column's type in a parent or descendant table only
                                                is not permitted. The parent table and its
                                                descendents must always have the same columns and
                                                types.</pd>
=======
                                                table. <note>Adding or dropping a column, or
                                                  changing a column's type, in a parent or
                                                  descendant table only is not permitted. The parent
                                                  table and its descendents must always have the
                                                  same columns and types.</note></pd>
>>>>>>> aa2398bc
                                </plentry>
                                <plentry>
                                        <pt>
                                                <varname>name</varname>
                                        </pt>
                                        <pd>The name (possibly schema-qualified) of an existing
                                                table to alter. If <codeph>ONLY</codeph> is
                                                specified, only that table is altered. If
                                                  <codeph>ONLY</codeph> is not specified, the table
                                                and all its descendant tables (if any) are updated.
                                                <note type="note">Constraints can only be added to
                                                  an entire table, not to a partition. Because of
                                                  that restriction, the <varname>name</varname>
                                                  parameter can only contain a table name, not a
                                                  partition name. </note></pd>
                                </plentry>
                        </parml>
                        <parml>
                                <plentry>
                                        <pt>
                                                <varname>column</varname>
                                        </pt>
                                        <pd>Name of a new or existing column. Note that Greenplum
                                                Database distribution key columns must be treated
                                                with special care. Altering or dropping these
                                                columns can change the distribution policy for the
                                                table.</pd>
                                </plentry>
                                <plentry>
                                        <pt>
                                                <varname>new_column</varname>
                                        </pt>
                                        <pd>New name for an existing column.</pd>
                                </plentry>
                                <plentry>
                                        <pt>
                                                <varname>new_name</varname>
                                        </pt>
                                        <pd>New name for the table. </pd>
                                </plentry>
                                <plentry>
                                        <pt>
                                                <varname>type</varname>
                                        </pt>
                                        <pd>Data type of the new column, or new data type for an
                                                existing column. If changing the data type of a
                                                Greenplum distribution key column, you are only
                                                allowed to change it to a compatible type (for
                                                example, <codeph>text</codeph> to
                                                  <codeph>varchar</codeph> is OK, but
                                                  <codeph>text</codeph> to <codeph>int</codeph> is
                                                not).</pd>
                                </plentry>
                                <plentry>
                                        <pt>
                                                <varname>table_constraint</varname>
                                        </pt>
                                        <pd>New table constraint for the table. Note that foreign
                                                key constraints are currently not supported in
                                                Greenplum Database. Also a table is only allowed one
                                                unique constraint and the uniqueness must be within
                                                the Greenplum Database distribution key.</pd>
                                </plentry>
                                <plentry>
                                        <pt>
                                                <varname>constraint_name</varname>
                                        </pt>
                                        <pd>Name of an existing constraint to drop.</pd>
                                </plentry>
                                <plentry>
                                        <pt>CASCADE</pt>
                                        <pd>Automatically drop objects that depend on the dropped
                                                column or constraint (for example, views referencing
                                                the column). </pd>
                                </plentry>
                                <plentry>
                                        <pt>RESTRICT</pt>
                                        <pd>Refuse to drop the column or constraint if there are any
                                                dependent objects. This is the default behavior.
                                        </pd>
                                </plentry>
                                <plentry>
                                        <pt>
                                                <varname>trigger_name</varname>
                                        </pt>
                                        <pd>Name of a single trigger to disable or enable. Note that
                                                Greenplum Database does not support triggers.</pd>
                                </plentry>
                                <plentry>
                                        <pt>ALL</pt>
                                        <pd>Disable or enable all triggers belonging to the table
                                           including constraint related triggers. This requires superuser privilege 
                                           if any of the triggers are internally generated constraint triggers such 
                                           as those that are used to implement foreign key constraints or deferrable 
                                           uniqueness and exclusion constraints.</pd>
                                </plentry>
                                <plentry>
                                        <pt>USER</pt>
                                        <pd>Disable or enable all triggers belonging to the table except for 
                                            internally generated constraint triggers such as those that are used
                                            to implement foreign key constraints or deferrable uniqueness and
                                            exclusion constraints.
                                        </pd>
                                </plentry>
                                <plentry>
                                        <pt>
                                                <varname>index_name</varname>
                                        </pt>
                                        <pd>The index name on which the table should be marked for
                                                clustering. Note that <codeph>CLUSTER</codeph> is
                                                not the recommended way to physically reorder a
                                                table in Greenplum Database because it takes so
                                                long. It is better to recreate the table with
                                                  <codeph><xref href="./CREATE_TABLE_AS.xml#topic1"
                                                  type="topic" format="dita"/></codeph> and order it
                                                by the index column(s).</pd>
                                </plentry>
                                <plentry>
                                        <pt>FILLFACTOR</pt>
                                        <pd>Set the fillfactor percentage for a table.</pd>
                                </plentry>
                                <plentry>
                                        <pt>
                                                <varname>value</varname>
                                        </pt>
                                        <pd>The new value for the <codeph>FILLFACTOR</codeph>
                                                parameter, which is a percentage between 10 and 100.
                                                100 is the default.</pd>
                                </plentry>
                                <plentry>
                                        <pt>DISTRIBUTED BY ({<varname>column</varname>
                                                  [<varname>opclass</varname>]}) | DISTRIBUTED
                                                RANDOMLY | DISTRIBUTED REPLICATED</pt>
                                        <pd>Specifies the distribution policy for a table. Changing
                                                a hash distribution policy causes the table data to
                                                be physically redistributed, which can be resource
                                                intensive. If you declare the same hash distribution
                                                policy or change from hash to random distribution,
                                                data will not be redistributed unless you declare
                                                  <codeph>SET WITH (REORGANIZE=true)</codeph>.</pd>
                                        <pd>Changing to or from a replicated distribution policy
                                                causes the table data to be redistributed.</pd>
                                </plentry>
                                <plentry>
                                        <pt>REORGANIZE=true|false</pt>
                                        <pd>Use <codeph>REORGANIZE=true</codeph> when the hash
                                                distribution policy has not changed or when you have
                                                changed from a hash to a random distribution, and
                                                you want to redistribute the data anyways.</pd>
                                </plentry>
                                <plentry>
                                        <pt>
                                                <varname>parent_table</varname>
                                        </pt>
                                        <pd>A parent table to associate or de-associate with this
                                                table. </pd>
                                </plentry>
                                <plentry>
                                        <pt>
                                                <varname>new_owner</varname>
                                        </pt>
                                        <pd>The role name of the new owner of the table. </pd>
                                </plentry>
                                <plentry>
                                        <pt>
                                                <varname>new_tablespace</varname>
                                        </pt>
                                        <pd>The name of the tablespace to which the table will be
                                                moved. </pd>
                                </plentry>
                                <plentry>
                                        <pt>
                                                <varname>new_schema</varname>
                                        </pt>
                                        <pd>The name of the schema to which the table will be moved.
                                        </pd>
                                </plentry>
                                <plentry>
                                        <pt>
                                                <varname>parent_table_name</varname>
                                        </pt>
                                        <pd>When altering a partitioned table, the name of the
                                                top-level parent table.</pd>
                                </plentry>
                                <plentry>
                                        <pt>ALTER [DEFAULT] PARTITION</pt>
                                        <pd>If altering a partition deeper than the first level of
                                                partitions, the <codeph>ALTER PARTITION</codeph>
                                                clause is used to specify which subpartition in the
                                                hierarchy you want to alter.</pd>
                                </plentry>
                                <plentry>
                                        <pt>DROP [DEFAULT] PARTITION</pt>
                                        <pd>Drops the specified partition. If the partition has
                                                subpartitions, the subpartitions are automatically
                                                dropped as well.</pd>
                                </plentry>
                                <plentry>
                                        <pt>TRUNCATE [DEFAULT] PARTITION</pt>
                                        <pd>Truncates the specified partition. If the partition has
                                                subpartitions, the subpartitions are automatically
                                                truncated as well.</pd>
                                </plentry>
                                <plentry>
                                        <pt>RENAME [DEFAULT] PARTITION</pt>
                                        <pd>Changes the partition name of a partition (not the
                                                relation name). Partitioned tables are created using
                                                the naming convention:
                                                  <codeph>&lt;</codeph><varname>parentname</varname><codeph>&gt;_&lt;</codeph><varname>level</varname><codeph>&gt;_prt_&lt;</codeph><varname>partition_name</varname><codeph>&gt;</codeph>.</pd>
                                </plentry>
                                <plentry>
                                        <pt>ADD DEFAULT PARTITION</pt>
                                        <pd>Adds a default partition to an existing partition
                                                design. When data does not match to an existing
                                                partition, it is inserted into the default
                                                partition. Partition designs that do not have a
                                                default partition will reject incoming rows that do
                                                not match to an existing partition. Default
                                                partitions must be given a name.</pd>
                                </plentry>
                                <plentry>
                                        <pt>ADD PARTITION</pt>
                                        <pd><varname>partition_element</varname> - Using the
                                                existing partition type of the table (range or
                                                list), defines the boundaries of new partition you
                                                are adding.</pd>
                                        <pd><varname>name</varname> - A name for this new
                                                partition.</pd>
                                        <pd><b>VALUES</b> - For list partitions, defines the
                                                value(s) that the partition will contain.</pd>
                                        <pd><b>START</b> - For range partitions, defines the
                                                starting range value for the partition. By default,
                                                start values are <codeph>INCLUSIVE</codeph>. For
                                                example, if you declared a start date of
                                                  '<codeph>2016-01-01</codeph>', then the partition
                                                would contain all dates greater than or equal to
                                                  '<codeph>2016-01-01</codeph>'. Typically the data
                                                type of the <codeph>START</codeph> expression is the
                                                same type as the partition key column. If that is
                                                not the case, then you must explicitly cast to the
                                                intended data type.</pd>
                                        <pd><b>END</b> - For range partitions, defines the ending
                                                range value for the partition. By default, end
                                                values are <codeph>EXCLUSIVE</codeph>. For example,
                                                if you declared an end date of
                                                  '<codeph>2016-02-01</codeph>', then the partition
                                                would contain all dates less than but not equal to
                                                  '<codeph>2016-02-01</codeph>'. Typically the data
                                                type of the <codeph>END</codeph> expression is the
                                                same type as the partition key column. If that is
                                                not the case, then you must explicitly cast to the
                                                intended data type.</pd>
                                        <pd><b>WITH</b> - Sets the table storage options for a
                                                partition. For example, you may want older
                                                partitions to be append-optimized tables and newer
                                                partitions to be regular heap tables. See
                                                  <codeph><xref href="./CREATE_TABLE.xml#topic1"
                                                  type="topic" format="dita"/></codeph> for a
                                                description of the storage options.</pd>
                                        <pd><b>TABLESPACE</b> - The name of the tablespace in which
                                                the partition is to be created.</pd>
                                        <pd><varname>subpartition_spec</varname> - Only allowed on
                                                partition designs that were created without a
                                                subpartition template. Declares a subpartition
                                                specification for the new partition you are adding.
                                                If the partitioned table was originally defined
                                                using a subpartition template, then the template
                                                will be used to generate the subpartitions
                                                automatically.</pd>
                                </plentry>
                                <plentry>
                                        <pt>EXCHANGE [DEFAULT] PARTITION</pt>
                                        <pd>Exchanges another table into the partition hierarchy
                                                into the place of an existing partition. In a
                                                multi-level partition design, you can only exchange
                                                the lowest level partitions (those that contain
                                                data). </pd>
                                        <pd>The Greenplum Database server configuration parameter
                                                  <codeph>gp_enable_exchange_default_partition</codeph>
                                                controls availability of the <codeph>EXCHANGE
                                                  DEFAULT PARTITION</codeph> clause. The default
                                                value for the parameter is <codeph>off</codeph>. The
                                                clause is not available and Greenplum Database
                                                returns an error if the clause is specified in an
                                                  <codeph>ALTER TABLE</codeph> command.</pd>
                                        <pd>For information about the parameter, see <xref
                                                  href="../config_params/guc_config.xml#topic1"
                                                  />.<note type="warning">Before you exchange the
                                                  default partition, you must ensure the data in the
                                                  table to be exchanged, the new default partition,
                                                  is valid for the default partition. For example,
                                                  the data in the new default partition must not
                                                  contain data that would be valid in other leaf
                                                  child partitions of the partitioned table.
                                                  Otherwise, queries against the partitioned table
                                                  with the exchanged default partition that are
                                                  executed by GPORCA might return incorrect
                                                  results.</note></pd>
                                        <pd><b>WITH TABLE</b>
                                                <varname>table_name</varname> - The name of the
                                                table you are swapping into the partition design.
                                                You can exchange a table where the table data is
                                                stored in the database. For example, the table is
                                                created with the <codeph>CREATE TABLE</codeph>
                                                command. The table must have the same number of
                                                columns, column order, column names, column types,
                                                and distribution policy as the parent table.</pd>
                                        <pd>With the <codeph>EXCHANGE PARTITION</codeph> clause, you
                                                can also exchange a readable external table (created
                                                with the <codeph>CREATE EXTERNAL TABLE</codeph>
                                                command) into the partition hierarchy in the place
                                                of an existing leaf child partition. If you specify
                                                a readable external table, you must also specify the
                                                  <codeph>WITHOUT VALIDATION</codeph> clause to skip
                                                table validation against the <codeph>CHECK</codeph>
                                                constraint of the partition you are exchanging.</pd>
                                        <pd>Exchanging a leaf child partition with an external table
                                                is not supported if the partitioned table contains a
                                                column with a check constraint or a <codeph>NOT
                                                  NULL</codeph> constraint.</pd>
                                        <pd><b>WITH</b> | <b>WITHOUT VALIDATION</b> - Validates that
                                                the data in the table matches the
                                                  <codeph>CHECK</codeph> constraint of the partition
                                                you are exchanging. The default is to validate the
                                                data against the <codeph>CHECK</codeph> constraint.
                                                  <note type="warning">If you specify the
                                                  <codeph>WITHOUT VALIDATION</codeph> clause, you
                                                  must ensure that the data in table that you are
                                                  exchanging for an existing child leaf partition is
                                                  valid against the <codeph>CHECK</codeph>
                                                  constraints on the partition. Otherwise, queries
                                                  against the partitioned table might return
                                                  incorrect results.</note></pd>
                                </plentry>
                                <plentry>
                                        <pt>SET SUBPARTITION TEMPLATE</pt>
                                        <pd>Modifies the subpartition template for an existing
                                                partition. After a new subpartition template is set,
                                                all new partitions added will have the new
                                                subpartition design (existing partitions are not
                                                modified).</pd>
                                </plentry>
                                <plentry>
                                        <pt>SPLIT DEFAULT PARTITION</pt>
                                        <pd>Splits a default partition. In a multi-level partition,
                                                only a range partition can be split, not a list
                                                partition, and you can only split the lowest level
                                                default partitions (those that contain data).
                                                Splitting a default partition creates a new
                                                partition containing the values specified and leaves
                                                the default partition containing any values that do
                                                not match to an existing partition.</pd>
                                        <pd><b>AT</b> - For list partitioned tables, specifies a
                                                single list value that should be used as the
                                                criteria for the split. </pd>
                                        <pd><b>START</b> - For range partitioned tables, specifies a
                                                starting value for the new partition. </pd>
                                        <pd><b>END</b> - For range partitioned tables, specifies an
                                                ending value for the new partition.</pd>
                                        <pd><b>INTO</b> - Allows you to specify a name for the new
                                                partition. When using the <codeph>INTO</codeph>
                                                clause to split a default partition, the second
                                                partition name specified should always be that of
                                                the existing default partition. If you do not know
                                                the name of the default partition, you can look it
                                                up using the <varname>pg_partitions</varname>
                                                view.</pd>
                                </plentry>
                                <plentry>
                                        <pt>SPLIT PARTITION</pt>
                                        <pd>Splits an existing partition into two partitions. In a
                                                multi-level partition, only a range partition can be
                                                split, not a list partition, and you can only split
                                                the lowest level partitions (those that contain
                                                data). </pd>
                                        <pd><b>AT</b> - Specifies a single value that should be used
                                                as the criteria for the split. The partition will be
                                                divided into two new partitions with the split value
                                                specified being the starting range for the
                                                  <varname>latter</varname> partition.</pd>
                                        <pd><b>INTO</b> - Allows you to specify names for the two
                                                new partitions created by the split.</pd>
                                </plentry>
                                <plentry>
                                        <pt>
                                                <varname>partition_name</varname>
                                        </pt>
                                        <pd>The given name of a partition. </pd>
                                </plentry>
                                <plentry>
                                        <pt>FOR (RANK(number))</pt>
                                        <pd>For range partitions, the rank of the partition in the
                                                range. </pd>
                                </plentry>
                                <plentry>
                                        <pt>FOR ('<varname>value</varname>')</pt>
                                        <pd>Specifies a partition by declaring a value that falls
                                                within the partition boundary specification. If the
                                                value declared with <codeph>FOR</codeph> matches to
                                                both a partition and one of its subpartitions (for
                                                example, if the value is a date and the table is
                                                partitioned by month and then by day), then
                                                  <codeph>FOR</codeph> will operate on the first
                                                level where a match is found (for example, the
                                                monthly partition). If your intent is to operate on
                                                a subpartition, you must declare so as follows:
                                                  <codeph>ALTER TABLE <varname>name</varname> ALTER
                                                  PARTITION FOR ('2016-10-01') DROP PARTITION FOR
                                                  ('2016-10-01');</codeph></pd>
                                </plentry>
                        </parml>
                </section>
                <section id="section5">
                        <title>Notes</title>
                        <p>The table name specified in the <codeph>ALTER TABLE</codeph> command
                                cannot be the name of a partition within a table. </p>
                        <p>Take special care when altering or dropping columns that are part of the
                                Greenplum Database distribution key as this can change the
                                distribution policy for the table.</p>
                        <p>Greenplum Database does not currently support foreign key constraints.
                                For a unique constraint to be enforced in Greenplum Database, the
                                table must be hash-distributed (not <codeph>DISTRIBUTED
                                        RANDOMLY</codeph>), and all of the distribution key columns
                                must be the same as the initial columns of the unique constraint
                                columns.</p>
                        <p>Adding a <codeph>CHECK</codeph> or <codeph>NOT NULL</codeph> constraint
                                requires scanning the table to verify that existing rows meet the
                                constraint.</p>
                        <p>When a column is added with <codeph>ADD COLUMN</codeph>, all existing
                                rows in the table are initialized with the column's default value,
                                or <codeph>NULL</codeph> if no <codeph>DEFAULT</codeph> clause is
                                specified. Adding a column with a non-null default or changing the
                                type of an existing column will require the entire table and indexes 
                                to be
                                rewritten. This may take a significant amount of time for a large
                                table; and it will temporarily require double the disk space. Adding
                                or removing a system <codeph>oid</codeph> column also requires
                                rewriting the entire table.</p>
                        <p>You can specify multiple changes in a single <codeph>ALTER TABLE</codeph>
                                command, which will be done in a single pass over the table. </p>
                        <p>The <codeph>DROP COLUMN</codeph> form does not physically remove the
                                column, but simply makes it invisible to SQL operations. Subsequent
                                insert and update operations in the table will store a null value
                                for the column. Thus, dropping a column is quick but it will not
                                immediately reduce the on-disk size of your table, as the space
                                occupied by the dropped column is not reclaimed. The space will be
                                reclaimed over time as existing rows are updated. If you drop the
                                system <codeph>oid</codeph> column, however, the table is rewritten
                                immediately.</p>
                        <p>The fact that <codeph>ALTER TYPE</codeph> requires rewriting the whole
                                table is sometimes an advantage, because the rewriting process
                                eliminates any dead space in the table. For example, to reclaim the
                                space occupied by a dropped column immediately, the fastest way is:
                                        <codeph>ALTER TABLE table ALTER COLUMN anycol TYPE
                                        sametype;</codeph> where <varname>anycol</varname> is any
                                remaining table column and <varname>sametype</varname> is the same
                                type that column already has. This results in no
                                semantically-visible change in the table, but the command forces
                                rewriting, which gets rid of no-longer-useful data.</p>
                        <p>If a table is partitioned or has any descendant tables, it is not
                                permitted to add or drop a column, to rename a column, or to change
                                the type of a column in the parent table without doing the same to
                                the descendants. This ensures that the descendants always have
                                columns matching the parent. </p>
                        <p>To see the structure of a partitioned table, you can use the view
                                                <codeph><xref
                                                href="../system_catalogs/pg_partitions.xml"
                                                type="topic" format="dita"/></codeph>. This view can
                                help identify the particular partitions you may want to alter.</p>
                        <p>A recursive <codeph>DROP COLUMN</codeph> operation will remove a
                                descendant table's column only if the descendant does not inherit
                                that column from any other parents and never had an independent
                                definition of the column. A nonrecursive <codeph>DROP
                                        COLUMN</codeph> (<codeph>ALTER TABLE ONLY ... DROP
                                        COLUMN</codeph>) never removes any descendant columns, but
                                instead marks them as independently defined rather than inherited. </p>
                        <p>The <codeph>TRIGGER</codeph>, <codeph>CLUSTER</codeph>,
                                        <codeph>OWNER</codeph>, and <codeph>TABLESPACE</codeph>
                                actions never recurse to descendant tables; that is, they always act
                                as though <codeph>ONLY</codeph> were specified. Adding a constraint
                                can recurse only for <codeph>CHECK</codeph> constraints, and is
                                required to do so for such constraints.</p>
                        <p>These <codeph>ALTER PARTITION</codeph> operations are supported if no
                                data is changed on a partitioned table that contains a leaf child
                                partition that has been exchanged to use an external table.
                                Otherwise, an error is returned.<ul id="ul_hcw_mrn_qs">
                                        <li>Adding or dropping a column.</li>
                                        <li>Changing the data type of column.</li>
                                </ul></p>
                        <p>These <codeph>ALTER PARTITION</codeph> operations are not supported for a
                                partitioned table that contains a leaf child partition that has been
                                exchanged to use an external table:<ul id="ul_edw_mrn_qs">
                                        <li>Setting a subpartition template.</li>
                                        <li>Altering the partition properties.</li>
                                        <li>Creating a default partition.</li>
                                        <li>Setting a distribution policy.</li>
                                        <li>Setting or dropping a <codeph>NOT NULL</codeph>
                                                constraint of column.</li>
                                        <li>Adding or dropping constraints.</li>
                                        <li>Splitting an external partition.</li>
                                </ul></p>
                        <p>Changing any part of a system catalog table is not permitted.</p>
                </section>
                <section id="section6">
                        <title>Examples</title>
                        <p>Add a column to a table:</p>
                        <codeblock>ALTER TABLE distributors ADD COLUMN address varchar(30);</codeblock>
                        <p>Rename an existing column:</p>
                        <codeblock>ALTER TABLE distributors RENAME COLUMN address TO city;</codeblock>
                        <p>Rename an existing table:</p>
                        <codeblock>ALTER TABLE distributors RENAME TO suppliers;</codeblock>
                        <p>Add a not-null constraint to a column:</p>
                        <codeblock>ALTER TABLE distributors ALTER COLUMN street SET NOT NULL;</codeblock>
                        <p>Add a check constraint to a table and all of its children:</p>
                        <codeblock>ALTER TABLE distributors ADD CONSTRAINT zipchk CHECK 
(char_length(zipcode) = 5);</codeblock>
                        <p>Remove a check constraint from a table and all of its children:</p>
                        <codeblock>ALTER TABLE distributors DROP CONSTRAINT zipchk;</codeblock>
                        <p>Remove a check constraint from a table only:</p>
                        <codeblock>ALTER TABLE ONLY distributors DROP CONSTRAINT zipchk;</codeblock>
                        <p>(The check constraint remains in place for any child tables that inherit
                                        <codeph>distributors</codeph>.)</p>
                        <p>Move a table to a different schema:</p>
                        <codeblock>ALTER TABLE myschema.distributors SET SCHEMA yourschema;</codeblock>
                        <p>Change the distribution policy of a table to replicated:</p>
                        <codeblock>ALTER TABLE myschema.distributors SET DISTRIBUTED REPLICATED;</codeblock>
                        <p>Add a new partition to a partitioned table:</p>
                        <codeblock>ALTER TABLE sales ADD PARTITION 
            START (date '2017-02-01') INCLUSIVE 
            END (date '2017-03-01') EXCLUSIVE;</codeblock>
                        <p>Add a default partition to an existing partition design:</p>
                        <codeblock>ALTER TABLE sales ADD DEFAULT PARTITION other;</codeblock>
                        <p>Rename a partition:</p>
                        <codeblock>ALTER TABLE sales RENAME PARTITION FOR ('2016-01-01') TO 
jan08;</codeblock>
                        <p>Drop the first (oldest) partition in a range sequence:</p>
                        <codeblock>ALTER TABLE sales DROP PARTITION FOR (RANK(1));</codeblock>
                        <p>Exchange a table into your partition design:</p>
                        <codeblock>ALTER TABLE sales EXCHANGE PARTITION FOR ('2016-01-01') WITH 
TABLE jan08;</codeblock>
                        <p>Split the default partition (where the existing default partition's name
                                is <codeph>other</codeph>) to add a new monthly partition for
                                January 2017:</p>
                        <codeblock>ALTER TABLE sales SPLIT DEFAULT PARTITION 
START ('2017-01-01') INCLUSIVE 
END ('2017-02-01') EXCLUSIVE 
INTO (PARTITION jan09, PARTITION other);</codeblock>
                        <p>Split a monthly partition into two with the first partition containing
                                dates January 1-15 and the second partition containing dates January
                                16-31:</p>
                        <codeblock>ALTER TABLE sales SPLIT PARTITION FOR ('2016-01-01')
AT ('2016-01-16')
INTO (PARTITION jan081to15, PARTITION jan0816to31);</codeblock>
                </section>
                <section id="section7">
                        <title>Compatibility</title>
                        <p>The forms <codeph>ADD</codeph>, <codeph>DROP</codeph>, <codeph>SET
                                        DEFAULT</codeph>, and <codeph>SET DATA TYPE</codeph>
                                (without <codeph>USING</codeph>) conform with the SQL standard. The
                                other forms are Greenplum Database extensions of the SQL standard.
                                Also, the ability to specify more than one manipulation in a single
                                        <codeph>ALTER TABLE</codeph> command is an extension.</p>
                        <p><codeph>ALTER TABLE DROP COLUMN</codeph> can be used to drop the only
                                column of a table, leaving a zero-column table. This is an extension
                                of SQL, which disallows zero-column tables.</p>
                </section>
                <section id="section8">
                        <title>See Also</title>
                        <p><codeph><xref href="./CREATE_TABLE.xml#topic1" type="topic" format="dita"
                                        /></codeph>, <codeph><xref href="./DROP_TABLE.xml#topic1"
                                                type="topic" format="dita"/></codeph></p>
                </section>
        </body>
</topic><|MERGE_RESOLUTION|>--- conflicted
+++ resolved
@@ -35,13 +35,9 @@
   ALTER [COLUMN] <varname>column</varname> DROP DEFAULT
   ALTER [COLUMN] <varname>column</varname> { SET | DROP } NOT NULL
   ALTER [COLUMN] <varname>column</varname> SET STATISTICS <varname>integer</varname>
-<<<<<<< HEAD
   ALTER [COLUMN] column SET ( <varname>attribute_option</varname> = <varname>value</varname> [, ... ] )
   ALTER [COLUMN] column RESET ( <varname>attribute_option</varname> [, ... ] )
   ADD <varname>table_constraint</varname>
-=======
-  ADD <varname>table_constraint</varname>
->>>>>>> aa2398bc
   DROP CONSTRAINT [IF EXISTS] <varname>constraint_name</varname> [RESTRICT | CASCADE]
   DISABLE TRIGGER [<varname>trigger_name</varname> | ALL | USER]
   ENABLE TRIGGER [<varname>trigger_name</varname> | ALL | USER]
@@ -165,7 +161,6 @@
                                         be set in the range 100 to 10000, or set to -1 to revert to
                                         using the system default statistics target
                                                 (<codeph>default_statistics_target</codeph>).</li>
-<<<<<<< HEAD
                                 <li>
                                         <p><b>SET ( <varname>attribute_option</varname> =
                                                   <varname>value</varname> [, ... ]) </b></p>
@@ -201,26 +196,6 @@
                                                 revert to estimating the number of distinct values
                                                 normally.</p>
                                 </li>
-=======
-                                <li><b>SET STATISTICS DISTINCT</b> — Overrides the
-                                        number-of-distinct-values estimate made by subsequent
-                                                <codeph>ANALYZE</codeph> operations. When set to a
-                                        positive value, <codeph>ANALYZE</codeph> will assume that
-                                        the column contains exactly the specified number of distinct
-                                        non-null values. When set to a negative value, which must be
-                                        greater than or equal to -1, <codeph>ANALYZE</codeph> will
-                                        assume that the number of distinct non-null values in the
-                                        column is linear in the size of the table; the exact count
-                                        is to be computed by multiplying the estimated table size by
-                                        the absolute value of the given number. For example, a value
-                                        of -1 implies that all values in the column are distinct,
-                                        while a value of -0.5 implies that each value appears twice
-                                        on the average. This can be useful when the size of the
-                                        table changes over time, since the multiplication by the
-                                        number of rows in the table is not performed until query
-                                        planning time. Specify a value of 0 to revert to estimating
-                                        the number of distinct values normally.</li>
->>>>>>> aa2398bc
                                 <li id="ay137022"><b>ADD <varname>table_constraint</varname></b> —
                                         Adds a new constraint to a table (not just a partition)
                                         using the same syntax as <codeph>CREATE TABLE</codeph>. </li>
@@ -371,19 +346,11 @@
                                                 If the <codeph>ONLY</codeph> keyword is not used,
                                                 the operation will be performed on the named table
                                                 and any child table partitions associated with that
-<<<<<<< HEAD
-                                                table. Adding or dropping a column, or changing a
-                                                column's type in a parent or descendant table only
-                                                is not permitted. The parent table and its
-                                                descendents must always have the same columns and
-                                                types.</pd>
-=======
                                                 table. <note>Adding or dropping a column, or
                                                   changing a column's type, in a parent or
                                                   descendant table only is not permitted. The parent
                                                   table and its descendents must always have the
                                                   same columns and types.</note></pd>
->>>>>>> aa2398bc
                                 </plentry>
                                 <plentry>
                                         <pt>
