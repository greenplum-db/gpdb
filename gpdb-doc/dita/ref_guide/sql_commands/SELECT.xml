<?xml version="1.0" encoding="UTF-8"?>
<!DOCTYPE topic
  PUBLIC "-//OASIS//DTD DITA Composite//EN" "ditabase.dtd">
<topic id="topic1">
  <title id="eg20941">SELECT</title>
  <body>
    <p id="sql_command_desc">Retrieves rows from a table or view.</p>
    <section id="section2">
      <title>Synopsis</title>
      <codeblock id="sql_command_synopsis">[ WITH [ RECURSIVE<sup>1</sup> ] <varname>with_query</varname> [, ...] ]
SELECT [ALL | DISTINCT [ON (<varname>expression</varname> [, ...])]]
  * | <varname>expression </varname>[[AS] <varname>output_name</varname>] [, ...]
  [FROM <varname>from_item</varname> [, ...]]
  [WHERE <varname>condition</varname>]
  [GROUP BY <varname>grouping_element</varname> [, ...]]
  [HAVING <varname>condition</varname> [, ...]]
  [WINDOW <varname>window_name</varname> AS (<varname>window_definition</varname>) [, ...] ]
  [{UNION | INTERSECT | EXCEPT} [ALL | DISTINCT] <varname>select</varname>]
  [ORDER BY <varname>expression</varname> [ASC | DESC | USING <varname>operator</varname>] [NULLS {FIRST | LAST}] [, ...]]
  [LIMIT {<varname>count</varname> | ALL}]
  [OFFSET <varname>start</varname> [ ROW | ROWS ] ]
  [FETCH { FIRST | NEXT } [ <varname>count</varname> ] { ROW | ROWS } ONLY]
  [FOR {UPDATE | SHARE} [OF <varname>table_name</varname> [, ...]] [NOWAIT] [...]]

TABLE { [ ONLY ] <varname>table_name</varname> [ * ] | <varname>with_query_name</varname> }
</codeblock>
      <p>where <varname>with_query:</varname> is:</p>
      <codeblock>  <varname>with_query_name</varname> [( <varname>column_name</varname> [, ...] )] AS ( <varname>select</varname> | <varname>values</varname> | <varname>insert</varname> | <varname>update</varname> | <varname >delete</varname> )</codeblock>
      <p>where <varname>from_item</varname> can be one of:</p>
      <codeblock>[ONLY] <varname>table_name</varname> [[AS] <varname>alias</varname> [( <varname>column_alias</varname> [, ...] )]]
(select) [AS] <varname>alias</varname> [( <varname>column_alias</varname> [, ...] )]<varname>
with_query_name</varname> [ [AS] <varname>alias</varname> [( <varname>column_alias</varname> [, ...] )]]
<varname>function_name</varname> ( [<varname>argument</varname> [, ...]] ) [AS] <varname>alias</varname>
             [( <varname>column_alias</varname> [, ...] 
                | <varname>column_definition</varname> [, ...] )]
<varname>function_name</varname> ( [<varname>argument</varname> [, ...]] ) AS 
              ( <varname>column_definition</varname> [, ...] )
<varname>from_item</varname> [NATURAL] <varname>join_type</varname> <varname>from_item</varname>
          [ON <varname>join_condition</varname> | USING ( <varname>join_column</varname> [, ...] )]</codeblock>
      <p>where <varname>grouping_element</varname> can be one of:</p>
      <codeblock>  ()
  <varname>expression</varname>
  ROLLUP (<varname>expression</varname> [,...])
  CUBE (<varname>expression</varname> [,...])
  GROUPING SETS ((<varname>grouping_element</varname> [, ...]))</codeblock>
      <p>where <varname>window_definition</varname> is:</p>
      <codeblock>  [<varname>existing_window_name</varname>]
  [PARTITION BY <varname>expression</varname> [, ...]]
  [ORDER BY <varname>expression</varname> [ASC | DESC | USING <varname>operator</varname>] 
    [NULLS {FIRST | LAST}] [, ...]]
  [{ RANGE | ROWS} <varname>frame_start</varname> 
     | {RANGE | ROWS} BETWEEN <varname>frame_start</varname> AND <varname>frame_end</varname>
</codeblock>
      <p>where <varname>frame_start</varname> and <varname>frame_end</varname> can be one of:
        <codeblock>  UNBOUNDED PRECEDING
  <varname>value</varname> PRECEDING
  CURRENT ROW
  <varname>value</varname> FOLLOWING
  UNBOUNDED FOLLOWING
</codeblock></p>
      <p><b>Note:</b>
        <sup>1</sup>The <codeph>RECURSIVE</codeph> keyword is an experimental feature and is not
        recommended for production use.</p>
    </section>
    <section id="section3">
      <title>Description</title>
      <p><codeph>SELECT</codeph> retrieves rows from zero or more tables. The general processing of
          <codeph>SELECT</codeph> is as follows: </p>
      <ol>
        <li>All queries in the <codeph>WITH</codeph> clause are computed. These effectively serve as
          temporary tables that can be referenced in the <codeph>FROM</codeph> list. </li>
        <li id="eg138796">All elements in the <codeph>FROM</codeph> list are computed. (Each element
          in the <codeph>FROM</codeph> list is a real or virtual table.) If more than one element is
          specified in the <codeph>FROM</codeph> list, they are cross-joined together.</li>
        <li id="eg138832">If the <codeph>WHERE</codeph> clause is specified, all rows that do not
          satisfy the condition are eliminated from the output.</li>
        <li id="eg138840">If the <codeph>GROUP BY</codeph> clause is specified, or if there are
          aggregate function calls, the output is combined into groups of rows that match on one or
          more values, and the results of aggregate functions are computed. If the
            <codeph>HAVING</codeph> clause is present, it eliminates groups that do not satisfy the
          given condition.</li>
        <li>The actual output rows are computed using the <codeph>SELECT</codeph> output expressions
          for each selected row or row group. </li>
        <li><codeph>SELECT DISTINCT</codeph> eliminates duplicate rows from the result.
            <codeph>SELECT DISTINCT ON</codeph> eliminates rows that match on all the specified
          expressions. <codeph>SELECT ALL</codeph> (the default) will return all candidate rows,
          including duplicates. </li>
        <li id="eg141787">If a window expression is specified (and optional <codeph>WINDOW</codeph>
          clause), the output is organized according to the positional (row) or value-based (range)
          window frame.</li>
        <li id="eg138848">The actual output rows are computed using the <codeph>SELECT</codeph>
          output expressions for each selected row.</li>
        <li id="eg138856">Using the operators <codeph>UNION</codeph>, <codeph>INTERSECT</codeph>,
          and <codeph>EXCEPT</codeph>, the output of more than one <codeph>SELECT</codeph> statement
          can be combined to form a single result set. The <codeph>UNION</codeph> operator returns
          all rows that are in one or both of the result sets. The <codeph>INTERSECT</codeph>
          operator returns all rows that are strictly in both result sets. The
            <codeph>EXCEPT</codeph> operator returns the rows that are in the first result set but
          not in the second. In all three cases, duplicate rows are eliminated unless
            <codeph>ALL</codeph> is specified. The noise word <codeph>DISTINCT</codeph> can be added
          to explicitly specify eliminating duplicate rows. Notice that <codeph>DISTINCT</codeph> is
          the default behavior here, even though <codeph>ALL</codeph> is the default for
            <codeph>SELECT</codeph> itself. </li>
        <li id="eg138864">If the <codeph>ORDER BY</codeph> clause is specified, the returned rows
          are sorted in the specified order. If <codeph>ORDER BY</codeph> is not given, the rows are
          returned in whatever order the system finds fastest to produce.</li>
        <li id="eg138878">If the <codeph>LIMIT</codeph> (or <codeph>FETCH FIRST</codeph>) or
            <codeph>OFFSET</codeph> clause is specified, the <codeph>SELECT</codeph> statement only
          returns a subset of the result rows.</li>
        <li id="eg138885">If <codeph>FOR UPDATE</codeph> or <codeph>FOR SHARE</codeph> is specified,
          the <codeph>SELECT</codeph> statement locks the entire table against concurrent
          updates.</li>
      </ol>
      <p>You must have <codeph>SELECT</codeph> privilege on each column used in a <codeph>SELECT</codeph> command. The use of
          <codeph>FOR UPDATE</codeph> or <codeph>FOR SHARE</codeph> requires <codeph>UPDATE</codeph>
        privilege as well (for at least one column of each table so selected).</p>
    </section>
    <section id="section4">
      <title>Parameters</title>
      <sectiondiv>
        <b>The WITH Clause</b>
        <p>The optional <codeph>WITH</codeph> clause allows you to specify one or more subqueries
          that can be referenced by name in the primary query. The subqueries effectively act as
          temporary tables or views for the duration of the primary query. Each subquery can be a
<<<<<<< HEAD
            <codeph>SELECT</codeph>, <codeph>VALUES</codeph> ,<codeph>INSERT</codeph>, <codeph>UPDATE</codeph> or
=======
            <codeph>SELECT</codeph>, <codeph>INSERT</codeph>, <codeph>UPDATE</codeph>, or
>>>>>>> d4dfd50c
            <codeph>DELETE</codeph> statement. When writing a data-modifying statement
            (<codeph>INSERT</codeph>, <codeph>UPDATE</codeph>, or <codeph>DELETE</codeph>) in
            <codeph>WITH</codeph>, it is usual to include a <codeph>RETURNING</codeph> clause. It is
          the output of <codeph>RETURNING</codeph>, <i>not</i> the underlying table that the
          statement modifies, that forms the temporary table that is read by the primary query. If
            <codeph>RETURNING</codeph> is omitted, the statement is still executed, but it produces
          no output so it cannot be referenced as a table by the primary query. </p><p>For a <codeph>SELECT</codeph> command that includes a
            <codeph>WITH</codeph> clause, the clause can contain at most a single clause that
          modifies table data (<codeph>INSERT</codeph>, <codeph>UPDATE</codeph> or
            <codeph>DELETE</codeph> command).</p><p>A
            <varname>with_query_name</varname> without schema qualification must be specified for
          each query in the <codeph>WITH</codeph> clause. Optionally, a list of column names can be
          specified; if the list of column names is omitted, the names are inferred from the
          subquery. The primary query and the <codeph>WITH</codeph> queries are all (notionally)
          executed at the same time. </p><p>The <codeph>RECURSIVE</codeph> keyword can be enabled by
          setting the server configuration parameter <codeph>gp_recursive_cte_prototype</codeph> to
            <codeph>true</codeph>. For information about the parameter, see <xref
            href="../config_params/guc_config.xml#topic1"/>.<note type="warning">The
              <codeph>RECURSIVE</codeph> keyword is an experimental feature and is not intended for
            use in a production environment. Experimental features are subject to change without
            notice in future releases.</note></p><p>If <codeph>RECURSIVE</codeph> is specified, it
          allows a <codeph>SELECT</codeph> subquery to reference itself by name. Such a subquery has
          the general
          form</p><codeblock><varname>non_recursive_term</varname> UNION [ALL | DISTINCT] <varname>recursive_term</varname></codeblock><p>where
          the recursive self-reference appears on the right-hand side of the <codeph>UNION</codeph>.
          Only one recursive self-reference is permitted per query. Recursive data-modifying
          statements are not supported, but you can use the results of a recursive
            <codeph>SELECT</codeph> query in a data-modifying statement.</p><p>If the
            <codeph>RECURSIVE</codeph> keyword is specified, the <codeph>WITH</codeph> queries need
          not be ordered: a query can reference another query that is later in the list. However,
          circular references, or mutual recursion, are not supported. </p><p>Without the
            <codeph>RECURSIVE</codeph> keyword, <codeph>WITH</codeph> queries can only reference
          sibling <codeph>WITH</codeph> queries that are earlier in the <codeph>WITH</codeph>
          list.</p><p><codeph>WITH RECURSIVE</codeph> limitations. These items are not
          supported:</p><ul id="ul_b21_szt_n1b">
          <li>A recursive <codeph>WITH</codeph> clause that contains the following in the
              <varname>recursive_term</varname>. <ul id="ul_c1b_nhf_p1b">
              <li>Subqueries with a self-reference</li>
              <li><codeph>DISTINCT</codeph> clause</li>
              <li><codeph>GROUP BY</codeph> clause</li>
              <li>A window function</li>
            </ul></li>
          <li>A recursive <codeph>WITH</codeph> clause where the <varname>with_query_name</varname>
            is a part of a set operation.</li>
        </ul><p>Following is an example of the set operation limitation. This query returns an error
          because the set operation <codeph>UNION</codeph> contains a reference to the table
            <codeph>foo</codeph>.
          <codeblock>WITH RECURSIVE foo(i) AS (
    SELECT 1
  UNION ALL
    SELECT i+1 FROM (SELECT * FROM foo UNION SELECT 0) bar
)
SELECT * FROM foo LIMIT 5;</codeblock></p><p>This
          recursive CTE is allowed because the set operation <codeph>UNION</codeph> does not have a
          reference to the CTE
          <codeph>foo</codeph>.<codeblock>WITH RECURSIVE foo(i) AS (
    SELECT 1
  UNION ALL
    SELECT i+1 FROM (SELECT * FROM bar UNION SELECT 0) bar, foo
    WHERE foo.i = bar.a
)
SELECT * FROM foo LIMIT 5;</codeblock></p>
        <p>A key property of <codeph>WITH</codeph> queries is that they are evaluated only once per
          execution of the primary query, even if the primary query refers to them more than once.
          In particular, data-modifying statements are guaranteed to be executed once and only once,
          regardless of whether the primary query reads all or any of their output.</p>
        <p>The primary query and the <codeph>WITH</codeph> queries are all (notionally) executed at
          the same time. This implies that the effects of a data-modifying statement in
            <codeph>WITH</codeph> cannot be seen from other parts of the query, other than by
          reading its <codeph>RETURNING</codeph> output. If two such data-modifying statements
          attempt to modify the same row, the results are unspecified. </p>
        <p>See <xref
            href="../../admin_guide/query/topics/CTE-query.xml"/><ph
            otherprops="pivotal"> in the <cite>Greenplum Database Administrator Guide</cite></ph>
          for additional information.</p>
      </sectiondiv>
      <sectiondiv id="section5">
        <b>The SELECT List</b>
        <p>The <codeph>SELECT</codeph> list (between the key words <codeph>SELECT</codeph> and
            <codeph>FROM</codeph>) specifies expressions that form the output rows of the
            <codeph>SELECT</codeph> statement. The expressions can (and usually do) refer to columns
          computed in the <codeph>FROM</codeph> clause. </p><p>An <varname>expression</varname> in
          the <codeph>SELECT</codeph> list can be a constant value, a column reference, an operator
          invocation, a function call, an aggregate expression, a window expression, a scalar
          subquery, and so on. A number of constructs can be classified as an expression but do not
          follow any general syntax rules. These generally have the semantics of a function or
          operator. For information about SQL value expressions and function calls, see "Querying
          Data" in the <i>Greenplum Database Administrator Guide</i>.</p><p>Just as in a table,
          every output column of a <codeph>SELECT</codeph> has a name. In a simple
            <codeph>SELECT</codeph> this name is just used to label the column for display, but when
          the <codeph>SELECT</codeph> is a sub-query of a larger query, the name is seen by the
          larger query as the column name of the virtual table produced by the sub-query. To specify
          the name to use for an output column, write <codeph>AS</codeph>
          <varname>output_name</varname> after the column's expression. (You can omit
            <codeph>AS</codeph>, but only if the desired output name does not match any SQL keyword.
          For protection against possible future keyword additions, you can always either write
            <codeph>AS</codeph> or double-quote the output name.) If you do not specify a column
          name, Greenplum Database chooses a name is automatically. If the column's expression is a
          simple column reference then the chosen name is the same as that column's name. In more
          complex cases, a function or type name may be used, or the system may fall back on a
          generated name such as <codeph>?column?</codeph> or
            <codeph>column<varname>N</varname></codeph>. </p><p>An output column's name can be used to
          refer to the column's value in <codeph>ORDER BY</codeph> and <codeph>GROUP BY</codeph>
          clauses, but not in the <codeph>WHERE</codeph> or <codeph>HAVING</codeph> clauses; there
          you must write out the expression instead.</p><p>Instead of an expression,
            <codeph>*</codeph> can be written in the output list as a shorthand for all the columns
          of the selected rows. Also, you can write <codeph><varname>table_name</varname>.*</codeph>
          as a shorthand for the columns coming from just that table. In these cases it is not
          possible to specify new names with <codeph>AS</codeph>; the output column names will be
          the same as the table columns' names.</p></sectiondiv>
      <sectiondiv><b>The DISTINCT Clause</b>
        <p>If <codeph>SELECT DISTINCT</codeph> is specified, all duplicate rows are removed from the
          result set (one row is kept from each group of duplicates). <codeph>SELECT ALL</codeph>
          specifies the opposite: all rows are kept; that is the default. </p>
        <p>
          <codeph>SELECT DISTINCT ON ( <varname>expression</varname> [, ...] )</codeph> keeps only
          the first row of each set of rows where the given expressions evaluate to equal. The
            <codeph>DISTINCT ON</codeph> expressions are interpreted using the same rules as for
            <codeph>ORDER BY</codeph> (see above). Note that the "first row" of each set is
          unpredictable unless <codeph>ORDER BY</codeph> is used to ensure that the desired row
          appears first. For example:
          <codeblock>
SELECT DISTINCT ON (location) location, time, report
    FROM weather_reports
    ORDER BY location, time DESC;
</codeblock>
          retrieves the most recent weather report for each location. But if we had not used
            <codeph>ORDER BY</codeph> to force descending order of time values for each location,
          we'd have gotten a report from an unpredictable time for each location. </p>
          
        <p> The <codeph>DISTINCT ON</codeph> expression(s) must match the leftmost <codeph>ORDER
            BY</codeph> expression(s). The <codeph>ORDER BY</codeph> clause will normally contain
          additional expression(s) that determine the desired precedence of rows within each
            <codeph>DISTINCT ON</codeph> group. </p>
      </sectiondiv>
      <sectiondiv id="section6"><b>The FROM Clause</b><p>The <codeph>FROM</codeph> clause specifies
          one or more source tables for the <codeph>SELECT</codeph>. If multiple sources are
          specified, the result is the Cartesian product (cross join) of all the sources. But
          usually qualification conditions are added to restrict the returned rows to a small subset
          of the Cartesian product. The <codeph>FROM</codeph> clause can contain the following
          elements: </p><parml>
          <plentry>
            <pt><varname>table_name</varname></pt>
            <pd>The name (optionally schema-qualified) of an existing table or view. If
                <codeph>ONLY</codeph> is specified, only that table is scanned. If
                <codeph>ONLY</codeph> is not specified, the table and all its descendant tables (if
              any) are scanned.</pd>
          </plentry>
          <plentry>
            <pt><varname>alias</varname></pt>
            <pd>A substitute name for the <codeph>FROM</codeph> item containing the alias. An alias
              is used for brevity or to eliminate ambiguity for self-joins (where the same table is
              scanned multiple times). When an alias is provided, it completely hides the actual
              name of the table or function; for example given <codeph>FROM foo AS f</codeph>, the
              remainder of the <codeph>SELECT</codeph> must refer to this <codeph>FROM</codeph> item
              as <codeph>f</codeph> not <codeph>foo</codeph>. If an alias is written, a column alias
              list can also be written to provide substitute names for one or more columns of the
              table.</pd>
          </plentry>
          <plentry>
            <pt><varname>select</varname></pt>
            <pd>A sub-<codeph>SELECT</codeph> can appear in the <codeph>FROM</codeph> clause. This
              acts as though its output were created as a temporary table for the duration of this
              single <codeph>SELECT</codeph> command. Note that the sub-<codeph>SELECT</codeph> must
              be surrounded by parentheses, and an alias must be provided for it. A <codeph><xref
                  href="VALUES.xml#topic1">VALUES</xref></codeph> command can also be used here. See
              "Non-standard Clauses" in the <xref href="#topic1/section19" format="dita"/> section
              for limitations of using correlated sub-selects in Greenplum Database.</pd>
          </plentry>
          <plentry>
            <pt>
              <varname>with_query_name</varname>
            </pt>
            <pd>A <varname>with_query</varname> is referenced in the <codeph>FROM</codeph> clause by
              specifying its <varname>with_query_name</varname>, just as though the name were a
              table name. The <varname>with_query_name</varname> cannot contain a schema qualifier.
              An alias can be provided in the same way as for a table. </pd>
            <pd>The <varname>with_query</varname> hides a table of the same name for the purposes of
              the primary query. If necessary, you can refer to a table of the same name by
              qualifying the table name with the schema.</pd>
          </plentry>
          <plentry>
            <pt>
              <varname>function_name</varname>
            </pt>
            <pd>Function calls can appear in the <codeph>FROM</codeph> clause. (This is especially
              useful for functions that return result sets, but any function can be used.) This acts
              as though its output were created as a temporary table for the duration of this single
                <codeph>SELECT</codeph> command. An alias may also be used. If an alias is written,
              a column alias list can also be written to provide substitute names for one or more
              attributes of the function's composite return type. If the function has been defined
              as returning the record data type, then an alias or the key word <codeph>AS</codeph>
              must be present, followed by a column definition list in the form <codeph>(
                column_name data_type [, ... ] )</codeph>. The column definition list must match the
              actual number and types of columns returned by the function.</pd>
          </plentry>
          <plentry>
            <pt><varname>join_type</varname></pt>
            <pd>One of:<ul id="ul_bwd_ft2_m4">
                <li id="eg139018"><b>[INNER] JOIN</b></li>
                <li id="eg139020"><b>LEFT [OUTER] JOIN</b></li>
                <li id="eg139022"><b>RIGHT [OUTER] JOIN</b></li>
                <li id="eg139024"><b>FULL [OUTER] JOIN</b></li>
                <li id="eg139026"><b>CROSS JOIN</b></li>
              </ul></pd>
            <pd>For the <codeph>INNER</codeph> and <codeph>OUTER</codeph> join types, a join
              condition must be specified, namely exactly one of <codeph>NATURAL</codeph>,
                <codeph>ON <varname>join_condition</varname></codeph>, or <codeph>USING (
                  <varname>join_column</varname> [, ...])</codeph>. See below for the meaning. For
                <codeph>CROSS JOIN</codeph>, none of these clauses may appear.</pd>
            <pd>A <codeph>JOIN</codeph> clause combines two <codeph>FROM</codeph> items. Use
              parentheses if necessary to determine the order of nesting. In the absence of
              parentheses, <codeph>JOIN</codeph>s nest left-to-right. In any case
                <codeph>JOIN</codeph> binds more tightly than the commas separating
                <codeph>FROM</codeph> items.</pd>
            <pd><codeph>CROSS JOIN</codeph> and <codeph>INNER JOIN</codeph> produce a simple
              Cartesian product, the same result as you get from listing the two items at the top
              level of <codeph>FROM</codeph>, but restricted by the join condition (if any).
                <codeph>CROSS JOIN</codeph> is equivalent to <codeph>INNER JOIN
                ON</codeph><codeph>(TRUE)</codeph>, that is, no rows are removed by qualification.
              These join types are just a notational convenience, since they do nothing you could
              not do with plain <codeph>FROM</codeph> and <codeph>WHERE</codeph>. </pd>
            <pd><codeph>LEFT OUTER JOIN</codeph> returns all rows in the qualified Cartesian product
              (i.e., all combined rows that pass its join condition), plus one copy of each row in
              the left-hand table for which there was no right-hand row that passed the join
              condition. This left-hand row is extended to the full width of the joined table by
              inserting null values for the right-hand columns. Note that only the
                <codeph>JOIN</codeph> clause's own condition is considered while deciding which rows
              have matches. Outer conditions are applied afterwards.</pd>
            <pd>Conversely, <codeph>RIGHT OUTER JOIN</codeph> returns all the joined rows, plus one
              row for each unmatched right-hand row (extended with nulls on the left). This is just
              a notational convenience, since you could convert it to a <codeph>LEFT OUTER
                JOIN</codeph> by switching the left and right inputs.</pd>
            <pd><codeph>FULL OUTER JOIN</codeph> returns all the joined rows, plus one row for each
              unmatched left-hand row (extended with nulls on the right), plus one row for each
              unmatched right-hand row (extended with nulls on the left).</pd>
          </plentry>
        </parml><parml>
          <plentry>
            <pt>ON <varname>join_condition</varname></pt>
            <pd><varname>join_condition</varname> is an expression resulting in a value of type
                <codeph>boolean</codeph> (similar to a <codeph>WHERE</codeph> clause) that specifies
              which rows in a join are considered to match.</pd>
          </plentry>
          <plentry>
            <pt>USING (<varname>join_column</varname> [, ...])</pt>
            <pd>A clause of the form <codeph>USING ( a, b, ... )</codeph> is shorthand for
                <codeph>ON left_table.a = right_table.a AND left_table.b = right_table.b ...
              </codeph>. Also, <codeph>USING</codeph> implies that only one of each pair of
              equivalent columns will be included in the join output, not both.</pd>
          </plentry>
          <plentry>
            <pt>NATURAL</pt>
            <pd><codeph>NATURAL</codeph> is shorthand for a <codeph>USING</codeph> list that
              mentions all columns in the two tables that have the same names.</pd>
          </plentry>
        </parml></sectiondiv>
      <sectiondiv id="section7"><b>The WHERE Clause</b><p>The optional <codeph>WHERE</codeph> clause
          has the general form:</p><codeblock>WHERE <varname>condition</varname></codeblock><p>where
            <varname>condition</varname> is any expression that evaluates to a result of type
            <codeph>boolean</codeph>. Any row that does not satisfy this condition will be
          eliminated from the output. A row satisfies the condition if it returns true when the
          actual row values are substituted for any variable references. </p></sectiondiv>
      <sectiondiv id="section8"><b>The GROUP BY Clause</b><p>The optional <codeph>GROUP BY</codeph>
          clause has the general
          form:</p><codeblock>GROUP BY <varname>grouping_element </varname>[, ...]</codeblock><p>where
            <varname>grouping_element</varname> can be one
            of:</p><codeblock>()
<varname>expression</varname>
ROLLUP (<varname>expression</varname> [,...])
CUBE (<varname>expression</varname> [,...])
GROUPING SETS ((<varname>grouping_element</varname> [, ...]))</codeblock><p><codeph>GROUP
            BY</codeph> will condense into a single row all selected rows that share the same values
          for the grouped expressions. <varname>expression</varname> can be an input column name, or
          the name or ordinal number of an output column (<codeph>SELECT</codeph> list item), or an
          arbitrary expression formed from input-column values. In case of ambiguity, a
            <codeph>GROUP BY</codeph> name will be interpreted as an input-column name rather than
          an output column name.</p><p>Aggregate functions, if any are used, are computed across all
          rows making up each group, producing a separate value for each group (whereas without
            <codeph>GROUP BY</codeph>, an aggregate produces a single value computed across all the
          selected rows). When <codeph>GROUP BY</codeph> is present, it is not valid for the
            <codeph>SELECT</codeph> list expressions to refer to ungrouped columns except within
          aggregate functions or if the ungrouped column is functionally dependent on the grouped
          columns, since there would otherwise be more than one possible value to return for an
          ungrouped column. A functional dependency exists if the grouped columns (or a subset
          thereof) are the primary key of the table containing the ungrouped column.</p><p>Greenplum
          Database has the following additional OLAP grouping extensions (often referred to as
            <i>supergroups</i>):</p><parml>
          <plentry>
            <pt>ROLLUP</pt>
            <pd>A <codeph>ROLLUP</codeph> grouping is an extension to the <codeph>GROUP BY</codeph>
              clause that creates aggregate subtotals that roll up from the most detailed level to a
              grand total, following a list of grouping columns (or expressions).
                <codeph>ROLLUP</codeph> takes an ordered list of grouping columns, calculates the
              standard aggregate values specified in the <codeph>GROUP BY</codeph> clause, then
              creates progressively higher-level subtotals, moving from right to left through the
              list. Finally, it creates a grand total. A <codeph>ROLLUP</codeph> grouping can be
              thought of as a series of grouping sets. For example:</pd>
            <pd>
              <codeblock>GROUP BY ROLLUP (a,b,c) </codeblock>
            </pd>
            <pd>is equivalent to:</pd>
            <pd>
              <codeblock>GROUP BY GROUPING SETS( (a,b,c), (a,b), (a), () ) </codeblock>
            </pd>
            <pd>Notice that the <varname>n</varname> elements of a <codeph>ROLLUP</codeph> translate
              to <varname>n</varname>+1 grouping sets. Also, the order in which the grouping
              expressions are specified is significant in a <codeph>ROLLUP</codeph>.</pd>
          </plentry>
          <plentry>
            <pt>CUBE</pt>
            <pd>A <codeph>CUBE</codeph> grouping is an extension to the <codeph>GROUP BY</codeph>
              clause that creates subtotals for all of the possible combinations of the given list
              of grouping columns (or expressions). In terms of multidimensional analysis,
                <codeph>CUBE</codeph> generates all the subtotals that could be calculated for a
              data cube with the specified dimensions. For example:</pd>
            <pd>
              <codeblock>GROUP BY CUBE (a,b,c) </codeblock>
            </pd>
            <pd>is equivalent to:</pd>
            <pd>
              <codeblock>GROUP BY GROUPING SETS( (a,b,c), (a,b), (a,c), (b,c), (a), 
(b), (c), () ) </codeblock>
            </pd>
            <pd>Notice that <varname>n</varname> elements of a <codeph>CUBE</codeph> translate to 2n
              grouping sets. Consider using <codeph>CUBE</codeph> in any situation requiring
              cross-tabular reports. <codeph>CUBE</codeph> is typically most suitable in queries
              that use columns from multiple dimensions rather than columns representing different
              levels of a single dimension. For instance, a commonly requested cross-tabulation
              might need subtotals for all the combinations of month, state, and product.</pd>
          </plentry>
          <plentry>
            <pt>GROUPING SETS</pt>
            <pd>You can selectively specify the set of groups that you want to create using a
                <codeph>GROUPING SETS</codeph> expression within a <codeph>GROUP BY</codeph> clause.
              This allows precise specification across multiple dimensions without computing a whole
                <codeph>ROLLUP</codeph> or <codeph>CUBE</codeph>. For example:</pd>
            <pd>
              <codeblock>GROUP BY GROUPING SETS( (a,c), (a,b) )</codeblock>
            </pd>
            <pd>If using the grouping extension clauses <codeph>ROLLUP</codeph>,
                <codeph>CUBE</codeph>, or <codeph>GROUPING SETS</codeph>, two challenges arise.
              First, how do you determine which result rows are subtotals, and then the exact level
              of aggregation for a given subtotal. Or, how do you differentiate between result rows
              that contain both stored <codeph>NULL</codeph> values and "NULL" values created by the
                <codeph>ROLLUP</codeph> or <codeph>CUBE</codeph>. Secondly, when duplicate grouping
              sets are specified in the <codeph>GROUP BY</codeph> clause, how do you determine which
              result rows are duplicates? There are two additional grouping functions you can use in
              the <codeph>SELECT</codeph> list to help with this:<ul id="ul_vx1_3ml_m4">
                <li id="eg143759"><b>grouping(column [, ...])</b> — The <codeph>grouping</codeph>
                  function can be applied to one or more grouping attributes to distinguish
                  super-aggregated rows from regular grouped rows. This can be helpful in
                  distinguishing a "NULL" representing the set of all values in a super-aggregated
                  row from a <codeph>NULL</codeph> value in a regular row. Each argument in this
                  function produces a bit — either <codeph>1</codeph> or <codeph>0</codeph>, where
                    <codeph>1</codeph> means the result row is super-aggregated, and
                    <codeph>0</codeph> means the result row is from a regular grouping. The
                    <codeph>grouping</codeph> function returns an integer by treating these bits as
                  a binary number and then converting it to a base-10 integer.</li>
                <li id="eg143806"><b>group_id()</b> — For grouping extension queries that contain
                  duplicate grouping sets, the <codeph>group_id</codeph> function is used to
                  identify duplicate rows in the output. All <i>unique</i> grouping set output rows
                  will have a group_id value of 0. For each duplicate grouping set detected, the
                    <codeph>group_id</codeph> function assigns a group_id number greater than 0. All
                  output rows in a particular duplicate grouping set are identified by the same
                  group_id number. </li>
              </ul></pd>
          </plentry>
        </parml></sectiondiv>
      <sectiondiv id="section9"><b>The WINDOW Clause</b><p>The optional <codeph>WINDOW</codeph>
          clause specifies the behavior of window functions appearing in the query's
            <codeph>SELECT</codeph> list or <codeph>ORDER BY</codeph> clause. These functions can
          reference the <codeph>WINDOW</codeph> clause entries by name in their
            <codeph>OVER</codeph> clauses. A <codeph>WINDOW</codeph> clause entry does not have to
          be referenced anywhere, however; if it is not used in the query it is simply ignored. It
          is possible to use window functions without any <codeph>WINDOW</codeph> clause at all,
          since a window function call can specify its window definition directly in its
            <codeph>OVER</codeph> clause. However, the <codeph>WINDOW</codeph> clause saves typing
          when the same window definition is needed for more than one window function.</p><p>For
          example:</p><codeblock>SELECT vendor, rank() OVER (mywindow) FROM sale
GROUP BY vendor
WINDOW mywindow AS (ORDER BY sum(prc*qty));</codeblock><p>A
            <codeph>WINDOW</codeph> clause has this general
          form:</p><codeblock>WINDOW <varname>window_name</varname> AS (<varname>window_definition</varname>)</codeblock><p>where
            <varname>window_definition</varname> can be:</p><codeblock>[<varname>existing_window_name</varname>]
[PARTITION BY <varname>expression</varname> [, ...]]
[ORDER BY <varname>expression</varname> [ASC | DESC | USING <varname>operator</varname>] [NULLS {FIRST | LAST}] [, ...] ]
[<varname>frame_clause</varname>] </codeblock><parml>
          <plentry>
            <pt><varname>existing_window_name</varname></pt>
            <pd>If an <codeph><varname>existing_window_name</varname></codeph> is specified it must
              refer to an earlier entry in the <codeph>WINDOW</codeph> list; the new window copies
              its partitioning clause from that entry, as well as its ordering clause if any. The
              new window cannot specify its own <codeph>PARTITION BY</codeph> clause, and it can
              specify <codeph>ORDER BY</codeph> only if the copied window does not have one. The new
              window always uses its own frame clause; the copied window must not specify a frame
              clause.</pd>
          </plentry>
          <plentry>
            <pt>PARTITION BY</pt>
            <pd>The <codeph>PARTITION BY</codeph> clause organizes the result set into logical
              groups based on the unique values of the specified expression. The elements of the
                <codeph>PARTITION BY</codeph> clause are interpreted in much the same fashion as
              elements of a <codeph>GROUP BY</codeph> clause, except that they are always simple
              expressions and never the name or number of an output column. Another difference is
              that these expressions can contain aggregate function calls, which are not allowed in
              a regular <codeph>GROUP BY</codeph> clause. They are allowed here because windowing
              occurs after grouping and aggregation. When used with window functions, the functions
              are applied to each partition independently. For example, if you follow
                <codeph>PARTITION BY</codeph> with a column name, the result set is partitioned by
              the distinct values of that column. If omitted, the entire result set is considered
              one partition.</pd>
            <pd>Similarly, the elements of the <codeph>ORDER BY</codeph> list are interpreted in
              much the same fashion as elements of an <codeph>ORDER BY</codeph> clause, except that
              the expressions are always taken as simple expressions and never the name or number of
              an output column. </pd>
          </plentry>
          <plentry>
            <pt>ORDER BY</pt>
            <pd>The elements of the <codeph>ORDER BY</codeph> clause define how to sort the rows in
              each partition of the result set. If omitted, rows are returned in whatever order is
              most efficient and may vary. <b>Note:</b> Columns of data types that lack a coherent
              ordering, such as <codeph>time</codeph>, are not good candidates for use in the
                <codeph>ORDER BY</codeph> clause of a window specification. Time, with or without
              time zone, lacks a coherent ordering because addition and subtraction do not have the
              expected effects. For example, the following is not generally true: <codeph>x::time
                &lt; x::time + '2 hour'::interval</codeph></pd>
          </plentry>
          <plentry>
            <pt><varname>frame_clause</varname>
            </pt>
            <pd>The optional <codeph><varname>frame_clause</varname></codeph> defines the <i>window
                frame</i> for window functions that depend on the frame (not all do). The window
              frame is a set of related rows for each row of the query (called the <i>current
                row</i>). The <codeph><varname>frame_clause</varname></codeph> can be one of
              <codeblock>[ RANGE | ROWS ] <varname>frame_start</varname>
[ RANGE | ROWS ] BETWEEN <varname>frame_start</varname> AND <varname>frame_end</varname></codeblock>where
                  <codeph><varname>frame_start</varname></codeph> and
                  <codeph><varname>frame_end</varname></codeph> can be one of<ul id="ul_ehq_kws_1gb">
                <li><codeph>UNBOUNDED PRECEDING</codeph></li>
                <li><codeph><varname>value</varname> PRECEDING</codeph></li>
                <li><codeph>CURRENT ROW</codeph></li>
                <li><codeph><varname>value</varname> FOLLOWING</codeph></li>
                <li><codeph>UNBOUNDED FOLLOWING</codeph></li>
              </ul></pd>
            <pd>If <codeph><varname>frame_end</varname></codeph> is omitted it defaults to
                <codeph>CURRENT ROW</codeph>. Restrictions are that
                  <codeph><varname>frame_start</varname></codeph> cannot be <codeph>UNBOUNDED
                FOLLOWING</codeph>, <codeph><varname>frame_end</varname></codeph> cannot be
                <codeph>UNBOUNDED PRECEDING</codeph>, and the
                <codeph><varname>frame_end</varname></codeph> choice cannot appear earlier in the
              above list than the <codeph><varname>frame_start</varname></codeph> choice — for
              example <codeph>RANGE BETWEEN CURRENT ROW AND <varname>value</varname>
                PRECEDING</codeph> is not allowed. </pd>
            <pd>The default framing option is <codeph>RANGE UNBOUNDED PRECEDING</codeph>, which is
              the same as <codeph>RANGE BETWEEN UNBOUNDED PRECEDING AND CURRENT ROW</codeph>; it
              sets the frame to be all rows from the partition start up through the current row's
              last peer in the <codeph>ORDER BY</codeph> ordering (which means all rows if there is
              no <codeph>ORDER BY</codeph>). In general, <codeph>UNBOUNDED PRECEDING</codeph> means
              that the frame starts with the first row of the partition, and similarly
                <codeph>UNBOUNDED FOLLOWING</codeph> means that the frame ends with the last row of
              the partition (regardless of <codeph>RANGE</codeph> or <codeph>ROWS</codeph> mode). In
                <codeph>ROWS</codeph> mode, <codeph>CURRENT ROW</codeph> means that the frame starts
              or ends with the current row; but in <codeph>RANGE</codeph> mode it means that the
              frame starts or ends with the current row's first or last peer in the <codeph>ORDER
                BY</codeph> ordering. The <varname>value</varname>
              <codeph>PRECEDING</codeph> and <varname>value</varname>
              <codeph>FOLLOWING</codeph> cases are currently only allowed in <codeph>ROWS</codeph>
              mode. They indicate that the frame starts or ends with the row that many rows before
              or after the current row. <varname>value</varname> must be an integer expression not
              containing any variables, aggregate functions, or window functions. The value must not
              be null or negative; but it can be zero, which selects the current row itself. </pd>
            <pd>Beware that the <codeph>ROWS</codeph> options can produce unpredictable results if
              the <codeph>ORDER BY</codeph> ordering does not order the rows uniquely. The
                <codeph>RANGE</codeph> options are designed to ensure that rows that are peers in
              the <codeph>ORDER BY</codeph> ordering are treated alike; any two peer rows will be
              both in or both not in the frame. </pd>
            <pd>Use either a <codeph>ROWS</codeph> or <codeph>RANGE</codeph> clause to express the
              bounds of the window. The window bound can be one, many, or all rows of a partition.
              You can express the bound of the window either in terms of a range of data values
              offset from the value in the current row (<codeph>RANGE</codeph>), or in terms of the
              number of rows offset from the current row (<codeph>ROWS</codeph>). When using the
                <codeph>RANGE</codeph> clause, you must also use an <codeph>ORDER BY</codeph>
              clause. This is because the calculation performed to produce the window requires that
              the values be sorted. Additionally, the <codeph>ORDER BY</codeph> clause cannot
              contain more than one expression, and the expression must result in either a date or a
              numeric value. When using the <codeph>ROWS</codeph> or <codeph>RANGE</codeph> clauses,
              if you specify only a starting row, the current row is used as the last row in the
              window.</pd>
            <pd><b>PRECEDING</b> — The <codeph>PRECEDING</codeph> clause defines the first row of
              the window using the current row as a reference point. The starting row is expressed
              in terms of the number of rows preceding the current row. For example, in the case of
                <codeph>ROWS</codeph> framing, <codeph>5 PRECEDING</codeph> sets the window to start
              with the fifth row preceding the current row. In the case of <codeph>RANGE</codeph>
              framing, it sets the window to start with the first row whose ordering column value
              precedes that of the current row by 5 in the given order. If the specified order is
              ascending by date, this will be the first row within 5 days before the current row.
                <codeph>UNBOUNDED PRECEDING</codeph> sets the first row in the window to be the
              first row in the partition.</pd>
            <pd><b>BETWEEN</b> — The <codeph>BETWEEN</codeph> clause defines the first and last row
              of the window, using the current row as a reference point. First and last rows are
              expressed in terms of the number of rows preceding and following the current row,
              respectively. For example, <codeph>BETWEEN 3 PRECEDING AND 5 FOLLOWING</codeph> sets
              the window to start with the third row preceding the current row, and end with the
              fifth row following the current row. Use <codeph>BETWEEN UNBOUNDED PRECEDING AND
                UNBOUNDED FOLLOWING</codeph> to set the first and last rows in the window to be the
              first and last row in the partition, respectively. This is equivalent to the default
              behavior if no <codeph>ROW</codeph> or <codeph>RANGE</codeph> clause is
              specified.</pd>
            <pd><b>FOLLOWING</b> — The <codeph>FOLLOWING</codeph> clause defines the last row of the
              window using the current row as a reference point. The last row is expressed in terms
              of the number of rows following the current row. For example, in the case of
                <codeph>ROWS</codeph> framing, <codeph>5 FOLLOWING</codeph> sets the window to end
              with the fifth row following the current row. In the case of <codeph>RANGE</codeph>
              framing, it sets the window to end with the last row whose ordering column value
              follows that of the current row by 5 in the given order. If the specified order is
              ascending by date, this will be the last row within 5 days after the current row. Use
                <codeph>UNBOUNDED FOLLOWING</codeph> to set the last row in the window to be the
              last row in the partition.</pd>
            <pd>If you do not specify a <codeph>ROW</codeph> or a <codeph>RANGE</codeph> clause, the
              window bound starts with the first row in the partition (<codeph>UNBOUNDED
                PRECEDING</codeph>) and ends with the current row (<codeph>CURRENT ROW</codeph>) if
                <codeph>ORDER BY</codeph> is used. If an <codeph>ORDER BY</codeph> is not specified,
              the window starts with the first row in the partition (<codeph>UNBOUNDED
                PRECEDING</codeph>) and ends with last row in the partition (<codeph>UNBOUNDED
                FOLLOWING</codeph>).</pd>
          </plentry>
        </parml></sectiondiv>
      <sectiondiv id="section10"><b>The HAVING Clause</b><p>The optional <codeph>HAVING</codeph>
          clause has the general
          form:</p><codeblock>HAVING <varname>condition</varname></codeblock><p>where
            <varname>condition</varname> is the same as specified for the <codeph>WHERE</codeph>
          clause. <codeph>HAVING</codeph> eliminates group rows that do not satisfy the condition.
            <codeph>HAVING</codeph> is different from <codeph>WHERE</codeph>: <codeph>WHERE</codeph>
          filters individual rows before the application of <codeph>GROUP BY</codeph>, while
            <codeph>HAVING</codeph> filters group rows created by <codeph>GROUP BY</codeph>. Each
          column referenced in <varname>condition</varname> must unambiguously reference a grouping
          column, unless the reference appears within an aggregate function.</p><p>The presence of
            <codeph>HAVING</codeph> turns a query into a grouped query even if there is no
            <codeph>GROUP BY</codeph> clause. This is the same as what happens when the query
          contains aggregate functions but no <codeph>GROUP BY</codeph> clause. All the selected
          rows are considered to form a single group, and the <codeph>SELECT</codeph> list and
            <codeph>HAVING</codeph> clause can only reference table columns from within aggregate
          functions. Such a query will emit a single row if the <codeph>HAVING</codeph> condition is
          true, zero rows if it is not true. </p></sectiondiv>
      <sectiondiv id="section11"><b>The UNION Clause</b><p>The <codeph>UNION</codeph> clause has
          this general
          form:</p><codeblock><varname>select_statement</varname> UNION [ALL | DISTINCT] <varname>select_statement</varname></codeblock><p>where
            <varname>select_statement</varname> is any <codeph>SELECT</codeph> statement without an
            <codeph>ORDER BY</codeph>, <codeph>LIMIT</codeph>, <codeph>FOR UPDATE</codeph>, or
            <codeph>FOR SHARE</codeph> clause. (<codeph>ORDER BY</codeph> and <codeph>LIMIT</codeph>
          can be attached to a subquery expression if it is enclosed in parentheses. Without
          parentheses, these clauses will be taken to apply to the result of the
            <codeph>UNION</codeph>, not to its right-hand input expression.) </p><p>The
            <codeph>UNION</codeph> operator computes the set union of the rows returned by the
          involved <codeph>SELECT</codeph> statements. A row is in the set union of two result sets
          if it appears in at least one of the result sets. The two <codeph>SELECT</codeph>
          statements that represent the direct operands of the <codeph>UNION</codeph> must produce
          the same number of columns, and corresponding columns must be of compatible data
          types.</p><p>The result of <codeph>UNION</codeph> does not contain any duplicate rows
          unless the <codeph>ALL</codeph> option is specified. <codeph>ALL</codeph> prevents
          elimination of duplicates. (Therefore, <codeph>UNION ALL</codeph> is usually significantly
          quicker than <codeph>UNION</codeph>; use <codeph>ALL</codeph> when you can.)
            <codeph>DISTINCT</codeph> can be written to explicitly specify the default behavior of
          eliminating duplicate rows. </p><p>Multiple <codeph>UNION</codeph> operators in the same
            <codeph>SELECT</codeph> statement are evaluated left to right, unless otherwise
          indicated by parentheses. </p><p>Currently, <codeph>FOR UPDATE</codeph> and <codeph>FOR
            SHARE</codeph> may not be specified either for a <codeph>UNION</codeph> result or for
          any input of a <codeph>UNION</codeph>. </p></sectiondiv>
      <sectiondiv id="section12"><b>The INTERSECT Clause</b><p>The <codeph>INTERSECT</codeph> clause
          has this general
          form:</p><codeblock><varname>select_statement</varname> INTERSECT [ALL | DISTINCT] <varname>select_statement</varname></codeblock><p>where
            <varname>select_statement</varname> is any SELECT statement without an <codeph>ORDER
            BY</codeph>, <codeph>LIMIT</codeph>, <codeph>FOR UPDATE</codeph>, or <codeph>FOR
            SHARE</codeph> clause. </p><p>The <codeph>INTERSECT</codeph> operator computes the set
          intersection of the rows returned by the involved <codeph>SELECT</codeph> statements. A
          row is in the intersection of two result sets if it appears in both result sets.</p><p>The
          result of <codeph>INTERSECT</codeph> does not contain any duplicate rows unless the
            <codeph>ALL</codeph> option is specified. With <codeph>ALL</codeph>, a row that has
            <varname>m</varname> duplicates in the left table and <varname>n</varname> duplicates in
          the right table will appear min(<varname>m</varname>, <varname>n</varname>) times in the
          result set. <codeph>DISTINCT</codeph> can be written to explicitly specify the default
          behavior of eliminating duplicate rows.</p><p>Multiple <codeph>INTERSECT</codeph>
          operators in the same <codeph>SELECT</codeph> statement are evaluated left to right,
          unless parentheses dictate otherwise. <codeph>INTERSECT</codeph> binds more tightly than
            <codeph>UNION</codeph>. That is, <codeph>A UNION B INTERSECT C</codeph> will be read as
            <codeph>A UNION (B INTERSECT C)</codeph>. </p><p>Currently, <codeph>FOR UPDATE</codeph>
          and <codeph>FOR SHARE</codeph> may not be specified either for an
            <codeph>INTERSECT</codeph> result or for any input of an <codeph>INTERSECT</codeph>.
        </p></sectiondiv>
      <sectiondiv id="section13"><b>The EXCEPT Clause</b><p>The <codeph>EXCEPT</codeph> clause has
          this general
          form:</p><codeblock><varname>select_statement</varname> EXCEPT [ALL | DISTINCT] <varname>select_statement</varname></codeblock><p>where
            <varname>select_statement</varname> is any <codeph>SELECT</codeph> statement without an
            <codeph>ORDER BY</codeph>, <codeph>LIMIT</codeph>, <codeph>FOR UPDATE</codeph>, or
            <codeph>FOR SHARE</codeph> clause. </p><p>The <codeph>EXCEPT</codeph> operator computes
          the set of rows that are in the result of the left <codeph>SELECT</codeph> statement but
          not in the result of the right one. </p><p>The result of <codeph>EXCEPT</codeph> does not
          contain any duplicate rows unless the <codeph>ALL</codeph> option is specified. With
            <codeph>ALL</codeph>, a row that has <varname>m</varname> duplicates in the left table
          and <varname>n</varname> duplicates in the right table will appear
            max(<varname>m-n</varname>,0) times in the result set. <codeph>DISTINCT</codeph> can be
          written to explicitly specify the default behavior of eliminating duplicate
          rows.</p><p>Multiple <codeph>EXCEPT</codeph> operators in the same <codeph>SELECT</codeph>
          statement are evaluated left to right, unless parentheses dictate otherwise.
            <codeph>EXCEPT</codeph> binds at the same level as <codeph>UNION</codeph>.
          </p><p>Currently, <codeph>FOR UPDATE</codeph> and <codeph>FOR SHARE</codeph> may not be
          specified either for an <codeph>EXCEPT</codeph> result or for any input of an
            <codeph>EXCEPT</codeph>. </p></sectiondiv>
      <sectiondiv id="section14"><b>The ORDER BY Clause</b><p>The optional <codeph>ORDER BY</codeph>
          clause has this general
          form:</p><codeblock>ORDER BY <varname>expression</varname> [ASC | DESC | USING <varname>operator</varname>] [NULLS {FIRST | LAST}] [,...]</codeblock><p>where
            <varname>expression</varname> can be the name or ordinal number of an output column
            (<codeph>SELECT</codeph> list item), or it can be an arbitrary expression formed from
          input-column values. </p><p>The <codeph>ORDER BY</codeph> clause causes the result rows to
          be sorted according to the specified expressions. If two rows are equal according to the
          left-most expression, they are compared according to the next expression and so on. If
          they are equal according to all specified expressions, they are returned in an
          implementation-dependent order.</p><p>The ordinal number refers to the ordinal
          (left-to-right) position of the output column. This feature makes it possible to define an
          ordering on the basis of a column that does not have a unique name. This is never
          absolutely necessary because it is always possible to assign a name to an output column
          using the <codeph>AS</codeph> clause. </p><p>It is also possible to use arbitrary
          expressions in the <codeph>ORDER BY</codeph> clause, including columns that do not appear
          in the <codeph>SELECT</codeph> output list. Thus the following statement is
          valid:</p><codeblock>SELECT name FROM distributors ORDER BY code;</codeblock><p>A
          limitation of this feature is that an <codeph>ORDER BY</codeph> clause applying to the
          result of a <codeph>UNION</codeph>, <codeph>INTERSECT</codeph>, or <codeph>EXCEPT</codeph>
          clause may only specify an output column name or number, not an expression.</p><p>If an
            <codeph>ORDER BY</codeph> expression is a simple name that matches both an output column
          name and an input column name, <codeph>ORDER BY</codeph> will interpret it as the output
          column name. This is the opposite of the choice that <codeph>GROUP BY</codeph> will make
          in the same situation. This inconsistency is made to be compatible with the SQL standard.
          </p><p>Optionally one may add the key word <codeph>ASC</codeph> (ascending) or
            <codeph>DESC</codeph> (descending) after any expression in the <codeph>ORDER BY</codeph>
          clause. If not specified, <codeph>ASC</codeph> is assumed by default. Alternatively, a
          specific ordering operator name may be specified in the <codeph>USING</codeph> clause.
            <codeph>ASC</codeph> is usually equivalent to <codeph>USING &lt;</codeph> and
            <codeph>DESC</codeph> is usually equivalent to <codeph>USING &gt;</codeph>. (But the
          creator of a user-defined data type can define exactly what the default sort ordering is,
          and it might correspond to operators with other names.) </p><p>If <codeph>NULLS
            LAST</codeph> is specified, null values sort after all non-null values; if <codeph>NULLS
            FIRST</codeph> is specified, null values sort before all non-null values. If neither is
          specified, the default behavior is <codeph>NULLS LAST</codeph> when <codeph>ASC</codeph>
          is specified or implied, and <codeph>NULLS FIRST</codeph> when <codeph>DESC</codeph> is
          specified (thus, the default is to act as though nulls are larger than non-nulls). When
            <codeph>USING</codeph> is specified, the default nulls ordering depends upon whether the
          operator is a less-than or greater-than operator.</p><p>Note that ordering options apply
          only to the expression they follow; for example <codeph>ORDER BY x, y DESC</codeph> does
          not mean the same thing as <codeph>ORDER BY x DESC, y
          DESC</codeph>.</p><p>Character-string data is sorted according to the locale-specific
          collation order that was established when the database was created.</p><p>Character-string data is sorted
          according to the collation that applies to the column being sorted. That can be overridden
          as needed by including a <codeph>COLLATE</codeph> clause in the
            <varname>expression</varname>, for example <codeph>ORDER BY mycolumn COLLATE
            "en_US"</codeph>. For information about defining collations, see <codeph><xref
              href="../../ref_guide/sql_commands/CREATE_COLLATION.xml">CREATE
            COLLATION</xref></codeph>.</p></sectiondiv>
      <sectiondiv><b>The LIMIT Clause</b><p>The <codeph>LIMIT</codeph> clause consists of two
          independent
          sub-clauses:</p><codeblock>LIMIT {<varname>count</varname> | ALL}
OFFSET <varname>start</varname></codeblock><p>where
            <varname>count</varname> specifies the maximum number of rows to return, while
            <varname>start</varname> specifies the number of rows to skip before starting to return
          rows. When both are specified, start rows are skipped before starting to count the
            <codeph>count</codeph> rows to be returned. </p><p>If the <codeph>count</codeph>
          expression evaluates to NULL, it is treated as <codeph>LIMIT ALL</codeph>, that is, no
          limit. If <codeph>start</codeph> evaluates to NULL, it is treated the same as
            <codeph>OFFSET 0</codeph>.</p><p>SQL:2008 introduced a different syntax to achieve the
          same result, which Greenplum Database also supports. It is:
          <codeblock>OFFSET <varname>start</varname> [ ROW | ROWS ]
            FETCH { FIRST | NEXT } [ <varname>count</varname> ] { ROW | ROWS } ONLY</codeblock></p><p>In this syntax, to write
          anything except a simple integer constant for start or count, you must write parentheses
          around it. If count is omitted in a <codeph>FETCH</codeph> clause, it defaults to 1.
            <codeph>ROW</codeph> and <codeph>ROWS</codeph> as well as <codeph>FIRST</codeph> and
            <codeph>NEXT</codeph> are noise words that don't influence the effects of these clauses.
          According to the standard, the <codeph>OFFSET</codeph> clause must come before the
            <codeph>FETCH</codeph> clause if both are present; but Greenplum Database allows either
          order.</p><p>When using <codeph>LIMIT</codeph>, it is a good idea to use an <codeph>ORDER
            BY</codeph> clause that constrains the result rows into a unique order. Otherwise you
          will get an unpredictable subset of the query's rows — you may be asking for the tenth
          through twentieth rows, but tenth through twentieth in what ordering? You don't know what
          ordering unless you specify <codeph>ORDER BY</codeph>. </p><p>The query optimizer takes
            <codeph>LIMIT</codeph> into account when generating a query plan, so you are very likely
          to get different plans (yielding different row orders) depending on what you use for
            <codeph>LIMIT</codeph> and <codeph>OFFSET</codeph>. Thus, using different
            <codeph>LIMIT/OFFSET</codeph> values to select different subsets of a query result will
          give inconsistent results unless you enforce a predictable result ordering with
            <codeph>ORDER BY</codeph>. This is not a defect; it is an inherent consequence of the
          fact that SQL does not promise to deliver the results of a query in any particular order
          unless <codeph>ORDER BY</codeph> is used to constrain the order.</p></sectiondiv>
      <sectiondiv id="section17"><b>The FOR UPDATE/FOR SHARE Clause</b><p>The <codeph>FOR
            UPDATE</codeph> clause has this
          form:</p><codeblock>FOR UPDATE [OF <varname>table_name</varname> [, ...]] [NOWAIT]</codeblock><p>The
          closely related <codeph>FOR SHARE</codeph> clause has this
          form:</p><codeblock>FOR SHARE [OF <varname>table_name</varname> [, ...]] [NOWAIT]</codeblock><note>
          By default, Greenplum Database acquires an <codeph>EXCLUSIVE</codeph> lock on tables for
            <codeph>DELETE</codeph> and <codeph>UPDATE</codeph> operations on heap tables. When the
          Global Deadlock Detector is enabled the lock mode for <codeph>DELETE</codeph> and
            <codeph>UPDATE</codeph> operations on heap tables is <codeph>ROW EXCLUSIVE</codeph>. The
          Global Deadlock Detector is enabled by setting the <xref
            href="../config_params/guc-list.xml#gp_enable_global_deadlock_detector"
            >gp_enable_global_deadlock_detector</xref> configuration parameter to true. See<xref
            href="../../admin_guide/dml.xml#topic_gdd"> Global Deadlock Detector</xref> in the
            <cite>Greenplum Database Administrator Guide</cite> for information about the Global
          Deadlock Detector.</note><p><codeph>FOR UPDATE</codeph> causes the rows accessed by the
            <codeph>SELECT</codeph> statement to be locked as though for update. This prevents them
          from being modified or deleted by other transactions until the current transaction ends.
          That is, other transactions that attempt <codeph>UPDATE</codeph>, <codeph>DELETE</codeph>,
          or <codeph>SELECT FOR UPDATE</codeph> of these rows will be blocked until the current
          transaction ends. Also, if an <codeph>UPDATE</codeph>, <codeph>DELETE</codeph>, or
            <codeph>SELECT FOR UPDATE</codeph> from another transaction has already locked a
          selected row or rows, <codeph>SELECT FOR UPDATE</codeph> will wait for the other
          transaction to complete, and will then lock and return the updated row (or no row, if the
          row was deleted). Within a <codeph>REPEATABLE READ</codeph> or
            <codeph>SERIALIZABLE</codeph> transaction, however, an error will be thrown if a row to
          be locked has changed since the transaction started.</p><p><codeph>FOR SHARE</codeph>
          behaves similarly, except that it acquires a shared rather than exclusive lock on each
          retrieved row. A shared lock blocks other transactions from performing
            <codeph>UPDATE</codeph>, <codeph>DELETE</codeph>, or <codeph>SELECT FOR UPDATE</codeph>
          on the table, but it does not prevent them from performing <codeph>SELECT FOR
            SHARE</codeph>.</p><p>To prevent the operation from waiting for other transactions to
          commit, use the <codeph>NOWAIT</codeph> option. With <codeph>NOWAIT</codeph>, the
          statement reports an error, rather than waiting, if a selected row cannot be locked
          immediately. Note that <codeph>NOWAIT</codeph> applies only to the row-level lock(s) — the
          required <codeph>ROW SHARE</codeph> table-level lock is still taken in the ordinary way.
          You can use LOCK with the <codeph>NOWAIT</codeph> option first, if you need to acquire the
          table-level lock without waiting.</p><p>If specific tables are named in <codeph>FOR
            UPDATE</codeph> or <codeph>FOR SHARE</codeph>, then only those tables are locked; any
          other tables used in the <codeph>SELECT</codeph> are simply read as usual. A <codeph>FOR
            UPDATE</codeph> or <codeph>FOR SHARE</codeph> clause without a table list affects all
          tables used in the statement. If <codeph>FOR UPDATE</codeph> or <codeph>FOR SHARE</codeph>
          is applied to a view or subquery, it affects all tables used in the view or subquery.
          However, <codeph>FOR UPDATE</codeph>/<codeph>FOR SHARE</codeph> do not apply to
            <codeph>WITH</codeph> queries referenced by the primary query. If you want row locking
          to occur within a <codeph>WITH</codeph> query, specify <codeph>FOR UPDATE</codeph> or
            <codeph>FOR SHARE</codeph> within the <codeph>WITH</codeph> query.</p><p><codeph>FOR
            UPDATE</codeph> or <codeph>FOR SHARE</codeph> do not apply to a
            <varname>with_query</varname> referenced by the primary query. If you want row locking
          to occur within a <varname>with_query</varname>, specify <codeph>FOR UPDATE</codeph> or
            <codeph>FOR SHARE</codeph> within the <varname>with_query</varname>.</p><p>Multiple
            <codeph>FOR UPDATE</codeph> and <codeph>FOR SHARE</codeph> clauses can be written if it
          is necessary to specify different locking behavior for different tables. If the same table
          is mentioned (or implicitly affected) by both <codeph>FOR UPDATE</codeph> and <codeph>FOR
            SHARE</codeph> clauses, then it is processed as <codeph>FOR UPDATE</codeph>. Similarly,
          a table is processed as <codeph>NOWAIT</codeph> if that is specified in any of the clauses
          affecting it.</p><p><codeph>FOR UPDATE</codeph> and <codeph>FOR SHARE</codeph> cannot be
          used in contexts where returned rows cannot be clearly identified with individual table
          rows; for example they cannot be used with aggregation.</p><p>When <codeph>FOR UPDATE</codeph> or <codeph>FOR
            SHARE</codeph> appears at the top level of a <codeph>SELECT</codeph> query, the rows
          that are locked are exactly those that are returned by the query; in the case of a join
          query, the rows locked are those that contribute to returned join rows. In addition, rows
          that satisfied the query conditions as of the query snapshot will be locked, although they
          will not be returned if they were updated after the snapshot and no longer satisfy the
          query conditions. If a <codeph>LIMIT</codeph> is used, locking stops once enough rows have
          been returned to satisfy the limit (but note that rows skipped over by
            <codeph>OFFSET</codeph> will get locked). Similarly, if <codeph>FOR UPDATE</codeph> or
            <codeph>FOR SHARE</codeph> is used in a cursor's query, only rows actually fetched or
          stepped past by the cursor will be locked.</p><p>When <codeph>FOR UPDATE</codeph> or
            <codeph>FOR SHARE</codeph> appears in a sub-<codeph>SELECT</codeph>, the rows locked are
          those returned to the outer query by the sub-query. This might involve fewer rows than
          inspection of the sub-query alone would suggest, since conditions from the outer query
          might be used to optimize execution of the sub-query. For example,
          <codeblock>SELECT * FROM (SELECT * FROM mytable FOR UPDATE) ss WHERE col1 = 5;</codeblock>
          will lock only rows having <codeph>col1 = 5</codeph>, even though that condition is not
          textually within the sub-query. </p><p>It is possible for a <codeph>SELECT</codeph>
          command running at the <codeph>READ COMMITTED</codeph> transaction isolation level and
          using <codeph>ORDER BY</codeph> and <codeph>FOR UPDATE/SHARE</codeph> to return rows out
          of order. This is because <codeph>ORDER BY</codeph> is applied first. The command sorts
          the result, but might then block trying to obtain a lock on one or more of the rows. Once
          the <codeph>SELECT</codeph> unblocks, some of the ordering column values might have been
          modified, leading to those rows appearing to be out of order (though they are in order in
          terms of the original column values). This can be worked around at need by placing the
            <codeph>FOR UPDATE/SHARE</codeph> clause in a sub-query, for example
          <codeblock>SELECT * FROM (SELECT * FROM mytable FOR UPDATE) ss ORDER BY column1;</codeblock>Note
          that this will result in locking all rows of <codeph>mytable</codeph>, whereas <codeph>FOR
            UPDATE</codeph> at the top level would lock only the actually returned rows. This can
          make for a significant performance difference, particularly if the <codeph>ORDER
            BY</codeph> is combined with <codeph>LIMIT</codeph> or other restrictions. So this
          technique is recommended only if concurrent updates of the ordering columns are expected
          and a strictly sorted result is required. </p><p>At the <codeph>REPEATABLE READ</codeph> or
            <codeph>SERIALIZABLE</codeph> transaction isolation level this would cause a
          serialization failure (with a <codeph>SQLSTATE</codeph> of <codeph>40001</codeph>), so
          there is no possibility of receiving rows out of order under these isolation
        levels.</p></sectiondiv>
    </section>
    <section id="table-command">
      <title>The TABLE Command</title>
      <p>The command</p>
      <codeblock>TABLE <varname>name</varname></codeblock>
      <p>is completely equivalent to</p>
      <codeblock>SELECT * FROM <varname>name</varname></codeblock>
      <p>It can be used as a top-level command or as a space-saving syntax variant in parts of
        complex queries.</p>
    </section>
    <section id="section18">
      <title>Examples</title>
      <p>To join the table <codeph>films</codeph> with the table <codeph>distributors</codeph>: </p>
      <codeblock>SELECT f.title, f.did, d.name, f.date_prod, f.kind FROM 
distributors d, films f WHERE f.did = d.did</codeblock>
      <p>To sum the column <codeph>length</codeph> of all films and group the results by
          <codeph>kind</codeph>: </p>
      <codeblock>SELECT kind, sum(length) AS total FROM films GROUP BY kind;</codeblock>
      <p>To sum the column <codeph>length</codeph> of all films, group the results by
          <codeph>kind</codeph> and show those group totals that are less than 5 hours: </p>
      <codeblock>SELECT kind, sum(length) AS total FROM films GROUP BY kind 
HAVING sum(length) &lt; interval '5 hours';</codeblock>
      <p>Calculate the subtotals and grand totals of all sales for movie <codeph>kind</codeph> and
          <codeph>distributor</codeph>.</p>
      <codeblock>SELECT kind, distributor, sum(prc*qty) FROM sales
GROUP BY ROLLUP(kind, distributor)
ORDER BY 1,2,3;</codeblock>
      <p>Calculate the rank of movie distributors based on total sales:</p>
      <codeblock>SELECT distributor, sum(prc*qty), 
       rank() OVER (ORDER BY sum(prc*qty) DESC) 
FROM sale
GROUP BY distributor ORDER BY 2 DESC;</codeblock>
      <p>The following two examples are identical ways of sorting the individual results according
        to the contents of the second column (<codeph>name</codeph>):</p>
      <codeblock>SELECT * FROM distributors ORDER BY name;
SELECT * FROM distributors ORDER BY 2;</codeblock>
      <p>The next example shows how to obtain the union of the tables <codeph>distributors</codeph>
        and <codeph>actors</codeph>, restricting the results to those that begin with the letter
          <codeph>W</codeph> in each table. Only distinct rows are wanted, so the key word
          <codeph>ALL</codeph> is omitted: </p>
      <codeblock>SELECT distributors.name FROM distributors WHERE 
distributors.name LIKE 'W%' UNION SELECT actors.name FROM 
actors WHERE actors.name LIKE 'W%';</codeblock>
      <p>This example shows how to use a function in the <codeph>FROM</codeph> clause, both with and
        without a column definition list: </p>
      <codeblock>CREATE FUNCTION distributors(int) RETURNS SETOF distributors 
AS $$ SELECT * FROM distributors WHERE did = $1; $$ LANGUAGE 
SQL;
SELECT * FROM distributors(111);

CREATE FUNCTION distributors_2(int) RETURNS SETOF record AS 
$$ SELECT * FROM distributors WHERE did = $1; $$ LANGUAGE 
SQL;
SELECT * FROM distributors_2(111) AS (dist_id int, dist_name 
text);</codeblock>
      <p>This example uses a simple <codeph>WITH</codeph> clause:</p>
      <codeblock>WITH test AS (
  SELECT random() as x FROM generate_series(1, 3)
  )
SELECT * FROM test
UNION ALL
SELECT * FROM test; </codeblock>
      <p>This example uses the <codeph>WITH</codeph> clause to display per-product sales totals in
        only the top sales regions. </p>
      <codeblock>WITH regional_sales AS 
    SELECT region, SUM(amount) AS total_sales
    FROM orders
    GROUP BY region
  ), top_regions AS (
    SELECT region
    FROM regional_sales
    WHERE total_sales > (SELECT SUM(total_sales) FROM
       regional_sales)
  )
SELECT region, product, SUM(quantity) AS product_units,
   SUM(amount) AS product_sales
FROM orders
WHERE region IN (SELECT region FROM top_regions) 
GROUP BY region, product;</codeblock>
      <p>The example could have been written without the <codeph>WITH</codeph> clause but would have
        required two levels of nested sub-<codeph>SELECT</codeph> statements.</p>
      <p>This example uses the <codeph>WITH RECURSIVE</codeph> clause to find all subordinates
        (direct or indirect) of the employee Mary, and their level of indirectness, from a table
        that shows only direct subordinates:</p>
      <codeblock>WITH RECURSIVE employee_recursive(distance, employee_name, manager_name) AS (
    SELECT 1, employee_name, manager_name
    FROM employee
    WHERE manager_name = 'Mary'
  UNION ALL
    SELECT er.distance + 1, e.employee_name, e.manager_name
    FROM employee_recursive er, employee e
    WHERE er.employee_name = e.manager_name
  )
SELECT distance, employee_name FROM employee_recursive;</codeblock>
      <p>The typical form of recursive queries: an initial condition, followed by <codeph>UNION
          [ALL]</codeph>, followed by the recursive part of the query. Be sure that the recursive
        part of the query will eventually return no tuples, or else the query will loop
        indefinitely. See <xref
          href="../../admin_guide/query/topics/CTE-query.xml#topic_zhs_r1s_w1b"/><ph
          otherprops="pivotal"> in the <cite>Greenplum Database Administrator Guide</cite></ph> for
        more examples.</p>
    </section>
    <section id="section19"><title>Compatibility</title><p>The <codeph>SELECT</codeph> statement is
        compatible with the SQL standard, but there are some extensions and some missing features.
        </p><sectiondiv id="section20"><b>Omitted FROM Clauses</b><p>Greenplum Database allows one to omit the
            <codeph>FROM</codeph> clause. It has a straightforward use to compute the results of
          simple expressions. For example:</p><codeblock>SELECT 2+2;</codeblock><p>Some other SQL
          databases cannot do this except by introducing a dummy one-row table from which to do the
            <codeph>SELECT</codeph>. </p><p>Note that if a <codeph>FROM</codeph> clause is not
          specified, the query cannot reference any database tables. For example, the following
          query is
          invalid:<codeblock>SELECT distributors.* WHERE distributors.name = 'Westward';</codeblock>In
          earlier releases, setting a server configuration parameter,
            <varname>add_missing_from</varname>, to true allowed Greenplum Database to add an
          implicit entry to the query's <codeph>FROM</codeph> clause for each table referenced by
          the query. This is no longer allowed. </p></sectiondiv><sectiondiv id="section21"><b>Omitting the AS Key Word</b><p>In the SQL standard, the optional key
          word <codeph>AS</codeph> can be omitted before an output column name whenever the new
          column name is a valid column name (that is, not the same as any reserved keyword).
          Greenplum Database is slightly more restrictive: <codeph>AS</codeph> is required if the
          new column name matches any keyword at all, reserved or not. Recommended practice is to
          use <codeph>AS</codeph> or double-quote output column names, to prevent any possible
          conflict against future keyword additions. </p><p>In <codeph>FROM</codeph> items, both the
          standard and Greenplum Database allow <codeph>AS</codeph> to be omitted before an alias
          that is an unreserved keyword. But this is impractical for output column names, because of
          syntactic ambiguities.</p></sectiondiv>
      <sectiondiv id="sectiondiv_ndj_ngd_cgb"><b>ONLY and Parentheses</b><p>The SQL standard
          requires parentheses around the table name after <codeph>ONLY</codeph>:
          <codeblock>SELECT * FROM ONLY (tab1), ONLY (tab2) WHERE ...</codeblock>Greenplum Database
          supports that syntax as well, but the parentheses are optional. (This applies equally to
          all SQL commands supporting the <codeph>ONLY</codeph> option.)</p></sectiondiv><sectiondiv id="section22"><b>Namespace Available to GROUP BY and ORDER BY</b><p>In the SQL-92
          standard, an <codeph>ORDER BY</codeph> clause may only use output column names or numbers,
          while a <codeph>GROUP BY</codeph> clause may only use expressions based on input column
          names. Greenplum Database extends each of these clauses to allow the other choice as well
          (but it uses the standard's interpretation if there is ambiguity). Greenplum Database also
          allows both clauses to specify arbitrary expressions. Note that names appearing in an
          expression are always taken as input-column names, not as output column names.
          </p><p>SQL:1999 and later use a slightly different definition which is not entirely upward
          compatible with SQL-92. In most cases, however, Greenplum Database interprets an
            <codeph>ORDER BY</codeph> or <codeph>GROUP BY</codeph> expression the same way SQL:1999
          does. </p></sectiondiv>
      <sectiondiv><b>Functional Dependencies</b>
        <p>Greenplum Database recognizes functional dependency
          (allowing columns to be omitted from <codeph>GROUP BY</codeph>) only when
            a table's primary key is included in the <codeph>GROUP BY</codeph> list.
              The SQL standard specifies additional conditions that should be
              recognized.</p></sectiondiv>
      <sectiondiv><b>LIMIT and OFFSET</b><p>The clauses <codeph>LIMIT</codeph> and
            <codeph>OFFSET</codeph> are Greenplum Database-specific syntax, also used by MySQL. The
          SQL:2008 standard has introduced the clauses <codeph>OFFSET .. FETCH {FIRST|NEXT}
            ...</codeph> for the same functionality, as shown above. This syntax is also used by IBM
          DB2. (Applications for Oracle frequently use a workaround involving the automatically
          generated <codeph>rownum</codeph> column, which is not available in Greenplum Database, to
          implement the effects of these clauses.)</p></sectiondiv>
      <sectiondiv><b>FOR UPDATE and FOR SHARE</b>
        <p>Although <codeph>FOR UPDATE</codeph> appears in the SQL standard, the
        standard allows it only as an option of <codeph>DECLARE CURSOR</codeph>.
        Greenplum Database allows it in any <codeph>SELECT</codeph> query as well as in 
        sub-<codeph>SELECT</codeph>s, but this is an extension.
        The <codeph>FOR SHARE</codeph> variant, and the <codeph>NOWAIT</codeph> option,
        do not appear in the standard.
      </p></sectiondiv>
      <sectiondiv><b>Data-Modifying Statements in WITH</b><p>Greenplum Database allows <codeph>INSERT</codeph>,
        <codeph>UPDATE</codeph>, and <codeph>DELETE</codeph> to be used as <codeph>WITH</codeph>
          queries. This is not found in the SQL standard.</p></sectiondiv>
      <sectiondiv id="section23"><b>Nonstandard Clauses</b><p>The clause <codeph>DISTINCT ON</codeph> is
          not defined in the SQL standard.</p></sectiondiv><sectiondiv id="section24"><b>Limited Use
          of STABLE and VOLATILE Functions</b><p>To prevent data from becoming out-of-sync across
          the segments in Greenplum Database, any function classified as <codeph>STABLE</codeph> or
            <codeph>VOLATILE</codeph> cannot be executed at the segment database level if it
          contains SQL or modifies the database in any way. See <codeph><xref
              href="CREATE_FUNCTION.xml#topic1" type="topic" format="dita"/></codeph> for more
          information.</p></sectiondiv></section>
    <section id="section25">
      <title>See Also</title>
      <p><codeph><xref href="EXPLAIN.xml#topic1" type="topic" format="dita"/></codeph></p>
    </section>
  </body>
</topic><|MERGE_RESOLUTION|>--- conflicted
+++ resolved
@@ -122,11 +122,7 @@
         <p>The optional <codeph>WITH</codeph> clause allows you to specify one or more subqueries
           that can be referenced by name in the primary query. The subqueries effectively act as
           temporary tables or views for the duration of the primary query. Each subquery can be a
-<<<<<<< HEAD
             <codeph>SELECT</codeph>, <codeph>VALUES</codeph> ,<codeph>INSERT</codeph>, <codeph>UPDATE</codeph> or
-=======
-            <codeph>SELECT</codeph>, <codeph>INSERT</codeph>, <codeph>UPDATE</codeph>, or
->>>>>>> d4dfd50c
             <codeph>DELETE</codeph> statement. When writing a data-modifying statement
             (<codeph>INSERT</codeph>, <codeph>UPDATE</codeph>, or <codeph>DELETE</codeph>) in
             <codeph>WITH</codeph>, it is usual to include a <codeph>RETURNING</codeph> clause. It is
