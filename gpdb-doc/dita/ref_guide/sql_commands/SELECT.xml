--- conflicted
+++ resolved
@@ -28,15 +28,6 @@
       <codeblock>  <varname>with_query_name</varname> [( <varname>column_name</varname> [, ...] )] AS ( <varname>select</varname> | <varname>values</varname> | <varname>insert</varname> | <varname>update</varname> | <varname >delete</varname> )</codeblock>
       <p>where <varname>from_item</varname> can be one of:</p>
       <codeblock>[ONLY] <varname>table_name</varname> [ * ] [ [ AS ] <varname>alias</varname> [ ( <varname>column_alias</varname> [, ...] ) ] ]
-<<<<<<< HEAD
-[ LATERAL ] ( <varname>select</varname> ) [ AS ] <varname>alias</varname> [( <varname>column_alias</varname> [, ...] ) ]<varname>
-with_query_name</varname> [ [ AS ] <varname>alias</varname> [ ( <varname>column_alias</varname> [, ...] ) ] ]
-[ LATERAL ] <varname>function_name</varname> ( [ <varname>argument</varname> [, ...] ] )
-            [ WITH ORDINALITY ] [ [ AS ] <varname>alias</varname> [ ( <varname>column_alias</varname> [, ...] ) ] ]
-[ LATERAL ] <varname>function_name</varname> ( [ <varname>argument</varname> [, ...] ] ) [ AS ] <varname>alias</varname> ( <varname>column_definition</varname> [, ...] )
-[ LATERAL ] <varname>function_name</varname> ( [ <varname>argument</varname> [, ...] ] ) AS ( <varname>column_definition</varname> [, ...] )
-[ LATERAL ] ROWS FROM( function_name ( [ argument [, ...] ] ) [ AS ( column_definition [, ...] ) ] [, ...] )
-=======
 ( <varname>select</varname> ) [ AS ] <varname>alias</varname> [( <varname>column_alias</varname> [, ...] ) ]<varname>
 with_query_name</varname> [ [ AS ] <varname>alias</varname> [ ( <varname>column_alias</varname> [, ...] ) ] ]
 <varname>function_name</varname> ( [ <varname>argument</varname> [, ...] ] )
@@ -44,7 +35,6 @@
 <varname>function_name</varname> ( [ <varname>argument</varname> [, ...] ] ) [ AS ] <varname>alias</varname> ( <varname>column_definition</varname> [, ...] )
 <varname>function_name</varname> ( [ <varname>argument</varname> [, ...] ] ) AS ( <varname>column_definition</varname> [, ...] )
 ROWS FROM( function_name ( [ argument [, ...] ] ) [ AS ( column_definition [, ...] ) ] [, ...] )
->>>>>>> 04c93f35
             [ WITH ORDINALITY ] [ [ AS ] <varname>alias</varname> [ ( <varname>column_alias</varname> [, ...] ) ] ]
 <varname>from_item</varname> [ NATURAL ] <varname>join_type</varname> <varname>from_item</varname>
           [ ON <varname>join_condition</varname> | USING ( <varname>join_column</varname> [, ...] ) ]</codeblock>
@@ -899,7 +889,6 @@
             >gp_enable_global_deadlock_detector</xref> configuration parameter to true. See <xref
             href="../../admin_guide/dml.xml#topic_gdd"> Global Deadlock Detector</xref> in the
             <cite>Greenplum Database Administrator Guide</cite> for information about the Global
-<<<<<<< HEAD
           Deadlock Detector.</note><p>For more information on each row-level lock mode, refer to
             <xref href="https://www.postgresql.org/docs/9.4/explicit-locking.html" format="html"
             scope="external">Explicit Locking</xref> in the PostgreSQL documentation.</p><p>To
@@ -921,54 +910,6 @@
           mentioned (or implicitly affected) by both more than one locking clause, then it is
           processed as if it was only specified by the strongest one. Similarly, a table is
           processed as <codeph>NOWAIT</codeph> if that is specified in any of the clauses affecting
-=======
-          Deadlock Detector.</note><p><codeph>FOR UPDATE</codeph> causes the rows accessed by the
-            <codeph>SELECT</codeph> statement to be locked as though for update. This prevents them
-          from being modified or deleted by other transactions until the current transaction ends.
-          That is, other transactions that attempt <codeph>UPDATE</codeph>, <codeph>DELETE</codeph>,
-            <codeph>SELECT FOR UPDATE</codeph>, <codeph>SELECT FOR NO KEY UPDATE</codeph>,
-            <codeph>SELECT FOR SHARE</codeph>, or <codeph>SELECT FOR KEY SHARE</codeph> of these
-          rows will be blocked until the current transaction ends; conversely, <codeph>SELECT FOR
-            UPDATE</codeph> will wait for a concurrent transaction that has run any of those
-          commands on the same row, and will then lock and return the updated row (or no row, if the
-          row was deleted). Within a <codeph>REPEATABLE READ</codeph> or
-            <codeph>SERIALIZABLE</codeph> transaction, however, an error will be thrown if a row to
-          be locked has changed since the transaction started.</p><p><codeph>FOR NO KEY
-            UPDATE</codeph> behaves similarly to <codeph>FOR UPDATE</codeph>, except that the lock
-          acquired is weaker: this lock will not block <codeph>SELECT FOR KEY SHARE</codeph>
-          commands that attempt to acquire a lock on the same rows. This lock mode is also acquired
-          by any <codeph>UPDATE</codeph> that does not acquire a <codeph>FOR UPDATE</codeph>
-          lock.</p><p><codeph>FOR SHARE</codeph> behaves similarly, except that it acquires a shared
-          rather than exclusive lock on each retrieved row. A shared lock blocks other transactions
-          from performing <codeph>UPDATE</codeph>, <codeph>DELETE</codeph>, <codeph>SELECT FOR
-            UPDATE</codeph>, or <codeph>SELECT FOR NO KEY UPDATE</codeph> on these rows, but it does
-          not prevent them from performing <codeph>SELECT FOR SHARE</codeph> or <codeph>SELECT FOR
-            KEY SHARE</codeph>.</p><p><codeph>FOR KEY SHARE</codeph> behaves similarly to
-            <codeph>FOR SHARE</codeph>, except that the lock is weaker: <codeph>SELECT FOR
-            UPDATE</codeph> is blocked, but not <codeph>SELECT FOR NO KEY UPDATE</codeph>. A
-          key-shared lock blocks other transactions from performing <codeph>DELETE</codeph> or any
-            <codeph>UPDATE</codeph> that changes the key values, but not other
-            <codeph>UPDATE</codeph>, and neither does it prevent <codeph>SELECT FOR NO KEY
-            UPDATE</codeph>, <codeph>SELECT FOR SHARE</codeph>, or <codeph>SELECT FOR KEY
-            SHARE</codeph>.</p><p>To prevent the operation from waiting for other transactions to
-          commit, use the <codeph>NOWAIT</codeph> option. With <codeph>NOWAIT</codeph>, the
-          statement reports an error, rather than waiting, if a selected row cannot be locked
-          immediately. Note that <codeph>NOWAIT</codeph> applies only to the row-level lock(s) — the
-          required <codeph>ROW SHARE</codeph> table-level lock is still taken in the ordinary way.
-          You can use LOCK with the <codeph>NOWAIT</codeph> option first, if you need to acquire the
-          table-level lock without waiting.</p><p>If specific tables are named in a locking clause,
-          then only rows coming from those tables are locked; any other tables used in the
-            <codeph>SELECT</codeph> are simply read as usual. A locking clause without a table list
-          affects all tables used in the statement. If a locking clause is applied to a view or
-          sub-query, it affects all tables used in the view or sub-query. However, these clauses do
-          not apply to <codeph>WITH</codeph> queries referenced by the primary query. If you want
-          row locking to occur within a <codeph>WITH</codeph> query, specify a locking clause within
-          the <codeph>WITH</codeph> query.</p><p>Multiple locking clauses can be written if it is
-          necessary to specify different locking behavior for different tables. If the same table is
-          mentioned (or implicitly affected) by both more than one locking clause, then it is
-          processed as if it was only specified by the strongest one. Similarly, a table is processed
-          as <codeph>NOWAIT</codeph> if that is specified in any of the clauses affecting
->>>>>>> 04c93f35
           it.</p><p>The locking clauses cannot be used in contexts where returned rows cannot be
           clearly identified with individual table rows; for example they cannot be used with
           aggregation.</p><p>When a locking clause appears at the top level of a
