<?xml version="1.0" encoding="UTF-8"?>
<!DOCTYPE topic
  PUBLIC "-//OASIS//DTD DITA Composite//EN" "ditabase.dtd">
<topic id="topic1">
  <title id="eg20941">SELECT</title>
  <body>
    <p id="sql_command_desc">Retrieves rows from a table or view.</p>
    <section id="section2">
      <title>Synopsis</title>
      <codeblock id="sql_command_synopsis">[ WITH [ RECURSIVE<sup>1</sup> ] <varname>with_query</varname> [, ...] ]
SELECT [ALL | DISTINCT [ON (<varname>expression</varname> [, ...])]]
  * | <varname>expression </varname>[[AS] <varname>output_name</varname>] [, ...]
  [FROM <varname>from_item</varname> [, ...]]
  [WHERE <varname>condition</varname>]
  [GROUP BY <varname>grouping_element</varname> [, ...]]
  [HAVING <varname>condition</varname> [, ...]]
  [WINDOW <varname>window_name</varname> AS (<varname>window_definition</varname>) [, ...] ]
  [{UNION | INTERSECT | EXCEPT} [ALL] <varname>select</varname>]
  [ORDER BY <varname>expression</varname> [ASC | DESC | USING <varname>operator</varname>] [NULLS {FIRST | LAST}] [, ...]]
  [LIMIT {<varname>count</varname> | ALL}]
  [OFFSET <varname>start</varname> [ ROW | ROWS ] ]
  [FETCH { FIRST | NEXT } [ <varname>count</varname> ] { ROW | ROWS } ONLY]
  [FOR {UPDATE | SHARE} [OF <varname>table_name</varname> [, ...]] [NOWAIT] [...]]

TABLE { [ ONLY ] <varname>table_name</varname> [ * ] | <varname>with_query_name</varname> }
</codeblock>
      <p>where <varname>with_query:</varname> is:</p>
      <codeblock>  <varname>with_query_name</varname> [( <varname>column_name</varname> [, ...] )] AS ( <varname>select</varname> )</codeblock>
      <p>where <varname>from_item</varname> can be one of:</p>
      <codeblock>[ONLY] <varname>table_name</varname> [[AS] <varname>alias</varname> [( <varname>column_alias</varname> [, ...] )]]
(select) [AS] <varname>alias</varname> [( <varname>column_alias</varname> [, ...] )]<varname>
with_query_name</varname> [ [AS] <varname>alias</varname> [( <varname>column_alias</varname> [, ...] )]]
<varname>function_name</varname> ( [<varname>argument</varname> [, ...]] ) [AS] <varname>alias</varname>
             [( <varname>column_alias</varname> [, ...] 
                | <varname>column_definition</varname> [, ...] )]
<varname>function_name</varname> ( [<varname>argument</varname> [, ...]] ) AS 
              ( <varname>column_definition</varname> [, ...] )
<varname>from_item</varname> [NATURAL] <varname>join_type</varname> <varname>from_item</varname>
          [ON <varname>join_condition</varname> | USING ( <varname>join_column</varname> [, ...] )]</codeblock>
      <p>where <varname>grouping_element</varname> can be one of:</p>
      <codeblock>  ()
  <varname>expression</varname>
  ROLLUP (<varname>expression</varname> [,...])
  CUBE (<varname>expression</varname> [,...])
  GROUPING SETS ((<varname>grouping_element</varname> [, ...]))</codeblock>
      <p>where <varname>window_definition</varname> is:</p>
      <codeblock>  [<varname>existing_window_name</varname>]
  [PARTITION BY <varname>expression</varname> [, ...]]
  [ORDER BY <varname>expression</varname> [ASC | DESC | USING <varname>operator</varname>] 
    [NULLS {FIRST | LAST}] [, ...]]
  [{ RANGE | ROWS} <varname>frame_start</varname> 
     | {RANGE | ROWS} BETWEEN <varname>frame_start</varname> AND <varname>frame_end</varname>
</codeblock>
      <p>where <varname>frame_start</varname> and <varname>frame_end</varname> can be one of:
        <codeblock>  UNBOUNDED PRECEDING
  <varname>value</varname> PRECEDING
  CURRENT ROW
  <varname>value</varname> FOLLOWING
  UNBOUNDED FOLLOWING
</codeblock></p>
      <p><b>Note:</b>
        <sup>1</sup>The <codeph>RECURSIVE</codeph> keyword is an experimental feature and is not
        recommended for production use.</p>
    </section>
    <section id="section3">
      <title>Description</title>
      <p><codeph>SELECT</codeph> retrieves rows from zero or more tables. The general processing of
          <codeph>SELECT</codeph> is as follows: </p>
      <ol>
        <li>All queries in the <codeph>WITH</codeph> clause are computed. These effectively serve as
          temporary tables that can be referenced in the <codeph>FROM</codeph> list. </li>
        <li id="eg138796">All elements in the <codeph>FROM</codeph> list are computed. (Each element
          in the <codeph>FROM</codeph> list is a real or virtual table.) If more than one element is
          specified in the <codeph>FROM</codeph> list, they are cross-joined together.</li>
        <li id="eg138832">If the <codeph>WHERE</codeph> clause is specified, all rows that do not
          satisfy the condition are eliminated from the output.</li>
        <li id="eg138840">If the <codeph>GROUP BY</codeph> clause is specified, the output is
          divided into groups of rows that match on one or more of the defined grouping elements. If
          the <codeph>HAVING</codeph> clause is present, it eliminates groups that do not satisfy
          the given condition.</li>
        <li id="eg141787">If a window expression is specified (and optional <codeph>WINDOW</codeph>
          clause), the output is organized according to the positional (row) or value-based (range)
          window frame.</li>
        <li id="eg141798"><codeph>DISTINCT</codeph> eliminates duplicate rows from the result.
            <codeph>DISTINCT ON</codeph> eliminates rows that match on all the specified
          expressions. <codeph>ALL</codeph> (the default) will return all candidate rows, including
          duplicates.</li>
        <li id="eg138848">The actual output rows are computed using the <codeph>SELECT</codeph>
          output expressions for each selected row.</li>
        <li id="eg138856">Using the operators <codeph>UNION</codeph>, <codeph>INTERSECT</codeph>,
          and <codeph>EXCEPT</codeph>, the output of more than one <codeph>SELECT</codeph> statement
          can be combined to form a single result set. The <codeph>UNION</codeph> operator returns
          all rows that are in one or both of the result sets. The <codeph>INTERSECT</codeph>
          operator returns all rows that are strictly in both result sets. The
            <codeph>EXCEPT</codeph> operator returns the rows that are in the first result set but
          not in the second. In all three cases, duplicate rows are eliminated unless
            <codeph>ALL</codeph> is specified.</li>
        <li id="eg138864">If the <codeph>ORDER BY</codeph> clause is specified, the returned rows
          are sorted in the specified order. If <codeph>ORDER BY</codeph> is not given, the rows are
          returned in whatever order the system finds fastest to produce.</li>
        <li id="eg138878">If the <codeph>LIMIT</codeph> (or <codeph>FETCH FIRST</codeph>) or
            <codeph>OFFSET</codeph> clause is specified, the <codeph>SELECT</codeph> statement only
          returns a subset of the result rows.</li>
        <li id="eg138885">If <codeph>FOR UPDATE</codeph> or <codeph>FOR SHARE</codeph> is specified,
          the <codeph>SELECT</codeph> statement locks the entire table against concurrent
          updates.</li>
      </ol>
      <p>You must have <codeph>SELECT</codeph> privilege on each column used in a <codeph>SELECT</codeph> command. The use of
          <codeph>FOR UPDATE</codeph> or <codeph>FOR SHARE</codeph> requires <codeph>UPDATE</codeph>
        privilege as well (for at least one column of each table so selected).</p>
    </section>
    <section id="section4">
      <title>Parameters</title>
      <sectiondiv>
        <b>The WITH Clause</b>
        <p>The optional <codeph>WITH</codeph> clause allows you to specify one or more subqueries
          that can be referenced by name in the primary query. The subqueries effectively act as
          temporary tables or views for the duration of the primary query. Each subquery can be a
            <codeph>SELECT</codeph>, or <codeph>VALUES</codeph> command. </p><p>A
            <varname>with_query_name</varname> without schema qualification must be specified for
          each query in the <codeph>WITH</codeph> clause. Optionally, a list of column names can be
          specified; if the list of column names is omitted, the names are inferred from the
          subquery. The primary query and the <codeph>WITH</codeph> queries are all (notionally)
          executed at the same time. </p><p>The <codeph>RECURSIVE</codeph> keyword can be enabled by
          setting the server configuration parameter <codeph>gp_recursive_cte_prototype</codeph> to
            <codeph>true</codeph>. For information about the parameter, see <xref
            href="../config_params/guc_config.xml#topic1"/>.<note type="warning">The
              <codeph>RECURSIVE</codeph> keyword is an experimental feature and is not intended for
            use in a production environment. Experimental features are subject to change without
            notice in future releases.</note></p><p>If <codeph>RECURSIVE</codeph> is specified, it
          allows a subquery to reference itself by name. Such a subquery, the
            <varname>select</varname> portion of the <varname>with_query</varname> , must have the
          form</p><codeblock><varname>non_recursive_term</varname> UNION [ALL] <varname>recursive_term</varname></codeblock><p>The
          recursive self-reference must appear on the right-hand side of the <codeph>UNION
            [ALL]</codeph>. Only one recursive self-reference is permitted per query. </p><p>If the
            <codeph>RECURSIVE</codeph> keyword is specified, the <codeph>WITH</codeph> queries need
          not be ordered: a query can reference another query that is later in the list. However,
          circular references, or mutual recursion, are not supported. </p><p>Without the
            <codeph>RECURSIVE</codeph> keyword, <codeph>WITH</codeph> queries can only reference
          sibling <codeph>WITH</codeph> queries that are earlier in the <codeph>WITH</codeph>
          list.</p><p><codeph>WITH RECURSIVE</codeph> limitations. These items are not supported,<ul
            id="ul_b21_szt_n1b">
            <li>A recursive <codeph>WITH</codeph> clause that contains the following in the
                <varname>recursive_term</varname>. <ul id="ul_c1b_nhf_p1b">
                <li>Subqueries with a self-reference</li>
                <li><codeph>DISTINCT</codeph> clause</li>
                <li><codeph>GROUP BY</codeph> clause</li>
                <li>A window function</li>
              </ul></li>
            <li>A recursive <codeph>WITH</codeph> clause where the
                <varname>with_query_name</varname> is a part of a set operation.</li>
          </ul></p><p>An example the set operation limitation. This query returns an error because
          the set operation <codeph>UNION</codeph> contains a reference to the table
            <codeph>foo</codeph>.
          <codeblock>WITH RECURSIVE foo(i) AS (
    SELECT 1
  UNION ALL
    SELECT i+1 FROM (SELECT * FROM foo UNION SELECT 0) bar
)
SELECT * FROM foo LIMIT 5;</codeblock></p><p>This
          recursive CTE is allowed because the set operation <codeph>UNION</codeph> does not have a
          reference to the CTE
          <codeph>foo</codeph>.<codeblock>WITH RECURSIVE foo(i) AS (
    SELECT 1
  UNION ALL
    SELECT i+1 FROM (SELECT * FROM bar UNION SELECT 0) bar, foo
    WHERE foo.i = bar.a
)
SELECT * FROM foo LIMIT 5;</codeblock></p><p>See
            <xref href="../../admin_guide/query/topics/CTE-query.xml#topic_zhs_r1s_w1b"/><ph
            otherprops="pivotal"> in the <cite>Greenplum Database Administrator Guide</cite></ph>
          for additional information.</p>
      </sectiondiv>
      <sectiondiv id="section5">
        <b>The SELECT List</b>
        <p>The <codeph>SELECT</codeph> list (between the key words <codeph>SELECT</codeph> and
            <codeph>FROM</codeph>) specifies expressions that form the output rows of the
            <codeph>SELECT</codeph> statement. The expressions can (and usually do) refer to columns
          computed in the <codeph>FROM</codeph> clause. </p><p>An <varname>expression</varname> in
          the <codeph>SELECT</codeph> list can be a constant value, a column reference, an operator
          invocation, a function call, an aggregate expression, a window expression, a scalar
          subquery, and so on. A number of constructs can be classified as an expression but do not
          follow any general syntax rules. These generally have the semantics of a function or
          operator. For information about SQL value expressions and function calls, see "Querying
          Data" in the <i>Greenplum Database Administrator Guide</i>.</p><p>Just as in a table,
          every output column of a <codeph>SELECT</codeph> has a name. In a simple
            <codeph>SELECT</codeph> this name is just used to label the column for display, but when
          the <codeph>SELECT</codeph> is a sub-query of a larger query, the name is seen by the
          larger query as the column name of the virtual table produced by the sub-query. To specify
          the name to use for an output column, write <codeph>AS</codeph>
          <varname>output_name</varname> after the column's expression. (You can omit
            <codeph>AS</codeph>, but only if the desired output name does not match any SQL keyword.
          For protection against possible future keyword additions, you can always either write
            <codeph>AS</codeph> or double-quote the output name.) If you do not specify a column
          name, Greenplum Database chooses a name is automatically. If the column's expression is a
          simple column reference then the chosen name is the same as that column's name. In more
          complex cases a generated name looking like<codeph> ?column<varname>N</varname>?</codeph>
          is usually chosen. </p><p>An output column's name can be used to refer to the column's
          value in <codeph>ORDER BY</codeph> and <codeph>GROUP BY</codeph> clauses, but not in the
            <codeph>WHERE</codeph> or <codeph>HAVING</codeph> clauses; there you must write out the
          expression instead.</p><p>Instead of an expression, <codeph>*</codeph> can be written in
          the output list as a shorthand for all the columns of the selected rows. Also, you can
          write <codeph><varname>table_name</varname>.*</codeph> as a shorthand for the columns
          coming from just that table. In these cases it is not possible to specify new names with
            <codeph>AS</codeph>; the output column names will be the same as the table columns'
          names.</p></sectiondiv>
      <sectiondiv id="section6"><b>The FROM Clause</b><p>The <codeph>FROM</codeph> clause specifies
          one or more source tables for the <codeph>SELECT</codeph>. If multiple sources are
          specified, the result is the Cartesian product (cross join) of all the sources. But
          usually qualification conditions are added to restrict the returned rows to a small subset
          of the Cartesian product. The <codeph>FROM</codeph> clause can contain the following
          elements: </p><parml>
          <plentry>
            <pt><varname>table_name</varname></pt>
            <pd>The name (optionally schema-qualified) of an existing table or view. If
                <codeph>ONLY</codeph> is specified, only that table is scanned. If
                <codeph>ONLY</codeph> is not specified, the table and all its descendant tables (if
              any) are scanned.</pd>
          </plentry>
          <plentry>
            <pt><varname>alias</varname></pt>
            <pd>A substitute name for the <codeph>FROM</codeph> item containing the alias. An alias
              is used for brevity or to eliminate ambiguity for self-joins (where the same table is
              scanned multiple times). When an alias is provided, it completely hides the actual
              name of the table or function; for example given <codeph>FROM foo AS f</codeph>, the
              remainder of the <codeph>SELECT</codeph> must refer to this <codeph>FROM</codeph> item
              as <codeph>f</codeph> not <codeph>foo</codeph>. If an alias is written, a column alias
              list can also be written to provide substitute names for one or more columns of the
              table.</pd>
          </plentry>
          <plentry>
            <pt><varname>select</varname></pt>
            <pd>A sub-<codeph>SELECT</codeph> can appear in the <codeph>FROM</codeph> clause. This
              acts as though its output were created as a temporary table for the duration of this
              single <codeph>SELECT</codeph> command. Note that the sub-<codeph>SELECT</codeph> must
              be surrounded by parentheses, and an alias must be provided for it. A <codeph><xref
                  href="VALUES.xml#topic1">VALUES</xref></codeph> command can also be used here. See
              "Non-standard Clauses" in the <xref href="#topic1/section19" format="dita"/> section
              for limitations of using correlated sub-selects in Greenplum Database.</pd>
          </plentry>
          <plentry>
            <pt>
              <varname>with_query_name</varname>
            </pt>
            <pd>A <varname>with_query</varname> is referenced in the <codeph>FROM</codeph> clause by
              specifying its <varname>with_query_name</varname>, just as though the name were a
              table name. The <varname>with_query_name</varname> cannot contain a schema qualifier.
              An alias can be provided in the same way as for a table. </pd>
            <pd>The <varname>with_query</varname> hides a table of the same name for the purposes of
              the primary query. If necessary, you can refer to a table of the same name by
              qualifying the table name with the schema.</pd>
          </plentry>
          <plentry>
            <pt>
              <varname>function_name</varname>
            </pt>
            <pd>Function calls can appear in the <codeph>FROM</codeph> clause. (This is especially
              useful for functions that return result sets, but any function can be used.) This acts
              as though its output were created as a temporary table for the duration of this single
                <codeph>SELECT</codeph> command. An alias may also be used. If an alias is written,
              a column alias list can also be written to provide substitute names for one or more
              attributes of the function's composite return type. If the function has been defined
              as returning the record data type, then an alias or the key word <codeph>AS</codeph>
              must be present, followed by a column definition list in the form <codeph>(
                column_name data_type [, ... ] )</codeph>. The column definition list must match the
              actual number and types of columns returned by the function.</pd>
          </plentry>
          <plentry>
            <pt><varname>join_type</varname></pt>
            <pd>One of:<ul id="ul_bwd_ft2_m4">
                <li id="eg139018"><b>[INNER] JOIN</b></li>
                <li id="eg139020"><b>LEFT [OUTER] JOIN</b></li>
                <li id="eg139022"><b>RIGHT [OUTER] JOIN</b></li>
                <li id="eg139024"><b>FULL [OUTER] JOIN</b></li>
                <li id="eg139026"><b>CROSS JOIN</b></li>
              </ul></pd>
            <pd>For the <codeph>INNER</codeph> and <codeph>OUTER</codeph> join types, a join
              condition must be specified, namely exactly one of <codeph>NATURAL</codeph>,
                <codeph>ON <varname>join_condition</varname></codeph>, or <codeph>USING (
                  <varname>join_column</varname> [, ...])</codeph>. See below for the meaning. For
                <codeph>CROSS JOIN</codeph>, none of these clauses may appear.</pd>
            <pd>A <codeph>JOIN</codeph> clause combines two <codeph>FROM</codeph> items. Use
              parentheses if necessary to determine the order of nesting. In the absence of
              parentheses, <codeph>JOIN</codeph>s nest left-to-right. In any case
                <codeph>JOIN</codeph> binds more tightly than the commas separating
                <codeph>FROM</codeph> items.</pd>
            <pd><codeph>CROSS JOIN</codeph> and <codeph>INNER JOIN</codeph> produce a simple
              Cartesian product, the same result as you get from listing the two items at the top
              level of <codeph>FROM</codeph>, but restricted by the join condition (if any).
                <codeph>CROSS JOIN</codeph> is equivalent to <codeph>INNER JOIN
                ON</codeph><codeph>(TRUE)</codeph>, that is, no rows are removed by qualification.
              These join types are just a notational convenience, since they do nothing you could
              not do with plain <codeph>FROM</codeph> and <codeph>WHERE</codeph>. </pd>
            <pd><codeph>LEFT OUTER JOIN</codeph> returns all rows in the qualified Cartesian product
              (i.e., all combined rows that pass its join condition), plus one copy of each row in
              the left-hand table for which there was no right-hand row that passed the join
              condition. This left-hand row is extended to the full width of the joined table by
              inserting null values for the right-hand columns. Note that only the
                <codeph>JOIN</codeph> clause's own condition is considered while deciding which rows
              have matches. Outer conditions are applied afterwards.</pd>
            <pd>Conversely, <codeph>RIGHT OUTER JOIN</codeph> returns all the joined rows, plus one
              row for each unmatched right-hand row (extended with nulls on the left). This is just
              a notational convenience, since you could convert it to a <codeph>LEFT OUTER
                JOIN</codeph> by switching the left and right inputs.</pd>
            <pd><codeph>FULL OUTER JOIN</codeph> returns all the joined rows, plus one row for each
              unmatched left-hand row (extended with nulls on the right), plus one row for each
              unmatched right-hand row (extended with nulls on the left).</pd>
          </plentry>
        </parml><parml>
          <plentry>
            <pt>ON <varname>join_condition</varname></pt>
            <pd><varname>join_condition</varname> is an expression resulting in a value of type
                <codeph>boolean</codeph> (similar to a <codeph>WHERE</codeph> clause) that specifies
              which rows in a join are considered to match.</pd>
          </plentry>
          <plentry>
            <pt>USING (<varname>join_column</varname> [, ...])</pt>
            <pd>A clause of the form <codeph>USING ( a, b, ... )</codeph> is shorthand for
                <codeph>ON left_table.a = right_table.a AND left_table.b = right_table.b ...
              </codeph>. Also, <codeph>USING</codeph> implies that only one of each pair of
              equivalent columns will be included in the join output, not both.</pd>
          </plentry>
          <plentry>
            <pt>NATURAL</pt>
            <pd><codeph>NATURAL</codeph> is shorthand for a <codeph>USING</codeph> list that
              mentions all columns in the two tables that have the same names.</pd>
          </plentry>
        </parml></sectiondiv>
      <sectiondiv id="section7"><b>The WHERE Clause</b><p>The optional <codeph>WHERE</codeph> clause
          has the general form:</p><codeblock>WHERE <varname>condition</varname></codeblock><p>where
            <varname>condition</varname> is any expression that evaluates to a result of type
            <codeph>boolean</codeph>. Any row that does not satisfy this condition will be
          eliminated from the output. A row satisfies the condition if it returns true when the
          actual row values are substituted for any variable references. </p></sectiondiv>
      <sectiondiv id="section8"><b>The GROUP BY Clause</b><p>The optional <codeph>GROUP BY</codeph>
          clause has the general
          form:</p><codeblock>GROUP BY <varname>grouping_element </varname>[, ...]</codeblock><p>where
            <varname>grouping_element</varname> can be one
            of:</p><codeblock>()
<varname>expression</varname>
ROLLUP (<varname>expression</varname> [,...])
CUBE (<varname>expression</varname> [,...])
GROUPING SETS ((<varname>grouping_element</varname> [, ...]))</codeblock><p><codeph>GROUP
            BY</codeph> will condense into a single row all selected rows that share the same values
          for the grouped expressions. <varname>expression</varname> can be an input column name, or
          the name or ordinal number of an output column (<codeph>SELECT</codeph> list item), or an
          arbitrary expression formed from input-column values. In case of ambiguity, a
            <codeph>GROUP BY</codeph> name will be interpreted as an input-column name rather than
          an output column name.</p><p>Aggregate functions, if any are used, are computed across all
          rows making up each group, producing a separate value for each group (whereas without
            <codeph>GROUP BY</codeph>, an aggregate produces a single value computed across all the
          selected rows). When <codeph>GROUP BY</codeph> is present, it is not valid for the
            <codeph>SELECT</codeph> list expressions to refer to ungrouped columns except within
          aggregate functions, since there would be more than one possible value to return for an
          ungrouped column.</p><p>Greenplum Database has the following additional OLAP grouping
          extensions (often referred to as <i>supergroups</i>):</p><parml>
          <plentry>
            <pt>ROLLUP</pt>
            <pd>A <codeph>ROLLUP</codeph> grouping is an extension to the <codeph>GROUP BY</codeph>
              clause that creates aggregate subtotals that roll up from the most detailed level to a
              grand total, following a list of grouping columns (or expressions).
                <codeph>ROLLUP</codeph> takes an ordered list of grouping columns, calculates the
              standard aggregate values specified in the <codeph>GROUP BY</codeph> clause, then
              creates progressively higher-level subtotals, moving from right to left through the
              list. Finally, it creates a grand total. A <codeph>ROLLUP</codeph> grouping can be
              thought of as a series of grouping sets. For example:</pd>
            <pd>
              <codeblock>GROUP BY ROLLUP (a,b,c) </codeblock>
            </pd>
            <pd>is equivalent to:</pd>
            <pd>
              <codeblock>GROUP BY GROUPING SETS( (a,b,c), (a,b), (a), () ) </codeblock>
            </pd>
            <pd>Notice that the <varname>n</varname> elements of a <codeph>ROLLUP</codeph> translate
              to <varname>n</varname>+1 grouping sets. Also, the order in which the grouping
              expressions are specified is significant in a <codeph>ROLLUP</codeph>.</pd>
          </plentry>
          <plentry>
            <pt>CUBE</pt>
            <pd>A <codeph>CUBE</codeph> grouping is an extension to the <codeph>GROUP BY</codeph>
              clause that creates subtotals for all of the possible combinations of the given list
              of grouping columns (or expressions). In terms of multidimensional analysis,
                <codeph>CUBE</codeph> generates all the subtotals that could be calculated for a
              data cube with the specified dimensions. For example:</pd>
            <pd>
              <codeblock>GROUP BY CUBE (a,b,c) </codeblock>
            </pd>
            <pd>is equivalent to:</pd>
            <pd>
              <codeblock>GROUP BY GROUPING SETS( (a,b,c), (a,b), (a,c), (b,c), (a), 
(b), (c), () ) </codeblock>
            </pd>
            <pd>Notice that <varname>n</varname> elements of a <codeph>CUBE</codeph> translate to 2n
              grouping sets. Consider using <codeph>CUBE</codeph> in any situation requiring
              cross-tabular reports. <codeph>CUBE</codeph> is typically most suitable in queries
              that use columns from multiple dimensions rather than columns representing different
              levels of a single dimension. For instance, a commonly requested cross-tabulation
              might need subtotals for all the combinations of month, state, and product.</pd>
          </plentry>
          <plentry>
            <pt>GROUPING SETS</pt>
            <pd>You can selectively specify the set of groups that you want to create using a
                <codeph>GROUPING SETS</codeph> expression within a <codeph>GROUP BY</codeph> clause.
              This allows precise specification across multiple dimensions without computing a whole
                <codeph>ROLLUP</codeph> or <codeph>CUBE</codeph>. For example:</pd>
            <pd>
              <codeblock>GROUP BY GROUPING SETS( (a,c), (a,b) )</codeblock>
            </pd>
            <pd>If using the grouping extension clauses <codeph>ROLLUP</codeph>,
                <codeph>CUBE</codeph>, or <codeph>GROUPING SETS</codeph>, two challenges arise.
              First, how do you determine which result rows are subtotals, and then the exact level
              of aggregation for a given subtotal. Or, how do you differentiate between result rows
              that contain both stored <codeph>NULL</codeph> values and "NULL" values created by the
                <codeph>ROLLUP</codeph> or <codeph>CUBE</codeph>. Secondly, when duplicate grouping
              sets are specified in the <codeph>GROUP BY</codeph> clause, how do you determine which
              result rows are duplicates? There are two additional grouping functions you can use in
              the <codeph>SELECT</codeph> list to help with this:<ul id="ul_vx1_3ml_m4">
                <li id="eg143759"><b>grouping(column [, ...])</b> — The <codeph>grouping</codeph>
                  function can be applied to one or more grouping attributes to distinguish
                  super-aggregated rows from regular grouped rows. This can be helpful in
                  distinguishing a "NULL" representing the set of all values in a super-aggregated
                  row from a <codeph>NULL</codeph> value in a regular row. Each argument in this
                  function produces a bit — either <codeph>1</codeph> or <codeph>0</codeph>, where
                    <codeph>1</codeph> means the result row is super-aggregated, and
                    <codeph>0</codeph> means the result row is from a regular grouping. The
                    <codeph>grouping</codeph> function returns an integer by treating these bits as
                  a binary number and then converting it to a base-10 integer.</li>
                <li id="eg143806"><b>group_id()</b> — For grouping extension queries that contain
                  duplicate grouping sets, the <codeph>group_id</codeph> function is used to
                  identify duplicate rows in the output. All <i>unique</i> grouping set output rows
                  will have a group_id value of 0. For each duplicate grouping set detected, the
                    <codeph>group_id</codeph> function assigns a group_id number greater than 0. All
                  output rows in a particular duplicate grouping set are identified by the same
                  group_id number. </li>
              </ul></pd>
          </plentry>
        </parml></sectiondiv>
      <sectiondiv id="section9"><b>The WINDOW Clause</b><p>The optional <codeph>WINDOW</codeph>
          clause specifies the behavior of window functions appearing in the query's
            <codeph>SELECT</codeph> list or <codeph>ORDER BY</codeph> clause. These functions can
          reference the <codeph>WINDOW</codeph> clause entries by name in their
            <codeph>OVER</codeph> clauses. A <codeph>WINDOW</codeph> clause entry does not have to
          be referenced anywhere, however; if it is not used in the query it is simply ignored. It
          is possible to use window functions without any <codeph>WINDOW</codeph> clause at all,
          since a window function call can specify its window definition directly in its
            <codeph>OVER</codeph> clause. However, the <codeph>WINDOW</codeph> clause saves typing
          when the same window definition is needed for more than one window function.</p><p>For
          example:</p><codeblock>SELECT vendor, rank() OVER (mywindow) FROM sale
GROUP BY vendor
WINDOW mywindow AS (ORDER BY sum(prc*qty));</codeblock><p>A
            <codeph>WINDOW</codeph> clause has this general
          form:</p><codeblock>WINDOW <varname>window_name</varname> AS (<varname>window_definition</varname>)</codeblock><p>where
            <varname>window_definition</varname> can be:</p><codeblock>[<varname>existing_window_name</varname>]
[PARTITION BY <varname>expression</varname> [, ...]]
[ORDER BY <varname>expression</varname> [ASC | DESC | USING <varname>operator</varname>] [NULLS {FIRST | LAST}] [, ...] ]
[<varname>frame_clause</varname>] </codeblock><parml>
          <plentry>
            <pt><varname>existing_window_name</varname></pt>
            <pd>If an <codeph><varname>existing_window_name</varname></codeph> is specified it must
              refer to an earlier entry in the <codeph>WINDOW</codeph> list; the new window copies
              its partitioning clause from that entry, as well as its ordering clause if any. The
              new window cannot specify its own <codeph>PARTITION BY</codeph> clause, and it can
              specify <codeph>ORDER BY</codeph> only if the copied window does not have one. The new
              window always uses its own frame clause; the copied window must not specify a frame
              clause.</pd>
          </plentry>
          <plentry>
            <pt>PARTITION BY</pt>
            <pd>The <codeph>PARTITION BY</codeph> clause organizes the result set into logical
              groups based on the unique values of the specified expression. The elements of the
                <codeph>PARTITION BY</codeph> clause are interpreted in much the same fashion as
              elements of a <codeph>GROUP BY</codeph> clause, except that they are always simple
              expressions and never the name or number of an output column. Another difference is
              that these expressions can contain aggregate function calls, which are not allowed in
              a regular <codeph>GROUP BY</codeph> clause. They are allowed here because windowing 
              occurs after grouping and aggregation. When used with window functions, the
              functions are applied to each partition independently. For example, if you follow
                <codeph>PARTITION BY</codeph> with a column name, the result set is partitioned by
              the distinct values of that column. If omitted, the entire result set is considered
              one partition.</pd>
            <pd>Similarly, the elements of the <codeph>ORDER BY</codeph> list are interpreted
              in much the same fashion as elements of an
              <codeph>ORDER BY</codeph> clause, except that
                the expressions are always taken as simple expressions and never the name
                or number of an output column.
            </pd>
          </plentry>
          <plentry>
            <pt>ORDER BY</pt>
            <pd>The elements of the <codeph>ORDER BY</codeph> clause define how to sort the rows in
              each partition of the result set. If omitted, rows are returned in whatever order is
              most efficient and may vary. <b>Note:</b> Columns of data types that lack a coherent
              ordering, such as <codeph>time</codeph>, are not good candidates for use in the
                <codeph>ORDER BY</codeph> clause of a window specification. Time, with or without
              time zone, lacks a coherent ordering because addition and subtraction do not have the
              expected effects. For example, the following is not generally true: <codeph>x::time
                &lt; x::time + '2 hour'::interval</codeph></pd>
          </plentry>
          <plentry>
            <pt><varname>frame_clause</varname>
            </pt>
            <pd>The optional <codeph><varname>frame_clause</varname></codeph> defines the <i>window
                frame</i> for window functions that depend on the frame (not all do). The window
              frame is a set of related rows for each row of the query (called the <i>current
                row</i>). The <codeph><varname>frame_clause</varname></codeph> can be one of
              <codeblock>[ RANGE | ROWS ] <varname>frame_start</varname>
[ RANGE | ROWS ] BETWEEN <varname>frame_start</varname> AND <varname>frame_end</varname></codeblock>where
                  <codeph><varname>frame_start</varname></codeph> and
                  <codeph><varname>frame_end</varname></codeph> can be one of<ul id="ul_ehq_kws_1gb">
                <li><codeph>UNBOUNDED PRECEDING</codeph></li>
                <li><codeph><varname>value</varname> PRECEDING</codeph></li>
                <li><codeph>CURRENT ROW</codeph></li>
                <li><codeph><varname>value</varname></codeph> FOLLOWING</li>
                <li><codeph>UNBOUNDED FOLLOWING</codeph></li>
              </ul></pd>
            <pd>If <codeph><varname>frame_end</varname></codeph> is omitted it defaults to
                <codeph>CURRENT ROW</codeph>. Restrictions are that
                  <codeph><varname>frame_start</varname></codeph> cannot be <codeph>UNBOUNDED
                FOLLOWING</codeph>, <codeph><varname>frame_end</varname></codeph> cannot be
                <codeph>UNBOUNDED PRECEDING</codeph>, and the
                <codeph><varname>frame_end</varname></codeph> choice cannot appear earlier in the
              above list than the <codeph><varname>frame_start</varname></codeph> choice — for
              example <codeph>RANGE BETWEEN CURRENT ROW AND <varname>value</varname>
                PRECEDING</codeph> is not allowed. </pd>
            <pd>The default framing option is <codeph>RANGE UNBOUNDED PRECEDING</codeph>, which is
              the same as <codeph>RANGE BETWEEN UNBOUNDED PRECEDING AND CURRENT ROW</codeph>; it
              sets the frame to be all rows from the partition start up through the current row's
              last peer in the <codeph>ORDER BY</codeph> ordering (which means all rows if there is
              no <codeph>ORDER BY</codeph>). In general, <codeph>UNBOUNDED PRECEDING</codeph> means
              that the frame starts with the first row of the partition, and similarly
                <codeph>UNBOUNDED FOLLOWING</codeph> means that the frame ends with the last row of
              the partition (regardless of <codeph>RANGE</codeph> or <codeph>ROWS</codeph> mode). In
                <codeph>ROWS</codeph> mode, <codeph>CURRENT ROW</codeph> means that the frame starts
              or ends with the current row; but in <codeph>RANGE</codeph> mode it means that the
              frame starts or ends with the current row's first or last peer in the <codeph>ORDER
                BY</codeph> ordering. The <varname>value</varname>
              <codeph>PRECEDING</codeph> and <varname>value</varname>
              <codeph>FOLLOWING</codeph> cases are currently only allowed in <codeph>ROWS</codeph>
              mode. They indicate that the frame starts or ends with the row that many rows before
              or after the current row. <varname>value</varname> must be an integer expression not
              containing any variables, aggregate functions, or window functions. The value must not
              be null or negative; but it can be zero, which selects the current row itself. </pd>
            <pd>Beware that the <codeph>ROWS</codeph> options can produce unpredictable results if
              the <codeph>ORDER BY</codeph> ordering does not order the rows uniquely. The
                <codeph>RANGE</codeph> options are designed to ensure that rows that are peers in
              the <codeph>ORDER BY</codeph> ordering are treated alike; any two peer rows will be
              both in or both not in the frame. </pd>
            <pd>Use either a <codeph>ROWS</codeph> or <codeph>RANGE</codeph> clause to express the
              bounds of the window. The window bound can be one, many, or all rows of a partition.
              You can express the bound of the window either in terms of a range of data values
              offset from the value in the current row (<codeph>RANGE</codeph>), or in terms of the
              number of rows offset from the current row (<codeph>ROWS</codeph>). When using the
                <codeph>RANGE</codeph> clause, you must also use an <codeph>ORDER BY</codeph>
              clause. This is because the calculation performed to produce the window requires that
              the values be sorted. Additionally, the <codeph>ORDER BY</codeph> clause cannot
              contain more than one expression, and the expression must result in either a date or a
              numeric value. When using the <codeph>ROWS</codeph> or <codeph>RANGE</codeph> clauses,
              if you specify only a starting row, the current row is used as the last row in the
              window.</pd>
            <pd><b>PRECEDING</b> — The <codeph>PRECEDING</codeph> clause defines the first row of
              the window using the current row as a reference point. The starting row is expressed
              in terms of the number of rows preceding the current row. For example, in the case of
                <codeph>ROWS</codeph> framing, <codeph>5 PRECEDING</codeph> sets the window to start
              with the fifth row preceding the current row. In the case of <codeph>RANGE</codeph>
              framing, it sets the window to start with the first row whose ordering column value
              precedes that of the current row by 5 in the given order. If the specified order is
              ascending by date, this will be the first row within 5 days before the current row.
                <codeph>UNBOUNDED PRECEDING</codeph> sets the first row in the window to be the
              first row in the partition.</pd>
            <pd><b>BETWEEN</b> — The <codeph>BETWEEN</codeph> clause defines the first and last row
              of the window, using the current row as a reference point. First and last rows are
              expressed in terms of the number of rows preceding and following the current row,
              respectively. For example, <codeph>BETWEEN 3 PRECEDING AND 5 FOLLOWING</codeph> sets
              the window to start with the third row preceding the current row, and end with the
              fifth row following the current row. Use <codeph>BETWEEN UNBOUNDED PRECEDING AND
                UNBOUNDED FOLLOWING</codeph> to set the first and last rows in the window to be the
              first and last row in the partition, respectively. This is equivalent to the default
              behavior if no <codeph>ROW</codeph> or <codeph>RANGE</codeph> clause is
              specified.</pd>
            <pd><b>FOLLOWING</b> — The <codeph>FOLLOWING</codeph> clause defines the last row of the
              window using the current row as a reference point. The last row is expressed in terms
              of the number of rows following the current row. For example, in the case of
                <codeph>ROWS</codeph> framing, <codeph>5 FOLLOWING</codeph> sets the window to end
              with the fifth row following the current row. In the case of <codeph>RANGE</codeph>
              framing, it sets the window to end with the last row whose ordering column value
              follows that of the current row by 5 in the given order. If the specified order is
              ascending by date, this will be the last row within 5 days after the current row. Use
                <codeph>UNBOUNDED FOLLOWING</codeph> to set the last row in the window to be the
              last row in the partition.</pd>
            <pd>If you do not specify a <codeph>ROW</codeph> or a <codeph>RANGE</codeph> clause, the
              window bound starts with the first row in the partition (<codeph>UNBOUNDED
                PRECEDING</codeph>) and ends with the current row (<codeph>CURRENT ROW</codeph>) if
                <codeph>ORDER BY</codeph> is used. If an <codeph>ORDER BY</codeph> is not specified,
              the window starts with the first row in the partition (<codeph>UNBOUNDED
                PRECEDING</codeph>) and ends with last row in the partition (<codeph>UNBOUNDED
                FOLLOWING</codeph>).</pd>
          </plentry>
        </parml></sectiondiv>
      <sectiondiv id="section10"><b>The HAVING Clause</b><p>The optional <codeph>HAVING</codeph>
          clause has the general
          form:</p><codeblock>HAVING <varname>condition</varname></codeblock><p>where
            <varname>condition</varname> is the same as specified for the <codeph>WHERE</codeph>
          clause. <codeph>HAVING</codeph> eliminates group rows that do not satisfy the condition.
            <codeph>HAVING</codeph> is different from <codeph>WHERE</codeph>: <codeph>WHERE</codeph>
          filters individual rows before the application of <codeph>GROUP BY</codeph>, while
            <codeph>HAVING</codeph> filters group rows created by <codeph>GROUP BY</codeph>. Each
          column referenced in <varname>condition</varname> must unambiguously reference a grouping
          column, unless the reference appears within an aggregate function.</p><p>The presence of
            <codeph>HAVING</codeph> turns a query into a grouped query even if there is no
            <codeph>GROUP BY</codeph> clause. This is the same as what happens when the query
          contains aggregate functions but no <codeph>GROUP BY</codeph> clause. All the selected
          rows are considered to form a single group, and the <codeph>SELECT</codeph> list and
            <codeph>HAVING</codeph> clause can only reference table columns from within aggregate
          functions. Such a query will emit a single row if the <codeph>HAVING</codeph> condition is
          true, zero rows if it is not true. </p></sectiondiv>
      <sectiondiv id="section11"><b>The UNION Clause</b><p>The <codeph>UNION</codeph> clause has
          this general
          form:</p><codeblock><varname>select_statement</varname> UNION [ALL] <varname>select_statement</varname></codeblock><p>where
            <varname>select_statement</varname> is any <codeph>SELECT</codeph> statement without an
            <codeph>ORDER BY</codeph>, <codeph>LIMIT</codeph>, <codeph>FOR UPDATE</codeph>, or
            <codeph>FOR SHARE</codeph> clause. (<codeph>ORDER BY</codeph> and <codeph>LIMIT</codeph>
          can be attached to a subquery expression if it is enclosed in parentheses. Without
          parentheses, these clauses will be taken to apply to the result of the
            <codeph>UNION</codeph>, not to its right-hand input expression.) </p><p>The
            <codeph>UNION</codeph> operator computes the set union of the rows returned by the
          involved <codeph>SELECT</codeph> statements. A row is in the set union of two result sets
          if it appears in at least one of the result sets. The two <codeph>SELECT</codeph>
          statements that represent the direct operands of the <codeph>UNION</codeph> must produce
          the same number of columns, and corresponding columns must be of compatible data
          types.</p><p>The result of <codeph>UNION</codeph> does not contain any duplicate rows
          unless the <codeph>ALL</codeph> option is specified. <codeph>ALL</codeph> prevents
          elimination of duplicates. (Therefore, <codeph>UNION ALL</codeph> is usually significantly
          quicker than <codeph>UNION</codeph>; use <codeph>ALL</codeph> when you can.)
          </p><p>Multiple <codeph>UNION</codeph> operators in the same <codeph>SELECT</codeph>
          statement are evaluated left to right, unless otherwise indicated by parentheses.
          </p><p>Currently, <codeph>FOR UPDATE</codeph> and <codeph>FOR SHARE</codeph> may not be
          specified either for a <codeph>UNION</codeph> result or for any input of a
            <codeph>UNION</codeph>. </p></sectiondiv>
      <sectiondiv id="section12"><b>The INTERSECT Clause</b><p>The <codeph>INTERSECT</codeph> clause
          has this general
          form:</p><codeblock><varname>select_statement</varname> INTERSECT [ALL] <varname>select_statement</varname></codeblock><p>where
            <varname>select_statement</varname> is any SELECT statement without an <codeph>ORDER
            BY</codeph>, <codeph>LIMIT</codeph>, <codeph>FOR UPDATE</codeph>, or <codeph>FOR
            SHARE</codeph> clause. </p><p>The <codeph>INTERSECT</codeph> operator computes the set
          intersection of the rows returned by the involved <codeph>SELECT</codeph> statements. A
          row is in the intersection of two result sets if it appears in both result sets.</p><p>The
          result of <codeph>INTERSECT</codeph> does not contain any duplicate rows unless the
            <codeph>ALL</codeph> option is specified. With <codeph>ALL</codeph>, a row that has
            <varname>m</varname> duplicates in the left table and <varname>n</varname> duplicates in
          the right table will appear min(<varname>m</varname>, <varname>n</varname>) times in the
          result set.</p><p>Multiple <codeph>INTERSECT</codeph> operators in the same
            <codeph>SELECT</codeph> statement are evaluated left to right, unless parentheses
          dictate otherwise. <codeph>INTERSECT</codeph> binds more tightly than
            <codeph>UNION</codeph>. That is, <codeph>A UNION B INTERSECT C</codeph> will be read as
            <codeph>A UNION (B INTERSECT C)</codeph>. </p><p>Currently, <codeph>FOR UPDATE</codeph>
          and <codeph>FOR SHARE</codeph> may not be specified either for an
            <codeph>INTERSECT</codeph> result or for any input of an <codeph>INTERSECT</codeph>.
        </p></sectiondiv>
      <sectiondiv id="section13"><b>The EXCEPT Clause</b><p>The <codeph>EXCEPT</codeph> clause has
          this general
          form:</p><codeblock><varname>select_statement</varname> EXCEPT [ALL] <varname>select_statement</varname></codeblock><p>where
            <varname>select_statement</varname> is any <codeph>SELECT</codeph> statement without an
            <codeph>ORDER BY</codeph>, <codeph>LIMIT</codeph>, <codeph>FOR UPDATE</codeph>, or
            <codeph>FOR SHARE</codeph> clause. </p><p>The <codeph>EXCEPT</codeph> operator computes
          the set of rows that are in the result of the left <codeph>SELECT</codeph> statement but
          not in the result of the right one. </p><p>The result of <codeph>EXCEPT</codeph> does not
          contain any duplicate rows unless the <codeph>ALL</codeph> option is specified. With
            <codeph>ALL</codeph>, a row that has <varname>m</varname> duplicates in the left table
          and <varname>n</varname> duplicates in the right table will appear
            max(<varname>m-n</varname>,0) times in the result set. </p><p>Multiple
            <codeph>EXCEPT</codeph> operators in the same <codeph>SELECT</codeph> statement are
          evaluated left to right, unless parentheses dictate otherwise. <codeph>EXCEPT</codeph>
          binds at the same level as <codeph>UNION</codeph>. </p><p>Currently, <codeph>FOR
            UPDATE</codeph> and <codeph>FOR SHARE</codeph> may not be specified either for an
            <codeph>EXCEPT</codeph> result or for any input of an <codeph>EXCEPT</codeph>.
        </p></sectiondiv>
      <sectiondiv id="section14"><b>The ORDER BY Clause</b><p>The optional <codeph>ORDER BY</codeph>
          clause has this general
          form:</p><codeblock>ORDER BY <varname>expression</varname> [ASC | DESC | USING <varname>operator</varname>] [NULLS {FIRST | LAST}] [,...]</codeblock><p>where
            <varname>expression</varname> can be the name or ordinal number of an output column
            (<codeph>SELECT</codeph> list item), or it can be an arbitrary expression formed from
          input-column values. </p><p>The <codeph>ORDER BY</codeph> clause causes the result rows to
          be sorted according to the specified expressions. If two rows are equal according to the
          left-most expression, they are compared according to the next expression and so on. If
          they are equal according to all specified expressions, they are returned in an
          implementation-dependent order.</p><p>The ordinal number refers to the ordinal
          (left-to-right) position of the output column. This feature makes it possible to define an
          ordering on the basis of a column that does not have a unique name. This is never
          absolutely necessary because it is always possible to assign a name to an output column
          using the <codeph>AS</codeph> clause. </p><p>It is also possible to use arbitrary
          expressions in the <codeph>ORDER BY</codeph> clause, including columns that do not appear
          in the <codeph>SELECT</codeph> output list. Thus the following statement is
          valid:</p><codeblock>SELECT name FROM distributors ORDER BY code;</codeblock><p>A
          limitation of this feature is that an <codeph>ORDER BY</codeph> clause applying to the
          result of a <codeph>UNION</codeph>, <codeph>INTERSECT</codeph>, or <codeph>EXCEPT</codeph>
          clause may only specify an output column name or number, not an expression.</p><p>If an
            <codeph>ORDER BY</codeph> expression is a simple name that matches both an output column
          name and an input column name, <codeph>ORDER BY</codeph> will interpret it as the output
          column name. This is the opposite of the choice that <codeph>GROUP BY</codeph> will make
          in the same situation. This inconsistency is made to be compatible with the SQL standard.
          </p><p>Optionally one may add the key word <codeph>ASC</codeph> (ascending) or
            <codeph>DESC</codeph> (descending) after any expression in the <codeph>ORDER BY</codeph>
          clause. If not specified, <codeph>ASC</codeph> is assumed by default. Alternatively, a
          specific ordering operator name may be specified in the <codeph>USING</codeph> clause.
            <codeph>ASC</codeph> is usually equivalent to <codeph>USING &lt;</codeph> and
            <codeph>DESC</codeph> is usually equivalent to <codeph>USING &gt;</codeph>. (But the
          creator of a user-defined data type can define exactly what the default sort ordering is,
          and it might correspond to operators with other names.) </p><p>If <codeph>NULLS
            LAST</codeph> is specified, null values sort after all non-null values; if <codeph>NULLS
            FIRST</codeph> is specified, null values sort before all non-null values. If neither is
          specified, the default behavior is <codeph>NULLS LAST</codeph> when <codeph>ASC</codeph>
          is specified or implied, and <codeph>NULLS FIRST</codeph> when <codeph>DESC</codeph> is
          specified (thus, the default is to act as though nulls are larger than non-nulls). When
            <codeph>USING</codeph> is specified, the default nulls ordering depends upon whether the
          operator is a less-than or greater-than operator.</p><p>Note that ordering options apply
          only to the expression they follow; for example <codeph>ORDER BY x, y DESC</codeph> does
          not mean the same thing as <codeph>ORDER BY x DESC, y
          DESC</codeph>.</p><p>Character-string data is sorted according to the locale-specific
          collation order that was established when the database was created.</p></sectiondiv>
      <sectiondiv id="section15"><b>The DISTINCT Clause</b><p>If <codeph>DISTINCT</codeph> is
          specified, all duplicate rows are removed from the result set (one row is kept from each
          group of duplicates). <codeph>ALL</codeph> specifies the opposite: all rows are kept.
            <codeph>ALL</codeph> is the default. </p><p><codeph>DISTINCT ON (
              <varname>expression</varname> [, ...] )</codeph> keeps only the first row of each set
          of rows where the given expressions evaluate to equal. The <codeph>DISTINCT ON</codeph>
          expressions are interpreted using the same rules as for <codeph>ORDER BY</codeph>. Note
          that the 'first row' of each set is unpredictable unless <codeph>ORDER BY</codeph> is used
          to ensure that the desired row appears first. For
          example:</p><codeblock>SELECT DISTINCT ON (location) location, time, report FROM 
weather_reports ORDER BY location, time DESC;</codeblock><p>retrieves
          the most recent weather report for each location. But if we had not used <codeph>ORDER
            BY</codeph> to force descending order of time values for each location, we would have
          gotten a report from an unpredictable time for each location.</p><p>The <codeph>DISTINCT
            ON</codeph> expression(s) must match the left-most <codeph>ORDER BY</codeph>
          expression(s). The <codeph>ORDER BY</codeph> clause will normally contain additional
          expression(s) that determine the desired precedence of rows within each <codeph>DISTINCT
            ON</codeph> group.</p><p>When Greenplum Database processes queries that contain the
            <codeph>DISTINCT</codeph> clause, the queries are transformed into <codeph>GROUP
            BY</codeph> queries. In many cases, the transformation provides significant performance
          gains. However, when the number of distinct values is close to the total number of rows,
          the transformation might result in the generation of a multi-level grouping plan. In this
          case, there is an expected performance degradation because of the overhead introduced by
          the lower aggregation level.</p></sectiondiv>
      <sectiondiv><b>The LIMIT Clause</b><p>The <codeph>LIMIT</codeph> clause consists of two
          independent
          sub-clauses:</p><codeblock>LIMIT {<varname>count</varname> | ALL}
OFFSET <varname>start</varname></codeblock><p>where
            <varname>count</varname> specifies the maximum number of rows to return, while
            <varname>start</varname> specifies the number of rows to skip before starting to return
          rows. When both are specified, start rows are skipped before starting to count the
            <codeph>count</codeph> rows to be returned. </p><p>If the <codeph>count</codeph>
          expression evaluates to NULL, it is treated as <codeph>LIMIT ALL</codeph>, that is, no
          limit. If <codeph>start</codeph> evaluates to NULL, it is treated the same as
            <codeph>OFFSET 0</codeph>.</p><p>SQL:2008 introduced a different syntax to achieve the same
          result, which Greenplum Database also supports. It is:
          <codeblock>OFFSET <varname>start</varname> [ ROW | ROWS ]
            FETCH { FIRST | NEXT } [ <varname>count</varname> ] { ROW | ROWS } ONLY</codeblock></p>
        <p>According to the standard, the <codeph>OFFSET</codeph> clause must come
          before the <codeph>FETCH</codeph> clause if both are present; but
          Greenplum Database is laxer and allows either order.    
            <codeph>ROW</codeph> and <codeph>ROWS</codeph>, as well
          as <codeph>FIRST</codeph> and <codeph>NEXT</codeph>, are noise words that do not influence
          the effects of these clauses. When using expressions other than constants for the offset
          or fetch count, parentheses will be necessary in most cases. If the fetch count is
          omitted, it defaults to 1.</p><p>When using <codeph>LIMIT</codeph>, it is a good idea to
          use an <codeph>ORDER BY</codeph> clause that constrains the result rows into a unique
          order. Otherwise you will get an unpredictable subset of the query's rows — you may be
          asking for the tenth through twentieth rows, but tenth through twentieth in what ordering?
          You don't know what ordering unless you specify <codeph>ORDER BY</codeph>. </p><p>The
          query optimizer takes <codeph>LIMIT</codeph> into account when generating a query plan, so
          you are very likely to get different plans (yielding different row orders) depending on
          what you use for <codeph>LIMIT</codeph> and <codeph>OFFSET</codeph>. Thus, using different
            <codeph>LIMIT/OFFSET</codeph> values to select different subsets of a query result will
          give inconsistent results unless you enforce a predictable result ordering with
            <codeph>ORDER BY</codeph>. This is not a defect; it is an inherent consequence of the
          fact that SQL does not promise to deliver the results of a query in any particular order
          unless <codeph>ORDER BY</codeph> is used to constrain the order.</p></sectiondiv>
      <sectiondiv id="section17"><b>The FOR UPDATE/FOR SHARE Clause</b><p>The <codeph>FOR
            UPDATE</codeph> clause has this
          form:</p><codeblock>FOR UPDATE [OF <varname>table_name</varname> [, ...]] [NOWAIT]</codeblock><p>The
          closely related <codeph>FOR SHARE</codeph> clause has this
<<<<<<< HEAD
            form:</p><codeblock>FOR SHARE [OF <varname>table_name</varname> [, ...]] [NOWAIT]</codeblock><p><codeph>FOR
            UPDATE</codeph> causes the rows accessed by the <codeph>SELECT</codeph> statement to be
          locked as though for update. This prevents them from being modified or deleted by other
          transactions until the current transaction ends. That is, other transactions that attempt
            <codeph>UPDATE</codeph>, <codeph>DELETE</codeph>, or <codeph>SELECT FOR UPDATE</codeph>
          of these rows will be blocked until the current transaction ends. Also, if an
            <codeph>UPDATE</codeph>, <codeph>DELETE</codeph>, or <codeph>SELECT FOR UPDATE</codeph>
          from another transaction has already locked a selected row or rows, <codeph>SELECT FOR
            UPDATE</codeph> will wait for the other transaction to complete, and will then lock and
          return the updated row (or no row, if the row was deleted).</p><p><codeph>FOR
            SHARE</codeph> behaves similarly, except that it acquires a shared rather than exclusive
          lock on each retrieved row. A shared lock blocks other transactions from performing
            <codeph>UPDATE</codeph>, <codeph>DELETE</codeph>, or <codeph>SELECT FOR UPDATE</codeph>
          on the table, but it does not prevent them from performing <codeph>SELECT FOR
            SHARE</codeph>.</p><p>To prevent the operation from waiting for other transactions to
          commit, use the <codeph>NOWAIT</codeph> option. With <codeph>NOWAIT</codeph>, the
          statement reports an error, rather than waiting, if a selected row cannot be locked
          immediately. Note that <codeph>NOWAIT</codeph> applies only to the row-level lock(s) — the
          required <codeph>ROW SHARE</codeph> table-level lock is still taken in the ordinary way.
          You can use LOCK with the <codeph>NOWAIT</codeph> option first, if you need to acquire the
          table-level lock without waiting.</p><p>If specific tables are named in <codeph>FOR
            UPDATE</codeph> or <codeph>FOR SHARE</codeph>, then only those tables are locked; any
          other tables used in the <codeph>SELECT</codeph> are simply read as usual. A <codeph>FOR
            UPDATE</codeph> or <codeph>FOR SHARE</codeph> clause without a table list affects all
          tables used in the statement. If <codeph>FOR UPDATE</codeph> or <codeph>FOR SHARE</codeph>
          is applied to a view or subquery, it affects all tables used in the view or subquery.
          However, <codeph>FOR UPDATE</codeph>/<codeph>FOR SHARE</codeph> do not apply to
            <codeph>WITH</codeph> queries referenced by the primary query. If you want row locking
          to occur within a <codeph>WITH</codeph> query, specify <codeph>FOR UPDATE</codeph> or
            <codeph>FOR SHARE</codeph> within the <codeph>WITH</codeph> query.</p><p><codeph>FOR
            UPDATE</codeph> or <codeph>FOR SHARE</codeph> do not apply to a
=======
          form:</p><codeblock>FOR SHARE [OF <varname>table_name</varname> [, ...]] [NOWAIT]</codeblock><note>
          By default, Greenplum Database acquires an <codeph>EXCLUSIVE</codeph> lock on tables for
            <codeph>DELETE</codeph> and <codeph>UPDATE</codeph> operations on heap tables. When the
          Global Deadlock Detector is enabled  the lock mode for <codeph>DELETE</codeph> and
            <codeph>UPDATE</codeph> operations on heap tables is <codeph>ROW EXCLUSIVE</codeph>. The
          Global Deadlock Detector is enabled by setting the <xref
            href="../config_params/guc-list.xml#gp_global_deadlock_detector_period"
            >gp_enable_global_deadlock_detector</xref> configuration parameter to true. See<xref
            href="../../admin_guide/dml.xml#topic_gdd"> Global Deadlock Detector</xref> in the
            <cite>Greenplum Database Administrator Guide</cite> for information about the Global
          Deadlock Detector.</note><p><codeph>FOR UPDATE</codeph> causes the rows accessed by the
            <codeph>SELECT</codeph> statement to be locked as though for update. This prevents them
          from being modified or deleted by other transactions until the current transaction ends.
          That is, other transactions that attempt <codeph>UPDATE</codeph>, <codeph>DELETE</codeph>,
          or <codeph>SELECT FOR UPDATE</codeph> of these rows will be blocked until the current
          transaction ends. Also, if an <codeph>UPDATE</codeph>, <codeph>DELETE</codeph>, or
            <codeph>SELECT FOR UPDATE</codeph> from another transaction has already locked a
          selected row or rows, <codeph>SELECT FOR UPDATE</codeph> will wait for the other
          transaction to complete, and will then lock and return the updated row (or no row, if the
          row was deleted).</p><p><codeph>FOR SHARE</codeph> behaves similarly, except that it
          acquires a shared rather than exclusive lock on each retrieved row. A shared lock blocks
          other transactions from performing <codeph>UPDATE</codeph>, <codeph>DELETE</codeph>, or
            <codeph>SELECT FOR UPDATE</codeph> on the table, but it does not prevent them from
          performing <codeph>SELECT FOR SHARE</codeph>.</p><p>To prevent the operation from waiting
          for other transactions to commit, use the <codeph>NOWAIT</codeph> option. With
            <codeph>NOWAIT</codeph>, the statement reports an error, rather than waiting, if a
          selected row cannot be locked immediately. Note that <codeph>NOWAIT</codeph> applies only
          to the row-level lock(s) — the required <codeph>ROW SHARE</codeph> table-level lock is
          still taken in the ordinary way. You can use LOCK with the <codeph>NOWAIT</codeph> option
          first, if you need to acquire the table-level lock without waiting.</p><p>If specific
          tables are named in <codeph>FOR UPDATE</codeph> or <codeph>FOR SHARE</codeph>, then only
          those tables are locked; any other tables used in the <codeph>SELECT</codeph> are simply
          read as usual. A <codeph>FOR UPDATE</codeph> or <codeph>FOR SHARE</codeph> clause without
          a table list affects all tables used in the statement. If <codeph>FOR UPDATE</codeph> or
            <codeph>FOR SHARE</codeph> is applied to a view or subquery, it affects all tables used
          in the view or subquery. However, <codeph>FOR UPDATE</codeph>/<codeph>FOR SHARE</codeph>
          do not apply to <codeph>WITH</codeph> queries referenced by the primary query. If you want
          row locking to occur within a <codeph>WITH</codeph> query, specify <codeph>FOR
            UPDATE</codeph> or <codeph>FOR SHARE</codeph> within the <codeph>WITH</codeph>
          query.</p><p><codeph>FOR UPDATE</codeph> or <codeph>FOR SHARE</codeph> do not apply to a
>>>>>>> aa2398bc
            <varname>with_query</varname> referenced by the primary query. If you want row locking
          to occur within a <varname>with_query</varname>, specify <codeph>FOR UPDATE</codeph> or
            <codeph>FOR SHARE</codeph> within the <varname>with_query</varname>.</p><p>Multiple
            <codeph>FOR UPDATE</codeph> and <codeph>FOR SHARE</codeph> clauses can be written if it
          is necessary to specify different locking behavior for different tables. If the same table
          is mentioned (or implicitly affected) by both <codeph>FOR UPDATE</codeph> and <codeph>FOR
            SHARE</codeph> clauses, then it is processed as <codeph>FOR UPDATE</codeph>. Similarly,
          a table is processed as <codeph>NOWAIT</codeph> if that is specified in any of the clauses
          affecting it.</p><p><codeph>FOR UPDATE</codeph> and <codeph>FOR SHARE</codeph> cannot be
          used in contexts where returned rows cannot be clearly identified with individual table
          rows; for example they cannot be used with aggregation.</p><p>When <codeph>FOR
            UPDATE</codeph> or <codeph>FOR SHARE</codeph> appears at the top level of a
            <codeph>SELECT</codeph> query, the rows that are locked are exactly those that are
          returned by the query; in the case of a join query, the rows locked are those that
          contribute to returned join rows. In addition, rows that satisfied the query conditions as
<<<<<<< HEAD
          of the query snapshot will be locked, although they will not be returned if they were
          updated after the snapshot and no longer satisfy the query conditions. If a
            <codeph>LIMIT</codeph> is used, locking stops once enough rows have been returned to
          satisfy the limit (but note that rows skipped over by <codeph>OFFSET</codeph> will get
          locked). Similarly, if <codeph>FOR UPDATE</codeph> or <codeph>FOR SHARE</codeph> is used
          in a cursor's query, only rows actually fetched or stepped past by the cursor will be
          locked.</p><p>When <codeph>FOR UPDATE</codeph> or <codeph>FOR SHARE</codeph> appears in a
=======
          of the query snapshot will be locked, although they will not be returned if they have
          since been updated to not satisfy the query conditions. If a <codeph>LIMIT</codeph> is
          used, locking stops once enough rows have been returned to satisfy the limit (but note
          that rows skipped over by <codeph>OFFSET</codeph> will get locked). Similarly, if
            <codeph>FOR UPDATE</codeph> or <codeph>FOR SHARE</codeph> is used in a cursor's query,
          only rows actually fetched or stepped past by the cursor will be locked.</p><p>When
            <codeph>FOR UPDATE</codeph> or <codeph>FOR SHARE</codeph> appears in a
>>>>>>> aa2398bc
            sub-<codeph>SELECT</codeph>, the rows locked are those returned to the outer query by
          the sub-query. This might involve fewer rows than inspection of the sub-query alone would
          suggest, since conditions from the outer query might be used to optimize execution of the
          sub-query. For example,
          <codeblock>SELECT * FROM (SELECT * FROM mytable FOR UPDATE) ss WHERE col1 = 5;</codeblock>
          will lock only rows having <codeph>col1 = 5</codeph>, even though that condition is not
          textually within the sub-query. </p><p>It is possible for a <codeph>SELECT</codeph>
          command using <codeph>ORDER BY</codeph> and <codeph>FOR UPDATE/SHARE</codeph> to return
          rows out of order. This is because <codeph>ORDER BY</codeph> is applied first. The command
          sorts the result, but might then block trying to obtain a lock on one or more of the rows.
          Once the <codeph>SELECT</codeph> unblocks, some of the ordering column values might have
          been modified, leading to those rows appearing to be out of order (though they are in
          order in terms of the original column values). This can be worked around at need by
          placing the <codeph>FOR UPDATE/SHARE</codeph> clause in a sub-query, for example
          <codeblock>SELECT * FROM (SELECT * FROM mytable FOR UPDATE) ss ORDER BY column1;</codeblock>
          Note that this will result in locking all rows of <codeph>mytable</codeph>, whereas
            <codeph>FOR UPDATE</codeph> at the top level would lock only the actually returned rows.
          This can make for a significant performance difference, particularly if the <codeph>ORDER
            BY</codeph> is combined with <codeph>LIMIT</codeph> or other restrictions. So this
          technique is recommended only if concurrent updates of the ordering columns are expected
          and a strictly sorted result is required. </p></sectiondiv>
    </section>
    <section>
      <title>The TABLE Command</title>
      <p>The command</p>
      <codeblock>TABLE <varname>name</varname></codeblock>
      <p>is completely equivalent to</p>
      <codeblock>SELECT * FROM <varname>name</varname></codeblock>
      <p>It can be used as a top-level command or as a space-saving syntax variant in parts of
        complex queries.</p>
    </section>
    <section id="section18">
      <title>Examples</title>
      <p>To join the table <codeph>films</codeph> with the table <codeph>distributors</codeph>: </p>
      <codeblock>SELECT f.title, f.did, d.name, f.date_prod, f.kind FROM 
distributors d, films f WHERE f.did = d.did</codeblock>
      <p>To sum the column <codeph>length</codeph> of all films and group the results by
          <codeph>kind</codeph>: </p>
      <codeblock>SELECT kind, sum(length) AS total FROM films GROUP BY kind;</codeblock>
      <p>To sum the column <codeph>length</codeph> of all films, group the results by
          <codeph>kind</codeph> and show those group totals that are less than 5 hours: </p>
      <codeblock>SELECT kind, sum(length) AS total FROM films GROUP BY kind 
HAVING sum(length) &lt; interval '5 hours';</codeblock>
      <p>Calculate the subtotals and grand totals of all sales for movie <codeph>kind</codeph> and
          <codeph>distributor</codeph>.</p>
      <codeblock>SELECT kind, distributor, sum(prc*qty) FROM sales
GROUP BY ROLLUP(kind, distributor)
ORDER BY 1,2,3;</codeblock>
      <p>Calculate the rank of movie distributors based on total sales:</p>
      <codeblock>SELECT distributor, sum(prc*qty), 
       rank() OVER (ORDER BY sum(prc*qty) DESC) 
FROM sale
GROUP BY distributor ORDER BY 2 DESC;</codeblock>
      <p>The following two examples are identical ways of sorting the individual results according
        to the contents of the second column (<codeph>name</codeph>):</p>
      <codeblock>SELECT * FROM distributors ORDER BY name;
SELECT * FROM distributors ORDER BY 2;</codeblock>
      <p>The next example shows how to obtain the union of the tables <codeph>distributors</codeph>
        and <codeph>actors</codeph>, restricting the results to those that begin with the letter
          <codeph>W</codeph> in each table. Only distinct rows are wanted, so the key word
          <codeph>ALL</codeph> is omitted: </p>
      <codeblock>SELECT distributors.name FROM distributors WHERE 
distributors.name LIKE 'W%' UNION SELECT actors.name FROM 
actors WHERE actors.name LIKE 'W%';</codeblock>
      <p>This example shows how to use a function in the <codeph>FROM</codeph> clause, both with and
        without a column definition list: </p>
      <codeblock>CREATE FUNCTION distributors(int) RETURNS SETOF distributors 
AS $$ SELECT * FROM distributors WHERE did = $1; $$ LANGUAGE 
SQL;
SELECT * FROM distributors(111);

CREATE FUNCTION distributors_2(int) RETURNS SETOF record AS 
$$ SELECT * FROM distributors WHERE did = $1; $$ LANGUAGE 
SQL;
SELECT * FROM distributors_2(111) AS (dist_id int, dist_name 
text);</codeblock>
      <p>This example uses a simple <codeph>WITH</codeph> clause:</p>
      <codeblock>WITH test AS (
  SELECT random() as x FROM generate_series(1, 3)
  )
SELECT * FROM test
UNION ALL
SELECT * FROM test; </codeblock>
      <p>This example uses the <codeph>WITH</codeph> clause to display per-product sales totals in
        only the top sales regions. </p>
      <codeblock>WITH regional_sales AS 
    SELECT region, SUM(amount) AS total_sales
    FROM orders
    GROUP BY region
  ), top_regions AS (
    SELECT region
    FROM regional_sales
    WHERE total_sales > (SELECT SUM(total_sales) FROM
       regional_sales)
  )
SELECT region, product, SUM(quantity) AS product_units,
   SUM(amount) AS product_sales
FROM orders
WHERE region IN (SELECT region FROM top_regions) 
GROUP BY region, product;</codeblock>
      <p>The example could have been written without the <codeph>WITH</codeph> clause but would have
        required two levels of nested sub-<codeph>SELECT</codeph> statements.</p>
      <p>This example uses the <codeph>WITH RECURSIVE</codeph> clause to find all subordinates
        (direct or indirect) of the employee Mary, and their level of indirectness, from a table
        that shows only direct subordinates:</p>
      <codeblock>WITH RECURSIVE employee_recursive(distance, employee_name, manager_name) AS (
    SELECT 1, employee_name, manager_name
    FROM employee
    WHERE manager_name = 'Mary'
  UNION ALL
    SELECT er.distance + 1, e.employee_name, e.manager_name
    FROM employee_recursive er, employee e
    WHERE er.employee_name = e.manager_name
  )
SELECT distance, employee_name FROM employee_recursive;</codeblock>
      <p>The typical form of recursive queries: an initial condition, followed by <codeph>UNION
          [ALL]</codeph>, followed by the recursive part of the query. Be sure that the recursive
        part of the query will eventually return no tuples, or else the query will loop
        indefinitely. See <xref
          href="../../admin_guide/query/topics/CTE-query.xml#topic_zhs_r1s_w1b"/><ph
          otherprops="pivotal"> in the <cite>Greenplum Database Administrator Guide</cite></ph> for
        more examples.</p>
    </section>
    <section id="section19"><title>Compatibility</title><p>The <codeph>SELECT</codeph> statement is
        compatible with the SQL standard, but there are some extensions and some missing features.
        </p><sectiondiv id="section20"><b>Omitted FROM Clauses</b><p>Greenplum Database allows one to omit the
            <codeph>FROM</codeph> clause. It has a straightforward use to compute the results of
          simple expressions. For example:</p><codeblock>SELECT 2+2;</codeblock><p>Some other SQL
          databases cannot do this except by introducing a dummy one-row table from which to do the
            <codeph>SELECT</codeph>. </p><p>Note that if a <codeph>FROM</codeph> clause is not
          specified, the query cannot reference any database tables. For example, the following
          query is
          invalid:<codeblock>SELECT distributors.* WHERE distributors.name = 'Westward';</codeblock>In
          earlier releases, setting a server configuration parameter,
            <varname>add_missing_from</varname>, to true allowed Greenplum Database to add an
          implicit entry to the query's <codeph>FROM</codeph> clause for each table referenced by
          the query. This is no longer allowed. </p></sectiondiv><sectiondiv id="section21"><b>Omitting the AS Key Word</b><p>In the SQL standard, the optional key
          word <codeph>AS</codeph> can be omitted before an output column name whenever the new
          column name is a valid column name (that is, not the same as any reserved keyword).
          Greenplum Database is slightly more restrictive: <codeph>AS</codeph> is required if the
          new column name matches any keyword at all, reserved or not. Recommended practice is to
          use <codeph>AS</codeph> or double-quote output column names, to prevent any possible
          conflict against future keyword additions. </p><p>In <codeph>FROM</codeph> items, both the
          standard and Greenplum Database allow <codeph>AS</codeph> to be omitted before an alias
          that is an unreserved keyword. But this is impractical for output column names, because of
          syntactic ambiguities.</p></sectiondiv>
      <sectiondiv id="sectiondiv_ndj_ngd_cgb"><b>ONLY and Parentheses</b><p>The SQL standard
          requires parentheses around the table name after <codeph>ONLY</codeph>:
          <codeblock>SELECT * FROM ONLY (tab1), ONLY (tab2) WHERE ...</codeblock>Greenplum Database
          supports that syntax as well, but the parentheses are optional. (This applies equally to
          all SQL commands supporting the <codeph>ONLY</codeph> option.)</p></sectiondiv><sectiondiv id="section22"><b>Namespace Available to GROUP BY and ORDER BY</b><p>In the SQL-92
          standard, an <codeph>ORDER BY</codeph> clause may only use output column names or numbers,
          while a <codeph>GROUP BY</codeph> clause may only use expressions based on input column
          names. Greenplum Database extends each of these clauses to allow the other choice as well
          (but it uses the standard's interpretation if there is ambiguity). Greenplum Database also
          allows both clauses to specify arbitrary expressions. Note that names appearing in an
          expression are always taken as input-column names, not as output column names.
          </p><p>SQL:1999 and later use a slightly different definition which is not entirely upward
          compatible with SQL-92. In most cases, however, Greenplum Database interprets an
            <codeph>ORDER BY</codeph> or <codeph>GROUP BY</codeph> expression the same way SQL:1999
          does. </p></sectiondiv>
      <sectiondiv><b>LIMIT and OFFSET</b><p>The clauses <codeph>LIMIT</codeph> and
            <codeph>OFFSET</codeph> are Greenplum Database-specific syntax, also used by MySQL. The
          SQL:2008 standard has introduced the clauses <codeph>OFFSET .. FETCH {FIRST|NEXT}
            ...</codeph> for the same functionality, as shown above. This syntax is also used by IBM
          DB2. (Applications for Oracle frequently use a workaround involving the automatically
          generated <codeph>rownum</codeph> column, which is not available in Greenplum Database, to
          implement the effects of these clauses.)</p></sectiondiv>
      <sectiondiv><b>FOR UPDATE and FOR SHARE</b>
        <p>Although <codeph>FOR UPDATE</codeph> appears in the SQL standard, the
        standard allows it only as an option of <codeph>DECLARE CURSOR</codeph>.
        Greenplum Database allows it in any <codeph>SELECT</codeph> query as well as in 
        sub-<codeph>SELECT</codeph>s, but this is an extension.
        The <codeph>FOR SHARE</codeph> variant, and the <codeph>NOWAIT</codeph> option,
        do not appear in the standard.
      </p></sectiondiv><sectiondiv id="section23"><b>Nonstandard Clauses</b><p>The clause <codeph>DISTINCT ON</codeph> is
          not defined in the SQL standard.</p></sectiondiv><sectiondiv id="section24"><b>Limited Use
          of STABLE and VOLATILE Functions</b><p>To prevent data from becoming out-of-sync across
          the segments in Greenplum Database, any function classified as <codeph>STABLE</codeph> or
            <codeph>VOLATILE</codeph> cannot be executed at the segment database level if it
          contains SQL or modifies the database in any way. See <codeph><xref
              href="CREATE_FUNCTION.xml#topic1" type="topic" format="dita"/></codeph> for more
          information.</p></sectiondiv></section>
    <section id="section25">
      <title>See Also</title>
      <p><codeph><xref href="EXPLAIN.xml#topic1" type="topic" format="dita"/></codeph></p>
    </section>
  </body>
</topic><|MERGE_RESOLUTION|>--- conflicted
+++ resolved
@@ -779,39 +779,6 @@
             UPDATE</codeph> clause has this
           form:</p><codeblock>FOR UPDATE [OF <varname>table_name</varname> [, ...]] [NOWAIT]</codeblock><p>The
           closely related <codeph>FOR SHARE</codeph> clause has this
-<<<<<<< HEAD
-            form:</p><codeblock>FOR SHARE [OF <varname>table_name</varname> [, ...]] [NOWAIT]</codeblock><p><codeph>FOR
-            UPDATE</codeph> causes the rows accessed by the <codeph>SELECT</codeph> statement to be
-          locked as though for update. This prevents them from being modified or deleted by other
-          transactions until the current transaction ends. That is, other transactions that attempt
-            <codeph>UPDATE</codeph>, <codeph>DELETE</codeph>, or <codeph>SELECT FOR UPDATE</codeph>
-          of these rows will be blocked until the current transaction ends. Also, if an
-            <codeph>UPDATE</codeph>, <codeph>DELETE</codeph>, or <codeph>SELECT FOR UPDATE</codeph>
-          from another transaction has already locked a selected row or rows, <codeph>SELECT FOR
-            UPDATE</codeph> will wait for the other transaction to complete, and will then lock and
-          return the updated row (or no row, if the row was deleted).</p><p><codeph>FOR
-            SHARE</codeph> behaves similarly, except that it acquires a shared rather than exclusive
-          lock on each retrieved row. A shared lock blocks other transactions from performing
-            <codeph>UPDATE</codeph>, <codeph>DELETE</codeph>, or <codeph>SELECT FOR UPDATE</codeph>
-          on the table, but it does not prevent them from performing <codeph>SELECT FOR
-            SHARE</codeph>.</p><p>To prevent the operation from waiting for other transactions to
-          commit, use the <codeph>NOWAIT</codeph> option. With <codeph>NOWAIT</codeph>, the
-          statement reports an error, rather than waiting, if a selected row cannot be locked
-          immediately. Note that <codeph>NOWAIT</codeph> applies only to the row-level lock(s) — the
-          required <codeph>ROW SHARE</codeph> table-level lock is still taken in the ordinary way.
-          You can use LOCK with the <codeph>NOWAIT</codeph> option first, if you need to acquire the
-          table-level lock without waiting.</p><p>If specific tables are named in <codeph>FOR
-            UPDATE</codeph> or <codeph>FOR SHARE</codeph>, then only those tables are locked; any
-          other tables used in the <codeph>SELECT</codeph> are simply read as usual. A <codeph>FOR
-            UPDATE</codeph> or <codeph>FOR SHARE</codeph> clause without a table list affects all
-          tables used in the statement. If <codeph>FOR UPDATE</codeph> or <codeph>FOR SHARE</codeph>
-          is applied to a view or subquery, it affects all tables used in the view or subquery.
-          However, <codeph>FOR UPDATE</codeph>/<codeph>FOR SHARE</codeph> do not apply to
-            <codeph>WITH</codeph> queries referenced by the primary query. If you want row locking
-          to occur within a <codeph>WITH</codeph> query, specify <codeph>FOR UPDATE</codeph> or
-            <codeph>FOR SHARE</codeph> within the <codeph>WITH</codeph> query.</p><p><codeph>FOR
-            UPDATE</codeph> or <codeph>FOR SHARE</codeph> do not apply to a
-=======
           form:</p><codeblock>FOR SHARE [OF <varname>table_name</varname> [, ...]] [NOWAIT]</codeblock><note>
           By default, Greenplum Database acquires an <codeph>EXCLUSIVE</codeph> lock on tables for
             <codeph>DELETE</codeph> and <codeph>UPDATE</codeph> operations on heap tables. When the
@@ -852,7 +819,6 @@
           row locking to occur within a <codeph>WITH</codeph> query, specify <codeph>FOR
             UPDATE</codeph> or <codeph>FOR SHARE</codeph> within the <codeph>WITH</codeph>
           query.</p><p><codeph>FOR UPDATE</codeph> or <codeph>FOR SHARE</codeph> do not apply to a
->>>>>>> aa2398bc
             <varname>with_query</varname> referenced by the primary query. If you want row locking
           to occur within a <varname>with_query</varname>, specify <codeph>FOR UPDATE</codeph> or
             <codeph>FOR SHARE</codeph> within the <varname>with_query</varname>.</p><p>Multiple
@@ -868,7 +834,6 @@
             <codeph>SELECT</codeph> query, the rows that are locked are exactly those that are
           returned by the query; in the case of a join query, the rows locked are those that
           contribute to returned join rows. In addition, rows that satisfied the query conditions as
-<<<<<<< HEAD
           of the query snapshot will be locked, although they will not be returned if they were
           updated after the snapshot and no longer satisfy the query conditions. If a
             <codeph>LIMIT</codeph> is used, locking stops once enough rows have been returned to
@@ -876,15 +841,6 @@
           locked). Similarly, if <codeph>FOR UPDATE</codeph> or <codeph>FOR SHARE</codeph> is used
           in a cursor's query, only rows actually fetched or stepped past by the cursor will be
           locked.</p><p>When <codeph>FOR UPDATE</codeph> or <codeph>FOR SHARE</codeph> appears in a
-=======
-          of the query snapshot will be locked, although they will not be returned if they have
-          since been updated to not satisfy the query conditions. If a <codeph>LIMIT</codeph> is
-          used, locking stops once enough rows have been returned to satisfy the limit (but note
-          that rows skipped over by <codeph>OFFSET</codeph> will get locked). Similarly, if
-            <codeph>FOR UPDATE</codeph> or <codeph>FOR SHARE</codeph> is used in a cursor's query,
-          only rows actually fetched or stepped past by the cursor will be locked.</p><p>When
-            <codeph>FOR UPDATE</codeph> or <codeph>FOR SHARE</codeph> appears in a
->>>>>>> aa2398bc
             sub-<codeph>SELECT</codeph>, the rows locked are those returned to the outer query by
           the sub-query. This might involve fewer rows than inspection of the sub-query alone would
           suggest, since conditions from the outer query might be used to optimize execution of the
