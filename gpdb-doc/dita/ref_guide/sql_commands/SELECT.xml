<?xml version="1.0" encoding="UTF-8"?>
<!DOCTYPE topic
  PUBLIC "-//OASIS//DTD DITA Composite//EN" "ditabase.dtd">
<topic id="topic1">
  <title id="eg20941">SELECT</title>
  <body>
    <p id="sql_command_desc">Retrieves rows from a table or view.</p>
    <section id="section2">
      <title>Synopsis</title>
      <codeblock id="sql_command_synopsis">[ WITH [ RECURSIVE<sup>1</sup> ] <varname>with_query</varname> [, ...] ]
SELECT [ALL | DISTINCT [ON (<varname>expression</varname> [, ...])]]
  * | <varname>expression </varname>[[AS] <varname>output_name</varname>] [, ...]
  [FROM <varname>from_item</varname> [, ...]]
  [WHERE <varname>condition</varname>]
  [GROUP BY <varname>grouping_element</varname> [, ...]]
  [HAVING <varname>condition</varname> [, ...]]
  [WINDOW <varname>window_name</varname> AS (<varname>window_definition</varname>) [, ...] ]
  [{UNION | INTERSECT | EXCEPT} [ALL] <varname>select</varname>]
  [ORDER BY <varname>expression</varname> [ASC | DESC | USING <varname>operator</varname>] [NULLS {FIRST | LAST}] [, ...]]
  [LIMIT {<varname>count</varname> | ALL}]
  [OFFSET <varname>start</varname> [ ROW | ROWS ] ]
  [FETCH { FIRST | NEXT } [ <varname>count</varname> ] { ROW | ROWS } ONLY]
  [FOR {UPDATE | SHARE} [OF <varname>table_name</varname> [, ...]] [NOWAIT] [...]]

TABLE { [ ONLY ] <varname>table_name</varname> [ * ] | <varname>with_query_name</varname> }
</codeblock>
      <p>where <varname>with_query:</varname> is:</p>
      <codeblock>  <varname>with_query_name</varname> [( <varname>column_name</varname> [, ...] )] AS ( <varname>select</varname> )</codeblock>
      <p>where <varname>from_item</varname> can be one of:</p>
      <codeblock>[ONLY] <varname>table_name</varname> [[AS] <varname>alias</varname> [( <varname>column_alias</varname> [, ...] )]]
(select) [AS] <varname>alias</varname> [( <varname>column_alias</varname> [, ...] )]<varname>
with_query_name</varname> [ [AS] <varname>alias</varname> [( <varname>column_alias</varname> [, ...] )]]
<varname>function_name</varname> ( [<varname>argument</varname> [, ...]] ) [AS] <varname>alias</varname>
             [( <varname>column_alias</varname> [, ...] 
                | <varname>column_definition</varname> [, ...] )]
<varname>function_name</varname> ( [<varname>argument</varname> [, ...]] ) AS 
              ( <varname>column_definition</varname> [, ...] )
<varname>from_item</varname> [NATURAL] <varname>join_type</varname> <varname>from_item</varname>
          [ON <varname>join_condition</varname> | USING ( <varname>join_column</varname> [, ...] )]</codeblock>
      <p>where <varname>grouping_element</varname> can be one of:</p>
      <codeblock>  ()
  <varname>expression</varname>
  ROLLUP (<varname>expression</varname> [,...])
  CUBE (<varname>expression</varname> [,...])
  GROUPING SETS ((<varname>grouping_element</varname> [, ...]))</codeblock>
      <p>where <varname>window_definition</varname> is:</p>
      <codeblock>  [<varname>existing_window_name</varname>]
  [PARTITION BY <varname>expression</varname> [, ...]]
  [ORDER BY <varname>expression</varname> [ASC | DESC | USING <varname>operator</varname>] 
    [NULLS {FIRST | LAST}] [, ...]]
  [{ RANGE | ROWS} <varname>frame_start</varname> 
     | {RANGE | ROWS} BETWEEN <varname>frame_start</varname> AND <varname>frame_end</varname>
</codeblock>
      <p>where <varname>frame_start</varname> and <varname>frame_end</varname> can be one of:
        <codeblock>  UNBOUNDED PRECEDING
  <varname>value</varname> PRECEDING
  CURRENT ROW
  <varname>value</varname> FOLLOWING
  UNBOUNDED FOLLOWING
</codeblock></p>
      <p><b>Note:</b>
        <sup>1</sup>The <codeph>RECURSIVE</codeph> keyword is an experimental feature and is not
        recommended for production use.</p>
    </section>
    <section id="section3">
      <title>Description</title>
      <p><codeph>SELECT</codeph> retrieves rows from zero or more tables. The general processing of
          <codeph>SELECT</codeph> is as follows: </p>
      <ol>
        <li>All queries in the <codeph>WITH</codeph> clause are computed. These effectively serve as
          temporary tables that can be referenced in the <codeph>FROM</codeph> list. </li>
        <li id="eg138796">All elements in the <codeph>FROM</codeph> list are computed. (Each element
          in the <codeph>FROM</codeph> list is a real or virtual table.) If more than one element is
          specified in the <codeph>FROM</codeph> list, they are cross-joined together.</li>
        <li id="eg138832">If the <codeph>WHERE</codeph> clause is specified, all rows that do not
          satisfy the condition are eliminated from the output.</li>
        <li id="eg138840">If the <codeph>GROUP BY</codeph> clause is specified, the output is
          divided into groups of rows that match on one or more of the defined grouping elements. If
          the <codeph>HAVING</codeph> clause is present, it eliminates groups that do not satisfy
          the given condition.</li>
        <li id="eg141787">If a window expression is specified (and optional <codeph>WINDOW</codeph>
          clause), the output is organized according to the positional (row) or value-based (range)
          window frame.</li>
        <li id="eg141798"><codeph>DISTINCT</codeph> eliminates duplicate rows from the result.
            <codeph>DISTINCT ON</codeph> eliminates rows that match on all the specified
          expressions. <codeph>ALL</codeph> (the default) will return all candidate rows, including
          duplicates.</li>
        <li id="eg138848">The actual output rows are computed using the <codeph>SELECT</codeph>
          output expressions for each selected row.</li>
        <li id="eg138856">Using the operators <codeph>UNION</codeph>, <codeph>INTERSECT</codeph>,
          and <codeph>EXCEPT</codeph>, the output of more than one <codeph>SELECT</codeph> statement
          can be combined to form a single result set. The <codeph>UNION</codeph> operator returns
          all rows that are in one or both of the result sets. The <codeph>INTERSECT</codeph>
          operator returns all rows that are strictly in both result sets. The
            <codeph>EXCEPT</codeph> operator returns the rows that are in the first result set but
          not in the second. In all three cases, duplicate rows are eliminated unless
            <codeph>ALL</codeph> is specified.</li>
        <li id="eg138864">If the <codeph>ORDER BY</codeph> clause is specified, the returned rows
          are sorted in the specified order. If <codeph>ORDER BY</codeph> is not given, the rows are
          returned in whatever order the system finds fastest to produce.</li>
        <li id="eg138878">If the <codeph>LIMIT</codeph> (or <codeph>FETCH FIRST</codeph>) or
            <codeph>OFFSET</codeph> clause is specified, the <codeph>SELECT</codeph> statement only
          returns a subset of the result rows.</li>
        <li id="eg138885">If <codeph>FOR UPDATE</codeph> or <codeph>FOR SHARE</codeph> is specified,
          the <codeph>SELECT</codeph> statement locks the entire table against concurrent
          updates.</li>
      </ol>
      <p>You must have <codeph>SELECT</codeph> privilege on each column used in a <codeph>SELECT</codeph> command. The use of
          <codeph>FOR UPDATE</codeph> or <codeph>FOR SHARE</codeph> requires <codeph>UPDATE</codeph>
        privilege as well (for at least one column of each table so selected).</p>
    </section>
    <section id="section4">
      <title>Parameters</title>
      <sectiondiv>
        <b>The WITH Clause</b>
        <p>The optional <codeph>WITH</codeph> clause allows you to specify one or more subqueries
          that can be referenced by name in the primary query. The subqueries effectively act as
          temporary tables or views for the duration of the primary query. Each subquery can be a
            <codeph>SELECT</codeph>, or <codeph>VALUES</codeph> command. </p><p>A
            <varname>with_query_name</varname> without schema qualification must be specified for
          each query in the <codeph>WITH</codeph> clause. Optionally, a list of column names can be
          specified; if the list of column names is omitted, the names are inferred from the
          subquery. The primary query and the <codeph>WITH</codeph> queries are all (notionally)
          executed at the same time. </p><p>The <codeph>RECURSIVE</codeph> keyword can be enabled by
          setting the server configuration parameter <codeph>gp_recursive_cte_prototype</codeph> to
            <codeph>true</codeph>. For information about the parameter, see <xref
            href="../config_params/guc_config.xml#topic1"/>.<note type="warning">The
              <codeph>RECURSIVE</codeph> keyword is an experimental feature and is not intended for
            use in a production environment. Experimental features are subject to change without
            notice in future releases.</note></p><p>If <codeph>RECURSIVE</codeph> is specified, it
          allows a subquery to reference itself by name. Such a subquery, the
            <varname>select</varname> portion of the <varname>with_query</varname> , must have the
          form</p><codeblock><varname>non_recursive_term</varname> UNION [ALL] <varname>recursive_term</varname></codeblock><p>The
          recursive self-reference must appear on the right-hand side of the <codeph>UNION
            [ALL]</codeph>. Only one recursive self-reference is permitted per query. </p><p>If the
            <codeph>RECURSIVE</codeph> keyword is specified, the <codeph>WITH</codeph> queries need
          not be ordered: a query can reference another query that is later in the list. However,
          circular references, or mutual recursion, are not supported. </p><p>Without the
            <codeph>RECURSIVE</codeph> keyword, <codeph>WITH</codeph> queries can only reference
          sibling <codeph>WITH</codeph> queries that are earlier in the <codeph>WITH</codeph>
          list.</p><p><codeph>WITH RECURSIVE</codeph> limitations. These items are not supported,<ul
            id="ul_b21_szt_n1b">
            <li>A recursive <codeph>WITH</codeph> clause that contains the following in the
                <varname>recursive_term</varname>. <ul id="ul_c1b_nhf_p1b">
                <li>Subqueries with a self-reference</li>
                <li><codeph>DISTINCT</codeph> clause</li>
                <li><codeph>GROUP BY</codeph> clause</li>
                <li>A window function</li>
              </ul></li>
            <li>A recursive <codeph>WITH</codeph> clause where the
                <varname>with_query_name</varname> is a part of a set operation.</li>
          </ul></p><p>An example the set operation limitation. This query returns an error because
          the set operation <codeph>UNION</codeph> contains a reference to the table
            <codeph>foo</codeph>.
          <codeblock>WITH RECURSIVE foo(i) AS (
    SELECT 1
  UNION ALL
    SELECT i+1 FROM (SELECT * FROM foo UNION SELECT 0) bar
)
SELECT * FROM foo LIMIT 5;</codeblock></p><p>This
          recursive CTE is allowed because the set operation <codeph>UNION</codeph> does not have a
          reference to the CTE
          <codeph>foo</codeph>.<codeblock>WITH RECURSIVE foo(i) AS (
    SELECT 1
  UNION ALL
    SELECT i+1 FROM (SELECT * FROM bar UNION SELECT 0) bar, foo
    WHERE foo.i = bar.a
)
SELECT * FROM foo LIMIT 5;</codeblock></p><p>See
            <xref href="../../admin_guide/query/topics/CTE-query.xml#topic_zhs_r1s_w1b"/><ph
            otherprops="pivotal"> in the <cite>Greenplum Database Administrator Guide</cite></ph>
          for additional information.</p>
      </sectiondiv>
      <sectiondiv id="section5">
        <b>The SELECT List</b>
        <p>The <codeph>SELECT</codeph> list (between the key words <codeph>SELECT</codeph> and
            <codeph>FROM</codeph>) specifies expressions that form the output rows of the
            <codeph>SELECT</codeph> statement. The expressions can (and usually do) refer to columns
          computed in the <codeph>FROM</codeph> clause. </p><p>An <varname>expression</varname> in
          the <codeph>SELECT</codeph> list can be a constant value, a column reference, an operator
          invocation, a function call, an aggregate expression, a window expression, a scalar
          subquery, and so on. A number of constructs can be classified as an expression but do not
          follow any general syntax rules. These generally have the semantics of a function or
          operator. For information about SQL value expressions and function calls, see "Querying
          Data" in the <i>Greenplum Database Administrator Guide</i>.</p><p>Just as in a table,
          every output column of a <codeph>SELECT</codeph> has a name. In a simple
            <codeph>SELECT</codeph> this name is just used to label the column for display, but when
          the <codeph>SELECT</codeph> is a sub-query of a larger query, the name is seen by the
          larger query as the column name of the virtual table produced by the sub-query. To specify
          the name to use for an output column, write <codeph>AS</codeph>
          <varname>output_name</varname> after the column's expression. (You can omit
            <codeph>AS</codeph>, but only if the desired output name does not match any SQL keyword.
          For protection against possible future keyword additions, you can always either write
            <codeph>AS</codeph> or double-quote the output name.) If you do not specify a column
          name, Greenplum Database chooses a name is automatically. If the column's expression is a
          simple column reference then the chosen name is the same as that column's name. In more
          complex cases a generated name looking like<codeph> ?column<varname>N</varname>?</codeph>
          is usually chosen. </p><p>An output column's name can be used to refer to the column's
          value in <codeph>ORDER BY</codeph> and <codeph>GROUP BY</codeph> clauses, but not in the
            <codeph>WHERE</codeph> or <codeph>HAVING</codeph> clauses; there you must write out the
          expression instead.</p><p>Instead of an expression, <codeph>*</codeph> can be written in
          the output list as a shorthand for all the columns of the selected rows. Also, you can
          write <codeph><varname>table_name</varname>.*</codeph> as a shorthand for the columns
          coming from just that table. In these cases it is not possible to specify new names with
            <codeph>AS</codeph>; the output column names will be the same as the table columns'
          names.</p></sectiondiv>
      <sectiondiv id="section6"><b>The FROM Clause</b><p>The <codeph>FROM</codeph> clause specifies
          one or more source tables for the <codeph>SELECT</codeph>. If multiple sources are
          specified, the result is the Cartesian product (cross join) of all the sources. But
          usually qualification conditions are added to restrict the returned rows to a small subset
          of the Cartesian product. The <codeph>FROM</codeph> clause can contain the following
          elements: </p><parml>
          <plentry>
            <pt><varname>table_name</varname></pt>
            <pd>The name (optionally schema-qualified) of an existing table or view. If
                <codeph>ONLY</codeph> is specified, only that table is scanned. If
                <codeph>ONLY</codeph> is not specified, the table and all its descendant tables (if
              any) are scanned.</pd>
          </plentry>
          <plentry>
            <pt><varname>alias</varname></pt>
            <pd>A substitute name for the <codeph>FROM</codeph> item containing the alias. An alias
              is used for brevity or to eliminate ambiguity for self-joins (where the same table is
              scanned multiple times). When an alias is provided, it completely hides the actual
              name of the table or function; for example given <codeph>FROM foo AS f</codeph>, the
              remainder of the <codeph>SELECT</codeph> must refer to this <codeph>FROM</codeph> item
              as <codeph>f</codeph> not <codeph>foo</codeph>. If an alias is written, a column alias
              list can also be written to provide substitute names for one or more columns of the
              table.</pd>
          </plentry>
          <plentry>
            <pt><varname>select</varname></pt>
            <pd>A sub-<codeph>SELECT</codeph> can appear in the <codeph>FROM</codeph> clause. This
              acts as though its output were created as a temporary table for the duration of this
              single <codeph>SELECT</codeph> command. Note that the sub-<codeph>SELECT</codeph> must
              be surrounded by parentheses, and an alias must be provided for it. A
                <codeph>VALUES</codeph> command can also be used here. See "Non-standard Clauses" in
              the <xref href="#topic1/section19" format="dita"/> section for limitations of using
              correlated sub-selects in Greenplum Database.</pd>
          </plentry>
          <plentry>
            <pt>
              <varname>with_query_name</varname>
            </pt>
            <pd>A <varname>with_query</varname> is referenced in the <codeph>FROM</codeph> clause by
              specifying its <varname>with_query_name</varname>, just as though the name were a
              table name. The <varname>with_query_name</varname> cannot contain a schema qualifier.
              An alias can be provided in the same way as for a table. </pd>
            <pd>The <varname>with_query</varname> hides a table of the same name for the purposes of
              the primary query. If necessary, you can refer to a table of the same name by
              qualifying the table name with the schema.</pd>
          </plentry>
          <plentry>
            <pt>
              <varname>function_name</varname>
            </pt>
            <pd>Function calls can appear in the <codeph>FROM</codeph> clause. (This is especially
              useful for functions that return result sets, but any function can be used.) This acts
              as though its output were created as a temporary table for the duration of this single
                <codeph>SELECT</codeph> command. An alias may also be used. If an alias is written,
              a column alias list can also be written to provide substitute names for one or more
              attributes of the function's composite return type. If the function has been defined
              as returning the record data type, then an alias or the key word <codeph>AS</codeph>
              must be present, followed by a column definition list in the form <codeph>(
                column_name data_type [, ... ] )</codeph>. The column definition list must match the
              actual number and types of columns returned by the function.</pd>
          </plentry>
          <plentry>
            <pt><varname>join_type</varname></pt>
            <pd>One of:<ul id="ul_bwd_ft2_m4">
                <li id="eg139018"><b>[INNER] JOIN</b></li>
                <li id="eg139020"><b>LEFT [OUTER] JOIN</b></li>
                <li id="eg139022"><b>RIGHT [OUTER] JOIN</b></li>
                <li id="eg139024"><b>FULL [OUTER] JOIN</b></li>
                <li id="eg139026"><b>CROSS JOIN</b></li>
              </ul></pd>
            <pd>For the <codeph>INNER</codeph> and <codeph>OUTER</codeph> join types, a join
              condition must be specified, namely exactly one of <codeph>NATURAL</codeph>,
                <codeph>ON <varname>join_condition</varname></codeph>, or <codeph>USING (
                  <varname>join_column</varname> [, ...])</codeph>. See below for the meaning. For
                <codeph>CROSS JOIN</codeph>, none of these clauses may appear.</pd>
            <pd>A <codeph>JOIN</codeph> clause combines two <codeph>FROM</codeph> items. Use
              parentheses if necessary to determine the order of nesting. In the absence of
              parentheses, <codeph>JOIN</codeph>s nest left-to-right. In any case
                <codeph>JOIN</codeph> binds more tightly than the commas separating
                <codeph>FROM</codeph> items.</pd>
            <pd><codeph>CROSS JOIN</codeph> and <codeph>INNER JOIN</codeph> produce a simple
              Cartesian product, the same result as you get from listing the two items at the top
              level of <codeph>FROM</codeph>, but restricted by the join condition (if any).
                <codeph>CROSS JOIN</codeph> is equivalent to <codeph>INNER JOIN
                ON</codeph><codeph>(TRUE)</codeph>, that is, no rows are removed by qualification.
              These join types are just a notational convenience, since they do nothing you could
              not do with plain <codeph>FROM</codeph> and <codeph>WHERE</codeph>. </pd>
            <pd><codeph>LEFT OUTER JOIN</codeph> returns all rows in the qualified Cartesian product
              (i.e., all combined rows that pass its join condition), plus one copy of each row in
              the left-hand table for which there was no right-hand row that passed the join
              condition. This left-hand row is extended to the full width of the joined table by
              inserting null values for the right-hand columns. Note that only the
                <codeph>JOIN</codeph> clause's own condition is considered while deciding which rows
              have matches. Outer conditions are applied afterwards.</pd>
            <pd>Conversely, <codeph>RIGHT OUTER JOIN</codeph> returns all the joined rows, plus one
              row for each unmatched right-hand row (extended with nulls on the left). This is just
              a notational convenience, since you could convert it to a <codeph>LEFT OUTER
                JOIN</codeph> by switching the left and right inputs.</pd>
            <pd><codeph>FULL OUTER JOIN</codeph> returns all the joined rows, plus one row for each
              unmatched left-hand row (extended with nulls on the right), plus one row for each
              unmatched right-hand row (extended with nulls on the left).</pd>
          </plentry>
        </parml><parml>
          <plentry>
            <pt>ON <varname>join_condition</varname></pt>
            <pd><varname>join_condition</varname> is an expression resulting in a value of type
                <codeph>boolean</codeph> (similar to a <codeph>WHERE</codeph> clause) that specifies
              which rows in a join are considered to match.</pd>
          </plentry>
          <plentry>
            <pt>USING (<varname>join_column</varname> [, ...])</pt>
            <pd>A clause of the form <codeph>USING ( a, b, ... )</codeph> is shorthand for
                <codeph>ON left_table.a = right_table.a AND left_table.b = right_table.b ...
              </codeph>. Also, <codeph>USING</codeph> implies that only one of each pair of
              equivalent columns will be included in the join output, not both.</pd>
          </plentry>
          <plentry>
            <pt>NATURAL</pt>
            <pd><codeph>NATURAL</codeph> is shorthand for a <codeph>USING</codeph> list that
              mentions all columns in the two tables that have the same names.</pd>
          </plentry>
        </parml></sectiondiv>
      <sectiondiv id="section7"><b>The WHERE Clause</b><p>The optional <codeph>WHERE</codeph> clause
          has the general form:</p><codeblock>WHERE <varname>condition</varname></codeblock><p>where
            <varname>condition</varname> is any expression that evaluates to a result of type
            <codeph>boolean</codeph>. Any row that does not satisfy this condition will be
          eliminated from the output. A row satisfies the condition if it returns true when the
          actual row values are substituted for any variable references. </p></sectiondiv>
      <sectiondiv id="section8"><b>The GROUP BY Clause</b><p>The optional <codeph>GROUP BY</codeph>
          clause has the general
          form:</p><codeblock>GROUP BY <varname>grouping_element </varname>[, ...]</codeblock><p>where
            <varname>grouping_element</varname> can be one
            of:</p><codeblock>()
<varname>expression</varname>
ROLLUP (<varname>expression</varname> [,...])
CUBE (<varname>expression</varname> [,...])
GROUPING SETS ((<varname>grouping_element</varname> [, ...]))</codeblock><p><codeph>GROUP
            BY</codeph> will condense into a single row all selected rows that share the same values
          for the grouped expressions. <varname>expression</varname> can be an input column name, or
          the name or ordinal number of an output column (<codeph>SELECT</codeph> list item), or an
          arbitrary expression formed from input-column values. In case of ambiguity, a
            <codeph>GROUP BY</codeph> name will be interpreted as an input-column name rather than
          an output column name.</p><p>Aggregate functions, if any are used, are computed across all
          rows making up each group, producing a separate value for each group (whereas without
            <codeph>GROUP BY</codeph>, an aggregate produces a single value computed across all the
          selected rows). When <codeph>GROUP BY</codeph> is present, it is not valid for the
            <codeph>SELECT</codeph> list expressions to refer to ungrouped columns except within
          aggregate functions, since there would be more than one possible value to return for an
          ungrouped column.</p><p>Greenplum Database has the following additional OLAP grouping
          extensions (often referred to as <i>supergroups</i>):</p><parml>
          <plentry>
            <pt>ROLLUP</pt>
            <pd>A <codeph>ROLLUP</codeph> grouping is an extension to the <codeph>GROUP BY</codeph>
              clause that creates aggregate subtotals that roll up from the most detailed level to a
              grand total, following a list of grouping columns (or expressions).
                <codeph>ROLLUP</codeph> takes an ordered list of grouping columns, calculates the
              standard aggregate values specified in the <codeph>GROUP BY</codeph> clause, then
              creates progressively higher-level subtotals, moving from right to left through the
              list. Finally, it creates a grand total. A <codeph>ROLLUP</codeph> grouping can be
              thought of as a series of grouping sets. For example:</pd>
            <pd>
              <codeblock>GROUP BY ROLLUP (a,b,c) </codeblock>
            </pd>
            <pd>is equivalent to:</pd>
            <pd>
              <codeblock>GROUP BY GROUPING SETS( (a,b,c), (a,b), (a), () ) </codeblock>
            </pd>
            <pd>Notice that the <varname>n</varname> elements of a <codeph>ROLLUP</codeph> translate
              to <varname>n</varname>+1 grouping sets. Also, the order in which the grouping
              expressions are specified is significant in a <codeph>ROLLUP</codeph>.</pd>
          </plentry>
          <plentry>
            <pt>CUBE</pt>
            <pd>A <codeph>CUBE</codeph> grouping is an extension to the <codeph>GROUP BY</codeph>
              clause that creates subtotals for all of the possible combinations of the given list
              of grouping columns (or expressions). In terms of multidimensional analysis,
                <codeph>CUBE</codeph> generates all the subtotals that could be calculated for a
              data cube with the specified dimensions. For example:</pd>
            <pd>
              <codeblock>GROUP BY CUBE (a,b,c) </codeblock>
            </pd>
            <pd>is equivalent to:</pd>
            <pd>
              <codeblock>GROUP BY GROUPING SETS( (a,b,c), (a,b), (a,c), (b,c), (a), 
(b), (c), () ) </codeblock>
            </pd>
            <pd>Notice that <varname>n</varname> elements of a <codeph>CUBE</codeph> translate to 2n
              grouping sets. Consider using <codeph>CUBE</codeph> in any situation requiring
              cross-tabular reports. <codeph>CUBE</codeph> is typically most suitable in queries
              that use columns from multiple dimensions rather than columns representing different
              levels of a single dimension. For instance, a commonly requested cross-tabulation
              might need subtotals for all the combinations of month, state, and product.</pd>
          </plentry>
          <plentry>
            <pt>GROUPING SETS</pt>
            <pd>You can selectively specify the set of groups that you want to create using a
                <codeph>GROUPING SETS</codeph> expression within a <codeph>GROUP BY</codeph> clause.
              This allows precise specification across multiple dimensions without computing a whole
                <codeph>ROLLUP</codeph> or <codeph>CUBE</codeph>. For example:</pd>
            <pd>
              <codeblock>GROUP BY GROUPING SETS( (a,c), (a,b) )</codeblock>
            </pd>
            <pd>If using the grouping extension clauses <codeph>ROLLUP</codeph>,
                <codeph>CUBE</codeph>, or <codeph>GROUPING SETS</codeph>, two challenges arise.
              First, how do you determine which result rows are subtotals, and then the exact level
              of aggregation for a given subtotal. Or, how do you differentiate between result rows
              that contain both stored <codeph>NULL</codeph> values and "NULL" values created by the
                <codeph>ROLLUP</codeph> or <codeph>CUBE</codeph>. Secondly, when duplicate grouping
              sets are specified in the <codeph>GROUP BY</codeph> clause, how do you determine which
              result rows are duplicates? There are two additional grouping functions you can use in
              the <codeph>SELECT</codeph> list to help with this:<ul id="ul_vx1_3ml_m4">
                <li id="eg143759"><b>grouping(column [, ...])</b> — The <codeph>grouping</codeph>
                  function can be applied to one or more grouping attributes to distinguish
                  super-aggregated rows from regular grouped rows. This can be helpful in
                  distinguishing a "NULL" representing the set of all values in a super-aggregated
                  row from a <codeph>NULL</codeph> value in a regular row. Each argument in this
                  function produces a bit — either <codeph>1</codeph> or <codeph>0</codeph>, where
                    <codeph>1</codeph> means the result row is super-aggregated, and
                    <codeph>0</codeph> means the result row is from a regular grouping. The
                    <codeph>grouping</codeph> function returns an integer by treating these bits as
                  a binary number and then converting it to a base-10 integer.</li>
                <li id="eg143806"><b>group_id()</b> — For grouping extension queries that contain
                  duplicate grouping sets, the <codeph>group_id</codeph> function is used to
                  identify duplicate rows in the output. All <i>unique</i> grouping set output rows
                  will have a group_id value of 0. For each duplicate grouping set detected, the
                    <codeph>group_id</codeph> function assigns a group_id number greater than 0. All
                  output rows in a particular duplicate grouping set are identified by the same
                  group_id number. </li>
              </ul></pd>
          </plentry>
        </parml></sectiondiv>
      <sectiondiv id="section9"><b>The WINDOW Clause</b><p>The optional <codeph>WINDOW</codeph>
          clause specifies the behavior of window functions appearing in the query's
            <codeph>SELECT</codeph> list or <codeph>ORDER BY</codeph> clause. These functions can
          reference the <codeph>WINDOW</codeph> clause entries by name in their
            <codeph>OVER</codeph> clauses. A <codeph>WINDOW</codeph> clause entry does not have to
          be referenced anywhere, however; if it is not used in the query it is simply ignored. It
          is possible to use window functions without any <codeph>WINDOW</codeph> clause at all,
          since a window function call can specify its window definition directly in its
            <codeph>OVER</codeph> clause. However, the <codeph>WINDOW</codeph> clause saves typing
          when the same window definition is needed for more than one window function.</p><p>For
          example:</p><codeblock>SELECT vendor, rank() OVER (mywindow) FROM sale
GROUP BY vendor
WINDOW mywindow AS (ORDER BY sum(prc*qty));</codeblock><p>A
            <codeph>WINDOW</codeph> clause has this general
          form:</p><codeblock>WINDOW <varname>window_name</varname> AS (<varname>window_definition</varname>)</codeblock><p>where
            <varname>window_definition</varname> can be:</p><codeblock>[<varname>existing_window_name</varname>]
[PARTITION BY <varname>expression</varname> [, ...]]
[ORDER BY <varname>expression</varname> [ASC | DESC | USING <varname>operator</varname>] [NULLS {FIRST | LAST}] [, ...] ]
[<varname>frame_clause</varname>] </codeblock><parml>
          <plentry>
            <pt><varname>existing_window_name</varname></pt>
            <pd>If an <codeph><varname>existing_window_name</varname></codeph> is specified it must
              refer to an earlier entry in the <codeph>WINDOW</codeph> list; the new window copies
              its partitioning clause from that entry, as well as its ordering clause if any. The
              new window cannot specify its own <codeph>PARTITION BY</codeph> clause, and it can
              specify <codeph>ORDER BY</codeph> only if the copied window does not have one. The new
              window always uses its own frame clause; the copied window must not specify a frame
              clause.</pd>
          </plentry>
          <plentry>
            <pt>PARTITION BY</pt>
            <pd>The <codeph>PARTITION BY</codeph> clause organizes the result set into logical
              groups based on the unique values of the specified expression. This clause is
              interpreted in much the same fashion as elements of a <codeph>GROUP BY</codeph>
              clause, except that they are always simple expressions and never the name or number of
              an output column. Another difference is that these expressions can contain aggregate
              function calls, which are not allowed in a regular <codeph>GROUP BY</codeph> clause.
              When used with window functions, the functions are applied to each partition
              independently. For example, if you follow <codeph>PARTITION BY</codeph> with a column
              name, the result set is partitioned by the distinct values of that column. If omitted,
              the entire result set is considered one partition. </pd>
          </plentry>
          <plentry>
            <pt>ORDER BY</pt>
            <pd>The elements of the <codeph>ORDER BY</codeph> clause define how to sort the rows in
              each partition of the result set. If omitted, rows are returned in whatever order is
              most efficient and may vary. <b>Note:</b> Columns of data types that lack a coherent
              ordering, such as <codeph>time</codeph>, are not good candidates for use in the
                <codeph>ORDER BY</codeph> clause of a window specification. Time, with or without
              time zone, lacks a coherent ordering because addition and subtraction do not have the
              expected effects. For example, the following is not generally true: <codeph>x::time
                &lt; x::time + '2 hour'::interval</codeph></pd>
          </plentry>
          <plentry>
            <pt><varname>frame_clause</varname>
            </pt>
            <pd>The optional <codeph><varname>frame_clause</varname></codeph> defines the <i>window
                frame</i> for window functions that depend on the frame (not all do). The window
              frame is a set of related rows for each row of the query (called the <i>current
                row</i>). The <codeph><varname>frame_clause</varname></codeph> can be one of
              <codeblock>{ RANGE | ROWS } <varname>frame_start</varname>
{ RANGE | ROWS } BETWEEN <varname>frame_start</varname> AND <varname>frame_end</varname></codeblock>where
                  <codeph><varname>frame_start</varname></codeph> and
                  <codeph><varname>frame_end</varname></codeph> can be one of<ul id="ul_ehq_kws_1gb">
                <li><codeph>UNBOUNDED PRECEDING</codeph></li>
                <li><codeph><varname>value</varname> PRECEDING</codeph></li>
                <li><codeph>CURRENT ROW</codeph></li>
                <li><codeph><varname>value</varname></codeph> FOLLOWING</li>
                <li><codeph>UNBOUNDED FOLLOWING</codeph></li>
              </ul></pd>
            <pd>If <codeph><varname>frame_end</varname></codeph> is omitted it defaults to
                <codeph>CURRENT ROW</codeph>. Restrictions are that
                  <codeph><varname>frame_start</varname></codeph> cannot be <codeph>UNBOUNDED
                FOLLOWING</codeph>, <codeph><varname>frame_end</varname></codeph> cannot be
                <codeph>UNBOUNDED PRECEDING</codeph>, and the
                <codeph><varname>frame_end</varname></codeph> choice cannot appear earlier in the
              above list than the <codeph><varname>frame_start</varname></codeph> choice — for
              example <codeph>RANGE BETWEEN CURRENT ROW AND <varname>value</varname>
                PRECEDING</codeph> is not allowed. </pd>
            <pd>The default framing option is <codeph>RANGE UNBOUNDED PRECEDING</codeph>, which is
              the same as <codeph>RANGE BETWEEN UNBOUNDED PRECEDING AND CURRENT ROW</codeph>; it
              sets the frame to be all rows from the partition start up through the current row's
              last peer (a row that <codeph>ORDER BY</codeph> considers equivalent to the current
              row, or all rows if there is no <codeph>ORDER BY</codeph> clause). <codeph>UNBOUNDED
                PRECEDING</codeph> means that the frame starts with the first row of the partition,
              and <codeph>UNBOUNDED FOLLOWING</codeph> means that the frame ends with the last row
              of the partition (regardless of <codeph>RANGE</codeph> or <codeph>ROWS</codeph> mode).
              In <codeph>ROWS</codeph> mode, <codeph>CURRENT ROW</codeph> means that the frame
              starts or ends with the current row; but in <codeph>RANGE</codeph> mode, it means that
              the frame starts or ends with the current row's first or last peer in the
                <codeph>ORDER BY</codeph> ordering. The <codeph><varname>value</varname>
                PRECEDING</codeph> and <codeph><varname>value</varname> FOLLOWING</codeph> cases are
              currently only allowed in <codeph>ROWS</codeph> mode. They indicate that the frame
              starts or ends with the row that many rows before or after the current row.
                  <codeph><varname>value</varname></codeph> must be an integer expression not
              containing any variables, aggregate functions, or window functions. The value must not
              be null or negative; but it can be zero, which selects the current row itself.</pd>
            <pd>Beware that the <codeph>ROWS</codeph> options can produce unpredictable results if
              the <codeph>ORDER BY</codeph> ordering does not order the rows uniquely. The
                <codeph>RANGE</codeph> options are designed to ensure that rows that are peers in
              the <codeph>ORDER BY</codeph> ordering are treated alike; all peer rows will be in the
              same frame. </pd>
            <pd>Use either a <codeph>ROWS</codeph> or <codeph>RANGE</codeph> clause to express the
              bounds of the window. The window bound can be one, many, or all rows of a partition.
              You can express the bound of the window either in terms of a range of data values
              offset from the value in the current row (<codeph>RANGE</codeph>), or in terms of the
              number of rows offset from the current row (<codeph>ROWS</codeph>). When using the
                <codeph>RANGE</codeph> clause, you must also use an <codeph>ORDER BY</codeph>
              clause. This is because the calculation performed to produce the window requires that
              the values be sorted. Additionally, the <codeph>ORDER BY</codeph> clause cannot
              contain more than one expression, and the expression must result in either a date or a
              numeric value. When using the <codeph>ROWS</codeph> or <codeph>RANGE</codeph> clauses,
              if you specify only a starting row, the current row is used as the last row in the
              window.</pd>
            <pd><b>PRECEDING</b> — The <codeph>PRECEDING</codeph> clause defines the first row of
              the window using the current row as a reference point. The starting row is expressed
              in terms of the number of rows preceding the current row. For example, in the case of
                <codeph>ROWS</codeph> framing, <codeph>5 PRECEDING</codeph> sets the window to start
              with the fifth row preceding the current row. In the case of <codeph>RANGE</codeph>
              framing, it sets the window to start with the first row whose ordering column value
              precedes that of the current row by 5 in the given order. If the specified order is
              ascending by date, this will be the first row within 5 days before the current row.
                <codeph>UNBOUNDED PRECEDING</codeph> sets the first row in the window to be the
              first row in the partition.</pd>
            <pd><b>BETWEEN</b> — The <codeph>BETWEEN</codeph> clause defines the first and last row
              of the window, using the current row as a reference point. First and last rows are
              expressed in terms of the number of rows preceding and following the current row,
              respectively. For example, <codeph>BETWEEN 3 PRECEDING AND 5 FOLLOWING</codeph> sets
              the window to start with the third row preceding the current row, and end with the
              fifth row following the current row. Use <codeph>BETWEEN UNBOUNDED PRECEDING AND
                UNBOUNDED FOLLOWING</codeph> to set the first and last rows in the window to be the
              first and last row in the partition, respectively. This is equivalent to the default
              behavior if no <codeph>ROW</codeph> or <codeph>RANGE</codeph> clause is
              specified.</pd>
            <pd><b>FOLLOWING</b> — The <codeph>FOLLOWING</codeph> clause defines the last row of the
              window using the current row as a reference point. The last row is expressed in terms
              of the number of rows following the current row. For example, in the case of
                <codeph>ROWS</codeph> framing, <codeph>5 FOLLOWING</codeph> sets the window to end
              with the fifth row following the current row. In the case of <codeph>RANGE</codeph>
              framing, it sets the window to end with the last row whose ordering column value
              follows that of the current row by 5 in the given order. If the specified order is
              ascending by date, this will be the last row within 5 days after the current row. Use
                <codeph>UNBOUNDED FOLLOWING</codeph> to set the last row in the window to be the
              last row in the partition.</pd>
            <pd>If you do not specify a <codeph>ROW</codeph> or a <codeph>RANGE</codeph> clause, the
              window bound starts with the first row in the partition (<codeph>UNBOUNDED
                PRECEDING</codeph>) and ends with the current row (<codeph>CURRENT ROW</codeph>) if
                <codeph>ORDER BY</codeph> is used. If an <codeph>ORDER BY</codeph> is not specified,
              the window starts with the first row in the partition (<codeph>UNBOUNDED
                PRECEDING</codeph>) and ends with last row in the partition (<codeph>UNBOUNDED
                FOLLOWING</codeph>).</pd>
          </plentry>
        </parml></sectiondiv>
      <sectiondiv id="section10"><b>The HAVING Clause</b><p>The optional <codeph>HAVING</codeph>
          clause has the general
          form:</p><codeblock>HAVING <varname>condition</varname></codeblock><p>where
            <varname>condition</varname> is the same as specified for the <codeph>WHERE</codeph>
          clause. <codeph>HAVING</codeph> eliminates group rows that do not satisfy the condition.
            <codeph>HAVING</codeph> is different from <codeph>WHERE</codeph>: <codeph>WHERE</codeph>
          filters individual rows before the application of <codeph>GROUP BY</codeph>, while
            <codeph>HAVING</codeph> filters group rows created by <codeph>GROUP BY</codeph>. Each
          column referenced in <varname>condition</varname> must unambiguously reference a grouping
          column, unless the reference appears within an aggregate function.</p><p>The presence of
            <codeph>HAVING</codeph> turns a query into a grouped query even if there is no
            <codeph>GROUP BY</codeph> clause. This is the same as what happens when the query
          contains aggregate functions but no <codeph>GROUP BY</codeph> clause. All the selected
          rows are considered to form a single group, and the <codeph>SELECT</codeph> list and
            <codeph>HAVING</codeph> clause can only reference table columns from within aggregate
          functions. Such a query will emit a single row if the <codeph>HAVING</codeph> condition is
          true, zero rows if it is not true. </p></sectiondiv>
      <sectiondiv id="section11"><b>The UNION Clause</b><p>The <codeph>UNION</codeph> clause has
          this general
          form:</p><codeblock><varname>select_statement</varname> UNION [ALL] <varname>select_statement</varname></codeblock><p>where
            <varname>select_statement</varname> is any <codeph>SELECT</codeph> statement without an
            <codeph>ORDER BY</codeph>, <codeph>LIMIT</codeph>, <codeph>FOR UPDATE</codeph>, or
            <codeph>FOR SHARE</codeph> clause. (<codeph>ORDER BY</codeph> and <codeph>LIMIT</codeph>
          can be attached to a subquery expression if it is enclosed in parentheses. Without
          parentheses, these clauses will be taken to apply to the result of the
            <codeph>UNION</codeph>, not to its right-hand input expression.) </p><p>The
            <codeph>UNION</codeph> operator computes the set union of the rows returned by the
          involved <codeph>SELECT</codeph> statements. A row is in the set union of two result sets
          if it appears in at least one of the result sets. The two <codeph>SELECT</codeph>
          statements that represent the direct operands of the <codeph>UNION</codeph> must produce
          the same number of columns, and corresponding columns must be of compatible data
          types.</p><p>The result of <codeph>UNION</codeph> does not contain any duplicate rows
          unless the <codeph>ALL</codeph> option is specified. <codeph>ALL</codeph> prevents
          elimination of duplicates. (Therefore, <codeph>UNION ALL</codeph> is usually significantly
          quicker than <codeph>UNION</codeph>; use <codeph>ALL</codeph> when you can.)
          </p><p>Multiple <codeph>UNION</codeph> operators in the same <codeph>SELECT</codeph>
          statement are evaluated left to right, unless otherwise indicated by parentheses.
          </p><p>Currently, <codeph>FOR UPDATE</codeph> and <codeph>FOR SHARE</codeph> may not be
          specified either for a <codeph>UNION</codeph> result or for any input of a
            <codeph>UNION</codeph>. </p></sectiondiv>
      <sectiondiv id="section12"><b>The INTERSECT Clause</b><p>The <codeph>INTERSECT</codeph> clause
          has this general
          form:</p><codeblock><varname>select_statement</varname> INTERSECT [ALL] <varname>select_statement</varname></codeblock><p>where
            <varname>select_statement</varname> is any SELECT statement without an <codeph>ORDER
            BY</codeph>, <codeph>LIMIT</codeph>, <codeph>FOR UPDATE</codeph>, or <codeph>FOR
            SHARE</codeph> clause. </p><p>The <codeph>INTERSECT</codeph> operator computes the set
          intersection of the rows returned by the involved <codeph>SELECT</codeph> statements. A
          row is in the intersection of two result sets if it appears in both result sets.</p><p>The
          result of <codeph>INTERSECT</codeph> does not contain any duplicate rows unless the
            <codeph>ALL</codeph> option is specified. With <codeph>ALL</codeph>, a row that has
            <varname>m</varname> duplicates in the left table and <varname>n</varname> duplicates in
          the right table will appear min(<varname>m</varname>, <varname>n</varname>) times in the
          result set.</p><p>Multiple <codeph>INTERSECT</codeph> operators in the same
            <codeph>SELECT</codeph> statement are evaluated left to right, unless parentheses
          dictate otherwise. <codeph>INTERSECT</codeph> binds more tightly than
            <codeph>UNION</codeph>. That is, <codeph>A UNION B INTERSECT C</codeph> will be read as
            <codeph>A UNION (B INTERSECT C)</codeph>. </p><p>Currently, <codeph>FOR UPDATE</codeph>
          and <codeph>FOR SHARE</codeph> may not be specified either for an
            <codeph>INTERSECT</codeph> result or for any input of an <codeph>INTERSECT</codeph>.
        </p></sectiondiv>
      <sectiondiv id="section13"><b>The EXCEPT Clause</b><p>The <codeph>EXCEPT</codeph> clause has
          this general
          form:</p><codeblock><varname>select_statement</varname> EXCEPT [ALL] <varname>select_statement</varname></codeblock><p>where
            <varname>select_statement</varname> is any <codeph>SELECT</codeph> statement without an
            <codeph>ORDER BY</codeph>, <codeph>LIMIT</codeph>, <codeph>FOR UPDATE</codeph>, or
            <codeph>FOR SHARE</codeph> clause. </p><p>The <codeph>EXCEPT</codeph> operator computes
          the set of rows that are in the result of the left <codeph>SELECT</codeph> statement but
          not in the result of the right one. </p><p>The result of <codeph>EXCEPT</codeph> does not
          contain any duplicate rows unless the <codeph>ALL</codeph> option is specified. With
            <codeph>ALL</codeph>, a row that has <varname>m</varname> duplicates in the left table
          and <varname>n</varname> duplicates in the right table will appear
            max(<varname>m-n</varname>,0) times in the result set. </p><p>Multiple
            <codeph>EXCEPT</codeph> operators in the same <codeph>SELECT</codeph> statement are
          evaluated left to right, unless parentheses dictate otherwise. <codeph>EXCEPT</codeph>
          binds at the same level as <codeph>UNION</codeph>. </p><p>Currently, <codeph>FOR
            UPDATE</codeph> and <codeph>FOR SHARE</codeph> may not be specified either for an
            <codeph>EXCEPT</codeph> result or for any input of an <codeph>EXCEPT</codeph>.
        </p></sectiondiv>
      <sectiondiv id="section14"><b>The ORDER BY Clause</b><p>The optional <codeph>ORDER BY</codeph>
          clause has this general
          form:</p><codeblock>ORDER BY <varname>expression</varname> [ASC | DESC | USING <varname>operator</varname>] [NULLS {FIRST | LAST}] [,...]</codeblock><p>where
            <varname>expression</varname> can be the name or ordinal number of an output column
            (<codeph>SELECT</codeph> list item), or it can be an arbitrary expression formed from
          input-column values. </p><p>The <codeph>ORDER BY</codeph> clause causes the result rows to
          be sorted according to the specified expressions. If two rows are equal according to the
          left-most expression, they are compared according to the next expression and so on. If
          they are equal according to all specified expressions, they are returned in an
          implementation-dependent order.</p><p>The ordinal number refers to the ordinal
          (left-to-right) position of the output column. This feature makes it possible to define an
          ordering on the basis of a column that does not have a unique name. This is never
          absolutely necessary because it is always possible to assign a name to an output column
          using the <codeph>AS</codeph> clause. </p><p>It is also possible to use arbitrary
          expressions in the <codeph>ORDER BY</codeph> clause, including columns that do not appear
          in the <codeph>SELECT</codeph> output list. Thus the following statement is
          valid:</p><codeblock>SELECT name FROM distributors ORDER BY code;</codeblock><p>A
          limitation of this feature is that an <codeph>ORDER BY</codeph> clause applying to the
          result of a <codeph>UNION</codeph>, <codeph>INTERSECT</codeph>, or <codeph>EXCEPT</codeph>
          clause may only specify an output column name or number, not an expression.</p><p>If an
            <codeph>ORDER BY</codeph> expression is a simple name that matches both an output column
          name and an input column name, <codeph>ORDER BY</codeph> will interpret it as the output
          column name. This is the opposite of the choice that <codeph>GROUP BY</codeph> will make
          in the same situation. This inconsistency is made to be compatible with the SQL standard.
          </p><p>Optionally one may add the key word <codeph>ASC</codeph> (ascending) or
            <codeph>DESC</codeph> (descending) after any expression in the <codeph>ORDER BY</codeph>
          clause. If not specified, <codeph>ASC</codeph> is assumed by default. Alternatively, a
          specific ordering operator name may be specified in the <codeph>USING</codeph> clause.
            <codeph>ASC</codeph> is usually equivalent to <codeph>USING &lt;</codeph> and
            <codeph>DESC</codeph> is usually equivalent to <codeph>USING &gt;</codeph>. (But the
          creator of a user-defined data type can define exactly what the default sort ordering is,
          and it might correspond to operators with other names.) </p><p>If <codeph>NULLS
            LAST</codeph> is specified, null values sort after all non-null values; if <codeph>NULLS
            FIRST</codeph> is specified, null values sort before all non-null values. If neither is
          specified, the default behavior is <codeph>NULLS LAST</codeph> when <codeph>ASC</codeph>
          is specified or implied, and <codeph>NULLS FIRST</codeph> when <codeph>DESC</codeph> is
          specified (thus, the default is to act as though nulls are larger than non-nulls). When
            <codeph>USING</codeph> is specified, the default nulls ordering depends upon whether the
          operator is a less-than or greater-than operator.</p><p>Note that ordering options apply
          only to the expression they follow; for example <codeph>ORDER BY x, y DESC</codeph> does
          not mean the same thing as <codeph>ORDER BY x DESC, y
          DESC</codeph>.</p><p>Character-string data is sorted according to the locale-specific
<<<<<<< HEAD
          collation order that was established when the Greenplum Database system was
          initialized.</p></sectiondiv>
=======
          collation order that was established when the database was created.</p></sectiondiv>
>>>>>>> e85af592
      <sectiondiv id="section15"><b>The DISTINCT Clause</b><p>If <codeph>DISTINCT</codeph> is
          specified, all duplicate rows are removed from the result set (one row is kept from each
          group of duplicates). <codeph>ALL</codeph> specifies the opposite: all rows are kept.
            <codeph>ALL</codeph> is the default. </p><p><codeph>DISTINCT ON (
              <varname>expression</varname> [, ...] )</codeph> keeps only the first row of each set
          of rows where the given expressions evaluate to equal. The <codeph>DISTINCT ON</codeph>
          expressions are interpreted using the same rules as for <codeph>ORDER BY</codeph>. Note
          that the 'first row' of each set is unpredictable unless <codeph>ORDER BY</codeph> is used
          to ensure that the desired row appears first. For
          example:</p><codeblock>SELECT DISTINCT ON (location) location, time, report FROM 
weather_reports ORDER BY location, time DESC;</codeblock><p>retrieves
          the most recent weather report for each location. But if we had not used <codeph>ORDER
            BY</codeph> to force descending order of time values for each location, we would have
          gotten a report from an unpredictable time for each location.</p><p>The <codeph>DISTINCT
            ON</codeph> expression(s) must match the left-most <codeph>ORDER BY</codeph>
          expression(s). The <codeph>ORDER BY</codeph> clause will normally contain additional
          expression(s) that determine the desired precedence of rows within each <codeph>DISTINCT
            ON</codeph> group.</p><p>When Greenplum Database processes queries that contain the
            <codeph>DISTINCT</codeph> clause, the queries are transformed into <codeph>GROUP
            BY</codeph> queries. In many cases, the transformation provides significant performance
          gains. However, when the number of distinct values is close to the total number of rows,
          the transformation might result in the generation of a multi-level grouping plan. In this
          case, there is an expected performance degradation because of the overhead introduced by
          the lower aggregation level.</p></sectiondiv>
      <sectiondiv><b>The LIMIT Clause</b><p>The <codeph>LIMIT</codeph> clause consists of two
          independent
          sub-clauses:</p><codeblock>LIMIT {<varname>count</varname> | ALL}
OFFSET <varname>start</varname></codeblock><p>where
            <varname>count</varname> specifies the maximum number of rows to return, while
            <varname>start</varname> specifies the number of rows to skip before starting to return
<<<<<<< HEAD
          rows. When both are specified, start rows are skipped before starting to count the
            <codeph>count</codeph> rows to be returned. </p><p>If the <codeph>count</codeph>
          expression evaluates to NULL, it is treated as <codeph>LIMIT ALL</codeph>, that is, no
          limit. If <codeph>start</codeph> evaluates to NULL, it is treated the same as
            <codeph>OFFSET 0</codeph>.</p><p>When using <codeph>LIMIT</codeph>, it is a good idea to
          use an <codeph>ORDER BY</codeph> clause that constrains the result rows into a unique
          order. Otherwise you will get an unpredictable subset of the query's rows — you may be
          asking for the tenth through twentieth rows, but tenth through twentieth in what ordering?
          You don't know what ordering unless you specify <codeph>ORDER BY</codeph>. </p><p>The
          query optimizer takes <codeph>LIMIT</codeph> into account when generating a query plan, so
          you are very likely to get different plans (yielding different row orders) depending on
          what you use for <codeph>LIMIT</codeph> and <codeph>OFFSET</codeph>. Thus, using different
            <codeph>LIMIT/OFFSET</codeph> values to select different subsets of a query result will
=======
          rows. When both are specified, start rows are skipped before starting to count the count
          rows to be returned. </p><p>SQL:2008 introduced a different syntax to achieve the same
          result, which Greenplum Database also supports. It is:
          <codeblock>OFFSET <varname>start</varname> [ ROW | ROWS ]
FETCH { FIRST | NEXT } [ <varname>count</varname> ] { ROW | ROWS } ONLY</codeblock></p><p>Both
          clauses are optional, but if present the <codeph>OFFSET</codeph> clause must come before
          the <codeph>FETCH</codeph> clause. <codeph>ROW</codeph> and <codeph>ROWS</codeph>, as well
          as <codeph>FIRST</codeph> and <codeph>NEXT</codeph>, are noise words that do not influence
          the effects of these clauses. When using expressions other than constants for the offset
          or fetch count, parentheses will be necessary in most cases. If the fetch count is
          omitted, it defaults to 1.</p><p>When using <codeph>LIMIT</codeph>, it is a good idea to
          use an <codeph>ORDER BY</codeph> clause that constrains the result rows into a unique
          order. Otherwise you will get an unpredictable subset of the query's rows — you may be
          asking for the tenth through twentieth rows, but tenth through twentieth in what ordering?
          You don't know what ordering unless you specify <codeph>ORDER BY</codeph>. </p><p>
          Using different
            <codeph>LIMIT/OFFSET</codeph> values to select different subsets of a query result can
>>>>>>> e85af592
          give inconsistent results unless you enforce a predictable result ordering with
            <codeph>ORDER BY</codeph>. This is not a defect; it is an inherent consequence of the
          fact that SQL does not promise to deliver the results of a query in any particular order
          unless <codeph>ORDER BY</codeph> is used to constrain the order.</p></sectiondiv>
      <sectiondiv id="section17"><b>The FOR UPDATE/FOR SHARE Clause</b><p>The <codeph>FOR
            UPDATE</codeph> clause has this
          form:</p><codeblock>FOR UPDATE [OF <varname>table_name</varname> [, ...]] [NOWAIT]</codeblock><p>The
          closely related <codeph>FOR SHARE</codeph> clause has this
            form:</p><codeblock>FOR SHARE [OF <varname>table_name</varname> [, ...]] [NOWAIT]</codeblock><p><codeph>FOR
            UPDATE</codeph> causes the tables accessed by the <codeph>SELECT</codeph> statement to
          be locked as though for update. This prevents the table from being modified or deleted by
          other transactions until the current transaction ends. That is, other transactions that
          attempt <codeph>UPDATE</codeph>, <codeph>DELETE</codeph>, or <codeph>SELECT FOR
            UPDATE</codeph> of this table will be blocked until the current transaction ends. Also,
          if an <codeph>UPDATE</codeph>, <codeph>DELETE</codeph>, or <codeph>SELECT FOR
            UPDATE</codeph> from another transaction has already locked a selected table,
            <codeph>SELECT FOR UPDATE</codeph> will wait for the other transaction to complete, and
          will then lock and return the updated table.</p><p>To prevent the operation from waiting
          for other transactions to commit, use the <codeph>NOWAIT</codeph> option. <codeph>SELECT
            FOR UPDATE NOWAIT</codeph> reports an error, rather than waiting, if a selected row
          cannot be locked immediately. Note that <codeph>NOWAIT</codeph> applies only to the
          row-level lock(s) — the required <codeph>ROW SHARE</codeph> table-level lock is still
          taken in the ordinary way. You can use the <codeph>NOWAIT</codeph> option of
            <codeph>LOCK</codeph> if you need to acquire the table-level lock without waiting (see
              <codeph><xref href="LOCK.xml#topic1" type="topic" format="dita"/></codeph>).
            </p><p><codeph>FOR SHARE</codeph> behaves similarly, except that it acquires a shared
          rather than exclusive lock on the table. A shared lock blocks other transactions from
          performing <codeph>UPDATE</codeph>, <codeph>DELETE</codeph>, or <codeph>SELECT FOR
            UPDATE</codeph> on the table, but it does not prevent them from performing
            <codeph>SELECT FOR SHARE</codeph>.</p><p>If specific tables are named in <codeph>FOR
            UPDATE</codeph> or <codeph>FOR SHARE</codeph>, then only those tables are locked; any
          other tables used in the <codeph>SELECT</codeph> are simply read as usual. A <codeph>FOR
            UPDATE</codeph> or <codeph>FOR SHARE</codeph> clause without a table list affects all
          tables used in the command. If <codeph>FOR UPDATE</codeph> or <codeph>FOR SHARE</codeph>
          is applied to a view or subquery, it affects all tables used in the view or
          subquery.</p><codeph>FOR UPDATE</codeph> or <codeph>FOR SHARE</codeph> do not apply to a
          <varname>with_query</varname> referenced by the primary query. If you want row locking to
        occur within a <varname>with_query</varname>, specify <codeph>FOR UPDATE</codeph> or
          <codeph>FOR SHARE</codeph> within the <varname>with_query</varname>.<p>Multiple
            <codeph>FOR UPDATE</codeph> and <codeph>FOR SHARE</codeph> clauses can be written if it
          is necessary to specify different locking behavior for different tables. If the same table
          is mentioned (or implicitly affected) by both <codeph>FOR UPDATE</codeph> and <codeph>FOR
            SHARE</codeph> clauses, then it is processed as <codeph>FOR UPDATE</codeph>. Similarly,
          a table is processed as <codeph>NOWAIT</codeph> if that is specified in any of the clauses
          affecting it.</p></sectiondiv>
    </section>
<<<<<<< HEAD
=======
    <section>
      <title>The TABLE Command</title>
      <p>The command</p>
      <codeblock>TABLE <varname>name</varname></codeblock>
      <p>is completely equivalent to</p>
      <codeblock>SELECT * FROM <varname>name</varname></codeblock>
      <p>It can be used as a top-level command or as a space-saving syntax variant in parts of
        complex queries.</p>
    </section>
>>>>>>> e85af592
    <section id="section18">
      <title>Examples</title>
      <p>To join the table <codeph>films</codeph> with the table <codeph>distributors</codeph>: </p>
      <codeblock>SELECT f.title, f.did, d.name, f.date_prod, f.kind FROM 
distributors d, films f WHERE f.did = d.did</codeblock>
      <p>To sum the column <codeph>length</codeph> of all films and group the results by
          <codeph>kind</codeph>: </p>
      <codeblock>SELECT kind, sum(length) AS total FROM films GROUP BY kind;</codeblock>
      <p>To sum the column <codeph>length</codeph> of all films, group the results by
          <codeph>kind</codeph> and show those group totals that are less than 5 hours: </p>
      <codeblock>SELECT kind, sum(length) AS total FROM films GROUP BY kind 
HAVING sum(length) &lt; interval '5 hours';</codeblock>
      <p>Calculate the subtotals and grand totals of all sales for movie <codeph>kind</codeph> and
          <codeph>distributor</codeph>.</p>
      <codeblock>SELECT kind, distributor, sum(prc*qty) FROM sales
GROUP BY ROLLUP(kind, distributor)
ORDER BY 1,2,3;</codeblock>
      <p>Calculate the rank of movie distributors based on total sales:</p>
      <codeblock>SELECT distributor, sum(prc*qty), 
       rank() OVER (ORDER BY sum(prc*qty) DESC) 
FROM sale
GROUP BY distributor ORDER BY 2 DESC;</codeblock>
      <p>The following two examples are identical ways of sorting the individual results according
        to the contents of the second column (<codeph>name</codeph>):</p>
      <codeblock>SELECT * FROM distributors ORDER BY name;
SELECT * FROM distributors ORDER BY 2;</codeblock>
      <p>The next example shows how to obtain the union of the tables <codeph>distributors</codeph>
        and <codeph>actors</codeph>, restricting the results to those that begin with the letter
          <codeph>W</codeph> in each table. Only distinct rows are wanted, so the key word
          <codeph>ALL</codeph> is omitted: </p>
      <codeblock>SELECT distributors.name FROM distributors WHERE 
distributors.name LIKE 'W%' UNION SELECT actors.name FROM 
actors WHERE actors.name LIKE 'W%';</codeblock>
      <p>This example shows how to use a function in the <codeph>FROM</codeph> clause, both with and
        without a column definition list: </p>
      <codeblock>CREATE FUNCTION distributors(int) RETURNS SETOF distributors 
AS $$ SELECT * FROM distributors WHERE did = $1; $$ LANGUAGE 
SQL;
SELECT * FROM distributors(111);

CREATE FUNCTION distributors_2(int) RETURNS SETOF record AS 
$$ SELECT * FROM distributors WHERE did = $1; $$ LANGUAGE 
SQL;
SELECT * FROM distributors_2(111) AS (dist_id int, dist_name 
text);</codeblock>
      <p>This example uses a simple <codeph>WITH</codeph> clause:</p>
      <codeblock>WITH test AS (
  SELECT random() as x FROM generate_series(1, 3)
  )
SELECT * FROM test
UNION ALL
SELECT * FROM test; </codeblock>
      <p>This example uses the <codeph>WITH</codeph> clause to display per-product sales totals in
        only the top sales regions. </p>
      <codeblock>WITH regional_sales AS 
    SELECT region, SUM(amount) AS total_sales
    FROM orders
    GROUP BY region
  ), top_regions AS (
    SELECT region
    FROM regional_sales
    WHERE total_sales > (SELECT SUM(total_sales) FROM
       regional_sales)
  )
SELECT region, product, SUM(quantity) AS product_units,
   SUM(amount) AS product_sales
FROM orders
WHERE region IN (SELECT region FROM top_regions) 
GROUP BY region, product;</codeblock>
      <p>The example could have been written without the <codeph>WITH</codeph> clause but would have
        required two levels of nested sub-<codeph>SELECT</codeph> statements.</p>
      <p>This example uses the <codeph>WITH RECURSIVE</codeph> clause to find all subordinates
        (direct or indirect) of the employee Mary, and their level of indirectness, from a table
        that shows only direct subordinates:</p>
      <codeblock>WITH RECURSIVE employee_recursive(distance, employee_name, manager_name) AS (
    SELECT 1, employee_name, manager_name
    FROM employee
    WHERE manager_name = 'Mary'
  UNION ALL
    SELECT er.distance + 1, e.employee_name, e.manager_name
    FROM employee_recursive er, employee e
    WHERE er.employee_name = e.manager_name
  )
SELECT distance, employee_name FROM employee_recursive;</codeblock>
      <p>The typical form of recursive queries: an initial condition, followed by <codeph>UNION
          [ALL]</codeph>, followed by the recursive part of the query. Be sure that the recursive
        part of the query will eventually return no tuples, or else the query will loop
        indefinitely. See <xref
          href="../../admin_guide/query/topics/CTE-query.xml#topic_zhs_r1s_w1b"/><ph
          otherprops="pivotal"> in the <cite>Greenplum Database Administrator Guide</cite></ph> for
        more examples.</p>
    </section>
    <section id="section19"><title>Compatibility</title><p>The <codeph>SELECT</codeph> statement is
        compatible with the SQL standard, but there are some extensions and some missing features.
        </p><sectiondiv id="section20"><b>Omitted FROM Clauses</b><p>Greenplum Database allows one
          to omit the <codeph>FROM</codeph> clause. It has a straightforward use to compute the
          results of simple expressions. For example:</p><codeblock>SELECT 2+2;</codeblock><p>Some
          other SQL databases cannot do this except by introducing a dummy one-row table from which
          to do the <codeph>SELECT</codeph>. </p><p>Note that if a <codeph>FROM</codeph> clause is
          not specified, the query cannot reference any database tables. For compatibility with
          applications that rely on this behavior the <varname>add_missing_from</varname>
            configuration variable can be enabled.</p></sectiondiv><sectiondiv id="section21"><b>Omitting the AS Key Word</b><p>In the SQL standard, the optional key
          word <codeph>AS</codeph> can be omitted before an output column name whenever the new
          column name is a valid column name (that is, not the same as any reserved keyword).
          Greenplum Database is slightly more restrictive: <codeph>AS</codeph> is required if the
          new column name matches any keyword at all, reserved or not. Recommended practice is to
          use <codeph>AS</codeph> or double-quote output column names, to prevent any possible
          conflict against future keyword additions. </p><p>In <codeph>FROM</codeph> items, both the
          standard and Greenplum Database allow <codeph>AS</codeph> to be omitted before an alias
          that is an unreserved keyword. But this is impractical for output column names, because of
          syntactic ambiguities.</p></sectiondiv>
      <sectiondiv id="sectiondiv_ndj_ngd_cgb"><b>ONLY and Parentheses</b><p>The SQL standard
          requires parentheses around the table name after <codeph>ONLY</codeph>:
          <codeblock>SELECT * FROM ONLY (tab1), ONLY (tab2) WHERE ...</codeblock>Greenplum Database
          supports that syntax as well, but the parentheses are optional. (This applies equally to
          all SQL commands supporting the <codeph>ONLY</codeph> option.)</p></sectiondiv><sectiondiv id="section22"><b>Namespace Available to GROUP BY and ORDER BY</b><p>In the SQL-92
          standard, an <codeph>ORDER BY</codeph> clause may only use output column names or numbers,
          while a <codeph>GROUP BY</codeph> clause may only use expressions based on input column
          names. Greenplum Database extends each of these clauses to allow the other choice as well
          (but it uses the standard's interpretation if there is ambiguity). Greenplum Database also
          allows both clauses to specify arbitrary expressions. Note that names appearing in an
          expression are always taken as input-column names, not as output column names.
          </p><p>SQL:1999 and later use a slightly different definition which is not entirely upward
          compatible with SQL-92. In most cases, however, Greenplum Database interprets an
            <codeph>ORDER BY</codeph> or <codeph>GROUP BY</codeph> expression the same way SQL:1999
          does. </p></sectiondiv>
      <sectiondiv><b>LIMIT and OFFSET</b><p>The clauses <codeph>LIMIT</codeph> and
            <codeph>OFFSET</codeph> are Greenplum Database-specific syntax, also used by MySQL. The
          SQL:2008 standard has introduced the clauses <codeph>OFFSET .. FETCH {FIRST|NEXT}
            ...</codeph> for the same functionality, as shown above, and this syntax is also used by
          IBM DB2. (Applications for Oracle frequently use a workaround involving the automatically
          generated <codeph>rownum</codeph> column, not available in Greenplum Database, to
          implement the effects of these clauses.)</p></sectiondiv><sectiondiv id="section23"><b>Nonstandard Clauses</b><p>The clause <codeph>DISTINCT ON</codeph> is
          not defined in the SQL standard.</p></sectiondiv><sectiondiv id="section24"><b>Limited Use
          of STABLE and VOLATILE Functions</b><p>To prevent data from becoming out-of-sync across
          the segments in Greenplum Database, any function classified as <codeph>STABLE</codeph> or
            <codeph>VOLATILE</codeph> cannot be executed at the segment database level if it
          contains SQL or modifies the database in any way. See <codeph><xref
              href="CREATE_FUNCTION.xml#topic1" type="topic" format="dita"/></codeph> for more
          information.</p></sectiondiv></section>
    <section id="section25">
      <title>See Also</title>
      <p><codeph><xref href="EXPLAIN.xml#topic1" type="topic" format="dita"/></codeph></p>
    </section>
  </body>
</topic><|MERGE_RESOLUTION|>--- conflicted
+++ resolved
@@ -708,12 +708,7 @@
           only to the expression they follow; for example <codeph>ORDER BY x, y DESC</codeph> does
           not mean the same thing as <codeph>ORDER BY x DESC, y
           DESC</codeph>.</p><p>Character-string data is sorted according to the locale-specific
-<<<<<<< HEAD
-          collation order that was established when the Greenplum Database system was
-          initialized.</p></sectiondiv>
-=======
           collation order that was established when the database was created.</p></sectiondiv>
->>>>>>> e85af592
       <sectiondiv id="section15"><b>The DISTINCT Clause</b><p>If <codeph>DISTINCT</codeph> is
           specified, all duplicate rows are removed from the result set (one row is kept from each
           group of duplicates). <codeph>ALL</codeph> specifies the opposite: all rows are kept.
@@ -744,23 +739,11 @@
 OFFSET <varname>start</varname></codeblock><p>where
             <varname>count</varname> specifies the maximum number of rows to return, while
             <varname>start</varname> specifies the number of rows to skip before starting to return
-<<<<<<< HEAD
           rows. When both are specified, start rows are skipped before starting to count the
             <codeph>count</codeph> rows to be returned. </p><p>If the <codeph>count</codeph>
           expression evaluates to NULL, it is treated as <codeph>LIMIT ALL</codeph>, that is, no
           limit. If <codeph>start</codeph> evaluates to NULL, it is treated the same as
-            <codeph>OFFSET 0</codeph>.</p><p>When using <codeph>LIMIT</codeph>, it is a good idea to
-          use an <codeph>ORDER BY</codeph> clause that constrains the result rows into a unique
-          order. Otherwise you will get an unpredictable subset of the query's rows — you may be
-          asking for the tenth through twentieth rows, but tenth through twentieth in what ordering?
-          You don't know what ordering unless you specify <codeph>ORDER BY</codeph>. </p><p>The
-          query optimizer takes <codeph>LIMIT</codeph> into account when generating a query plan, so
-          you are very likely to get different plans (yielding different row orders) depending on
-          what you use for <codeph>LIMIT</codeph> and <codeph>OFFSET</codeph>. Thus, using different
-            <codeph>LIMIT/OFFSET</codeph> values to select different subsets of a query result will
-=======
-          rows. When both are specified, start rows are skipped before starting to count the count
-          rows to be returned. </p><p>SQL:2008 introduced a different syntax to achieve the same
+            <codeph>OFFSET 0</codeph>.</p><p>SQL:2008 introduced a different syntax to achieve the same
           result, which Greenplum Database also supports. It is:
           <codeblock>OFFSET <varname>start</varname> [ ROW | ROWS ]
 FETCH { FIRST | NEXT } [ <varname>count</varname> ] { ROW | ROWS } ONLY</codeblock></p><p>Both
@@ -773,10 +756,11 @@
           use an <codeph>ORDER BY</codeph> clause that constrains the result rows into a unique
           order. Otherwise you will get an unpredictable subset of the query's rows — you may be
           asking for the tenth through twentieth rows, but tenth through twentieth in what ordering?
-          You don't know what ordering unless you specify <codeph>ORDER BY</codeph>. </p><p>
-          Using different
-            <codeph>LIMIT/OFFSET</codeph> values to select different subsets of a query result can
->>>>>>> e85af592
+          You don't know what ordering unless you specify <codeph>ORDER BY</codeph>. </p><p>The
+          query optimizer takes <codeph>LIMIT</codeph> into account when generating a query plan, so
+          you are very likely to get different plans (yielding different row orders) depending on
+          what you use for <codeph>LIMIT</codeph> and <codeph>OFFSET</codeph>. Thus, using different
+            <codeph>LIMIT/OFFSET</codeph> values to select different subsets of a query result will
           give inconsistent results unless you enforce a predictable result ordering with
             <codeph>ORDER BY</codeph>. This is not a defect; it is an inherent consequence of the
           fact that SQL does not promise to deliver the results of a query in any particular order
@@ -823,8 +807,6 @@
           a table is processed as <codeph>NOWAIT</codeph> if that is specified in any of the clauses
           affecting it.</p></sectiondiv>
     </section>
-<<<<<<< HEAD
-=======
     <section>
       <title>The TABLE Command</title>
       <p>The command</p>
@@ -834,7 +816,6 @@
       <p>It can be used as a top-level command or as a space-saving syntax variant in parts of
         complex queries.</p>
     </section>
->>>>>>> e85af592
     <section id="section18">
       <title>Examples</title>
       <p>To join the table <codeph>films</codeph> with the table <codeph>distributors</codeph>: </p>
