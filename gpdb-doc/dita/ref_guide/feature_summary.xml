<?xml version="1.0" encoding="UTF-8"?>
<!DOCTYPE topic
  PUBLIC "-//OASIS//DTD DITA Composite//EN" "ditabase.dtd">
<topic id="topic1" xml:lang="en">
  <title id="ik110126">Summary of Greenplum Features</title>
  <body>
    <p>This section provides a high-level overview of the system requirements and feature set of
      Greenplum Database. It contains the following topics:</p>
    <ul>
      <li id="ik143345"><xref href="#topic2" type="topic" format="dita"/></li>
      <li id="ik143353"><xref href="#topic8" type="topic" format="dita"/></li>
    </ul>
  </body>
  <topic id="topic2" xml:lang="en">
    <title id="ik215318">Greenplum SQL Standard Conformance</title>
    <body>
      <p>The SQL language was first formally standardized in 1986 by the American National Standards
        Institute (ANSI) as SQL 1986. Subsequent versions of the SQL standard have been released by
        ANSI and as International Organization for Standardization (ISO) standards: SQL 1989, SQL
        1992, SQL 1999, SQL 2003, SQL 2006, and finally SQL 2008, which is the current SQL standard.
        The official name of the standard is ISO/IEC 9075-14:2008. In general, each new version adds
        more features, although occasionally features are deprecated or removed.</p>
      <p>It is important to note that there are no commercial database systems that are fully
        compliant with the SQL standard. Greenplum Database is almost fully compliant with the SQL
        1992 standard, with most of the features from SQL 1999. Several features from SQL 2003 have
        also been implemented (most notably the SQL OLAP features). </p>
      <p>This section addresses the important conformance issues of Greenplum Database as they
        relate to the SQL standards. For a feature-by-feature list of Greenplum's support of the
        latest SQL standard, see <xref href="SQL2008_support.xml#topic1" type="topic" format="dita"
        />.</p>
    </body>
    <topic id="topic3" xml:lang="en">
      <title>Core SQL Conformance</title>
      <body>
        <p>In the process of building a parallel, shared-nothing database system and query
          optimizer, certain common SQL constructs are not currently implemented in Greenplum
          Database. The following SQL constructs are not supported:</p>
        <ol>
          <li id="ik264434">Some set returning subqueries in <codeph>EXISTS</codeph> or <codeph>NOT
              EXISTS</codeph> clauses that Greenplum's parallel optimizer cannot rewrite into
            joins.</li>
          <li id="ik264454"><codeph>UNION ALL</codeph> of joined tables with subqueries.</li>
          <li id="ik264467">Set-returning functions in the <codeph>FROM</codeph> clause of a
            subquery.</li>
          <li id="ik264484">Backwards scrolling cursors, including the use of <codeph>FETCH
              PRIOR</codeph>, <codeph>FETCH FIRST</codeph>, <codeph>FETCH ABOLUTE</codeph>, and
              <codeph>FETCH RELATIVE</codeph>.</li>
          <li id="ik264507">In <codeph>CREATE TABLE</codeph> statements (on hash-distributed
            tables): a <codeph>UNIQUE</codeph> or <codeph>PRIMARY KEY</codeph> clause must include
            all of (or a superset of) the distribution key columns. Because of this restriction,
            only one <codeph>UNIQUE</codeph> clause or <codeph>PRIMARY KEY</codeph> clause is
            allowed in a <codeph>CREATE TABLE</codeph> statement. <codeph>UNIQUE</codeph> or
              <codeph>PRIMARY KEY</codeph> clauses are not allowed on randomly-distributed
            tables.</li>
          <li id="ik264567"><codeph>CREATE UNIQUE INDEX</codeph> statements that do not contain all
            of (or a superset of) the distribution key columns. <codeph>CREATE UNIQUE INDEX</codeph>
            is not allowed on randomly-distributed tables. <p>Note that <codeph>UNIQUE
                INDEXES</codeph> (but not <codeph>UNIQUE CONSTRAINTS</codeph>) are enforced on a
              part basis within a partitioned table. They guarantee the uniqueness of the key within
              each part or sub-part.</p></li>
          <li id="ik264592"><codeph>VOLATILE</codeph> or <codeph>STABLE</codeph> functions cannot
            execute on the segments, and so are generally limited to being passed literal values as
            the arguments to their parameters.</li>
          <li id="ik264601">Triggers are not supported since they typically rely on the use of
              <codeph>VOLATILE</codeph> functions.</li>
          <li id="ik264621">Referential integrity constraints (foreign keys) are not enforced in
            Greenplum Database. Users can declare foreign keys and this information is kept in the
            system catalog, however.</li>
          <li id="ik264690">Sequence manipulation functions <codeph>CURRVAL</codeph> and
              <codeph>LASTVAL</codeph>.</li>
        </ol>
      </body>
    </topic>
    <topic id="topic4" xml:lang="en">
      <title>SQL 1992 Conformance</title>
      <body>
        <p>The following features of SQL 1992 are not supported in Greenplum Database:</p>
        <ol>
          <li id="ik264838"><codeph>NATIONAL CHARACTER</codeph> (<codeph>NCHAR</codeph>) and
              <codeph>NATIONAL CHARACTER VARYING</codeph> (<codeph>NVARCHAR</codeph>). Users can
            declare the <codeph>NCHAR</codeph> and <codeph>NVARCHAR</codeph> types, however they are
            just synonyms for <codeph>CHAR</codeph> and <codeph>VARCHAR</codeph> in Greenplum
            Database.</li>
          <li id="ik264839"><codeph>CREATE ASSERTION</codeph> statement.</li>
          <li id="ik264840"><codeph>INTERVAL</codeph> literals are supported in Greenplum Database,
            but do not conform to the standard.</li>
          <li id="ik264841"><codeph>GET DIAGNOSTICS</codeph> statement.</li>
          <li id="ik264842"><codeph>GRANT INSERT</codeph> or <codeph>UPDATE</codeph> privileges on
            columns. Privileges can only be granted on tables in Greenplum Database.</li>
          <li id="ik264843"><codeph>GLOBAL TEMPORARY TABLE</codeph>s and <codeph>LOCAL TEMPORARY
              TABLE</codeph>s. Greenplum <codeph>TEMPORARY TABLE</codeph>s do not conform to the SQL
            standard, but many commercial database systems have implemented temporary tables in the
            same way. Greenplum temporary tables are the same as <codeph>VOLATILE TABLE</codeph>s in
            Teradata.</li>
          <li id="ik264844"><codeph>UNIQUE</codeph> predicate.</li>
          <li id="ik264845"><codeph>MATCH PARTIAL</codeph> for referential integrity checks (most
            likely will not be implemented in Greenplum Database).</li>
        </ol>
      </body>
    </topic>
    <topic id="topic5" xml:lang="en">
      <title>SQL 1999 Conformance</title>
      <body>
        <p>The following features of SQL 1999 are not supported in Greenplum Database:</p>
        <ol>
          <li id="ik265010">Large Object data types: <codeph>BLOB</codeph>, <codeph>CLOB</codeph>,
              <codeph>NCLOB</codeph>. However, the <codeph>BYTEA</codeph> and <codeph>TEXT</codeph>
            columns can store very large amounts of data in Greenplum Database (hundreds of
            megabytes).</li>
          <li id="ik265012"><codeph>MODULE</codeph> (SQL client modules).</li>
          <li id="ik265013"><codeph>CREATE PROCEDURE</codeph> (<codeph>SQL/PSM</codeph>). This can
            be worked around in Greenplum Database by creating a <codeph>FUNCTION</codeph> that
            returns <codeph>void</codeph>, and invoking the function as
            follows:<codeblock>SELECT <i>myfunc</i>(<i>args</i>);
</codeblock></li>
          <li id="ik265014">The PostgreSQL/Greenplum function definition language
              (<codeph>PL/PGSQL</codeph>) is a subset of Oracle's <codeph>PL/SQL</codeph>, rather
            than being compatible with the <codeph>SQL/PSM</codeph> function definition language.
            Greenplum Database also supports function definitions written in Python, Perl, Java, and
            R.</li>
          <li id="ik265110"><codeph>BIT</codeph> and <codeph>BIT VARYING</codeph> data types
            (intentionally omitted). These were deprecated in SQL 2003, and replaced in SQL
            2008.</li>
          <li id="ik265123">Greenplum supports identifiers up to 63 characters long. The SQL
            standard requires support for identifiers up to 128 characters long. </li>
          <li id="ik265143">Prepared transactions (<codeph>PREPARE TRANSACTION</codeph>,
              <codeph>COMMIT PREPARED</codeph>, <codeph>ROLLBACK PREPARED</codeph>). This also means
            Greenplum does not support <codeph>XA</codeph> Transactions (2 phase commit coordination
            of database transactions with external transactions).</li>
          <li id="ik265148"><codeph>CHARACTER SET</codeph> option on the definition of
              <codeph>CHAR()</codeph> or <codeph>VARCHAR()</codeph> columns. </li>
          <li id="ik265159">Specification of <codeph>CHARACTERS</codeph> or <codeph>OCTETS</codeph>
              (<codeph>BYTES</codeph>) on the length of a <codeph>CHAR()</codeph> or
              <codeph>VARCHAR()</codeph> column. For example, <codeph>VARCHAR(15
              CHARACTERS)</codeph> or <codeph>VARCHAR(15 OCTETS)</codeph> or <codeph>VARCHAR(15
              BYTES)</codeph>.</li>
          <li id="ik265020"><codeph>CURRENT_SCHEMA</codeph> function.</li>
          <li id="ik265021"><codeph>CREATE DISTINCT TYPE </codeph>statement. <codeph>CREATE
              DOMAIN</codeph> can be used as a work-around in Greenplum.</li>
          <li id="ik265210">The <i>explicit table</i> construct.</li>
        </ol>
      </body>
    </topic>
    <topic id="topic6" xml:lang="en">
      <title>SQL 2003 Conformance</title>
      <body>
        <p>The following features of SQL 2003 are not supported in Greenplum Database:</p>
        <ol>
          <li id="ik268864"><codeph>MERGE</codeph> statements.</li>
          <li id="ik265705"><codeph>IDENTITY</codeph> columns and the associated <codeph>GENERATED
              ALWAYS/GENERATED BY DEFAULT</codeph> clause. The <codeph>SERIAL</codeph> or
              <codeph>BIGSERIAL</codeph> data types are very similar to <codeph>INT</codeph> or
              <codeph>BIGINT GENERATED BY DEFAULT AS IDENTITY</codeph>.</li>
          <li id="ik265706"><codeph>MULTISET</codeph> modifiers on data types.</li>
          <li id="ik265707"><codeph>ROW</codeph> data type.</li>
          <li id="ik265708">Greenplum Database syntax for using sequences is non-standard. For
            example, <codeph>nextval('</codeph><codeph>seq</codeph><codeph>')</codeph> is used in
            Greenplum instead of the standard <codeph>NEXT VALUE FOR
            </codeph><codeph>seq</codeph>.</li>
          <li id="ik265709"><codeph>GENERATED ALWAYS AS </codeph>columns. Views can be used as a
            work-around.</li>
          <li id="ik265710">The sample clause (<codeph>TABLESAMPLE</codeph>) on
              <codeph>SELECT</codeph> statements. The <codeph>random()</codeph> function can be used
            as a work-around to get random samples from tables.</li>
          <li id="ik265712">The <i>partitioned join tables</i> construct (<codeph>PARTITION
              BY</codeph> in a join).</li>
          <li id="ik265713"><codeph>GRANT SELECT</codeph> privileges on columns. Privileges can only
            be granted on tables in Greenplum Database. Views can be used as a work-around.</li>
          <li id="ik265714">For <codeph>CREATE TABLE x (LIKE(y))</codeph> statements, Greenplum does
            not support the
              <codeph>[INCLUDING|EXCLUDING]</codeph><codeph>[DEFAULTS|CONSTRAINTS|INDEXES]</codeph>
            clauses.</li>
          <li id="ik265715">Greenplum array data types are almost SQL standard compliant with some
            exceptions. Generally customers should not encounter any problems using them.</li>
        </ol>
      </body>
    </topic>
    <topic id="topic7" xml:lang="en">
      <title>SQL 2008 Conformance</title>
      <body>
        <p>The following features of SQL 2008 are not supported in Greenplum Database:</p>
        <ol>
          <li id="ik265320"><codeph>BINARY</codeph> and <codeph>VARBINARY</codeph> data types.
              <codeph>BYTEA</codeph> can be used in place of <codeph>VARBINARY</codeph> in Greenplum
            Database.</li>
          <li id="ik265321"><codeph>FETCH FIRST</codeph> or <codeph>FETCH NEXT</codeph> clause for
              <codeph>SELECT</codeph>, for
              example:<codeblock>SELECT id, name FROM tab1 ORDER BY id OFFSET 20 ROWS FETCH 
NEXT 10 ROWS ONLY; </codeblock><p>Greenplum
              has <codeph>LIMIT</codeph> and <codeph>LIMIT OFFSET</codeph> clauses instead.</p></li>
          <li id="ik265322">The <codeph>ORDER BY</codeph> clause is ignored in views and subqueries
            unless a <codeph>LIMIT</codeph> clause is also used. This is intentional, as the
            Greenplum optimizer cannot determine when it is safe to avoid the sort, causing an
            unexpected performance impact for such <codeph>ORDER BY</codeph> clauses. To work
            around, you can specify a really large <codeph>LIMIT</codeph>. For example:
              <codeph>SELECT * FROM </codeph><codeph>mytable</codeph><codeph> ORDER BY 1 LIMIT
              9999999999</codeph></li>
          <li id="ik265583">The <i>row subquery</i> construct is not supported.</li>
          <li id="ik265586"><codeph>TRUNCATE TABLE</codeph> does not accept the <codeph>CONTINUE
              IDENTITY</codeph> and <codeph>RESTART IDENTITY</codeph> clauses.</li>
        </ol>
      </body>
    </topic>
  </topic>
  <topic id="topic8" xml:lang="en">
    <title id="ik264019">Greenplum and PostgreSQL Compatibility</title>
    <body>
      <p>Greenplum Database is based on PostgreSQL 8.3 with additional features from newer
        PostgreSQL releases. To support the distributed nature and typical workload of a Greenplum
        Database system, some SQL commands have been added or modified, and there are a few
        PostgreSQL features that are not supported. Greenplum has also added features not found in
        PostgreSQL, such as physical data distribution, parallel query optimization, external
        tables, resource queues for workload management and enhanced table partitioning. For full
        SQL syntax and references, see the <xref href="sql_commands/sql_ref.xml#topic1" type="topic"
          format="dita"/>.</p>
      <table id="ik213423">
        <title>SQL Support in Greenplum Database</title>
        <tgroup cols="3">
          <colspec colnum="1" colname="col1" colwidth="143pt"/>
          <colspec colnum="2" colname="col2" colwidth="73pt"/>
          <colspec colnum="3" colname="col3" colwidth="233pt"/>
          <thead>
            <row>
              <entry colname="col1">SQL Command</entry>
              <entry colname="col2">Supported in Greenplum</entry>
              <entry colname="col3">Modifications, Limitations, Exceptions</entry>
            </row>
          </thead>
          <tbody>
            <row>
              <entry colname="col1"><codeph>ALTER AGGREGATE</codeph></entry>
              <entry colname="col2">YES</entry>
              <entry colname="col3"/>
            </row>
            <row>
              <entry colname="col1"><codeph>ALTER CONVERSION</codeph></entry>
              <entry colname="col2">YES</entry>
              <entry colname="col3"/>
            </row>
            <row>
              <entry colname="col1"><codeph>ALTER DATABASE</codeph></entry>
              <entry colname="col2">YES</entry>
              <entry colname="col3"/>
            </row>
            <row>
              <entry colname="col1"><codeph>ALTER DOMAIN</codeph></entry>
              <entry colname="col2">YES</entry>
              <entry colname="col3"/>
            </row>
            <row>
              <entry colname="col1"><codeph>ALTER FILESPACE</codeph></entry>
              <entry colname="col2">YES</entry>
              <entry colname="col3">Greenplum Database parallel tablespace feature - not in
                PostgreSQL 8.3.</entry>
            </row>
            <row>
              <entry colname="col1"><codeph>ALTER FUNCTION</codeph></entry>
              <entry colname="col2">YES</entry>
              <entry colname="col3"/>
            </row>
            <row>
              <entry colname="col1"><codeph>ALTER GROUP</codeph></entry>
              <entry colname="col2">YES</entry>
              <entry colname="col3">An alias for <xref href="sql_commands/ALTER_ROLE.xml#topic1"
                  type="topic" format="dita"/></entry>
            </row>
            <row>
              <entry colname="col1"><codeph>ALTER INDEX</codeph></entry>
              <entry colname="col2">YES</entry>
              <entry colname="col3"/>
            </row>
            <row>
              <entry colname="col1"><codeph>ALTER LANGUAGE</codeph></entry>
              <entry colname="col2">YES</entry>
              <entry colname="col3"/>
            </row>
            <row>
              <entry colname="col1"><codeph>ALTER OPERATOR</codeph></entry>
              <entry colname="col2">YES</entry>
              <entry colname="col3"/>
            </row>
            <row>
              <entry colname="col1"><codeph>ALTER OPERATOR CLASS</codeph></entry>
              <entry colname="col2"><b>NO</b></entry>
              <entry colname="col3"/>
            </row>
            <row>
              <entry colname="col1"><codeph>ALTER PROTOCOL</codeph></entry>
              <entry colname="col2">YES</entry>
              <entry colname="col3"/>
            </row>
            <row>
              <entry colname="col1"><codeph>ALTER RESOURCE QUEUE</codeph></entry>
              <entry colname="col2">YES</entry>
              <entry colname="col3">Greenplum Database workload management feature - not in
                PostgreSQL.</entry>
            </row>
            <row>
              <entry colname="col1"><codeph>ALTER ROLE</codeph></entry>
              <entry colname="col2">YES</entry>
              <entry colname="col3"><b>Greenplum Database Clauses:</b><p><codeph>RESOURCE QUEUE
                    </codeph><i>queue_name</i><codeph> | none</codeph></p></entry>
            </row>
            <row>
              <entry colname="col1"><codeph>ALTER SCHEMA</codeph></entry>
              <entry colname="col2">YES</entry>
              <entry colname="col3"/>
            </row>
            <row>
              <entry colname="col1"><codeph>ALTER SEQUENCE</codeph></entry>
              <entry colname="col2">YES</entry>
              <entry colname="col3"/>
            </row>
            <row>
              <entry colname="col1"><codeph>ALTER TABLE</codeph></entry>
              <entry colname="col2">YES</entry>
              <entry colname="col3"><b>Unsupported Clauses / Options:</b><p><codeph>CLUSTER
                    ON</codeph></p><p><codeph>ENABLE/DISABLE TRIGGER</codeph></p><p><b>Greenplum
                    Database Clauses:</b></p><p><codeph>ADD | DROP | RENAME | SPLIT | EXCHANGE
                    PARTITION | SET SUBPARTITION TEMPLATE | SET WITH
                    </codeph><codeph>(REORGANIZE=true | false) | SET DISTRIBUTED
                BY</codeph></p></entry>
            </row>
            <row>
              <entry colname="col1"><codeph>ALTER TABLESPACE</codeph></entry>
              <entry colname="col2">YES</entry>
              <entry colname="col3"/>
            </row>
            <row>
              <entry colname="col1"><codeph>ALTER TRIGGER</codeph></entry>
              <entry colname="col2"><b>NO</b></entry>
              <entry colname="col3"/>
            </row>
            <row>
              <entry colname="col1"><codeph>ALTER TYPE</codeph></entry>
              <entry colname="col2">YES</entry>
              <entry colname="col3"/>
            </row>
            <row>
              <entry colname="col1"><codeph>ALTER USER</codeph></entry>
              <entry colname="col2">YES</entry>
              <entry colname="col3">An alias for <xref href="sql_commands/ALTER_ROLE.xml#topic1"
                  type="topic" format="dita"/></entry>
            </row>
            <row>
              <entry colname="col1"><codeph>ANALYZE</codeph></entry>
              <entry colname="col2">YES</entry>
              <entry colname="col3"/>
            </row>
            <row>
              <entry colname="col1"><codeph>BEGIN</codeph></entry>
              <entry colname="col2">YES</entry>
              <entry colname="col3"/>
            </row>
            <row>
              <entry colname="col1"><codeph>CHECKPOINT</codeph></entry>
              <entry colname="col2">YES</entry>
              <entry colname="col3"/>
            </row>
            <row>
              <entry colname="col1"><codeph>CLOSE</codeph></entry>
              <entry colname="col2">YES</entry>
              <entry colname="col3"/>
            </row>
            <row>
              <entry colname="col1"><codeph>CLUSTER</codeph></entry>
              <entry colname="col2">YES</entry>
              <entry colname="col3"/>
            </row>
            <row>
              <entry colname="col1"><codeph>COMMENT</codeph></entry>
              <entry colname="col2">YES</entry>
              <entry colname="col3"/>
            </row>
            <row>
              <entry colname="col1"><codeph>COMMIT</codeph></entry>
              <entry colname="col2">YES</entry>
              <entry colname="col3"/>
            </row>
            <row>
              <entry colname="col1"><codeph>COMMIT PREPARED</codeph></entry>
              <entry colname="col2"><b>NO</b></entry>
              <entry colname="col3"/>
            </row>
            <row>
              <entry colname="col1"><codeph>COPY</codeph></entry>
              <entry colname="col2">YES</entry>
              <entry colname="col3"><b>Modified Clauses:</b><p><codeph>ESCAPE [ AS ]
                    '</codeph><i>escape</i><codeph>' | 'OFF'</codeph></p><p><b>Greenplum Database
                    Clauses:</b></p><p><codeph>[LOG ERRORS] SEGMENT REJECT LIMIT
                    </codeph><i>count</i><codeph> [ROWS|PERCENT]</codeph></p></entry>
            </row>
            <row>
              <entry colname="col1"><codeph>CREATE AGGREGATE</codeph></entry>
              <entry colname="col2">YES</entry>
              <entry colname="col3"><b>Unsupported Clauses / Options:</b><p><codeph>[ , SORTOP =
                    </codeph><i>sort_operator</i><codeph> ]</codeph></p><p><b>Greenplum Database
                    Clauses:</b></p><p><codeph>[ , PREFUNC = </codeph><i>prefunc</i><codeph>
                    ]</codeph></p><p><b>Limitations:</b></p><p>The functions used to implement the
                  aggregate must be <codeph>IMMUTABLE</codeph> functions.</p></entry>
            </row>
            <row>
              <entry colname="col1"><codeph>CREATE CAST</codeph></entry>
              <entry colname="col2">YES</entry>
              <entry colname="col3"/>
            </row>
            <row>
              <entry colname="col1"><codeph>CREATE CONSTRAINT TRIGGER</codeph></entry>
              <entry colname="col2"><b>NO</b></entry>
              <entry colname="col3"/>
            </row>
            <row>
              <entry colname="col1"><codeph>CREATE CONVERSION</codeph></entry>
              <entry colname="col2">YES</entry>
              <entry colname="col3"/>
            </row>
            <row>
              <entry colname="col1"><codeph>CREATE DATABASE</codeph></entry>
              <entry colname="col2">YES</entry>
              <entry colname="col3"/>
            </row>
            <row>
              <entry colname="col1"><codeph>CREATE DOMAIN</codeph></entry>
              <entry colname="col2">YES</entry>
              <entry colname="col3"/>
            </row>
            <row>
              <entry colname="col1"><codeph>CREATE EXTERNAL TABLE</codeph></entry>
              <entry colname="col2">YES</entry>
              <entry colname="col3">Greenplum Database parallel ETL feature - not in PostgreSQL
                8.3.</entry>
            </row>
            <row>
              <entry colname="col1"><codeph>CREATE FUNCTION</codeph></entry>
              <entry colname="col2">YES</entry>
              <entry colname="col3"><b>Limitations:</b><p>Functions defined as
                    <codeph>STABLE</codeph> or <codeph>VOLATILE</codeph> can be executed in
                  Greenplum Database provided that they are executed on the master only.
                    <codeph>STABLE</codeph> and <codeph>VOLATILE</codeph> functions cannot be used
                  in statements that execute at the segment level. </p></entry>
            </row>
            <row>
              <entry colname="col1"><codeph>CREATE GROUP</codeph></entry>
              <entry colname="col2">YES</entry>
              <entry colname="col3">An alias for <xref href="sql_commands/CREATE_ROLE.xml#topic1"
                  type="topic" format="dita"/></entry>
            </row>
            <row>
              <entry colname="col1"><codeph>CREATE INDEX</codeph></entry>
              <entry colname="col2">YES</entry>
              <entry colname="col3"><b>Greenplum Database Clauses:</b><p><codeph>USING
                    bitmap</codeph> (bitmap
                    indexes)</p><p><b>Limitations:</b></p><p><codeph>UNIQUE</codeph> indexes are
                  allowed only if they contain all of (or a superset of) the Greenplum distribution
                  key columns. On partitioned tables, a unique index is only supported within an
                  individual partition - not across all
                    partitions.</p><p><codeph>CONCURRENTLY</codeph> keyword not supported in
                  Greenplum.</p></entry>
            </row>
            <row>
              <entry colname="col1"><codeph>CREATE LANGUAGE</codeph></entry>
              <entry colname="col2">YES</entry>
              <entry colname="col3"/>
            </row>
            <row>
              <entry colname="col1"><codeph>CREATE OPERATOR</codeph></entry>
              <entry colname="col2">YES</entry>
              <entry colname="col3"><b>Limitations:</b><p>The function used to implement the
                  operator must be an <codeph>IMMUTABLE</codeph> function.</p></entry>
            </row>
            <row>
              <entry colname="col1"><codeph>CREATE OPERATOR CLASS</codeph></entry>
              <entry colname="col2"><b>NO</b></entry>
              <entry colname="col3"/>
            </row>
            <row>
              <entry colname="col1"><codeph>CREATE OPERATOR FAMILY</codeph></entry>
              <entry colname="col2"><b>NO</b></entry>
              <entry colname="col3"/>
            </row>
            <row>
              <entry colname="col1"><codeph>CREATE PROTOCOL</codeph></entry>
              <entry colname="col2">YES</entry>
              <entry colname="col3"/>
            </row>
            <row>
              <entry colname="col1"><codeph>CREATE RESOURCE QUEUE</codeph></entry>
              <entry colname="col2">YES</entry>
              <entry colname="col3">Greenplum Database workload management feature - not in
                PostgreSQL 8.3.</entry>
            </row>
            <row>
              <entry colname="col1"><codeph>CREATE ROLE</codeph></entry>
              <entry colname="col2">YES</entry>
              <entry colname="col3"><b>Greenplum Database Clauses:</b><p><codeph>RESOURCE QUEUE
                    </codeph><i>queue_name</i><codeph> | none</codeph></p></entry>
            </row>
            <row>
              <entry colname="col1"><codeph>CREATE RULE</codeph></entry>
              <entry colname="col2">YES</entry>
              <entry colname="col3"/>
            </row>
            <row>
              <entry colname="col1"><codeph>CREATE SCHEMA</codeph></entry>
              <entry colname="col2">YES</entry>
              <entry colname="col3"/>
            </row>
            <row>
              <entry colname="col1"><codeph>CREATE SEQUENCE</codeph></entry>
              <entry colname="col2">YES</entry>
              <entry colname="col3"><b>Limitations:</b><p>The <codeph>lastval</codeph> and
                    <codeph>currval</codeph> functions are not supported.</p><p>The
                    <codeph>setval</codeph> function is only allowed in queries that do not operate
                  on distributed data.</p></entry>
            </row>
            <row>
              <entry colname="col1"><codeph>CREATE TABLE</codeph></entry>
              <entry colname="col2">YES</entry>
              <entry colname="col3"><b>Unsupported Clauses / Options:</b><p><codeph>[GLOBAL |
                    LOCAL]</codeph></p><p><codeph>REFERENCES</codeph></p><p><codeph>FOREIGN
                    KEY</codeph></p><p><codeph>[DEFERRABLE | NOT DEFERRABLE]
                    </codeph></p><p><b>Limited Clauses:</b></p><p><codeph>UNIQUE</codeph> or
                    <codeph>PRIMARY KEY </codeph>constraints are only allowed on hash-distributed
                  tables (<codeph>DISTRIBUTED BY</codeph>), and the constraint columns must be the
                  same as or a superset of the distribution key columns of the table and must
                  include all the distribution key columns of the partitioning
                    key.</p><p><b>Greenplum Database Clauses:</b></p><p><codeph>DISTRIBUTED BY
                      (<i>column</i>, [ ... ] ) |</codeph></p><p><codeph>DISTRIBUTED
                    RANDOMLY</codeph></p><p><codeph>PARTITION BY <i>type</i> (<i>column</i> [, ...])
                       ( <i>partition_specification</i>, [...] )</codeph></p><p><codeph>WITH
                    (appendonly=true      [,compresslevel=value,blocksize=value]
                )</codeph></p></entry>
            </row>
            <row>
              <entry colname="col1"><codeph>CREATE TABLE AS</codeph></entry>
              <entry colname="col2">YES</entry>
              <entry colname="col3">See <xref href="sql_commands/CREATE_TABLE.xml#topic1"
                  type="topic" format="dita"/></entry>
            </row>
            <row>
              <entry colname="col1"><codeph>CREATE TABLESPACE</codeph></entry>
              <entry colname="col2"><b otherprops="red">NO</b></entry>
              <entry colname="col3"><b>Greenplum Database Clauses:</b><p><codeph>FILESPACE
                    </codeph><i>filespace_name</i></p></entry>
            </row>
            <row>
              <entry colname="col1"><codeph>CREATE TRIGGER</codeph></entry>
              <entry colname="col2"><b otherprops="red">NO</b></entry>
              <entry colname="col3"/>
            </row>
            <row>
              <entry colname="col1"><codeph>CREATE TYPE</codeph></entry>
              <entry colname="col2">YES</entry>
              <entry colname="col3"><b>Limitations:</b><p>The functions used to implement a new base
                  type must be <codeph>IMMUTABLE</codeph> functions.</p></entry>
            </row>
            <row>
              <entry colname="col1"><codeph>CREATE USER</codeph></entry>
              <entry colname="col2">YES</entry>
              <entry colname="col3">An alias for <xref href="sql_commands/CREATE_ROLE.xml#topic1"
                  type="topic" format="dita"/></entry>
            </row>
            <row>
              <entry colname="col1"><codeph>CREATE VIEW</codeph></entry>
              <entry colname="col2">YES</entry>
              <entry colname="col3"/>
            </row>
            <row>
              <entry colname="col1"><codeph>DEALLOCATE</codeph></entry>
              <entry colname="col2">YES</entry>
              <entry colname="col3"/>
            </row>
            <row>
              <entry colname="col1"><codeph>DECLARE</codeph></entry>
              <entry colname="col2">YES</entry>
              <entry colname="col3"><b>Unsupported Clauses /
<<<<<<< HEAD
                  Options:</b><p><codeph>SCROLL</codeph></p><p><codeph>FOR UPDATE [ OF column [,
                    ...] ]</codeph></p><p><b>Limitations:</b></p><p>Cursors cannot be
                  backward-scrolled. Forward scrolling is supported.</p></entry>
=======
                  Options:</b><p><codeph>SCROLL</codeph></p><p><b>Limitations:</b></p><p>Cursors
                  cannot be backward-scrolled. Forward scrolling is supported. </p><p>PL/pgSQL does
                  not have support for updatable cursors. </p></entry>
>>>>>>> 02871bd6
            </row>
            <row>
              <entry colname="col1"><codeph>DELETE</codeph></entry>
              <entry colname="col2">YES</entry>
              <entry colname="col3"><b>Unsupported Clauses /
                    Options:</b><p><codeph>RETURNING</codeph></p><p><b>Limitations:</b></p><p><codeph>WHERE
                    CURRENT OF</codeph> clause is not supported in PL/pgSQL.</p></entry>
            </row>
            <row>
              <entry colname="col1"><codeph>DO</codeph></entry>
              <entry colname="col2">YES</entry>
              <entry colname="col3">PostgreSQL 9.0 feature</entry>
            </row>
            <row>
              <entry colname="col1"><codeph>DROP AGGREGATE</codeph></entry>
              <entry colname="col2">YES</entry>
              <entry colname="col3"/>
            </row>
            <row>
              <entry colname="col1"><codeph>DROP CAST</codeph></entry>
              <entry colname="col2">YES</entry>
              <entry colname="col3"/>
            </row>
            <row>
              <entry colname="col1"><codeph>DROP CONVERSION</codeph></entry>
              <entry colname="col2">YES</entry>
              <entry colname="col3"/>
            </row>
            <row>
              <entry colname="col1"><codeph>DROP DATABASE</codeph></entry>
              <entry colname="col2">YES</entry>
              <entry colname="col3"/>
            </row>
            <row>
              <entry colname="col1"><codeph>DROP DOMAIN</codeph></entry>
              <entry colname="col2">YES</entry>
              <entry colname="col3"/>
            </row>
            <row>
              <entry colname="col1"><codeph>DROP EXTERNAL TABLE</codeph></entry>
              <entry colname="col2">YES</entry>
              <entry colname="col3">Greenplum Database parallel ETL feature - not in PostgreSQL
                8.3.</entry>
            </row>
            <row>
              <entry colname="col1"><codeph>DROP FILESPACE</codeph></entry>
              <entry colname="col2">YES</entry>
              <entry colname="col3">Greenplum Database parallel tablespace feature - not in
                PostgreSQL 8.3.</entry>
            </row>
            <row>
              <entry colname="col1"><codeph>DROP FUNCTION</codeph></entry>
              <entry colname="col2">YES</entry>
              <entry colname="col3"/>
            </row>
            <row>
              <entry colname="col1"><codeph>DROP GROUP</codeph></entry>
              <entry colname="col2">YES</entry>
              <entry colname="col3">An alias for <xref href="sql_commands/DROP_ROLE.xml#topic1"
                /></entry>
            </row>
            <row>
              <entry colname="col1"><codeph>DROP INDEX</codeph></entry>
              <entry colname="col2">YES</entry>
              <entry colname="col3"/>
            </row>
            <row>
              <entry colname="col1"><codeph>DROP LANGUAGE</codeph></entry>
              <entry colname="col2">YES</entry>
              <entry colname="col3"/>
            </row>
            <row>
              <entry colname="col1"><codeph>DROP OPERATOR</codeph></entry>
              <entry colname="col2">YES</entry>
              <entry colname="col3"/>
            </row>
            <row>
              <entry colname="col1"><codeph>DROP OPERATOR CLASS</codeph></entry>
              <entry colname="col2"><b otherprops="red">NO</b></entry>
              <entry colname="col3"/>
            </row>
            <row>
              <entry colname="col1"><codeph>DROP OWNED</codeph></entry>
              <entry colname="col2"><b otherprops="red">NO</b></entry>
              <entry colname="col3"/>
            </row>
            <row>
              <entry colname="col1"><codeph>DROP PROTOCOL</codeph></entry>
              <entry colname="col2">YES</entry>
              <entry colname="col3"/>
            </row>
            <row>
              <entry colname="col1"><codeph>DROP RESOURCE QUEUE</codeph></entry>
              <entry colname="col2">YES</entry>
              <entry colname="col3">Greenplum Database workload management feature - not in
                PostgreSQL 8.3.</entry>
            </row>
            <row>
              <entry colname="col1"><codeph>DROP ROLE</codeph></entry>
              <entry colname="col2">YES</entry>
              <entry colname="col3"/>
            </row>
            <row>
              <entry colname="col1"><codeph>DROP RULE</codeph></entry>
              <entry colname="col2">YES</entry>
              <entry colname="col3"/>
            </row>
            <row>
              <entry colname="col1"><codeph>DROP SCHEMA</codeph></entry>
              <entry colname="col2">YES</entry>
              <entry colname="col3"/>
            </row>
            <row>
              <entry colname="col1"><codeph>DROP SEQUENCE</codeph></entry>
              <entry colname="col2">YES</entry>
              <entry colname="col3"/>
            </row>
            <row>
              <entry colname="col1"><codeph>DROP TABLE</codeph></entry>
              <entry colname="col2">YES</entry>
              <entry colname="col3"/>
            </row>
            <row>
              <entry colname="col1"><codeph>DROP TABLESPACE</codeph></entry>
              <entry colname="col2"><b otherprops="red">NO</b></entry>
              <entry colname="col3"/>
            </row>
            <row>
              <entry colname="col1"><codeph>DROP TRIGGER</codeph></entry>
              <entry colname="col2"><b otherprops="red">NO</b></entry>
              <entry colname="col3"/>
            </row>
            <row>
              <entry colname="col1"><codeph>DROP TYPE</codeph></entry>
              <entry colname="col2">YES</entry>
              <entry colname="col3"/>
            </row>
            <row>
              <entry colname="col1"><codeph>DROP USER</codeph></entry>
              <entry colname="col2">YES</entry>
              <entry colname="col3">An alias for <xref href="sql_commands/DROP_ROLE.xml#topic1"
                /></entry>
            </row>
            <row>
              <entry colname="col1"><codeph>DROP VIEW</codeph></entry>
              <entry colname="col2">YES</entry>
              <entry colname="col3"/>
            </row>
            <row>
              <entry colname="col1"><codeph>END</codeph></entry>
              <entry colname="col2">YES</entry>
              <entry colname="col3"/>
            </row>
            <row>
              <entry colname="col1"><codeph>EXECUTE</codeph></entry>
              <entry colname="col2">YES</entry>
              <entry colname="col3"/>
            </row>
            <row>
              <entry colname="col1"><codeph>EXPLAIN</codeph></entry>
              <entry colname="col2">YES</entry>
              <entry colname="col3"/>
            </row>
            <row>
              <entry colname="col1"><codeph>FETCH</codeph></entry>
              <entry colname="col2">YES</entry>
              <entry colname="col3"><b>Unsupported Clauses /
                  Options:</b><p><codeph>LAST</codeph></p><p><codeph>PRIOR</codeph></p><p><codeph>BACKWARD</codeph></p><p><codeph>BACKWARD
                    ALL</codeph></p><p><b>Limitations:</b></p><p>Cannot fetch rows in a
                  nonsequential fashion; backward scan is not supported.</p></entry>
            </row>
            <row>
              <entry colname="col1"><codeph>GRANT</codeph></entry>
              <entry colname="col2">YES</entry>
              <entry colname="col3"/>
            </row>
            <row>
              <entry colname="col1"><codeph>INSERT</codeph></entry>
              <entry colname="col2">YES</entry>
              <entry colname="col3"><b>Unsupported Clauses /
                    Options:</b><p><codeph>RETURNING</codeph></p></entry>
            </row>
            <row>
              <entry colname="col1"><codeph>LISTEN</codeph></entry>
              <entry colname="col2"><b otherprops="red">NO</b></entry>
              <entry colname="col3"/>
            </row>
            <row>
              <entry colname="col1"><codeph>LOAD</codeph></entry>
              <entry colname="col2">YES</entry>
              <entry colname="col3"/>
            </row>
            <row>
              <entry colname="col1"><codeph>LOCK</codeph></entry>
              <entry colname="col2">YES</entry>
              <entry colname="col3"/>
            </row>
            <row>
              <entry colname="col1"><codeph>MOVE</codeph></entry>
              <entry colname="col2">YES</entry>
              <entry colname="col3">See <xref href="sql_commands/FETCH.xml#topic1"/></entry>
            </row>
            <row>
              <entry colname="col1"><codeph>NOTIFY</codeph></entry>
              <entry colname="col2"><b otherprops="red">NO</b></entry>
              <entry colname="col3"/>
            </row>
            <row>
              <entry colname="col1"><codeph>PREPARE</codeph></entry>
              <entry colname="col2">YES</entry>
              <entry colname="col3"/>
            </row>
            <row>
              <entry colname="col1"><codeph>PREPARE TRANSACTION</codeph></entry>
              <entry colname="col2"><b otherprops="red">NO</b></entry>
              <entry colname="col3"/>
            </row>
            <row>
              <entry colname="col1"><codeph>REASSIGN OWNED</codeph></entry>
              <entry colname="col2">YES</entry>
              <entry colname="col3"/>
            </row>
            <row>
              <entry colname="col1"><codeph>REINDEX</codeph></entry>
              <entry colname="col2">YES</entry>
              <entry colname="col3"/>
            </row>
            <row>
              <entry colname="col1"><codeph>RELEASE SAVEPOINT</codeph></entry>
              <entry colname="col2">YES</entry>
              <entry colname="col3"/>
            </row>
            <row>
              <entry colname="col1"><codeph>RESET</codeph></entry>
              <entry colname="col2">YES</entry>
              <entry colname="col3"/>
            </row>
            <row>
              <entry colname="col1"><codeph>REVOKE</codeph></entry>
              <entry colname="col2">YES</entry>
              <entry colname="col3"/>
            </row>
            <row>
              <entry colname="col1"><codeph>ROLLBACK</codeph></entry>
              <entry colname="col2">YES</entry>
              <entry colname="col3"/>
            </row>
            <row>
              <entry colname="col1"><codeph>ROLLBACK PREPARED</codeph></entry>
              <entry colname="col2"><b otherprops="red">NO</b></entry>
              <entry colname="col3"/>
            </row>
            <row>
              <entry colname="col1"><codeph>ROLLBACK TO SAVEPOINT</codeph></entry>
              <entry colname="col2">YES</entry>
              <entry colname="col3"/>
            </row>
            <row>
              <entry colname="col1"><codeph>SAVEPOINT</codeph></entry>
              <entry colname="col2">YES</entry>
              <entry colname="col3"/>
            </row>
            <row>
              <entry colname="col1"><codeph>SELECT</codeph></entry>
              <entry colname="col2">YES</entry>
              <entry colname="col3"><b>Limitations:</b><p>Limited use of <codeph>VOLATILE</codeph>
                  and <codeph>STABLE</codeph> functions in <codeph>FROM</codeph> or
                    <codeph>WHERE</codeph> clauses</p><p>Text search (<codeph>Tsearch2</codeph>) is
                  not supported</p><p><codeph>FETCH FIRST</codeph> or <codeph>FETCH NEXT</codeph>
                  clauses not supported </p><p><b>Greenplum Database Clauses
                    (OLAP):</b></p><p><codeph>[GROUP BY </codeph><i>grouping_element</i><codeph> [,
                    ...]]</codeph></p><p><codeph>[WINDOW </codeph><i>window_name</i><codeph> AS
                    (</codeph><i>window_specification</i><codeph>)]</codeph></p><p><codeph>[FILTER
                    (WHERE </codeph><i>condition</i><codeph>)]</codeph> applied to an aggregate
                  function in the <codeph>SELECT</codeph> list</p></entry>
            </row>
            <row>
              <entry colname="col1"><codeph>SELECT INTO</codeph></entry>
              <entry colname="col2">YES</entry>
              <entry colname="col3">See <xref href="sql_commands/SELECT.xml#topic1" type="topic"
                  format="dita"/></entry>
            </row>
            <row>
              <entry colname="col1"><codeph>SET</codeph></entry>
              <entry colname="col2">YES</entry>
              <entry colname="col3"/>
            </row>
            <row>
              <entry colname="col1"><codeph>SET CONSTRAINTS</codeph></entry>
              <entry colname="col2"><b otherprops="red">NO</b></entry>
              <entry colname="col3">In PostgreSQL, this only applies to foreign key constraints,
                which are currently not enforced in Greenplum Database.</entry>
            </row>
            <row>
              <entry colname="col1"><codeph>SET ROLE</codeph></entry>
              <entry colname="col2">YES</entry>
              <entry colname="col3"/>
            </row>
            <row>
              <entry colname="col1"><codeph>SET SESSION AUTHORIZATION</codeph></entry>
              <entry colname="col2">YES</entry>
              <entry colname="col3">Deprecated as of PostgreSQL 8.1 - see <xref
                  href="sql_commands/SET_ROLE.xml#topic1" type="topic" format="dita"/></entry>
            </row>
            <row>
              <entry colname="col1"><codeph>SET TRANSACTION</codeph></entry>
              <entry colname="col2">YES</entry>
              <entry colname="col3"/>
            </row>
            <row>
              <entry colname="col1"><codeph>SHOW</codeph></entry>
              <entry colname="col2">YES</entry>
              <entry colname="col3"/>
            </row>
            <row>
              <entry colname="col1"><codeph>START TRANSACTION</codeph></entry>
              <entry colname="col2">YES</entry>
              <entry colname="col3"/>
            </row>
            <row>
              <entry colname="col1"><codeph>TRUNCATE</codeph></entry>
              <entry colname="col2">YES</entry>
              <entry colname="col3"/>
            </row>
            <row>
              <entry colname="col1"><codeph>UNLISTEN</codeph></entry>
              <entry colname="col2"><b otherprops="red">NO</b></entry>
              <entry colname="col3"/>
            </row>
            <row>
              <entry colname="col1"><codeph>UPDATE</codeph></entry>
              <entry colname="col2">YES</entry>
              <entry colname="col3"><b>Unsupported
                    Clauses:</b><p><codeph>RETURNING</codeph></p><p><b>Limitations:</b></p><p><codeph>SET</codeph>
                  not allowed for Greenplum distribution key columns.</p><p><codeph>WHERE CURRENT
                    OF</codeph> clause is not supported in PL/pgSQL.</p></entry>
            </row>
            <row>
              <entry colname="col1"><codeph>VACUUM</codeph></entry>
              <entry colname="col2">YES</entry>
              <entry colname="col3"><b>Limitations:</b><p><codeph>VACUUM FULL</codeph> is not
                  recommended in Greenplum Database.</p></entry>
            </row>
            <row>
              <entry colname="col1"><codeph>VALUES</codeph></entry>
              <entry colname="col2">YES</entry>
              <entry colname="col3"/>
            </row>
          </tbody>
        </tgroup>
      </table>
    </body>
  </topic>
</topic><|MERGE_RESOLUTION|>--- conflicted
+++ resolved
@@ -574,15 +574,10 @@
               <entry colname="col1"><codeph>DECLARE</codeph></entry>
               <entry colname="col2">YES</entry>
               <entry colname="col3"><b>Unsupported Clauses /
-<<<<<<< HEAD
                   Options:</b><p><codeph>SCROLL</codeph></p><p><codeph>FOR UPDATE [ OF column [,
                     ...] ]</codeph></p><p><b>Limitations:</b></p><p>Cursors cannot be
-                  backward-scrolled. Forward scrolling is supported.</p></entry>
-=======
-                  Options:</b><p><codeph>SCROLL</codeph></p><p><b>Limitations:</b></p><p>Cursors
-                  cannot be backward-scrolled. Forward scrolling is supported. </p><p>PL/pgSQL does
+                  backward-scrolled. Forward scrolling is supported.</p><p>PL/pgSQL does
                   not have support for updatable cursors. </p></entry>
->>>>>>> 02871bd6
             </row>
             <row>
               <entry colname="col1"><codeph>DELETE</codeph></entry>
