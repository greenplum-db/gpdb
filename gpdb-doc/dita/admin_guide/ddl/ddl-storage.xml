--- conflicted
+++ resolved
@@ -80,13 +80,8 @@
           stores <codeph>appendonly</codeph> in the catalog, and displays the same when 
           listing storage options for append-optimized tables.</note>
         <p><codeph>UPDATE</codeph> and <codeph>DELETE</codeph> are not allowed on append-optimized
-<<<<<<< HEAD
           tables in a repeatable read or serizalizable transaction and will cause the transaction to
           end prematurely. <codeph>DECLARE...FOR UPDATE</codeph> and triggers are not supported with
-=======
-          tables in a repeatable read or serializable transaction and will cause the transaction to
-          abort. <codeph>DECLARE...FOR UPDATE</codeph> and triggers are not supported with
->>>>>>> f8d686e4
           append-optimized tables. <codeph>CLUSTER</codeph> on append-optimized tables is only
           supported over B-tree indexes.</p>
       </section>
