--- conflicted
+++ resolved
@@ -342,23 +342,19 @@
           can selectively set this limit on a per-query basis at the session level with the
               <codeph><xref href="../ref_guide/config_params/guc-list.xml#memory_spill_ratio"
               type="section"/></codeph> server configuration parameter.</p>
-<<<<<<< HEAD
-      </section>
-      <section id="topic833low" xml:lang="en">
-        <title>memory_spill_ratio and Low Memory Queries </title>
-          <p>A <codeph>memory_spill_ratio</codeph> setting of zero (0) has been shown
-            to increase the performance of queries with low memory requirements. Use
-            the <codeph>memory_spill_ratio</codeph> server configuration parameter
-            to override the setting on a per-query basis. For example:
-            <codeblock>SET memory_spill_ratio=0;</codeblock></p>
-      </section>
-      <section id="topic833cons" xml:lang="en">
-=======
+
+        <section id="topic833low" xml:lang="en">
+          <title>memory_spill_ratio and Low Memory Queries </title>
+            <p>A <codeph>memory_spill_ratio</codeph> setting of zero (0) has been shown
+              to increase the performance of queries with low memory requirements. Use
+              the <codeph>memory_spill_ratio</codeph> server configuration parameter
+              to override the setting on a per-query basis. For example:
+              <codeblock>SET memory_spill_ratio=0;</codeblock></p>
+        </section>
         </body>
       </topic>
-      </topic>
+      
       <topic id="topic833cons" xml:lang="en">
->>>>>>> a47852eb
         <title>Other Memory Considerations</title>
         <body>
         <p>Resource groups for roles track all Greenplum Database memory allocated via the <codeph>palloc()</codeph> function. Memory that you allocate using the Linux <codeph>malloc()</codeph> function is not managed by these resource groups. To ensure that resource groups for roles are accurately tracking memory usage, avoid using <codeph>malloc()</codeph> to allocate large amounts of memory in custom Greenplum Database user-defined functions.</p>
