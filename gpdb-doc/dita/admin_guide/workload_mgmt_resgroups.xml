<?xml version="1.0" encoding="UTF-8"?>
<!DOCTYPE topic
  PUBLIC "-//OASIS//DTD DITA Composite//EN" "ditabase.dtd">
<topic id="topic1" xml:lang="en">
  <title id="iz173472">Using Resource Groups</title>
  <body>
    <note type="warning">Resource groups are an experimental feature and are not intended for use in
      a production environment. Experimental features are subject to change without notice in future
      releases.</note>
    <p>You can use resource groups to manage the number of active queries that may execute
      concurrently in your Greenplum Database cluster. With resource groups, you can also manage the
      amount of CPU and memory resources Greenplum allocates to each query.</p>

<<<<<<< HEAD
    <p>When the user executes a query, Greenplum Database evaluates the query against a set of limits defined for the resource group. Greenplum Database executes the query immediately if the group's resource limits have not yet been reached and the query does not cause the group to exceed the concurrent transaction limit. If these conditions are not met, Greenplum Database queues the query. For example, if the maximum number of concurrent transactions for the resource group has already been reached, a subsequent query is queued and must wait until other queries complete before it runs. Greenplum Database may also execute a pending query when the resource group's concurrency and memory limits are altered to large enough values.</p>
    <p>Within a resource group, transactions are evaluated on a first in, first out basis. Greenplum Database periodically assesses the active workload of the system, reallocating resources and starting/queuing jobs as necessary.</p>
    <p>When you create a resource group, you provide a set of limits that determine the amount of CPU and memory resources available to transactions executed within the group. These limits are:</p>
     <table id="resgroup_limit_descriptions">
        <tgroup cols="3">
          <colspec colnum="1" colname="col1" colwidth="1*"/>
          <colspec colnum="2" colname="col2" colwidth="1*"/>
          <thead>
            <row>
              <entry colname="col1">Limit Type</entry>
              <entry colname="col2">Description</entry>
            </row>
          </thead>
          <tbody>
            <row>
              <entry colname="col1">CONCURRENCY</entry>
              <entry colname="col2">The maximum number of concurrent transactions, including active and idle transactions, that are permitted for this resource group. </entry>
            </row>
            <row>
              <entry colname="col1">CPU_RATE_LIMIT</entry>
              <entry colname="col2">The percentage of CPU resources available to this resource group.</entry>
            </row>
            <row>
              <entry colname="col1">MEMORY_LIMIT</entry>
              <entry colname="col2">The percentage of memory resources available to this resource group.</entry>
            </row>
            <row>
              <entry colname="col1">MEMORY_SHARED_QUOTA</entry>
              <entry colname="col2">The percentage of memory to share across transactions submitted in this resource group.</entry>
            </row>
            <row>
              <entry colname="col1">MEMORY_SPILL_RATIO</entry>
              <entry colname="col2">The memory usage threshold for memory-intensive transactions. When a transaction reaches this threshold, it spills to disk.</entry>
            </row>
          </tbody>
        </tgroup>
      </table>
      <note>Resource limits are not enforced on <codeph>SET</codeph> and <codeph>SHOW</codeph> commands.</note>
=======
    <p>When the user executes a query, Greenplum Database evaluates the query against a set of
      limits defined for the resource group. Greenplum Database executes the query immediately if
      the group's resource limits have not yet been reached and the query does not cause the group
      to exceed the concurrent transaction limit. If these conditions are not met, Greenplum
      Database queues the query. For example, if the maximum number of concurrent transactions for
      the resource group has already been reached, a subsequent query is queued and must wait until
      other queries complete before it runs. Greenplum Database may also execute a pending query
      when the resource group's concurrency and memory limits are altered to large enough
      values.</p>
    <p>Within a resource group, transactions are evaluated on a first in, first out basis. Greenplum
      Database periodically assesses the active workload of the system, reallocating resources and
      starting/queuing jobs as necessary.</p>
    <p>When you create a resource group, you provide a set of limits that determine the amount of
      CPU and memory resources available to transactions executed within the group. These limits
      are:</p>
    <table id="resgroup_limit_descriptions">
      <tgroup cols="3">
        <colspec colnum="1" colname="col1" colwidth="1*"/>
        <colspec colnum="2" colname="col2" colwidth="1*"/>
        <thead>
          <row>
            <entry colname="col1">Limit Type</entry>
            <entry colname="col2">Description</entry>
          </row>
        </thead>
        <tbody>
          <row>
            <entry colname="col1">CONCURRENCY</entry>
            <entry colname="col2">The maximum number of concurrent transactions, including active
              and idle transactions, that are permitted for this resource group. </entry>
          </row>
          <row>
            <entry colname="col1">CPU_RATE_LIMIT</entry>
            <entry colname="col2">The percentage of CPU resources available to this resource
              group.</entry>
          </row>
          <row>
            <entry colname="col1">MEMORY_LIMIT</entry>
            <entry colname="col2">The percentage of memory resources available to this resource
              group.</entry>
          </row>
          <row>
            <entry colname="col1">MEMORY_SHARED_QUOTA</entry>
            <entry colname="col2">The percentage of memory to share across transactions submitted in
              this resource group.</entry>
          </row>
          <row>
            <entry colname="col1">MEMORY_SPILL_RATIO</entry>
            <entry colname="col2">The memory usage threshold for memory-intensive transactions. When
              a transaction reaches this threshold, it spills to disk.</entry>
          </row>
        </tbody>
      </tgroup>
    </table>

>>>>>>> 4ddd58cc
  </body>

  <topic id="topic8339717179" xml:lang="en">
    <title>Transaction Concurrency Limit</title>
    <body>
      <p>The <codeph>CONCURRENCY</codeph> limit controls the maximum number of concurrent
        transactions permitted for the resource group. Each resource group is logically divided into
        a fixed number of slots equal to the <codeph>CONCURRENCY</codeph> limit. Greenplum Database
        allocates these slots an equal, fixed percentage of memory resources.</p>
      <p>The default <codeph>CONCURRENCY</codeph> limit value for a resource group is 20.</p>
      <p>Greenplum Database queues any transactions submitted after the resource group reaches its
          <codeph>CONCURRENCY</codeph> limit. When a running transaction completes, Greenplum
        Database un-queues and executes the earliest queued transaction if sufficient memory
        resources exist.</p>
    </body>
  </topic>

  <topic id="topic833971717" xml:lang="en">
    <title>CPU Limit</title>
    <body>
      <p>The <codeph><xref
            href="../ref_guide/config_params/guc-list.xml#gp_resource_group_cpu_limit"
            type="section"/></codeph> server configuration parameter identifies the maximum
        percentage of system CPU resources to allocate to resource groups on each Greenplum Database
        segment node. The remaining CPU resources are used for the OS kernel and the Greenplum
        Database daemon processes. The default <codeph>gp_resource_group_cpu_limit</codeph> value is
        .9 (90%).</p>
      <note>The default <codeph>gp_resource_group_cpu_limit</codeph> value may not leave sufficient
        CPU resources if you are running other workloads on your Greenplum Database cluster nodes,
        so be sure to adjust this server configuration parameter accordingly.</note>
      <p>The Greenplum Database node CPU percentage is further divided equally among each segment on
        the Greenplum node. Each resource group reserves a percentage of the segment CPU for
        resource management. You identify this percentage via the <codeph>CPU_RATE_LIMIT</codeph>
        value you provide when you create the resource group.</p>
      <p>The minimum <codeph>CPU_RATE_LIMIT</codeph> percentage you can specify for a resource group
        is 1, the maximum is 100.</p>
      <p>The sum of <codeph>CPU_RATE_LIMIT</codeph>s specified for all resource groups you define in
        your Greenplum Database cluster must not exceed 100.</p>
      <p>CPU resource assignment is elastic in that Greenplum Database may allocate the CPU
        resources of an idle resource group to a busier one(s). In such situations, CPU resources
        are re-allocated to the previously idle resource group when that resource group next becomes
        active. If multiple resource groups are busy, they are allocated the CPU resources of any
        idle resource groups based on the ratio of their <codeph>CPU_RATE_LIMIT</codeph>s. For
        example, a resource group created with a <codeph>CPU_RATE_LIMIT</codeph> of 40 will be
        allocated twice as much extra CPU resource as a resource group you create with a
          <codeph>CPU_RATE_LIMIT</codeph> of 20.</p>
    </body>
  </topic>
  <topic id="topic8339717" xml:lang="en">
    <title>Memory Limits</title>
    <body>
      <p>When resource groups are enabled, memory usage is managed at the Greenplum Database node,
        segment, resource group, and transaction levels.</p>

      <p>The <codeph><xref
            href="../ref_guide/config_params/guc-list.xml#gp_resource_group_memory_limit"
            type="section"/></codeph> server configuration parameter identifies the maximum
        percentage of system memory resources to allocate to resource groups on each Greenplum
        Database segment node. The default <codeph>gp_resource_group_memory_limit</codeph> value is
        .9 (90%).</p>
      <p>The memory resource available on a Greenplum Database node is further divided equally among
        each segment on the node. Each resource group reserves a percentage of the segment memory
        for resource management. You identify this percentage via the <codeph>MEMORY_LIMIT</codeph>
        value you specify when you create the resource group. The minimum
          <codeph>MEMORY_LIMIT</codeph> percentage you can specify for a resource group is 1, the
        maximum is 100.</p>
      <p>The sum of <codeph>MEMORY_LIMIT</codeph>s specified for all resource groups you define in
        your Greenplum Database cluster must not exceed 100.</p>
      <p>The memory reserved by the resource group is divided into fixed and shared components. The
          <codeph>MEMORY_SHARED_QUOTA</codeph> value you specify when you create the resource group
        identifies the percentage of reserved resource group memory that may be shared among the
        currently running transactions. This memory is allotted on a first-come, first-served basis.
        A running transaction may use none, some, or all of the
        <codeph>MEMORY_SHARED_QUOTA</codeph>.</p>

      <p>The minimum <codeph>MEMORY_SHARED_QUOTA</codeph> you can specify is 0, the maximum is 100.
        The default <codeph>MEMORY_SHARED_QUOTA</codeph> is 20.</p>

      <p>As mentioned previously, <codeph>CONCURRENCY</codeph> identifies the maximum number of
        concurrently running transactions permitted in the resource group. The fixed memory reserved
        by a resource group is divided into <codeph>CONCURRENCY</codeph> number of transaction
        slots. Each slot is allocated a fixed, equal amount of resource group memory. Greenplum
        Database guarantees this fixed memory to each transaction. <fig id="fig_py5_1sl_wlrg">
          <title>Resource Group Memory Allotments</title>
          <image href="graphics/resgroupmem.png" id="image_iqn_dsl_wlrg"/>
        </fig></p>

      <p>When a query's memory usage exceeds the fixed per-transaction memory usage amount,
        Greenplum Database allocates available resource group shared memory to the query. The
        maximum amount of resource group memory available to a specific transaction slot is the sum
        of the transaction's fixed memory and the full resource group shared memory allotment.</p>

      <section id="topic833sp" xml:lang="en">
        <title>Spill to Disk</title>
        <p><codeph>MEMORY_SPILL_RATIO</codeph> identifies the memory usage threshold for
          memory-intensive operators in a transaction. When the transaction reaches this memory
          threshold, it spills to disk. Greenplum Database uses the
            <codeph>MEMORY_SPILL_RATIO</codeph> to determine the initial memory to allocate to a
          transaction.</p>
        <p> The minimum <codeph>MEMORY_SPILL_RATIO</codeph> percentage you can specify for a
          resource group is 0. The maximum is 100. The default <codeph>MEMORY_SPILL_RATIO</codeph>
          is 20.</p>
        <p>You define the <codeph>MEMORY_SPILL_RATIO</codeph> when you create a resource group. You
          can selectively set this limit on a per-query basis at the session level with the
              <codeph><xref href="../ref_guide/config_params/guc-list.xml#memory_spill_ratio"
              type="section"/></codeph> server configuration parameter.</p>
      </section>

<<<<<<< HEAD
    <section id="topic833sp" xml:lang="en">
     <title>Query Operator Memory</title>
      <p>Most query operators are non-memory-intensive; that is, during processing, Greenplum Database can hold their data in allocated memory. When memory-intensive query operators such as join and sort process more data than can be held in memory, data is spilled to disk.</p>
      <p>The <codeph><xref href="../ref_guide/config_params/guc-list.xml#gp_resgroup_memory_policy" type="section"/></codeph> server configuration parameter governs the memory allocation and distribution algorithm for all query operators. Greenplum Database supports <codeph>eager-free</codeph> (the default) and <codeph>auto</codeph> memory policies for resource groups. When you specify the <codeph>auto</codeph> policy, Greenplum Database uses resource group memory limits to distribute memory across query operators, allocating a fixed size of memory to non-memory-intensive operators and the rest to memory-intensive operators. When the <codeph>eager_free</codeph> policy is in place, Greenplum Database distributes memory among operators more optimally by re-allocating memory released by operators that have completed their processing to operators in a later query stage.</p>
      <p><codeph>MEMORY_SPILL_RATIO</codeph> identifies the memory usage threshold for memory-intensive operators in a transaction. When the transaction reaches this memory threshold, it spills to disk. Greenplum Database uses the <codeph>MEMORY_SPILL_RATIO</codeph> to determine the initial memory to allocate to a transaction.</p>
      <p> The minimum <codeph>MEMORY_SPILL_RATIO</codeph> percentage you can specify for a resource group is 0. The maximum is 100. The default <codeph>MEMORY_SPILL_RATIO</codeph> is 20.</p>
      <p>You define the <codeph>MEMORY_SPILL_RATIO</codeph> when you create a resource group. You can selectively set this limit on a per-query basis at the session level with the <codeph><xref href="../ref_guide/config_params/guc-list.xml#memory_spill_ratio" type="section"/></codeph> server configuration parameter.</p>
    </section>
 
=======
>>>>>>> 4ddd58cc
    </body>
  </topic>

  <topic id="topic71717999" xml:lang="en">
    <title>Using Resource Groups</title>
    <body>
      <note type="warning">Significant <ph otherprops="pivotal">Pivotal </ph>Greenplum Database
        performance degradation has been observed when enabling resource group-based workload
        management on <ph otherprops="pivotal">supported versions of </ph>RedHat 6.x, CentOS 6.x,
        and SuSE 11 systems. The issue is due to a Linux cgroup kernel bug. The kernel bug has been
        fixed on CentOS 7.x and Red Hat 7.x systems. </note>
      <section id="topic833" xml:lang="en">
        <title>Prerequisite</title>
        <p>Greenplum Database resource groups use Linux Control Groups (cgroups) to manage CPU
          resources. With cgroups, Greenplum isolates the CPU usage of your Greenplum processes from
          other processes on the node. This allows Greenplum to support CPU usage restrictions on a
          per-resource-group basis.</p>
        <p>For detailed information about cgroups, refer to the Control Groups documentation for
          your Linux distribution.</p>
        <p>Complete the following tasks on each node in your Greenplum Database cluster to set up
          cgroups for use with resource groups:</p>
        <ol>
          <li>If you are running the Suse 11+ operating system on your Greenplum Database cluster
            nodes, you must enable swap accounting on each node and restart your Greenplum Database
            cluster. The <codeph>swapaccount</codeph> kernel boot parameter governs the swap
            accounting setting on Suse 11+ systems. After setting this boot parameter, you must
            reboot your systems. For details, refer to the <xref
              href="https://www.suse.com/releasenotes/x86_64/SUSE-SLES/11-SP2/#fate-310471"
              format="html" scope="external">Cgroup Swap Control</xref> discussion in the Suse 11
            release notes. You must be the superuser or have <codeph>sudo</codeph> access to
            configure kernel boot parameters and reboot systems. </li>
          <li>Create the Greenplum Database cgroups configuration file
              <codeph>/etc/cgconfig.d/gpdb.conf</codeph>. You must be the superuser or have
              <codeph>sudo</codeph> access to create this file:
            <codeblock>sudo vi /etc/cgconfig.d/gpdb.conf</codeblock>
          </li>
          <li>Add the following configuration information to
              <codeph>/etc/cgconfig.d/gpdb.conf</codeph>: <codeblock>group gpdb {
     perm {
         task {
             uid = gpadmin;
             gid = gpadmin;
         }
         admin {
             uid = gpadmin;
             gid = gpadmin;
         }
     }
     cpu {
     }
     cpuacct {
     }
 } </codeblock>
            <p>This content configures CPU and CPU accounting control groups managed by the
                <codeph>gpadmin</codeph> user.</p>
          </li>
          <li>If not already installed and running, install the Control Groups operating system
            package and start the cgroups service on each Greenplum Database node. The commands you
            run to perform these tasks will differ based on the operating system installed on the
            node. You must be the superuser or have <codeph>sudo</codeph> access to run these
            commands: <ul>
              <li> Redhat/CentOS 7.x systems:
                <codeblock>sudo yum install libcgroup-tools
sudo cgconfigparser -l /etc/cgconfig.d/gpdb.conf </codeblock>
              </li>
              <li> Redhat/CentOS 6.x systems:
                <codeblock>sudo yum install libcgroup
sudo service cgconfig start </codeblock>
              </li>
              <li> Suse 11+ systems:
                <codeblock>sudo zypper install libcgroup-tools
sudo cgconfigparser -l /etc/cgconfig.d/gpdb.conf </codeblock>
              </li>
            </ul>
          </li>
          <li>Identify the <codeph>cgroup</codeph> directory mount point for the node:
              <codeblock>grep cgroup /proc/mounts</codeblock><p>The first line of output identifies
              the <codeph>cgroup</codeph> mount point.</p>
          </li>
          <li>Verify that you set up the Greenplum Database cgroups configuration correctly by
            running the following commands. Replace <varname>cgroup_mount_point</varname> with the
            mount point you identified in the previous step: <codeblock>ls -l <i>cgroup_mount_point</i>/cpu/gpdb
ls -l <i>cgroup_mount_point</i>/cpuacct/gpdb
        </codeblock>
            <p>If these directories exist and are owned by <codeph>gpadmin:gpadmin</codeph>, you
              have successfully configured cgroups for Greenplum Database CPU resource
              management.</p>
          </li>
        </ol>
      </section>
      <section id="topic8339191" xml:lang="en">
        <title>Procedure</title>
        <p>To use resource groups in your Greenplum Database cluster, you:</p>
        <ol>
          <li><xref href="#topic8" type="topic" format="dita">Enable resource groups for your
              Greenplum Database cluster</xref>.</li>
          <li><xref href="#topic10" type="topic" format="dita">Create resource groups</xref>.</li>
          <li><xref href="#topic17" type="topic" format="dita">Assign the resource groups to one or
              more roles</xref>.</li>
          <li><xref href="#topic22" type="topic" format="dita">Use resource management system views
              to monitor and manage the resource groups</xref>.</li>
        </ol>
      </section>
    </body>
  </topic>

  <topic id="topic8" xml:lang="en">
    <title id="iz153124">Enabling Resource Groups</title>
    <body>
      <p>When you install Greenplum Database, resource queues are enabled by default. To use
        resource groups instead of resource queues, you must set the <codeph><xref
            href="../ref_guide/config_params/guc-list.xml#gp_resource_manager" type="section"
          /></codeph> server configuration parameter.</p>
      <ol id="ol_ec5_4dy_wq">
        <li>Set the <codeph>gp_resource_manager</codeph> server configuration parameter to the value
            <codeph>"group"</codeph>:
          <codeblock>gpconfig -s gp_resource_manager
gpconfig -c gp_resource_manager -v "group"
</codeblock>
        </li>
        <li>Restart Greenplum Database: <codeblock>gpstop
gpstart
</codeblock>
        </li>
      </ol>
      <p>Once enabled, any transaction submitted by a role is directed to the resource group
        assigned to the role, and is governed by that resource group's concurrency, memory, and CPU
        limits.</p>
      <p>Greenplum Database creates two default resource groups named <codeph>admin_group</codeph>
        and <codeph>default_group</codeph>. When you enable resources groups, any role that was not
        explicitly assigned a resource group is assigned the default group for the role's
        capability. <codeph>SUPERUSER</codeph> roles are assigned the <codeph>admin_group</codeph>,
        non-admin roles are assigned the group named <codeph>default_group</codeph>.</p>
      <p>The default resource groups <codeph>admin_group</codeph> and <codeph>default_group</codeph>
        are created with the following resource limits:</p>
      <table id="default_resgroup_limits">
        <tgroup cols="3">
          <colspec colnum="1" colname="col1" colwidth="1*"/>
          <colspec colnum="2" colname="col2" colwidth="1*"/>
          <colspec colnum="3" colname="col3" colwidth="1*"/>
          <thead>
            <row>
              <entry colname="col1">Limit Type</entry>
              <entry colname="col2">admin_group</entry>
              <entry colname="col3">default_group</entry>
            </row>
          </thead>
          <tbody>
            <row>
              <entry colname="col1">CONCURRENCY</entry>
              <entry colname="col2">10</entry>
              <entry colname="col3">20</entry>
            </row>
            <row>
              <entry colname="col1">CPU_RATE_LIMIT</entry>
              <entry colname="col2">10</entry>
              <entry colname="col3">30</entry>
            </row>
            <row>
              <entry colname="col1">MEMORY_LIMIT</entry>
              <entry colname="col2">10</entry>
              <entry colname="col3">30</entry>
            </row>
            <row>
              <entry colname="col1">MEMORY_SHARED_QUOTA</entry>
              <entry colname="col2">50</entry>
              <entry colname="col3">50</entry>
            </row>
            <row>
              <entry colname="col1">MEMORY_SPILL_RATIO</entry>
              <entry colname="col2">20</entry>
              <entry colname="col3">20</entry>
            </row>
          </tbody>
        </tgroup>
      </table>
    </body>
  </topic>

  <topic id="topic10" xml:lang="en">
    <title id="iz139857">Creating Resource Groups</title>
    <body>
      <p>When you create a resource group, you provide a name, CPU limit, and memory limit. You can
        optionally provide a concurrent transaction limit and memory shared quota and spill ratio.
        Use the <codeph><xref href="../ref_guide/sql_commands/CREATE_RESOURCE_GROUP.xml#topic1"
            type="topic" format="dita"/></codeph> command to create a new resource group. </p>
      <p id="iz152723">When you create a resource group, you must provide
          <codeph>CPU_RATE_LIMIT</codeph> and <codeph>MEMORY_LIMIT</codeph> limit values. These
        limits identify the percentage of Greenplum Database resources to allocate to this resource
        group. For example, to create a resource group named <i>rgroup1</i> with a CPU limit of 20
        and a memory limit of 25:</p>
      <p>
        <codeblock>=# CREATE RESOURCE GROUP <i>rgroup1</i> WITH (CPU_RATE_LIMIT=20, MEMORY_LIMIT=25);
</codeblock>
      </p>
      <p>The CPU limit of 20 is shared by every role to which <codeph>rgroup1</codeph> is assigned.
        Similarly, the memory limit of 25 is shared by every role to which <codeph>rgroup1</codeph>
        is assigned. <codeph>rgroup1</codeph> utilizes the default <codeph>CONCURRENCY</codeph>
        setting of 20.</p>
      <p>The <codeph><xref href="../ref_guide/sql_commands/ALTER_RESOURCE_GROUP.xml#topic1"
            type="topic" format="dita"/></codeph> command updates the limits of a resource group. To
        change the limits of a resource group, specify the new values you want for the group. For
        example:</p>
      <p>
        <codeblock>=# ALTER RESOURCE GROUP <i>rg_light</i> SET CONCURRENCY 7;
=# ALTER RESOURCE GROUP <i>exec</i> SET MEMORY_LIMIT 25;
</codeblock>
      </p>
      <note>You cannot set or alter the <codeph>CONCURRENCY</codeph> value for the
          <codeph>admin_group</codeph> to zero (0).</note>
      <p>The <codeph><xref href="../ref_guide/sql_commands/DROP_RESOURCE_GROUP.xml#topic1"
            type="topic" format="dita"/></codeph> command drops a resource group. To drop a resource
        group, the group cannot be assigned to any role, nor can there be any transactions active or
        waiting in the resource group. To drop a resource group:</p>
      <p>
        <codeblock>=# DROP RESOURCE GROUP <i>exec</i>; </codeblock>
      </p>
    </body>
  </topic>

  <topic id="topic17" xml:lang="en">
    <title id="iz172210">Assigning a Resource Group to a Role</title>
    <body>
      <p id="iz172211">When you create a resource group, the group is available for assignment to
        one or more roles (users). You assign a resource group to a database role using the
          <codeph>RESOURCE GROUP</codeph> clause of the <codeph><xref
            href="../ref_guide/sql_commands/CREATE_ROLE.xml#topic1" type="topic" format="dita"
          /></codeph> or <codeph><xref href="../ref_guide/sql_commands/ALTER_ROLE.xml#topic1"
            type="topic" format="dita"/></codeph> commands. If you do not specify a resource group
        for a role, the role is assigned the default group for the role's capability.
          <codeph>SUPERUSER</codeph> roles are assigned the <codeph>admin_group</codeph>, non-admin
        roles are assigned the group named <codeph>default_group</codeph>.</p>
      <p>Use the <codeph>ALTER ROLE</codeph> or <codeph>CREATE ROLE</codeph> commands to assign a
        resource group to a role. For example:</p>
      <p>
        <codeblock>=# ALTER ROLE <i>bill</i> RESOURCE GROUP <i>rg_light</i>;
=# CREATE ROLE <i>mary</i> RESOURCE GROUP <i>exec</i>;
</codeblock>
      </p>
      <p>You can assign a resource group to one or more roles. If you have defined a role hierarchy,
        assigning a resource group to a parent role does not propagate down to the members of that
        role group.</p>
      <p>If you wish to remove a resource group assignment from a role and assign the role the
        default group, change the role's group name assignment to <codeph>NONE</codeph>. For
        example:</p>
      <p>
        <codeblock>=# ALTER ROLE <i>mary</i> RESOURCE GROUP NONE;
</codeblock>
      </p>
    </body>
  </topic>


  <topic id="topic22" xml:lang="en">
    <title id="iz152239">Monitoring Resource Group Status</title>
    <body>
      <p>Monitoring the status of your resource groups and queries may involve the following
        tasks:</p>
      <ul>
        <li id="iz153669">
          <xref href="#topic221" type="topic" format="dita"/>
        </li>
        <li id="iz153670">
          <xref href="#topic23" type="topic" format="dita"/>
        </li>
        <li id="iz153671">
          <xref href="#topic25" type="topic" format="dita"/>
        </li>
        <li id="iz15367125">
          <xref href="#topic252525" type="topic" format="dita"/>
        </li>
        <li id="iz153679">
          <xref href="#topic27" type="topic" format="dita"/>
        </li>
      </ul>

    </body>

    <topic id="topic221" xml:lang="en">
      <title id="iz152239">Viewing Resource Group Limits</title>
      <body>
        <p>The <codeph><xref href="../ref_guide/system_catalogs/gp_resgroup_config.xml" type="topic"
              format="dita"/></codeph>
          <codeph>gp_toolkit</codeph> system view displays the current and proposed limits for a
          resource group. The proposed limit differs from the current limit when you alter the limit
          but the new value can not be immediately applied. To view the limits of all resource
          groups:</p>
        <p>
          <codeblock>=# SELECT * FROM gp_toolkit.gp_resgroup_config;
</codeblock>
        </p>
      </body>
    </topic>

    <topic id="topic23" xml:lang="en">
      <title id="iz152239">Viewing Resource Group Query Status and CPU/Memory Usage</title>
      <body>
        <p>The <codeph><xref href="../ref_guide/system_catalogs/gp_resgroup_status.xml" type="topic"
              format="dita"/></codeph>
          <codeph>gp_toolkit</codeph> system view enables you to view the status and activity of a
          resource group. The view displays the number of running and queued transactions. It also
          displays the real-time CPU and memory usage of the resource group. To view this
          information:</p>
        <p>
          <codeblock>=# SELECT * FROM gp_toolkit.gp_resgroup_status;
</codeblock>
        </p>
      </body>
    </topic>

    <topic id="topic25" xml:lang="en">
      <title id="iz152239">Viewing the Resource Group Assigned to a Role</title>
      <body>
        <p>To view the resource group-to-role assignments, perform the following query on the
              <codeph><xref href="../ref_guide/system_catalogs/pg_roles.xml" type="topic"
              format="dita"/></codeph> and <codeph><xref
              href="../ref_guide/system_catalogs/pg_resgroup.xml" type="topic" format="dita"
            /></codeph> system catalog tables:</p>
        <p>
          <codeblock>=# SELECT rolname, rsgname FROM pg_roles, pg_resgroup
     WHERE pg_roles.rolresgroup=pg_resgroup.oid;
</codeblock>
        </p>
      </body>
    </topic>

    <topic id="topic252525" xml:lang="en">
      <title id="iz15223925">Viewing a Resource Group's Running and Pending Queries</title>
      <body>
        <p>To view a resource group's running queries, pending queries, and how long the pending
          queries have been queued, examine the <codeph><xref
              href="../ref_guide/system_catalogs/pg_stat_activity.xml" type="topic" format="dita"
            /></codeph> system catalog table:</p>
        <p>
          <codeblock>=# SELECT current_query, waiting, rsgname, rsgqueueduration 
     FROM pg_stat_activity;
</codeblock>
        </p>
      </body>
    </topic>

    <topic id="topic27" xml:lang="en">
      <title id="iz153732">Canceling a Queued Transaction in a Resource Group</title>
      <body>
        <p>There may be cases when you want to cancel a queued transaction in a resource group. For
          example, you may want to remove a query that is waiting in the resource group queue but
          has not yet been executed. Or, you may want to stop a running query that is taking too
          long to execute, or one that is sitting idle in a transaction and taking up resource group
          transaction slots that are needed by other users.</p>
        <p>To cancel a queued transaction, you must first determine the process id (pid) associated
          with the transaction. Once you have obtained the process id, you can invoke
            <codeph>pg_cancel_backend()</codeph> to end that process, as shown below.</p>
        <p>For example, to view the process information associated with all statements currently
          active or waiting in all resource groups, run the following query. If the query returns no
          results, then there are no running or queued transactions in any resource group.</p>
        <p>
          <codeblock>=# SELECT rolname, g.rsgname, procpid, waiting, current_query, datname 
     FROM pg_roles, gp_toolkit.gp_resgroup_status g, pg_stat_activity 
     WHERE pg_roles.rolresgroup=g.groupid
        AND pg_stat_activity.usename=pg_roles.rolname;
</codeblock>
        </p>

        <p>Sample partial query output:</p>
        <codeblock> rolname | rsgname  | procpid | waiting |     current_query     | datname 
---------+----------+---------+---------+-----------------------+---------
  sammy  | rg_light |  31861  |    f    | &lt;IDLE&gt; in transaction | testdb
  billy  | rg_light |  31905  |    t    | SELECT * FROM topten; | testdb</codeblock>
        <p>Use this output to identify the process id (<codeph>procpid</codeph>) of the transaction
          you want to cancel, and then cancel the process. For example, to cancel the pending query
          identified in the sample output above:</p>
        <p>
          <codeblock>=# SELECT pg_cancel_backend(31905);</codeblock>
        </p>
        <p>You can provide an optional message in a second argument to
            <codeph>pg_cancel_backend()</codeph> to indicate to the user why the process was
          cancelled.</p>
        <note type="note">
          <p>Do not use an operating system <codeph>KILL</codeph> command to cancel any Greenplum
            Database process.</p>
        </note>
      </body>
    </topic>

  </topic>

</topic><|MERGE_RESOLUTION|>--- conflicted
+++ resolved
@@ -10,48 +10,7 @@
     <p>You can use resource groups to manage the number of active queries that may execute
       concurrently in your Greenplum Database cluster. With resource groups, you can also manage the
       amount of CPU and memory resources Greenplum allocates to each query.</p>
-
-<<<<<<< HEAD
-    <p>When the user executes a query, Greenplum Database evaluates the query against a set of limits defined for the resource group. Greenplum Database executes the query immediately if the group's resource limits have not yet been reached and the query does not cause the group to exceed the concurrent transaction limit. If these conditions are not met, Greenplum Database queues the query. For example, if the maximum number of concurrent transactions for the resource group has already been reached, a subsequent query is queued and must wait until other queries complete before it runs. Greenplum Database may also execute a pending query when the resource group's concurrency and memory limits are altered to large enough values.</p>
-    <p>Within a resource group, transactions are evaluated on a first in, first out basis. Greenplum Database periodically assesses the active workload of the system, reallocating resources and starting/queuing jobs as necessary.</p>
-    <p>When you create a resource group, you provide a set of limits that determine the amount of CPU and memory resources available to transactions executed within the group. These limits are:</p>
-     <table id="resgroup_limit_descriptions">
-        <tgroup cols="3">
-          <colspec colnum="1" colname="col1" colwidth="1*"/>
-          <colspec colnum="2" colname="col2" colwidth="1*"/>
-          <thead>
-            <row>
-              <entry colname="col1">Limit Type</entry>
-              <entry colname="col2">Description</entry>
-            </row>
-          </thead>
-          <tbody>
-            <row>
-              <entry colname="col1">CONCURRENCY</entry>
-              <entry colname="col2">The maximum number of concurrent transactions, including active and idle transactions, that are permitted for this resource group. </entry>
-            </row>
-            <row>
-              <entry colname="col1">CPU_RATE_LIMIT</entry>
-              <entry colname="col2">The percentage of CPU resources available to this resource group.</entry>
-            </row>
-            <row>
-              <entry colname="col1">MEMORY_LIMIT</entry>
-              <entry colname="col2">The percentage of memory resources available to this resource group.</entry>
-            </row>
-            <row>
-              <entry colname="col1">MEMORY_SHARED_QUOTA</entry>
-              <entry colname="col2">The percentage of memory to share across transactions submitted in this resource group.</entry>
-            </row>
-            <row>
-              <entry colname="col1">MEMORY_SPILL_RATIO</entry>
-              <entry colname="col2">The memory usage threshold for memory-intensive transactions. When a transaction reaches this threshold, it spills to disk.</entry>
-            </row>
-          </tbody>
-        </tgroup>
-      </table>
-      <note>Resource limits are not enforced on <codeph>SET</codeph> and <codeph>SHOW</codeph> commands.</note>
-=======
-    <p>When the user executes a query, Greenplum Database evaluates the query against a set of
+    <p>When the user executes a query, Greenplum Database evaluates the query against a set o
       limits defined for the resource group. Greenplum Database executes the query immediately if
       the group's resource limits have not yet been reached and the query does not cause the group
       to exceed the concurrent transaction limit. If these conditions are not met, Greenplum
@@ -105,8 +64,7 @@
         </tbody>
       </tgroup>
     </table>
-
->>>>>>> 4ddd58cc
+    <note>Resource limits are not enforced on <codeph>SET</codeph> and <codeph>SHOW</codeph> commands.</note>
   </body>
 
   <topic id="topic8339717179" xml:lang="en">
@@ -200,7 +158,21 @@
         of the transaction's fixed memory and the full resource group shared memory allotment.</p>
 
       <section id="topic833sp" xml:lang="en">
-        <title>Spill to Disk</title>
+        <title>Query Operator Memory</title>
+        <p>Most query operators are non-memory-intensive; that is, during processing, Greenplum
+          Database can hold their data in allocated memory. When memory-intensive query operators
+          such as join and sort process more data than can be held in memory, data is spilled to
+          disk.</p>
+        <p>The <codeph><xref href="../ref_guide/config_params/guc-list.xml#gp_resgroup_memory_policy" type="section"/></codeph>
+          server configuration parameter governs the memory allocation and distribution algorithm
+          for all query operators. Greenplum Database supports <codeph>eager-free</codeph> (the 
+          default) and <codeph>auto</codeph> memory policies for resource groups. When you specify
+          the <codeph>auto</codeph> policy, Greenplum Database uses resource group memory limits to
+          distribute memory across query operators, allocating a fixed size of memory to 
+          non-memory-intensive operators and the rest to memory-intensive operators. When the 
+          <codeph>eager_free</codeph> policy is in place, Greenplum Database distributes memory 
+          among operators more optimally by re-allocating memory released by operators that have 
+          completed their processing to operators in a later query stage.</p>
         <p><codeph>MEMORY_SPILL_RATIO</codeph> identifies the memory usage threshold for
           memory-intensive operators in a transaction. When the transaction reaches this memory
           threshold, it spills to disk. Greenplum Database uses the
@@ -214,19 +186,6 @@
               <codeph><xref href="../ref_guide/config_params/guc-list.xml#memory_spill_ratio"
               type="section"/></codeph> server configuration parameter.</p>
       </section>
-
-<<<<<<< HEAD
-    <section id="topic833sp" xml:lang="en">
-     <title>Query Operator Memory</title>
-      <p>Most query operators are non-memory-intensive; that is, during processing, Greenplum Database can hold their data in allocated memory. When memory-intensive query operators such as join and sort process more data than can be held in memory, data is spilled to disk.</p>
-      <p>The <codeph><xref href="../ref_guide/config_params/guc-list.xml#gp_resgroup_memory_policy" type="section"/></codeph> server configuration parameter governs the memory allocation and distribution algorithm for all query operators. Greenplum Database supports <codeph>eager-free</codeph> (the default) and <codeph>auto</codeph> memory policies for resource groups. When you specify the <codeph>auto</codeph> policy, Greenplum Database uses resource group memory limits to distribute memory across query operators, allocating a fixed size of memory to non-memory-intensive operators and the rest to memory-intensive operators. When the <codeph>eager_free</codeph> policy is in place, Greenplum Database distributes memory among operators more optimally by re-allocating memory released by operators that have completed their processing to operators in a later query stage.</p>
-      <p><codeph>MEMORY_SPILL_RATIO</codeph> identifies the memory usage threshold for memory-intensive operators in a transaction. When the transaction reaches this memory threshold, it spills to disk. Greenplum Database uses the <codeph>MEMORY_SPILL_RATIO</codeph> to determine the initial memory to allocate to a transaction.</p>
-      <p> The minimum <codeph>MEMORY_SPILL_RATIO</codeph> percentage you can specify for a resource group is 0. The maximum is 100. The default <codeph>MEMORY_SPILL_RATIO</codeph> is 20.</p>
-      <p>You define the <codeph>MEMORY_SPILL_RATIO</codeph> when you create a resource group. You can selectively set this limit on a per-query basis at the session level with the <codeph><xref href="../ref_guide/config_params/guc-list.xml#memory_spill_ratio" type="section"/></codeph> server configuration parameter.</p>
-    </section>
- 
-=======
->>>>>>> 4ddd58cc
     </body>
   </topic>
 
