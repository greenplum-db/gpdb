<?xml version="1.0" encoding="UTF-8"?>
<!DOCTYPE topic
  PUBLIC "-//OASIS//DTD DITA Composite//EN" "ditabase.dtd">
<topic id="topic1" xml:lang="en">
  <title id="iz173472">Using Resource Groups</title>
  <body>
    <p>You use resource groups to set and enforce CPU, memory, and concurrent transaction limits in Greenplum Database. After you define a resource group, you can then assign the group to one or more Greenplum Database roles, or to an external component such as PL/Container, in order to control the resources used by those roles or components.</p>
    <p>When you assign a resource group to a role (a role-based resource group), the resource limits that you define for the group apply to all of the roles to which you assign the group. For example, the CPU limit for a resource group identifies the maximum CPU usage for all running transactions submitted by Greenplum Database users in all roles to which you assign the group.</p>
    <p>Similarly, when you assign a resource group to an external component, the group limits apply to all running instances of the component. For example, if you create a resource group for a PL/Container external component, the memory limit that you define for the group specifies the maximum memory usage for all running instances of each PL/Container runtime to which you assign the group.</p>

    <p>This topic includes the following subtopics:</p>
    <ul id="ul_wjf_1wy_sp">
      <li id="im168064">
        <xref href="#topic8339intro" type="topic" format="dita"/>
      </li>
      <li id="im168064x">
        <xref href="#topic8339introattrlim" type="topic" format="dita"/><ul>
      <li id="im16806az">
        <xref href="#topic8339777" type="topic" format="dita"/>
      </li>
      <li id="im16806a">
        <xref href="#topic8339717179" type="topic" format="dita"/>
      </li>
      <li id="im16806b">
        <xref href="#topic833971717" type="topic" format="dita"/>
      </li>
      <li id="im16806c">
        <xref href="#topic8339717" type="topic" format="dita"/>
      </li>
      </ul></li>
      <li id="im16806d">
        <xref href="#topic71717999" type="topic" format="dita"/>
        <ul id="ul_wjf_1wy_spXX">
          <li id="im16806e">
            <xref href="#topic8" type="topic" format="dita"/>
          </li>
          <li id="im16806f">
            <xref href="#topic10" type="topic" format="dita"/>
          </li>
          <li id="im16806g">
            <xref href="#topic17" type="topic" format="dita"/>
          </li>
          <li id="im16806h">
            <xref href="#topic22" type="topic" format="dita"/>
          </li>
        </ul>
      </li>
      <li id="im16806c">
        <xref href="#topic777999" type="topic" format="dita"/>
      </li>
    </ul>
  </body>
  <topic id="topic8339intro" xml:lang="en">
    <title>Understanding Role and Component Resource Groups</title>
    <body>
    <p>Greenplum Database supports two types of resource groups: groups that manage resources for roles, and groups that manage resources for external components such as PL/Container.</p>
    <p>The most common application for resource groups is to manage the number of active queries that different roles may execute
      concurrently in your Greenplum Database cluster. You can also manage the
      amount of CPU and memory resources that Greenplum allocates to each query.</p>
    <p>Resource groups for roles use Linux control groups (cgroups) for CPU resource management. Greenplum Database tracks virtual memory internally for these resource groups using a memory auditor referred to as <codeph>vmtracker</codeph>.</p>
    <p>When the user executes a query, Greenplum Database evaluates the query against a set of
      limits defined for the resource group. Greenplum Database executes the query immediately if
      the group's resource limits have not yet been reached and the query does not cause the group
      to exceed the concurrent transaction limit. If these conditions are not met, Greenplum
      Database queues the query. For example, if the maximum number of concurrent transactions for
      the resource group has already been reached, a subsequent query is queued and must wait until
      other queries complete before it runs. Greenplum Database may also execute a pending query
      when the resource group's concurrency and memory limits are altered to large enough
      values.</p>
    <p>Within a resource group for roles, transactions are evaluated on a first in, first out basis. Greenplum
      Database periodically assesses the active workload of the system, reallocating resources and
      starting/queuing jobs as necessary.</p>
    <p>You can also use resource groups to manage the CPU and memory resources of external components such as PL/Container. Resource groups for external components use Linux cgroups to manage both the total CPU and total memory resources for the component.</p> 
    </body>
  </topic>

  <topic id="topic8339introattrlim" xml:lang="en">
    <title>Resource Group Attributes and Limits</title>
    <body>
    <p>When you create a resource group, you:</p><ul>
      <li>Specify the type of resource group by identifying how memory for the group is audited.</li>
      <li>Provide a set of limits that determine the amount of CPU and memory resources available to the group.</li>
    </ul>

    <p>Resource group attributes and limits:</p>
    <table id="resgroup_limit_descriptions">
      <tgroup cols="3">
        <colspec colnum="1" colname="col1" colwidth="1*"/>
        <colspec colnum="2" colname="col2" colwidth="1*"/>
        <thead>
          <row>
            <entry colname="col1">Limit Type</entry>
            <entry colname="col2">Description</entry>
          </row>
        </thead>
        <tbody>
          <row>
            <entry colname="col1">MEMORY_AUDITOR</entry>
            <entry colname="col2">The memory auditor in use for the resource group.
              <codeph>vmtracker</codeph> (the default) is required if you want to assign the resource group to roles. Specify <codeph>cgroup</codeph> to assign the resource group to an external component.</entry>
          </row>
          <row>
            <entry colname="col1">CONCURRENCY</entry>
            <entry colname="col2">The maximum number of concurrent transactions, including active
              and idle transactions, that are permitted in the resource group.</entry>
          </row>
          <row>
            <entry colname="col1">CPU_RATE_LIMIT</entry>
            <entry colname="col2">The percentage of CPU resources available to this resource
              group.</entry>
          </row>
          <row>
            <entry colname="col1">MEMORY_LIMIT</entry>
            <entry colname="col2">The percentage of memory resources available to this resource
              group.</entry>
          </row>
          <row>
            <entry colname="col1">MEMORY_SHARED_QUOTA</entry>
            <entry colname="col2">The percentage of memory to share across transactions submitted in
              this resource group.</entry>
          </row>
          <row>
            <entry colname="col1">MEMORY_SPILL_RATIO</entry>
            <entry colname="col2">The memory usage threshold for memory-intensive transactions. When
              a transaction reaches this threshold, it spills to disk.</entry>
          </row>
        </tbody>
      </tgroup>
    </table>
    <note>Resource limits are not enforced on <codeph>SET</codeph>, <codeph>RESET</codeph>, and <codeph>SHOW</codeph> commands.</note>
    </body>
  </topic>

  <topic id="topic8339777" xml:lang="en">
    <title>Memory Auditor</title>
    <body>
      <p>The <codeph>MEMORY_AUDITOR</codeph> attribute specifies the type of resource
        group by identifying the memory auditor for the group. A resource group that specifies the <codeph>vmtracker</codeph>
        <codeph>MEMORY_AUDITOR</codeph> identifies a resource group for roles. A resource
        group specifying the <codeph>cgroup</codeph> <codeph>MEMORY_AUDITOR</codeph>
        identifies a resource group for external components.</p>
      <p>The default <codeph>MEMORY_AUDITOR</codeph> is <codeph>vmtracker</codeph>.</p>
      <p>The <codeph>MEMORY_AUDITOR</codeph> that you specify for a resource group determines if and how Greenplum Database uses the limit attributes to manage CPU and memory resources:</p>
    <table id="resgroup_limit_descriptions">
      <tgroup cols="3">
        <colspec colnum="1" colname="col1" colwidth="1*"/>
        <colspec colnum="2" colname="col2" colwidth="1*"/>
        <colspec colnum="3" colname="col3" colwidth="1*"/>
        <thead>
          <row>
            <entry colname="col1">Limit Type</entry>
            <entry colname="col2">Resource Group for Roles</entry>
            <entry colname="col3">Resource Group for External Components</entry>
          </row>
        </thead>
        <tbody>
          <row>
            <entry colname="col1">CONCURRENCY</entry>
            <entry colname="col2">Yes</entry>
            <entry colname="col3">No; must be zero (0)</entry>
          </row>
          <row>
            <entry colname="col1">CPU_RATE_LIMIT</entry>
            <entry colname="col2">Yes</entry>
            <entry colname="col3">Yes</entry>
          </row>
          <row>
            <entry colname="col1">MEMORY_LIMIT</entry>
            <entry colname="col2">Yes</entry>
            <entry colname="col3">Yes</entry>
          </row>
          <row>
            <entry colname="col1">MEMORY_SHARED_QUOTA</entry>
            <entry colname="col2">Yes</entry>
            <entry colname="col2">Component-specific</entry>
          </row>
          <row>
            <entry colname="col1">MEMORY_SPILL_RATIO</entry>
            <entry colname="col2">Yes</entry>
            <entry colname="col2">Component-specific</entry>
          </row>
        </tbody>
      </tgroup>
    </table>
    </body>
  </topic>

  <topic id="topic8339717179" xml:lang="en">
    <title>Transaction Concurrency Limit</title>
    <body>
      <p>The <codeph>CONCURRENCY</codeph> limit controls the maximum number of concurrent
        transactions permitted for a resource group for roles.
      <note>The <codeph>CONCURRENCY</codeph> limit is not applicable to resource groups for external components and must be set to zero (0) for such groups.</note></p>
      <p>Each resource group for roles is logically divided into
        a fixed number of slots equal to the <codeph>CONCURRENCY</codeph> limit. Greenplum Database
        allocates these slots an equal, fixed percentage of memory resources.</p>
      <p>The default <codeph>CONCURRENCY</codeph> limit value for a resource group for roles is 20.</p>
      <p>Greenplum Database queues any transactions submitted after the resource group reaches its
          <codeph>CONCURRENCY</codeph> limit. When a running transaction completes, Greenplum
        Database un-queues and executes the earliest queued transaction if sufficient memory
        resources exist.</p>
    </body>
  </topic>

  <topic id="topic833971717" xml:lang="en">
    <title>CPU Limit</title>
    <body>
      <p>The <codeph><xref
            href="../ref_guide/config_params/guc-list.xml#gp_resource_group_cpu_limit"
            type="section"/></codeph> server configuration parameter identifies the maximum
        percentage of system CPU resources to allocate to resource groups on each Greenplum Database
        segment host. The remaining CPU resources are used for the OS kernel and the Greenplum
        Database auxiliary daemon processes. The default
        <codeph>gp_resource_group_cpu_limit</codeph> value is .9 (90%).</p>
      <note>The default <codeph>gp_resource_group_cpu_limit</codeph> value may not leave sufficient
        CPU resources if you are running other workloads on your Greenplum Database cluster nodes,
        so be sure to adjust this server configuration parameter accordingly.</note>
      <note type="warning">Avoid setting <codeph>gp_resource_group_cpu_limit</codeph> to a value
         higher than .9. Doing so may result in high workload
         queries taking near all CPU resources, potentially starving Greenplum
         Database auxiliary processes.</note>
      <p>The Greenplum Database node CPU percentage is further divided equally among each segment on
        the Greenplum node. Each resource group reserves a percentage of the segment CPU for
        resource management. You identify this percentage via the <codeph>CPU_RATE_LIMIT</codeph>
        value that you provide when you create the resource group.</p>
      <p>The minimum <codeph>CPU_RATE_LIMIT</codeph> percentage you can specify for a resource group
        is 1, the maximum is 100.</p>
      <p>The sum of <codeph>CPU_RATE_LIMIT</codeph>s specified for all resource groups that you define in
        your Greenplum Database cluster must not exceed 100.</p>
      <p>CPU resource assignment is elastic in that Greenplum Database may allocate the CPU
        resources of an idle resource group to a busier one(s). In such situations, CPU resources
        are re-allocated to the previously idle resource group when that resource group next becomes
        active. If multiple resource groups are busy, they are allocated the CPU resources of any
        idle resource groups based on the ratio of their <codeph>CPU_RATE_LIMIT</codeph>s. For
        example, a resource group created with a <codeph>CPU_RATE_LIMIT</codeph> of 40 will be
        allocated twice as much extra CPU resource as a resource group that you create with a
          <codeph>CPU_RATE_LIMIT</codeph> of 20.</p>
    </body>
  </topic>
  <topic id="topic8339717" xml:lang="en">
    <title>Memory Limits</title>
    <body>
      <p>When resource groups are enabled, memory usage is managed at the Greenplum Database node,
        segment, and resource group levels. You can also manage memory at the transaction level with a resource group for roles.</p>

      <p>The <codeph><xref
            href="../ref_guide/config_params/guc-list.xml#gp_resource_group_memory_limit"
            type="section"/></codeph> server configuration parameter identifies the maximum
        percentage of system memory resources to allocate to resource groups on each Greenplum
        Database segment host. The default <codeph>gp_resource_group_memory_limit</codeph> value is
        .7 (70%).</p>
      <p>The memory resource available on a Greenplum Database node is further divided equally among
        each segment on the node. 
        When resource group-based resource management is active, the amount of memory allocated
          to each segment on a segment host is the memory available to Greenplum Database multiplied by the
          <codeph>gp_resource_group_memory_limit</codeph> server configuration parameter and
          divided by the number of active primary segments on the host:</p>
        <p><codeblock>
rg_perseg_mem = ((RAM * (vm.overcommit_ratio / 100) + SWAP) * gp_resource_group_memory_limit) / num_active_primary_segments</codeblock></p>
      <p>Each resource group reserves a percentage of the segment memory
        for resource management. You identify this percentage via the <codeph>MEMORY_LIMIT</codeph>
        value that you specify when you create the resource group. The minimum
          <codeph>MEMORY_LIMIT</codeph> percentage you can specify for a resource group is 1, the
        maximum is 100.</p>
      <p>The sum of <codeph>MEMORY_LIMIT</codeph>s specified for all resource groups that you define in
        your Greenplum Database cluster must not exceed 100.</p>
    </body>
    <topic id="mem_roles" xml:lang="en">
      <title>Additional Memory Limits for Role-based Resource Groups</title>
      <body>
      <p>The memory reserved by a resource group for roles is further divided into fixed and shared components. The
          <codeph>MEMORY_SHARED_QUOTA</codeph> value that you specify when you create the resource group
        identifies the percentage of reserved resource group memory that may be shared among the
        currently running transactions. This memory is allotted on a first-come, first-served basis.
        A running transaction may use none, some, or all of the
        <codeph>MEMORY_SHARED_QUOTA</codeph>.</p>

      <p>The minimum <codeph>MEMORY_SHARED_QUOTA</codeph> that you can specify is 0, the maximum is 100.
        The default <codeph>MEMORY_SHARED_QUOTA</codeph> is 20.</p>

      <p>As mentioned previously, <codeph>CONCURRENCY</codeph> identifies the maximum number of
        concurrently running transactions permitted in a resource group for roles. The fixed memory reserved
        by a resource group is divided into <codeph>CONCURRENCY</codeph> number of transaction
        slots. Each slot is allocated a fixed, equal amount of resource group memory. Greenplum
        Database guarantees this fixed memory to each transaction. <fig id="fig_py5_1sl_wlrg">
          <title>Resource Group Memory Allotments</title>
          <image href="graphics/resgroupmem.png" id="image_iqn_dsl_wlrg"/>
        </fig></p>
      <p>When a query's memory usage exceeds the fixed per-transaction memory usage amount,
        Greenplum Database allocates available resource group shared memory to the query. The
        maximum amount of resource group memory available to a specific transaction slot is the sum
        of the transaction's fixed memory and the full resource group shared memory allotment.</p>
      <note>Greenplum Database tracks, but does not actively monitor, transaction memory usage
        in resource groups. A transaction submitted in a resource group will fail and exit
        when memory usage exceeds its fixed memory allotment, no available resource group
        shared memory exists, and the transaction requests more memory.</note>
<<<<<<< HEAD
      <section id="topic833glob" xml:lang="en">
        <title>Global Shared Memory</title>
         <p>The sum of the <codeph>MEMORY_LIMIT</codeph>s configured for all resource
           groups (including the default <codeph>admin_group</codeph> and <codeph>default_group</codeph>
           groups) identifies the percentage of reserved resource group memory. If this
           sum is less than 100, Greenplum Database allocates any unreserved memory to a
           resource group global shared memory pool.</p>
         <p>Resource group global shared memory
           is available only to role-based groups.</p>
         <p>When available, Greenplum Database allocates global shared memory
          to a transaction after first allocating slot and resource group shared
          memory. Greenplum Database allocates resource group global shared memory to
          transactions on a first-come first-served basis.</p>
      </section>
=======
      </body>
>>>>>>> 62d875ee

      <topic id="topic833sp" xml:lang="en">
        <title>Query Operator Memory</title>
        <body>
        <p>Most query operators are non-memory-intensive; that is, during processing, Greenplum
          Database can hold their data in allocated memory. When memory-intensive query operators
          such as join and sort process more data than can be held in memory, data is spilled to
          disk.</p>
        <p>The <codeph><xref href="../ref_guide/config_params/guc-list.xml#gp_resgroup_memory_policy" type="section"/></codeph>
          server configuration parameter governs the memory allocation and distribution algorithm
          for all query operators. Greenplum Database supports <codeph>eager-free</codeph> (the 
          default) and <codeph>auto</codeph> memory policies for resource groups. When you specify
          the <codeph>auto</codeph> policy, Greenplum Database uses resource group memory limits to
          distribute memory across query operators, allocating a fixed size of memory to 
          non-memory-intensive operators and the rest to memory-intensive operators. When the 
          <codeph>eager_free</codeph> policy is in place, Greenplum Database distributes memory 
          among operators more optimally by re-allocating memory released by operators that have 
          completed their processing to operators in a later query stage.</p>
        <p><codeph>MEMORY_SPILL_RATIO</codeph> identifies the memory usage threshold for
          memory-intensive operators in a transaction. When this threshold is reached, 
          a transaction spills to disk. Greenplum Database uses the
            <codeph>MEMORY_SPILL_RATIO</codeph> to determine the initial memory to allocate to a
          transaction.</p>
        <p> The minimum <codeph>MEMORY_SPILL_RATIO</codeph> percentage that you can specify for a
          resource group is 0. The maximum is 100. The default <codeph>MEMORY_SPILL_RATIO</codeph>
          is 20.</p>
        <p>You define the <codeph>MEMORY_SPILL_RATIO</codeph> when you create a resource group for roles. You
          can selectively set this limit on a per-query basis at the session level with the
              <codeph><xref href="../ref_guide/config_params/guc-list.xml#memory_spill_ratio"
              type="section"/></codeph> server configuration parameter.</p>
        </body>
      </topic>
      </topic>
      <topic id="topic833cons" xml:lang="en">
        <title>Other Memory Considerations</title>
        <body>
        <p>Resource groups for roles track all Greenplum Database memory allocated via the <codeph>palloc()</codeph> function. Memory that you allocate using the Linux <codeph>malloc()</codeph> function is not managed by these resource groups. To ensure that resource groups for roles are accurately tracking memory usage, avoid using <codeph>malloc()</codeph> to allocate large amounts of memory in custom Greenplum Database user-defined functions.</p>
        </body>
      </topic>
  </topic>

  <topic id="topic71717999" xml:lang="en">
    <title>Using Resource Groups</title>
    <body>
      <note type="important">Significant Greenplum Database performance degradation has been
        observed when enabling resource group-based workload management on RedHat 6.x, CentOS 6.x,
        and SuSE 11 systems. This issue is caused by a Linux cgroup kernel bug. This kernel bug has
        been fixed in CentOS 7.x and Red Hat 7.x systems, and on SuSE 12 SP2/SP3 systems with kernel
        version 4.4.73-5.1 or newer. <p>If you use RedHat 6 and the performance with resource groups
          is acceptable for your use case, upgrade your kernel to version 2.6.32-696 or higher to
          benefit from other fixes to the cgroups implementation. </p><p>SuSE 11 does not have a
          kernel version that resolves this issue; resource groups are still considered to be an
          experimental feature on this platform. <ph otherprops="pivotal">Resource groups are not
            supported on SuSE 11 for production use.</ph></p></note>
      <section id="topic833" xml:lang="en">
        <title>Prerequisite</title>
        <p>Greenplum Database resource groups use Linux Control Groups (cgroups) to manage CPU
          resources. Greenplum Database also uses cgroups to manage memory for resource groups for external components.
          With cgroups, Greenplum isolates the CPU and external component memory usage of your Greenplum processes from
          other processes on the node. This allows Greenplum to support CPU and external component memory usage restrictions on a
          per-resource-group basis.</p>
        <p>For detailed information about cgroups, refer to the Control Groups documentation for
          your Linux distribution.</p>
        <p>Complete the following tasks on each node in your Greenplum Database cluster to set up
          cgroups for use with resource groups:</p>
        <ol>
          <li>If you are running the SuSE 11+ operating system on your Greenplum Database cluster
            nodes, you must enable swap accounting on each node and restart your Greenplum Database
            cluster. The <codeph>swapaccount</codeph> kernel boot parameter governs the swap
            accounting setting on SuSE 11+ systems. After setting this boot parameter, you must
            reboot your systems. For details, refer to the <xref
              href="https://www.suse.com/releasenotes/x86_64/SUSE-SLES/11-SP2/#fate-310471"
              format="html" scope="external">Cgroup Swap Control</xref> discussion in the SuSE 11
            release notes. You must be the superuser or have <codeph>sudo</codeph> access to
            configure kernel boot parameters and reboot systems. </li>
          <li>Create the Greenplum Database cgroups configuration file
              <codeph>/etc/cgconfig.d/gpdb.conf</codeph>. You must be the superuser or have
              <codeph>sudo</codeph> access to create this file:
            <codeblock>sudo vi /etc/cgconfig.d/gpdb.conf</codeblock>
          </li>
          <li>Add the following configuration information to
              <codeph>/etc/cgconfig.d/gpdb.conf</codeph>: <codeblock>group gpdb {
     perm {
         task {
             uid = gpadmin;
             gid = gpadmin;
         }
         admin {
             uid = gpadmin;
             gid = gpadmin;
         }
     }
     cpu {
     }
     cpuacct {
     }
     memory {
     }
 } </codeblock>
            <p>This content configures CPU, CPU accounting, and memory control groups
              managed by the <codeph>gpadmin</codeph> user. Greenplum Database uses
              the memory control group only for those resource groups created with the
              <codeph>cgroup</codeph> <codeph>MEMORY_AUDITOR</codeph>.</p>
          </li>
          <li>If not already installed and running, install the Control Groups operating system
            package and start the cgroups service on each Greenplum Database node. The commands that you
            run to perform these tasks will differ based on the operating system installed on the
            node. You must be the superuser or have <codeph>sudo</codeph> access to run these
            commands: <ul>
              <li> Redhat/CentOS 7.x systems:
                <codeblock>sudo yum install libcgroup-tools
sudo cgconfigparser -l /etc/cgconfig.d/gpdb.conf </codeblock>
              </li>
              <li> Redhat/CentOS 6.x systems:
                <codeblock>sudo yum install libcgroup
sudo service cgconfig start </codeblock>
              </li>
              <li> SuSE 11+ systems:
                <codeblock>sudo zypper install libcgroup-tools
sudo cgconfigparser -l /etc/cgconfig.d/gpdb.conf </codeblock>
              </li>
            </ul>
          </li>
          <li>Identify the <codeph>cgroup</codeph> directory mount point for the node:
              <codeblock>grep cgroup /proc/mounts</codeblock><p>The first line of output identifies
              the <codeph>cgroup</codeph> mount point.</p>
          </li>
          <li>Verify that you set up the Greenplum Database cgroups configuration correctly by
            running the following commands. Replace &lt;cgroup_mount_point&gt; with the
            mount point that you identified in the previous step: <codeblock>ls -l &lt;cgroup_mount_point&gt;/cpu/gpdb
ls -l &lt;cgroup_mount_point&gt;/cpuacct/gpdb
ls -l &lt;cgroup_mount_point&gt;/memory/gpdb</codeblock>
            <p>If these directories exist and are owned by <codeph>gpadmin:gpadmin</codeph>, you
              have successfully configured cgroups for Greenplum Database CPU resource
              management.</p>
          </li>
          <li>To automatically recreate Greenplum Database required cgroup hierarchies and
             parameters when your system is restarted, configure your
             system to enable the Linux cgroup service daemon <codeph>cgconfig.service</codeph> 
            (Redhat/CentOS 7.x and SuSE 11+) or <codeph>cgconfig</codeph> (Redhat/CentOS 6.x)
            at node start-up. For example, configure one of the following cgroup service start
            commands in your preferred service auto-start tool:
            <ul>
              <li> Redhat/CentOS 7.x systems:
                <codeblock>sudo systemctl start cgconfig.service</codeblock>
              </li>
              <li> Redhat/CentOS 6.x systems:
                <codeblock>sudo service cgconfig start </codeblock>
              </li>
              <li> SuSE 11+ systems:
                <codeblock>sudo systemctl start cgconfig.service</codeblock>
              </li>
            </ul>
            <p>You may choose a different method to recreate the Greenplum Database resource group
              cgroup hierarchies.</p>
          </li>
        </ol>
      </section>
      <section id="topic8339191" xml:lang="en">
        <title>Procedure</title>
        <p>To use resource groups in your Greenplum Database cluster, you:</p>
        <ol>
          <li><xref href="#topic8" type="topic" format="dita">Enable resource groups for your
              Greenplum Database cluster</xref>.</li>
          <li><xref href="#topic10" type="topic" format="dita">Create resource groups</xref>.</li>
          <li><xref href="#topic17" type="topic" format="dita">Assign the resource groups to one or
              more roles</xref>.</li>
          <li><xref href="#topic22" type="topic" format="dita">Use resource management system views
              to monitor and manage the resource groups</xref>.</li>
        </ol>
      </section>
    </body>
  </topic>

  <topic id="topic8" xml:lang="en">
    <title id="iz153124">Enabling Resource Groups</title>
    <body>
      <p>When you install Greenplum Database, resource queues are enabled by default. To use
        resource groups instead of resource queues, you must set the <codeph><xref
            href="../ref_guide/config_params/guc-list.xml#gp_resource_manager" type="section"
          /></codeph> server configuration parameter.</p>
      <ol id="ol_ec5_4dy_wq">
        <li>Set the <codeph>gp_resource_manager</codeph> server configuration parameter to the value
            <codeph>"group"</codeph>:
          <codeblock>gpconfig -s gp_resource_manager
gpconfig -c gp_resource_manager -v "group"
</codeblock>
        </li>
        <li>Restart Greenplum Database: <codeblock>gpstop
gpstart
</codeblock>
        </li>
      </ol>
      <p>Once enabled, any transaction submitted by a role is directed to the resource group
        assigned to the role, and is governed by that resource group's concurrency, memory, and CPU
        limits. Similarly, CPU and memory usage by an external component is governed by the CPU and memory limits configured for the resource group assigned to the component.</p>
      <p>Greenplum Database creates two default resource groups for roles named <codeph>admin_group</codeph>
        and <codeph>default_group</codeph>. When you enable resources groups, any role that was not
        explicitly assigned a resource group is assigned the default group for the role's
        capability. <codeph>SUPERUSER</codeph> roles are assigned the <codeph>admin_group</codeph>,
        non-admin roles are assigned the group named <codeph>default_group</codeph>.</p>
      <p>The default resource groups <codeph>admin_group</codeph> and <codeph>default_group</codeph>
        are created with the following resource limits:</p>
      <table id="default_resgroup_limits">
        <tgroup cols="3">
          <colspec colnum="1" colname="col1" colwidth="1*"/>
          <colspec colnum="2" colname="col2" colwidth="1*"/>
          <colspec colnum="3" colname="col3" colwidth="1*"/>
          <thead>
            <row>
              <entry colname="col1">Limit Type</entry>
              <entry colname="col2">admin_group</entry>
              <entry colname="col3">default_group</entry>
            </row>
          </thead>
          <tbody>
            <row>
              <entry colname="col1">CONCURRENCY</entry>
              <entry colname="col2">10</entry>
              <entry colname="col3">20</entry>
            </row>
            <row>
              <entry colname="col1">CPU_RATE_LIMIT</entry>
              <entry colname="col2">10</entry>
              <entry colname="col3">30</entry>
            </row>
            <row>
              <entry colname="col1">MEMORY_LIMIT</entry>
              <entry colname="col2">10</entry>
              <entry colname="col3">30</entry>
            </row>
            <row>
              <entry colname="col1">MEMORY_SHARED_QUOTA</entry>
              <entry colname="col2">50</entry>
              <entry colname="col3">50</entry>
            </row>
            <row>
              <entry colname="col1">MEMORY_SPILL_RATIO</entry>
              <entry colname="col2">20</entry>
              <entry colname="col3">20</entry>
            </row>
          </tbody>
        </tgroup>
      </table>
      <p>Keep in mind that the <codeph>CPU_RATE_LIMIT</codeph> and <codeph>MEMORY_LIMIT</codeph>
        values for the default resource groups <codeph>admin_group</codeph> and
        <codeph>default_group</codeph> contribute to the total percentages on a segment host.
        You may find that you need to adjust these limits for <codeph>admin_group</codeph>
        and/or <codeph>default_group</codeph> as you create and add new resource groups to
        your Greenplum Database deployment.</p>
    </body>
  </topic>

  <topic id="topic10" xml:lang="en">
    <title id="iz139857">Creating Resource Groups</title>
    <body>
      <p><i>When you create a resource group for a role</i>, you provide a name, CPU limit, and memory limit. You can
        optionally provide a concurrent transaction limit and memory shared quota and spill ratio.
        Use the <codeph><xref href="../ref_guide/sql_commands/CREATE_RESOURCE_GROUP.xml#topic1"
            type="topic" format="dita"/></codeph> command to create a new resource group. </p>
      <p id="iz152723">When you create a resource group for a role, you must provide
          <codeph>CPU_RATE_LIMIT</codeph> and <codeph>MEMORY_LIMIT</codeph> limit values. These
        limits identify the percentage of Greenplum Database resources to allocate to this resource
        group. For example, to create a resource group named <i>rgroup1</i> with a CPU limit of 20
        and a memory limit of 25:</p>
      <p>
        <codeblock>=# CREATE RESOURCE GROUP <i>rgroup1</i> WITH (CPU_RATE_LIMIT=20, MEMORY_LIMIT=25);
</codeblock>
      </p>
      <p>The CPU limit of 20 is shared by every role to which <codeph>rgroup1</codeph> is assigned.
        Similarly, the memory limit of 25 is shared by every role to which <codeph>rgroup1</codeph>
        is assigned. <codeph>rgroup1</codeph> utilizes the default <codeph>MEMORY_AUDITOR</codeph> <codeph>vmtracker</codeph> and the default <codeph>CONCURRENCY</codeph>
        setting of 20.</p>
      <p id="iz1527231"><i>When you create a resource group for an external component</i>, you must provide
          <codeph>CPU_RATE_LIMIT</codeph> and <codeph>MEMORY_LIMIT</codeph> limit values. You
        must also provide the <codeph>MEMORY_AUDITOR</codeph> and explicitly set <codeph>CONCURRENCY</codeph> to zero (0). For example, to create a resource group named <i>rgroup_extcomp</i> with a CPU limit of 10
        and a memory limit of 15:</p>
      <p>
        <codeblock>=# CREATE RESOURCE GROUP <i>rgroup_extcomp</i> WITH (MEMORY_AUDITOR=cgroup, CONNCURENCY=0,
     CPU_RATE_LIMIT=10, MEMORY_LIMIT=15);
</codeblock>
      </p>
      <p>The <codeph><xref href="../ref_guide/sql_commands/ALTER_RESOURCE_GROUP.xml#topic1"
            type="topic" format="dita"/></codeph> command updates the limits of a resource group. To
        change the limits of a resource group, specify the new values that you want for the group. For
        example:</p>
      <p>
        <codeblock>=# ALTER RESOURCE GROUP <i>rg_role_light</i> SET CONCURRENCY 7;
=# ALTER RESOURCE GROUP <i>exec</i> SET MEMORY_LIMIT 25;
</codeblock>
      </p>
      <note>You cannot set or alter the <codeph>CONCURRENCY</codeph> value for the
          <codeph>admin_group</codeph> to zero (0).</note>
      <p>The <codeph><xref href="../ref_guide/sql_commands/DROP_RESOURCE_GROUP.xml#topic1"
            type="topic" format="dita"/></codeph> command drops a resource group. To drop a resource
        group for a role, the group cannot be assigned to any role, nor can there be any transactions active or
        waiting in the resource group. Dropping a resource group for an external component in which there are running instances kills the running instances.</p>
      <p>To drop a resource group:</p>
      <p>
        <codeblock>=# DROP RESOURCE GROUP <i>exec</i>; </codeblock>
      </p>
    </body>
  </topic>

  <topic id="topic17" xml:lang="en">
    <title id="iz172210">Assigning a Resource Group to a Role</title>
    <body>
      <p id="iz172211">When you create a resource group with the default <codeph>MEMORY_AUDITOR</codeph> <codeph>vmtracker</codeph>, the group is available for assignment to
        one or more roles (users). You assign a resource group to a database role using the
          <codeph>RESOURCE GROUP</codeph> clause of the <codeph><xref
            href="../ref_guide/sql_commands/CREATE_ROLE.xml#topic1" type="topic" format="dita"
          /></codeph> or <codeph><xref href="../ref_guide/sql_commands/ALTER_ROLE.xml#topic1"
            type="topic" format="dita"/></codeph> commands. If you do not specify a resource group
        for a role, the role is assigned the default group for the role's capability.
          <codeph>SUPERUSER</codeph> roles are assigned the <codeph>admin_group</codeph>, non-admin
        roles are assigned the group named <codeph>default_group</codeph>.</p>
      <p>Use the <codeph>ALTER ROLE</codeph> or <codeph>CREATE ROLE</codeph> commands to assign a
        resource group to a role. For example:</p>
      <p>
        <codeblock>=# ALTER ROLE <i>bill</i> RESOURCE GROUP <i>rg_light</i>;
=# CREATE ROLE <i>mary</i> RESOURCE GROUP <i>exec</i>;
</codeblock>
      </p>
      <p>You can assign a resource group to one or more roles. If you have defined a role hierarchy,
        assigning a resource group to a parent role does not propagate down to the members of that
        role group.</p>
      <note>You cannot assign a resource group that you create for an external component to a role.</note>
      <p>If you wish to remove a resource group assignment from a role and assign the role the
        default group, change the role's group name assignment to <codeph>NONE</codeph>. For
        example:</p>
      <p>
        <codeblock>=# ALTER ROLE <i>mary</i> RESOURCE GROUP NONE;
</codeblock>
      </p>
    </body>
  </topic>


  <topic id="topic22" xml:lang="en">
    <title id="iz152239">Monitoring Resource Group Status</title>
    <body>
      <p>Monitoring the status of your resource groups and queries may involve the following
        tasks:</p>
      <ul>
        <li id="iz153669">
          <xref href="#topic221" type="topic" format="dita"/>
        </li>
        <li id="iz153670">
          <xref href="#topic23" type="topic" format="dita"/>
        </li>
        <li id="iz153671">
          <xref href="#topic25" type="topic" format="dita"/>
        </li>
        <li id="iz15367125">
          <xref href="#topic252525" type="topic" format="dita"/>
        </li>
        <li id="iz153679">
          <xref href="#topic27" type="topic" format="dita"/>
        </li>
      </ul>

    </body>

    <topic id="topic221" xml:lang="en">
      <title id="iz152239">Viewing Resource Group Limits</title>
      <body>
        <p>The <codeph><xref href="../ref_guide/system_catalogs/gp_resgroup_config.xml" type="topic"
              format="dita"/></codeph>
          <codeph>gp_toolkit</codeph> system view displays the current and proposed limits for a
          resource group. The proposed limit differs from the current limit when you alter the limit
          but the new value can not be immediately applied. To view the limits of all resource
          groups:</p>
        <p>
          <codeblock>=# SELECT * FROM gp_toolkit.gp_resgroup_config;
</codeblock>
        </p>
      </body>
    </topic>

    <topic id="topic23" xml:lang="en">
      <title id="iz152239">Viewing Resource Group Query Status and CPU/Memory Usage</title>
      <body>
        <p>The <codeph><xref href="../ref_guide/gp_toolkit.xml#topic31x" type="topic"
              format="dita"/></codeph>
          <codeph>gp_toolkit</codeph> system view enables you to view the status and activity of a
          resource group. The view displays the number of running and queued transactions. It also
          displays the real-time CPU and memory usage of the resource group. To view this
          information:</p>
        <p>
          <codeblock>=# SELECT * FROM gp_toolkit.gp_resgroup_status;
</codeblock>
        </p>
      </body>
    </topic>

    <topic id="topic25" xml:lang="en">
      <title id="iz152239">Viewing the Resource Group Assigned to a Role</title>
      <body>
        <p>To view the resource group-to-role assignments, perform the following query on the
              <codeph><xref href="../ref_guide/system_catalogs/pg_roles.xml" type="topic"
              format="dita"/></codeph> and <codeph><xref
              href="../ref_guide/system_catalogs/pg_resgroup.xml" type="topic" format="dita"
            /></codeph> system catalog tables:</p>
        <p>
          <codeblock>=# SELECT rolname, rsgname FROM pg_roles, pg_resgroup
     WHERE pg_roles.rolresgroup=pg_resgroup.oid;
</codeblock>
        </p>
      </body>
    </topic>

    <topic id="topic252525" xml:lang="en">
      <title id="iz15223925">Viewing a Resource Group's Running and Pending Queries</title>
      <body>
        <p>To view a resource group's running queries, pending queries, and how long the pending
          queries have been queued, examine the <codeph><xref
              href="../ref_guide/system_catalogs/pg_stat_activity.xml" type="topic" format="dita"
            /></codeph> system catalog table:</p>
        <p>
          <codeblock>=# SELECT current_query, waiting, rsgname, rsgqueueduration 
     FROM pg_stat_activity;
</codeblock>
        </p>
        <p>
          <codeph>pg_stat_activity</codeph> displays information about the user/role that initiated a query. A query that uses an external component such as PL/Container is composed of two parts: the query operator that runs in Greenplum Database and the UDF that runs in a PL/Container instance. Greenplum Database processes the query operators under the resource group assigned to the role that initiated the query. A UDF running in a PL/Container instance runs under the resource group assigned to the PL/Container runtime. The latter is not represented in the <codeph>pg_stat_activity</codeph> view; Greenplum Database does not have any insight into how external components such as PL/Container manage memory in running instances.
        </p>
      </body>
    </topic>

    <topic id="topic27" xml:lang="en">
      <title id="iz153732">Cancelling a Running or Queued Transaction in a Resource Group</title>
      <body>
        <p>There may be cases when you want to cancel a running or queued transaction in a
          resource group. For
          example, you may want to remove a query that is waiting in the resource group queue but
          has not yet been executed. Or, you may want to stop a running query that is taking too
          long to execute, or one that is sitting idle in a transaction and taking up resource group
          transaction slots that are needed by other users.</p>
        <p>To cancel a running or queued transaction, you must first determine the process
          id (pid) associated
          with the transaction. Once you have obtained the process id, you can invoke
            <codeph>pg_cancel_backend()</codeph> to end that process, as shown below.</p>
        <p>For example, to view the process information associated with all statements currently
          active or waiting in all resource groups, run the following query. If the query returns no
          results, then there are no running or queued transactions in any resource group.</p>
        <p>
          <codeblock>=# SELECT rolname, g.rsgname, procpid, waiting, current_query, datname 
     FROM pg_roles, gp_toolkit.gp_resgroup_status g, pg_stat_activity 
     WHERE pg_roles.rolresgroup=g.groupid
        AND pg_stat_activity.usename=pg_roles.rolname;
</codeblock>
        </p>

        <p>Sample partial query output:</p>
        <codeblock> rolname | rsgname  | procpid | waiting |     current_query     | datname 
---------+----------+---------+---------+-----------------------+---------
  sammy  | rg_light |  31861  |    f    | &lt;IDLE&gt; in transaction | testdb
  billy  | rg_light |  31905  |    t    | SELECT * FROM topten; | testdb</codeblock>
        <p>Use this output to identify the process id (<codeph>procpid</codeph>) of the transaction
          you want to cancel, and then cancel the process. For example, to cancel the pending query
          identified in the sample output above:</p>
        <p>
          <codeblock>=# SELECT pg_cancel_backend(31905);</codeblock>
        </p>
        <p>You can provide an optional message in a second argument to
            <codeph>pg_cancel_backend()</codeph> to indicate to the user why the process was
          cancelled.</p>
        <note type="note">
          <p>Do not use an operating system <codeph>KILL</codeph> command to cancel any Greenplum
            Database process.</p>
        </note>
      </body>
    </topic>

  </topic>
  <topic id="topic777999" xml:lang="en">
    <title>Resource Group Frequently Asked Questions</title>
    <body>
      <section id="topic791" xml:lang="en">
        <title>CPU</title>
        <ul>
          <li><b>Why is CPU usage lower than the <codeph>CPU_RATE_LIMIT</codeph> configured for the resource group?</b>
            <p>You may run into this situation when a low number of queries and slices are running in the resource group, and these processes are not utilizing all of the cores on the system.</p></li>
          <li><b>Why is CPU usage for the resource group higher than the configured <codeph>CPU_RATE_LIMIT</codeph>?</b>
            <p>This situation can occur in the following circumstances:<ul>
              <li>A resource group may utilize more CPU than its <codeph>CPU_RATE_LIMIT</codeph> when other resource groups are idle. In this situation, Greenplum Database allocates the CPU resource of an idle resource group to a busier one. This resource group feature is called CPU burst.</li>
              <li>The operating system CPU scheduler may cause CPU usage to spike, then drop down. If you believe this might be occurring, calculate the average CPU usage within a given period of time (for example, 5 seconds) and use that average to determine if CPU usage is higher than the configured limit.</li>
            </ul></p></li>
        </ul>
        <p></p>
      </section>
      <section id="topic795" xml:lang="en">
        <title>Memory</title>
        <ul>
          <li><b>Why did my query return an "out of memory" error?</b>
            <p>A transaction submitted in a resource group fails and exits when memory usage exceeds its fixed memory allotment, no available resource group shared memory exists, and the transaction requests more memory.</p></li>
          <li><b>Why did my query return a "memory limit reached" error?</b>
            <p>Greenplum Database automatically adjusts transaction and group memory to the new settings when you use <codeph>ALTER RESOURCE GROUP</codeph> to change a resource group's memory and/or concurrency limits. An "out of memory" error may occur if you recently altered resource group attributes and there is no longer a sufficient amount of memory available for a currently running query.</p></li>
            <li><b>Why does the actual memory usage of my resource group exceed the amount configured for the group?</b>
              <p>The actual memory usage of a resource group may exceed the configured amount when one or more queries running in the group is allocated memory from the global shared memory pool.  (If no global shared memory is available, queries fail and do not impact the memory resources of other resource groups.)</p><p>When global shared memory is available, memory usage may also exceed the configured amount when a transaction spills to disk. Greenplum Database statements continue to request memory when they start to spill to disk because:<ul> 
                <li>Spilling to disk requires extra memory to work.</li>
                <li>Other operators may continue to request memory.</li>
                </ul>
                Memory usage grows in spill situations; when global shared memory is available, the resource group may eventually use up to 200-300% of its configured group memory limit.</p></li>
        </ul>
      </section>
      <section id="topic797" xml:lang="en">
        <title>Concurrency</title>
        <ul>
          <li><b>Why is the number of running transactions lower than the <codeph>CONCURRENCY</codeph> limit configured for the resource group?</b>
            <p>Greenplum Database considers memory availability before running a transaction, and will queue the transaction if there is not enough memory available to serve it. If you use <codeph>ALTER RESOURCE GROUP</codeph> to increase the <codeph>CONCURRENCY</codeph> limit for a resource group but do not also adjust memory limits, currently running transactions may be consuming all allotted memory resources for the group. When in this state, Greenplum Database queues subsequent transactions in the resource group.</p></li>
          <li><b>Why is the number of running transactions in the resource group higher than the configured <codeph>CONCURRENCY</codeph> limit?</b>
            <p>The resource group may be running <codeph>SET</codeph> and <codeph>SHOW</codeph> commands, which bypass resource group transaction checks.</p></li>
        </ul>
      </section>
    </body>
  </topic>
</topic><|MERGE_RESOLUTION|>--- conflicted
+++ resolved
@@ -294,9 +294,11 @@
         in resource groups. A transaction submitted in a resource group will fail and exit
         when memory usage exceeds its fixed memory allotment, no available resource group
         shared memory exists, and the transaction requests more memory.</note>
-<<<<<<< HEAD
-      <section id="topic833glob" xml:lang="en">
+      </body>
+      
+      <topic id="topic833glob" xml:lang="en">
         <title>Global Shared Memory</title>
+         <body>
          <p>The sum of the <codeph>MEMORY_LIMIT</codeph>s configured for all resource
            groups (including the default <codeph>admin_group</codeph> and <codeph>default_group</codeph>
            groups) identifies the percentage of reserved resource group memory. If this
@@ -308,10 +310,8 @@
           to a transaction after first allocating slot and resource group shared
           memory. Greenplum Database allocates resource group global shared memory to
           transactions on a first-come first-served basis.</p>
-      </section>
-=======
-      </body>
->>>>>>> 62d875ee
+        </body>
+      </topic>
 
       <topic id="topic833sp" xml:lang="en">
         <title>Query Operator Memory</title>
