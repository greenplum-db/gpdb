--- conflicted
+++ resolved
@@ -124,17 +124,10 @@
 Segment node[sdw7] 1767310099 bytes (1.64594 GB)
 Segment node[sdw8] 1765105802 bytes (1.64388 GB)
 Total 14856967207 bytes (13.8366 GB)</codeblock></p><p>If
-<<<<<<< HEAD
               there is a <i>significant and sustained</i> difference in disk usage, then the queries
               being run should be investigated for possible skew (the example output above does
               not reveal significant skew). In monitoring systems, there will always be some skew,
               but often it is <i>transient</i> and will be <i>short in duration</i>. </p></li>
-=======
-            there is a <i>significant and sustained</i> difference in disk usage, then the queries
-            being executed should be investigated for possible skew (the example output above does
-            not reveal significant skew). In monitoring systems, there will always be some skew, but
-            often it is <i>transient</i> and will be <i>short in duration</i>. </p></li>
->>>>>>> f8d686e4
           <li>If significant and sustained skew appears, the next task is to identify the offending
             query. <p>The command in the previous step sums up the entire node. This time, find the
               actual segment directory. You can do this from the master or by logging into the
