--- conflicted
+++ resolved
@@ -16,11 +16,8 @@
   <topic id="topic_kgn_vxl_vp">
     <title>Unsupported SQL Query Features</title>
     <body>
-<<<<<<< HEAD
-      <p>These are unsupported features when GPORCA is enabled: <ul id="ul_ndm_gyl_vp">
-=======
+
       <p>These are unsupported features when GPORCA is enabled (the default): <ul id="ul_ndm_gyl_vp">
->>>>>>> dd311f02
           <li>Indexed expressions (an index defined as expression based on one or more columns of
             the table)</li>
           <li><cmdname>PERCENTILE</cmdname> window function</li>
@@ -49,14 +46,9 @@
   <topic id="topic_u4t_vxl_vp">
     <title>Performance Regressions</title>
     <body>
-<<<<<<< HEAD
-      <p>When GPORCA is enabled in Greenplum Database, the following features are known performance
-          regressions:<ul id="ul_zp2_4yl_vp">
-=======
       <p>The following features are known performance regressions that occur with GPORCA
-          enabled::<ul id="ul_zp2_4yl_vp">
->>>>>>> dd311f02
-          <li>Short running queries - For GPORCA, short running queries might encounter additional
+          enabled:<ul id="ul_zp2_4yl_vp">
+           <li>Short running queries - For GPORCA, short running queries might encounter additional
             overhead due to GPORCA enhancements for determining an optimal query execution
             plan.</li>
           <li><cmdname>ANALYZE</cmdname> - For GPORCA, the <cmdname>ANALYZE</cmdname> command
@@ -69,18 +61,4 @@
         additional time required when GPORCA executes SQL statements with the features. </p>
     </body>
   </topic>
-<<<<<<< HEAD
-  <topic id="topic_fdl_gfb_3r">
-    <title>gpperfmon Database Limitation</title>
-    <body>
-      <p>If you have installed the <codeph>gpperfmon</codeph> database to collect system and query
-        performance metrics, set GPORCA <codeph>off</codeph> in the database. Enabling GPORCA for
-        the <i>gpperfmon</i> database is not supported. To ensure that GPORCA is disabled for the
-          <i>gpperfmon</i> database, run this command on the system where the database is
-        installed:</p>
-      <codeblock>ALTER DATABASE gpperfmon SET OPTIMIZER = OFF</codeblock>
-    </body>
-  </topic>
-=======
->>>>>>> dd311f02
 </topic>