<?xml version="1.0" encoding="UTF-8"?>
<!DOCTYPE topic
  PUBLIC "-//OASIS//DTD DITA Composite//EN" "ditabase.dtd">
<topic id="topic1" xml:lang="en">
  <title id="iz173472">Managing Resources</title>
  <shortdesc>Greenplum Database provides features to help you prioritize and allocate resources to
    queries according to business requirements and to prevent queries from starting when resources
    are unavailable.</shortdesc>
  <body>
    <p>You can use resource management features to limit the number of concurrent queries, the
      amount of memory used to execute a query, and the relative amount of CPU devoted to processing
      a query. Greenplum Database provides two schemes to manage resources - Resource Queues and
      Resource Groups.</p>
    <note type="warning">Resource groups are an experimental feature and are not intended for use in
      a production environment. Experimental features are subject to change without notice in future
        releases.<p>Significant <ph otherprops="pivotal">Pivotal </ph>Greenplum Database performance
        degradation has been observed when enabling resource group-based workload management on <ph
          otherprops="pivotal">supported versions of </ph>RedHat 6.x, CentOS 6.x, and SuSE 11
        systems. The issue is due to a Linux cgroup kernel bug. The kernel bug has been fixed on
        CentOS 7.x and Red Hat 7.x systems. </p></note>
    <p>Either the resource queue or the resource group management scheme can be active in Greenplum
      Database; both schemes cannot be active at the same time.</p>
    <p>Resource queues are enabled by default when you install your Greenplum Database cluster.
      While you can create and assign resource groups when resource queues are active, you must
      explicitly enable resource groups to start using that management scheme.</p>

<<<<<<< HEAD
    <p>The following table summarizes some of the differences between Resource Queues and Resource Groups.</p>
     <table id="queue_group_compare">
        <tgroup cols="3">
          <colspec colnum="1" colname="col1" colwidth="1*"/>
          <colspec colnum="2" colname="col2" colwidth="1*"/>
          <colspec colnum="3" colname="col3" colwidth="1*"/>
          <thead>
            <row>
              <entry colname="col1">Metric</entry>
              <entry colname="col2">Resource Queues</entry>
              <entry colname="col3">Resource Groups</entry>
            </row>
          </thead>
          <tbody>
            <row>
              <entry colname="col1">Concurrency</entry>
              <entry colname="col2">Managed at the query level</entry>
              <entry colname="col3">Managed at the transaction level</entry>
            </row>
            <row>
              <entry colname="col1">CPU</entry>
              <entry colname="col2">Specify query priority</entry>
              <entry colname="col3">Specify percentage of CPU resources; uses Linux Control Groups</entry>
            </row>
            <row>
              <entry colname="col1">Memory</entry>
              <entry colname="col2">Managed at the queue and operator level; users can over-subscribe</entry>
              <entry colname="col3">Managed at the transaction level, with enhanced allocation and tracking; users cannot over-subscribe</entry>
            </row>
            <row>
              <entry colname="col1">Memory Isolation</entry>
              <entry colname="col2">None</entry>
              <entry colname="col3">Memory is isolated between resource groups and between transactions within the same resource group</entry>
            </row>
            <row>
              <entry colname="col1">Users</entry>
              <entry colname="col2">Limits are applied only to non-admin users</entry>
              <entry colname="col3">Limits are applied to <codeph>SUPERUSER</codeph> and non-admin users alike</entry>
            </row>
            <row>
              <entry colname="col1">Queueing</entry>
              <entry colname="col2">Queue only when no slot available</entry>
              <entry colname="col3">Queue when no slot is available or not enough available memory</entry>
            </row>
            <row>
              <entry colname="col1">Query Failure</entry>
              <entry colname="col2">Query may fail immediately if not enough memory</entry>
              <entry colname="col3">Query may fail after reaching transaction memory limit</entry>
            </row>
            <row>
              <entry colname="col1">Limit Bypass</entry>
              <entry colname="col2">Limits are not enforced for <codeph>SUPERUSER</codeph> roles and certain operators and functions</entry>
              <entry colname="col3">Limits are not enforced on <codeph>SET</codeph> and <codeph>SHOW</codeph> commands</entry>
            </row>
          </tbody>
        </tgroup>
      </table>
    </body>
  </topic>
=======
    <p>The following table summarizes some of the differences between Resource Queues and Resource
      Groups.</p>
    <table id="queue_group_compare">
      <tgroup cols="3">
        <colspec colnum="1" colname="col1" colwidth="1*"/>
        <colspec colnum="2" colname="col2" colwidth="1*"/>
        <colspec colnum="3" colname="col3" colwidth="1*"/>
        <thead>
          <row>
            <entry colname="col1">Metric</entry>
            <entry colname="col2">Resource Queues</entry>
            <entry colname="col3">Resource Groups</entry>
          </row>
        </thead>
        <tbody>
          <row>
            <entry colname="col1">Concurrency</entry>
            <entry colname="col2">Managed at the query level</entry>
            <entry colname="col3">Managed at the transaction level</entry>
          </row>
          <row>
            <entry colname="col1">CPU</entry>
            <entry colname="col2">Specify query priority</entry>
            <entry colname="col3">Specify percentage of CPU resources; uses Linux Control
              Groups</entry>
          </row>
          <row>
            <entry colname="col1">Memory</entry>
            <entry colname="col2">Managed at the queue and operator level; users can
              over-subscribe</entry>
            <entry colname="col3">Managed at the transaction level, with enhanced allocation and
              tracking; users cannot over-subscribe</entry>
          </row>
          <row>
            <entry colname="col1">Memory Isolation</entry>
            <entry colname="col2">None</entry>
            <entry colname="col3">Memory is isolated between resource groups and between
              transactions within the same resource group</entry>
          </row>
          <row>
            <entry colname="col1">Users</entry>
            <entry colname="col2">Limits are applied only to non-admin users</entry>
            <entry colname="col3">Limits are applied to <codeph>SUPERUSER</codeph> and non-admin
              users alike</entry>
          </row>
          <row>
            <entry colname="col1">Queueing</entry>
            <entry colname="col2">Queue only when no slot available</entry>
            <entry colname="col3">Queue when no slot is available or not enough available
              memory</entry>
          </row>
          <row>
            <entry colname="col1">Query Failure</entry>
            <entry colname="col2">Query may fail immediately if not enough memory</entry>
            <entry colname="col3">Query may fail after reaching transaction memory limit</entry>
          </row>
          <row>
            <entry colname="col1">Limit Bypass</entry>
            <entry colname="col2">Limits are not enforced for <codeph>SUPERUSER</codeph> roles and
              certain operators and functions</entry>
            <entry colname="col3">No limit bypass cases</entry>
          </row>
        </tbody>
      </tgroup>
    </table>
  </body>
</topic>
>>>>>>> 4ddd58cc
<|MERGE_RESOLUTION|>--- conflicted
+++ resolved
@@ -23,68 +23,6 @@
     <p>Resource queues are enabled by default when you install your Greenplum Database cluster.
       While you can create and assign resource groups when resource queues are active, you must
       explicitly enable resource groups to start using that management scheme.</p>
-
-<<<<<<< HEAD
-    <p>The following table summarizes some of the differences between Resource Queues and Resource Groups.</p>
-     <table id="queue_group_compare">
-        <tgroup cols="3">
-          <colspec colnum="1" colname="col1" colwidth="1*"/>
-          <colspec colnum="2" colname="col2" colwidth="1*"/>
-          <colspec colnum="3" colname="col3" colwidth="1*"/>
-          <thead>
-            <row>
-              <entry colname="col1">Metric</entry>
-              <entry colname="col2">Resource Queues</entry>
-              <entry colname="col3">Resource Groups</entry>
-            </row>
-          </thead>
-          <tbody>
-            <row>
-              <entry colname="col1">Concurrency</entry>
-              <entry colname="col2">Managed at the query level</entry>
-              <entry colname="col3">Managed at the transaction level</entry>
-            </row>
-            <row>
-              <entry colname="col1">CPU</entry>
-              <entry colname="col2">Specify query priority</entry>
-              <entry colname="col3">Specify percentage of CPU resources; uses Linux Control Groups</entry>
-            </row>
-            <row>
-              <entry colname="col1">Memory</entry>
-              <entry colname="col2">Managed at the queue and operator level; users can over-subscribe</entry>
-              <entry colname="col3">Managed at the transaction level, with enhanced allocation and tracking; users cannot over-subscribe</entry>
-            </row>
-            <row>
-              <entry colname="col1">Memory Isolation</entry>
-              <entry colname="col2">None</entry>
-              <entry colname="col3">Memory is isolated between resource groups and between transactions within the same resource group</entry>
-            </row>
-            <row>
-              <entry colname="col1">Users</entry>
-              <entry colname="col2">Limits are applied only to non-admin users</entry>
-              <entry colname="col3">Limits are applied to <codeph>SUPERUSER</codeph> and non-admin users alike</entry>
-            </row>
-            <row>
-              <entry colname="col1">Queueing</entry>
-              <entry colname="col2">Queue only when no slot available</entry>
-              <entry colname="col3">Queue when no slot is available or not enough available memory</entry>
-            </row>
-            <row>
-              <entry colname="col1">Query Failure</entry>
-              <entry colname="col2">Query may fail immediately if not enough memory</entry>
-              <entry colname="col3">Query may fail after reaching transaction memory limit</entry>
-            </row>
-            <row>
-              <entry colname="col1">Limit Bypass</entry>
-              <entry colname="col2">Limits are not enforced for <codeph>SUPERUSER</codeph> roles and certain operators and functions</entry>
-              <entry colname="col3">Limits are not enforced on <codeph>SET</codeph> and <codeph>SHOW</codeph> commands</entry>
-            </row>
-          </tbody>
-        </tgroup>
-      </table>
-    </body>
-  </topic>
-=======
     <p>The following table summarizes some of the differences between Resource Queues and Resource
       Groups.</p>
     <table id="queue_group_compare">
@@ -145,11 +83,10 @@
             <entry colname="col1">Limit Bypass</entry>
             <entry colname="col2">Limits are not enforced for <codeph>SUPERUSER</codeph> roles and
               certain operators and functions</entry>
-            <entry colname="col3">No limit bypass cases</entry>
+            <entry colname="col3">Limits are not enforced on <codeph>SET</codeph> and <codeph>SHOW</codeph> commands</entry>
           </row>
         </tbody>
       </tgroup>
     </table>
   </body>
-</topic>
->>>>>>> 4ddd58cc
+</topic>