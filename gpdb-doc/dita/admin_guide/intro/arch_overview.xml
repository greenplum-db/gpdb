--- conflicted
+++ resolved
@@ -13,12 +13,6 @@
       to distribute the load of multi-terabyte data warehouses, and can use all of a system's
       resources in parallel to process a query.</p>
     <p>Greenplum Database is based on PostgreSQL open-source technology. It is essentially several
-<<<<<<< HEAD
-      PostgreSQL database instances acting together as one cohesive database management system
-      (DBMS). It is based on PostgreSQL 8.3.23, and in most cases is very similar to PostgreSQL with
-      regard to SQL support, features, configuration options, and end-user functionality. Database
-      users interact with Greenplum Database as they would with a regular PostgreSQL DBMS. </p>
-=======
       PostgreSQL disk-oriented database instances acting together as one cohesive database
       management system (DBMS). It is based on PostgreSQL 8.3.23, and in most cases is very similar
       to PostgreSQL with regard to SQL support, features, configuration options, and end-user
@@ -31,7 +25,6 @@
           rows and columns that are physically stored in a column-oriented format, rather than as
           rows.</li>
       </ul></p>
->>>>>>> a799f9dc
     <p>The internals of PostgreSQL have been modified or supplemented to support the parallel
       structure of Greenplum Database. For example, the system catalog, optimizer, query executor,
       and transaction manager components have been modified and enhanced to be able to execute
