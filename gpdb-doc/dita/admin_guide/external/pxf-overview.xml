<?xml version="1.0" encoding="UTF-8"?>
<!DOCTYPE topic PUBLIC "-//OASIS//DTD DITA Topic//EN" "topic.dtd">
<topic id="topic_u14_wtd_dbb">
<<<<<<< HEAD
  <title>Accessing HDFS and Hive Data with PXF </title>
  <shortdesc>Data managed by your organization may already reside in external sources. The Greenplum Platform Extension Framework (PXF) provides access to this external data via built-in connectors that map an external data source to a Greenplum Database table definition.</shortdesc>
  <body>
    <p>PXF is installed with HDFS and Hive connectors. These connectors enable you to read external HDFS file system and Hive table data stored in text, Avro, RCFile, Parquet, SequenceFile, and ORC formats.</p>
    <p>The Greenplum Platform Extension Framework includes a protocol C library and a Java service. After you configure and initialize PXF, you start a single PXF JVM process on each Greenplum Database segment host. This long-running process concurrently serves multiple query requests.</p>
    <p>For detailed information about the architecture of and using PXF, refer to the <xref href="../../pxf/overview_pxf.html" type="topic" format="html">Using PXF with External Data</xref> documentation.</p>
=======
  <title>Accessing External Data with PXF</title>
  <shortdesc>Data managed by your organization may already reside in external sources. The Greenplum Database PXF Extension Framework (PXF) provides access to this external data via built-in connectors that map an external data source to a Greenplum Database table definition.</shortdesc>
  <body>
    <p>PXF is installed with HDFS, Hive, and HBase connectors. These connectors enable you to read external HDFS file system and Hive and HBase table data stored in text, Avro, RCFile, Parquet, SequenceFile, and ORC formats.</p>
    <p>The PXF Extension Framework includes a protocol C library and a Java service. After you configure and initialize PXF, you start a single PXF JVM process on each Greenplum Database segment host. This long-running process concurrently serves multiple query requests.</p>
    <p>For detailed information about the architecture of and using the PXF Extension Framework, refer to the <xref href="../../pxf/overview_pxf.html" type="topic" format="html">Using PXF with External Data</xref> documentation.</p>
>>>>>>> 1a5fbd5a
  </body>
</topic><|MERGE_RESOLUTION|>--- conflicted
+++ resolved
@@ -1,20 +1,11 @@
 <?xml version="1.0" encoding="UTF-8"?>
 <!DOCTYPE topic PUBLIC "-//OASIS//DTD DITA Topic//EN" "topic.dtd">
 <topic id="topic_u14_wtd_dbb">
-<<<<<<< HEAD
-  <title>Accessing HDFS and Hive Data with PXF </title>
-  <shortdesc>Data managed by your organization may already reside in external sources. The Greenplum Platform Extension Framework (PXF) provides access to this external data via built-in connectors that map an external data source to a Greenplum Database table definition.</shortdesc>
-  <body>
-    <p>PXF is installed with HDFS and Hive connectors. These connectors enable you to read external HDFS file system and Hive table data stored in text, Avro, RCFile, Parquet, SequenceFile, and ORC formats.</p>
-    <p>The Greenplum Platform Extension Framework includes a protocol C library and a Java service. After you configure and initialize PXF, you start a single PXF JVM process on each Greenplum Database segment host. This long-running process concurrently serves multiple query requests.</p>
-    <p>For detailed information about the architecture of and using PXF, refer to the <xref href="../../pxf/overview_pxf.html" type="topic" format="html">Using PXF with External Data</xref> documentation.</p>
-=======
   <title>Accessing External Data with PXF</title>
   <shortdesc>Data managed by your organization may already reside in external sources. The Greenplum Database PXF Extension Framework (PXF) provides access to this external data via built-in connectors that map an external data source to a Greenplum Database table definition.</shortdesc>
   <body>
     <p>PXF is installed with HDFS, Hive, and HBase connectors. These connectors enable you to read external HDFS file system and Hive and HBase table data stored in text, Avro, RCFile, Parquet, SequenceFile, and ORC formats.</p>
-    <p>The PXF Extension Framework includes a protocol C library and a Java service. After you configure and initialize PXF, you start a single PXF JVM process on each Greenplum Database segment host. This long-running process concurrently serves multiple query requests.</p>
-    <p>For detailed information about the architecture of and using the PXF Extension Framework, refer to the <xref href="../../pxf/overview_pxf.html" type="topic" format="html">Using PXF with External Data</xref> documentation.</p>
->>>>>>> 1a5fbd5a
+    <p>The Greenplum Platform Extension Framework includes a protocol C library and a Java service. After you configure and initialize PXF, you start a single PXF JVM process on each Greenplum Database segment host. This long-running process concurrently serves multiple query requests.</p>
+    <p>For detailed information about the architecture of and using PXF, refer to the <xref href="../../pxf/overview_pxf.html" type="topic" format="html">Using PXF with External Data</xref> documentation.</p>
   </body>
 </topic>