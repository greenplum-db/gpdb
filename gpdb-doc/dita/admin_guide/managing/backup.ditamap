<?xml version="1.0" encoding="UTF-8"?>
<!DOCTYPE map PUBLIC "-//OASIS//DTD DITA Map//EN" "map.dtd">
<map>
  <title>Backing Up and Restoring Databases</title>
  <topicref href="backup-main.xml">
    <topicref href="backup-overview.xml"/>
    <topicref href="backup-gpbackup.xml">
      <topicref href="backup-gpbackup.xml#topic_vh5_1hd_tbb"/>
      <topicref href="backup-gpbackup.xml#topic_x3s_lqj_tbb"/>
      <topicref href="backup-gpbackup.xml#topic_qgj_b3d_tbb"/>
      <topicref href="backup-gpbackup.xml#topic_et4_b5d_tbb"/>
      <topicref href="backup-gpbackup.xml#topic_qwd_d5d_tbb"/>
      <topicref href="backup-gpbackup.xml#topic_xnj_b4c_tbb"/>
      <topicref href="backup-boostfs.xml">
        <topicref href="backup-boostfs.xml#topic_zp4_mvv_bdb"/>
        <topicref href="backup-boostfs.xml#topic_t4z_tvv_bdb"/>
      </topicref>
<<<<<<< HEAD
      <topicref href="backup-plugin-api.xml"/>
=======
      <topicref href="backup-s3-plugin.xml"/>
>>>>>>> b960d981
    </topicref>
  </topicref>
</map><|MERGE_RESOLUTION|>--- conflicted
+++ resolved
@@ -15,11 +15,8 @@
         <topicref href="backup-boostfs.xml#topic_zp4_mvv_bdb"/>
         <topicref href="backup-boostfs.xml#topic_t4z_tvv_bdb"/>
       </topicref>
-<<<<<<< HEAD
+      <topicref href="backup-s3-plugin.xml"/>
       <topicref href="backup-plugin-api.xml"/>
-=======
-      <topicref href="backup-s3-plugin.xml"/>
->>>>>>> b960d981
     </topicref>
   </topicref>
 </map>