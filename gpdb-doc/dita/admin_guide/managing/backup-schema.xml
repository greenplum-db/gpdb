--- conflicted
+++ resolved
@@ -7,14 +7,8 @@
   <body>
     <p>The <codeph>gp_dump</codeph> utility dumps the contents of a database into SQL script files,
       which can then be used to restore the database schema and user data at a later time using
-<<<<<<< HEAD
-        <codeph>gp_restore</codeph> The following command will create a shcema dump of the
+        <codeph>gp_restore</codeph> The following command will create a schema dump of the
         <codeph>postgres</codeph> database:</p>
     <codeblock>$ gp_dump -s postgres</codeblock>
-=======
-        <codeph>gp_restore</codeph> The following command will create a schema dump of the
-        <codeph>template1</codeph> database:</p>
-    <codeblock>$ gp_dump -s template1</codeblock>
->>>>>>> bbee497d
   </body>
 </topic>