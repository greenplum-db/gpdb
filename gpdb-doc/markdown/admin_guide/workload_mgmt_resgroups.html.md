--- conflicted
+++ resolved
@@ -636,13 +636,9 @@
 
 `pg_resgroup_move_query()` moves only the specified query to the destination resource group. Greenplum Database assigns subsequent queries that you submit in the session to the original resource group.
 
-<<<<<<< HEAD
+Successful return of `pg_resgroup_move_query()` doesn't mean target process was successfully moved. Process movement is asynchronous. The current resource group can be checked via `pg_stat_activity` system view.
+
 > **Note** Greenplum Database version 6.8 introduced support for moving a query to a different resource group.
-=======
-Successful return of `pg_resgroup_move_query()` doesn't mean target process was successfully moved. Process movement is asynchronous. The current resource group can be checked via `pg_stat_activity` system view.
-
-**Note:** Greenplum Database version 6.8 introduced support for moving a query to a different resource group.
->>>>>>> 036412c7
 
 -   If you upgraded from a previous Greenplum 6.x installation, you must manually register the supporting functions for this feature, and grant access to the functions as follows:
 
