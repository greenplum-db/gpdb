---
title: Using Resource Groups 
---

You use resource groups to set and enforce CPU, memory, concurrent transaction limits, and disk I/O in Greenplum Database. Once you define a resource group, you assign the group to one or more Greenplum Database roles in order to control the resources used by them. 

When you assign a resource group to a role, the resource limits that you define for the group apply to all of the roles to which you assign the group. For example, the memory limit for a resource group identifies the maximum memory usage for all running transactions submitted by Greenplum Database users in all roles to which you assign the group.

Greenplum Database uses Linux-based control groups for CPU resource management, and Runaway Detector for statistics, tracking and management of memory. 

When using resource groups to control resources like CPU cores, review the Hyperthreading note in [Hardware and Network](../install_guide/platform-requirements-overview.html#hardware-and-network-3).

**Parent topic:** [Managing Resources](wlmgmt.html)

## <a id="topic8339intro"></a>Understanding Role and Component Resource Groups 

The most common application for resource groups is to manage the number of active queries that different roles may run concurrently in your Greenplum Database cluster. You can also manage the amount of CPU, memory resources, and disk I/O that Greenplum allocates to each query.

When a user runs a query, Greenplum Database evaluates the query against a set of limits defined for the resource group. Greenplum Database runs the query immediately if the group's resource limits have not yet been reached and the query does not cause the group to exceed the concurrent transaction limit. If these conditions are not met, Greenplum Database queues the query. For example, if the maximum number of concurrent transactions for the resource group has already been reached, a subsequent query is queued and must wait until other queries complete before it runs. Greenplum Database may also run a pending query when the resource group's concurrency and memory limits are altered to large enough values.

Within a resource group for roles, transactions are evaluated on a first in, first out basis. Greenplum Database periodically assesses the active workload of the system, reallocating resources and starting/queuing jobs as necessary.

## <a id="topic8339introattrlim"></a>Resource Group Attributes and Limits 

When you create a resource group, you provide a set of limits that determine the amount of CPU and memory resources available to the group. The following table lists the available limits for resource groups:

|Limit Type|Description|Value Range|Default|
|----------|-----------|-----| ------| 
|CONCURRENCY|The maximum number of concurrent transactions, including active and idle transactions, that are permitted in the resource group.| 0-[max_connections](../ref_guide/config_params/guc-list.html#max_connections) | 20 |
|CPU_MAX_PERCENT|The maximum percentage of CPU resources the group can use.| [1-100] | -1 (not set)|
|CPU_WEIGHT|The scheduling priority of the resource group.| [1-500] | 100 |
|CPUSET|The specific CPU logical core (or logical thread in hyperthreading) reserved for this resource group.| It depends on system core configuration | -1 |
|IO_LIMIT| The limit for the maximum read/write disk I/O throughput, and maximum read/write I/O operations per second. Set the value on a per-tablespace basis.| [[2 - 4294967295 or `max`] | -1 |
|MEMORY_LIMIT|The memory limit value specified for the resource group.| Integer (MB) | -1 (notset, use `statement_mem` as the memory limit for a single query) | 
|MIN_COST| The minimum cost of a query plan to be included in the resource group.| Integer | 0 |

> **Note** Resource limits are not enforced on `SET`, `RESET`, and `SHOW` commands.

### <a id="topic8339717179"></a>Transaction Concurrency Limit 

The `CONCURRENCY` limit controls the maximum number of concurrent transactions permitted for a resource group. 

Each resource group is logically divided into a fixed number of slots equal to the `CONCURRENCY` limit. Greenplum Database allocates these slots an equal, fixed percentage of memory resources.

The default `CONCURRENCY` limit value for a resource group for roles is 20. A value of 0 means that no query is allowed to run for this resource group.

Greenplum Database queues any transactions submitted after the resource group reaches its `CONCURRENCY` limit. When a running transaction completes, Greenplum Database un-queues and runs the earliest queued transaction if sufficient memory resources exist. Note that if a transaction is in idle state, even if no statement is running, the concurrency slot is still in use.

You can set the server configuration parameter [gp_resource_group_queuing_timeout](../ref_guide/config_params/guc-list.html#gp_resource_group_queuing_timeout) to specify the amount of time a transaction remains in the queue before Greenplum Database cancels the transaction. The default timeout is zero, Greenplum queues transactions indefinitely.

### <a id="bypass"></a>Bypass and Unassign from Resource Groups

A query bypasses the resource group concurrency limit if you set the server configuration parameter [gp_resource_group_bypass](../ref_guide/config_params/guc-list.html#gp_resource_group_bypass). This parameter enables or disables the concurrent transaction limit for the resource group so a query can run immediately. The default value is false, which enforces the limit of the `CONCURRENCY` limit. You may only set this parameter for a single session, not within a transaction or a function. If you set `gp_resource_group_bypass` to true, the query no longer enforces the CPU or memory limits assigned to its resource group. Instead, the memory quota assigned to this query is `statement_mem` per query. If there is not enough memory to satisfy the memory allocation request, the query will fail.

You may bypass queries that only use catalog tables, such as the database Graphical User Interface (GUI) client, which runs catalog queries to obtain metadata. If the server configuration parameter [gp_resource_group_bypass_catalog_query](../ref_guide/config_params/guc-list.html#gp_resource_group_bypass_catalog_query) is set to true (the default), Greenplum Database's resource group scheduler bypasses all queries that read exclusively from system catalogs, or queries that contain in their query text `pg_catalog` schema tables only. These queries are automatically unassigned from its current resource group; they do not enforce the limits of the resource group and do not account for resource usage. The query resources are assigned out of the resource groups and run immediately. The memory quota is `statement_mem` per the query.

You may bypass direct dispatch queries with the server configuration parameter [gp_resource_group_bypass_direct_dispatch](../ref_guide/config_params/guc-list.html#gp_resource_group_bypass_direct_dispatch). A direct dispatch query is a special type of query that only requires a single segment to participate in the execution. In order to improve efficiency, Greenplum optimizes this type of query, using direct dispatch optimization. The system sends the query plan to the execution of a single segment that needs to execute the plan, instead of sending it to all segments for execution. If you set `gp_resource_group_bypass_direct_dispatch` to true, the query no longer enforces the CPU or memory limits assigned to its resource group, so it runs immediately. Instead, the memory quota assigned to this query is `statement_mem` per query. If there is not enough memory to satisfy the memory allocation request, the query will fail. You may only set this parameter for a single session, not within a transaction or a function.

Queries whose plan cost is less than the limit `MIN_COST` are automatically unassigned from their resource group and do not enforce any of its limits. The resources used by the query do not account for the resources of the resource group. The query has a memory quota of `statement_mem`. The default value of `MIN_COST` is 0.

### <a id="topic833971717"></a>CPU Limits 

Greenplum Database leverages Linux control groups to implement CPU resource management. Greenplum Database allocates CPU resources in two ways: 

- By assigning a percentage of CPU resources to resource groups. 
- By assigning specific CPU cores to resource groups 

When you set one of the allocation modes for a resource group, Greenplum Database deactivates the other allocation mode. You may employ both modes of CPU resource allocation simultaneously for different resource groups on the same Greenplum Database cluster. You may also change the CPU resource allocation mode for a resource group at runtime.

Greenplum Database uses the server configuration parameter [gp_resource_group_cpu_limit](../ref_guide/config_params/guc-list.html#gp_resource_group_cpu_limit) to identify the maximum percentage of system CPU resources to allocate to resource groups on each Greenplum Database segment node. The remaining unreserved CPU resources are used for the operating system kernel and Greenplum Database daemons. The amount of CPU available to Greenplum Database queries per host is then divided equally among each segment on the Greenplum node.

> **Note** The default `gp_resource_group_cpu_limit` value may not leave sufficient CPU resources if you are running other workloads on your Greenplum Database cluster nodes, so be sure to adjust this server configuration parameter accordingly. 

> **Caution** Avoid setting `gp_resource_group_cpu_limit` to a value higher than .9. Doing so may result in high workload queries taking near all CPU resources, potentially starving Greenplum Database auxiliary processes.

#### <a id="cpuset"></a>Assigning CPU Resources by Core 

You identify the CPU cores that you want to reserve for a resource group with the `CPUSET` property. The CPU cores that you specify must be available in the system and cannot overlap with any CPU cores that you reserved for other resource groups. Although Greenplum Database uses the cores that you assign to a resource group exclusively for that group, note that those CPU cores may also be used by non-Greenplum processes in the system. When you configure `CPUSET` for a resource group, Greenplum Database deactivates `CPU_MAX_PERCENT` and `CPU_WEIGHT` for the group and sets their value to -1.

Specify CPU cores separately for the coordinator host and segment hosts, separated by a semicolon. Use a comma-separated list of single core numbers or number intervals when you configure cores for `CPUSET`. You must enclose the core numbers/intervals in single quotes, for example, '1;1,3-4' uses core 1 on the coordinator host, and cores 1, 3, and 4 on segment hosts.

When you assign CPU cores to `CPUSET` groups, consider the following:

-   A resource group that you create with `CPUSET` uses the specified cores exclusively. If there are no running queries in the group, the reserved cores are idle and cannot be used by queries in other resource groups. Consider minimizing the number of `CPUSET` groups to avoid wasting system CPU resources.
-   Consider keeping CPU core 0 unassigned. CPU core 0 is used as a fallback mechanism in the following cases:
    -   `admin_group` and `default_group` require at least one CPU core. When all CPU cores are reserved, Greenplum Database assigns CPU core 0 to these default groups. In this situation, the resource group to which you assigned CPU core 0 shares the core with `admin_group` and `default_group`.
    -   If you restart your Greenplum Database cluster with one node replacement and the node does not have enough cores to service all `CPUSET` resource groups, the groups are automatically assigned CPU core 0 to avoid system start failure.
-   Use the lowest possible core numbers when you assign cores to resource groups. If you replace a Greenplum Database node and the new node has fewer CPU cores than the original, or if you back up the database and want to restore it on a cluster with nodes with fewer CPU cores, the operation may fail. For example, if your Greenplum Database cluster has 16 cores, assigning cores 1-7 is optimal. If you create a resource group and assign CPU core 9 to this group, database restore to an 8 core node will fail.

Resource groups that you configure with `CPUSET` have a higher priority on CPU resources. The maximum CPU resource usage percentage for all resource groups configured with `CPUSET` on a segment host is the number of CPU cores reserved divided by the number of all CPU cores, multiplied by 100.

> **Note** You must configure `CPUSET` for a resource group *after* you have enabled resource group-based resource management for your Greenplum Database cluster with the [gp_resource_manager](../ref_guide/config_params/guc-list.html#gp_resource_manager) server configuration parameter.

#### <a id="cpu_max_percent"></a>Assigning CPU Resources by Percentage 

You configure a resource group with `CPU_MAX_PERCENT` in order to assign CPU resources by percentage. When you configure `CPU_MAX_PERCENT` for a resource group, Greenplum Database deactivates `CPUSET` for the group. 

The parameter `CPU_MAX_PERCENT` reserves the specified percentage of the segment CPU for resource management. The minimum `CPU_MAX_PERCENT` percentage you can specify for a resource group is 1, the maximum is 100. The sum of `CPU_MAX_PERCENT`s specified for all resource groups that you define in your Greenplum Database cluster can exceed 100. It specifies the total time ratio that all tasks in a resource group can run in one CPU cycle. Once the tasks in the resource group have used up all the time specified by the quota, they are throttled for the remainder of the time specified in that time period, and are not allowed to run until the next time period. 

When tasks in a resource group are idle and not using any CPU time, the leftover time is collected in a global pool of unused CPU cycles. Other resource groups can borrow CPU cycles from this pool. The actual amount of CPU time available to a resource group may vary, depending on the number of resource groups present on the system.

The parameter `CPU_MAX_LIMIT` enforces a hard upper limit of CPU usage. For example, if it is set to 40%, it indicates that although the resource group can temporarily use some idle CPU resources from other groups, the maximum it can use is 40% of the CPU resources available to Greenplum. 

You set the parameter `CPU_WEIGHT` to assign the scheduling priority of the current group. The default value is 100, and the range of values is 1 to 500. The value specifies the relative share of CPU time available to tasks in the resource group. For example, if one resource group has a relative share of 100 and another two groups have a relative share of 50, when processes in all the resource groups try to use 100% of the CPU (that means, the value of `CPU_MAX_LIMIT` for all groups is set to 100), the first resource group gets 50% of all CPU time, and the other two get 25% each. However, if you add another group with a relative share of 100, the first group is only allowed to use 33% of the CPU, and the remaining groups get 16.5%, 16.5%, and 33% respectively. 

For example, consider the following groups:

| Group Name | CONCURRENCY | CPU_MAX_PERCENT | CPU_WEIGHT |
| --------- | ----------- | -------------------- | ----------------- |
| default_group | 20 | 50 | 10 |
| admin_group | 10 | 70 | 30 |
| system_group |10 | 30 | 10 |
| test | 10 | 10 | 10 | 

Roles in `default_group` have an available CPU ratio (determined by `CPU_WEIGHT`) of 10/(10+30+10+10)=16%. This means that they can use at least 16% of the CPU when the system workload is high. When the system has idle CPU resources, they can use more resources, as the hard limit (set by `CPU_MAX_PERCENT`) is 50%.

Roles in `admin_group` have an available CPU ratio of 30/(10+30+10+10)=50% when the system workload is high. When the system has idle CPU resources, they can use resources up to the hard limit of 70%.

Roles in `test` have a CPU ratio of 10/(10+30+10+10)=16%. However, as the hard limit determined by `CPU_MAX_PERCENT` is 10%, they can only use up to 10% of the resources even when the system is idle.

### <a id="topic8339717"></a>Memory Limits 

When you enable resource groups, memory usage is managed at the Greenplum Database segment and resource group levels. You can also manage memory at the transaction level. See [Greenplum Database Memory Overview](wlmgmt_intro.html) to estimate how much memory each Greenplum Database segment has available to use. This will help you estimate how much memory to assign to the resource groups. 

The amount of memory allocated to a query is determined by the following parameters:

The parameter `MEMORY_LIMIT` of a resource group sets the maximum amount of memory reserved for this resource group on a segment. This determines the total amount of memory that all worker processes for a query can consume on the segment host during query execution. The amount of memory allotted to a query is the group memory limit divided by the group concurrency limit: `MEMORY_LIMIT` / `CONCURRENCY`. 

If a query requires a large amount of memory, you may use the server configuration parameter [gp_resgroup_memory_query_fixed_mem](../ref_guide/config_params/guc-list.html#gp_resgroup_memory_query_fixed_mem) to set a fixed memory amount for the query at the session level. This parameter overrides and can surpass the allocated memory of the resource group.

Greenplum allocates memory for an incoming query using the `gp_resgroup_memory_query_fixed_mem` value, if set, to bypass the resource group settings. Otherwise, it uses `MEMORY_LIMIT` / `CONCURRENCY` as the memory allocated for the query. If `MEMORY_LIMIT` is not set, the value for the query memory allocation defaults to [statement_mem](../ref_guide/config_params/guc-list.html#statement_mem).

For all queries, if there is not enough memory in the system, they spill to disk. When the limit [gp_workfile_limit_files_per_query](../ref_guide/config_params/guc-list.html#gp_workfile_limit_files_per_query) is reached, Greenplum Database generates an out of memory (OOM) error.

For example, consider a resource group named `adhoc` with `MEMORY_LIMIT`set to 1.5 GB and `CONCURRENCY` set to 3. By default, each statement submitted to the group is allocated 500 MB of memory. Now consider the following series of events:

1. User `ADHOC_1` submits query `Q1`, overriding `gp_resgroup_memory_query_fixed_mem` to 800MB. The `Q1` statement is admitted into the system.
1. User `ADHOC_2` submits query `Q2`, using the default 500MB.
1. With `Q1` and `Q2` still running, user `ADHOC3` submits query `Q3`, using the default 500MB.

    Queries `Q1` and `Q2` have used 1300MB of the group's 1500MB. However, if there is enough system memory available for query `Q3` in the segment at that time, it can run normally.

1. User `ADHOC4` submits query `Q4`, using `gp_resgroup_memory_query_fixed_mem` set to 700 MB.

    Query `Q4` runs immediately as it bypasses the resource group limits.

There are some special usage considerations regarding memory limits:
- If you set the configuration parameters `gp_resource_group_bypass` or `gp_resource_group_bypass_catalog_query` to bypass the resource group limits, the memory limit for the query takes the value of `statement_mem`.
- When (`MEMORY_LIMIT` / `CONCURRENCY`) < `statement_mem`, Greenplum Database uses `statement_mem` as the fixed amount of memory allocated by query.
- The maximum value of `statement_mem` is capped at [max_statement_mem](../ref_guide/config_params/guc-list.html#max_statement_mem).
- Queries whose plan cost is less than the limit `MIN_COST` use a memory quota of `statement_mem`. 

### <a id="diskio"></a>Disk I/O Limits

Greenplum Database leverages Linux control groups to implement disk I/O limits. The parameter `IO_LIMIT` limits the maximum read/write disk I/O throughput, and the maximum read/write I/O operations per second for the queries assigned to a specific resource group. It allocates bandwidth, ensures the use of high-priority resource groups, and avoids excessive use of disk bandwidth. The value of the parameter is set on a per-tablespace basis. 

> **Note** Disk I/O limits are only available when you use Linux Control Groups v2. See [Configuring and Using Resource Groups](#topic71717999) for more information.

When you limit disk I/O you speficy:

- The name of the tablespace you set the limits for. Use `*` to set limits for all tablespaces.

- The values for `rpbs` and `wpbs` to limit the maximum read and write disk I/O throughput in the resource group, in MB/S. The default value is `max`, which means there is no limit. 

- The values for `riops` and `wiops` to limit the maximum read and write I/O operations per second in the resource group. The default value is `max`, which means there is no limit. 

If the parameter `IO_LIMIT` is not set, the default value for `rbps`, `wpbs`, `riops`, and `wiops`s is set to `max`, which means that there are no disk I/O limits. In this scenario, the `gp_toolkit.gp_resgroup_config` system view displays its value as `-1`.

## <a id="topic71717999"></a>Configuring and Using Resource Groups 

### <a id="topic833"></a>Prerequisites

Greenplum Database resource groups use Linux Control Groups \(cgroups\) to manage CPU resources and disk I/O. There are two versions of cgroups: cgroup v1 and cgroup v2, which differ in the virtual file hierarchy implemented by v2. Greenplum Database 7 supports both versions, but it uses cgroup v2 by default, and it only supports the parameter `IO_LIMIT` for cgroup v2. However, the version of Linux Control Groups shipped by default with your Linux distribution depends on the operating system version. For Enterprise Linux 8 and older, the default version is v1. For Enterprise Linux 9 and later, the default version is v2. For detailed information about cgroups, refer to the Control Groups documentation for your Linux distribution.

Verify what version of cgroup is configured in your environment by checking what filesystem is mounted by default during system boot:

```
stat -fc %T /sys/fs/cgroup/
```

For cgroup v1, the output is `tmpfs`. For cgroup v2, output is `cgroup2fs`.

You do not need to change your version of cgroup, you can simply skip to [Configuring cgroup v1](#cgroupv1) or [Configuring cgroup v2](#cgroupv2) in order to complete the configuration prerequisites. However, if you prefer to switch from cgroup v1 to v2, run the following commands as root:

- Red Hat 8/Rocky 8/Oracle 8 systems:
    ```
<<<<<<< HEAD
    grubby --update-kernel=/boot/vmlinuz-$(uname -r) --args="systemd.unified_cgroup_hierarchy=1".
    ```
- Ubuntu systems:
    ```
    vim /etc/default/grub
    # add or modify: GRUB_CMDLINE_LINUX="systemd.unified_cgroup_hierarchy=1"
    update-grub && reboot now
=======
    sudo grubby --update-kernel=/boot/vmlinuz-$(uname -r) --args="systemd.unified_cgroup_hierarchy=1"
    ```
- Ubuntu systems:
    ```
    sudo vim /etc/default/grub
    add or modify: GRUB_CMDLINE_LINUX="systemd.unified_cgroup_hierarchy=1"
    sudo update-grub
>>>>>>> 26ff803c
    ```

If you want to switch from cgroup v2 to v1, run the following commands as root:

- Red Hat 8/Rocky 8/Oracle 8 systems:
    ```
    grubby --update-kernel=/boot/vmlinuz-$(uname -r) --args="systemd.unified_cgroup_hierarchy=0 systemd.legacy_systemd_cgroup_controller"
    ```
- Ubuntu systems:
    ```
<<<<<<< HEAD
    vim /etc/default/grub
    # add or modify: GRUB_CMDLINE_LINUX="systemd.unified_cgroup_hierarchy=0"
    update-grub && reboot now
=======
    sudo vim /etc/default/grub
    add or modify: GRUB_CMDLINE_LINUX="systemd.unified_cgroup_hierarchy=0"
    sudo update-grub
>>>>>>> 26ff803c
    ```

After that, reboot your host and make the changes take effect.

#### <a id="cgroupv1"></a>Configuring cgroup v1

Complete the following tasks on each node in your Greenplum Database cluster to set up cgroups v1 for use with resource groups:

1. Locate the cgroups configuration file `/etc/cgconfig.conf`. You must be the superuser or have `sudo` access to edit this file:

    ```
    vi /etc/cgconfig.conf
    ```

1. Add the following configuration information to the file:

    ```
    group gpdb {
         perm {
             task {
                 uid = gpadmin;
                 gid = gpadmin;
             }
             admin {
                 uid = gpadmin;
                 gid = gpadmin;
             }
         }
         cpu {
         }
         cpuacct {
         }
         cpuset {
         }
         memory {
         }
    } 
    ```

    This content configures CPU, CPU accounting, CPU core set, and memory control groups managed by the `gpadmin` user. Greenplum Database uses the memory control group only for monitoring the memory usage.

1. Start the cgroups service on each Greenplum Database node. For Redhat/Oracle/Rocky 8.x and older, run the following as root:

    ```
    cgconfigparser -l /etc/cgconfig.conf 
    ```

1. To automatically recreate Greenplum Database required cgroup hierarchies and parameters when your system is restarted, configure your system to enable the Linux cgroup service daemon `cgconfig.service` at node start-up. To ensure the configuration is persisten after reboot, run the following commands as user root. For Redhat/Oracle/Rocky 8.x and older:

    ```
    systemctl enable cgconfig.service
    ```

    To start the service immediately \(without having to reboot\) enter:

    ```
    systemctl start cgconfig.service
    ```

1. Identify the `cgroup` directory mount point for the node. For Redhat/Oracle/Rocky 8.x and older, run the following as root:

    ```
    grep cgroup /proc/mounts
    ```

    The first line of output identifies the `cgroup` mount point.

1. Verify that you set up the Greenplum Database cgroups configuration correctly by running the following commands. Replace \<cgroup\_mount\_point\> with the mount point that you identified in the previous step:

    ```
    ls -l <cgroup_mount_point>/cpu/gpdb
    ls -l <cgroup_mount_point>/cpuacct/gpdb
    ls -l <cgroup_mount_point>/cpuset/gpdb
    ls -l <cgroup_mount_point>/memory/gpdb
    ```

    If these directories exist and are owned by `gpadmin:gpadmin`, you have successfully configured cgroups for Greenplum Database CPU resource management.

#### <a id="cgroupv2"></a>Configuring cgroup v2

1. Configure the system to mount `cgroups-v2` by default during system boot by the `systemd` system and service manager as user root.

    ```
<<<<<<< HEAD
    grubby --update-kernel=ALL --args="systemd.unified_cgroup_hierarchy=1"
=======
    sudo grubby --update-kernel=ALL --args="systemd.unified_cgroup_hierarchy=1"
>>>>>>> 26ff803c
    ```

1. Reboot the system for the changes to take effect.
    ```
    reboot now
    ```
1. Create the directory `/sys/fs/cgroup/gpdb` and ensure `gpadmin` user has read and write permission on it.
    ```
<<<<<<< HEAD
    mkdir -p /sys/fs/cgroup/gpdb
    chown -R gpadmin:gpadmin /sys/fs/cgroup/gpdb
=======
    sudo mkdir -p /sys/fs/cgroup/gpdb
    echo "+cpuset +io +cpu +memory" | sudo tee -a /sys/fs/cgroup/cgroup.subtree_control
    sudo chown -R gpadmin:gpadmin /sys/fs/cgroup/gpdb
>>>>>>> 26ff803c
    ```
1. Ensure that `gpadmin` has write permission on `/sys/fs/cgroup/cgroup.procs`.
    ```
<<<<<<< HEAD
    usermod -aG root gpadmin
    chmod g+w /sys/fs/cgroup/cgroup.procs
    ```
1. Add all controllers.
   ```
   echo "+cpuset +io +cpu +memory" | tee -a /sys/fs/cgroup/cgroup.subtree_control
   ```
=======
    sudo chmod a+w /sys/fs/cgroup/cgroup.procs
    ```

If you get "Invalid argument" error when enable cpu subtree control, please follow the below step:
> WARNING: cgroup2 doesn't yet support control of realtime processes and the cpu controller can only be enabled when all RT processes are in the root cgroup. Be aware that system management software may already have placed RT processes into nonroot cgroups during the system boot process, and these processes may need to be moved to the root cgroup before the cpu controller can be enabled.
>>>>>>> 26ff803c

Since resource groups manually manage cgroup files, the above settings will become ineffective after a system reboot. Add the following bash script for systemd so it runs automatically during system startup. Perform the following steps as user root:

1. Create `greenplum-cgroup-v2-config.service`.
   ```
   vim /etc/systemd/system/greenplum-cgroup-v2-config.service
   ```
<<<<<<< HEAD
1. Write the following content into `greenplum-cgroup-v2-config.service`.
=======
2. Write the following content into `greenplum-cgroup-v2-config.service`, if the user is not `gpadmin`, please replace it to your own.
>>>>>>> 26ff803c
   ```
   [Unit]
   Description=Greenplum Cgroup v2 Configuration Service
   Requires=network-online.target
   After=network-online.target
   
   [Service]
   User=root
   Group=root
   
   ExecStart=/bin/sh -c " \
                       mkdir -p /sys/fs/cgroup/gpdb; \
                       echo '+cpuset +io +cpu +memory' | tee -a /sys/fs/cgroup/cgroup.subtree_control; \
                       chown -R gpadmin:gpadmin /sys/fs/cgroup/gpdb; \
                       chmod a+w /sys/fs/cgroup/cgroup.procs;"
   ExecStop=
   
   # Specifies the maximum file descriptor number that can be opened by this process
   LimitNOFILE=65536
   
   # Disable timeout logic and wait until process is stopped
   TimeoutStopSec=infinity
   SendSIGKILL=no
   
   [Install]
   WantedBy=multi-user.target
   ```
1. Reload systemd daemon and enable the service:
   ```
   systemctl daemon-reload
   systemctl enable greenplum-cgroup-v2-config.service
   ```

## <a id="topic8"></a>Enabling Resource Groups 

When you install Greenplum Database, no resource management policy is enabled by default. To use resource groups, set the [gp_resource_manager](../ref_guide/config_params/guc-list.html#gp_resource_manager) server configuration parameter.

1.  Set the `gp_resource_manager` server configuration parameter to the value `"group"` or `"group-v2"`, depending on the version of cgroup configured on your Linux distribution. For example:

    ```
    gpconfig -c gp_resource_manager -v "group"
    gpconfig -c gp_resource_manager -v "group-v2"
    ```

1.  Restart Greenplum Database:

    ```
    gpstop
    gpstart
    ```

Once enabled, any transaction submitted by a role is directed to the resource group assigned to the role, and is governed by that resource group's concurrency, memory, CPU, and disk I/O limits. 

Greenplum Database creates three default resource groups for roles named `admin_group`, `default_group`, and `system_group`. When you enable resources groups, any role that was not explicitly assigned a resource group is assigned the default group for the role's capability. `SUPERUSER` roles are assigned the `admin_group`, non-admin roles are assigned the group named `default_group`. The resources of the Greenplum Database system processes are assigned to the `system_group`. You cannot manually assign any roles to the `system_group`.

The default resource groups `admin_group`, `default_group`, and `system_group`  are created with the following resource limits:

|Limit Type|admin\_group|default\_group|system_group|
|----------|------------|--------------|------------|
|CONCURRENCY|10|5|0|
|CPU_MAX_PERCENT|10|20|10|
|CPU_WEIGHT|100|100|100|
|CPUSET|-1|-1|-1|
|IO_LIMIT|-1|-1|-1|
|MEMORY\_LIMIT|-1|-1|-1|
|MIN_COST|0|0|0|

## <a id="topic10"></a>Creating Resource Groups 

When you create a resource group for a role, you provide a name and a CPU resource allocation mode (core or percentage). You can optionally provide a concurrent transaction limit, a memory limit, a CPU soft priority, disk I/O limits, and a minimum cost. Use the [CREATE RESOURCE GROUP](../ref_guide/sql_commands/CREATE_RESOURCE_GROUP.html) command to create a new resource group.

When you create a resource group for a role, you must provide a `CPU_MAX_PERCENT` or `CPUSET` limit value. These limits identify the percentage of Greenplum Database CPU resources to allocate to this resource group. You may specify a `MEMORY_LIMIT` to reserve a fixed amount of memory for the resource group. 

For example, to create a resource group named *rgroup1* with a CPU limit of 20, a memory limit of 25, a CPU soft priority of 500, a minimum cost of 50, and disk I/O limits for the `pg_default` tablespace:

```
CREATE RESOURCE GROUP rgroup1 WITH (CONCURRENCY=20, CPU_MAX_PERCENT=20, MEMORY_LIMIT=250, CPU_WEIGHT=500, MIN_COST=50, 
  IO_LIMIT=’pg_default: wbps=1000, rbps=1000, wiops=100, riops=100’);
```

The CPU limit of 20 is shared by every role to which `rgroup1` is assigned. Similarly, the memory limit of 25 is shared by every role to which `rgroup1` is assigned. `rgroup1` utilizes the default `CONCURRENCY` setting of 20.

The [ALTER RESOURCE GROUP](../ref_guide/sql_commands/ALTER_RESOURCE_GROUP.html) command updates the limits of a resource group. To change the limits of a resource group, specify the new values that you want for the group. For example:

```
ALTER RESOURCE GROUP rg_role_light SET CONCURRENCY 7;
ALTER RESOURCE GROUP exec SET MEMORY_LIMIT 30;
ALTER RESOURCE GROUP rgroup1 SET CPUSET '1;2,4';
ALTER RESOURCE GROUP sales SET IO_LIMIT 'tablespace1:wbps=2000,wiops=2000;tablespace2:rbps=2024,riops=2024'; 
```

> **Note** You cannot set or alter the `CONCURRENCY` value for the `admin_group` to zero \(0\).

The [DROP RESOURCE GROUP](../ref_guide/sql_commands/DROP_RESOURCE_GROUP.html) command drops a resource group. To drop a resource group for a role, the group cannot be assigned to any role, nor can there be any transactions active or waiting in the resource group.

To drop a resource group:

```
DROP RESOURCE GROUP exec; 
```

## <a id="topic_jlz_hzg_pkb"></a>Configuring Automatic Query Termination Based on Memory Usage 

Greenplum Database supports the Runaway detector, which automatically terminates queries based on the amount of memory used by the query. For resource group-managed queries, Greenplum Database terminates a running query based on the amount of memory used by the query. The relevant configuration parameters are:

- [gp_vmem_protect_limit](../ref_guide/config_params/guc-list.html#gp_vmem_protect_limit) sets the amount of memory that all `postgres` processes of the active segment instance can consume. If a query causes this limit to be exceeded, no memory will be allocated and the query will fail. 

- [runaway_detector_activation_percent](../ref_guide/config_params/guc-list.html#runaway_detector_activation_percent). When resource groups are enabled, if the used memory exceeds the specified value `gp_vmem_protect_limit` * `runaway_detector_activation_percent`, Greenplum Database terminates queries based on memory usage, selecting queries from the queries managed by user resource groups (excluding those in the `system_group` resource group). Greenplum Database starts with the query that consumes the largest amount of memory. The query will terminate until the percentage of memory used falls below the specified percentage.

## <a id="topic17"></a>Assigning a Resource Group to a Role 

You assign a resource group to a database role using the `RESOURCE GROUP` clause of the [CREATE ROLE](../ref_guide/sql_commands/CREATE_ROLE.html) or [ALTER ROLE](../ref_guide/sql_commands/ALTER_ROLE.html) commands. If you do not specify a resource group for a role, the role is assigned the default group for the role's capability. `SUPERUSER` roles are assigned the `admin_group`, non-admin roles are assigned the group named `default_group`.

Use the `ALTER ROLE` or `CREATE ROLE` commands to assign a resource group to a role. For example:

```
ALTER ROLE bill RESOURCE GROUP rg_light;
CREATE ROLE mary RESOURCE GROUP exec;
```

You can assign a resource group to one or more roles. If you have defined a role hierarchy, assigning a resource group to a parent role does not propagate down to the members of that role group.

If you wish to remove a resource group assignment from a role and assign the role the default group, change the role's group name assignment to `NONE`. For example:

```
ALTER ROLE mary RESOURCE GROUP NONE;
```

## <a id="topic22"></a>Monitoring Resource Group Status 

Monitoring the status of your resource groups and queries may involve the following tasks.

### <a id="topic221"></a>Viewing Resource Group Limits 

The [gp\_resgroup\_config](../ref_guide/system_catalogs/catalog_ref-views.html#gp_resgroup_config) `gp_toolkit` system view displays the current limits for a resource group. To view the limits of all resource groups:

```
SELECT * FROM gp_toolkit.gp_resgroup_config;
```

### <a id="topic23"></a>Viewing Resource Group Query Status

The [gp\_resgroup\_status](../ref_guide/system_catalogs/catalog_ref-views.html#gp_resgroup_status) `gp_toolkit` system view enables you to view the status and activity of a resource group. The view displays the number of running and queued transactions. To view this information:

```
SELECT * FROM gp_toolkit.gp_resgroup_status;
```

### <a id="topic23a"></a>Viewing Resource Group CPU/Memory Usage Per Host 

The [gp\_resgroup\_status\_per\_host](../ref_guide/system_catalogs/catalog_ref-views.html#gp_resgroup_status_per_host) `gp_toolkit` system view enables you to view the real-time CPU and memory usage of a resource group on a per-host basis. To view this information:

```
SELECT * FROM gp_toolkit.gp_resgroup_status_per_host;
```

### <a id="topic25"></a>Viewing the Resource Group Assigned to a Role 

To view the resource group-to-role assignments, perform the following query on the [pg\_roles](../ref_guide/system_catalogs/pg_roles.html) and [pg\_resgroup](../ref_guide/system_catalogs/pg_resgroup.html) system catalog tables:

```
SELECT rolname, rsgname FROM pg_roles, pg_resgroup
WHERE pg_roles.rolresgroup=pg_resgroup.oid;
```

### <a id="topic25"></a>Viewing Resource Group Disk I/O Usage Per Host

The [gp_resgroup_iostats_per_host](../ref_guide/system_catalogs/catalog_ref-views.html#gp_resgroup_iostats_per_host) `gp_toolkit` system view enables you to view the real-time disk I/O usage of a resource group on a per-host basis. To view this information:

```
SELECT * FROM gp_toolkit.gp_resgroup_iostats_per_host;
```

### <a id="topic252525"></a>Viewing a Resource Group's Running and Pending Queries 

To view a resource group's running queries, pending queries, and how long the pending queries have been queued, examine the [pg\_stat\_activity](../ref_guide/system_catalogs/catalog_ref-views.html#pg_stat_activity) system catalog table:

```
SELECT query, waiting, rsgname, rsgqueueduration 
FROM pg_stat_activity;
```

### <a id="topic27"></a>Cancelling a Running or Queued Transaction in a Resource Group 

There may be cases when you want to cancel a running or queued transaction in a resource group. For example, you may want to remove a query that is waiting in the resource group queue but has not yet been run. Or, you may want to stop a running query that is taking too long to run, or one that is sitting idle in a transaction and taking up resource group transaction slots that are needed by other users.

By default, transactions can remain queued in a resource group indefinitely. If you want Greenplum Database to cancel a queued transaction after a specific amount of time, set the server configuration parameter [gp\_resource\_group\_queuing\_timeout](../ref_guide/config_params/guc-list.html#gp_resource_group_queuing_timeout). When this parameter is set to a value \(milliseconds\) greater than 0, Greenplum cancels any queued transaction when it has waited longer than the configured timeout.

To manually cancel a running or queued transaction, you must first determine the process id \(pid\) associated with the transaction. Once you have obtained the process id, you can invoke `pg_cancel_backend()` to end that process, as shown below.

For example, to view the process information associated with all statements currently active or waiting in all resource groups, run the following query. If the query returns no results, then there are no running or queued transactions in any resource group.

```
SELECT rolname, g.rsgname, pid, waiting, state, query, datname 
FROM pg_roles, gp_toolkit.gp_resgroup_status g, pg_stat_activity 
WHERE pg_roles.rolresgroup=g.groupid
AND pg_stat_activity.usename=pg_roles.rolname;
```

Sample partial query output:

```
 rolname | rsgname  | pid     | waiting | state  |          query           | datname 
---------+----------+---------+---------+--------+------------------------ -+---------
  sammy  | rg_light |  31861  |    f    | idle   | SELECT * FROM mytesttbl; | testdb
  billy  | rg_light |  31905  |    t    | active | SELECT * FROM topten;    | testdb
```

Use this output to identify the process id \(`pid`\) of the transaction you want to cancel, and then cancel the process. For example, to cancel the pending query identified in the sample output above:

```
SELECT pg_cancel_backend(31905);
```

You can provide an optional message in a second argument to `pg_cancel_backend()` to indicate to the user why the process was cancelled.

> **Note** Do not use an operating system `KILL` command to cancel any Greenplum Database process.

## <a id="moverg"></a>Moving a Query to a Different Resource Group 

A user with Greenplum Database superuser privileges can run the `gp_toolkit.pg_resgroup_move_query()` function to move a running query from one resource group to another, without stopping the query. Use this function to expedite a long-running query by moving it to a resource group with a higher resource allotment or availability.

> **Note** You can move only an active or running query to a new resource group. You cannot move a queued or pending query that is in an idle state due to concurrency or memory limits.

`pg_resgroup_move_query()` requires the process id \(pid\) of the running query, as well as the name of the resource group to which you want to move the query. The signature of the function follows:

```
pg_resgroup_move_query( pid int4, group_name text );
```

You can obtain the pid of a running query from the `pg_stat_activity` system view as described in [Cancelling a Running or Queued Transaction in a Resource Group](#topic27). Use the `gp_toolkit.gp_resgroup_status` view to list the name, id, and status of each resource group.

When you invoke `pg_resgroup_move_query()`, the query is subject to the limits configured for the destination resource group:

-   If the group has already reached its concurrent task limit, Greenplum Database queues the query until a slot opens or for `gp_resource_group_queuing_timeout` milliseconds if set. 
-   If the group has a free slot, `pg_resgroup_move_query()` tries to give slot control away to the target process for up to `gp_resource_group_move_timeout` milliseconds. If target process can't handle movement request until `gp_resource_group_queuing_timeout` exceeds, Greenplum Database returns the error: `target process failed to move to a new group`.
-   If `pg_resgroup_move_query()` was cancelled, but target process already got all slot controls, segment's processes will not be moved to new group, and target process will hold the slot. Such inconsistent state will be fixed by the end of transaction or by any next command dispatched by target process inside same transaction.
-   If the destination resource group does not have enough memory available to service the query's current memory requirements, Greenplum Database returns the error: `group <group_name> doesn't have enough memory ...`. In this situation, you may choose to increase the group shared memory allotted to the destination resource group, or perhaps wait a period of time for running queries to complete and then invoke the function again.

After Greenplum moves the query, there is no way to guarantee that a query currently running in the destination resource group does not exceed the group memory quota. In this situation, one or more running queries in the destination group may fail, including the moved query. Reserve enough resource group global shared memory to minimize the potential for this scenario to occur.

`pg_resgroup_move_query()` moves only the specified query to the destination resource group. Greenplum Database assigns subsequent queries that you submit in the session to the original resource group.

## <a id="topic999"></a>Using VMware Greenplum Command Center to Manage Resource Groups

Using VMware Greenplum Command Center, an administrator can create and manage resource groups, change roles' resource groups, and create workload management rules.
Workload management assignment rules assign transactions to different resource groups based on user-defined criteria. If no assignment rule is matched, Greenplum Database assigns the transaction to the role's default resource group.
Refer to the [Greenplum Command Center documentation](http://docs.vmware.com/en/VMware-Greenplum-Command-Center/index.html) for more information about creating and managing resource groups and workload management rules.

## <a id="topic777999"></a>Frequently Asked Questions 

**Why is CPU usage lower than the `CPU_MAX_PERCENT` configured for the resource group?**

You may run into this situation when a low number of queries and slices are running in the resource group, and these processes are not utilizing all of the cores on the system.

**My resource group has a `CPU_WEIGHT` equivalent to 40%. Why is the CPU usage never reaching this limit?

The value of `CPU_MAX_PERCENT` might be lower than 40, hence it might be limiting the CPU usage even with idle resources.

**Why is the number of running transactions lower than the `CONCURRENCY` limit configured for the resource group?**

Greenplum Database considers memory availability before running a transaction, and will queue the transaction if there is not enough memory available to serve it. If you use `ALTER RESOURCE GROUP` to increase the `CONCURRENCY` limit for a resource group but do not also adjust memory limits, currently running transactions may be consuming all allotted memory resources for the group. When in this state, Greenplum Database queues subsequent transactions in the resource group.

**Why is the number of running transactions in the resource group higher than the configured `CONCURRENCY` limit?**

This behaviour is expected. There are several reasons why this may happen:

- Resource groups do not enforce resource restrictions on `SET`, `RESET` and `SHOW` commands
- The server configuration parameter `gp_resource_group_bypass` disables the concurrent transaction limit for the resource group so a query can run immediately.
- If the server configuration parameter `gp_resource_group_bypass_catalog_query` is set to true (the default), all queries that read exclusively from system catalogs, or queries that contain in their query text `pg_catalog` schema tables only will not enforce the limits of the resource group. 
- Queries whose plan cost is less than the limit `MIN_COST` will be automatically unassigned from their resource group and will not enforce any of the limits set for this.

**Why did my query return a "memory limit reached" error?**

Greenplum Database automatically adjusts transaction and group memory to the new settings when you use `ALTER RESOURCE GROUP` to change a resource group's memory and/or concurrency limits. An "out of memory" error may occur if you recently altered resource group attributes and there is no longer a sufficient amount of memory available for a currently running query.

**My query cannot run due to insufficient memory, resulting in memory leak Out of Memory (OOM).**

First, ensure that the resource group is allocating enough memory required by the query by tuning resource group parameters such as `CONCURRENCY` and `MEMORY_LIMIT`. Analyze the type of query, whether there will be a lot of intermediate results using memory. If it does exist, you can set a reasonable `gp_resgroup_memory_query_fixed_mem` to allocate more memory at the session level for this specific query. 

**After a memory leak OOM the system has a high concurrent load**.

When the system starts to clean up the sessions left over by the memory leak, the concurrent load of the system is high at this time, and the OOM error message may reappear. Due to the current design, we cannot expedite the cleanup process of the Runaway Session. The solution to this problem is to adjust the `runaway_detector_activation_percent` to 0.85 or 0.8, or even lower, in order to increase the available memory of the segment host. 

**Some transaction requests only run during a certain period of time, and do not run at other times.**

You may change the configuration of resource groups can be changed dynamically at regular intervals to match the requirements of your workload, and customize resource allocation at different times to achieve higher efficiency. For example, change the configuration of resources within a group, add or delete resource groups. 

**After upgrading Greenplum Database, the performance seems to be degraded.**

There are many factors that can affect performance degradation. A possible cause is that after upgrading to Greenplum Database 7, SWAP is enabled by default and hence affecting your performance. We recommend disabling SWAP and use RAM memory instead, in order to improve running speed and efficiency. If your memory configuration is sufficient, there is no need to use SWAP space. If you decide to use SWAP, be sure you understand how it takes part in the calculation of memory management allocation. See [Greenplum Database Memory Overview](wlmgmt_intro.html) for more information.<|MERGE_RESOLUTION|>--- conflicted
+++ resolved
@@ -184,7 +184,6 @@
 
 - Red Hat 8/Rocky 8/Oracle 8 systems:
     ```
-<<<<<<< HEAD
     grubby --update-kernel=/boot/vmlinuz-$(uname -r) --args="systemd.unified_cgroup_hierarchy=1".
     ```
 - Ubuntu systems:
@@ -192,34 +191,19 @@
     vim /etc/default/grub
     # add or modify: GRUB_CMDLINE_LINUX="systemd.unified_cgroup_hierarchy=1"
     update-grub && reboot now
-=======
-    sudo grubby --update-kernel=/boot/vmlinuz-$(uname -r) --args="systemd.unified_cgroup_hierarchy=1"
+    ```
+
+If you want to switch from cgroup v2 to v1, run the following commands as root:
+
+- Red Hat 8/Rocky 8/Oracle 8 systems:
+    ```
+    grubby --update-kernel=/boot/vmlinuz-$(uname -r) --args="systemd.unified_cgroup_hierarchy=0 systemd.legacy_systemd_cgroup_controller"
     ```
 - Ubuntu systems:
     ```
-    sudo vim /etc/default/grub
-    add or modify: GRUB_CMDLINE_LINUX="systemd.unified_cgroup_hierarchy=1"
-    sudo update-grub
->>>>>>> 26ff803c
-    ```
-
-If you want to switch from cgroup v2 to v1, run the following commands as root:
-
-- Red Hat 8/Rocky 8/Oracle 8 systems:
-    ```
-    grubby --update-kernel=/boot/vmlinuz-$(uname -r) --args="systemd.unified_cgroup_hierarchy=0 systemd.legacy_systemd_cgroup_controller"
-    ```
-- Ubuntu systems:
-    ```
-<<<<<<< HEAD
     vim /etc/default/grub
     # add or modify: GRUB_CMDLINE_LINUX="systemd.unified_cgroup_hierarchy=0"
     update-grub && reboot now
-=======
-    sudo vim /etc/default/grub
-    add or modify: GRUB_CMDLINE_LINUX="systemd.unified_cgroup_hierarchy=0"
-    sudo update-grub
->>>>>>> 26ff803c
     ```
 
 After that, reboot your host and make the changes take effect.
@@ -303,11 +287,7 @@
 1. Configure the system to mount `cgroups-v2` by default during system boot by the `systemd` system and service manager as user root.
 
     ```
-<<<<<<< HEAD
     grubby --update-kernel=ALL --args="systemd.unified_cgroup_hierarchy=1"
-=======
-    sudo grubby --update-kernel=ALL --args="systemd.unified_cgroup_hierarchy=1"
->>>>>>> 26ff803c
     ```
 
 1. Reboot the system for the changes to take effect.
@@ -316,18 +296,11 @@
     ```
 1. Create the directory `/sys/fs/cgroup/gpdb` and ensure `gpadmin` user has read and write permission on it.
     ```
-<<<<<<< HEAD
     mkdir -p /sys/fs/cgroup/gpdb
     chown -R gpadmin:gpadmin /sys/fs/cgroup/gpdb
-=======
-    sudo mkdir -p /sys/fs/cgroup/gpdb
-    echo "+cpuset +io +cpu +memory" | sudo tee -a /sys/fs/cgroup/cgroup.subtree_control
-    sudo chown -R gpadmin:gpadmin /sys/fs/cgroup/gpdb
->>>>>>> 26ff803c
     ```
 1. Ensure that `gpadmin` has write permission on `/sys/fs/cgroup/cgroup.procs`.
     ```
-<<<<<<< HEAD
     usermod -aG root gpadmin
     chmod g+w /sys/fs/cgroup/cgroup.procs
     ```
@@ -335,25 +308,15 @@
    ```
    echo "+cpuset +io +cpu +memory" | tee -a /sys/fs/cgroup/cgroup.subtree_control
    ```
-=======
-    sudo chmod a+w /sys/fs/cgroup/cgroup.procs
-    ```
-
-If you get "Invalid argument" error when enable cpu subtree control, please follow the below step:
-> WARNING: cgroup2 doesn't yet support control of realtime processes and the cpu controller can only be enabled when all RT processes are in the root cgroup. Be aware that system management software may already have placed RT processes into nonroot cgroups during the system boot process, and these processes may need to be moved to the root cgroup before the cpu controller can be enabled.
->>>>>>> 26ff803c
-
 Since resource groups manually manage cgroup files, the above settings will become ineffective after a system reboot. Add the following bash script for systemd so it runs automatically during system startup. Perform the following steps as user root:
 
 1. Create `greenplum-cgroup-v2-config.service`.
    ```
    vim /etc/systemd/system/greenplum-cgroup-v2-config.service
    ```
-<<<<<<< HEAD
-1. Write the following content into `greenplum-cgroup-v2-config.service`.
-=======
+
 2. Write the following content into `greenplum-cgroup-v2-config.service`, if the user is not `gpadmin`, please replace it to your own.
->>>>>>> 26ff803c
+
    ```
    [Unit]
    Description=Greenplum Cgroup v2 Configuration Service
