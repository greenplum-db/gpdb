--- conflicted
+++ resolved
@@ -110,11 +110,7 @@
 
 ## <a id="topic833971717"></a>CPU Limits 
 
-<<<<<<< HEAD
-You configure the share of CPU resources to reserve for a resource group on a segment host by assigning specific CPU core\(s\) to the group, or by identifying the percentage of segment CPU resources to allocate to the group. Greenplum Database uses the `CPUSET` and `cpu_hard_quota_limit` resource group limits to identify the CPU resource allocation mode. You must specify only one of these limits when you configure a resource group.
-=======
-You configure the share of CPU resources to reserve for a resource group on the coordinator and segment hosts by assigning specific CPU core\(s\) to the group, or by identifying the percentage of segment CPU resources to allocate to the group. Greenplum Database uses the `CPUSET` and `CPU_RATE_LIMIT` resource group limits to identify the CPU resource allocation mode. You must specify only one of these limits when you configure a resource group.
->>>>>>> 9b7ededd
+You configure the share of CPU resources to reserve for a resource group on the coordinator and segment hosts by assigning specific CPU core\(s\) to the group, or by identifying the percentage of segment CPU resources to allocate to the group. Greenplum Database uses the `CPUSET` and `CPU_HARD_QUOTA_LIMIT` resource group limits to identify the CPU resource allocation mode. You must specify only one of these limits when you configure a resource group.
 
 You may employ both modes of CPU resource allocation simultaneously in your Greenplum Database cluster. You may also change the CPU resource allocation mode for a resource group at runtime.
 
@@ -450,11 +446,7 @@
 
 The CPU limit of 20 is shared by every role to which `rgroup1` is assigned. Similarly, the memory limit of 25 is shared by every role to which `rgroup1` is assigned. `rgroup1` utilizes the default `MEMORY_AUDITOR` `vmtracker` and the default `CONCURRENCY` setting of 20.
 
-<<<<<<< HEAD
-*When you create a resource group for an external component*, you must provide `cpu_hard_quota_limit` or `CPUSET` and `MEMORY_LIMIT` limit values. You must also provide the `MEMORY_AUDITOR` and explicitly set `CONCURRENCY` to zero \(0\). For example, to create a resource group named *rgroup\_extcomp* for which you reserve CPU core 1 and assign a memory limit of 15:
-=======
 *When you create a resource group for an external component*, you must provide `CPU_RATE_LIMIT` or `CPUSET` and `MEMORY_LIMIT` limit values. You must also provide the `MEMORY_AUDITOR` and explicitly set `CONCURRENCY` to zero \(0\). For example, to create a resource group named *rgroup\_extcomp* for which you reserve CPU core 1 on coordinator and segment hosts, and assign a memory limit of 15:
->>>>>>> 9b7ededd
 
 ```
 =# CREATE RESOURCE GROUP rgroup_extcomp WITH (MEMORY_AUDITOR=cgroup, CONCURRENCY=0,
