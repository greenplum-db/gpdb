---
title: About Concurrency Control in Greenplum Database 
---

Greenplum Database uses the PostgreSQL Multiversion Concurrency Control \(MVCC\) model to manage concurrent transactions for heap tables.

Concurrency control in a database management system allows concurrent queries to complete with correct results while ensuring the integrity of the database. Traditional databases use a two-phase locking protocol that prevents a transaction from modifying data that has been read by another concurrent transaction and prevents any concurrent transaction from reading or writing data that another transaction has updated. The locks required to coordinate transactions add contention to the database, reducing overall transaction throughput.

Greenplum Database uses the PostgreSQL Multiversion Concurrency Control \(MVCC\) model to manage concurrency for heap tables. With MVCC, each query operates on a snapshot of the database when the query starts. While it runs, a query cannot see changes made by other concurrent transactions. This ensures that a query sees a consistent view of the database. Queries that read rows can never block waiting for transactions that write rows. Conversely, queries that write rows cannot be blocked by transactions that read rows. This allows much greater concurrency than traditional database systems that employ locks to coordinate access between transactions that read and write data.

> **Note** Append-optimized tables are managed with a different concurrency control model than the MVCC model discussed in this topic. They are intended for "write-once, read-many" applications that never, or only very rarely, perform row-level updates.

## <a id="snaps"></a>Snapshots 

The MVCC model depends on the system's ability to manage multiple versions of data rows. A query operates on a snapshot of the database at the start of the query. A snapshot is the set of rows that are visible at the beginning of a statement or transaction. The snapshot ensures the query has a consistent and valid view of the database for the duration of its execution.

Each transaction is assigned a unique *transaction ID* \(XID\), an incrementing 32-bit value. When a new transaction starts, it is assigned the next XID. An SQL statement that is not enclosed in a transaction is treated as a single-statement transaction—the `BEGIN` and `COMMIT` are added implicitly. This is similar to autocommit in some database systems.

> **Note** Greenplum Database assigns XID values only to transactions that involve DDL or DML operations, which are typically the only transactions that require an XID.

When a transaction inserts a row, the XID is saved with the row in the `xmin` system column. When a transaction deletes a row, the XID is saved in the `xmax` system column. Updating a row is treated as a delete and an insert, so the XID is saved to the `xmax` of the current row and the `xmin` of the newly inserted row. The `xmin` and `xmax` columns, together with the transaction completion status, specify a range of transactions for which the version of the row is visible. A transaction can see the effects of all transactions less than `xmin`, which are guaranteed to be committed, but it cannot see the effects of any transaction greater than or equal to `xmax`.

Multi-statement transactions must also record which command within a transaction inserted a row \(`cmin`\) or deleted a row \(`cmax`\) so that the transaction can see changes made by previous commands in the transaction. The command sequence is only relevant during the transaction, so the sequence is reset to 0 at the beginning of a transaction.

XID is a property of the database. Each segment database has its own XID sequence that cannot be compared to the XIDs of other segment databases. The coordinator coordinates distributed transactions with the segments using a cluster-wide *session ID number*, called `gp_session_id`. The segments maintain a mapping of distributed transaction IDs with their local XIDs. The coordinator coordinates distributed transactions across all of the segment with the two-phase commit protocol. If a transaction fails on any one segment, it is rolled back on all segments.

You can see the `xmin`, `xmax`, `cmin`, and `cmax` columns for any row with a `SELECT` statement:

```
SELECT xmin, xmax, cmin, cmax, * FROM <tablename>;
```

Because you run the `SELECT` command on the coordinator, the XIDs are the distributed transactions IDs. If you could run the command in an individual segment database, the `xmin` and `xmax` values would be the segment's local XIDs.

> **Note** Greenplum Database distributes all of a replicated table's rows to every segment, so each row is duplicated on every segment. Each segment instance maintains its own values for the system columns `xmin`, `xmax`, `cmin`, and `cmax`, as well as for the `gp_segment_id` and `ctid` system columns. Greenplum Database does not permit user queries to access these system columns for replicated tables because they have no single, unambiguous value to evaluate in a query.

## <a id="xactwrap"></a>Transaction ID Wraparound 

The MVCC model uses transaction IDs \(XIDs\) to determine which rows are visible at the beginning of a query or transaction. The XID is a 32-bit value, so a database could theoretically run over four billion transactions before the value overflows and wraps to zero. However, Greenplum Database uses *modulo 232* arithmetic with XIDs, which allows the transaction IDs to wrap around, much as a clock wraps at twelve o'clock. For any given XID, there could be about two billion past XIDs and two billion future XIDs. This works until a version of a row persists through about two billion transactions, when it suddenly appears to be a new row. To prevent this, Greenplum has a special XID, called `FrozenXID`, which is always considered older than any regular XID it is compared with. The `xmin` of a row must be replaced with `FrozenXID` within two billion transactions, and this is one of the functions the `VACUUM` command performs.

Vacuuming the database at least every two billion transactions prevents XID wraparound. Greenplum Database monitors the transaction ID and warns if a `VACUUM` operation is required.

A warning is issued when a significant portion of the transaction IDs are no longer available and before transaction ID wraparound occurs:

```
WARNING: database "<database_name>" must be vacuumed within <number_of_transactions> transactions
```

When the warning is issued, a `VACUUM` operation is required. If a `VACUUM` operation is not performed, Greenplum Database stops creating transactions to avoid possible data loss when it reaches a limit prior to when transaction ID wraparound occurs and issues this error:

```
FATAL: database is not accepting commands to avoid wraparound data loss in database "<database_name>"
```

See [Recovering from a Transaction ID Limit Error](../managing/maintain.html#np160654) for the procedure to recover from this error.

The server configuration parameters `xid_warn_limit` and `xid_stop_limit` control when the warning and error are displayed. The `xid_warn_limit` parameter specifies the number of transaction IDs before the `xid_stop_limit` when the warning is issued. The `xid_stop_limit` parameter specifies the number of transaction IDs before wraparound would occur when the error is issued and new transactions cannot be created.

## <a id="section_f4m_n5n_fs"></a>Transaction Isolation Levels 

The SQL standard defines four levels of transaction isolation. The most strict is Serializable, which the standard defines as any concurrent execution of a set of Serializable transactions is guaranteed to produce the same effect as running them one at a time in some order. The other three levels are defined in terms of phenomena, resulting from interaction between concurrent transactions, which must not occur at each level. The standard notes that due to the definition of Serializable, none of these phenomena are possible at that level.

The phenomena which are prohibited at various levels are:

-   *dirty read* – A transaction reads data written by a concurrent uncommitted transaction.
-   *non-repeatable read* – A transaction re-reads data that it has previously read and finds that the data has been modified by another transaction \(that committed since the initial read\).
-   *phantom read* – A transaction re-executes a query returning a set of rows that satisfy a search condition and finds that the set of rows satisfying the condition has changed due to another recently-committed transaction.
-   *serialization anomaly* - The result of successfully committing a group of transactions is inconsistent with all possible orderings of running those transactions one at a time.

The four transaction isolation levels defined in the SQL standard and the corresponding behaviors are described in the table below.

|Isolation Level|Dirty Read|Non-Repeatable|Phantom Read|Serialization Anomoly|
|-----|----------|--------------|------------|------|
|`READ UNCOMMITTED`|Allowed, but not in Greenplum Database|Possible|Possible|Possible|
|`READ COMMITTED`|Impossible|Possible|Possible|Possible|
|`REPEATABLE READ`|Impossible|Impossible|Allowed, but not in Greenplum Database|Possible|
|`SERIALIZABLE`|Impossible|Impossible|Impossible|Impossible|

Greenplum Database implements only two distinct transaction isolation levels, although you can request any of the four described levels. The Greenplum Database `READ UNCOMMITTED` level behaves like `READ COMMITTED`, and the `SERIALIZABLE` level falls back to `REPEATABLE READ`.

The table also shows that Greenplum Database's `REPEATABLE READ` implementation does not allow phantom reads. This is acceptable under the SQL standard because the standard specifies which anomalies must not occur at certain isolation levels; higher guarantees are acceptable.

The following sections detail the behavior of the available isolation levels.

*Important*: Some Greenplum Database data types and functions have special rules regarding transactional behavior. In particular, changes made to a sequence \(and therefore the counter of a column declared using `serial`\) are immediately visible to all other transactions, and are not rolled back if the transaction that made the changes aborts.

<<<<<<< HEAD
=======
> **Note** The PostgreSQL 9.1 `SERIALIZABLE` isolation level introduces a new Serializable Snapshot Isolation \(SSI\) model, which is fully compliant with the SQL standard definition of serializable transactions. This model is not available in Greenplum Database. SSI monitors concurrent transactions for conditions that could cause serialization anomalies. When potential serialization problems are found, one transaction is allowed to commit and others are rolled back and must be retried.
>>>>>>> ab6cc8f1

### <a id="til_rc"></a>Read Committed Isolation Level 

The default isolation level in Greenplum Database is `READ COMMITTED`. When a transaction uses this isolation level, a `SELECT` query \(without a `FOR UPDATE/SHARE` clause\) sees only data committed before the query began; it never sees either uncommitted data or changes committed during query execution by concurrent transactions. In effect, a `SELECT` query sees a snapshot of the database at the instant the query begins to run. However, `SELECT` does see the effects of previous updates executed within its own transaction, even though they are not yet committed. Also note that two successive `SELECT` commands can see different data, even though they are within a single transaction, if other transactions commit changes after the first `SELECT` starts and before the second `SELECT` starts.

`UPDATE`, `DELETE`, `SELECT FOR UPDATE`, and `SELECT FOR SHARE` commands behave the same as `SELECT` in terms of searching for target rows: they find only the target rows that were committed as of the command start time. However, such a target row might have already been updated \(or deleted or locked\) by another concurrent transaction by the time it is found. In this case, the would-be updater waits for the first updating transaction to commit or roll back \(if it is still in progress\). If the first updater rolls back, then its effects are negated and the second updater can proceed with updating the originally found row. If the first updater commits, the second updater will ignore the row if the first updater deleted it, otherwise it will attempt to apply its operation to the updated version of the row. The search condition of the command \(the `WHERE` clause\) is re-evaluated to see if the updated version of the row still matches the search condition. If so, the second updater proceeds with its operation using the updated version of the row. In the case of `SELECT FOR UPDATE` and `SELECT FOR SHARE`, this means the updated version of the row is locked and returned to the client.

`INSERT` with an `ON CONFLICT DO UPDATE` clause behaves similarly. In `READ COMMITTED` mode, each row proposed for insertion will either insert or update. Unless there are unrelated errors, one of those two outcomes is guaranteed. If a conflict originates in another transaction whose effects are not yet visible to the `INSERT `, the `UPDATE` clause will affect that row, even though possibly no version of that row is conventionally visible to the command.

`INSERT` with an `ON CONFLICT DO NOTHING` clause may have insertion not proceed for a row due to the outcome of another transaction whose effects are not visible to the `INSERT` snapshot. Again, this is only the case in `READ COMMITTED` mode.

Because of the above rules, it is possible for an updating command to see an inconsistent snapshot: it can see the effects of concurrent updating commands on the same rows it is trying to update, but it does not see effects of those commands on other rows in the database. This behavior makes `READ COMMITTED` mode unsuitable for commands that involve complex search conditions; however, it is just right for simpler cases. For example, consider updating bank balances with transactions like:

``` sql
BEGIN;
UPDATE accounts SET balance = balance + 100.00 WHERE acctnum = 12345;
UPDATE accounts SET balance = balance - 100.00 WHERE acctnum = 7534;
COMMIT;
```

If two such transactions concurrently try to change the balance of account `12345`, we clearly want the second transaction to start with the updated version of the account's row. Because each command is affecting only a predetermined row, letting it access the updated version of the row does not create any troublesome inconsistency.

More complex usage may produce undesirable results in `READ COMMITTED` mode. For example, consider a `DELETE` command operating on data that is being both added and removed from its restriction criteria by another command; assume `website` is a two-row table with `website.hits` equaling `9` and `10`:

``` sql
BEGIN;
UPDATE website SET hits = hits + 1;
-- run from another session:  DELETE FROM website WHERE hits = 10;
COMMIT;
```

The `DELETE` will have no effect even though there is a `website.hits = 10` row before and after the `UPDATE`. This occurs because the pre-update row value `9` is skipped, and when the `UPDATE` completes and `DELETE` obtains a lock, the new row value is no longer `10` but `11`, which no longer matches the criteria.

Because `READ COMMITTED` mode starts each command with a new snapshot that includes all transactions committed up to that instant, subsequent commands in the same transaction will see the effects of the committed concurrent transaction in any case. The point at issue above is whether or not a single command sees an absolutely consistent view of the database.

The partial transaction isolation provided by `READ COMMITTED` mode is adequate for many applications, and this mode is fast and simple to use; however, it is not sufficient for all cases. Applications that do complex queries and updates might require a more rigorously consistent view of the database than `READ COMMITTED` mode provides.

### <a id="til_rr"></a>Repeatable Read Isolation Level

The `REPEATABLE READ` isolation level only sees data committed before the transaction began; it never sees either uncommitted data or changes committed during transaction execution by concurrent transactions. \(However, the query does see the effects of previous updates executed within its own transaction, even though they are not yet committed.\) This is a stronger guarantee than is required by the SQL standard for this isolation level, and prevents all of the phenomena described in the table above. As mentioned previously, this is specifically allowed by the standard, which only describes the minimum protections each isolation level must provide.

The `REPEATABLE READ` isolation level is different from `READ COMMITTED` in that a query in a `REPEATABLE READ` transaction sees a snapshot as of the start of the first non-transaction-control statement in the transaction, not as of the start of the current statement within the transaction. Successive `SELECT` commands within a single transaction see the same data; they do not see changes made by other transactions that committed after their own transaction started.

Applications using this level must be prepared to retry transactions due to serialization failures.

`UPDATE`, `DELETE`, `SELECT FOR UPDATE`, and `SELECT FOR SHARE` commands behave the same as `SELECT` in terms of searching for target rows: they will only find target rows that were committed as of the transaction start time. However, such a target row might have already been updated \(or deleted or locked\) by another concurrent transaction by the time it is found. In this case, the `REPEATABLE READ` transaction will wait for the first updating transaction to commit or roll back \(if it is still in progress\). If the first updater rolls back, then its effects are negated and the `REPEATABLE READ` can proceed with updating the originally found row. But if the first updater commits \(and actually updated or deleted the row, not just locked it\), then Greenplum Database rolls back the `REPEATABLE READ` transaction with the message:

```
ERROR:  could not serialize access due to concurrent update
```

because a `REPEATABLE READ` transaction cannot modify or lock rows changed by other transactions after the `REPEATABLE READ` transaction began.

When an application receives this error message, it should abort the current transaction and retry the whole transaction from the beginning. The second time through, the transaction will see the previously-committed change as part of its initial view of the database, so there is no logical conflict in using the new version of the row as the starting point for the new transaction's update.

Note that you may need to retry only updating transactions; read-only transactions will never have serialization conflicts.

The `REPEATABLE READ` mode provides a rigorous guarantee that each transaction sees a completely stable view of the database. However, this view will not necessarily always be consistent with some serial \(one at a time\) execution of concurrent transactions of the same level. For example, even a read-only transaction at this level may see a control record updated to show that a batch has been completed but not see one of the detail records which is logically part of the batch because it read an earlier revision of the control record. Attempts to enforce business rules by transactions running at this isolation level are not likely to work correctly without careful use of explicit locks to block conflicting transactions.


### <a id="til_s"></a>Serializable Isolation Level

The `SERIALIZABLE` level, which Greenplum Database does not fully support, guarantees that a set of transactions run concurrently produces the same result as if the transactions ran sequentially one after the other. If `SERIALIZABLE` is specified, Greenplum Database falls back to `REPEATABLE READ`. The MVCC Snapshot Isolation \(SI\) model prevents dirty reads, non-repeatable reads, and phantom reads without expensive locking, but there are other interactions that can occur between some `SERIALIZABLE` transactions in Greenplum Database that prevent them from being truly serializable. These anomalies can often be attributed to the fact that Greenplum Database does not perform *predicate locking*, which means that a write in one transaction can affect the result of a previous read in another concurrent transaction.


## <a id="about_setting_til"></a>About Setting the Transaction Isolation Level

The default transaction isolation level for Greenplum Database is specified by the [default\_transaction\_isolation](../../ref_guide/config_params/guc-list.html#default_transaction_isolation) server configuration parameter, and is initially `READ COMMITTED`.

When you set `default_transaction_isolation` in a session, you specify the default transaction isolation level for all transactions in the session.

To set the isolation level for the current transaction, you can use the [SET TRANSACTION](../../ref_guide/sql_commands/SET_TRANSACTION.html) SQL command. Be sure to set the isolation level before any `SELECT`, `INSERT`, `DELETE`, `UPDATE`, or `COPY` statement:

``` sql
BEGIN;
SET TRANSACTION ISOLATION LEVEL REPEATABLE READ;
...
COMMIT;
```

You can also specify the isolation mode in a `BEGIN` statement:

``` sql
BEGIN TRANSACTION ISOLATION LEVEL REPEATABLE READ;
```


## <a id="rmrows"></a>Removing Dead Rows from Tables 

Updating or deleting a row leaves an expired version of the row in the table. When an expired row is no longer referenced by any active transactions, it can be removed and the space it occupied can be reused. The `VACUUM` command marks the space used by expired rows for reuse.

When expired rows accumulate in a table, the disk files must be extended to accommodate new rows. Performance degrades due to the increased disk I/O required to run queries. This condition is called *bloat* and it should be managed by regularly vacuuming tables.

The `VACUUM` command \(without `FULL`\) can run concurrently with other queries. It marks the space previously used by the expired rows as free, and updates the free space map. When Greenplum Database later needs space for new rows, it first consults the table's free space map to find pages with available space. If none are found, new pages will be appended to the file.

`VACUUM` \(without `FULL`\) does not consolidate pages or reduce the size of the table on disk. The space it recovers is only available through the free space map. To prevent disk files from growing, it is important to run `VACUUM` often enough. The frequency of required `VACUUM` runs depends on the frequency of updates and deletes in the table \(inserts only ever add new rows\). Heavily updated tables might require several `VACUUM` runs per day, to ensure that the available free space can be found through the free space map. It is also important to run `VACUUM` after running a transaction that updates or deletes a large number of rows.

The `VACUUM FULL` command rewrites the table without expired rows, reducing the table to its minimum size. Every page in the table is checked, and visible rows are moved up into pages which are not yet fully packed. Empty pages are discarded. The table is locked until `VACUUM FULL` completes. This is very expensive compared to the regular `VACUUM` command, and can be avoided or postponed by vacuuming regularly. It is best to run `VACUUM FULL` during a maintenance period. An alternative to `VACUUM FULL` is to recreate the table with a `CREATE TABLE AS` statement and then drop the old table.

You can run `VACUUM VERBOSE tablename` to get a report, by segment, of the number of dead rows removed, the number of pages affected, and the number of pages with usable free space.

Query the `pg_class` system table to find out how many pages a table is using across all segments. Be sure to `ANALYZE` the table first to get accurate data.

```
SELECT relname, relpages, reltuples FROM pg_class WHERE relname='<tablename>';
```

Another useful tool is the `gp_bloat_diag` view in the `gp_toolkit` schema, which identifies bloat in tables by comparing the actual number of pages used by a table to the expected number. See "The gp\_toolkit Administrative Schema" in the *Greenplum Database Reference Guide* for more about `gp_bloat_diag`.

-   **[Example of Managing Transaction IDs](../intro/mvcc_example.html)**  


**Parent topic:** [Greenplum Database Concepts](../intro/partI.html)
<|MERGE_RESOLUTION|>--- conflicted
+++ resolved
@@ -83,11 +83,6 @@
 The following sections detail the behavior of the available isolation levels.
 
 *Important*: Some Greenplum Database data types and functions have special rules regarding transactional behavior. In particular, changes made to a sequence \(and therefore the counter of a column declared using `serial`\) are immediately visible to all other transactions, and are not rolled back if the transaction that made the changes aborts.
-
-<<<<<<< HEAD
-=======
-> **Note** The PostgreSQL 9.1 `SERIALIZABLE` isolation level introduces a new Serializable Snapshot Isolation \(SSI\) model, which is fully compliant with the SQL standard definition of serializable transactions. This model is not available in Greenplum Database. SSI monitors concurrent transactions for conditions that could cause serialization anomalies. When potential serialization problems are found, one transaction is allowed to commit and others are rolled back and must be retried.
->>>>>>> ab6cc8f1
 
 ### <a id="til_rc"></a>Read Committed Isolation Level 
 
