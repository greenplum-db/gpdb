---
title: Searching Text in Database Tables 
---

This topic shows how to use text search operators to search database tables and how to create indexes to speed up text searches.

The examples in the previous section illustrated full text matching using simple constant strings. This section shows how to search table data, optionally using indexes.

This section contains the following subtopics:

-   [Searching a Table](#searching)
-   [Creating Indexes](#indexes)

## <a id="searching"></a>Searching a Table 

It is possible to do a full text search without an index. A simple query to print the `title` of each row that contains the word `friend` in its `body` field is:

```
SELECT title
FROM pgweb
WHERE to_tsvector('english', body) @@ to_tsquery('english', 'friend');
```

This will also find related words such as `friends` and `friendly`, since all these are reduced to the same normalized lexeme.

The query above specifies that the `english` configuration is to be used to parse and normalize the strings. Alternatively we could omit the configuration parameters:

```
SELECT title
FROM pgweb
WHERE to_tsvector(body) @@ to_tsquery('friend');
```

This query will use the configuration set by [default\_text\_search\_config](../../ref_guide/config_params/guc-list.html).

A more complex example is to select the ten most recent documents that contain `create` and `table` in the `title` or `body`:

```
SELECT title
FROM pgweb
WHERE to_tsvector(title || ' ' || body) @@ to_tsquery('create & table')
ORDER BY last_mod_date DESC
LIMIT 10;
```

For clarity we omitted the `coalesce` function calls which would be needed to find rows that contain `NULL` in one of the two fields.

Although these queries will work without an index, most applications will find this approach too slow, except perhaps for occasional ad-hoc searches. Practical use of text searching usually requires creating an index.

## <a id="indexes"></a>Creating Indexes 

We can create a GIN index \([GiST and GIN Indexes for Text Search](gist-gin.html)\) to speed up text searches:

```
CREATE INDEX pgweb_idx ON pgweb USING GIN (to_tsvector('english', body));
```

Notice that the two-argument version of `to_tsvector` is used. Only text search functions that specify a configuration name can be used in expression indexes. This is because the index contents must be unaffected by [default\_text\_search\_config](../../ref_guide/config_params/guc-list.html). If they were affected, the index contents might be inconsistent because different entries could contain `tsvector`s that were created with different text search configurations, and there would be no way to guess which was which. It would be impossible to dump and restore such an index correctly.

Because the two-argument version of `to_tsvector` was used in the index above, only a query reference that uses the two-argument version of `to_tsvector` with the same configuration name will use that index. That is, `WHERE to_tsvector('english', body) @@ 'a & b'` can use the index, but `WHERE to_tsvector(body) @@ 'a & b'` cannot. This ensures that an index will be used only with the same configuration used to create the index entries.

It is possible to set up more complex expression indexes wherein the configuration name is specified by another column, e.g.:

```
CREATE INDEX pgweb_idx ON pgweb USING GIN (to_tsvector(config_name, body));
```

where `config_name` is a column in the `pgweb` table. This allows mixed configurations in the same index while recording which configuration was used for each index entry. This would be useful, for example, if the document collection contained documents in different languages. Again, queries that are meant to use the index must be phrased to match, e.g., `WHERE to_tsvector(config_name, body) @@ 'a & b'`.

Indexes can even concatenate columns:

```
CREATE INDEX pgweb_idx ON pgweb USING GIN (to_tsvector('english', title || ' ' || body));
```

Another approach is to create a separate `tsvector` column to hold the output of `to_tsvector`. To keep this column automatically up to date with its source data, use a stored generated column.  This example is a concatenation of title and body, using `coalesce` to ensure that one field will still be indexed when the other is NULL:

```
<<<<<<< HEAD
ALTER TABLE pgweb
  ADD COLUMN textsearchable_index_col tsvector
    GENERATED ALWAYS AS (to_tsvector('english', coalesce(title, '') || ' ' || coalesce(body, ''))) STORED;
=======
ALTER TABLE pgweb 
    ADD COLUMN textsearchable_index_col tsvector
        GENERATED ALWAYS AS (to_tsvector('english', coalesce(title, '') || ' ' || coalesce(body, ''))) STORED;
>>>>>>> 83aad438
```

Then we create a GIN index to speed up the search:

```
CREATE INDEX textsearch_idx ON pgweb USING GIN (textsearchable_index_col);
```

Now we are ready to perform a fast full text search:

```
SELECT title FROM pgweb WHERE textsearchable_index_col @@ to_tsquery('create & table') 
ORDER BY last_mod_date DESC LIMIT 10;
```

One advantage of the separate-column approach over an expression index is that it is not necessary to explicitly specify the text search configuration in queries in order to make use of the index. As shown in the example above, the query can depend on `default_text_search_config`. Another advantage is that searches will be faster, since it will not be necessary to redo the `to_tsvector` calls to verify index matches. \(This is more important when using a GiST index than a GIN index; see [GiST and GIN Indexes for Text Search](gist-gin.html).\) The expression-index approach is simpler to set up, however, and it requires less disk space since the `tsvector` representation is not stored explicitly.

**Parent topic:** [Using Full Text Search](../textsearch/full-text-search.html)
<|MERGE_RESOLUTION|>--- conflicted
+++ resolved
@@ -76,15 +76,9 @@
 Another approach is to create a separate `tsvector` column to hold the output of `to_tsvector`. To keep this column automatically up to date with its source data, use a stored generated column.  This example is a concatenation of title and body, using `coalesce` to ensure that one field will still be indexed when the other is NULL:
 
 ```
-<<<<<<< HEAD
-ALTER TABLE pgweb
-  ADD COLUMN textsearchable_index_col tsvector
-    GENERATED ALWAYS AS (to_tsvector('english', coalesce(title, '') || ' ' || coalesce(body, ''))) STORED;
-=======
 ALTER TABLE pgweb 
     ADD COLUMN textsearchable_index_col tsvector
         GENERATED ALWAYS AS (to_tsvector('english', coalesce(title, '') || ' ' || coalesce(body, ''))) STORED;
->>>>>>> 83aad438
 ```
 
 Then we create a GIN index to speed up the search:
