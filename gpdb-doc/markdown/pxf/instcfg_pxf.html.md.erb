--- conflicted
+++ resolved
@@ -2,11 +2,7 @@
 title: Installing and Configuring PXF
 ---
 
-<<<<<<< HEAD
-The PXF Extension Framework provides connectors to Hadoop, Hive, and HBase data stores. To use these PXF connectors, you must install Hadoop, Hive, and HBase clients on each Greenplum Database segment host as described in these one-time installation and configuration procedures:
-=======
-The PXF Extension Framework provides connectors to Hadoop, Hive, and HBase data stores. To use these PXF connectors, you must install Hadoop, Hive, and HBase clients on each Greenplum Database segment host as described in this one-time installation and configuration procedure:
->>>>>>> 3d77b090
+The Greenplum Platform Extension Framework (PXF) provides connectors to Hadoop, Hive, and HBase data stores. To use these PXF connectors, you must install Hadoop, Hive, and HBase clients on each Greenplum Database segment host as described in this one-time installation and configuration procedure:
 
 - **[Installing and Configuring Hadoop Clients for PXF](client_instcfg.html)**
 
