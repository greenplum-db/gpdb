---
title: Reading HDFS File Data with PXF
---

<!--
Licensed to the Apache Software Foundation (ASF) under one
or more contributor license agreements.  See the NOTICE file
distributed with this work for additional information
regarding copyright ownership.  The ASF licenses this file
to you under the Apache License, Version 2.0 (the
"License"); you may not use this file except in compliance
with the License.  You may obtain a copy of the License at

  http://www.apache.org/licenses/LICENSE-2.0

Unless required by applicable law or agreed to in writing,
software distributed under the License is distributed on an
"AS IS" BASIS, WITHOUT WARRANTIES OR CONDITIONS OF ANY
KIND, either express or implied.  See the License for the
specific language governing permissions and limitations
under the License.
-->

HDFS is the primary distributed storage mechanism used by Apache Hadoop applications. The PXF HDFS connector reads file data stored in HDFS. The connector supports plain delimited and comma-separated-value format text files.  The HDFS connector also supports the Avro binary format.

This section describes how to use PXF to access HDFS data, including how to create and query an external table referencing files in the HDFS data store.

## <a id="hdfs_prereq"></a>Prerequisites

Before working with HDFS file data using PXF, ensure that:

<<<<<<< HEAD
-  You have installed and configured a Hadoop client on each Greenplum Database segment host. Refer to [Installing and Configuring the Hadoop Client for PXF](hdfsclient_instcfg.html) for instructions.
- You have initialized PXF on your Greenplum Database segment hosts, and PXF is running on each host. See [Configuring, Initializing, and Managing PXF](cfginitstart_pxf.html) for PXF initialization, configuration, and startup information.
=======
-  You have installed and configured a Hadoop client on each Greenplum Database segment host. Refer to [Installing and Configuring Hadoop Clients for PXF](client_instcfg.html) for instructions.
- You have initialized PXF on your Greenplum Database segment hosts, and PXF is running on each host. See [Configuring, Initializing, and Starting PXF](cfginitstart_pxf.html) for PXF initialization, configuration, and startup information.
>>>>>>> 441a2be1
- You have granted the `gpadmin` user read permission on the relevant portions of your HDFS file system.

## <a id="hdfs_fileformats"></a>HDFS File Formats

The PXF HDFS connector supports reading the following file formats:

- Text - comma-separated value (.csv) or delimited format plain text file
- Avro - JSON-defined, schema-based data serialization format

The PXF HDFS connector provides the following profiles to read the file formats listed above:

| Data Format | Profile Name(s) | Description |
|-------|---------|------------|----------------|
| Text | HdfsTextSimple | Read delimited single line records from plain text files on HDFS.|
| Text | HdfsTextMulti | Read delimited single or multi-line records with quoted linefeeds from plain text files on HDFS. |
| Avro | Avro | Read Avro format binary files (\<filename\>.avro). |


## <a id="hdfs_cmdline"></a>HDFS Shell Command Primer
Hadoop includes command-line tools that interact directly with your HDFS file system. These tools support typical file system operations including copying and listing files, changing file permissions, and so forth.

The HDFS file system command syntax is `hdfs dfs <options> [<file>]`. Invoked with no options, `hdfs dfs` lists the file system options supported by the tool.

The user invoking the `hdfs dfs` command must have read privileges on the HDFS data store to list and view file contents, and write permission to create directories and files.

The `hdfs dfs` options used in this topic are:

| Option  | Description |
|-------|-------------------------------------|
| `-cat`    | Display file contents. |
| `-mkdir`    | Create a directory in HDFS. |
| `-put`    | Copy a file from the local file system to HDFS. |

Examples:

Create a directory in HDFS:

``` shell
$ hdfs dfs -mkdir -p /data/exampledir
```

Copy a text file from your local file system to HDFS:

``` shell
$ hdfs dfs -put /tmp/example.txt /data/exampledir/
```

Display the contents of a text file located in HDFS:

``` shell
$ hdfs dfs -cat /data/exampledir/example.txt
```


## <a id="hdfs_queryextdata"></a>Querying External HDFS Data
The PXF HDFS connector supports the `HdfsTextSimple`, `HdfsTextMulti`, and `Avro` profiles.

Use the following syntax to create a Greenplum Database external table referencing HDFS data: 

``` sql
CREATE EXTERNAL TABLE <table_name> 
    ( <column_name> <data_type> [, ...] | LIKE <other_table> )
LOCATION ('pxf://<path-to-hdfs-file>
    ?PROFILE=HdfsTextSimple|HdfsTextMulti|Avro[&<custom-option>=<value>[...]]')
FORMAT '[TEXT|CSV|CUSTOM]' (<formatting-properties>);
```

The specific keywords and values used by the `pxf` protocol in the [CREATE EXTERNAL TABLE](../ref_guide/sql_commands/CREATE_EXTERNAL_TABLE.html) command are described in the table below.

| Keyword  | Value |
|-------|-------------------------------------|
| \<path-to-hdfs-file\>    | The absolute path to the file in the HDFS data store. |
| PROFILE    | The `PROFILE` keyword must specify one of the values `HdfsTextSimple`, `HdfsTextMulti`, or `Avro`. |
| \<custom-option\>  | \<custom-option\> is profile-specific. Profile-specific options are discussed in the relevant sections later in this topic.|
| FORMAT | Use `FORMAT` `'TEXT'` with the `HdfsTextSimple` profile when \<path-to-hdfs-file\> references a plain text delimited file.<br> Use `FORMAT` `'CSV'`  with the `HdfsTextSimple` or `HdfsTextMulti` profile when \<path-to-hdfs-file\> references a comma-separated value file.  |
| FORMAT 'CUSTOM' | Use `FORMAT` '`CUSTOM`' with  the `Avro` profile. The `Avro` `'CUSTOM'` `FORMAT` requires the built-in `(formatter='pxfwritable_import')` \<formatting-property\> |
 \<formatting-properties\>    | \<formatting-properties\> are profile-specific. Profile-specific formatting options are identified in the relevant sections later in this topic. |

**Note**: When creating PXF external tables, you cannot use the `HEADER` option in your `FORMAT` specification.

## <a id="profile_hdfstextsimple"></a>Reading Text Files

Use the `HdfsTextSimple` profile when you read a plain text delimited or .csv file where each row is a single record.

\<formatting-properties\> supported by the `HdfsTextSimple` profile include:

| Keyword  | Syntax, Example(s) | Description |
|-------|--------------|-----------------------|
| delimiter    | `(delimiter=E'\t')`<br>`(delimiter ':')` | The delimiter character in the file. For `FORMAT` `'CSV'`, the default value is a comma `,`. Preface the value with an `E` when the value is an escape sequence. |

### <a id="profile_hdfstextsimple_query" class="no-quick-link"></a>Example: Using the HdfsTextSimple Profile

Perform the following procedure to create a sample text file, copy the file to HDFS, and use the `HdfsTextSimple` profile to create two PXF external tables to query the data:

1. Create an HDFS directory for PXF example data files. For example:

    ``` shell
    $ hdfs dfs -mkdir -p /data/pxf_examples
    ```

2. Create a delimited plain text data file named `pxf_hdfs_simple.txt`:

    ``` shell
    $ echo 'Prague,Jan,101,4875.33
Rome,Mar,87,1557.39
Bangalore,May,317,8936.99
Beijing,Jul,411,11600.67' > /tmp/pxf_hdfs_simple.txt
    ```

    Note the use of the comma `,` to separate the four data fields.

4. Add the data file to HDFS:

    ``` shell
    $ hdfs dfs -put /tmp/pxf_hdfs_simple.txt /data/pxf_examples/
    ```

5. Display the contents of the `pxf_hdfs_simple.txt` file stored in HDFS:

    ``` shell
    $ hdfs dfs -cat /data/pxf_examples/pxf_hdfs_simple.txt
    ```

4. Start the `psql` subsystem:

    ``` shell
    $ psql -d postgres
    ```

1. Use the PXF `HdfsTextSimple` profile to create a Greenplum Database external table referencing the `pxf_hdfs_simple.txt` file you just created and added to HDFS:

    ``` sql
    postgres=# CREATE EXTERNAL TABLE pxf_hdfs_textsimple(location text, month text, num_orders int, total_sales float8)
                LOCATION ('pxf://data/pxf_examples/pxf_hdfs_simple.txt?PROFILE=HdfsTextSimple')
              FORMAT 'TEXT' (delimiter=E',');
    ```
              
2. Query the external table:

    ``` sql
    postgres=# SELECT * FROM pxf_hdfs_textsimple;          
    ```

    ``` pre
       location    | month | num_orders | total_sales 
    ---------------+-------+------------+-------------
     Prague        | Jan   |        101 |     4875.33
     Rome          | Mar   |         87 |     1557.39
     Bangalore     | May   |        317 |     8936.99
     Beijing       | Jul   |        411 |    11600.67
    (4 rows)
    ```

2. Create a second external table referencing `pxf_hdfs_simple.txt`, this time specifying the `CSV` `FORMAT`:

    ``` sql
    postgres=# CREATE EXTERNAL TABLE pxf_hdfs_textsimple_csv(location text, month text, num_orders int, total_sales float8)
                LOCATION ('pxf://data/pxf_examples/pxf_hdfs_simple.txt?PROFILE=HdfsTextSimple')
              FORMAT 'CSV';
    postgres=# SELECT * FROM pxf_hdfs_textsimple_csv;          
    ```

    When specifying `FORMAT 'CSV'` for a comma-separated value file, no `delimiter` formatter option is required because comma is the default delimiter value.

## <a id="profile_hdfstextmulti"></a>Reading Text Files with Quoted Linefeeds

Use the `HdfsTextMulti` profile to read plain text files with delimited single- or multi- line records that include embedded (quoted) linefeed characters.

\<formatting-properties\> supported by the `HdfsTextMulti` profile include:

| Keyword  | Syntax, Example(s) | Value |
|-------|--------------|-----------------------|
| delimiter    | `(delimiter=E'\t')`<br>`(delimiter ':')` | The delimiter character in the file. For `FORMAT` `'CSV'`, the default value is a comma `,`. Preface the value with an `E` when the value is an escape sequence. |

### <a id="profile_hdfstextmulti_query" class="no-quick-link"></a>Example: Using the HdfsTextMulti Profile

Perform the following steps to create a sample text file, copy the file to HDFS, and use the PXF `HdfsTextMulti` profile to create a Greenplum Database external table to query the data:

1. Create a second delimited plain text file:

    ``` shell
    $ vi /tmp/pxf_hdfs_multi.txt
    ```

2. Copy/paste the following data into `pxf_hdfs_multi.txt`:

    ``` pre
    "4627 Star Rd.
    San Francisco, CA  94107":Sept:2017
    "113 Moon St.
    San Diego, CA  92093":Jan:2018
    "51 Belt Ct.
    Denver, CO  90123":Dec:2016
    "93114 Radial Rd.
    Chicago, IL  60605":Jul:2017
    "7301 Brookview Ave.
    Columbus, OH  43213":Dec:2018
    ```

    Notice the use of the colon `:` to separate the three fields. Also notice the quotes around the first (address) field. This field includes an embedded line feed separating the street address from the city and state.

3. Copy the text file to HDFS:

    ``` shell
    $ hdfs dfs -put /tmp/pxf_hdfs_multi.txt /data/pxf_examples/
    ```

4. Use the `HdfsTextMulti` profile to create an external table referencing the `pxf_hdfs_multi.txt` HDFS file, making sure to identify the `:` (colon) as the field separator:

    ``` sql
    postgres=# CREATE EXTERNAL TABLE pxf_hdfs_textmulti(address text, month text, year int)
                LOCATION ('pxf://data/pxf_examples/pxf_hdfs_multi.txt?PROFILE=HdfsTextMulti')
              FORMAT 'CSV' (delimiter ':');
    ```
    
    Notice the alternate syntax for specifying the `delimiter`.
    
2. Query the `pxf_hdfs_textmulti` table:

    ``` sql
    postgres=# SELECT * FROM pxf_hdfs_textmulti;
    ```

    ``` pre
             address          | month | year 
    --------------------------+-------+------
     4627 Star Rd.            | Sept  | 2017
     San Francisco, CA  94107           
     113 Moon St.             | Jan   | 2018
     San Diego, CA  92093               
     51 Belt Ct.              | Dec   | 2016
     Denver, CO  90123                  
     93114 Radial Rd.         | Jul   | 2017
     Chicago, IL  60605                 
     7301 Brookview Ave.      | Dec   | 2018
     Columbus, OH  43213                
    (5 rows)
    ```

## <a id="profile_hdfsavro"></a>Reading Avro Files

Apache Avro is a data serialization framework where the data is serialized in a compact binary format. Avro specifies that data types be defined in JSON. Avro format files have an independent schema, also defined in JSON. An Avro schema, together with its data, is fully self-describing.

### <a id="profile_hdfsavrodatamap" class="no-quick-link"></a>Data Type Mapping

Avro supports both primitive and complex data types. 

To represent Avro primitive data types in Greenplum Database, map data values to Greenplum Database columns of the same type. 

Avro supports complex data types including arrays, maps, records, enumerations, and fixed types. Map top-level fields of these complex data types to the Greenplum Database `TEXT` type. While Greenplum Database does not natively support these types, you can create Greenplum Database functions or application code to extract or further process subcomponents of these complex data types.

The following table summarizes external mapping rules for Avro data.

<a id="topic_oy3_qwm_ss__table_j4s_h1n_ss"></a>

| Avro Data Type                                                    | PXF/Greenplum Data Type                                                                                                                                                                                            |
|-------------------------------------------------------------------|-----------------------------------------------------------------------------------------------------------------------------------------------------------------------------------------------------|
| boolean | boolean |
| bytes | bytea |
| double | double |
| float | real |
| int | int or smallint |
| long | bigint |
| string | text |
| Complex type: Array, Map, Record, or Enum                         | text, with delimiters inserted between collection items, mapped key-value pairs, and record data.                                                                                           |
| Complex type: Fixed                                               | bytea                                                                                                                                                                                               |
| Union                                                             | Follows the above conventions for primitive or complex data types, depending on the union; supports Null values.                                                                     |

### <a id="profile_hdfsavroptipns" class="no-quick-link"></a>Avro-Specific Options

For complex types, the PXF `Avro` profile inserts default delimiters between collection items and values. You can use non-default delimiter characters by identifying values for specific `Avro` custom options in the `CREATE EXTERNAL TABLE` command. 

The `Avro` profile supports the following \<custom-option\>s:

| Option Name   | Description       
|---------------|--------------------|                                                                                        
| COLLECTION_DELIM | The delimiter character(s) to place between entries in a top-level array, map, or record field when PXF maps an Avro complex data type to a text column. The default is the comma `,` character. |
| MAPKEY_DELIM | The delimiter character(s) to place between the key and value of a map entry when PXF maps an Avro complex data type to a text column. The default is the colon `:` character. |
| RECORDKEY_DELIM | The delimiter character(s) to place between the field name and value of a record entry when PXF maps an Avro complex data type to a text column. The default is the colon `:` character. |

The \<formatting-properties\> supported by the `Avro` profile include:

| Keyword  | Syntax, Example | Description |
|-------|--------------|-----------------------|
| formatter    | `(formatter='pxfwritable_import')` | Must identify `pxfwritable_import`.|


### <a id="topic_tr3_dpg_ts__section_m2p_ztg_ts" class="no-quick-link"></a>Avro Schemas and Data

Avro schemas are defined using JSON, and composed of the same primitive and complex types identified in the data type mapping section above. Avro schema files typically have a `.avsc` suffix.

Fields in an Avro schema file are defined via an array of objects, each of which is specified by a name and a type.


### <a id="topic_tr3_dpg_ts_example" class="no-quick-link"></a>Example: Using the Avro Profile

The examples in this section will operate on Avro data with the following field name and data type record schema:

- id - long
- username - string
- followers - array of string
- fmap - map of long
- address - record comprised of street number (int), street name (string), and city (string)
- relationship - enumerated type


#### <a id="topic_tr3_dpg_ts__section_m2p_ztg_ts_99"></a>Create Schema

Perform the following operations to create an Avro schema to represent the example schema described above.

1. Create a file named `avro_schema.avsc`:

    ``` shell
    $ vi /tmp/avro_schema.avsc
    ```

2. Copy and paste the following text into `avro_schema.avsc`:

    ``` json
    {
    "type" : "record",
      "name" : "example_schema",
      "namespace" : "com.example",
      "fields" : [ {
        "name" : "id",
        "type" : "long",
        "doc" : "Id of the user account"
      }, {
        "name" : "username",
        "type" : "string",
        "doc" : "Name of the user account"
      }, {
        "name" : "followers",
        "type" : {"type": "array", "items": "string"},
        "doc" : "Users followers"
      }, {
        "name": "fmap",
        "type": {"type": "map", "values": "long"}
      }, {
        "name": "relationship",
        "type": {
            "type": "enum",
            "name": "relationshipEnum",
            "symbols": ["MARRIED","LOVE","FRIEND","COLLEAGUE","STRANGER","ENEMY"]
        }
      }, {
        "name": "address",
        "type": {
            "type": "record",
            "name": "addressRecord",
            "fields": [
                {"name":"number", "type":"int"},
                {"name":"street", "type":"string"},
                {"name":"city", "type":"string"}]
        }
      } ],
      "doc:" : "A basic schema for storing messages"
    }
    ```

#### <a id="topic_tr3_dpgspk_15g_tsdata"></a>Create Avro Data File (JSON)

Perform the following steps to create a sample Avro data file conforming to the above schema.

1.  Create a text file named `pxf_hdfs_avro.txt`:

    ``` shell
    $ vi /tmp/pxf_hdfs_avro.txt
    ```

2. Enter the following data into `pxf_hdfs_avro.txt`:

    ``` pre
    {"id":1, "username":"john","followers":["kate", "santosh"], "relationship": "FRIEND", "fmap": {"kate":10,"santosh":4}, "address":{"number":1, "street":"renaissance drive", "city":"san jose"}}
    
    {"id":2, "username":"jim","followers":["john", "pam"], "relationship": "COLLEAGUE", "fmap": {"john":3,"pam":3}, "address":{"number":9, "street":"deer creek", "city":"palo alto"}}
    ```

    The sample data uses a comma `,` to separate top level records and a colon `:` to separate map/key values and record field name/values.

3. Convert the text file to Avro format. There are various ways to perform the conversion, both programmatically and via the command line. In this example, we use the [Java Avro tools](http://avro.apache.org/releases.html); the jar `avro-tools-1.8.1.jar` file resides in the current directory:

    ``` shell
    $ java -jar ./avro-tools-1.8.1.jar fromjson --schema-file /tmp/avro_schema.avsc /tmp/pxf_hdfs_avro.txt > /tmp/pxf_hdfs_avro.avro
    ```

    The generated Avro binary data file is written to `/tmp/pxf_hdfs_avro.avro`. 
    
4. Copy the generated Avro file to HDFS:

    ``` shell
    $ hdfs dfs -put /tmp/pxf_hdfs_avro.avro /data/pxf_examples/
    ```
    
#### <a id="topic_avro_querydata"></a>Query With Avro Profile

Perform the following steps to create and query an external table referencing the `pxf_hdfs_avro.avro` file that you added to HDFS in the previous section. When creating the table:

-  Map the top-level primitive fields, `id` (type long) and `username` (type string), to their equivalent Greenplum Database types (bigint and text). 
-  Map the remaining complex fields to type text.
-  Explicitly set the record, map, and collection delimiters using the Avro profile custom options.


1. Use the `Avro` profile to create a queryable external table from the `pxf_hdfs_avro.avro` file:

    ``` sql
    postgres=# CREATE EXTERNAL TABLE pxf_hdfs_avro(id bigint, username text, followers text, fmap text, relationship text, address text)
                LOCATION ('pxf://data/pxf_examples/pxf_hdfs_avro.avro?PROFILE=Avro&COLLECTION_DELIM=,&MAPKEY_DELIM=:&RECORDKEY_DELIM=:')
              FORMAT 'CUSTOM' (FORMATTER='pxfwritable_import');
    ```

2. Perform a simple query of the `pxf_hdfs_avro` table:

    ``` sql
    postgres=# SELECT * FROM pxf_hdfs_avro;
    ```

    ``` pre
     id | username |   followers    |        fmap         | relationship |                      address                      
    ----+----------+----------------+--------------------+--------------+---------------------------------------------------
      1 | john     | [kate,santosh] | {kate:10,santosh:4} | FRIEND       | {number:1,street:renaissance drive,city:san jose}
      2 | jim      | [john,pam]     | {pam:3,john:3}      | COLLEAGUE    | {number:9,street:deer creek,city:palo alto}
    (2 rows)
    ```

    The simple query of the external table shows the components of the complex type data separated with the delimiters specified in the `CREATE EXTERNAL TABLE` call.


3. Process the delimited components in the text columns as necessary for your application. For example, the following command uses the Greenplum Database internal `string_to_array` function to convert entries in the `followers` field to a text array column in a new view.

    ``` sql
    postgres=# CREATE VIEW followers_view AS 
  SELECT username, address, string_to_array(substring(followers FROM 2 FOR (char_length(followers) - 2)), ',')::text[] 
        AS followers 
      FROM pxf_hdfs_avro;
    ```

4. Query the view to filter rows based on whether a particular follower appears in the view:

    ``` sql
    postgres=# SELECT username, address FROM followers_view WHERE followers @> '{john}';
    ```

    ``` pre
     username |                   address                   
    ----------+---------------------------------------------
     jim      | {number:9,street:deer creek,city:palo alto}
    ```
 
<|MERGE_RESOLUTION|>--- conflicted
+++ resolved
@@ -29,13 +29,8 @@
 
 Before working with HDFS file data using PXF, ensure that:
 
-<<<<<<< HEAD
--  You have installed and configured a Hadoop client on each Greenplum Database segment host. Refer to [Installing and Configuring the Hadoop Client for PXF](hdfsclient_instcfg.html) for instructions.
+- You have installed and configured a Hadoop client on each Greenplum Database segment host. Refer to [Installing and Configuring Hadoop Clients for PXF](client_instcfg.html) for instructions.
 - You have initialized PXF on your Greenplum Database segment hosts, and PXF is running on each host. See [Configuring, Initializing, and Managing PXF](cfginitstart_pxf.html) for PXF initialization, configuration, and startup information.
-=======
--  You have installed and configured a Hadoop client on each Greenplum Database segment host. Refer to [Installing and Configuring Hadoop Clients for PXF](client_instcfg.html) for instructions.
-- You have initialized PXF on your Greenplum Database segment hosts, and PXF is running on each host. See [Configuring, Initializing, and Starting PXF](cfginitstart_pxf.html) for PXF initialization, configuration, and startup information.
->>>>>>> 441a2be1
 - You have granted the `gpadmin` user read permission on the relevant portions of your HDFS file system.
 
 ## <a id="hdfs_fileformats"></a>HDFS File Formats
