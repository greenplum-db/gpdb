--- conflicted
+++ resolved
@@ -90,22 +90,14 @@
 
 ## <a id="built-inprofiles"></a> PXF Profiles
 
-<<<<<<< HEAD
-PXF is installed with HDFS and Hive connectors that provide a number of built-in profiles. These profiles simplify and unify access to external data stores of varied formats. You provide the profile name when you specify the `pxf` protocol on a `CREATE EXTERNAL TABLE` command to create a Greenplum Database external table that references an external data store.
-=======
 PXF is installed with HDFS, Hive, and HBase connectors that provide a number of built-in profiles. These profiles simplify and unify access to external data sources of varied formats. You provide the profile name when you specify the `pxf` protocol on a `CREATE EXTERNAL TABLE` command to create a Greenplum Database external table referencing an external data store.
->>>>>>> 1a5fbd5a
 
 PXF provides the following built-in profiles. Those profiles that support write access are identified as such in their `Description`.
 
 | Data Source | Data Format | Profile Name(s) | Description |
 |-------|---------|------------|----------------|
-<<<<<<< HEAD
+| HBase | Many | HBase | Any data type that can be converted to an array of bytes.|
 | HDFS | Text | HdfsTextSimple | Delimited single line records from plain text files on HDFS. *Supports write*. |
-=======
-| HBase | Many | HBase | Any data type that can be converted to an array of bytes.|
-| HDFS | Text | HdfsTextSimple | Delimited single line records from plain text files on HDFS.|
->>>>>>> 1a5fbd5a
 | HDFS | Text | HdfsTextMulti | Delimited single or multi-line records with quoted linefeeds from plain text files on HDFS. |
 | HDFS | Avro | Avro | Avro format binary files (\<filename\>.avro). |
 | HDFS | Binary | SequenceWritable | Binary files. *Supports write*. |
@@ -169,11 +161,7 @@
 | Keyword               | Value and Description                                                                                                                                                                                                                                                          |
 |-------------------------|--------------------------------------------------------------------------------------------------------------------------------------------------------------------------------------------------------------------------------------------------------------------------------|
 | \<path\-to\-data\>        | A directory, file name, wildcard pattern, table name, etc. The syntax of \<path-to-data\> is dependent upon the profile currently in use.                                                                                                                                                                                                                    |
-<<<<<<< HEAD
-| PROFILE              | The profile PXF uses to access the data. PXF supports HDFS and Hive connectors that expose profiles named `HdfsTextSimple`, `HdfsTextMulti`, `Avro`, `SequenceWritable`, `Hive`, `HiveText`, `HiveRC`, `HiveORC`, and `HiveVectorizedORC`.                                                                                                                                                                                   |
-=======
-| PROFILE              | The profile PXF uses to access the data. PXF supports HBase, HDFS, and Hive connectors that expose profiles named `HBase`, `HdfsTextSimple`, `HdfsTextMulti`, `Avro`, `Hive`, `HiveText`, `HiveRC`, `HiveORC`, and `HiveVectorizedORC`.                                                                                                                                                                                   |
->>>>>>> 1a5fbd5a
+| PROFILE              | The profile PXF uses to access the data. PXF supports HBase, HDFS, and Hive connectors that expose profiles named `HBase`, `HdfsTextSimple`, `HdfsTextMulti`, `Avro`, `SequenceWritable`, `Hive`, `HiveText`, `HiveRC`, `HiveORC`, and `HiveVectorizedORC`.                                                                                                                                                                                   |
 | \<custom-option\>=\<value\> | Additional options and values supported by the profile.                                                                  |
 | FORMAT  \<value\>| PXF profiles support the '`TEXT`', '`CSV`', and '`CUSTOM`' `FORMAT`s.  |
 | \<formatting-properties\> | Formatting properties supported by the profile; for example, the `formatter` or `delimiter`.                                                                   |
