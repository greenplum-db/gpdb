---
title: Troubleshooting PXF
---

<!--
Licensed to the Apache Software Foundation (ASF) under one
or more contributor license agreements.  See the NOTICE file
distributed with this work for additional information
regarding copyright ownership.  The ASF licenses this file
to you under the Apache License, Version 2.0 (the
"License"); you may not use this file except in compliance
with the License.  You may obtain a copy of the License at

  http://www.apache.org/licenses/LICENSE-2.0

Unless required by applicable law or agreed to in writing,
software distributed under the License is distributed on an
"AS IS" BASIS, WITHOUT WARRANTIES OR CONDITIONS OF ANY
KIND, either express or implied.  See the License for the
specific language governing permissions and limitations
under the License.
-->


## <a id="pxf-errors"></a>PXF Errors
The following table describes some errors you may encounter while using PXF:

| Error Message                 | Discussion                     |
|-------------------------------|---------------------------------|
| Protocol "pxf" does not exist | **Cause**: The `pxf` extension was not registered.<br>**Solution**: Create (enable) the PXF extension for the database as described in the PXF [Enable Procedure](using_pxf.html#enable-pxf-ext).|
| Invalid URI pxf://\<path-to-data\>: missing options section | **Cause**: The `LOCATION` URI does not include the profile or other required options.<br>**Solution**: Provide the profile and required options in the URI. |
| org.apache.hadoop.mapred.InvalidInputException: Input path does not exist: hdfs://\<namenode\>:8020/\<path-to-file\> | **Cause**: The HDFS file that you specified in \<path-to-file\> does not exist. <br>**Solution**: Provide the path to an existing HDFS file. |
| NoSuchObjectException(message:\<schema\>.\<hivetable\> table not found) | **Cause**: The Hive table that you specified with \<schema\>.\<hivetable\> does not exist. <br>**Solution**: Provide the name of an existing Hive table. |
| Failed to connect to \<segment-host\> port 5888: Connection refused (libchurl.c:944)  (\<segment-id\> slice\<N\> \<segment-host\>:40000 pid=\<process-id\>)<br> ... |**Cause**: PXF is not running on \<segment-host\>.<br>**Solution**: Restart PXF on \<segment-host\>. |
| *ERROR*: failed to acquire resources on one or more segments<br>*DETAIL*:  could not connect to server: Connection refused<br>&nbsp;&nbsp;&nbsp;&nbsp;Is the server running on host "\<segment-host\>" and accepting<br>&nbsp;&nbsp;&nbsp;&nbsp;TCP/IP connections on port 40000?(seg\<N\> \<segment-host\>:40000) | **Cause**: The Greenplum Database segment host \<segment-host\> is down. |
| org.apache.hadoop.security.AccessControlException: Permission denied: user=<user>, access=READ, inode=&quot;<filepath>&quot;:<user>:<group>:-rw------- | **Cause**: The Greenplum Database user that executed the PXF operation does not have permission to access the underlying Hadoop service (HDFS or Hive). See [Configuring User Impersonation and Proxying](pxfuserimpers.html). |

## <a id="pxf-logging"></a>PXF Logging
Enabling more verbose logging may aid PXF troubleshooting efforts. PXF provides two categories of message logging: service-level and client-level.

### <a id="pxfsvclogmsg"></a>Service-Level Logging

PXF utilizes `log4j` for service-level logging. PXF-service-related log messages are captured in a log file specified by PXF's `log4j` properties file, `$PXF_CONF/conf/pxf-log4j.properties`. The default PXF logging configuration will write `INFO` and more severe level logs to `$PXF_CONF/logs/pxf-service.log`. You can configure the logging level and the log file location.

PXF provides more detailed logging when the `DEBUG` level is enabled. To configure PXF `DEBUG` logging and examine the output:

1. Log in to your Greenplum Database master node:

    ``` shell
    $ ssh gpadmin@<gpmaster>
    ```

1. Open `$PXF_CONF/conf/pxf-log4j.properties` in an editor, uncomment the following line, save the file, and exit the editor:

    ``` shell
    #log4j.logger.org.greenplum.pxf=DEBUG
    ```

2. Use the `pxf cluster sync` command to copy the updated `pxf-log4j.properties` file to the Greenplum Database cluster. For example:

    ``` shell
    gpadmin@gpmaster$ $GPHOME/pxf/bin/pxf cluster sync
    ```

3. Restart PXF on each Greenplum Database segment host as described in [Restarting PXF](cfginitstart_pxf.html#restart_pxf).

4. With `DEBUG` level logging now enabled, you can perform your PXF operations. Be sure to make note of the time; this will direct you to the relevant log messages in `$PXF_CONF/logs/pxf-service.log`.

    ``` shell
    $ date
    Wed Oct  4 09:30:06 MDT 2017
    $ psql -d <dbname>
    ```

4. Create and query an external table. For example:

    ``` sql
    dbname=> CREATE EXTERNAL TABLE hdfstest(id int, newid int)
        LOCATION ('pxf://data/dir/hdfsfile?PROFILE=hdfs:text')
        FORMAT 'TEXT' (delimiter='E',');
    dbname=> SELECT * FROM hdfstest;
    <select output>
    ```

5. Finally, examine/collect the log messages from `pxf-service.log`.

**Note**: `DEBUG` logging is quite verbose and has a performance impact.  Remember to turn off PXF service `DEBUG` logging after you have collected the desired information.


### <a id="pxfdblogmsg"></a>Client-Level Logging

Database-level client logging may provide insight into internal PXF service operations.

Enable Greenplum Database and PXF debug message logging during operations on PXF external tables by setting the `client_min_messages` server configuration parameter to `DEBUG2` in your `psql` session.

``` shell
$ psql -d <dbname>
```

``` sql
dbname=# SET client_min_messages=DEBUG2;
dbname=# SELECT * FROM hdfstest;
...
DEBUG2:  churl http header: cell #19: X-GP-URL-HOST: seghost1  (seg0 slice1 127.0.0.1:40000 pid=3981)
CONTEXT:  External table hdfstest
DEBUG2:  churl http header: cell #20: X-GP-URL-PORT: 5888  (seg0 slice1 127.0.0.1:40000 pid=3981)
CONTEXT:  External table hdfstest
DEBUG2:  churl http header: cell #21: X-GP-DATA-DIR: data/dir/hdfsfile  (seg0 slice1 127.0.0.1:40000 pid=3981)
CONTEXT:  External table hdfstest
DEBUG2:  churl http header: cell #22: X-GP-OPTIONS-PROFILE: hdfs:text  (seg0 slice1 127.0.0.1:40000 pid=3981)
CONTEXT:  External table hdfstest
...
```

Examine/collect the log messages from `stdout`.

**Note**: `DEBUG2` database session logging has a performance impact.  Remember to turn off `DEBUG2` logging after you have collected the desired information.

``` sql
dbname=# SET client_min_messages=NOTICE;
```

## <a id="pxf-memcfg"></a>Addressing PXF Memory Issues

Because a single PXF agent (JVM) serves multiple segments on a segment host, the PXF heap size can be a limiting runtime factor. This will be more evident under concurrent workloads and/or queries against large files. You may run into situations where a query will hang or fail due to insufficient memory or the Java garbage collector impacting response times. To avert or remedy these situations, first try increasing the Java maximum heap size or decreasing the Tomcat maximum number of threads, depending upon what works best for your system configuration.

**Note**: The configuration changes described in this topic require modifying config files on *each* node in your Greenplum Database cluster. After you perform the updates on the master, be sure to synchronize the PXF configuration to the Greenplum Database cluster.

You will need to re-apply these configuration changes after any PXF version upgrades.

### <a id="pxf-heapcfg"></a>Increasing the JVM Memory for PXF

Each PXF agent running on a segment host is configured with a default maximum Java heap size of 2GB and an initial heap size of 1GB. If the segment hosts in your Greenplum Database cluster have an ample amount of memory, try increasing the maximum heap size to a value between 3-4GB. Set the initial and maximum heap size to the same value if possible.

Perform the following procedure to increase the heap size for the PXF agent running on each segment host in your Greenplum Database cluster.

1. Log in to your Greenplum Database master node:

    ``` shell
    $ ssh gpadmin@<gpmaster>
    ```

2. Recall the location of the PXF user configuration directory (`$PXF_CONF`). Edit the `$PXF_CONF/conf/pxf-env.sh` file. For example:

    ``` shell
    gpadmin@gpmaster$ vi $PXF_CONF/conf/pxf-env.sh
    ```

3. Locate the `PXF_JVM_OPTS` setting in the `pxf-env.sh` file, and update the `-Xmx` and/or `-Xms` options to the desired value. For example:

    ``` shell
    PXF_JVM_OPTS="-Xmx3g -Xms3g"
    ```

<<<<<<< HEAD
3. Save the file and exit the editor.

4. Use the `pxf cluster sync` command to copy the updated `pxf-env.sh` file to each Greenplum Database segment host. For example:
=======
4. Use the `pxf cluster sync` command to copy the updated `pxf-env.sh` file to the Greenplum Database cluster. For example:
>>>>>>> 433a6ebb

    ``` shell
    gpadmin@gpmaster$ $GPHOME/pxf/bin/pxf cluster sync
    ```

5. Restart PXF on each Greenplum Database segment host as described in [Restarting PXF](cfginitstart_pxf.html#restart_pxf).

### <a id="pxf-threadcfg"></a>Another Option for Resource-Constrained PXF Segment Hosts

If increasing the maximum heap size is not suitable for your Greenplum Database deployment, try decreasing the number of concurrent working threads configured for PXF's underlying Tomcat web application. A decrease in the number of running threads will prevent any PXF node from exhausting its memory, while ensuring that current queries run to completion (albeit a bit slower). Tomcat's default behavior is to queue requests until a thread is free, or the queue is exhausted.

The Tomcat default maximum number of threads is 300. Decrease the maximum number of threads to a value that works optimally for your Greenplum Database deployment. (If you plan to run large workloads on a large number of files in an external Hive data store, specify an even lower value.)

Perform the following procedure to decrease the maximum number of Tomcat threads for the PXF agent running on each segment host in your Greenplum Database deployment.

1. Log in to your Greenplum Database master node:

    ``` shell
    $ ssh gpadmin@<gpmaster>
    ```

2. Edit the `$GPHOME/pxf/pxf-service/conf/server.xml` file. For example:

    ``` shell
    gpadmin@gpmaster$ vi $GPHOME/pxf/pxf-service/conf/server.xml
    ```

3. Locate the `Catalina` `Executor` block and update the `maxThreads` setting to the desired value. For example:

    ``` xml
    <Executor maxThreads="100"
              minSpareThreads="50"
              name="tomcatThreadPool"
              namePrefix="tomcat-http--"/>
    ```

4. Copy the updated `server.xml` file to the standby master and each Greenplum Database segment host. For example, if `gphostfile` contains a list, one-host-per-line, of the standby master and segment hosts in your Greenplum Database cluster:

    ``` shell
    gpadmin@gpmaster$ gpscp -v -f gphostfile $GPHOME/pxf/pxf-service/conf/server.xml =:/usr/local/greenplum-db/pxf/pxf-service/conf/server.xml
    ```

5. Restart PXF on each Greenplum Database segment host as described in [Restarting PXF](cfginitstart_pxf.html#restart_pxf).

## <a id="pxf-timezonecfg"></a>Addressing PXF JDBC Connector Time Zone Errors

You use the PXF JDBC connector to access data stored in an external SQL database. Depending upon the JDBC driver, the driver may return an error if there is a mismatch between the default time zone set for the PXF server and the time zone set for the external SQL database.

For example, if you use the PXF JDBC connector to access an Oracle database with a conflicting time zone, PXF logs an error similar to the following:

``` pre
SEVERE: Servlet.service() for servlet [PXF REST Service] in context with path [/pxf] threw exception
java.io.IOException: ORA-00604: error occurred at recursive SQL level 1
ORA-01882: timezone region not found
```

Should you encounter this error, you can set default time zone option(s) for the PXF server in the `$PXF_CONF/conf/pxf-env.sh` configuration file, `PXF_JVM_OPTS` property setting. For example, to set the time zone:

``` pre
export PXF_JVM_OPTS="<current_settings> -Duser.timezone=America/Chicago"
```

You can use the `PXF_JVM_OPTS` property to set other Java options as well.

<<<<<<< HEAD
As described in previous sections, you must synchronize the updated PXF configuration to each Greenplum Database segment host and restart the PXF server on each host.

## <a id="pxf-fragcache"></a>PXF Fragment Metadata Caching 

A PXF connector *Fragmenter* uses metadata from the external data source to split data into a list of fragments (blocks, files, etc.) that can be read in parallel. PXF caches the fragment metadata on a per-query basis: the first thread to access a fragment's metadata stores the information in a cache, and other threads reuse this cached metadata. Caching of this nature reduces query memory requirements for external data sources with a large number of fragments.

PXF fragment metadata caching is enabled by default. To turn off fragment metadata caching, or to re-enable it after turning it off, perform the following procedure:

1. Log in to your Greenplum Database master node:

    ``` shell
    $ ssh gpadmin@<gpmaster>
    ```

2. Recall the location of the PXF user configuration directory (`$PXF_CONF`). Edit the `$PXF_CONF/conf/pxf-env.sh` file. For example:

    ``` shell
    gpadmin@gpmaster$ vi $PXF_CONF/conf/pxf-env.sh
    ```

3. Locate the `PXF_FRAGMENTER_CACHE` setting in the `pxf-env.sh` file. If the setting is commented out, uncomment it, and then update the value. For example, to turn off fragment metadata caching, set the value to `false`:

    ``` shell
    export PXF_FRAGMENTER_CACHE=false
    ```

3. Save the file and exit the editor.

4. Use the `pxf cluster sync` command to copy the updated `pxf-env.sh` file to the Greenplum Database cluster. For example:

    ``` shell
    gpadmin@gpmaster$ $GPHOME/pxf/bin/pxf cluster sync
    ```

5. Restart PXF on each Greenplum Database segment host as described in [Restarting PXF](cfginitstart_pxf.html#restart_pxf).
=======
As described in previous sections, you must synchronize the updated PXF configuration to the Greenplum Database cluster and restart the PXF server on each segment host.
>>>>>>> 433a6ebb
<|MERGE_RESOLUTION|>--- conflicted
+++ resolved
@@ -152,13 +152,10 @@
     PXF_JVM_OPTS="-Xmx3g -Xms3g"
     ```
 
-<<<<<<< HEAD
+
 3. Save the file and exit the editor.
 
-4. Use the `pxf cluster sync` command to copy the updated `pxf-env.sh` file to each Greenplum Database segment host. For example:
-=======
 4. Use the `pxf cluster sync` command to copy the updated `pxf-env.sh` file to the Greenplum Database cluster. For example:
->>>>>>> 433a6ebb
 
     ``` shell
     gpadmin@gpmaster$ $GPHOME/pxf/bin/pxf cluster sync
@@ -223,8 +220,7 @@
 
 You can use the `PXF_JVM_OPTS` property to set other Java options as well.
 
-<<<<<<< HEAD
-As described in previous sections, you must synchronize the updated PXF configuration to each Greenplum Database segment host and restart the PXF server on each host.
+As described in previous sections, you must synchronize the updated PXF configuration to the Greenplum Database cluster and restart the PXF server on each segment host.
 
 ## <a id="pxf-fragcache"></a>PXF Fragment Metadata Caching 
 
@@ -259,6 +255,3 @@
     ```
 
 5. Restart PXF on each Greenplum Database segment host as described in [Restarting PXF](cfginitstart_pxf.html#restart_pxf).
-=======
-As described in previous sections, you must synchronize the updated PXF configuration to the Greenplum Database cluster and restart the PXF server on each segment host.
->>>>>>> 433a6ebb
