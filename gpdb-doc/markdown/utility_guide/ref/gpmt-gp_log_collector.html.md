# gpmt gp_log_collector 

This tool collects Greenplum and system log files, along with the relevant configuration parameters, and generates a file which can be provided to VMware Customer Support for diagnosis of errors or system failures.

## <a id="usage"></a>Usage 

```
<<<<<<< HEAD
gpmt gp_log_collector [-failed-segs | -c <ID1,ID2,...>| -hostfile <FILE> | -h <HOST1, HOST2,...>]
[ -start <YYYY-MM-DD> ] [ -end <YYYY-MM-DD> ]
[ -dir <PATH> ] [ -segdir <PATH> ] [ -a ] [-skip-master] [-with-gptext] [-with-gptext-only] [-with-pxf] [-with-pxf-only] [-with-gpupgrade]
=======
gpmt gp_log_collector [-failed-segs | -c <ID1,ID2,...>| -hostfile <file> | -h <host1, host2,...>]
[ -start <YYYY-MM-DD> ] [ -end <YYYY-MM-DD> ]
[ -dir <path> ] [ -segdir <path> ] [ -a ] [-skip-master] [-with-gptext] [-with-gptext-only] [-with-pxf] [-with-pxf-only] [-with-gpupgrade]
>>>>>>> b90f9528
```

## <a id="opts"></a>Options 

-failed-segs
:   The tool scans `gp_configuration_history` to identify when a segment fails over to their mirrors or simply fails without explanation. The relevant content ID logs will be collected.

-free-space
:   Free space threshold which will exit log collection if reached. Default value is 10%.

-c
:   Comma separated list of content IDs to collect logs from.

-hostfile
:   Hostfile with a list of hostnames to collect logs from.

-h
:   Comma separated list of hostnames to collect logs from.

-start
:   Start date for logs to collect \(defaults to current date\).

-end
:   End date for logs to collect \(defaults to current date\).

-dir
:   Working directory \(defaults to current directory\).

-segdir
:   Segment temporary directory \(defaults to /tmp\).

-a
:   Answer Yes to all prompts.

-skip-master
:   When running `gp_log_collector`, the generated tarball can be very large. Use this option to skip Greenplum Master log collection when only Greenplum Segment logs are required.

-with-gptext
:   Collect all GPText logs along with Greenplum logs.

-with-gptext-only
:   Collect only GPText logs.

-with-pxf
:   Collect all PXF logs along with Greenplum logs.

-with-pxf-only
:   Collect only PXF logs.

-with-gpupgrade
:   Collect all `gpupgrade` logs along with Greenplum logs.


**Note**: Hostnames provided through `-hostfile` or `-h` must match the hostname column in `gp_segment_configuration`.

The tool also collects the following information:

| Source | Files and outputs |
| ------ | ----------------- |
| Database parameters | <ul><li>`version`</li><li>`uptime`</li><li>`pg_resqueue`</li><li>`pg_resgroup_config`</li><li>`pg_database`</li><li>`gp_segment_configuration`</li><li>`gp_configuration_history`</li><li>Initialization timestamp</li></ul> |
| Segment server parameters | <ul><li>`uname -a`</li><li>`sysctl -a`</li><li>`psaux`</li><li>`netstat -rn`</li><li>`netstat -i`</li><li>`lsof`</li><li>`ifconfig`</li><li>`free`</li><li>`df -h`</li><li>`top`</li><li>`sar`</li></ul> |
| System files from all hosts | <ul><li>`/etc/redhat-release`</li><li>`/etc/sysctl.conf`</li><li>`/etc/sysconfig/network`</li><li>`/etc/security/limits.conf`</li><li>`/var/log/dmesg`</li></ul> |
| Database-related files from all hosts | <ul><li>`$SEG_DIR/pg_hba.conf`</li><li>`$SEG_DIR/pg_log/`</li><li>`$SEG_DIRE/postgresql.conf`</li><li>`~/gpAdminLogs`</li></ul> |
| GPText files | <ul><li>Installation configuration file: `$GPTXTHOME/lib/python/gptextlib/consts.py` </li><li>`gptext-state -D`</li><li>`<gptext data dir>/solr*/solr.in`</li><li>`<gptext data dir>/solr*/log4j.properties`</li><li>`<gptext data dir>/zoo*/logs/*`</li><li>`commands/bash/-c_echo $PATH`</li><li>`commands/bash/-c_ps -ef | grep solr`</li><li>`commands/bash/-c_ps -ef | grep zookeeper`</li></ul> |
| PXF files | <ul><li>`pxf cluster status`</li><li>`pxf status`</li><li>PXF version</li><li>`Logs/`</li><li>`CONF/`</li><li>`Run/`</li></ul> |
| gpupgrade files | <ul><li>`~/gpAdminLogs` on all hosts</li><li>`$HOME/gpupgrade` on master host</li><li>`$HOME/.gpupgrade` on all hosts</li><li>Source cluster's `pg_log` files located in `$MASTER_DATA_DIRECTORY/pg_log` on master host</li><li>Target cluster's `pg_log` files located in `$(gpupgrade config show --target-datadir)/pg_log` on master host</li><li>Target cluster's master data directory</li></ul> |

**NOTE**: Some commands might not be able to be run if user does not have the correct permissions.

## <a id="exs"></a>Examples 

Collect Greenplum master and segment logs listed in a hostfile from today:

```
gpmt gp_log_collector -hostfile ~/gpconfig/hostfile
```

Collect logs for any segments marked down from 21-03-2016 until today:

```
gpmt gp_log_collector -failed-segs -start 2016-03-21
```

Collect logs from host `sdw2.gpdb.local` between 2016-03-21 and 2016-03-23:

```
gpmt gp_log_collector -failed-segs -start 2016-03-21 -end 2016-03-21
```

Collect only GPText logs for all segments, without any Greenplum logs:

```
gpmt gp_log_collector -with-gptext-only
```
<|MERGE_RESOLUTION|>--- conflicted
+++ resolved
@@ -5,15 +5,9 @@
 ## <a id="usage"></a>Usage 
 
 ```
-<<<<<<< HEAD
-gpmt gp_log_collector [-failed-segs | -c <ID1,ID2,...>| -hostfile <FILE> | -h <HOST1, HOST2,...>]
-[ -start <YYYY-MM-DD> ] [ -end <YYYY-MM-DD> ]
-[ -dir <PATH> ] [ -segdir <PATH> ] [ -a ] [-skip-master] [-with-gptext] [-with-gptext-only] [-with-pxf] [-with-pxf-only] [-with-gpupgrade]
-=======
 gpmt gp_log_collector [-failed-segs | -c <ID1,ID2,...>| -hostfile <file> | -h <host1, host2,...>]
 [ -start <YYYY-MM-DD> ] [ -end <YYYY-MM-DD> ]
 [ -dir <path> ] [ -segdir <path> ] [ -a ] [-skip-master] [-with-gptext] [-with-gptext-only] [-with-pxf] [-with-pxf-only] [-with-gpupgrade]
->>>>>>> b90f9528
 ```
 
 ## <a id="opts"></a>Options 
