--- conflicted
+++ resolved
@@ -5,15 +5,10 @@
 ## <a id="section2"></a>Synopsis 
 
 ```
-<<<<<<< HEAD
-gprecoverseg [[-p <new_recover_host>[,...]] | -i <recover_config_file>] [-d <master_data_directory>] 
-             [-b <segment_batch_size>] [-B <batch_size>] [-F [-s]] [-a] [-q] 
-	      [--hba-hostnames <boolean>] [--differential]
-=======
+
 gprecoverseg [[-p <new_recover_host>[,...]] | -i <recover_config_file>] [-d <coordinator_data_directory>] 
              [-b <segment_batch_size>] [-B <batch_size>] [-F [-s]] [-a] [-q] [--differential]
-	      [--hba-hostnames <boolean>] 
->>>>>>> e42519d4
+	           [--hba-hostnames <boolean>] 
              [--no-progress] [-l <logfile_directory>]
 
 gprecoverseg -r 
