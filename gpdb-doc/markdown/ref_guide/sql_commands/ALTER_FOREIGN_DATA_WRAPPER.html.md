--- conflicted
+++ resolved
@@ -30,12 +30,8 @@
 
 NO HANDLER
 :   Specifies that the foreign-data wrapper should no longer have a handler function.
-<<<<<<< HEAD
-:   **Note:** You cannot access a foreign table that uses a foreign-data wrapper with no handler.
-=======
 
     > **Note** You cannot access a foreign table that uses a foreign-data wrapper with no handler.
->>>>>>> 0a2d3cb7
 
 VALIDATOR validator\_function
 :   Specifies a new validator function for the foreign-data wrapper.
