# INSERT 

Creates new rows in a table.

## <a id="section2"></a>Synopsis 

``` {#sql_command_synopsis}
[ WITH [ RECURSIVE ] <with_query> [, ...] ]
INSERT INTO <table_name> [ AS <alias> ] [( <column_name> [, ...] )]
   [ OVERRIDING { SYSTEM | USER } VALUE ]
   {DEFAULT VALUES | VALUES ( {<expression> | DEFAULT} [, ...] ) [, ...] | <query>}
   [ ON CONFLICT [ <conflict_target> ] <conflict_action> ]
   [RETURNING * | <output_expression> [ [AS] <output_name> ] [, ...]]

where <conflict_target> can be one of:

    ( { <index_column_name> | ( <index_expression> ) } [ COLLATE <collation> ] [ <opclass> ] [, ...] )
    [ WHERE <index_predicate> ]
    ON CONSTRAINT <constraint_name>

and <conflict_action> is one of:

    DO NOTHING
    DO UPDATE SET { <column_name> = { <expression> | DEFAULT } |
                    ( <column_name> [, ...] ) = [ ROW ] ( { <expression> | DEFAULT } [, ...] ) |
                    ( <column_name> [, ...] ) = ( sub-SELECT )
                  } [, ...]
              [ WHERE <condition> ]
```

## <a id="section3"></a>Description 

`INSERT` inserts new rows into a table. One can insert one or more rows specified by value expressions, or zero or more rows resulting from a query.

The target column names may be listed in any order. If no list of column names is given at all, the default is the columns of the table in their declared order; or the first *N* column names, if there are only *N* columns supplied by the `VALUES` clause or query. The values supplied by the `VALUES` clause or query are associated with the explicit or implicit column list left-to-right.

Each column not present in the explicit or implicit column list will be filled with a default value, either its declared default value or null if there is no default.

If the expression for any column is not of the correct data type, Greenplum Database attempts automatic type conversion.

`INSERT` into tables that lack unique indexes will not be blocked by concurrent activity. Tables with unique indexes might block if concurrent sessions perform actions that lock or modify rows matching the unique index values being inserted; the details are covered in [Index Uniqueness Checks](https://www.postgresql.org/docs/12/index-unique-checks.html) in the PostgreSQL documentation. `ON CONFLICT` can be used to specify an alternative action to raising a unique constraint or exclusion constraint violation error. \(See [ON CONFLICT Clause](#section5a) below.\)

The optional `RETURNING` clause causes `INSERT` to compute and return value\(s\) based on each row actually inserted \(or updated, if an `ON CONFLICT DO UPDATE` clause was used\). This is primarily useful for obtaining values that were supplied by defaults, such as a serial sequence number. However, any expression using the table's columns is allowed. The syntax of the `RETURNING` list is identical to that of the output list of `SELECT`. Only rows that were successfully inserted or updated will be returned. For example, if a row was locked but not updated because an `ON CONFLICT DO UPDATE ... WHERE` clause condition was not satisfied, the row will not be returned.

You must have `INSERT` privilege on a table in order to insert into it. If `ON CONFLICT DO UPDATE` is present, `UPDATE` privilege on the table is also required.

When a column list is specified, you only need `INSERT` privilege on the listed columns. Similarly, when `ON CONFLICT DO UPDATE` is specified, you only need `UPDATE` privilege on the column\(s\) that are listed to be updated. However, `ON CONFLICT DO UPDATE` also requires `SELECT` privilege on any column whose values are read in the `ON CONFLICT DO UPDATE` expressions or condition.

Use of the `RETURNING` clause requires `SELECT` privilege on all columns mentioned in `RETURNING`. If you use the query clause to insert rows from a query, you must have `SELECT` privilege on any table or column referenced in the query.

## <a id="section5"></a>Parameters 

### <a id="section5aa"></a>Inserting

This section covers parameters that may be used when only inserting new rows. Parameters exclusively used with the `ON CONFLICT` clause are described separately.

with\_query
:   The `WITH` clause allows you to specify one or more subqueries that can be referenced by name in the `INSERT` query.  See [WITH Queries \(Common Table Expressions\)](../../admin_guide/query/topics/CTE-query.html#topic_zhs_r1s_w1b) and [SELECT](SELECT.html) for details.

:   It is possible for the query \(`SELECT` statement\) to also contain a `WITH` clause. In such a case both sets of with\_query can be referenced within the `INSERT` query, but the second one takes precedence since it is more closely nested.

table\_name
:   The name \(optionally schema-qualified\) of an existing table.

alias
:   A substitute name for table\_name. When an alias is provided, it completely hides the actual name of the table. This is particularly useful when `ON CONFLICT DO UPDATE` targets a table named `excluded`, since that will otherwise be taken as the name of the special table representing the row proposed for insertion.

column\_name
:   The name of a column in the table named by table\_name. The column name can be qualified with a subfield name or array subscript, if needed. \(Inserting into only some fields of a composite column leaves the other fields null.\) When referencing a column with `ON CONFLICT DO UPDATE`, do not include the table's name in the specification of a target column. For example, `INSERT INTO table_name ... ON CONFLICT DO UPDATE SET table_name.col = 1` is invalid \(this follows the general behavior for `UPDATE`\).

OVERRIDING SYSTEM VALUE
:   Without this clause, it is an error to specify an explicit value \(other than `DEFAULT`\) for an identity column defined as `GENERATED ALWAYS`. This clause overrides that restriction.

OVERRIDING USER VALUE
:   If this clause is specified, then any values supplied for identity columns defined as `GENERATED BY DEFAULT` are ignored and the default sequence-generated values are applied.

:   This clause is useful for example when copying values between tables. Writing `INSERT INTO tbl2 OVERRIDING USER VALUE SELECT * FROM tbl1` will copy from `tbl1` all columns that are not identity columns in `tbl2` while values for the identity columns in `tbl2` will be generated by the sequences associated with `tbl2`.

DEFAULT VALUES
:   All columns will be filled with their default values. \(An `OVERRIDING` clause is not permitted in this form.\)

expression
:   An expression or value to assign to the corresponding column.

DEFAULT
:   The corresponding column will be filled with its default value.

query
:   A query \(`SELECT` statement\) that supplies the rows to be inserted. Refer to the [SELECT](SELECT.html) statement for a description of the syntax.

output\_expression
:   An expression to be computed and returned by the `INSERT` command after each row is inserted or updated. The expression can use any column names of the table named by table\_name. Write `*` to return all columns of the inserted row\(s\).

output\_name
:   A name to use for a returned column.


<<<<<<< HEAD
To insert data into a partitioned table, you specify the root partitioned table, the table created with the `CREATE TABLE` command. You also can specify a leaf partition in an `INSERT` command. An error is returned if the data is not valid for the specified leaf partition. Specifying a table that is not a leaf partition in the `INSERT` command is not supported. Execution of other DML commands such as `UPDATE` and `DELETE` on any child table of a partitioned table is not supported. These commands must be run on the root partitioned table, the table created with the `CREATE TABLE` command.

For a partitioned table, all the child tables are locked during the `INSERT` operation when the Global Deadlock Detector is not enabled \(the default\). Only some of the leaf partitions are locked when the Global Deadlock Detector is enabled. For information about the Global Deadlock Detector, see [Global Deadlock Detector](../../admin_guide/dml.html#topic_gdd).
=======
## <a id="section5a"></a>ON CONFLICT Clause

The optional `ON CONFLICT` clause specifies an alternative action to raising a unique violation or exclusion constraint violation error. For each individual row proposed for insertion, either the insertion proceeds, or, if an arbiter constraint or index specified by conflict\_target is violated, the alternative conflict\_action is taken. `ON CONFLICT DO NOTHING` simply avoids inserting a row as its alternative action. `ON CONFLICT DO UPDATE` updates the existing row that conflicts with the row proposed for insertion as its alternative action.
>>>>>>> 19384f43

conflict\_target can perform unique index inference. When performing inference, it consists of one or more index\_column\_name columns and/or index\_expression expressions, and an optional index\_predicate. All table\_name unique indexes that, without regard to order, contain exactly the conflict\_target-specified columns/expressions are inferred \(chosen\) as arbiter indexes. If an index\_predicate is specified, it must, as a further requirement for inference, satisfy arbiter indexes. Note that this means a non-partial unique index \(a unique index without a predicate\) will be inferred \(and thus used by `ON CONFLICT`\) if such an index satisfying every other criteria is available. If an attempt at inference is unsuccessful, Greenplum Database raises an error.

`ON CONFLICT DO UPDATE` guarantees an atomic `INSERT` or `UPDATE` outcome; provided there is no independent error, one of those two outcomes is guaranteed, even under high concurrency. This is also known as *UPSERT* — `UPDATE` or `INSERT`.

conflict\_target
:   Specifies which conflicts `ON CONFLICT` takes the alternative action on by choosing arbiter indexes. Either performs unique index inference, or names a constraint explicitly. For `ON CONFLICT DO NOTHING`, it is optional to specify a conflict\_target; when omitted, conflicts with all usable constraints \(and unique indexes\) are handled. For `ON CONFLICT DO UPDATE`, a conflict_target must be provided.

conflict\_action
:   conflict\_action specifies an alternative `ON CONFLICT` action. It can be either `DO NOTHING`, or a `DO UPDATE` clause specifying the exact details of the `UPDATE` action to be performed in case of a conflict. The `SET` and `WHERE` clauses in `ON CONFLICT DO UPDATE` have access to the existing row using the table's name \(or an alias\), and to the row proposed for insertion using the special excluded table. `SELECT` privilege is required on any column in the target table where corresponding excluded columns are read.

:   Note that the effects of all per-row `BEFORE INSERT` triggers are reflected in excluded values, since those effects may have contributed to the row being excluded from insertion.

index\_column\_name
:   The name of a table\_name column. Used to infer arbiter indexes. Follows `CREATE INDEX` format. `SELECT` privilege on index\_column\_name is required.

index\_expression
:   Similar to index\_column\_name, but used to infer expressions on table\_name columns appearing within index definitions \(not simple columns\). Follows `CREATE INDEX` format. `SELECT` privilege on any column appearing within index\_expression is required.

collation
:   When specified, mandates that corresponding index\_column\_name or index\_expression use a particular collation in order to be matched during inference. Typically this is omitted, as collations usually do not affect whether or not a constraint violation occurs. Follows `CREATE INDEX` format.

opclass
:   When specified, mandates that corresponding index\_column\_name or index\_expression use particular operator class in order to be matched during inference. Typically this is omitted, as the equality semantics are often equivalent across a type's operator classes anyway, or because it's sufficient to trust that the defined unique indexes have the pertinent definition of equality. Follows `CREATE INDEX` format.

index\_predicate
:   Used to allow inference of partial unique indexes. Any indexes that satisfy the predicate \(which need not actually be partial indexes\) can be inferred. Follows `CREATE INDEX` format. `SELECT` privilege on any column appearing within index\_predicate is required.

constraint\_name
:   Explicitly specifies an arbiter constraint by name, rather than inferring a constraint or index.

condition
:   An expression that returns a value of type `boolean`. Only rows for which this expression returns `true` will be updated, although all rows will be locked when the `ON CONFLICT DO UPDATE` action is taken. Note that condition is evaluated last, after a conflict has been identified as a candidate to update.

Note that exclusion constraints are not supported as arbiters with `ON CONFLICT DO UPDATE`. In all cases, only `NOT DEFERRABLE` constraints and unique indexes are supported as arbiters.

`INSERT` with an `ON CONFLICT DO UPDATE` clause is a "deterministic" statement. This means that the command will not be allowed to affect any single existing row more than once; a cardinality violation error will be raised when this situation arises. Rows proposed for insertion should not duplicate each other in terms of attributes constrained by an arbiter index or constraint.

Note that it is currently not supported for the `ON CONFLICT DO UPDATE` clause of an `INSERT` applied to a partitioned table to update the partition key of a conflicting row such that it requires the row be moved to a new partition.

**Tip:** It is often preferable to use unique index inference rather than naming a constraint directly using `ON CONFLICT ON CONSTRAINT constraint_name`. Inference will continue to work correctly when the underlying index is replaced by another more or less equivalent index in an overlapping way, for example when using `CREATE UNIQUE INDEX ... CONCURRENTLY` before dropping the index being replaced.

## <a id="section5b"></a>Outputs

On successful completion, an `INSERT` command returns a command tag of the form:

```
INSERT <oid> <count>
```

The count is the number of rows inserted or updated. oid is always `0` \(it used to be the OID assigned to the inserted row if count was exactly one and the target table was declared `WITH OIDS` and 0 otherwise, but creating a table `WITH OIDS` is no longer supported\).

If the `INSERT` command contains a `RETURNING` clause, the result will be similar to that of a `SELECT` statement containing the columns and values defined in the `RETURNING` list, computed over the row\(s\) inserted or updated by the command.

## <a id="section6"></a>Notes 

If the specified table is a partitioned table, Greenplum Database routes each row to the appropriate partition and inserts into it. If the specified table is a partition, an error will occur if one of the input rows violates the partition constraint.

For a partitioned table, all of the child tables are locked during the `INSERT` operation when the Global Deadlock Detector is not enabled \(the default\). Only some of the leaf child tables are locked when the Global Deadlock Detector is enabled. For information about the Global Deadlock Detector, see [Global Deadlock Detector](../../admin_guide/dml.html#topic_gdd).

Greenplum Database supports a maximum of 127 concurrent `INSERT` transactions into a single append-optimized table.

## <a id="section7"></a>Examples 

Insert a single row into table `films`:

```
INSERT INTO films VALUES
    ('UA502', 'Bananas', 105, '1971-07-13', 'Comedy', '82 minutes');
```

In this example, the `len` column is omitted and therefore it will have the default value:

```
INSERT INTO films (code, title, did, date_prod, kind)
    VALUES ('T_601', 'Yojimbo', 106, '1961-06-16', 'Drama');
```

This example uses the `DEFAULT` clause for the `date_prod` column rather than specifying a value:

```
INSERT INTO films VALUES
    ('UA502', 'Bananas', 105, DEFAULT, 'Comedy', '82 minutes');
INSERT INTO films (code, title, did, date_prod, kind)
    VALUES ('T_601', 'Yojimbo', 106, DEFAULT, 'Drama');
```

To insert a row consisting entirely of default values:

```
INSERT INTO films DEFAULT VALUES;
```

To insert multiple rows using the multirow `VALUES` syntax:

```
INSERT INTO films (code, title, did, date_prod, kind) VALUES
    ('B6717', 'Tampopo', 110, '1985-02-10', 'Comedy'),
    ('HG120', 'The Dinner Game', 140, DEFAULT, 'Comedy');
```

This example inserts some rows into table `films` from a table `tmp_films` with the same column layout as `films`:

```
INSERT INTO films SELECT * FROM tmp_films WHERE date_prod < 
'2004-05-07';
```

This example inserts into array columns:

```
-- Create an empty 3x3 gameboard for noughts-and-crosses
INSERT INTO tictactoe (game, board[1:3][1:3])
    VALUES (1, '{{" "," "," "},{" "," "," "},{" "," "," "}}');
-- The subscripts in the above example aren't really needed
INSERT INTO tictactoe (game, board)
    VALUES (2, '{{X," "," "},{" ",O," "},{" ",X," "}}');
```

Insert a single row into table distributors, returning the sequence number generated by the DEFAULT clause:

```
INSERT INTO distributors (did, dname) VALUES (DEFAULT, 'XYZ Widgets')
   RETURNING did;
```

Increment the sales count of the salesperson who manages the account for Acme Corporation, and record the whole updated row along with current time in a log table:

```
WITH upd AS (
  UPDATE employees SET sales_count = sales_count + 1 WHERE id =
    (SELECT sales_person FROM accounts WHERE name = 'Acme Corporation')
    RETURNING *
)
INSERT INTO employees_log SELECT *, current_timestamp FROM upd;
```

Insert or update new distributors as appropriate. Assumes a unique index has been defined that constrains values appearing in the `did` column. Note that the special `excluded` table is used to reference values originally proposed for insertion:

```
INSERT INTO distributors (did, dname)
    VALUES (5, 'Gizmo Transglobal'), (6, 'Associated Computing, Inc')
    ON CONFLICT (did) DO UPDATE SET dname = EXCLUDED.dname;
```

Insert a distributor, or do nothing for rows proposed for insertion when an existing, excluded row \(a row with a matching constrained column or columns after before row insert triggers fire\) exists. Example assumes a unique index has been defined that constrains values appearing in the `did` column:

```
INSERT INTO distributors (did, dname) VALUES (7, 'Redline GmbH')
    ON CONFLICT (did) DO NOTHING;
```

Insert or update new distributors as appropriate. Example assumes a unique index has been defined that constrains values appearing in the `did` column. `WHERE` clause is used to limit the rows actually updated \(any existing row not updated will still be locked, though\):

```
-- Don't update existing distributors based in a certain ZIP code
INSERT INTO distributors AS d (did, dname) VALUES (8, 'Anvil Distribution')
    ON CONFLICT (did) DO UPDATE
    SET dname = EXCLUDED.dname || ' (formerly ' || d.dname || ')'
    WHERE d.zipcode <> '21201';

-- Name a constraint directly in the statement (uses associated
-- index to arbitrate taking the DO NOTHING action)
INSERT INTO distributors (did, dname) VALUES (9, 'Antwerp Design')
    ON CONFLICT ON CONSTRAINT distributors_pkey DO NOTHING;
```

Insert new distributor if possible; otherwise `DO NOTHING`. Example assumes a unique index has been defined that constrains values appearing in the `did` column on a subset of rows where the `is_active` Boolean column evaluates to `true`:

```
-- This statement could infer a partial unique index on "did"
-- with a predicate of "WHERE is_active", but it could also
-- just use a regular unique constraint on "did"
INSERT INTO distributors (did, dname) VALUES (10, 'Conrad International')
    ON CONFLICT (did) WHERE is_active DO NOTHING;
```

## <a id="section8"></a>Compatibility 

`INSERT` conforms to the SQL standard, except that the `RETURNING` clause is a Greenplum Database extension, as is the ability to use `WITH` with `INSERT`, and the ability to specify an alternative action with `ON CONFLICT`. Also, the case in which a column name list is omitted, but not all of the columns are filled from the `VALUES` clause or query, is disallowed by the standard.

The SQL standard specifies that `OVERRIDING SYSTEM VALUE` can only be specified if an identity column that is generated always exists. Greenplum Database allows the clause in any case and ignores it if it is not applicable.

Possible limitations of the query clause are documented under [SELECT](SELECT.html).

## <a id="section9"></a>See Also 

[SELECT](SELECT.html)

**Parent topic:** [SQL Commands](../sql_commands/sql_ref.html)
<|MERGE_RESOLUTION|>--- conflicted
+++ resolved
@@ -94,16 +94,14 @@
 output\_name
 :   A name to use for a returned column.
 
-
-<<<<<<< HEAD
 To insert data into a partitioned table, you specify the root partitioned table, the table created with the `CREATE TABLE` command. You also can specify a leaf partition in an `INSERT` command. An error is returned if the data is not valid for the specified leaf partition. Specifying a table that is not a leaf partition in the `INSERT` command is not supported. Execution of other DML commands such as `UPDATE` and `DELETE` on any child table of a partitioned table is not supported. These commands must be run on the root partitioned table, the table created with the `CREATE TABLE` command.
 
 For a partitioned table, all the child tables are locked during the `INSERT` operation when the Global Deadlock Detector is not enabled \(the default\). Only some of the leaf partitions are locked when the Global Deadlock Detector is enabled. For information about the Global Deadlock Detector, see [Global Deadlock Detector](../../admin_guide/dml.html#topic_gdd).
-=======
+
 ## <a id="section5a"></a>ON CONFLICT Clause
 
 The optional `ON CONFLICT` clause specifies an alternative action to raising a unique violation or exclusion constraint violation error. For each individual row proposed for insertion, either the insertion proceeds, or, if an arbiter constraint or index specified by conflict\_target is violated, the alternative conflict\_action is taken. `ON CONFLICT DO NOTHING` simply avoids inserting a row as its alternative action. `ON CONFLICT DO UPDATE` updates the existing row that conflicts with the row proposed for insertion as its alternative action.
->>>>>>> 19384f43
+
 
 conflict\_target can perform unique index inference. When performing inference, it consists of one or more index\_column\_name columns and/or index\_expression expressions, and an optional index\_predicate. All table\_name unique indexes that, without regard to order, contain exactly the conflict\_target-specified columns/expressions are inferred \(chosen\) as arbiter indexes. If an index\_predicate is specified, it must, as a further requirement for inference, satisfy arbiter indexes. Note that this means a non-partial unique index \(a unique index without a predicate\) will be inferred \(and thus used by `ON CONFLICT`\) if such an index satisfying every other criteria is available. If an attempt at inference is unsuccessful, Greenplum Database raises an error.
 
