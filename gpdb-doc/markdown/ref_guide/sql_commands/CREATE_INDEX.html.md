# CREATE INDEX 

Defines a new index.

## <a id="section2"></a>Synopsis 

``` {#sql_command_synopsis}
CREATE [UNIQUE] INDEX [[IF NOT EXISTS] <name>] ON [ONLY] <table_name> [USING <method>]
       ( {<column_name> | (<expression>)} [COLLATE <collation>] [<opclass>] [ ASC | DESC ] [ NULLS { FIRST | LAST } ] [, ...] )
       [ INCLUDE ( column_name [, ...] ) ]
       [ WITH ( <storage_parameter> [= <value>] [, ... ] ) ]
       [ TABLESPACE <tablespace_name> ]
       [ WHERE <predicate> ]
```

## <a id="section3"></a>Description 

`CREATE INDEX` constructs an index on the specified column\(s\) of the specified table or materialized view. Indexes are primarily used to enhance database performance \(though inappropriate use can result in slower performance\).

The key field\(s\) for the index are specified as column names, or alternatively as expressions written in parentheses. Multiple fields can be specified if the index method supports multicolumn indexes.

An index field can be an expression computed from the values of one or more columns of the table row. This feature can be used to obtain fast access to data based on some transformation of the basic data. For example, an index computed on `upper(col)` would allow the clause `WHERE upper(col) = 'JIM'` to use an index.

<<<<<<< HEAD
Greenplum Database provides the index methods B-tree, bitmap, GiST, SP-GiST, GIN, and BRIN. Users can also define their own index methods, but that is fairly complicated.
=======
Greenplum Database provides the index methods B-tree, hash, bitmap, GiST, SP-GiST, GIN, and BRIN. Users can also define their own index methods, but that is fairly complicated.
>>>>>>> a4231067

When the `WHERE` clause is present, a partial index is created. A partial index is an index that contains entries for only a portion of a table, usually a portion that is more useful for indexing than the rest of the table. For example, if you have a table that contains both billed and unbilled orders where the unbilled orders take up a small fraction of the total table and yet is most often selected, you can improve performance by creating an index on just that portion. Another possible application is to use `WHERE` with `UNIQUE` to enforce uniqueness over a subset of a table. See [Partial Indexes](https://www.postgresql.org/docs/12/indexes-partial.html) in the PostgreSQL documentation for more information.

The expression used in the `WHERE` clause may refer only to columns of the underlying table, but it can use all columns, not just the ones being indexed. Subqueries and aggregate expressions are also forbidden in `WHERE`. The same restrictions apply to index fields that are expressions.

All functions and operators used in an index definition must be immutable. Their results must depend only on their arguments and never on any outside influence \(such as the contents of another table or the current time\). This restriction ensures that the behavior of the index is well-defined. To use a user-defined function in an index expression or `WHERE` clause, remember to mark the function `IMMUTABLE` when you create it.

## <a id="section4"></a>Parameters 

UNIQUE
:   Checks for duplicate values in the table when the index is created \(if data already exist\) and each time data is added. Duplicate entries will generate an error. Unique indexes only apply to B-tree indexes.
:   Additional restrictions apply when unique indexes are applied to partitioned tables; see [CREATE TABLE](CREATE_TABLE.html).

IF NOT EXISTS
:   Do not throw an error if a relation with the same name already exists. A notice is issued in this case. Note that there is no guarantee that the existing index is anything like the one that would have been created. Index name is required when `IF NOT EXISTS` is specified.

INCLUDE
:   The optional `INCLUDE` clause specifies a list of columns which will be included in the index as *non-key* columns. A non-key column cannot be used in an index scan search qualification, and it is disregarded for purposes of any uniqueness or exclusion constraint enforced by the index. However, an index-only scan can return the contents of non-key columns without having to visit the index's table, since they are available directly from the index entry. Thus, addition of non-key columns allows index-only scans to be used for queries that otherwise could not use them.

:   It's wise to be conservative about adding non-key columns to an index, especially wide columns. If an index tuple exceeds the maximum size allowed for the index type, data insertion will fail. In any case, non-key columns duplicate data from the index's table and bloat the size of the index, thus potentially slowing searches.

:   Columns listed in the `INCLUDE` clause don't need appropriate operator classes; the clause can include columns whose data types don't have operator classes defined for a given access method.

:   Expressions are not supported as included columns since they cannot be used in index-only scans.

:   Currently, the B-tree and the GiST index access methods support this feature. In B-tree and the GiST indexes, the values of columns listed in the `INCLUDE` clause are included in leaf tuples which correspond to heap tuples, but are not included in upper-level index entries used for tree navigation.

name
:   The name of the index to be created. The index is always created in the same schema as its parent table. If the name is omitted, Greenplum Database chooses a suitable name based on the parent table's name and the indexed column name\(s\).

ONLY
:   Indicates not to recurse creating indexes on partitions, if the table is partitioned. The default is to recurse.

table\_name
:   The name \(optionally schema-qualified\) of the table to be indexed.

method
<<<<<<< HEAD
:   The name of the index method to be used. Choices are `btree`, `bitmap`, `hash`, `gist`, `spgist`, `gin`, and `brin`. The default method is `btree`.
=======
:   The name of the index method to be used. Choices are `btree`, `hash`, `bitmap`, `gist`, `spgist`, `gin`, and `brin`. The default method is `btree`.

:   Currently, only the B-tree, GiST, GIN, and BRIN index methods support multicolumn indexes. Up to 32 fields can be specified by default. Only B-tree currently supports unique indexes.
>>>>>>> a4231067

:   GPORCA supports only B-tree, bitmap, GiST, GIN, and BRIN indexes. GPORCA ignores indexes created with unsupported indexing methods.

column\_name
:   The name of a column of the table on which to create the index.

expression
:   An expression based on one or more columns of the table. The expression usually must be written with surrounding parentheses, as shown in the syntax. However, the parentheses may be omitted if the expression has the form of a function call.

collation
:   The name of the collation to use for the index. By default, the index uses the collation declared for the column to be indexed or the result collation of the expression to be indexed. Indexes with non-default collations can be useful for queries that involve expressions using non-default collations.

opclass
:   The name of an operator class.

ASC
:   Specifies ascending sort order \(which is the default\).

DESC
:   Specifies descending sort order.

NULLS FIRST
:   Specifies that nulls sort before non-nulls. This is the default when `DESC` is specified.

NULLS LAST
:   Specifies that nulls sort after non-nulls. This is the default when `DESC` is not specified.

storage\_parameter
:   The name of an index-method-specific storage parameter. Each index method has its own set of allowed storage parameters. See [Index Storage Parameters](#section4isp) for details.

tablespace\_name
	:   The tablespace in which to create the index. If not specified, [default\_tablespace](../config_params/guc-list.html) is consulted, or [temp\_tablespaces](../config_params/guc-list.html) for indexes on temporary tables.

<<<<<<< HEAD
predicate
:   The constraint expression for a partial index.

## <a id="section4isp"></a>Index Storage Parameters

The optional `WITH` clause specifies *storage parameters* for the index. Each index method has its own set of allowed storage parameters. The B-tree, hash, GiST and SP-GiST index methods all accept this parameter:
=======
:   `BUFFERING` - In addition to `FILLFACTOR`, GiST indexes additionally accept the `BUFFERING` parameter. `BUFFERING` determines whether Greenplum Database builds the index using the buffering build technique described in [GiST buffering build](https://www.postgresql.org/docs/12/gist-implementation.html) in the PostgreSQL documentation. With `OFF` it is deactivated, with `ON` it is enabled, and with `AUTO` it is initially deactivated, but turned on on-the-fly once the index size reaches [effective-cache-size](../config_params/guc-list.html). The default is `AUTO`.

:   `FASTUPDATE` - The GIN index method accepts the `FASTUPDATE` storage parameter. `FASTUPDATE` is a Boolean parameter that deactivates or enables the GIN index fast update technique. A value of ON enables fast update \(the default\), and OFF deactivates it. See [GIN fast update technique](https://www.postgresql.org/docs/12/gin-implementation.html#GIN-FAST-UPDATE) in the PostgreSQL documentation for more information.

    > **Note** Turning `FASTUPDATE` off via `ALTER INDEX` prevents future insertions from going into the list of pending index entries, but does not in itself flush previous entries. You might want to VACUUM the table afterward to ensure the pending list is emptied.

:   `pages_per_range` - The BRIN index method accepts this parameter. Defines the number of table blocks that make up one block range for each entry of a BRIN index. The default is 128. See [BRIN Indexes](https://www.postgresql.org/docs/12/brin.html) in the PostgreSQL documentation for more information.
>>>>>>> a4231067

`fillfactor`
:    The `fillfactor` for an index is a percentage that determines how full the index method will try to pack index pages. For B-trees, leaf pages are filled to this percentage during initial index build, and also when extending the index at the right \(adding new largest key values\). If pages subsequently become completely full, they will be split, leading to gradual degradation in the index's efficiency. B-trees use a default fillfactor of 90, but any integer value from 10 to 100 can be selected. If the table is static then fillfactor 100 is best to minimize the index's physical size, but for heavily updated tables a smaller fillfactor is better to minimize the need for page splits. The other index methods use fillfactor in different but roughly analogous ways; the default fillfactor varies between methods.

B-tree indexes additionally accept this parameter:

vacuum_cleanup_index_scale_factor
:   Per-index value for `vacuum_cleanup_index_scale_factor`.

GiST indexes additionally accept this parameter:

`buffering`
:   Determines whether Greenplum Database builds the index using the buffering build technique described in [GiST buffering build](https://www.postgresql.org/docs/12/gist-implementation.html) in the PostgreSQL documentation. With `OFF` it is deactivated, with `ON` it is activated, and with `AUTO` it is initially deactivated, but turned on on-the-fly once the index size reaches [effective\_cache\_size](../config_params/guc-list.html). The default is `AUTO`.

GIN indexes accept different parameters:

`fastupdate`
:   This setting controls usage of the fast update technique described in [GIN Fast Update Technique](https://www.postgresql.org/docs/12/gin-implementation.html#GIN-FAST-UPDATE) in the PostgreSQL documentation. It is a Boolean parameter that deactivates or activates the GIN index fast update technique. A value of `ON` activates fast update \(the default\), and `OFF` deactivates it.

:   **Note:** Turning `fastupdate` off via `ALTER INDEX` prevents future insertions from going into the list of pending index entries, but does not in itself flush previous entries. You might want to `VACUUM` the table or call `gin_clean_pending_list()` function afterward to ensure the pending list is emptied.

gin_pending_list_limit
:   Custom `gin_pending_list_limit` parameter. This value is specified in kilobytes.

BRIN indexes accept different parameters:

pages_per_range
:   Defines the number of table blocks that make up one block range for each entry of a BRIN index (see the [BRIN Index Introduction](https://www.postgresql.org/docs/12/brin-intro.html) in the PostgreSQL documentation for details). The default is 128.

autosummarize
:   Defines whether a summarization run is queued for the previous page range whenever an insertion is detected on the next one. See [BRIN Index Maintenance] (https://www.postgresql.org/docs/12/brin-intro.html#BRIN-OPERATION) in the PostgreSQL documentation for more information. The default is `off`.

## <a id="section5"></a>Notes 
Refer to the [Indexes](https://www.postgresql.org/docs/12/indexes.html) topics in the PostgreSQL documentation for information about when indexes can be used, when they are not used, and in which particular situations they can be useful.

Currently, only the B-tree, GiST, GIN, and BRIN index methods support multicolumn indexes. You can specify up to 32 fields by default. Only B-tree currently supports unique indexes.

An operator class can be specified for each column of an index. The operator class identifies the operators to be used by the index for that column. For example, a B-tree index on four-byte integers would use the `int4_ops` class; this operator class includes comparison functions for four-byte integers. In practice the default operator class for the column's data type is usually sufficient. The main point of having operator classes is that for some data types, there could be more than one meaningful ordering. For example, we might want to sort a complex-number data type either by absolute value or by real part. We could do this by defining two operator classes for the data type and then selecting the proper class when creating an index. Refer to [Operator Classes and Operator Families](https://www.postgresql.org/docs/12/indexes-opclass.html) and [Interfacing Extensions to Indexes
](https://www.postgresql.org/docs/12/xindex.html) in the PostgreSQL documentation for more information about operator classes.

When `CREATE INDEX` is invoked on a partitioned table, the default behavior is to recurse to all partitions to ensure they all have matching indexes. Each partition is first checked to determine whether an equivalent index already exists, and if so, that index will become attached as a partition index to the index being created, which will become its parent index. If no matching index exists, a new index will be created and automatically attached; the name of the new index in each partition will be determined as if no index name had been specified in the command. If the `ONLY` option is specified, no recursion is done, and the index is marked invalid. \(`ALTER INDEX ... ATTACH PARTITION` marks the index valid, once all partitions acquire matching indexes.\) Note, however, that any partition that is created in the future using `CREATE TABLE ... PARTITION OF` will automatically have a matching index, regardless of whether `ONLY` is specified

For index methods that support ordered scans \(currently, only B-tree\), you can specify the optional clauses `ASC`, `DESC`, `NULLS FIRST`, and/or `NULLS LAST` to modify the sort ordering of the index. Since an ordered index can be scanned either forward or backward, it is not normally useful to create a single-column `DESC` index — that sort ordering is already available with a regular index. The value of these options is that multicolumn indexes can be created that match the sort ordering requested by a mixed-ordering query, such as `SELECT ... ORDER BY x ASC, y DESC`. The `NULLS` options are useful if you need to support "nulls sort low" behavior, rather than the default "nulls sort high", in queries that depend on indexes to avoid sorting steps.

The system regularly collects statistics on all of a table's columns. Newly-created non-expression indexes can immediately use these statistics to determine an index's usefulness. For new expression indexes, you must run [ANALYZE](ANALYZE.html) to generate statistics for these indexes.

For most index methods, the speed of creating an index is dependent on the setting of [maintenance\_work\_mem](../config_params/guc-list.html#maintenance_work_mem). Larger values will reduce the time needed for index creation, so long as you don't make it larger than the amount of memory really available, which would drive the machine into swapping.

<<<<<<< HEAD
`bitmap` indexes perform best for columns that have between 100 and 100,000 distinct values. For a column with more than 100,000 distinct values, the performance and space efficiency of a bitmap index decline. The size of a bitmap index is proportional to the number of rows in the table times the number of distinct values in the indexed column.

Use [DROP INDEX](DROP_INDEX.html) to remove an index.
=======
For more information on the GiST index type, refer to the [PostgreSQL documentation](https://www.postgresql.org/docs/12/indexes-types.html).
>>>>>>> a4231067

Like any long-running transaction, `CREATE INDEX` on a table can affect which tuples can be removed by concurrent `VACUUM` on any other table.

Prior releases of Greenplum Database also had an R-tree index method. This method has been removed because it had no significant advantages over the GiST method. If `USING rtree` is specified, `CREATE INDEX` will interpret it as `USING gist`, to simplify conversion of old databases to GiST.

## <a id="section6"></a>Examples 

To create a unique B-tree index on the column `title` in the table `films`:

```
CREATE UNIQUE INDEX title_idx ON films (title);
```

To create a unique B-tree index on the column `title` with included columns `director` and `rating` in the table `films`:

```
CREATE UNIQUE INDEX title_idx ON films (title) INCLUDE (director, rating);
```

To create an index on the expression `lower(title)`, allowing efficient case-insensitive searches:

```
CREATE INDEX ON films ((lower(title)));
```

\(In this example we have chosen to omit the index name, so the system will choose a name, typically `films_lower_idx`.\)

To create an index with non-default collation:

```
CREATE INDEX title_idx_german ON films (title COLLATE "de_DE");
```

To create an index with non-default sort ordering of nulls:

```
CREATE INDEX title_idx_nulls_low ON films (title NULLS FIRST);
```

To create an index with non-default fill factor:

```
CREATE UNIQUE INDEX title_idx ON films (title) WITH 
(fillfactor = 70);
```

To create a GIN index with fast updates deactivated:

```
CREATE INDEX gin_idx ON documents_table USING gin (locations) WITH (fastupdate = off);
```

To create an index on the column `code` in the table `films` and have the index reside in the tablespace `indexspace`:

```
CREATE INDEX code_idx ON films (code) TABLESPACE indexspace;
```

To create a GiST index on a point attribute so that we can efficiently use box operators on the result of the conversion function:

```
CREATE INDEX pointloc ON points USING gist (box(location,location));
SELECT * FROM points WHERE box(location,location) && '(0,0),(1,1)'::box;
```

## <a id="section7"></a>Compatibility 

`CREATE INDEX` is a Greenplum Database extension to the SQL standard. There are no provisions for indexes in the SQL standard.

Greenplum Database does not support the concurrent creation of indexes \(`CONCURRENTLY` keyword is not supported\).

## <a id="section8"></a>See Also 

[ALTER INDEX](ALTER_INDEX.html), [DROP INDEX](DROP_INDEX.html)

**Parent topic:** [SQL Commands](../sql_commands/sql_ref.html)
<|MERGE_RESOLUTION|>--- conflicted
+++ resolved
@@ -21,11 +21,7 @@
 
 An index field can be an expression computed from the values of one or more columns of the table row. This feature can be used to obtain fast access to data based on some transformation of the basic data. For example, an index computed on `upper(col)` would allow the clause `WHERE upper(col) = 'JIM'` to use an index.
 
-<<<<<<< HEAD
-Greenplum Database provides the index methods B-tree, bitmap, GiST, SP-GiST, GIN, and BRIN. Users can also define their own index methods, but that is fairly complicated.
-=======
 Greenplum Database provides the index methods B-tree, hash, bitmap, GiST, SP-GiST, GIN, and BRIN. Users can also define their own index methods, but that is fairly complicated.
->>>>>>> a4231067
 
 When the `WHERE` clause is present, a partial index is created. A partial index is an index that contains entries for only a portion of a table, usually a portion that is more useful for indexing than the rest of the table. For example, if you have a table that contains both billed and unbilled orders where the unbilled orders take up a small fraction of the total table and yet is most often selected, you can improve performance by creating an index on just that portion. Another possible application is to use `WHERE` with `UNIQUE` to enforce uniqueness over a subset of a table. See [Partial Indexes](https://www.postgresql.org/docs/12/indexes-partial.html) in the PostgreSQL documentation for more information.
 
@@ -63,13 +59,7 @@
 :   The name \(optionally schema-qualified\) of the table to be indexed.
 
 method
-<<<<<<< HEAD
 :   The name of the index method to be used. Choices are `btree`, `bitmap`, `hash`, `gist`, `spgist`, `gin`, and `brin`. The default method is `btree`.
-=======
-:   The name of the index method to be used. Choices are `btree`, `hash`, `bitmap`, `gist`, `spgist`, `gin`, and `brin`. The default method is `btree`.
-
-:   Currently, only the B-tree, GiST, GIN, and BRIN index methods support multicolumn indexes. Up to 32 fields can be specified by default. Only B-tree currently supports unique indexes.
->>>>>>> a4231067
 
 :   GPORCA supports only B-tree, bitmap, GiST, GIN, and BRIN indexes. GPORCA ignores indexes created with unsupported indexing methods.
 
@@ -103,22 +93,12 @@
 tablespace\_name
 	:   The tablespace in which to create the index. If not specified, [default\_tablespace](../config_params/guc-list.html) is consulted, or [temp\_tablespaces](../config_params/guc-list.html) for indexes on temporary tables.
 
-<<<<<<< HEAD
 predicate
 :   The constraint expression for a partial index.
 
 ## <a id="section4isp"></a>Index Storage Parameters
 
 The optional `WITH` clause specifies *storage parameters* for the index. Each index method has its own set of allowed storage parameters. The B-tree, hash, GiST and SP-GiST index methods all accept this parameter:
-=======
-:   `BUFFERING` - In addition to `FILLFACTOR`, GiST indexes additionally accept the `BUFFERING` parameter. `BUFFERING` determines whether Greenplum Database builds the index using the buffering build technique described in [GiST buffering build](https://www.postgresql.org/docs/12/gist-implementation.html) in the PostgreSQL documentation. With `OFF` it is deactivated, with `ON` it is enabled, and with `AUTO` it is initially deactivated, but turned on on-the-fly once the index size reaches [effective-cache-size](../config_params/guc-list.html). The default is `AUTO`.
-
-:   `FASTUPDATE` - The GIN index method accepts the `FASTUPDATE` storage parameter. `FASTUPDATE` is a Boolean parameter that deactivates or enables the GIN index fast update technique. A value of ON enables fast update \(the default\), and OFF deactivates it. See [GIN fast update technique](https://www.postgresql.org/docs/12/gin-implementation.html#GIN-FAST-UPDATE) in the PostgreSQL documentation for more information.
-
-    > **Note** Turning `FASTUPDATE` off via `ALTER INDEX` prevents future insertions from going into the list of pending index entries, but does not in itself flush previous entries. You might want to VACUUM the table afterward to ensure the pending list is emptied.
-
-:   `pages_per_range` - The BRIN index method accepts this parameter. Defines the number of table blocks that make up one block range for each entry of a BRIN index. The default is 128. See [BRIN Indexes](https://www.postgresql.org/docs/12/brin.html) in the PostgreSQL documentation for more information.
->>>>>>> a4231067
 
 `fillfactor`
 :    The `fillfactor` for an index is a percentage that determines how full the index method will try to pack index pages. For B-trees, leaf pages are filled to this percentage during initial index build, and also when extending the index at the right \(adding new largest key values\). If pages subsequently become completely full, they will be split, leading to gradual degradation in the index's efficiency. B-trees use a default fillfactor of 90, but any integer value from 10 to 100 can be selected. If the table is static then fillfactor 100 is best to minimize the index's physical size, but for heavily updated tables a smaller fillfactor is better to minimize the need for page splits. The other index methods use fillfactor in different but roughly analogous ways; the default fillfactor varies between methods.
@@ -167,13 +147,9 @@
 
 For most index methods, the speed of creating an index is dependent on the setting of [maintenance\_work\_mem](../config_params/guc-list.html#maintenance_work_mem). Larger values will reduce the time needed for index creation, so long as you don't make it larger than the amount of memory really available, which would drive the machine into swapping.
 
-<<<<<<< HEAD
 `bitmap` indexes perform best for columns that have between 100 and 100,000 distinct values. For a column with more than 100,000 distinct values, the performance and space efficiency of a bitmap index decline. The size of a bitmap index is proportional to the number of rows in the table times the number of distinct values in the indexed column.
 
 Use [DROP INDEX](DROP_INDEX.html) to remove an index.
-=======
-For more information on the GiST index type, refer to the [PostgreSQL documentation](https://www.postgresql.org/docs/12/indexes-types.html).
->>>>>>> a4231067
 
 Like any long-running transaction, `CREATE INDEX` on a table can affect which tuples can be removed by concurrent `VACUUM` on any other table.
 
