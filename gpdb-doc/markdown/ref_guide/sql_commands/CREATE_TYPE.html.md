--- conflicted
+++ resolved
@@ -61,11 +61,7 @@
 
 **Enumerated Types**
 
-<<<<<<< HEAD
 The second form of `CREATE TYPE` creates an enumerated \(`ENUM`\) type, as described in [Enumerated Types](https://www.postgresql.org/docs/12/datatype-enum.html) in the PostgreSQL documentation. `ENUM` types take a list of quoted labels, each of which must be less than `NAMEDATALEN` bytes long \(64\).
-=======
-The second form of `CREATE TYPE` creates an enumerated \(`ENUM`\) type, as described in [Enumerated Types](https://www.postgresql.org/docs/12/datatype-enum.html) in the PostgreSQL documentation. `ENUM` types take a list of quoted labels, each of which must be less than `NAMEDATALEN` bytes long \(64 in a standard build\).
->>>>>>> 83aad438
 
 It is possible to create an enumerated type with zero labels, but such a type cannot be used to hold values before at least one label is added using [ALTER TYPE](ALTER_TYPE.html).
 
