--- conflicted
+++ resolved
@@ -88,13 +88,8 @@
 :   Allows the sequence to begin anywhere. The default starting value is `minvalue` for ascending sequences and `maxvalue` for descending ones.
 
 cache
-<<<<<<< HEAD
-:   Specifies how many sequence numbers are to be preallocated and stored in memory for faster access. The default value is `20`. The minimum value is `1` \(no cache\).
-:   **Note:** When operating with a cache of sequence numbers (`cache > 1`), Greenplum Database may discard some cached sequence values. If you require consecutive values, you must explicitly set `CACHE 1` when you create or alter the sequence.
-=======
 :   Specifies how many sequence numbers are to be preallocated and stored in memory for faster access. The default value is 20. The minimum value is 1 \(no cache\).
 :   > **Note** When operating with a cache of sequence numbers (`cache > 1`), Greenplum Database may discard some cached sequence values. If you require consecutive values, you must explicitly set `CACHE 1` when you create or alter the sequence.
->>>>>>> bb23b3ab
 
 CYCLE
 NO CYCLE
@@ -130,11 +125,7 @@
 INSERT INTO distributors VALUES (nextval('myseq'), 'acme'); 
 ```
 
-<<<<<<< HEAD
 Reset the sequence counter value on the Greenplum Database coordinator:
-=======
-Reset the sequence counter value on the coordinator:
->>>>>>> bb23b3ab
 
 ```
 SELECT setval('myseq', 201);
