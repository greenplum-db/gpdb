# LOCK 

Locks a table.

## <a id="section2"></a>Synopsis 

``` {#sql_command_synopsis}
LOCK [TABLE] [ONLY] name [ * ] [, ...] [IN <lockmode> MODE] [NOWAIT] [COORDINATOR ONLY]
```

where lockmode is one of:

```
    ACCESS SHARE | ROW SHARE | ROW EXCLUSIVE | SHARE UPDATE EXCLUSIVE 
  | SHARE | SHARE ROW EXCLUSIVE | EXCLUSIVE | ACCESS EXCLUSIVE
```

## <a id="section3"></a>Description 

`LOCK TABLE` obtains a table-level lock, waiting if necessary for any conflicting locks to be released. If `NOWAIT` is specified, `LOCK TABLE` does not wait to acquire the desired lock: if it cannot be acquired immediately, the command is stopped and an error is emitted. Once obtained, the lock is held for the remainder of the current transaction. There is no `UNLOCK TABLE` command; locks are always released at transaction end.

When acquiring locks automatically for commands that reference tables, Greenplum Database always uses the least restrictive lock mode possible. `LOCK TABLE` provides for cases when you might need more restrictive locking. For example, suppose an application runs a transaction at the `READ COMMITTED` isolation level and needs to ensure that data in a table remains stable for the duration of the transaction. To achieve this you could obtain `SHARE` lock mode over the table before querying. This will prevent concurrent data changes and ensure subsequent reads of the table see a stable view of committed data, because `SHARE` lock mode conflicts with the `ROW EXCLUSIVE` lock acquired by writers, and your `LOCK TABLE <name> IN SHARE MODE` statement will wait until any concurrent holders of `ROW EXCLUSIVE` mode locks commit or rolls back. Thus, once you obtain the lock, there are no uncommitted writes outstanding; furthermore none can begin until you release the lock.

To achieve a similar effect when running a transaction at the `REPEATABLE READ` or `SERIALIZABLE` isolation level, you have to run the `LOCK TABLE` statement before running any `SELECT` or data modification statement. A `REPEATABLE READ` or `SERIALIZABLE` transaction's view of data will be frozen when its first `SELECT` or data modification statement begins. A `LOCK TABLE` later in the transaction will still prevent concurrent writes — but it won't ensure that what the transaction reads corresponds to the latest committed values.

If a transaction of this sort is going to change the data in the table, then it should use `SHARE ROW EXCLUSIVE` lock mode instead of `SHARE` mode. This ensures that only one transaction of this type runs at a time. Without this, a deadlock is possible: two transactions might both acquire `SHARE` mode, and then be unable to also acquire `ROW EXCLUSIVE` mode to actually perform their updates. Note that a transaction's own locks never conflict, so a transaction can acquire `ROW EXCLUSIVE` mode when it holds `SHARE` mode — but not if anyone else holds `SHARE` mode. To avoid deadlocks, make sure all transactions acquire locks on the same objects in the same order, and if multiple lock modes are involved for a single object, then transactions should always acquire the most restrictive mode first.

## <a id="section4"></a>Parameters 

name
:   The name \(optionally schema-qualified\) of an existing table to lock. If `ONLY` is specified, only that table is locked. If `ONLY` is not specified, the table and all its descendant tables \(if any\) are locked. Optionally, `*` can be specified after the table name to explicitly indicate that descendant tables are included.

:   If multiple tables are given, tables are locked one-by-one in the order specified in the `LOCK TABLE` command.

lockmode
:   The lock mode specifies which locks this lock conflicts with. If no lock mode is specified, then `ACCESS EXCLUSIVE`, the most restrictive mode, is used. Lock modes are as follows:

    -   ACCESS SHARE — Conflicts with the `ACCESS EXCLUSIVE` lock mode only. The `SELECT` command acquires a lock of this mode on referenced tables. In general, any query that only reads a table and does not modify it will acquire this lock mode.
    -   ROW SHARE — Conflicts with the `EXCLUSIVE` and `ACCESS EXCLUSIVE` lock modes. The `SELECT FOR SHARE` command automatically acquires a lock of this mode on the target table\(s\) \(in addition to `ACCESS SHARE` locks on any other tables that are referenced but not selected `FOR SHARE`\).
    -   ROW EXCLUSIVE — Conflicts with the `SHARE`, `SHARE ROW EXCLUSIVE`, `EXCLUSIVE`, and `ACCESS EXCLUSIVE` lock modes. The commands `INSERT` and `COPY` automatically acquire this lock mode on the target table \(in addition to `ACCESS SHARE` locks on any other referenced tables\) See [Note](#lock_note).
    -   SHARE UPDATE EXCLUSIVE — Conflicts with the `SHARE UPDATE EXCLUSIVE`, `SHARE`, `SHARE ROW EXCLUSIVE`, `EXCLUSIVE`, and `ACCESS EXCLUSIVE` lock modes. This mode protects a table against concurrent schema changes and `VACUUM` runs. Acquired by `VACUUM` \(without `FULL`\) on heap tables and `ANALYZE`.
    -   SHARE — Conflicts with the `ROW EXCLUSIVE`, `SHARE UPDATE EXCLUSIVE`, `SHARE ROW EXCLUSIVE, EXCLUSIVE`, and `ACCESS EXCLUSIVE` lock modes. This mode protects a table against concurrent data changes. Acquired automatically by `CREATE INDEX`.
    -   SHARE ROW EXCLUSIVE — Conflicts with the `ROW EXCLUSIVE`, `SHARE UPDATE EXCLUSIVE`, `SHARE`, `SHARE ROW EXCLUSIVE`, `EXCLUSIVE`, and `ACCESS EXCLUSIVE` lock modes. This mode protects a table against concurrent data changes, and is self-exclusive so that only one session can hold it at a time. This lock mode is not automatically acquired by any Greenplum Database command.
    -   EXCLUSIVE — Conflicts with the `ROW SHARE`, `ROW EXCLUSIVE`, `SHARE UPDATE EXCLUSIVE`, `SHARE`, `SHARE ROW EXCLUSIVE`, `EXCLUSIVE`, and `ACCESS EXCLUSIVE` lock modes. This mode allows only concurrent `ACCESS SHARE` locks, i.e., only reads from the table can proceed in parallel with a transaction holding this lock mode. This lock mode is automatically acquired for `UPDATE`, `SELECT FOR UPDATE`, and `DELETE` in Greenplum Database \(which is more restrictive locking than in regular PostgreSQL\). See [Note](#lock_note).
    -   ACCESS EXCLUSIVE — Conflicts with locks of all modes \(`ACCESS SHARE`, `ROW SHARE`, `ROW EXCLUSIVE`, `SHARE UPDATE EXCLUSIVE`, `SHARE`, `SHARE ROW EXCLUSIVE`, `EXCLUSIVE`, and `ACCESS EXCLUSIVE`\). This mode guarantees that the holder is the only transaction accessing the table in any way. Acquired automatically by the `ALTER TABLE`, `DROP TABLE`, `TRUNCATE`, `REINDEX`, `CLUSTER`, and `VACUUM FULL` commands. This is the default lock mode for `LOCK TABLE` statements that do not specify a mode explicitly. This lock is also briefly acquired by `VACUUM` \(without `FULL`\) on append-optimized tables during processing.

<<<<<<< HEAD
    <a id="lock_note"></a>**Note:** As the default, Greenplum Database acquires an `EXCLUSIVE` lock on tables for `DELETE`, `UPDATE`, and `SELECT FOR UPDATE` operations on heap tables. When the Global Deadlock Detector is enabled, the lock mode for the operations on heap tables is `ROW EXCLUSIVE`. See [Global Deadlock Detector](../../admin_guide/dml.html#topic_gdd).
=======
    > **Note** As the default, Greenplum Database acquires an `EXCLUSIVE` lock on tables for `DELETE`, `UPDATE`, and `SELECT FOR UPDATE` operations on heap tables. When the Global Deadlock Detector is enabled, the lock mode for the operations on heap tables is `ROW EXCLUSIVE`. See [Global Deadlock Detector](../../admin_guide/dml.html#topic_gdd).
>>>>>>> 4be66863

NOWAIT
:   Specifies that `LOCK TABLE` should not wait for any conflicting locks to be released: if the specified lock\(s\) cannot be acquired immediately without waiting, the transaction is cancelled.

COORDINATOR ONLY
:   Specifies that when a `LOCK TABLE` command is issued, Greenplum Database will lock tables on the coordinator only, rather than on the coordinator and all of the segments. This is particularly useful for metadata-only operations. 
    <br/><br/>> **Note** This option is only supported in `ACCESS SHARE MODE`.

## <a id="section5"></a>Notes 

`LOCK TABLE ... IN ACCESS SHARE MODE` requires `SELECT` privileges on the target table. All other forms of `LOCK` require table-level `UPDATE`, `DELETE`, or `TRUNCATE` privileges.

`LOCK TABLE` is useless outside of a transaction block: the lock would be held only to the completion of the `LOCK` statement. Therefore, Greenplum Database reports an error if `LOCK` is used outside of a transaction block. Use `BEGIN` and `END` to define a transaction block.

`LOCK TABLE` only deals with table-level locks, and so the mode names involving `ROW` are all misnomers. These mode names should generally be read as indicating the intention of the user to acquire row-level locks within the locked table. Also, `ROW EXCLUSIVE` mode is a shareable table lock. Keep in mind that all the lock modes have identical semantics so far as `LOCK TABLE` is concerned, differing only in the rules about which modes conflict with which. For information on how to acquire an actual row-level lock, see the `FOR UPDATE/FOR SHARE` clause in the [SELECT](SELECT.html) reference documentation.

## <a id="section6"></a>Examples 

Obtain a `SHARE` lock on the `films` table when going to perform inserts into the `films_user_comments` table:

```
BEGIN WORK;
LOCK TABLE films IN SHARE MODE;
SELECT id FROM films
    WHERE name = 'Star Wars: Episode I - The Phantom Menace';
-- Do ROLLBACK if record was not returned
INSERT INTO films_user_comments VALUES
    (_id_, 'GREAT! I was waiting for it for so long!');
COMMIT WORK;
```

Take a `SHARE ROW EXCLUSIVE` lock on a table when performing a delete operation:

```
BEGIN WORK;
LOCK TABLE films IN SHARE ROW EXCLUSIVE MODE;
DELETE FROM films_user_comments WHERE id IN
    (SELECT id FROM films WHERE rating < 5);
DELETE FROM films WHERE rating < 5;
COMMIT WORK;
```

## <a id="section7"></a>Compatibility 

There is no `LOCK TABLE` in the SQL standard, which instead uses `SET TRANSACTION` to specify concurrency levels on transactions. Greenplum Database supports that too; see [SET TRANSACTION](SET_TRANSACTION.html) for details.

Except for `ACCESS SHARE`, `ACCESS EXCLUSIVE`, and `SHARE UPDATE EXCLUSIVE` lock modes, the Greenplum Database lock modes and the `LOCK TABLE` syntax are compatible with those present in Oracle.

## <a id="section8"></a>See Also 

[BEGIN](BEGIN.html), [SET TRANSACTION](SET_TRANSACTION.html), [SELECT](SELECT.html)

**Parent topic:** [SQL Commands](../sql_commands/sql_ref.html)
<|MERGE_RESOLUTION|>--- conflicted
+++ resolved
@@ -44,11 +44,7 @@
     -   EXCLUSIVE — Conflicts with the `ROW SHARE`, `ROW EXCLUSIVE`, `SHARE UPDATE EXCLUSIVE`, `SHARE`, `SHARE ROW EXCLUSIVE`, `EXCLUSIVE`, and `ACCESS EXCLUSIVE` lock modes. This mode allows only concurrent `ACCESS SHARE` locks, i.e., only reads from the table can proceed in parallel with a transaction holding this lock mode. This lock mode is automatically acquired for `UPDATE`, `SELECT FOR UPDATE`, and `DELETE` in Greenplum Database \(which is more restrictive locking than in regular PostgreSQL\). See [Note](#lock_note).
     -   ACCESS EXCLUSIVE — Conflicts with locks of all modes \(`ACCESS SHARE`, `ROW SHARE`, `ROW EXCLUSIVE`, `SHARE UPDATE EXCLUSIVE`, `SHARE`, `SHARE ROW EXCLUSIVE`, `EXCLUSIVE`, and `ACCESS EXCLUSIVE`\). This mode guarantees that the holder is the only transaction accessing the table in any way. Acquired automatically by the `ALTER TABLE`, `DROP TABLE`, `TRUNCATE`, `REINDEX`, `CLUSTER`, and `VACUUM FULL` commands. This is the default lock mode for `LOCK TABLE` statements that do not specify a mode explicitly. This lock is also briefly acquired by `VACUUM` \(without `FULL`\) on append-optimized tables during processing.
 
-<<<<<<< HEAD
-    <a id="lock_note"></a>**Note:** As the default, Greenplum Database acquires an `EXCLUSIVE` lock on tables for `DELETE`, `UPDATE`, and `SELECT FOR UPDATE` operations on heap tables. When the Global Deadlock Detector is enabled, the lock mode for the operations on heap tables is `ROW EXCLUSIVE`. See [Global Deadlock Detector](../../admin_guide/dml.html#topic_gdd).
-=======
     > **Note** As the default, Greenplum Database acquires an `EXCLUSIVE` lock on tables for `DELETE`, `UPDATE`, and `SELECT FOR UPDATE` operations on heap tables. When the Global Deadlock Detector is enabled, the lock mode for the operations on heap tables is `ROW EXCLUSIVE`. See [Global Deadlock Detector](../../admin_guide/dml.html#topic_gdd).
->>>>>>> 4be66863
 
 NOWAIT
 :   Specifies that `LOCK TABLE` should not wait for any conflicting locks to be released: if the specified lock\(s\) cannot be acquired immediately without waiting, the transaction is cancelled.
