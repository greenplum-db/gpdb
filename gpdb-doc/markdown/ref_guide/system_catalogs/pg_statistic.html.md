# pg_statistic 

The `pg_statistic` system catalog table stores statistical data about the contents of the database. Entries are created by [ANALYZE](../sql_commands/ANALYZE.html) and subsequently used by the query planner. Note that all the statistical data is inherently approximate, even assuming that it is up-to-date.

Normally, there is one entry, with `stainherit = false`, for each table column that has been analyzed. If the table has inheritance children, Greenplum Database creates a second entry with `stainherit = true`. This row represents the column's statistics over the inheritance tree, for example, statistics for the data you would see with `SELECT column FROM table*`, whereas the `stainherit = false` row represents the results of `SELECT column FROM ONLY table`.

`pg_statistic` also stores statistical data about the values of index expressions. These are described as if they were actual data columns; in particular, `starelid` references the index. No entry is made for an ordinary non-expression index column, however, since it would be redundant with the entry for the underlying table column. Currently, entries for index expressions always have `stainherit = false`.

Since different kinds of statistics may be appropriate for different kinds of data, `pg_statistic` is designed not to assume very much about what sort of statistics it stores. Only extremely general statistics \(such as nullness\) are given dedicated columns in `pg_statistic`. Everything else is stored in slots, which are groups of associated columns whose content is identified by a code number in one of the slot's columns.

`pg_statistic` should not be readable by the public, since even statistical information about a table's contents should be considered sensitive. \(Example: minimum and maximum values of a salary column\). [pg\_stats](pg_stats.html) is a publicly readable view on `pg_statistic` that only exposes information about those tables that are readable by the current user.

<<<<<<< HEAD
XXX **Warning:** Diagnostic tools such as `gpsd` and `minirepro` collect sensitive information from `pg_statistic`, such as histogram boundaries, in a clear, readable form. Always review the output files of these utilities to ensure that the contents are acceptable for transport outside of the database in your organization.
=======
> **Caution** Diagnostic tools such as `gpsd` and `minirepro` collect sensitive information from `pg_statistic`, such as histogram boundaries, in a clear, readable form. Always review the output files of these utilities to ensure that the contents are acceptable for transport outside of the database in your organization.
>>>>>>> 6b75e56d

|column|type|references|description|
|------|----|----------|-----------|
|`starelid`|oid|[pg\_class](pg_class.html).oid|The table or index that the described column belongs to.|
|`staattnum`|int2|[pg\_attribute](pg_attribute.html).attnum|The number of the described column.|
|`stainherit`|bool| |If true, the statistics include inheritance child columns, not just the values in the specified relations.|
|`stanullfrac`|float4| |The fraction of the column's entries that are null.|
|`stawidth`|int4| |The average stored width, in bytes, of nonnull entries.|
|`stadistinct`|float4| |The number of distinct nonnull data values in the column. A value greater than zero is the actual number of distinct values. A value less than zero is the negative of a multiplier for the number rows in the table \(for example, a column in which about 80% of the values are nonnull and each nonnull value appears about twice on the average could be represented by `stadistinct` = -0.4\). A zero value means the number of distinct values is unknown.|
|`stakind*N*`|int2| |A code number indicating the kind of statistics stored in the `N`th slot of the `pg_statistic` row.|
|`staop*N*`|oid|[pg\_operator](pg_operator.html).oid|An operator used to derive the statistics stored in the `N`th slot. For example, a histogram slot would show the `<` operator that defines the sort order of the data.|
|`stacoll*N*`|oid|pg\_collation.oid|The collation used to derive the statistics stored in the `N`th slot. For example, a histogram slot for a collatable column would show the collation that defines the sort order of the data. Zero for noncollatable data.|
|`stanumbers*N*`|float4\[\]| |Numerical statistics of the appropriate kind for the `N`th slot, or NULL if the slot kind does not involve numerical values.|
|`stavalues*N*`|anyarray| |Column data values of the appropriate kind for the `N`th slot, or NULL if the slot kind does not store any data values. Each array's element values are actually of the specific column's data type, or a related type such as an array's element type, so there is no way to define these columns' type more specifically than `anyarray`.|

**Parent topic:** [System Catalogs Definitions](../system_catalogs/catalog_ref-html.html)
<|MERGE_RESOLUTION|>--- conflicted
+++ resolved
@@ -10,11 +10,8 @@
 
 `pg_statistic` should not be readable by the public, since even statistical information about a table's contents should be considered sensitive. \(Example: minimum and maximum values of a salary column\). [pg\_stats](pg_stats.html) is a publicly readable view on `pg_statistic` that only exposes information about those tables that are readable by the current user.
 
-<<<<<<< HEAD
-XXX **Warning:** Diagnostic tools such as `gpsd` and `minirepro` collect sensitive information from `pg_statistic`, such as histogram boundaries, in a clear, readable form. Always review the output files of these utilities to ensure that the contents are acceptable for transport outside of the database in your organization.
-=======
+XXX
 > **Caution** Diagnostic tools such as `gpsd` and `minirepro` collect sensitive information from `pg_statistic`, such as histogram boundaries, in a clear, readable form. Always review the output files of these utilities to ensure that the contents are acceptable for transport outside of the database in your organization.
->>>>>>> 6b75e56d
 
 |column|type|references|description|
 |------|----|----------|-----------|
