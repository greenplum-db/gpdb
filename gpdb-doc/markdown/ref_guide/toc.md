Doc Index

- [Reference Guide](./ref_guide.md)
    - [SQL Commands](./sql_commands/sql_ref.md)
        - [ABORT](./sql_commands/ABORT.md)
        - [ALTER AGGREGATE](./sql_commands/ALTER_AGGREGATE.md)
        - [ALTER COLLATION](./sql_commands/ALTER_COLLATION.md)
        - [ALTER CONVERSION](./sql_commands/ALTER_CONVERSION.md)
        - [ALTER DATABASE](./sql_commands/ALTER_DATABASE.md)
        - [ALTER DEFAULT PRIVILEGES](./sql_commands/ALTER_DEFAULT_PRIVILEGES.md)
        - [ALTER DOMAIN](./sql_commands/ALTER_DOMAIN.md)
        - [ALTER EXTENSION](./sql_commands/ALTER_EXTENSION.md)
        - [ALTER EXTERNAL TABLE](./sql_commands/ALTER_EXTERNAL_TABLE.md)
        - [ALTER FOREIGN DATA WRAPPER](./sql_commands/ALTER_FOREIGN_DATA_WRAPPER.md)
        - [ALTER FOREIGN TABLE](./sql_commands/ALTER_FOREIGN_TABLE.md)
        - [ALTER FUNCTION](./sql_commands/ALTER_FUNCTION.md)
        - [ALTER GROUP](./sql_commands/ALTER_GROUP.md)
        - [ALTER INDEX](./sql_commands/ALTER_INDEX.md)
        - [ALTER LANGUAGE](./sql_commands/ALTER_LANGUAGE.md)
        - [ALTER MATERIALIZED VIEW](./sql_commands/ALTER_MATERIALIZED_VIEW.md)
        - [ALTER OPERATOR](./sql_commands/ALTER_OPERATOR.md)
        - [ALTER OPERATOR CLASS](./sql_commands/ALTER_OPERATOR_CLASS.md)
        - [ALTER OPERATOR FAMILY](./sql_commands/ALTER_OPERATOR_FAMILY.md)
        - [ALTER PROTOCOL](./sql_commands/ALTER_PROTOCOL.md)
        - [ALTER RESOURCE GROUP](./sql_commands/ALTER_RESOURCE_GROUP.md)
        - [ALTER RESOURCE QUEUE](./sql_commands/ALTER_RESOURCE_QUEUE.md)
        - [ALTER ROLE](./sql_commands/ALTER_ROLE.md)
        - [ALTER SCHEMA](./sql_commands/ALTER_SCHEMA.md)
        - [ALTER SEQUENCE](./sql_commands/ALTER_SEQUENCE.md)
        - [ALTER SERVER](./sql_commands/ALTER_SERVER.md)
        - [ALTER TABLE](./sql_commands/ALTER_TABLE.md)
        - [ALTER TABLESPACE](./sql_commands/ALTER_TABLESPACE.md)
        - [ALTER TEXT SEARCH CONFIGURATION](./sql_commands/ALTER_TEXT_SEARCH_CONFIGURATION.md)
        - [ALTER TEXT SEARCH DICTIONARY](./sql_commands/ALTER_TEXT_SEARCH_DICTIONARY.md)
        - [ALTER TEXT SEARCH PARSER](./sql_commands/ALTER_TEXT_SEARCH_PARSER.md)
        - [ALTER TEXT SEARCH TEMPLATE](./sql_commands/ALTER_TEXT_SEARCH_TEMPLATE.md)
        - [ALTER TYPE](./sql_commands/ALTER_TYPE.md)
        - [ALTER USER](./sql_commands/ALTER_USER.md)
        - [ALTER USER MAPPING](./sql_commands/ALTER_USER_MAPPING.md)
        - [ALTER VIEW](./sql_commands/ALTER_VIEW.md)
        - [ANALYZE](./sql_commands/ANALYZE.md)
        - [BEGIN](./sql_commands/BEGIN.md)
        - [CHECKPOINT](./sql_commands/CHECKPOINT.md)
        - [CLOSE](./sql_commands/CLOSE.md)
        - [CLUSTER](./sql_commands/CLUSTER.md)
        - [COMMENT](./sql_commands/COMMENT.md)
        - [COMMIT](./sql_commands/COMMIT.md)
        - [COPY](./sql_commands/COPY.md)
        - [CREATE AGGREGATE](./sql_commands/CREATE_AGGREGATE.md)
        - [CREATE CAST](./sql_commands/CREATE_CAST.md)
        - [CREATE COLLATION](./sql_commands/CREATE_COLLATION.md)
        - [CREATE CONVERSION](./sql_commands/CREATE_CONVERSION.md)
        - [CREATE DATABASE](./sql_commands/CREATE_DATABASE.md)
        - [CREATE DOMAIN](./sql_commands/CREATE_DOMAIN.md)
        - [CREATE EXTENSION](./sql_commands/CREATE_EXTENSION.md)
        - [CREATE EXTERNAL TABLE](./sql_commands/CREATE_EXTERNAL_TABLE.md)
        - [CREATE FOREIGN DATA WRAPPER](./sql_commands/CREATE_FOREIGN_DATA_WRAPPER.md)
        - [CREATE FOREIGN TABLE](./sql_commands/CREATE_FOREIGN_TABLE.md)
        - [CREATE FUNCTION](./sql_commands/CREATE_FUNCTION.md)
        - [CREATE GROUP](./sql_commands/CREATE_GROUP.md)
        - [CREATE INDEX](./sql_commands/CREATE_INDEX.md)
        - [CREATE LANGUAGE](./sql_commands/CREATE_LANGUAGE.md)
        - [CREATE MATERIALIZED VIEW](./sql_commands/CREATE_MATERIALIZED_VIEW.md)
        - [CREATE OPERATOR](./sql_commands/CREATE_OPERATOR.md)
        - [CREATE OPERATOR CLASS](./sql_commands/CREATE_OPERATOR_CLASS.md)
        - [CREATE OPERATOR FAMILY](./sql_commands/CREATE_OPERATOR_FAMILY.md)
        - [CREATE PROTOCOL](./sql_commands/CREATE_PROTOCOL.md)
        - [CREATE RESOURCE GROUP](./sql_commands/CREATE_RESOURCE_GROUP.md)
        - [CREATE RESOURCE QUEUE](./sql_commands/CREATE_RESOURCE_QUEUE.md)
        - [CREATE ROLE](./sql_commands/CREATE_ROLE.md)
        - [CREATE RULE](./sql_commands/CREATE_RULE.md)
        - [CREATE SCHEMA](./sql_commands/CREATE_SCHEMA.md)
        - [CREATE SEQUENCE](./sql_commands/CREATE_SEQUENCE.md)
        - [CREATE SERVER](./sql_commands/CREATE_SERVER.md)
        - [CREATE TABLE](./sql_commands/CREATE_TABLE.md)
        - [CREATE TABLE AS](./sql_commands/CREATE_TABLE_AS.md)
        - [CREATE TABLESPACE](./sql_commands/CREATE_TABLESPACE.md)
        - [CREATE TEXT SEARCH CONFIGURATION](./sql_commands/CREATE_TEXT_SEARCH_CONFIGURATION.md)
        - [CREATE TEXT SEARCH DICTIONARY](./sql_commands/CREATE_TEXT_SEARCH_DICTIONARY.md)
        - [CREATE TEXT SEARCH PARSER](./sql_commands/CREATE_TEXT_SEARCH_PARSER.md)
        - [CREATE TEXT SEARCH TEMPLATE](./sql_commands/CREATE_TEXT_SEARCH_TEMPLATE.md)
        - [CREATE TYPE](./sql_commands/CREATE_TYPE.md)
        - [CREATE USER](./sql_commands/CREATE_USER.md)
        - [CREATE USER MAPPING](./sql_commands/CREATE_USER_MAPPING.md)
        - [CREATE VIEW](./sql_commands/CREATE_VIEW.md)
        - [DEALLOCATE](./sql_commands/DEALLOCATE.md)
        - [DECLARE](./sql_commands/DECLARE.md)
        - [DELETE](./sql_commands/DELETE.md)
        - [DISCARD](./sql_commands/DISCARD.md)
        - [DO](./sql_commands/DO.md)
        - [DROP AGGREGATE](./sql_commands/DROP_AGGREGATE.md)
        - [DROP CAST](./sql_commands/DROP_CAST.md)
        - [DROP COLLATION](./sql_commands/DROP_COLLATION.md)
        - [DROP CONVERSION](./sql_commands/DROP_CONVERSION.md)
        - [DROP DATABASE](./sql_commands/DROP_DATABASE.md)
        - [DROP DOMAIN](./sql_commands/DROP_DOMAIN.md)
        - [DROP EXTENSION](./sql_commands/DROP_EXTENSION.md)
        - [DROP EXTERNAL TABLE](./sql_commands/DROP_EXTERNAL_TABLE.md)
        - [DROP FOREIGN DATA WRAPPER](./sql_commands/DROP_FOREIGN_DATA_WRAPPER.md)
        - [DROP FOREIGN TABLE](./sql_commands/DROP_FOREIGN_TABLE.md)
        - [DROP FUNCTION](./sql_commands/DROP_FUNCTION.md)
        - [DROP GROUP](./sql_commands/DROP_GROUP.md)
        - [DROP INDEX](./sql_commands/DROP_INDEX.md)
        - [DROP LANGUAGE](./sql_commands/DROP_LANGUAGE.md)
        - [DROP MATERIALIZED VIEW](./sql_commands/DROP_MATERIALIZED_VIEW.md)
        - [DROP OPERATOR](./sql_commands/DROP_OPERATOR.md)
        - [DROP OPERATOR CLASS](./sql_commands/DROP_OPERATOR_CLASS.md)
        - [DROP OPERATOR FAMILY](./sql_commands/DROP_OPERATOR_FAMILY.md)
        - [DROP OWNED](./sql_commands/DROP_OWNED.md)
        - [DROP PROTOCOL](./sql_commands/DROP_PROTOCOL.md)
        - [DROP RESOURCE GROUP](./sql_commands/DROP_RESOURCE_GROUP.md)
        - [DROP RESOURCE QUEUE](./sql_commands/DROP_RESOURCE_QUEUE.md)
        - [DROP ROLE](./sql_commands/DROP_ROLE.md)
        - [DROP RULE](./sql_commands/DROP_RULE.md)
        - [DROP SCHEMA](./sql_commands/DROP_SCHEMA.md)
        - [DROP SEQUENCE](./sql_commands/DROP_SEQUENCE.md)
        - [DROP SERVER](./sql_commands/DROP_SERVER.md)
        - [DROP TABLE](./sql_commands/DROP_TABLE.md)
        - [DROP TABLESPACE](./sql_commands/DROP_TABLESPACE.md)
        - [DROP TEXT SEARCH CONFIGURATION](./sql_commands/DROP_TEXT_SEARCH_CONFIGURATION.md)
        - [DROP TEXT SEARCH DICTIONARY](./sql_commands/DROP_TEXT_SEARCH_DICTIONARY.md)
        - [DROP TEXT SEARCH PARSER](./sql_commands/DROP_TEXT_SEARCH_PARSER.md)
        - [DROP TEXT SEARCH TEMPLATE](./sql_commands/DROP_TEXT_SEARCH_TEMPLATE.md)
        - [DROP TYPE](./sql_commands/DROP_TYPE.md)
        - [DROP USER](./sql_commands/DROP_USER.md)
        - [DROP USER MAPPING](./sql_commands/DROP_USER_MAPPING.md)
        - [DROP VIEW](./sql_commands/DROP_VIEW.md)
        - [END](./sql_commands/END.md)
        - [EXECUTE](./sql_commands/EXECUTE.md)
        - [EXPLAIN](./sql_commands/EXPLAIN.md)
        - [FETCH](./sql_commands/FETCH.md)
        - [GRANT](./sql_commands/GRANT.md)
        - [INSERT](./sql_commands/INSERT.md)
        - [LISTEN](./sql_commands/LISTEN.md)
        - [LOAD](./sql_commands/LOAD.md)
        - [LOCK](./sql_commands/LOCK.md)
        - [MOVE](./sql_commands/MOVE.md)
        - [NOTIFY](./sql_commands/NOTIFY.md)
        - [PREPARE](./sql_commands/PREPARE.md)
        - [REASSIGN OWNED](./sql_commands/REASSIGN_OWNED.md)
        - [REFRESH MATERIALIZED VIEW](./sql_commands/REFRESH_MATERIALIZED_VIEW.md)
        - [REINDEX](./sql_commands/REINDEX.md)
        - [RELEASE SAVEPOINT](./sql_commands/RELEASE_SAVEPOINT.md)
        - [RESET](./sql_commands/RESET.md)
        - [RETRIEVE](./sql_commands/RETRIEVE.md)
        - [REVOKE](./sql_commands/REVOKE.md)
        - [ROLLBACK](./sql_commands/ROLLBACK.md)
        - [ROLLBACK TO SAVEPOINT](./sql_commands/ROLLBACK_TO_SAVEPOINT.md)
        - [SAVEPOINT](./sql_commands/SAVEPOINT.md)
        - [SELECT](./sql_commands/SELECT.md)
        - [SELECT INTO](./sql_commands/SELECT_INTO.md)
        - [SET](./sql_commands/SET.md)
        - [SET CONSTRAINTS](./sql_commands/SET_CONSTRAINTS.md)
        - [SET ROLE](./sql_commands/SET_ROLE.md)
        - [SET SESSION AUTHORIZATION](./sql_commands/SET_SESSION_AUTHORIZATION.md)
        - [SET TRANSACTION](./sql_commands/SET_TRANSACTION.md)
        - [SHOW](./sql_commands/SHOW.md)
        - [START TRANSACTION](./sql_commands/START_TRANSACTION.md)
        - [TRUNCATE](./sql_commands/TRUNCATE.md)
        - [UNLISTEN](./sql_commands/UNLISTEN.md)
        - [UPDATE](./sql_commands/UPDATE.md)
        - [VACUUM](./sql_commands/VACUUM.md)
        - [VALUES](./sql_commands/VALUES.md)
    - [Data Types](./data_types.md)
        - [Date/Time Types](./datatype-datetime.md)
        - [Pseudo-Types](./datatype-pseudo.md)
        - [Text Search Data Types](./datatype-textsearch.md)
        - [Range Types](./datatype-range.md)
    - [Summary of Built-in Functions](./function-summary.md)
    - [Additional Supplied Modules](./modules/intro.md)
        - [advanced\_password\_check](./modules/adv_passwd_check.md)
        - [auto\_explain](./modules/auto-explain.md)
        - [btree\_gin](./modules/btree_gin.md)
        - [citext](./modules/citext.md)
        - [dblink](./modules/dblink.md)
        - [diskquota](./modules/diskquota.md)
        - [fuzzystrmatch](./modules/fuzzystrmatch.md)
        - [gp\_legacy\_string\_agg](./modules/gp_legacy_string_agg.md)
        - [gp\_sparse\_vector](./modules/gp_sparse_vector.md)
        - [hstore](./modules/hstore.md)
        - [ip4r](./modules/ip4r.md)
        - [ltree](./modules/ltree.md)
        - [orafce](./modules/orafce_ref.md)
        - [pageinspect](./modules/pageinspect.md)
        - [pg\_trgm](./modules/pg_trgm.md)
        - [pgcrypto](./modules/pgcrypto.md)
        - [postgres\_fdw](./modules/postgres_fdw.md)
        - [postgresql-hll](./modules/postgresql-hll.md)
        - [sslinfo](./modules/sslinfo.md)
<<<<<<< HEAD
        - [timestamp9](./modules/timestamp9.md)
=======
        - [uuid-ossp](./modules/uuid-ossp.md)
>>>>>>> 0827cb8f
    - [Character Set Support](./character_sets.md)
    - [Server Configuration Parameters](./config_params/guc_config.md)
        - [Parameter Categories](./config_params/guc_category-list.md)
        - [Configuration Parameters](./config_params/guc-list.md)
    - [System Catalogs](./system_catalogs/catalog_ref.md)
        - [System Tables](./system_catalogs/catalog_ref-tables.md)
        - [System Views](./system_catalogs/catalog_ref-views.md)
        - [System Catalogs Definitions](./system_catalogs/catalog_ref-html.md)
            - [foreign\_data\_wrapper\_options](./system_catalogs/foreign_data_wrapper_options.md)
            - [foreign\_data\_wrappers](./system_catalogs/foreign_data_wrappers.md)
            - [foreign\_server\_options](./system_catalogs/foreign_server_options.md)
            - [foreign\_servers](./system_catalogs/foreign_servers.md)
            - [foreign\_table\_options](./system_catalogs/foreign_table_options.md)
            - [foreign\_tables](./system_catalogs/foreign_tables.md)
            - [gp\_configuration\_history](./system_catalogs/gp_configuration_history.md)
            - [gp\_distributed\_log](./system_catalogs/gp_distributed_log.md)
            - [gp\_distributed\_xacts](./system_catalogs/gp_distributed_xacts.md)
            - [gp\_distribution\_policy](./system_catalogs/gp_distribution_policy.md)
            - [gpexpand.expansion\_progress](./system_catalogs/gpexpand_expansion_progress.md)
            - [gp\_endpoints](./system_catalogs/gp_endpoints.md)
            - [gpexpand.status](./system_catalogs/gp_expansion_status.md)
            - [gpexpand.status\_detail](./system_catalogs/gp_expansion_tables.md)
            - [gp\_fastsequence](./system_catalogs/gp_fastsequence.md)
            - [gp\_id](./system_catalogs/gp_id.md)
            - [gp\_pgdatabase](./system_catalogs/gp_pgdatabase.md)
            - [gp\_resgroup\_config](./system_catalogs/gp_resgroup_config.md)
            - [gp\_resgroup\_status](./system_catalogs/gp_resgroup_status.md)
            - [gp\_resgroup\_status\_per\_host](./system_catalogs/gp_resgroup_status_per_host.md)
            - [gp\_resgroup\_status\_per\_segment](./system_catalogs/gp_resgroup_status_per_segment.md)
            - [gp\_resqueue\_status](./system_catalogs/gp_resqueue_status.md)
            - [gp\_segment\_configuration](./system_catalogs/gp_segment_configuration.md)
            - [gp\_segment\_endpoints](./system_catalogs/gp_segment_endpoints.md)
            - [gp\_session\_endpoints](./system_catalogs/gp_session_endpoints.md)
            - [gp\_stat\_replication](./system_catalogs/gp_stat_replication.md)
            - [gp\_transaction\_log](./system_catalogs/gp_transaction_log.md)
            - [gp\_version\_at\_initdb](./system_catalogs/gp_version_at_initdb.md)
            - [pg\_aggregate](./system_catalogs/pg_aggregate.md)
            - [pg\_am](./system_catalogs/pg_am.md)
            - [pg\_amop](./system_catalogs/pg_amop.md)
            - [pg\_amproc](./system_catalogs/pg_amproc.md)
            - [pg\_appendonly](./system_catalogs/pg_appendonly.md)
            - [pg\_attrdef](./system_catalogs/pg_attrdef.md)
            - [pg\_attribute](./system_catalogs/pg_attribute.md)
            - [pg\_attribute\_encoding](./system_catalogs/pg_attribute_encoding.md)
            - [pg\_auth\_members](./system_catalogs/pg_auth_members.md)
            - [pg\_authid](./system_catalogs/pg_authid.md)
            - [pg\_available\_extension\_versions](./system_catalogs/pg_available_extension_versions.md)
            - [pg\_available\_extensions](./system_catalogs/pg_available_extensions.md)
            - [pg\_cast](./system_catalogs/pg_cast.md)
            - [pg\_class](./system_catalogs/pg_class.md)
            - [pg\_compression](./system_catalogs/pg_compression.md)
            - [pg\_constraint](./system_catalogs/pg_constraint.md)
            - [pg\_conversion](./system_catalogs/pg_conversion.md)
            - [pg\_cursors](./system_catalogs/pg_cursors.md)
            - [pg\_database](./system_catalogs/pg_database.md)
            - [pg\_db\_role\_setting](./system_catalogs/pg_db_role_setting.md)
            - [pg\_depend](./system_catalogs/pg_depend.md)
            - [pg\_description](./system_catalogs/pg_description.md)
            - [pg\_enum](./system_catalogs/pg_enum.md)
            - [pg\_extension](./system_catalogs/pg_extension.md)
            - [pg\_exttable](./system_catalogs/pg_exttable.md)
            - [pg\_foreign\_data\_wrapper](./system_catalogs/pg_foreign_data_wrapper.md)
            - [pg\_foreign\_server](./system_catalogs/pg_foreign_server.md)
            - [pg\_foreign\_table](./system_catalogs/pg_foreign_table.md)
            - [pg\_index](./system_catalogs/pg_index.md)
            - [pg\_inherits](./system_catalogs/pg_inherits.md)
            - [pg\_language](./system_catalogs/pg_language.md)
            - [pg\_largeobject](./system_catalogs/pg_largeobject.md)
            - [pg\_locks](./system_catalogs/pg_locks.md)
            - [pg\_matviews](./system_catalogs/pg_matviews.md)
            - [pg\_max\_external\_files](./system_catalogs/pg_max_external_files.md)
            - [pg\_namespace](./system_catalogs/pg_namespace.md)
            - [pg\_opclass](./system_catalogs/pg_opclass.md)
            - [pg\_operator](./system_catalogs/pg_operator.md)
            - [pg\_opfamily](./system_catalogs/pg_opfamily.md)
            - [pg\_partition](./system_catalogs/pg_partition.md)
            - [pg\_partition\_columns](./system_catalogs/pg_partition_columns.md)
            - [pg\_partition\_encoding](./system_catalogs/pg_partition_encoding.md)
            - [pg\_partition\_rule](./system_catalogs/pg_partition_rule.md)
            - [pg\_partition\_templates](./system_catalogs/pg_partition_templates.md)
            - [pg\_partitions](./system_catalogs/pg_partitions.md)
            - [pg\_pltemplate](./system_catalogs/pg_pltemplate.md)
            - [pg\_proc](./system_catalogs/pg_proc.md)
            - [pg\_resgroup](./system_catalogs/pg_resgroup.md)
            - [pg\_resgroupcapability](./system_catalogs/pg_resgroupcapability.md)
            - [pg\_resourcetype](./system_catalogs/pg_resourcetype.md)
            - [pg\_resqueue](./system_catalogs/pg_resqueue.md)
            - [pg\_resqueue\_attributes](./system_catalogs/pg_resqueue_attributes.md)
            - [pg\_resqueuecapability](./system_catalogs/pg_resqueuecapability.md)
            - [pg\_rewrite](./system_catalogs/pg_rewrite.md)
            - [pg\_roles](./system_catalogs/pg_roles.md)
            - [pg\_rules](./system_catalogs/pg_rules.md)
            - [pg\_shdepend](./system_catalogs/pg_shdepend.md)
            - [pg\_shdescription](./system_catalogs/pg_shdescription.md)
            - [pg\_stat\_activity](./system_catalogs/pg_stat_activity.md)
            - [pg\_stat\_all\_indexes](./system_catalogs/pg_stat_indexes.md)
            - [pg\_stat\_all\_tables](./system_catalogs/pg_stat_tables.md)
            - [pg\_stat\_last\_operation](./system_catalogs/pg_stat_last_operation.md)
            - [pg\_stat\_last\_shoperation](./system_catalogs/pg_stat_last_shoperation.md)
            - [pg\_stat\_operations](./system_catalogs/pg_stat_operations.md)
            - [pg\_stat\_partition\_operations](./system_catalogs/pg_stat_partition_operations.md)
            - [pg\_stat\_replication](./system_catalogs/pg_stat_replication.md)
            - [pg\_statistic](./system_catalogs/pg_statistic.md)
            - [pg\_stat\_resqueues](./system_catalogs/pg_stats_resqueue.md)
            - [pg\_tablespace](./system_catalogs/pg_tablespace.md)
            - [pg\_trigger](./system_catalogs/pg_trigger.md)
            - [pg\_type](./system_catalogs/pg_type.md)
            - [pg\_type\_encoding](./system_catalogs/pg_type_encoding.md)
            - [pg\_user\_mapping](./system_catalogs/pg_user_mapping.md)
            - [pg\_user\_mappings](./system_catalogs/pg_user_mappings.md)
            - [user\_mapping\_options](./system_catalogs/user_mapping_options.md)
            - [user\_mappings](./system_catalogs/user_mappings.md)
    - [The gp\_toolkit Administrative Schema](./gp_toolkit.md)
    - [Server Programmatic Interfaces](./extensions/srvapi_intro.md)
        - [Greenplum Partner Connector API](./extensions/gppc.md)
        - [Developing a Background Worker Process](./extensions/bgworker.md)
    - [SQL Features, Reserved and Key Words, and Compliance](./misc.md)
        - [Summary of Greenplum Features](./feature_summary.md)
        - [Reserved Identifiers and SQL Key Words](./sql-keywords.md)
        - [SQL 2008 Optional Feature Compliance](./SQL2008_support.md)<|MERGE_RESOLUTION|>--- conflicted
+++ resolved
@@ -187,11 +187,8 @@
         - [postgres\_fdw](./modules/postgres_fdw.md)
         - [postgresql-hll](./modules/postgresql-hll.md)
         - [sslinfo](./modules/sslinfo.md)
-<<<<<<< HEAD
         - [timestamp9](./modules/timestamp9.md)
-=======
         - [uuid-ossp](./modules/uuid-ossp.md)
->>>>>>> 0827cb8f
     - [Character Set Support](./character_sets.md)
     - [Server Configuration Parameters](./config_params/guc_config.md)
         - [Parameter Categories](./config_params/guc_category-list.md)
