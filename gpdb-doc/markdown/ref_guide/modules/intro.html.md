# Additional Supplied Modules 

This section describes additional modules available in the Greenplum Database installation. These modules may be PostgreSQL- or Greenplum-sourced.

`contrib` modules are typically packaged as extensions. You register a module in a database using the [CREATE EXTENSION](../sql_commands/CREATE_EXTENSION.html) command. You remove a module from a database with [DROP EXTENSION](../sql_commands/DROP_EXTENSION.html).

The following Greenplum Database and PostgreSQL `contrib` modules are installed; refer to the linked module documentation for usage instructions.

-   [advanced\_password\_check](adv_passwd_check.html) Provides password quality checking and policy definition for Greenplum Database.
-   [auto\_explain](auto-explain.html) Provides a means for logging execution plans of slow statements automatically.
-   [btree\_gin](btree_gin.html) - Provides sample generalized inverted index \(GIN\) operator classes that implement B-tree equivalent behavior for certain data types.
-   [citext](citext.html) - Provides a case-insensitive, multibyte-aware text data type.
-   [dblink](dblink.html) - Provides connections to other Greenplum databases.
-   [diskquota.md\#](diskquota.html) - Allows administrators to set disk usage quotas for Greenplum Database roles and schemas.
-   [fuzzystrmatch](fuzzystrmatch.html) - Determines similarities and differences between strings.
-   [gp\_legacy\_string\_agg](gp_legacy_string_agg.html) - Implements a legacy, single-argument `string_agg()` aggregate function that was present in Greenplum Database 5.
-   [gp\_sparse\_vector](gp_sparse_vector.html) - Implements a Greenplum Database data type that uses compressed storage of zeros to make vector computations on floating point numbers faster.
-   [hstore](hstore.html) - Provides a data type for storing sets of key/value pairs within a single PostgreSQL value.
-   [ip4r](ip4r.html) - Provides data types for operations on IPv4 and IPv6 IP addresses.
-   [ltree](ltree.html) - Provides data types for representing labels of data stored in a hierarchical tree-like structure.
-   [orafce](orafce_ref.html) - Provides Greenplum Database-specific Oracle SQL compatibility functions.
-   [pageinspect](pageinspect.html) - Provides functions for low level inspection of the contents of database pages; available to superusers only.
-   [pg\_trgm](pg_trgm.html) - Provides functions and operators for determining the similarity of alphanumeric text based on trigram matching. The module also provides index operator classes that support fast searching for similar strings.
-   [pgcrypto](pgcrypto.html) - Provides cryptographic functions for Greenplum Database.
-   [postgres\_fdw](postgres_fdw.html) - Provides a foreign data wrapper \(FDW\) for accessing data stored in an external PostgreSQL or Greenplum database.
-   [postgresql-hll](postgresql-hll.html) - Provides HyperLogLog data types for PostgreSQL and Greenplum Database.
-   [sslinfo](sslinfo.html) - Provides information about the SSL certificate that the current client provided when connecting to Greenplum.
<<<<<<< HEAD
-   [timestamp9](timestamp9.html) - Provides an efficient nanosecond-precision timestamp data type for Greenplum Database.
=======
-   [uuid-ossp](uuid-ossp.html) - Provides functions to generate universally unique identifiers (UUIDs).
>>>>>>> 0827cb8f
<|MERGE_RESOLUTION|>--- conflicted
+++ resolved
@@ -25,8 +25,5 @@
 -   [postgres\_fdw](postgres_fdw.html) - Provides a foreign data wrapper \(FDW\) for accessing data stored in an external PostgreSQL or Greenplum database.
 -   [postgresql-hll](postgresql-hll.html) - Provides HyperLogLog data types for PostgreSQL and Greenplum Database.
 -   [sslinfo](sslinfo.html) - Provides information about the SSL certificate that the current client provided when connecting to Greenplum.
-<<<<<<< HEAD
 -   [timestamp9](timestamp9.html) - Provides an efficient nanosecond-precision timestamp data type for Greenplum Database.
-=======
 -   [uuid-ossp](uuid-ossp.html) - Provides functions to generate universally unique identifiers (UUIDs).
->>>>>>> 0827cb8f
