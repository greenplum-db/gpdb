---
title: Installing Additional Supplied Modules 
---

The Greenplum Database distribution includes several PostgreSQL- and Greenplum-sourced `contrib` modules that you have the option to install.

Each module is typically packaged as a Greenplum Database extension. You must register these modules in each database in which you want to use it. For example, to register the `dblink` module in the database named `testdb`, use the command:

```
$ psql -d testdb -c 'CREATE EXTENSION dblink;'
```

To remove a module from a database, drop the associated extension. For example, to remove the `dblink` module from the `testdb` database:

```
$ psql -d testdb -c 'DROP EXTENSION dblink;'
```

**Note:** When you drop a module extension from a database, any user-defined function that you created in the database that references functions defined in the module will no longer work. If you created any database objects that use data types defined in the module, Greenplum Database will notify you of these dependencies when you attempt to drop the module extension.

You can register the following modules in this manner:

<table cellpadding="4" cellspacing="0" summary="" border="1" class="simpletable"><col style="width:33.33333333333333%" /><col style="width:33.33333333333333%" /><thead></thead><tbody><tr>
          <td style="vertical-align:top;">
            <ul class="ul" id="topic_d45_wcw_pgb__ul_tc3_nlx_wp">
              <li class="li"><a class="xref" href="../ref_guide/modules/btree_gin.html">btree_gin</a></li>
              <li class="li"><a class="xref" href="../ref_guide/modules/citext.html">citext</a></li>

              <li class="li"><a class="xref" href="../ref_guide/modules/dblink.html">dblink</a></li>

              <li class="li"><a class="xref" href="../ref_guide/modules/diskquota.html">diskquota</a></li>

              <li class="li"><a class="xref" href="../ref_guide/modules/fuzzystrmatch.html">fuzzystrmatch</a></li>

<<<<<<< HEAD
              <li class="li"><a class="xref" href="../ref_guide/modules/gp_parallel_retrieve_cursor.html">gp_parallel_retrieve_cursor</a> (Beta)</li>
=======
              <li class="li"><a class="xref" href="../ref_guide/modules/gp_array_agg.html">gp_array_agg</a></li>
>>>>>>> 5d730161

              <li class="li"><a class="xref" href="../ref_guide/modules/gp_sparse_vector.html">gp_sparse_vector</a></li>

            </ul>

          </td>

          <td style="vertical-align:top;">
            <ul class="ul">
              <li class="li"><a class="xref" href="../ref_guide/modules/hstore.html">hstore</a></li>

              <li class="li"><a class="xref" href="../ref_guide/modules/orafce_ref.html">orafce</a> (Tanzu Greenplum only)</li>

              <li class="li"><a class="xref" href="../ref_guide/modules/pageinspect.html">pageinspect</a></li>

              <li class="li"><a class="xref" href="../ref_guide/modules/pg_trgm.html">pg_trgm</a></li>
              <li class="li"><a class="xref" href="../ref_guide/modules/pgcrypto.html">pgcrypto</a></li>

              <li class="li"><a class="xref" href="../ref_guide/modules/postgres_fdw.html">postgres_fdw</a></li>

              <li class="li"><a class="xref" href="../ref_guide/modules/sslinfo.html">sslinfo</a></li>

            </ul>

          </td>

        </tr>
</tbody></table>

For additional information about the modules supplied with Greenplum Database, refer to [Additional Supplied Modules](../ref_guide/modules/intro.html) in the *Greenplum Database Reference Guide*.

**Parent topic:**[Installing and Upgrading Greenplum](install_guide.html)
<|MERGE_RESOLUTION|>--- conflicted
+++ resolved
@@ -32,11 +32,9 @@
 
               <li class="li"><a class="xref" href="../ref_guide/modules/fuzzystrmatch.html">fuzzystrmatch</a></li>
 
-<<<<<<< HEAD
+              <li class="li"><a class="xref" href="../ref_guide/modules/gp_array_agg.html">gp_array_agg</a></li>
+
               <li class="li"><a class="xref" href="../ref_guide/modules/gp_parallel_retrieve_cursor.html">gp_parallel_retrieve_cursor</a> (Beta)</li>
-=======
-              <li class="li"><a class="xref" href="../ref_guide/modules/gp_array_agg.html">gp_array_agg</a></li>
->>>>>>> 5d730161
 
               <li class="li"><a class="xref" href="../ref_guide/modules/gp_sparse_vector.html">gp_sparse_vector</a></li>
 
