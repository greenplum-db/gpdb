--- conflicted
+++ resolved
@@ -21,51 +21,6 @@
 You can register the following modules in this manner:
 
 <table cellpadding="4" cellspacing="0" summary="" border="1" class="simpletable"><col style="width:33.33333333333333%" /><col style="width:33.33333333333333%" /><thead></thead><tbody><tr>
-<<<<<<< HEAD
-          <td style="vertical-align:top;">
-            <ul class="ul" id="topic_d45_wcw_pgb__ul_tc3_nlx_wp">
-              <li class="li"><a class="xref" href="../ref_guide/modules/btree_gin.html">btree_gin</a></li>
-              <li class="li"><a class="xref" href="../ref_guide/modules/citext.html">citext</a></li>
-
-              <li class="li"><a class="xref" href="../ref_guide/modules/dblink.html">dblink</a></li>
-
-              <li class="li"><a class="xref" href="../ref_guide/modules/diskquota.html">diskquota</a></li>
-
-              <li class="li"><a class="xref" href="../ref_guide/modules/fuzzystrmatch.html">fuzzystrmatch</a></li>
-
-              <li class="li"><a class="xref" href="../ref_guide/modules/gp_array_agg.html">gp_array_agg</a></li>
-
-              <li class="li"><a class="xref" href="../ref_guide/modules/gp_parallel_retrieve_cursor.html">gp_parallel_retrieve_cursor</a></li>
-
-              <li class="li"><a class="xref" href="../ref_guide/modules/gp_sparse_vector.html">gp_sparse_vector</a></li>
-
-              <li class="li"><a class="xref" href="../ref_guide/modules/greenplum_fdw.html">greenplum_fdw</a></li>
-
-            </ul>
-
-          </td>
-
-          <td style="vertical-align:top;">
-            <ul class="ul">
-              <li class="li"><a class="xref" href="../ref_guide/modules/hstore.html">hstore</a></li>
-
-              <li class="li"><a class="xref" href="../ref_guide/modules/orafce_ref.html">orafce</a> (Tanzu Greenplum only)</li>
-
-              <li class="li"><a class="xref" href="../ref_guide/modules/pageinspect.html">pageinspect</a></li>
-
-              <li class="li"><a class="xref" href="../ref_guide/modules/pg_trgm.html">pg_trgm</a></li>
-              <li class="li"><a class="xref" href="../ref_guide/modules/pgcrypto.html">pgcrypto</a></li>
-
-              <li class="li"><a class="xref" href="../ref_guide/modules/postgres_fdw.html">postgres_fdw</a></li>
-
-              <li class="li"><a class="xref" href="../ref_guide/modules/sslinfo.html">sslinfo</a></li>
-
-            </ul>
-
-          </td>
-
-        </tr>
-=======
 <td style="vertical-align:top;">
 <ul class="ul" id="topic_d45_wcw_pgb__ul_tc3_nlx_wp">
 <li class="li"><a class="xref" href="../ref_guide/modules/btree_gin.html">btree_gin</a></li>
@@ -74,9 +29,9 @@
 <li class="li"><a class="xref" href="../ref_guide/modules/diskquota.html">diskquota</a></li>
 <li class="li"><a class="xref" href="../ref_guide/modules/fuzzystrmatch.html">fuzzystrmatch</a></li>
 <li class="li"><a class="xref" href="../ref_guide/modules/gp_array_agg.html">gp_array_agg</a></li>
-<li class="li"><a class="xref" href="../ref_guide/modules/gp_parallel_retrieve_cursor.html">gp_parallel_retrieve_cursor</a> (Beta)</li>
+<li class="li"><a class="xref" href="../ref_guide/modules/gp_parallel_retrieve_cursor.html">gp_parallel_retrieve_cursor</a></li>
 <li class="li"><a class="xref" href="../ref_guide/modules/gp_sparse_vector.html">gp_sparse_vector</a></li>
-<li class="li"><a class="xref" href="../ref_guide/modules/greenplum_fdw.html">greenplum_fdw</a> (Beta)</li>
+<li class="li"><a class="xref" href="../ref_guide/modules/greenplum_fdw.html">greenplum_fdw</a></li>
 </ul>
 </td>
 <td style="vertical-align:top;">
@@ -91,7 +46,6 @@
 </ul>
 </td>
 </tr>
->>>>>>> 54a3be6b
 </tbody></table>
 
 For additional information about the modules supplied with Greenplum Database, refer to [Additional Supplied Modules](../ref_guide/modules/intro.html) in the *Greenplum Database Reference Guide*.
