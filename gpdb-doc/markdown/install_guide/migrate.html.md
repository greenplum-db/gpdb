---
title: Migrating Data from Greenplum 4.3 or 5 to Greenplum 6 
---

You can migrate data from Greenplum Database 4.3 or 5 to Greenplum 6 using the standard backup and restore procedures, `gpbackup` and `gprestore`, or by using `gpcopy` for VMware Greenplum.

> **Note** Open source Greenplum Database is available only for Greenplum Database 5 and later.

<<<<<<< HEAD
> **Note** You can upgrade a Greenplum Database 5.28.10 system directly to Greenplum 6.24.0 or later using [gpupgrade](https://docs.vmware.com/en/VMware-Tanzu-Greenplum-Upgrade/index.html). You cannot upgrade a Greenplum Database 4.3 system directly to Greenplum 6.
=======
> **Note** You can upgrade a Greenplum Database 5.28 system directly to Greenplum 6.9 or later using [gpupgrade](https://docs.vmware.com/en/VMware-Greenplum-Upgrade/index.html). You cannot upgrade a Greenplum Database 4.3 system directly to Greenplum 6.
>>>>>>> f7b86fb3

This topic identifies known issues you may encounter when moving data from Greenplum 4.3 to Greenplum 6. You can work around these problems by making needed changes to your Greenplum 4.3 databases so that you can create backups that can be restored successfully to Greenplum 6.

-   [Preparing the Greenplum 6 Cluster](#prep-gpdb6)
-   [Preparing Greenplum 4.3 and 5 Databases for Backup](#prep-gpdb4)
-   [Backing Up and Restoring a Database](#backup-and-restore)
-   [Completing the Migration](#after-migration)

**Parent topic:** [Upgrading to Greenplum 6](upgrade_intro.html)

## <a id="prep-gpdb6"></a>Preparing the Greenplum 6 Cluster 

-   Install and initialize a new Greenplum Database 6 cluster using the version 6 `gpinitsystem` utility.

    > **Note** `gprestore` only supports restoring data to a cluster that has an identical number of hosts and an identical number of segments per host, with each segment having the same `content_id` as the segment in the original cluster. Use `gpcopy` \(VMware Greenplum\) if you need to migrate data to a different-sized Greenplum 6 cluster.

    > **Note** Set the Greenplum Database 6 timezone to a value that is compatible with your host systems. Setting the Greenplum Database timezone prevents Greenplum Database from selecting a timezone each time the cluster is restarted. See [Configuring Timezone and Localization Settings](localization.html) for more information.

-   Install the latest release of the Greenplum Backup and Restore utilities, available to download from [VMware Tanzu Network](https://network.pivotal.io/products/pivotal-gpdb-backup-restore) or [github](https://github.com/greenplum-db/gpbackup/releases).
-   If you intend to install Greenplum Database 6 on the same hardware as your 4.3 system, you will need enough disk space to accommodate over five times the original data set \(two full copies of the primary and mirror data sets, plus the original backup data in ASCII format\) in order to migrate data with `gpbackup` and `gprestore`. Keep in mind that the ASCII backup data will require more disk space than the original data, which may be stored in compressed binary format. Offline backup solutions such as Dell EMC Data Domain can reduce the required disk space on each host.

    If you want to migrate your data on the same hardware but do not have enough free disk space on your host systems, `gpcopy` for VMware Greenplum provides the `--truncate-source-after` option to truncate each source table after copying the table to the destination cluster and validating that the copy succeeded. This reduces the amount of free space needed to migrate clusters that reside on the same hardware. See [Migrating Data with gpcopy](../admin_guide/managing/gpcopy-migrate.html) for more information.

-   Install any external modules used in your Greenplum 4.3 system in the Greenplum 6 system before you restore the backup, for example MADlib or PostGIS. If versions of the external modules are not compatible, you may need to exclude tables that reference them when restoring the Greenplum 4.3 backup to Greenplum 6.
-   The Greenplum 4.3 Oracle Compatibility Functions module is not compatible with Greenplum 6. Uninstall the module from Greenplum 4.3 by running the `uninstall_orafunc.sql` script before you back up your databases:

    ```
    $ $GPHOME/share/postgresql/contrib/uninstall_orafunc.sql
    ```

    You will also need to drop any dependent database objects that reference compatibility functions.

    Install the Oracle Compatibility Functions in Greenplum 6 by creating the `orafce` module in each database where you require the functions:

    ```
    $ psql -d <dbname> -c 'CREATE EXTENSION orafce'
    ```

    See [Installing Additional Supplied Modules](install_modules.html) for information about installing `orafce` and other modules.

-   When restoring language-based user-defined functions, the shared object file must be in the location specified in the `CREATE FUNCTION` SQL command and must have been recompiled on the Greenplum 6 system. This applies to user-defined functions, user-defined types, and any other objects that use custom functions, such as aggregates created with the `CREATE AGGREGATE` command.
-   Greenplum 6 provides *resource groups*, an alternative to managing resources using resource queues. Setting the `gp_resource_manager` server configuration parameter to `queue` or `group` selects the resource management scheme the Greenplum Database system will use. The default is `queue`, so no action is required when you move from Greenplum version 4.3 to version 6. To more easily transition from resource queues to resource groups, you can set resource groups to allocate and manage memory in a way that is similar to resource queue memory management. To select this feature, set the `MEMORY_LIMIT` and `MEMORY_SPILL_RATIO` attributes of your resource groups to 0. See [Using Resource Groups](../admin_guide/workload_mgmt_resgroups.html) for information about enabling and configuring resource groups.
-   Filespaces are removed in Greenplum 6. When creating a tablespace, note that different tablespace locations for a primary-mirror pair is no longer supported in Greenplum 6. See [Creating and Managing Tablespaces](../admin_guide/ddl/ddl-tablespace.html) for information about creating and configuring tablespaces.

## <a id="prep-gpdb4"></a>Preparing Greenplum 4.3 and 5 Databases for Backup 

> **Note** A Greenplum 4 system must be at least version 4.3.22 to use the `gpbackup` and `gprestore` utilities. A Greenplum 5 system must be at least version 5.5. Be sure to use the latest release of the backup and restore utilities, available for download from [VMware Tanzu Network](https://network.pivotal.io/products/pivotal-gpdb-backup-restore) or [github](https://github.com/greenplum-db/gpbackup/releases).

> **Important** Make sure that you have a complete backup of all data in the Greenplum Database 4.3 or 5 cluster, and that you can successfully restore the Greenplum Database cluster if necessary.

Following are some issues that are known to cause errors when restoring a Greenplum 4.3 or 5 backup to Greenplum 6. Keep a list of any changes you make to the Greenplum 4.3 or 5 database to enable migration so that you can fix them in Greenplum 6 after restoring the backup.

-   If you have configured PXF in your Greenplum Database 5 installation, review [Migrating PXF from Greenplum 5](../pxf/migrate_5to6.html) to plan for the PXF migration.
-   Greenplum Database version 6 removes support for the `gphdfs` protocol. If you have created external tables that use gphdfs, remove the external table definitions and \(optionally\) recreate them to use Greenplum Platform Extension Framework \(PXF\) before you migrate the data to Greenplum 6. Refer to [Migrating gphdfs External Tables to PXF](../pxf/gphdfs-pxf-migrate.html) in the PXF documentation for the migration procedure.
-   References to catalog tables or their attributes can cause a restore to fail due to catalog changes from Greenplum 4.3 or 5 to Greenplum 6. Here are some catalog issues to be aware of when migrating to Greenplum 6:
    -   In the `pg_class` system table, the `reltoastidxid` column has been removed.
    -   In the `pg_stat_replication` system table, the `procpid` column is renamed to `pid`.
    -   In the `pg_stat_activity` system table, the `procpid` column is renamed to `pid`. The `current_query` column is replaced by two columns: `state` \(the state of the backend\), and `query` \(the last run query, or currently running query if `state` is `active`\).
    -   In the `gp_distribution_policy` system table, the `attrnums` column is renamed to `distkey` and its data type is changed to `int2vector`. A backend function `pg_get_table_distributedby()` was added to get the distribution policy for a table as a string.
    -   The `__gp_localid` and `__gp_masterid` columns are removed from the `session_level_memory_consumption` system view in Greenplum 6. The underlying external tables and functions are removed from the `gp_toolkit` schema.
    -   Filespaces are removed in Greenplum 6. The `pg_filespace` and `pg_filespace_entry` system tables are removed. Any reference to `pg_filespace` or `pg_filespace_entry` will fail in Greenplum 6.
    -   Restoring a Greenplum 4 backup can fail due to lack of dependency checking in Greenplum 4 catalog tables. For example, restoring a UDF can fail if it references a custom data type that is created later in the backup file.
-   The `INTO error_table` clause of the `CREATE EXTERNAL TABLE` and `COPY` commands was deprecated in Greenplum 4.3 and is unsupported in Greenplum 5 and 6. Remove this clause from any external table definitions before you create a backup of your Greenplum 4.3 system. The `ERROR_TABLE` parameter of the `gpload` utility load control YAML file must also be removed from any `gpload` YAML files before you run `gpload`.
-   The `int4_avg_accum()` function signature changed in Greenplum 6 from `int4_avg_accum(bytea, integer)` to `int4_avg_accum(bigint[], integer)`. This function is the state transition function \(*sfunc*\) called when calculating the average of a series of 4-byte integers. If you have created a custom aggregate in a previous Greenplum release that called the built-in `int4_avg_accum()` function, you will need to revise your aggregate for the new signature.
-   The `string_agg(expression)` function has been removed from Greenplum 6. The function concatenates text values into a string. You can replace the single argument function with the function `string_agg(expression, delimiter)` and specify an empty string as the `delimiter`, for example `string_agg(txt_col1, '').`
-   The `offset` argument of the `lag(value, offset[, default])` and `lead(value, offset[, default])` window functions has changed from data type `int8` (`bigint`) in Greenplum 4.3 and 5 to `int4` (`integer`) in Greenplum 6. If you used these functions to create views in Greenplum 5, you must remove the views before you migrate to Greenplum 6. Refer to [About Migrating Views Created with lag()/lead() Functions](#laglead) for additional information and migration actions.
-   `gpbackup` saves the distribution policy and distribution key for each table in the backup so that data can be restored to the same segment. If a table's distribution key in the Greenplum 4.3 or 5 database is incompatible with Greenplum 6, `gprestore` cannot restore the table to the correct segment in the Greenplum 6 database. This can happen if the distribution key in the older Greenplum release has columns with data types not allowed in Greenplum 6 distribution keys, or if the data representation for data types has changed or is insufficient for Greenplum 6 to generate the same hash value for a distribution key. You should correct these kinds of problems by altering distribution keys in the tables before you back up the Greenplum database.
-   Greenplum 6 requires primary keys and unique index keys to match a table's distribution key. The leaf partitions of partitioned tables must have the same distribution policy as the root partition. These known issues should be corrected in the source Greenplum database before you back up the database:
    -   If the primary key is different than the distribution key for a table, alter the table to either remove the primary key or change the primary key to match the distribution key.
    -   If the key columns for a unique index are not a subset of the distribution key columns, before you back up the source database, drop the index and, optionally, recreate it with a compatible key.
    -   If a partitioned table in the source database has a `DISTRIBUTED BY` distribution policy, but has leaf partitions that are `DISTRIBUTED RANDOMLY`, alter the leaf tables to match the root table distribution policy before you back up the source database.
-   In Greenplum 4.3, the name provided for a constraint in a `CREATE TABLE` command was the name of the index created to enforce the constraint, which could lead to indexes having the same name. In Greenplum 6, duplicate index names are not allowed; restoring from a Greenplum 4.3 backup that has duplicate index names will generate errors.
-   Columns of type `abstime`, `reltime`, `tinterval`, `money`, or `anyarray` are not supported as distribution keys in Greenplum 6.

    If you have tables distributed on columns of type `abstime`, `reltime`, `tinterval`, `money`, or `anyarray`, use the `ALTER TABLE` command to set the distribution to `RANDOM` before you back up the database. After the data is restored, you can set a new distribution policy.

-   In Greenplum 4.3 and 5, it was possible to `ALTER` a table that has a primary key or unique index to be `DISTRIBUTED RANDOMLY`. Greenplum 6 does not permit tables `DISTRIBUTED RANDOMLY` to have primary keys or unique indexes. Restoring such a table from a Greenplum 4.3 or 5 backup will cause an error.
-   Greenplum 6 no longer automatically converts from the deprecated timestamp format `YYYYMMDDHH24MISS`. The format could not be parsed unambiguously in previous Greenplum Database releases. You can still specify the `YYYYMMDDHH24MISS` format in conversion functions such as `to_timestamp` and `to_char` for compatibility with other database systems. You can use input formats for converting text to date or timestamp values to avoid unexpected results or query execution failures. For example, this `SELECT` command returns a timestamp in Greenplum Database 5 and fails in 6.

    ```
    SELECT to_timestamp('20190905140000');
    ```

    To convert the string to a timestamp in Greenplum Database 6, you must use a valid format. Both of these commands return a timestamp in Greenplum Database 6. The first example explicitly specifies a timestamp format. The second example uses the string in a format that Greenplum Database recognizes.

    ```
    SELECT to_timestamp('20190905140000','YYYYMMDDHH24MISS');
    SELECT to_timestamp('201909051 40000');
    ```

    The timestamp issue also applies when you use the `::` syntax. In Greenplum Database 6, the first command returns an error. The second command returns a timestamp.

    ```
    SELECT '20190905140000'::timestamp ;
    SELECT '20190905 140000'::timestamp ;
    ```

-   Creating a table using the `CREATE TABLE AS` command in Greenplum 4.3 or 5 could create a table with a duplicate distribution key. The `gpbackup` utility saves the table to the backup using a `CREATE TABLE` command that lists the duplicate keys in the `DISTRIBUTED BY` clause. Restoring this backup will cause a duplicate distribution key error. The `CREATE TABLE AS` command was fixed in Greenplum 5.10 to disallow duplicate distribution keys.
-   Greenplum 4.3 supports foreign key constraints on columns of different types, for example, `numeric` and `bigint`, with implicit type conversion. Greenplum 5 and 6 do not support implicit type conversion. Restoring a table with a foreign key on columns with different data types causes an error.
-   Only Boolean operators can use Boolean negators. In Greenplum Database 4.3 and 5 it was possible to create a non-Boolean operator that specifies a Boolean negator function. For example, this `CREATE OPERATOR` command creates an integer `@@` operator with a Boolean negator:

    ```
    CREATE OPERATOR public.@@ (
            PROCEDURE = int4pl,
            LEFTARG = integer,
            RIGHTARG = integer,
            NEGATOR = OPERATOR(public.!!)
    );
    ```

    If you restore a backup containing an operator like this to a Greenplum 6 system, `gprestore` produces an error: `ERROR: only boolean operators can have negators (SQLSTATE 42P13)`.

-   In Greenplum Database 4.3 and 5, the undocumented server configuration parameter `allow_system_table_mods` could have a value of `none`, `ddl`, `dml`, or `all`. In Greenplum 6, this parameter has changed to a Boolean value, with a default value of `false`. If there are any references to this parameter in the source database, remove them to prevent errors during the restore.

### <a id="laglead"></a>About Migrating Views Created with lag()/lead() Functions

The `offset` argument of the `lag(value, offset[, default])` and `lead(value, offset[, default])` window functions has changed from data type `int8` (`bigint`) in Greenplum 4.3 and 5 to `int4` (`integer`) in Greenplum 6. If you used these functions to create views in Greenplum 5, you must remove the views before you migrate to Greenplum 6.

In addition to the `offset` argument data type change, Greenplum Database 6 removes all data-type-specific `lag()` and `lead()` functions:

```
<data-type> lag( value <data-type>[, offset bigint[, default <data-type>]] )
```
```
<data-type> lead( value <data-type>[, offset bigint[, default <data-type>]] )
```

And replaces them with these more generic function signatures:

```
anyelement lag( value anyelement[, offset integer[, default anyelement]] )
```
```
anyelement lead( value anyelement[, offset integer[, default anyelement]] )
```

To migrate to the `lag()` and `lead()` functions in Greenplum Database 6, you must:

1. Identify all views in your Greenplum Database 5 installation that were created using the two- or three-argument `lag()` or `lead()` functions. Run the following SQL command to identify the views:

    ``` sql
    SELECT ev_class::regclass::text viewname
      FROM pg_rewrite pgr
      WHERE ev_action ~
        (SELECT $$:winfnoid ($$||string_agg(oid::text,'|')||$$) :$$
          FROM (SELECT DISTINCT oid FROM pg_catalog.pg_proc WHERE (proname, pronamespace) IN
          (('lag', 11), ('lead', 11)) AND proargtypes[1]=20)s1);
    ```

1. For each view that you identify:

    1. Note the command that you used to create the view.
    1. Drop the view in your Greenplum 5 installation.
    1. After you migrate to Greenplum 6:

        1. Recreate the view, if desired, in your Greenplum 6 installation; be sure to specify an `integer`-type `offset` argument to the function. (You are not required to modify the `value` or `default` argument types in the function because an `anyelement` type accepts any data type.)
        1. If you have any scripts that invoke `lag()` or `lead()` functions, ensure that that they reference an `integer`-type `offset`.

## <a id="backup-and-restore"></a>Backing Up and Restoring a Database 

First use `gpbackup` to create a `--metadata-only` backup from the source Greenplum database and restore it to the Greenplum 6 system. This helps find any additional problems that are not identified in [Preparing Greenplum 4.3 and 5 Databases for Backup](#prep-gpdb4). Refer to the [Greenplum Backup and Restore documentation](https://docs.vmware.com/en/VMware-Greenplum-Backup-and-Restore/index.html) for syntax and examples for the `gpbackup` and `gprestore` utilities.

Review the `gprestore` log file for error messages and correct any remaining problems in the source Greenplum database.

When you are able to restore a metadata backup successfully, create the full backup and then restore it to the Greenplum 6 system, or use `gpcopy` \(VMware Greenplum\) to transfer the data. If needed, use the `gpbackup` or `gprestore` filter options to omit schemas or tables that cannot be restored without error.

If you use `gpcopy` to migrate VMware Greenplum data, initiate the `gpcopy` operation from the Greenplum 4.3.26 \(or later\) or the 5.9 \(or later\) cluster. See [Migrating Data with gpcopy](../admin_guide/managing/gpcopy-migrate.html) for more information.

> **Important** When you restore a backup taken from a Greenplum Database 4.3 or 5 system, `gprestore` warns that the restore will use legacy hash operators when loading the data. This is because Greenplum 6 has new hash algorithms that map distribution keys to segments, but the data in the backup set must be restored to the same segments as the cluster from which the backup was taken. The `gprestore` utility sets the `gp_use_legacy_hashops` server configuration parameter to `on` when restoring to Greenplum 6 from an earlier version so that the restored tables are created using the legacy operator classes instead of the new default operator classes.

After restoring, you can redistribute these tables with the `gp_use_legacy_hashops` parameter set to `off` so that the tables use the new Greenplum 6 hash operators. See [Working With Hash Operator Classes in Greenplum 6](#redistribute) for more information and examples.

## <a id="after-migration"></a>Completing the Migration 

Migrate any tables you skipped during the restore using other methods, for example using the `COPY TO` command to create an external file and then loading the data from the external file into Greenplum 6 with the `COPY FROM` command.

Recreate any objects you dropped in the Greenplum 4.3 or 5 database to enable migration, such as external tables, indexes, user-defined functions, or user-defined aggregates.

Here are some additional items to consider to complete your migration to Greenplum 6.

-   Greenplum Database 5 and 6 remove automatic casts between the text type and other data types. After you migrate from Greenplum Database version 4.3 to version 6, this changed behavior may impact existing applications and queries. Refer to [About Implicit Text Casting in Greenplum Database](43x_to_5x.html) for information, including a discussion about VMware supported and unsupported workarounds.
-   After migrating data you may need to modify SQL scripts, administration scripts, and user-defined functions as necessary to account for changes in Greenplum Database version 6. Review the [VMware Greenplum 6.0.0 Release Notes](https://docs.vmware.com/en/VMware-Greenplum/6/greenplum-database/GUID-relnotes-release-notes.html#release-6.0.0) for features and changes that may necessitate post-migration tasks.
-   To use the new Greenplum 6 default hash operator classes, use the command `ALTER TABLE <table> SET DISTRIBUTED BY (<key>)` to redistribute tables restored from Greenplum 4.3 or 5 backups. The `gp_use_legacy_hashops` parameter must be set to `off` when you run the command. See [Working With Hash Operator Classes in Greenplum 6](#redistribute) for more information about hash operator classes.

### <a id="redistribute"></a>Working With Hash Operator Classes in Greenplum 6 

Greenplum 6 has new *jump consistent* hash operators that map distribution keys for distributed tables to the segments. The new hash operators enable faster database expansion because they don't require redistributing rows unless they map to a different segment. The hash operators used in Greenplum 4.3 and 5 are present in Greenplum 6 as non-default legacy hash operator classes. For example, for integer columns, the new hash operator class is named `int_ops` and the legacy operator class is named `cdbhash_int_ops`.

This example creates a table using the legacy hash operator class `cdbhash_int_ops`.

```
test=# SET gp_use_legacy_hashops=on;
SET            
test=# CREATE TABLE t1 (
    c1 integer,
    c2 integer,
    p integer
) DISTRIBUTED BY (c1);
CREATE TABLE
test=# \d+ t1
                          Table "public.t1"
 Column |  Type   | Modifiers | Storage | Stats target | Description
--------+---------+-----------+---------+--------------+-------------
 c1     | integer |           | plain   |              |
 c2     | integer |           | plain   |              |
 p      | integer |           | plain   |              |
Distributed by: (c1)
```

Notice that the distribution key is `c1`. If the `gp_use_legacy_hashops` parameter is `on` and the operator class is a legacy operator class, the operator class name is not shown. However, if `gp_use_legacy_hashops` is `off`, the legacy operator class name is reported with the distribution key.

```
test=# SET gp_use_legacy_hashops=off;
SET
test=# \d+ t1
                          Table "public.t1"
 Column |  Type   | Modifiers | Storage | Stats target | Description
--------+---------+-----------+---------+--------------+-------------
 c1     | integer |           | plain   |              |
 c2     | integer |           | plain   |              |
 p      | integer |           | plain   |              |
Distributed by: (c1 cdbhash_int4_ops)
```

The operator class name is reported only when it does not match the setting of the `gp_use_legacy_hashops` parameter.

To change the table to use the new jump consistent operator class, use the `ALTER TABLE` command to redistribute the table with the `gp_use_legacy_hashops` parameter set to `off`.

> **Note** Redistributing tables with a large amount of data can take a long time.

```
test=# SHOW gp_use_legacy_hashops;
 gp_use_legacy_hashops
-----------------------
 off
(1 row)

test=# ALTER TABLE t1 SET DISTRIBUTED BY (c1);
ALTER TABLE
test=# \d+ t1
                          Table "public.t1"
 Column |  Type   | Modifiers | Storage | Stats target | Description
--------+---------+-----------+---------+--------------+-------------
 c1     | integer |           | plain   |              |
 c2     | integer |           | plain   |              |
 p      | integer |           | plain   |              |
Distributed by: (c1)
```

To verify the default jump consistent operator class has been used, set `gp_use_legacy_hashops` to on before you show the table definition.

```
test=# SET gp_use_legacy_hashops=on;
SET
test=# \d+ t1
                          Table "public.t1"
 Column |  Type   | Modifiers | Storage | Stats target | Description
--------+---------+-----------+---------+--------------+-------------
 c1     | integer |           | plain   |              |
 c2     | integer |           | plain   |              |
 p      | integer |           | plain   |              |
Distributed by: (c1 int4_ops)
```
<|MERGE_RESOLUTION|>--- conflicted
+++ resolved
@@ -6,11 +6,7 @@
 
 > **Note** Open source Greenplum Database is available only for Greenplum Database 5 and later.
 
-<<<<<<< HEAD
 > **Note** You can upgrade a Greenplum Database 5.28.10 system directly to Greenplum 6.24.0 or later using [gpupgrade](https://docs.vmware.com/en/VMware-Tanzu-Greenplum-Upgrade/index.html). You cannot upgrade a Greenplum Database 4.3 system directly to Greenplum 6.
-=======
-> **Note** You can upgrade a Greenplum Database 5.28 system directly to Greenplum 6.9 or later using [gpupgrade](https://docs.vmware.com/en/VMware-Greenplum-Upgrade/index.html). You cannot upgrade a Greenplum Database 4.3 system directly to Greenplum 6.
->>>>>>> f7b86fb3
 
 This topic identifies known issues you may encounter when moving data from Greenplum 4.3 to Greenplum 6. You can work around these problems by making needed changes to your Greenplum 4.3 databases so that you can create backups that can be restored successfully to Greenplum 6.
 
