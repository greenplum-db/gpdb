--- conflicted
+++ resolved
@@ -63,7 +63,6 @@
 -   Open JDK 8 or Open JDK 11, available from [AdoptOpenJDK](https://adoptopenjdk.net)
 -   Oracle JDK 8 or Oracle JDK 11
 
-<<<<<<< HEAD
 #### <a id="topic_xbl_mkx_python"></a>Python
 
 Greenplum Database uses the system default `python3` for the Greenplum management utilities, and `python3.9` for the [PL/Python module](../analytics/pl_python.html). For most of the supported OS versions, the system default `python3` is `python3.9`. If you are installing Greenplum Database on Rocky Linux 8, the default `python3` version included is `python3.6`. You may want to unify the `python3` versions to `python3.9` by running the following commands:
@@ -74,87 +73,7 @@
 sudo update-alternatives set python /usr/bin/python39
 ```
 
-### <a id="topic_tnl_3mx_zgb"></a>Hardware and Network 
-
-The following table lists minimum recommended specifications for hardware servers intended to support Greenplum Database on Linux systems in a production environment. All host servers in your Greenplum Database system must have the same hardware and software configuration. Greenplum also provides hardware build guides for its certified hardware platforms. Work with a Greenplum Systems Engineer to review your anticipated environment to ensure an appropriate hardware configuration for Greenplum Database.
-
-<div class="tablenoborder"><table cellpadding="4" cellspacing="0" summary="" id="topic_tnl_3mx_zgb__ji162790" class="table" frame="border" border="1" rules="all"><caption><span class="tablecap">Minimum Hardware Requirements</span></caption><colgroup><col style="width:120pt" /><col style="width:255pt" /></colgroup><tbody class="tbody">
-<tr class="row">
-<td class="entry nocellnorowborder" style="vertical-align:top;">Minimum CPU</td>
-<td class="entry cell-norowborder" style="vertical-align:top;">Any x86_64 compatible CPU</td>
-</tr>
-<tr class="row">
-<td class="entry nocellnorowborder" style="vertical-align:top;">Minimum Memory</td>
-<td class="entry cell-norowborder" style="vertical-align:top;">16 GB RAM per server</td>
-</tr>
-<tr class="row">
-<td class="entry nocellnorowborder" style="vertical-align:top;">Disk Space Requirements</td>
-<td class="entry cell-norowborder" style="vertical-align:top;">
-<ul class="ul" id="topic_tnl_3mx_zgb__ul_us1_b4n_r4">
-<li class="li">150MB per host for Greenplum installation</li>
-<li class="li">Approximately 300MB per segment instance for metadata</li>
-<li class="li">Cap disk capacity at 70% full to accommodate temporary files and prevent performance degradation</li>
-</ul>
-</td>
-</tr>
-<tr class="row">
-<td class="entry row-nocellborder" style="vertical-align:top;">Network Requirements</td>
-<td class="entry cellrowborder" style="vertical-align:top;">10 Gigabit Ethernet within the array<p class="p">NIC bonding is
-                  recommended when multiple interfaces are present</p>
-<p class="p">Greenplum Database can use
-                  either IPV4 or IPV6 protocols.</p>
-</td>
-</tr>
-</tbody>
-</table>
-</div>
-
-**Hyperthreading**
-
-Resource Groups - one of the key Greenplum Database features - can control transaction concurrency, CPU and memory resources, workload isolation, and dynamic bursting. 
-
-When using resource groups to control resource allocation on Intel based systems, consider switching off Hyper-Threading (HT) in the server BIOS (for Intel cores the default is ON). Switching off HT might cause a small throughput reduction (less than 15%), but can achieve greater isolation between resource groups, and higher query performance with lower concurrency workloads.
-
-#### <a id="topic_elb_4ss_n4b"></a>VMware Greenplum on DCA Systems 
-
-You must run VMware Greenplum version 6.9 or later on Dell EMC DCA systems, with software version 4.2.0.0 and later.
-
-### <a id="topic_pnz_5zd_xs"></a>Storage 
-
-The only file system supported for running Greenplum Database is the XFS file system. All other file systems are explicitly *not* supported by VMware.
-
-Greenplum Database is supported on network or shared storage if the shared storage is presented as a block device to the servers running Greenplum Database and the XFS file system is mounted on the block device. Network file systems are *not* supported. When using network or shared storage, Greenplum Database mirroring must be used in the same way as with local storage, and no modifications may be made to the mirroring scheme or the recovery scheme of the segments.
-
-Other features of the shared storage such as de-duplication and/or replication are not directly supported by Greenplum Database, but may be used with support of the storage vendor as long as they do not interfere with the expected operation of Greenplum Database at the discretion of VMware.
-
-Greenplum Database can be deployed to virtualized systems only if the storage is presented as block devices and the XFS file system is mounted for the storage of the segment directories.
-
-Greenplum Database is supported on Amazon Web Services \(AWS\) servers using either Amazon instance store \(Amazon uses the volume names `ephemeral[0-23]`\) or Amazon Elastic Block Store \(Amazon EBS\) storage. If using Amazon EBS storage the storage should be RAID of Amazon EBS volumes and mounted with the XFS file system for it to be a supported configuration.
-
-<!--- VERIFY 7X interoperablity with DDBOOST
-
-#### <a id="fixme"></a>Data Domain Boost \(VMware Greenplum\) 
-
-VMware Greenplum 7 supports Data Domain Boost for backup on Red Hat Enterprise Linux. This table lists the versions of Data Domain Boost SDK and DDOS supported by VMware Greenplum 7.
-
-|VMware Greenplum|Data Domain Boost|DDOS|
-|---------------|-----------------|----|
-|6.x|3.3|6.1 \(all versions\), 6.0 \(all versions\)|
-
-> **Note** In addition to the DDOS versions listed in the previous table, VMware Greenplum supports all minor patch releases \(fourth digit releases\) later than the certified version.
-
--->
-
-### <a id="topic31"></a>VMware Greenplum Tools and Extensions Compatibility 
-
--   [Client Tools](#topic32) \(VMware Greenplum\)
--   [Extensions](#topic_eyc_l2h_zz)
--   [Data Connectors](#topic_xpf_25b_hbb)
--   [VMware Greenplum Text](#topic_ncl_w1d_r1b)
--   [Greenplum Command Center](#topic_zkq_j5b_hbb)
-=======
 ## <a id="topic31"></a>VMware Greenplum Tools and Extensions Compatibility
->>>>>>> 565d2912
 
 ### <a id="topic32"></a>Client Tools
 
