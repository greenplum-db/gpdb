<div id="sub-nav" class="js-sidenav nav-container" role="navigation">
  <a class="sidenav-title" data-behavior="SubMenuMobile">  Doc Index</a>
  <div class="nav-content">
    <ul>
      <li>
        <a href="/6-0/homenav.html">Greenplum Database&reg; 6.0 Documentation</a>
      </li>
      <li><a href="/6-0/pxf/overview_pxf.html" format="markdown">Greenplum Platform Extension Framework (PXF)</a></li>
      <li class="has_submenu">
        <a href="/6-0/pxf/intro_pxf.html" format="markdown">Introduction to PXF</a>
        <ul>
<<<<<<< HEAD
          <li><a href="/600/pxf/filter_push.html" format="markdown">About PXF Filter Pushdown</a></li>
          <li><a href="/600/pxf/col_project.html" format="markdown">About Column Projection in PXF</a></li>
=======
          <li><a href="/6-0/pxf/filter_push.html" format="markdown">About PXF Filter Pushdown</a></li>
>>>>>>> 36762642
        </ul>
      </li>
      <li class="has_submenu">
        <span>Administering PXF</span>
        <ul>
          <li class="has_submenu">
            <a href="/6-0/pxf/instcfg_pxf.html" format="markdown">Configuring PXF</a>
            <ul>
              <li><a href="/6-0/pxf/about_pxf_dir.html" format="markdown">About the PXF Installation and Configuration Directories</a></li>
              <li><a href="/6-0/pxf/install_java.html" format="markdown">Installing Java for PXF</a></li>
              <li><a href="/6-0/pxf/init_pxf.html" format="markdown">Initializing PXF</a></li>
              <li class="has_submenu">
                <a href="/6-0/pxf/client_instcfg.html" format="markdown">Configuring PXF Hadoop Connectors (Optional)</a>
                <ul>
                  <li>
                    <a href="/6-0/pxf/pxfuserimpers.html">Configuring User Impersonation and Proxying</a>
                  </li>
                  <li>
                    <a href="/6-0/pxf/pxf_kerbhdfs.html" format="markdown">Configuring PXF for Secure HDFS</a>
                  </li>
                </ul>
              </li>
              <li><a href="/6-0/pxf/objstore_cfg.html" format="markdown">Configuring Connectors to Azure, Google Cloud Storage, Minio, and S3 Object Stores (Optional)</a> </li>
            </ul>
          </lie>
          <li><a href="/6-0/pxf/upgrade_pxf.html" format="markdown">Upgrading PXF</a></li>
          <li><a href="/6-0/pxf/cfginitstart_pxf.html" format="markdown">Starting, Stopping, and Restarting PXF</a></li>
          <li><a href="/6-0/pxf/using_pxf.html" format="markdown">Granting Users Access to PXF</a></li>
          <li><a href="/6-0/pxf/reg_jar_depend.html" format="markdown">Registering PXF JAR Dependencies</a></li>
          <li><a href="/6-0/pxf/monitor_pxf.html" format="markdown">Monitoring PXF</a></li>
        </ul>
      </li>
      <li class="has_submenu">
        <a href="/6-0/pxf/access_hdfs.html" format="markdown">Accessing Hadoop with PXF</a>
        <ul>
          <li><a href="/6-0/pxf/hdfs_text.html" format="markdown">Reading and Writing Text Data</a></li>
          <li><a href="/6-0/pxf/hdfs_avro.html" format="markdown">Reading Avro Data</a></li>
          <li><a href="/6-0/pxf/hdfs_json.html" format="markdown">Reading JSON Data</a></li>
          <li><a href="/6-0/pxf/hdfs_parquet.html" format="markdown">Reading and Writing Parquet Data</a></li>
          <li><a href="/6-0/pxf/hdfs_seqfile.html" format="markdown">Reading and Writing SequenceFile Data</a></li>
          <li><a href="/6-0/pxf/hive_pxf.html" format="markdown">Reading Hive Table Data</a></li>
          <li><a href="/6-0/pxf/hbase_pxf.html" format="markdown">Reading HBase Table Data</a></li>
        </ul>
      </li>
      <li class="has_submenu">
        <a href="/6-0/pxf/access_objstore.html" format="markdown">Accessing Azure, Google Cloud Storage, Minio, and S3 Object Stores with PXF</a>
        <ul>
          <li><a href="/6-0/pxf/objstore_text.html" format="markdown">Reading and Writing Text Data</a></li>
          <li><a href="/6-0/pxf/objstore_avro.html" format="markdown">Reading Avro Data</a></li>
          <li><a href="/6-0/pxf/objstore_json.html" format="markdown">Reading JSON Data</a></li>
          <li><a href="/6-0/pxf/objstore_parquet.html" format="markdown">Reading and Writing Parquet Data</a></li>
          <li><a href="/6-0/pxf/objstore_seqfile.html" format="markdown">Reading and Writing SequenceFile Data</a></li>
        </ul>
      </li>
      <li><a href="/6-0/pxf/jdbc_pxf.html" format="markdown">Accessing an SQL Database with PXF (JDBC)</a></li>
      <li><a href="/6-0/pxf/troubleshooting_pxf.html" format="markdown">Troubleshooting PXF</a></li>
      <li class="has_submenu">
        <a href="/6-0/pxf/ref/pxf-ref.html" format="markdown">PXF Utility Reference</a>
        <ul>
          <li><a href="/6-0/pxf/ref/pxf-cluster.html" format="markdown">pxf cluster</a></li>
          <li><a href="/6-0/pxf/ref/pxf.html" format="markdown">pxf</a></li>
        </ul>
      </li>
      <!--li class="has_submenu">
        <a href="/6-0/pxf/sdk/dev_overview.html" format="markdown">Using the PXF Java SDK</a>
        <ul>
          <li>
            <a href="/6-0/pxf/sdk/dev_concepts.html" format="markdown">PXF Developer Concepts</a>
          </li>
          <li>
            <a href="/6-0/pxf/sdk/pxfapi.html" format="markdown">Introducing the PXF API</a>
          </li>
          <li>
            <a href="/6-0/pxf/sdk/build_conn.html" format="markdown">Building a Connector</a>
          </li>
          <li class="has_submenu">
            <a href="/6-0/pxf/sdk/deploy_conn.html" format="markdown">Deploying a Connector</a>
            <ul>
              <li>
            <a href="/6-0/pxf/sdk/deploy_profile.html" format="markdown">Deploying a Profile</a>
              </li>
            </ul>
          </li>
        </ul>
      </li-->
      <li>
         <a href="/6-0/admin_guide/external/pxf-overview.html" format="dita" scope="peer">Back to the Administrator Guide</a>
      </li>
    </ul>
  </div>
</div>
<!--end of sub-nav--><|MERGE_RESOLUTION|>--- conflicted
+++ resolved
@@ -9,12 +9,8 @@
       <li class="has_submenu">
         <a href="/6-0/pxf/intro_pxf.html" format="markdown">Introduction to PXF</a>
         <ul>
-<<<<<<< HEAD
-          <li><a href="/600/pxf/filter_push.html" format="markdown">About PXF Filter Pushdown</a></li>
-          <li><a href="/600/pxf/col_project.html" format="markdown">About Column Projection in PXF</a></li>
-=======
           <li><a href="/6-0/pxf/filter_push.html" format="markdown">About PXF Filter Pushdown</a></li>
->>>>>>> 36762642
+          <li><a href="/6-0/pxf/col_project.html" format="markdown">About Column Projection in PXF</a></li>
         </ul>
       </li>
       <li class="has_submenu">
