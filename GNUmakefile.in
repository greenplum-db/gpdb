--- conflicted
+++ resolved
@@ -75,15 +75,9 @@
 # build src/ before contrib/
 install-world-contrib-recurse: install-world-src-recurse
 
-<<<<<<< HEAD
-$(call recurse,installdirs uninstall coverage,doc src config contrib gpcontrib)
-
-$(call recurse,distprep,doc src config contrib gpcontrib)
-=======
-$(call recurse,installdirs uninstall init-po update-po,doc src config)
-
-$(call recurse,distprep coverage,doc src config contrib)
->>>>>>> 9e1c9f95
+$(call recurse,installdirs uninstall init-po update-po,doc src config gpcontrib)
+
+$(call recurse,distprep coverage,doc src config contrib gpcontrib)
 
 # clean, distclean, etc should apply to contrib too, even though
 # it's not built by default
@@ -113,7 +107,6 @@
 	@rm -rf autom4te.cache/
 	rm -f config.cache config.log config.status GNUmakefile
 
-<<<<<<< HEAD
 installcheck-resgroup:
 	$(MAKE) -C src/test/isolation2 $@
 
@@ -124,12 +117,12 @@
 destroy-demo-cluster:
 	$(MAKE) -C gpAux/gpdemo destroy-demo-cluster
 
-check check-tests: all
-
-check check-tests installcheck installcheck-parallel installcheck-tests:
+check check-tests installcheck installcheck-parallel installcheck-tests: CHECKPREP_TOP=src/test/regress
+check check-tests installcheck installcheck-parallel installcheck-tests: submake-generated-headers
 	$(MAKE) -C src/test/regress $@
 
 $(call recurse,check-world,src/test src/pl src/interfaces/ecpg contrib src/bin gpcontrib,check)
+$(call recurse,checkprep,  src/test src/pl src/interfaces/ecpg contrib src/bin gpcontrib)
 
 # This is a top-level target that runs "all" regression test suites against
 # a running server. This is what the CI pipeline runs.
@@ -173,18 +166,8 @@
 # to put into "make all", either.
 .PHONY : unittest-check
 unittest-check:
-	$(MAKE) -C src/backend unittest-check
-	$(MAKE) -C src/bin unittest-check
-=======
-check check-tests installcheck installcheck-parallel installcheck-tests: CHECKPREP_TOP=src/test/regress
-check check-tests installcheck installcheck-parallel installcheck-tests: submake-generated-headers
-	$(MAKE) -C src/test/regress $@
-
-$(call recurse,check-world,src/test src/pl src/interfaces/ecpg contrib src/bin,check)
-$(call recurse,checkprep,  src/test src/pl src/interfaces/ecpg contrib src/bin)
-
-$(call recurse,installcheck-world,src/test src/pl src/interfaces/ecpg contrib src/bin,installcheck)
->>>>>>> 9e1c9f95
+	$(MAKE) CFLAGS=-DUNITTEST -C src/backend unittest-check
+	$(MAKE) CFLAGS=-DUNITTEST -C src/bin unittest-check
 
 GNUmakefile: GNUmakefile.in $(top_builddir)/config.status
 	./config.status $@
