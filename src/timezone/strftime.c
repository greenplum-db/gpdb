--- conflicted
+++ resolved
@@ -114,11 +114,7 @@
 static char *_add(const char *, char *, const char *);
 static char *_conv(int, const char *, char *, const char *);
 static char *_fmt(const char *, const struct pg_tm *, char *, const char *,
-<<<<<<< HEAD
-	 enum warn *);
-=======
 				  enum warn *);
->>>>>>> 9e1c9f95
 static char *_yconv(int, int, bool, bool, char *, char const *);
 
 
