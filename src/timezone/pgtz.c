--- conflicted
+++ resolved
@@ -6,11 +6,7 @@
  * Portions Copyright (c) 1996-2009, PostgreSQL Global Development Group
  *
  * IDENTIFICATION
-<<<<<<< HEAD
- *	  $PostgreSQL: pgsql/src/timezone/pgtz.c,v 1.63 2009/06/11 14:49:15 momjian Exp $
-=======
  *	  $PostgreSQL: pgsql/src/timezone/pgtz.c,v 1.62 2009/01/01 17:24:04 momjian Exp $
->>>>>>> b0a6ad70
  *
  *-------------------------------------------------------------------------
  */
