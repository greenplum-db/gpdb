/*
 * PL/Python main entry points
 *
 * src/pl/plpython/plpy_main.c
 */

#include "postgres.h"

#include "access/htup_details.h"
#include "catalog/pg_proc.h"
#include "catalog/pg_type.h"
#include "commands/trigger.h"
#include "executor/spi.h"
#include "miscadmin.h"
#include "utils/builtins.h"
#include "utils/guc.h"
#include "utils/memutils.h"
#include "utils/rel.h"
#include "utils/syscache.h"
#include "utils/timestamp.h"

#include "cdb/cdbvars.h"

#include "cdb/cdbvars.h"

#include "cdb/cdbvars.h"

#include "plpython.h"

#include "plpy_main.h"

#include "plpy_elog.h"
#include "plpy_exec.h"
#include "plpy_plpymodule.h"
#include "plpy_procedure.h"
#include "plpy_subxactobject.h"

/*
 * exported functions
 */

#if PY_MAJOR_VERSION >= 3
/* Use separate names to avoid clash in pg_pltemplate */
#define plpython_validator plpython3_validator
#define plpython_call_handler plpython3_call_handler
#define plpython_inline_handler plpython3_inline_handler
#endif

extern void _PG_init(void);

PG_MODULE_MAGIC;

PG_FUNCTION_INFO_V1(plpython_validator);
PG_FUNCTION_INFO_V1(plpython_call_handler);
PG_FUNCTION_INFO_V1(plpython_inline_handler);

#if PY_MAJOR_VERSION < 3
/* Define aliases plpython2_call_handler etc */
PG_FUNCTION_INFO_V1(plpython2_validator);
PG_FUNCTION_INFO_V1(plpython2_call_handler);
PG_FUNCTION_INFO_V1(plpython2_inline_handler);
#endif


static bool PLy_procedure_is_trigger(Form_pg_proc procStruct);
static void plpython_error_callback(void *arg);
static void plpython_inline_error_callback(void *arg);
static void PLy_init_interp(void);

static PLyExecutionContext *PLy_push_execution_context(bool atomic_context);
static void PLy_pop_execution_context(void);

/* static state for Python library conflict detection */
static int *plpython_version_bitmask_ptr = NULL;
static int	plpython_version_bitmask = 0;

/* initialize global variables */
PyObject   *PLy_interp_globals = NULL;

/* this doesn't need to be global; use PLy_current_execution_context() */
static PLyExecutionContext *PLy_execution_contexts = NULL;

/* For GPDB Use: Query cancel supported */
cancel_pending_hook_type prev_cancel_pending_hook;

void PLy_handle_cancel_interrupt(void);

bool PLy_enter_python_intepreter = false;

static bool inited = false;

/* GUC variables */
#if PY_MAJOR_VERSION >= 3
<<<<<<< HEAD

/* GUC variables */
static char *plpython3_virtual_env = NULL;

static bool
plpython3_check_python_virtual_env(char **newval, void **extra, GucSource source) {
	if (inited)
	{
		GUC_check_errmsg("SET PYTHON Virtual Env failed, the GUC value can only be changed before initializing the python interpreter.");
		return false;
	}
	if (*newval ==NULL || **newval == '\0')
		return true;
	if (!(strncmp(*newval, "venv_", sizeof("venv_") - 1) == 0 && strtoull(*newval + sizeof("venv_") - 1, NULL, 16)))
	{		
		GUC_check_errmsg("SET PYTHON Virtual Env failed, virtual environment name is invalid");
			return false;
	}
	return true;
}

=======
>>>>>>> 69f4a8b7
static char *plpython3_path = NULL;

static bool
plpython3_check_python_path(char **newval, void **extra, GucSource source) {
	if (inited)
	{
		GUC_check_errmsg("SET PYTHONPATH failed, the GUC value can only be changed before initializing the python interpreter.");
		return false;
	}
	return true;
}
#endif

void
_PG_init(void)
{
	int		  **bitmask_ptr;

	/*
	 * Set up a shared bitmask variable telling which Python version(s) are
	 * loaded into this process's address space.  If there's more than one, we
	 * cannot call into libpython for fear of causing crashes.  But postpone
	 * the actual failure for later, so that operations like pg_restore can
	 * load more than one plpython library so long as they don't try to do
	 * anything much with the language.
	 */
	bitmask_ptr = (int **) find_rendezvous_variable("plpython_version_bitmask");
	if (!(*bitmask_ptr))		/* am I the first? */
		*bitmask_ptr = &plpython_version_bitmask;
	/* Retain pointer to the agreed-on shared variable ... */
	plpython_version_bitmask_ptr = *bitmask_ptr;
	/* ... and announce my presence */
	*plpython_version_bitmask_ptr |= (1 << PY_MAJOR_VERSION);

	/* Register SIGINT/SIGTERM handler for python */
	prev_cancel_pending_hook = cancel_pending_hook;
	cancel_pending_hook = PLy_handle_cancel_interrupt;

	DefineCustomStringVariable("plpython3.virtual_env",
								gettext_noop("Virtual Env for plpython3."),
								NULL,
								&plpython3_virtual_env,
								"",
								PGC_USERSET,
								GUC_GPDB_NEED_SYNC,
								plpython3_check_python_virtual_env,
								NULL,
								NULL);
	pg_bindtextdomain(TEXTDOMAIN);
#if PY_MAJOR_VERSION >= 3
	DefineCustomStringVariable("plpython3.python_path",
							gettext_noop("PYTHONPATH for plpython3."),
							NULL,
							&plpython3_path,
							"", // default path need to set empty for init
							PGC_USERSET,
							GUC_GPDB_NEED_SYNC,
							plpython3_check_python_path,
							NULL,
							NULL);
#endif
}

/*
 * Perform one-time setup of PL/Python, after checking for a conflict
 * with other versions of Python.
 */
static void
PLy_initialize(void)
{

	/*
	 * Check for multiple Python libraries before actively doing anything with
	 * libpython.  This must be repeated on each entry to PL/Python, in case a
	 * conflicting library got loaded since we last looked.
	 *
	 * It is attractive to weaken this error from FATAL to ERROR, but there
	 * would be corner cases, so it seems best to be conservative.
	 */
	if (*plpython_version_bitmask_ptr != (1 << PY_MAJOR_VERSION))
		ereport(FATAL,
				(errmsg("multiple Python libraries are present in session"),
				 errdetail("Only one Python major version can be used in one session.")));
#if PY_MAJOR_VERSION >= 3
	/* PYTHONPATH and PYTHONHOME has been set to GPDB's python2.7 in Postmaster when
	 * gpstart. So for plpython3u, we need to unset PYTHONPATH and PYTHONHOME.
	 * if user set PYTHONPATH then we set it in the env
	 */
	if (plpython3_path && *plpython3_path)
	{
		setenv("PYTHONPATH", plpython3_path, 1);
	}
	else
	{
		unsetenv("PYTHONPATH");
	}
	unsetenv("PYTHONHOME");
#endif
	/* The rest should only be done once per session */
	if (inited)
		return;

#if PY_MAJOR_VERSION >= 3
	PyImport_AppendInittab("plpy", PyInit_plpy);
#endif

#if PY_MAJOR_VERSION >= 3 && PY_MINOR_VERSION >= 8
	if (plpython3_virtual_env != NULL && *plpython3_virtual_env != '\0')
	{	

		PyStatus status;

		PyConfig config;
		PyConfig_InitPythonConfig(&config);

		unsetenv("PYTHONPATH");
		unsetenv("PYTHONHOME");
		
		/* Preinitialize Set Python Interpreter Path*/
		char plpython3_prefix[MAXPGPATH];
		snprintf(plpython3_prefix, sizeof(plpython3_prefix), "/tmp/plpython3/%s", plpython3_virtual_env);

		char plpython3_executable[MAXPGPATH];
		snprintf(plpython3_executable, sizeof(plpython3_executable), "%s/bin/python", plpython3_prefix);
		
		/* Set the executable. Implicitly preinitialize Python. */
		status = PyConfig_SetBytesString(&config, &config.executable,
									plpython3_executable);

		if (status.err_msg)
			PLy_elog(ERROR, "%s", status.err_msg);

		status = PyConfig_SetBytesString(&config, &config.prefix,
									plpython3_prefix);

		if (status.err_msg)
			PLy_elog(ERROR, "%s", status.err_msg);

		status = PyConfig_SetBytesString(&config, &config.exec_prefix,
									plpython3_prefix);

		if (status.err_msg)
			PLy_elog(ERROR, "%s", status.err_msg);

		status = Py_InitializeFromConfig(&config);

		if (status.err_msg)
			PLy_elog(ERROR, "%s", status.err_msg);

		PyConfig_Clear(&config);
	}
	else
		Py_Initialize();
#else
	Py_Initialize();
#endif

#if PY_MAJOR_VERSION >= 3
	PyImport_ImportModule("plpy");
#endif
	PLy_init_interp();
	PLy_init_plpy();
	if (PyErr_Occurred())
		PLy_elog(FATAL, "untrapped error in initialization");

	init_procedure_caches();

	explicit_subtransactions = NIL;

	PLy_execution_contexts = NULL;

	inited = true;
}

/*
 * For GPDB Use:
 * Raise a KeyboardInterrupt exception, to simulate a SIGINT.
 */
int
PLy_python_cancel_handler(void *arg)
{
	PyErr_SetNone(PyExc_KeyboardInterrupt);

	/* return -1 to indicate that we set an exception. */
	return -1;
}

/*
 * For GPDB Use: Hook function, called when current query is being cancelled
 * (on e.g. SIGINT or SIGTERM)
 *
 * NB: This is called from a signal handler!
 */
void
PLy_handle_cancel_interrupt(void)
{
	/*
	 * We can't do much in a signal handler, so just tell the Python
	 * interpreter to call us back when possible.
	 *
	 * We don't bother to check the return value, as there's nothing we could
	 * do if it fails for some reason.
	 */
	if (PLy_enter_python_intepreter)
		(void) Py_AddPendingCall(PLy_python_cancel_handler, NULL);

	if (prev_cancel_pending_hook)
		prev_cancel_pending_hook();
}

/*
 * This should be called only once, from PLy_initialize. Initialize the Python
 * interpreter and global data.
 */
static void
PLy_init_interp(void)
{
	static PyObject *PLy_interp_safe_globals = NULL;
	PyObject   *mainmod;

	mainmod = PyImport_AddModule("__main__");
	if (mainmod == NULL || PyErr_Occurred())
		PLy_elog(ERROR, "could not import \"__main__\" module");
	Py_INCREF(mainmod);
	PLy_interp_globals = PyModule_GetDict(mainmod);
	PLy_interp_safe_globals = PyDict_New();
	if (PLy_interp_safe_globals == NULL)
		PLy_elog(ERROR, NULL);
	PyDict_SetItemString(PLy_interp_globals, "GD", PLy_interp_safe_globals);
	Py_DECREF(mainmod);
	if (PLy_interp_globals == NULL || PyErr_Occurred())
		PLy_elog(ERROR, "could not initialize globals");
}

Datum
plpython_validator(PG_FUNCTION_ARGS)
{
	Oid			funcoid = PG_GETARG_OID(0);
	HeapTuple	tuple;
	Form_pg_proc procStruct;
	bool		is_trigger;

	if (!CheckFunctionValidatorAccess(fcinfo->flinfo->fn_oid, funcoid))
		PG_RETURN_VOID();

	if (!check_function_bodies)
		PG_RETURN_VOID();

	/* Do this only after making sure we need to do something */
	PLy_initialize();

	/* Get the new function's pg_proc entry */
	tuple = SearchSysCache1(PROCOID, ObjectIdGetDatum(funcoid));
	if (!HeapTupleIsValid(tuple))
		elog(ERROR, "cache lookup failed for function %u", funcoid);
	procStruct = (Form_pg_proc) GETSTRUCT(tuple);

	is_trigger = PLy_procedure_is_trigger(procStruct);

	ReleaseSysCache(tuple);

	/* We can't validate triggers against any particular table ... */
	PLy_procedure_get(funcoid, InvalidOid, is_trigger);

	PG_RETURN_VOID();
}

#if PY_MAJOR_VERSION < 3
Datum
plpython2_validator(PG_FUNCTION_ARGS)
{
	/* call plpython validator with our fcinfo so it gets our oid */
	return plpython_validator(fcinfo);
}
#endif							/* PY_MAJOR_VERSION < 3 */

Datum
plpython_call_handler(PG_FUNCTION_ARGS)
{
	bool		nonatomic;
	Datum		retval;
	PLyExecutionContext *exec_ctx;
	ErrorContextCallback plerrcontext;

	PLy_initialize();

	nonatomic = fcinfo->context &&
		IsA(fcinfo->context, CallContext) &&
		!castNode(CallContext, fcinfo->context)->atomic;

	/* Note: SPI_finish() happens in plpy_exec.c, which is dubious design */
	if (SPI_connect_ext(nonatomic ? SPI_OPT_NONATOMIC : 0) != SPI_OK_CONNECT)
		elog(ERROR, "SPI_connect failed");

	/*
	 * Push execution context onto stack.  It is important that this get
	 * popped again, so avoid putting anything that could throw error between
	 * here and the PG_TRY.
	 */
	exec_ctx = PLy_push_execution_context(!nonatomic);

	PG_TRY();
	{
		Oid			funcoid = fcinfo->flinfo->fn_oid;
		PLyProcedure *proc;

		/*
		 * Setup error traceback support for ereport().  Note that the PG_TRY
		 * structure pops this for us again at exit, so we needn't do that
		 * explicitly, nor do we risk the callback getting called after we've
		 * destroyed the exec_ctx.
		 */
		plerrcontext.callback = plpython_error_callback;
		plerrcontext.arg = exec_ctx;
		plerrcontext.previous = error_context_stack;
		error_context_stack = &plerrcontext;

		if (CALLED_AS_TRIGGER(fcinfo))
		{
			Relation	tgrel = ((TriggerData *) fcinfo->context)->tg_relation;
			HeapTuple	trv;

			proc = PLy_procedure_get(funcoid, RelationGetRelid(tgrel), true);
			exec_ctx->curr_proc = proc;
			trv = PLy_exec_trigger(fcinfo, proc);
			retval = PointerGetDatum(trv);
		}
		else
		{
			proc = PLy_procedure_get(funcoid, InvalidOid, false);
			exec_ctx->curr_proc = proc;
			retval = PLy_exec_function(fcinfo, proc);
		}
	}
	PG_CATCH();
	{
		PLy_pop_execution_context();
		PyErr_Clear();
		PG_RE_THROW();
	}
	PG_END_TRY();

	/* Destroy the execution context */
	PLy_pop_execution_context();

	return retval;
}

#if PY_MAJOR_VERSION < 3
Datum
plpython2_call_handler(PG_FUNCTION_ARGS)
{
	return plpython_call_handler(fcinfo);
}
#endif							/* PY_MAJOR_VERSION < 3 */

Datum
plpython_inline_handler(PG_FUNCTION_ARGS)
{
	LOCAL_FCINFO(fake_fcinfo, 0);
	InlineCodeBlock *codeblock = (InlineCodeBlock *) DatumGetPointer(PG_GETARG_DATUM(0));
	FmgrInfo	flinfo;
	PLyProcedure proc;
	PLyExecutionContext *exec_ctx;
	ErrorContextCallback plerrcontext;

	PLy_initialize();

	/* Note: SPI_finish() happens in plpy_exec.c, which is dubious design */
	if (SPI_connect_ext(codeblock->atomic ? 0 : SPI_OPT_NONATOMIC) != SPI_OK_CONNECT)
		elog(ERROR, "SPI_connect failed");

	MemSet(fcinfo, 0, SizeForFunctionCallInfo(0));
	MemSet(&flinfo, 0, sizeof(flinfo));
	fake_fcinfo->flinfo = &flinfo;
	flinfo.fn_oid = InvalidOid;
	flinfo.fn_mcxt = CurrentMemoryContext;

	MemSet(&proc, 0, sizeof(PLyProcedure));
	proc.mcxt = AllocSetContextCreate(TopMemoryContext,
									  "__plpython_inline_block",
									  ALLOCSET_DEFAULT_SIZES);
	proc.pyname = MemoryContextStrdup(proc.mcxt, "__plpython_inline_block");
	proc.langid = codeblock->langOid;

	/*
	 * This is currently sufficient to get PLy_exec_function to work, but
	 * someday we might need to be honest and use PLy_output_setup_func.
	 */
	proc.result.typoid = VOIDOID;

	/*
	 * Push execution context onto stack.  It is important that this get
	 * popped again, so avoid putting anything that could throw error between
	 * here and the PG_TRY.
	 */
	exec_ctx = PLy_push_execution_context(codeblock->atomic);

	PG_TRY();
	{
		/*
		 * Setup error traceback support for ereport().
		 * plpython_inline_error_callback doesn't currently need exec_ctx, but
		 * for consistency with plpython_call_handler we do it the same way.
		 */
		plerrcontext.callback = plpython_inline_error_callback;
		plerrcontext.arg = exec_ctx;
		plerrcontext.previous = error_context_stack;
		error_context_stack = &plerrcontext;

		PLy_procedure_compile(&proc, codeblock->source_text);
		exec_ctx->curr_proc = &proc;
		PLy_exec_function(fake_fcinfo, &proc);
	}
	PG_CATCH();
	{
		PLy_pop_execution_context();
		PLy_procedure_delete(&proc);
		PyErr_Clear();
		PG_RE_THROW();
	}
	PG_END_TRY();

	/* Destroy the execution context */
	PLy_pop_execution_context();

	/* Now clean up the transient procedure we made */
	PLy_procedure_delete(&proc);

	PG_RETURN_VOID();
}

#if PY_MAJOR_VERSION < 3
Datum
plpython2_inline_handler(PG_FUNCTION_ARGS)
{
	return plpython_inline_handler(fcinfo);
}
#endif							/* PY_MAJOR_VERSION < 3 */

static bool
PLy_procedure_is_trigger(Form_pg_proc procStruct)
{
	return (procStruct->prorettype == TRIGGEROID ||
			(procStruct->prorettype == OPAQUEOID &&
			 procStruct->pronargs == 0));
}

static void
plpython_error_callback(void *arg)
{
	PLyExecutionContext *exec_ctx = (PLyExecutionContext *) arg;

	if (exec_ctx->curr_proc)
	{
		if (exec_ctx->curr_proc->is_procedure)
			errcontext("PL/Python procedure \"%s\"",
					   PLy_procedure_name(exec_ctx->curr_proc));
		else
			errcontext("PL/Python function \"%s\"",
					   PLy_procedure_name(exec_ctx->curr_proc));
	}
}

static void
plpython_inline_error_callback(void *arg)
{
	errcontext("PL/Python anonymous code block");
}

PLyExecutionContext *
PLy_current_execution_context(void)
{
	if (PLy_execution_contexts == NULL)
		elog(ERROR, "no Python function is currently executing");

	return PLy_execution_contexts;
}

MemoryContext
PLy_get_scratch_context(PLyExecutionContext *context)
{
	/*
	 * A scratch context might never be needed in a given plpython procedure,
	 * so allocate it on first request.
	 */
	if (context->scratch_ctx == NULL)
		context->scratch_ctx =
			AllocSetContextCreate(TopTransactionContext,
								  "PL/Python scratch context",
								  ALLOCSET_DEFAULT_SIZES);
	return context->scratch_ctx;
}

static PLyExecutionContext *
PLy_push_execution_context(bool atomic_context)
{
	PLyExecutionContext *context;

	/* Pick a memory context similar to what SPI uses. */
	context = (PLyExecutionContext *)
		MemoryContextAlloc(atomic_context ? TopTransactionContext : PortalContext,
						   sizeof(PLyExecutionContext));
	context->curr_proc = NULL;
	context->scratch_ctx = NULL;
	context->next = PLy_execution_contexts;
	PLy_execution_contexts = context;
	return context;
}

static void
PLy_pop_execution_context(void)
{
	PLyExecutionContext *context = PLy_execution_contexts;

	if (context == NULL)
		elog(ERROR, "no Python function is currently executing");

	PLy_execution_contexts = context->next;

	if (context->scratch_ctx)
		MemoryContextDelete(context->scratch_ctx);
	pfree(context);
}<|MERGE_RESOLUTION|>--- conflicted
+++ resolved
@@ -91,7 +91,6 @@
 
 /* GUC variables */
 #if PY_MAJOR_VERSION >= 3
-<<<<<<< HEAD
 
 /* GUC variables */
 static char *plpython3_virtual_env = NULL;
@@ -113,8 +112,6 @@
 	return true;
 }
 
-=======
->>>>>>> 69f4a8b7
 static char *plpython3_path = NULL;
 
 static bool
