--- conflicted
+++ resolved
@@ -1,125 +1,5 @@
 -- suppress CONTEXT so that function OIDs aren't in output
 \set VERBOSITY terse
-<<<<<<< HEAD
-insert into T_pkey1 values (1, 'key1-1', 'test key');
-ERROR:  function cannot execute on a QE slice because it accesses relation "public.t_dta1" (pltcl.c:1156)  (seg0 127.0.0.1:25432 pid=23560) (pltcl.c:1156)
-insert into T_pkey1 values (1, 'key1-2', 'test key');
-ERROR:  function cannot execute on a QE slice because it accesses relation "public.t_pkey1" (pltcl.c:1156)  (seg0 127.0.0.1:25432 pid=23560) (pltcl.c:1156)
-insert into T_pkey1 values (1, 'key1-3', 'test key');
-ERROR:  function cannot execute on a QE slice because it accesses relation "public.t_pkey1" (pltcl.c:1156)  (seg0 127.0.0.1:25432 pid=23560) (pltcl.c:1156)
-insert into T_pkey1 values (2, 'key2-1', 'test key');
-ERROR:  function cannot execute on a QE slice because it accesses relation "public.t_dta1" (pltcl.c:1156)  (seg1 127.0.0.1:25433 pid=23561) (pltcl.c:1156)
-insert into T_pkey1 values (2, 'key2-2', 'test key');
-ERROR:  function cannot execute on a QE slice because it accesses relation "public.t_pkey1" (pltcl.c:1156)  (seg1 127.0.0.1:25433 pid=23561) (pltcl.c:1156)
-insert into T_pkey1 values (2, 'key2-3', 'test key');
-ERROR:  function cannot execute on a QE slice because it accesses relation "public.t_pkey1" (pltcl.c:1156)  (seg1 127.0.0.1:25433 pid=23561) (pltcl.c:1156)
-insert into T_pkey2 values (1, 'key1-1', 'test key');
-ERROR:  function cannot execute on a QE slice because it accesses relation "public.t_pkey2" (pltcl.c:1156)  (seg0 127.0.0.1:25432 pid=23560) (pltcl.c:1156)
-insert into T_pkey2 values (1, 'key1-2', 'test key');
-ERROR:  function cannot execute on a QE slice because it accesses relation "public.t_pkey2" (pltcl.c:1156)  (seg0 127.0.0.1:25432 pid=23560) (pltcl.c:1156)
-insert into T_pkey2 values (1, 'key1-3', 'test key');
-ERROR:  function cannot execute on a QE slice because it accesses relation "public.t_pkey2" (pltcl.c:1156)  (seg0 127.0.0.1:25432 pid=23560) (pltcl.c:1156)
-insert into T_pkey2 values (2, 'key2-1', 'test key');
-ERROR:  function cannot execute on a QE slice because it accesses relation "public.t_pkey2" (pltcl.c:1156)  (seg1 127.0.0.1:25433 pid=23561) (pltcl.c:1156)
-insert into T_pkey2 values (2, 'key2-2', 'test key');
-ERROR:  function cannot execute on a QE slice because it accesses relation "public.t_pkey2" (pltcl.c:1156)  (seg1 127.0.0.1:25433 pid=23561) (pltcl.c:1156)
-insert into T_pkey2 values (2, 'key2-3', 'test key');
-ERROR:  function cannot execute on a QE slice because it accesses relation "public.t_pkey2" (pltcl.c:1156)  (seg1 127.0.0.1:25433 pid=23561) (pltcl.c:1156)
-select * from T_pkey1;
- key1 | key2 | txt 
-------+------+-----
-(0 rows)
-
--- key2 in T_pkey2 should have upper case only
-select * from T_pkey2;
- key1 | key2 | txt 
-------+------+-----
-(0 rows)
-
-insert into T_pkey1 values (1, 'KEY1-3', 'should work');
-ERROR:  function cannot execute on a QE slice because it accesses relation "public.t_pkey1" (pltcl.c:1156)  (seg0 127.0.0.1:25432 pid=23560) (pltcl.c:1156)
--- Due to the upper case translation in trigger this must fail
-insert into T_pkey2 values (1, 'KEY1-3', 'should fail');
-ERROR:  function cannot execute on a QE slice because it accesses relation "public.t_pkey2" (pltcl.c:1156)  (seg0 127.0.0.1:25432 pid=23560) (pltcl.c:1156)
-insert into T_dta1 values ('trec 1', 1, 'key1-1');
-ERROR:  function cannot execute on a QE slice because it accesses relation "public.t_pkey1" (pltcl.c:1156)  (seg0 127.0.0.1:25432 pid=23560) (pltcl.c:1156)
-insert into T_dta1 values ('trec 2', 1, 'key1-2');
-ERROR:  function cannot execute on a QE slice because it accesses relation "public.t_pkey1" (pltcl.c:1156)  (seg1 127.0.0.1:25433 pid=23561) (pltcl.c:1156)
-insert into T_dta1 values ('trec 3', 1, 'key1-3');
-ERROR:  function cannot execute on a QE slice because it accesses relation "public.t_pkey1" (pltcl.c:1156)  (seg0 127.0.0.1:25432 pid=23560) (pltcl.c:1156)
--- Must fail due to unknown key in T_pkey1
-insert into T_dta1 values ('trec 4', 1, 'key1-4');
-ERROR:  function cannot execute on a QE slice because it accesses relation "public.t_pkey1" (pltcl.c:1156)  (seg1 127.0.0.1:25433 pid=23561) (pltcl.c:1156)
-insert into T_dta2 values ('trec 1', 1, 'KEY1-1');
-ERROR:  function cannot execute on a QE slice because it accesses relation "public.t_pkey2" (pltcl.c:1156)  (seg0 127.0.0.1:25432 pid=23560) (pltcl.c:1156)
-insert into T_dta2 values ('trec 2', 1, 'KEY1-2');
-ERROR:  function cannot execute on a QE slice because it accesses relation "public.t_pkey2" (pltcl.c:1156)  (seg1 127.0.0.1:25433 pid=23561) (pltcl.c:1156)
-insert into T_dta2 values ('trec 3', 1, 'KEY1-3');
-ERROR:  function cannot execute on a QE slice because it accesses relation "public.t_pkey2" (pltcl.c:1156)  (seg0 127.0.0.1:25432 pid=23560) (pltcl.c:1156)
--- Must fail due to unknown key in T_pkey2
-insert into T_dta2 values ('trec 4', 1, 'KEY1-4');
-ERROR:  function cannot execute on a QE slice because it accesses relation "public.t_pkey2" (pltcl.c:1156)  (seg1 127.0.0.1:25433 pid=23561) (pltcl.c:1156)
-select * from T_dta1;
- tkey | ref1 | ref2 
-------+------+------
-(0 rows)
-
-select * from T_dta2;
- tkey | ref1 | ref2 
-------+------+------
-(0 rows)
-
-update T_pkey1 set key2 = 'key2-9' where key1 = 2 and key2 = 'key2-1';
-update T_pkey1 set key2 = 'key1-9' where key1 = 1 and key2 = 'key1-1';
-delete from T_pkey1 where key1 = 2 and key2 = 'key2-2';
-delete from T_pkey1 where key1 = 1 and key2 = 'key1-2';
-update T_pkey2 set key2 = 'KEY2-9' where key1 = 2 and key2 = 'KEY2-1';
-update T_pkey2 set key2 = 'KEY1-9' where key1 = 1 and key2 = 'KEY1-1';
-delete from T_pkey2 where key1 = 2 and key2 = 'KEY2-2';
-delete from T_pkey2 where key1 = 1 and key2 = 'KEY1-2';
-select * from T_pkey1;
- key1 | key2 | txt 
-------+------+-----
-(0 rows)
-
-select * from T_pkey2;
- key1 | key2 | txt 
-------+------+-----
-(0 rows)
-
-select * from T_dta1;
- tkey | ref1 | ref2 
-------+------+------
-(0 rows)
-
-select * from T_dta2;
- tkey | ref1 | ref2 
-------+------+------
-(0 rows)
-
-select tcl_avg(key1) from T_pkey1;
- tcl_avg 
----------
-        
-(1 row)
-
-select tcl_sum(key1) from T_pkey1;
- tcl_sum 
----------
-       0
-(1 row)
-
-select tcl_avg(key1) from T_pkey2;
- tcl_avg 
----------
-        
-(1 row)
-
-select tcl_sum(key1) from T_pkey2;
- tcl_sum 
----------
-       0
-=======
 -- Test composite-type arguments
 select tcl_composite_arg_ref1(row('tkey', 42, 'ref2'));
  tcl_composite_arg_ref1 
@@ -282,7 +162,6 @@
     tkey    | ref1 |         ref2         
 ------------+------+----------------------
  tkey2      | 1002 | ref42               
->>>>>>> 9e1c9f95
 (1 row)
 
 select * from tcl_dcomposite_result(-1);  -- fail
@@ -418,62 +297,11 @@
  table: my table
 (1 row)
 
-<<<<<<< HEAD
--- show dump of trigger data
-insert into trigger_test values(1,'insert');
-NOTICE:  NEW: {i: 1, v: insert}  (seg0 127.0.0.1:25432 pid=23560)
-NOTICE:  OLD: {}  (seg0 127.0.0.1:25432 pid=23560)
-NOTICE:  TG_level: ROW  (seg0 127.0.0.1:25432 pid=23560)
-NOTICE:  TG_name: show_trigger_data_trig  (seg0 127.0.0.1:25432 pid=23560)
-NOTICE:  TG_op: INSERT  (seg0 127.0.0.1:25432 pid=23560)
-NOTICE:  TG_relatts: {{} i v}  (seg0 127.0.0.1:25432 pid=23560)
-NOTICE:  TG_relid: bogus:12345  (seg0 127.0.0.1:25432 pid=23560)
-NOTICE:  TG_table_name: trigger_test  (seg0 127.0.0.1:25432 pid=23560)
-NOTICE:  TG_table_schema: public  (seg0 127.0.0.1:25432 pid=23560)
-NOTICE:  TG_when: BEFORE  (seg0 127.0.0.1:25432 pid=23560)
-NOTICE:  args: {23 skidoo}  (seg0 127.0.0.1:25432 pid=23560)
-insert into trigger_test_view values(2,'insert');
-ERROR:  cannot change view "trigger_test_view"
-update trigger_test_view set v = 'update' where i=1;
-ERROR:  cannot change view "trigger_test_view"
-delete from trigger_test_view;
-ERROR:  cannot change view "trigger_test_view"
-update trigger_test set v = 'update' where i = 1;
-NOTICE:  NEW: {i: 1, v: update}  (seg0 127.0.0.1:25432 pid=23560)
-NOTICE:  OLD: {i: 1, v: insert}  (seg0 127.0.0.1:25432 pid=23560)
-NOTICE:  TG_level: ROW  (seg0 127.0.0.1:25432 pid=23560)
-NOTICE:  TG_name: show_trigger_data_trig  (seg0 127.0.0.1:25432 pid=23560)
-NOTICE:  TG_op: UPDATE  (seg0 127.0.0.1:25432 pid=23560)
-NOTICE:  TG_relatts: {{} i v}  (seg0 127.0.0.1:25432 pid=23560)
-NOTICE:  TG_relid: bogus:12345  (seg0 127.0.0.1:25432 pid=23560)
-NOTICE:  TG_table_name: trigger_test  (seg0 127.0.0.1:25432 pid=23560)
-NOTICE:  TG_table_schema: public  (seg0 127.0.0.1:25432 pid=23560)
-NOTICE:  TG_when: BEFORE  (seg0 127.0.0.1:25432 pid=23560)
-NOTICE:  args: {23 skidoo}  (seg0 127.0.0.1:25432 pid=23560)
-delete from trigger_test;
-NOTICE:  NEW: {}  (seg0 127.0.0.1:25432 pid=23560)
-NOTICE:  OLD: {i: 1, v: update}  (seg0 127.0.0.1:25432 pid=23560)
-NOTICE:  TG_level: ROW  (seg0 127.0.0.1:25432 pid=23560)
-NOTICE:  TG_name: show_trigger_data_trig  (seg0 127.0.0.1:25432 pid=23560)
-NOTICE:  TG_op: DELETE  (seg0 127.0.0.1:25432 pid=23560)
-NOTICE:  TG_relatts: {{} i v}  (seg0 127.0.0.1:25432 pid=23560)
-NOTICE:  TG_relid: bogus:12345  (seg0 127.0.0.1:25432 pid=23560)
-NOTICE:  TG_table_name: trigger_test  (seg0 127.0.0.1:25432 pid=23560)
-NOTICE:  TG_table_schema: public  (seg0 127.0.0.1:25432 pid=23560)
-NOTICE:  TG_when: BEFORE  (seg0 127.0.0.1:25432 pid=23560)
-NOTICE:  args: {23 skidoo}  (seg0 127.0.0.1:25432 pid=23560)
--- Test composite-type arguments
-select tcl_composite_arg_ref1(row('tkey', 42, 'ref2'));
- tcl_composite_arg_ref1 
-------------------------
-                     42
-=======
 -- verify tcl_error_handling_test() properly reports non-postgres errors
 select tcl_error_handling_test('moo');
   tcl_error_handling_test   
 ----------------------------
  invalid command name "moo"
->>>>>>> 9e1c9f95
 (1 row)
 
 -- test elog
