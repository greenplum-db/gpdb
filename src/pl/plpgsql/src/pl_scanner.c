/*-------------------------------------------------------------------------
 *
 * pl_scanner.c
 *	  lexical scanning for PL/pgSQL
 *
 *
 * Portions Copyright (c) 1996-2019, PostgreSQL Global Development Group
 * Portions Copyright (c) 1994, Regents of the University of California
 *
 *
 * IDENTIFICATION
 *	  src/pl/plpgsql/src/pl_scanner.c
 *
 *-------------------------------------------------------------------------
 */
#include "postgres.h"

#include "mb/pg_wchar.h"
#include "parser/scanner.h"

#include "plpgsql.h"
#include "pl_gram.h"			/* must be after parser/scanner.h */

<<<<<<< HEAD
#include "cdb/cdbvars.h"
#include "parser/parser.h"

#define PG_KEYWORD(a,b,c) {a,b,c},

=======
>>>>>>> 9e1c9f95

/* Klugy flag to tell scanner how to look up identifiers */
IdentifierLookup plpgsql_IdentifierLookup = IDENTIFIER_LOOKUP_NORMAL;

/*
 * A word about keywords:
 *
 * We keep reserved and unreserved keywords in separate headers.  Be careful
 * not to put the same word in both headers.  Also be sure that pl_gram.y's
 * unreserved_keyword production agrees with the unreserved header.  The
 * reserved keywords are passed to the core scanner, so they will be
 * recognized before (and instead of) any variable name.  Unreserved words
 * are checked for separately, usually after determining that the identifier
 * isn't a known variable name.  If plpgsql_IdentifierLookup is DECLARE then
 * no variable names will be recognized, so the unreserved words always work.
 * (Note in particular that this helps us avoid reserving keywords that are
 * only needed in DECLARE sections.)
 *
 * In certain contexts it is desirable to prefer recognizing an unreserved
 * keyword over recognizing a variable name.  In particular, at the start
 * of a statement we should prefer unreserved keywords unless the statement
 * looks like an assignment (i.e., first token is followed by ':=' or '[').
 * This rule allows most statement-introducing keywords to be kept unreserved.
 * (We still have to reserve initial keywords that might follow a block
 * label, unfortunately, since the method used to determine if we are at
 * start of statement doesn't recognize such cases.  We'd also have to
 * reserve any keyword that could legitimately be followed by ':=' or '['.)
 * Some additional cases are handled in pl_gram.y using tok_is_keyword().
 *
 * We try to avoid reserving more keywords than we have to; but there's
 * little point in not reserving a word if it's reserved in the core grammar.
 * Currently, the following words are reserved here but not in the core:
 * BEGIN BY DECLARE EXECUTE FOREACH IF LOOP STRICT WHILE
 */

/* ScanKeywordList lookup data for PL/pgSQL keywords */
#include "pl_reserved_kwlist_d.h"
#include "pl_unreserved_kwlist_d.h"

/* Token codes for PL/pgSQL keywords */
#define PG_KEYWORD(kwname, value) value,

static const uint16 ReservedPLKeywordTokens[] = {
#include "pl_reserved_kwlist.h"
};

static const uint16 UnreservedPLKeywordTokens[] = {
#include "pl_unreserved_kwlist.h"
};

#undef PG_KEYWORD

/*
 * This macro must recognize all tokens that can immediately precede a
 * PL/pgSQL executable statement (that is, proc_sect or proc_stmt in the
 * grammar).  Fortunately, there are not very many, so hard-coding in this
 * fashion seems sufficient.
 */
#define AT_STMT_START(prev_token) \
	((prev_token) == ';' || \
	 (prev_token) == K_BEGIN || \
	 (prev_token) == K_THEN || \
	 (prev_token) == K_ELSE || \
	 (prev_token) == K_LOOP)


/* Auxiliary data about a token (other than the token type) */
typedef struct
{
	YYSTYPE		lval;			/* semantic information */
	YYLTYPE		lloc;			/* offset in scanbuf */
	int			leng;			/* length in bytes */
} TokenAuxData;

/*
 * Scanner working state.  At some point we might wish to fold all this
 * into a YY_EXTRA struct.  For the moment, there is no need for plpgsql's
 * lexer to be re-entrant, and the notational burden of passing a yyscanner
 * pointer around is great enough to not want to do it without need.
 */

/* The stuff the core lexer needs */
static core_yyscan_t yyscanner = NULL;
static core_yy_extra_type core_yy;

/* The original input string */
static const char *scanorig;

/* Current token's length (corresponds to plpgsql_yylval and plpgsql_yylloc) */
static int	plpgsql_yyleng;

/* Current token's code (corresponds to plpgsql_yylval and plpgsql_yylloc) */
static int	plpgsql_yytoken;

/* Token pushback stack */
#define MAX_PUSHBACKS 4

static int	num_pushbacks;
static int	pushback_token[MAX_PUSHBACKS];
static TokenAuxData pushback_auxdata[MAX_PUSHBACKS];

/* State for plpgsql_location_to_lineno() */
static const char *cur_line_start;
static const char *cur_line_end;
static int	cur_line_num;

/* Internal functions */
static int	internal_yylex(TokenAuxData *auxdata);
static void push_back_token(int token, TokenAuxData *auxdata);
static void location_lineno_init(void);


/*
 * This is the yylex routine called from the PL/pgSQL grammar.
 * It is a wrapper around the core lexer, with the ability to recognize
 * PL/pgSQL variables and return them as special T_DATUM tokens.  If a
 * word or compound word does not match any variable name, or if matching
 * is turned off by plpgsql_IdentifierLookup, it is returned as
 * T_WORD or T_CWORD respectively, or as an unreserved keyword if it
 * matches one of those.
 */
int
plpgsql_yylex(void)
{
	int			tok1;
	TokenAuxData aux1;
	int			kwnum;

	tok1 = internal_yylex(&aux1);
	if (tok1 == IDENT || tok1 == PARAM)
	{
		int			tok2;
		TokenAuxData aux2;

		tok2 = internal_yylex(&aux2);
		if (tok2 == '.')
		{
			int			tok3;
			TokenAuxData aux3;

			tok3 = internal_yylex(&aux3);
			if (tok3 == IDENT)
			{
				int			tok4;
				TokenAuxData aux4;

				tok4 = internal_yylex(&aux4);
				if (tok4 == '.')
				{
					int			tok5;
					TokenAuxData aux5;

					tok5 = internal_yylex(&aux5);
					if (tok5 == IDENT)
					{
						if (plpgsql_parse_tripword(aux1.lval.str,
												   aux3.lval.str,
												   aux5.lval.str,
												   &aux1.lval.wdatum,
												   &aux1.lval.cword))
							tok1 = T_DATUM;
						else
							tok1 = T_CWORD;
					}
					else
					{
						/* not A.B.C, so just process A.B */
						push_back_token(tok5, &aux5);
						push_back_token(tok4, &aux4);
						if (plpgsql_parse_dblword(aux1.lval.str,
												  aux3.lval.str,
												  &aux1.lval.wdatum,
												  &aux1.lval.cword))
							tok1 = T_DATUM;
						else
							tok1 = T_CWORD;
					}
				}
				else
				{
					/* not A.B.C, so just process A.B */
					push_back_token(tok4, &aux4);
					if (plpgsql_parse_dblword(aux1.lval.str,
											  aux3.lval.str,
											  &aux1.lval.wdatum,
											  &aux1.lval.cword))
						tok1 = T_DATUM;
					else
						tok1 = T_CWORD;
				}
			}
			else
			{
				/* not A.B, so just process A */
				push_back_token(tok3, &aux3);
				push_back_token(tok2, &aux2);
				if (plpgsql_parse_word(aux1.lval.str,
									   core_yy.scanbuf + aux1.lloc,
									   true,
									   &aux1.lval.wdatum,
									   &aux1.lval.word))
					tok1 = T_DATUM;
				else if (!aux1.lval.word.quoted &&
						 (kwnum = ScanKeywordLookup(aux1.lval.word.ident,
													&UnreservedPLKeywords)) >= 0)
				{
					aux1.lval.keyword = GetScanKeyword(kwnum,
													   &UnreservedPLKeywords);
					tok1 = UnreservedPLKeywordTokens[kwnum];
				}
				else
					tok1 = T_WORD;
			}
		}
		else
		{
			/* not A.B, so just process A */
			push_back_token(tok2, &aux2);

			/*
			 * See if it matches a variable name, except in the context where
			 * we are at start of statement and the next token isn't
			 * assignment or '['.  In that case, it couldn't validly be a
			 * variable name, and skipping the lookup allows variable names to
			 * be used that would conflict with plpgsql or core keywords that
			 * introduce statements (e.g., "comment").  Without this special
			 * logic, every statement-introducing keyword would effectively be
			 * reserved in PL/pgSQL, which would be unpleasant.
			 *
			 * If it isn't a variable name, try to match against unreserved
			 * plpgsql keywords.  If not one of those either, it's T_WORD.
			 *
			 * Note: we must call plpgsql_parse_word even if we don't want to
			 * do variable lookup, because it sets up aux1.lval.word for the
			 * non-variable cases.
			 */
			if (plpgsql_parse_word(aux1.lval.str,
								   core_yy.scanbuf + aux1.lloc,
								   (!AT_STMT_START(plpgsql_yytoken) ||
									(tok2 == '=' || tok2 == COLON_EQUALS ||
									 tok2 == '[')),
								   &aux1.lval.wdatum,
								   &aux1.lval.word))
				tok1 = T_DATUM;
			else if (!aux1.lval.word.quoted &&
					 (kwnum = ScanKeywordLookup(aux1.lval.word.ident,
												&UnreservedPLKeywords)) >= 0)
			{
				aux1.lval.keyword = GetScanKeyword(kwnum,
												   &UnreservedPLKeywords);
				tok1 = UnreservedPLKeywordTokens[kwnum];
			}
			else
				tok1 = T_WORD;
		}
	}
	else
	{
		/*
		 * Not a potential plpgsql variable name, just return the data.
		 *
		 * Note that we also come through here if the grammar pushed back a
		 * T_DATUM, T_CWORD, T_WORD, or unreserved-keyword token returned by a
		 * previous lookup cycle; thus, pushbacks do not incur extra lookup
		 * work, since we'll never do the above code twice for the same token.
		 * This property also makes it safe to rely on the old value of
		 * plpgsql_yytoken in the is-this-start-of-statement test above.
		 */
	}

	plpgsql_yylval = aux1.lval;
	plpgsql_yylloc = aux1.lloc;
	plpgsql_yyleng = aux1.leng;
	plpgsql_yytoken = tok1;
	return tok1;
}

/*
 * Internal yylex function.  This wraps the core lexer and adds one feature:
 * a token pushback stack.  We also make a couple of trivial single-token
 * translations from what the core lexer does to what we want, in particular
 * interfacing from the core_YYSTYPE to YYSTYPE union.
 */
static int
internal_yylex(TokenAuxData *auxdata)
{
	int			token;
	const char *yytext;

	if (num_pushbacks > 0)
	{
		num_pushbacks--;
		token = pushback_token[num_pushbacks];
		*auxdata = pushback_auxdata[num_pushbacks];
	}
	else
	{
		token = core_yylex(&auxdata->lval.core_yystype,
						   &auxdata->lloc,
						   yyscanner);

		/* remember the length of yytext before it gets changed */
		yytext = core_yy.scanbuf + auxdata->lloc;
		auxdata->leng = strlen(yytext);

		/* Check for << >> and #, which the core considers operators */
		if (token == Op)
		{
			if (strcmp(auxdata->lval.str, "<<") == 0)
				token = LESS_LESS;
			else if (strcmp(auxdata->lval.str, ">>") == 0)
				token = GREATER_GREATER;
			else if (strcmp(auxdata->lval.str, "#") == 0)
				token = '#';
		}

		/* The core returns PARAM as ival, but we treat it like IDENT */
		else if (token == PARAM)
		{
			auxdata->lval.str = pstrdup(yytext);
		}
	}

	return token;
}

/*
 * Push back a token to be re-read by next internal_yylex() call.
 */
static void
push_back_token(int token, TokenAuxData *auxdata)
{
	if (num_pushbacks >= MAX_PUSHBACKS)
		elog(ERROR, "too many tokens pushed back");
	pushback_token[num_pushbacks] = token;
	pushback_auxdata[num_pushbacks] = *auxdata;
	num_pushbacks++;
}

/*
 * Push back a single token to be re-read by next plpgsql_yylex() call.
 *
 * NOTE: this does not cause yylval or yylloc to "back up".  Also, it
 * is not a good idea to push back a token code other than what you read.
 */
void
plpgsql_push_back_token(int token)
{
	TokenAuxData auxdata;

	auxdata.lval = plpgsql_yylval;
	auxdata.lloc = plpgsql_yylloc;
	auxdata.leng = plpgsql_yyleng;
	push_back_token(token, &auxdata);
}

/*
 * Tell whether a token is an unreserved keyword.
 *
 * (If it is, its lowercased form was returned as the token value, so we
 * do not need to offer that data here.)
 */
bool
plpgsql_token_is_unreserved_keyword(int token)
{
	int			i;

	for (i = 0; i < lengthof(UnreservedPLKeywordTokens); i++)
	{
		if (UnreservedPLKeywordTokens[i] == token)
			return true;
	}
	return false;
}

/*
 * Append the function text starting at startlocation and extending to
 * (not including) endlocation onto the existing contents of "buf".
 */
void
plpgsql_append_source_text(StringInfo buf,
						   int startlocation, int endlocation)
{
	Assert(startlocation <= endlocation);
	appendBinaryStringInfo(buf, scanorig + startlocation,
						   endlocation - startlocation);
}

/*
 * Peek one token ahead in the input stream.  Only the token code is
 * made available, not any of the auxiliary info such as location.
 *
 * NB: no variable or unreserved keyword lookup is performed here, they will
 * be returned as IDENT. Reserved keywords are resolved as usual.
 */
int
plpgsql_peek(void)
{
	int			tok1;
	TokenAuxData aux1;

	tok1 = internal_yylex(&aux1);
	push_back_token(tok1, &aux1);
	return tok1;
}

/*
 * Peek two tokens ahead in the input stream. The first token and its
 * location in the query are returned in *tok1_p and *tok1_loc, second token
 * and its location in *tok2_p and *tok2_loc.
 *
 * NB: no variable or unreserved keyword lookup is performed here, they will
 * be returned as IDENT. Reserved keywords are resolved as usual.
 */
void
plpgsql_peek2(int *tok1_p, int *tok2_p, int *tok1_loc, int *tok2_loc)
{
	int			tok1,
				tok2;
	TokenAuxData aux1,
				aux2;

	tok1 = internal_yylex(&aux1);
	tok2 = internal_yylex(&aux2);

	*tok1_p = tok1;
	if (tok1_loc)
		*tok1_loc = aux1.lloc;
	*tok2_p = tok2;
	if (tok2_loc)
		*tok2_loc = aux2.lloc;

	push_back_token(tok2, &aux2);
	push_back_token(tok1, &aux1);
}

/*
 * plpgsql_scanner_errposition
 *		Report an error cursor position, if possible.
 *
 * This is expected to be used within an ereport() call.  The return value
 * is a dummy (always 0, in fact).
 *
 * Note that this can only be used for messages emitted during initial
 * parsing of a plpgsql function, since it requires the scanorig string
 * to still be available.
 */
int
plpgsql_scanner_errposition(int location)
{
	int			pos;

	if (location < 0 || scanorig == NULL)
		return 0;				/* no-op if location is unknown */

	/* Convert byte offset to character number */
	pos = pg_mbstrlen_with_len(scanorig, location) + 1;
	/* And pass it to the ereport mechanism */
	(void) internalerrposition(pos);
	/* Also pass the function body string */
	return internalerrquery(scanorig);
}

/*
 * plpgsql_yyerror
 *		Report a lexer or grammar error.
 *
 * The message's cursor position refers to the current token (the one
 * last returned by plpgsql_yylex()).
 * This is OK for syntax error messages from the Bison parser, because Bison
 * parsers report error as soon as the first unparsable token is reached.
 * Beware of using yyerror for other purposes, as the cursor position might
 * be misleading!
 */
void
plpgsql_yyerror(const char *message)
{
	char	   *yytext = core_yy.scanbuf + plpgsql_yylloc;

	if (*yytext == '\0')
	{
		ereport(ERROR,
				(errcode(ERRCODE_SYNTAX_ERROR),
		/* translator: %s is typically the translation of "syntax error" */
				 errmsg("%s at end of input", _(message)),
				 plpgsql_scanner_errposition(plpgsql_yylloc)));
	}
	else
	{
		/*
		 * If we have done any lookahead then flex will have restored the
		 * character after the end-of-token.  Zap it again so that we report
		 * only the single token here.  This modifies scanbuf but we no longer
		 * care about that.
		 */
		yytext[plpgsql_yyleng] = '\0';

		ereport(ERROR,
				(errcode(ERRCODE_SYNTAX_ERROR),
		/* translator: first %s is typically the translation of "syntax error" */
				 errmsg("%s at or near \"%s\"", _(message), yytext),
				 plpgsql_scanner_errposition(plpgsql_yylloc)));
	}
}

/*
 * Given a location (a byte offset in the function source text),
 * return a line number.
 *
 * We expect that this is typically called for a sequence of increasing
 * location values, so optimize accordingly by tracking the endpoints
 * of the "current" line.
 */
int
plpgsql_location_to_lineno(int location)
{
	const char *loc;

	if (location < 0 || scanorig == NULL)
		return 0;				/* garbage in, garbage out */
	loc = scanorig + location;

	/* be correct, but not fast, if input location goes backwards */
	if (loc < cur_line_start)
		location_lineno_init();

	while (cur_line_end != NULL && loc > cur_line_end)
	{
		cur_line_start = cur_line_end + 1;
		cur_line_num++;
		cur_line_end = strchr(cur_line_start, '\n');
	}

	return cur_line_num;
}

/* initialize or reset the state for plpgsql_location_to_lineno */
static void
location_lineno_init(void)
{
	cur_line_start = scanorig;
	cur_line_num = 1;

	cur_line_end = strchr(cur_line_start, '\n');
}

/* return the most recently computed lineno */
int
plpgsql_latest_lineno(void)
{
	return cur_line_num;
}


/*
 * Called before any actual parsing is done
 *
 * Note: the passed "str" must remain valid until plpgsql_scanner_finish().
 * Although it is not fed directly to flex, we need the original string
 * to cite in error messages.
 */
void
plpgsql_scanner_init(const char *str)
{
<<<<<<< HEAD
	/*
	 * In GPDB, temporarily disable escape_string_warning, if we're in a QE
	 * node. When we're parsing a PL/pgSQL function, e.g. in a CREATE FUNCTION
	 * command, you should've gotten the same warning from the QD node already.
	 * We could probably disable the warning in QE nodes altogether, not just
	 * in PL/pgSQL, but it can be useful for catching escaping bugs, when
	 * internal queries are dispatched from QD to QEs.
	 */
	bool            save_escape_string_warning = escape_string_warning;
	PG_TRY();
	{
		if (Gp_role == GP_ROLE_EXECUTE)
			escape_string_warning = false;

		/* Start up the core scanner */
		yyscanner = scanner_init(str, &core_yy,
								 reserved_keywords, num_reserved_keywords);

		if (Gp_role == GP_ROLE_EXECUTE)
			escape_string_warning = save_escape_string_warning;
	}
	PG_CATCH();
	{
		if (Gp_role == GP_ROLE_EXECUTE)
			escape_string_warning = save_escape_string_warning;
		PG_RE_THROW();
	}
	PG_END_TRY();
=======
	/* Start up the core scanner */
	yyscanner = scanner_init(str, &core_yy,
							 &ReservedPLKeywords, ReservedPLKeywordTokens);
>>>>>>> 9e1c9f95

	/*
	 * scanorig points to the original string, which unlike the scanner's
	 * scanbuf won't be modified on-the-fly by flex.  Notice that although
	 * yytext points into scanbuf, we rely on being able to apply locations
	 * (offsets from string start) to scanorig as well.
	 */
	scanorig = str;

	/* Other setup */
	plpgsql_IdentifierLookup = IDENTIFIER_LOOKUP_NORMAL;
	plpgsql_yytoken = 0;

	num_pushbacks = 0;

	location_lineno_init();
}

/*
 * Called after parsing is done to clean up after plpgsql_scanner_init()
 */
void
plpgsql_scanner_finish(void)
{
	/* release storage */
	scanner_finish(yyscanner);
	/* avoid leaving any dangling pointers */
	yyscanner = NULL;
	scanorig = NULL;
}<|MERGE_RESOLUTION|>--- conflicted
+++ resolved
@@ -21,14 +21,9 @@
 #include "plpgsql.h"
 #include "pl_gram.h"			/* must be after parser/scanner.h */
 
-<<<<<<< HEAD
 #include "cdb/cdbvars.h"
 #include "parser/parser.h"
 
-#define PG_KEYWORD(a,b,c) {a,b,c},
-
-=======
->>>>>>> 9e1c9f95
 
 /* Klugy flag to tell scanner how to look up identifiers */
 IdentifierLookup plpgsql_IdentifierLookup = IDENTIFIER_LOOKUP_NORMAL;
@@ -593,7 +588,6 @@
 void
 plpgsql_scanner_init(const char *str)
 {
-<<<<<<< HEAD
 	/*
 	 * In GPDB, temporarily disable escape_string_warning, if we're in a QE
 	 * node. When we're parsing a PL/pgSQL function, e.g. in a CREATE FUNCTION
@@ -610,7 +604,7 @@
 
 		/* Start up the core scanner */
 		yyscanner = scanner_init(str, &core_yy,
-								 reserved_keywords, num_reserved_keywords);
+								 &ReservedPLKeywords, ReservedPLKeywordTokens);
 
 		if (Gp_role == GP_ROLE_EXECUTE)
 			escape_string_warning = save_escape_string_warning;
@@ -622,11 +616,6 @@
 		PG_RE_THROW();
 	}
 	PG_END_TRY();
-=======
-	/* Start up the core scanner */
-	yyscanner = scanner_init(str, &core_yy,
-							 &ReservedPLKeywords, ReservedPLKeywordTokens);
->>>>>>> 9e1c9f95
 
 	/*
 	 * scanorig points to the original string, which unlike the scanner's
