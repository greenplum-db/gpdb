/*-------------------------------------------------------------------------
 *
 * analyze.c
 *	  the Postgres statistics generator
 *
<<<<<<< HEAD
 *
 * There are a few things in Greenplum that make this more complicated
 * than in upstream:
 *
 * AO tables
 * ---------
 *
 * To work with AO tables, there is a new function, acquire_sample_rows_ao(),
 * which return a set of sample rows, just like the upstream
 * acquire_sample_rows() function. The upstream acquire_sample_rows()
 * function has been renamed to acquire_sample_rows_heap(), and
 * acquire_sample_rows() is now a wrapper that calls either
 * acquire_sample_rows_heap() or acquire_sample_rows_ao(), depending on
 * the table type.
 *
 * Dispatching
 * -----------
 *
 * Greenplum is an MPP system, so we need to collect the statistics from
 * all the segments. The segment servers don't keep statistics (unless you
 * connect to a segment in utility node and run ANALYZE directly), and
 * the orchestration of ANALYZE happens in the dispatcher. The high
 * level logic is the same as in upstream, but a few functions have been
 * modified to gather data from the segments, instead of reading directly
 * from local disk:
 *
 * acquire_sample_rows(), when called in the dispatcher, calls into the
 * segments to acquire the sample across all segments.
 * RelationGetNumberOfBlocks() calls have been replaced with a wrapper
 * function, acquire_number_of_blocks(), which likewise calls into the
 * segments, to get total relation size across all segments.
 *
 * acquire_number_of_blocks() calls pg_relation_size(), which already
 * contains the logic to gather the size from all segments.
 *
 * Acquiring the sample rows is more tricky. When called in dispatcher,
 * acquire_sample_rows() calls a helper function called gp_acquire_sample_rows()
 * in the segments, to collect a sample on each segment. It then merges
 * the sample rows from each segment to produce a sample of the whole
 * cluster. gp_acquire_sample_rows() in turn calls acquire_sample_rows(), to
 * collect the sample on the segment.
 *
 * One complication with collecting the sample is the way that very
 * large datums are handled. We don't want to transfer multi-gigabyte
 * tuples from each segment. That would slow things down, and risk
 * running out of memory, if the sample contains a lot of them. They
 * are not very useful for statistics, anyway; hardly anyone builds an
 * index or does lookups where the histogram or MCV is meaningful for
 * very large keys. PostgreSQL also ignores any datums larger than
 * WIDTH_THRESHOLD (1kB) in the statistics computation, and we use the
 * same limit to restrict what gets transferred from the segments.
 * We substitute the very large datums with NULLs in the sample, but
 * keep track separately, which datums came out as NULLs because they
 * were too large, as opposed to "real" NULLs.
 *
 *
 * Merging leaf statistics with hyperloglog
 * ----------------------------------------
 *
 * TODO: explain how this works.
 *
 * Portions Copyright (c) 1996-2014, PostgreSQL Global Development Group
=======
 * Portions Copyright (c) 1996-2015, PostgreSQL Global Development Group
>>>>>>> ab93f90c
 * Portions Copyright (c) 1994, Regents of the University of California
 *
 *
 * IDENTIFICATION
 *	  src/backend/commands/analyze.c
 *
 *-------------------------------------------------------------------------
 */
#include "postgres.h"

#include <math.h>

#include "access/multixact.h"
#include "access/transam.h"
#include "access/tupconvert.h"
#include "access/tuptoaster.h"
#include "access/visibilitymap.h"
#include "access/xact.h"
#include "catalog/catalog.h"
#include "catalog/index.h"
#include "catalog/indexing.h"
#include "catalog/pg_collation.h"
#include "catalog/pg_inherits_fn.h"
#include "catalog/pg_namespace.h"
#include "commands/dbcommands.h"
#include "commands/tablecmds.h"
#include "commands/vacuum.h"
#include "executor/executor.h"
#include "foreign/fdwapi.h"
#include "miscadmin.h"
#include "nodes/nodeFuncs.h"
#include "parser/parse_oper.h"
#include "parser/parse_relation.h"
#include "pgstat.h"
#include "postmaster/autovacuum.h"
#include "storage/bufmgr.h"
#include "storage/lmgr.h"
#include "storage/proc.h"
#include "storage/procarray.h"
#include "utils/acl.h"
#include "utils/attoptcache.h"
#include "utils/datum.h"
#include "utils/guc.h"
#include "utils/lsyscache.h"
#include "utils/memutils.h"
#include "utils/pg_rusage.h"
#include "utils/sampling.h"
#include "utils/sortsupport.h"
#include "utils/syscache.h"
#include "utils/timestamp.h"
#include "utils/tqual.h"

#include "catalog/heap.h"
#include "cdb/cdbappendonlyam.h"
#include "cdb/cdbaocsam.h"
#include "cdb/cdbdisp_query.h"
#include "cdb/cdbdispatchresult.h"
#include "cdb/cdbpartition.h"
#include "cdb/cdbtm.h"
#include "cdb/cdbutil.h"
#include "cdb/cdbvars.h"
#include "commands/analyzeutils.h"
#include "executor/spi.h"
#include "funcapi.h"
#include "libpq-fe.h"
#include "utils/builtins.h"
#include "utils/hyperloglog/gp_hyperloglog.h"
#include "utils/snapmgr.h"


/*
 * For Hyperloglog, we define an error margin of 0.3%. If the number of
 * distinct values estimated by hyperloglog is within an error of 0.3%,
 * we consider everything as distinct.
 */
#define GP_HLL_ERROR_MARGIN  0.003

/* Per-index data for ANALYZE */
typedef struct AnlIndexData
{
	IndexInfo  *indexInfo;		/* BuildIndexInfo result */
	double		tupleFract;		/* fraction of rows for partial index */
	VacAttrStats **vacattrstats;	/* index attrs to analyze */
	int			attr_cnt;
} AnlIndexData;


/* Default statistics target (GUC parameter) */
int			default_statistics_target = 100;

/* A few variables that don't seem worth passing around as parameters */
static MemoryContext anl_context = NULL;
static BufferAccessStrategy vac_strategy;

Bitmapset	**acquire_func_colLargeRowIndexes;


static void do_analyze_rel(Relation onerel, int options,
			   VacuumParams *params, List *va_cols,
			   AcquireSampleRowsFunc acquirefunc, BlockNumber relpages,
			   bool inh, bool in_outer_xact, int elevel);
<<<<<<< HEAD
static void BlockSampler_Init(BlockSampler bs, BlockNumber nblocks,
				  int samplesize);
static bool BlockSampler_HasMore(BlockSampler bs);
static BlockNumber BlockSampler_Next(BlockSampler bs);
=======
>>>>>>> ab93f90c
static void compute_index_stats(Relation onerel, double totalrows,
					AnlIndexData *indexdata, int nindexes,
					HeapTuple *rows, int numrows,
					MemoryContext col_context);
static VacAttrStats *examine_attribute(Relation onerel, int attnum,
				  Node *index_expr, int elevel);
static int acquire_sample_rows_dispatcher(Relation onerel, bool inh, int elevel,
										  HeapTuple *rows, int targrows,
										  double *totalrows, double *totaldeadrows);
static BlockNumber acquire_number_of_blocks(Relation onerel);
static BlockNumber acquire_index_number_of_blocks(Relation indexrel, Relation tablerel);

static int	compare_rows(const void *a, const void *b);
static void update_attstats(Oid relid, bool inh,
				int natts, VacAttrStats **vacattrstats);
static Datum std_fetch_func(VacAttrStatsP stats, int rownum, bool *isNull);
static Datum ind_fetch_func(VacAttrStatsP stats, int rownum, bool *isNull);

static void analyze_rel_internal(Oid relid, VacuumStmt *vacstmt,
			bool in_outer_xact, BufferAccessStrategy bstrategy);
static void acquire_hll_by_query(Relation onerel, int nattrs, VacAttrStats **attrstats, int elevel);

/*
 *	analyze_rel() -- analyze one relation
 */
void
<<<<<<< HEAD
analyze_rel(Oid relid, VacuumStmt *vacstmt,
			bool in_outer_xact, BufferAccessStrategy bstrategy)
{
	bool		optimizerBackup;

	/*
	 * Temporarily disable ORCA because it's slow to start up, and it
	 * wouldn't come up with any better plan for the simple queries that
	 * we run.
	 */
	optimizerBackup = optimizer;
	optimizer = false;

	PG_TRY();
	{
		analyze_rel_internal(relid, vacstmt, in_outer_xact, bstrategy);
	}
	/* Clean up in case of error. */
	PG_CATCH();
	{
		optimizer = optimizerBackup;

		/* Carry on with error handling. */
		PG_RE_THROW();
	}
	PG_END_TRY();

	optimizer = optimizerBackup;
}

static void
analyze_rel_internal(Oid relid, VacuumStmt *vacstmt,
			bool in_outer_xact, BufferAccessStrategy bstrategy)
=======
analyze_rel(Oid relid, RangeVar *relation, int options,
			VacuumParams *params, List *va_cols, bool in_outer_xact,
			BufferAccessStrategy bstrategy)
>>>>>>> ab93f90c
{
	Relation	onerel;
	int			elevel;
	AcquireSampleRowsFunc acquirefunc = NULL;
	BlockNumber relpages = 0;

	/* Select logging level */
	if (options & VACOPT_VERBOSE)
		elevel = INFO;
	else
		elevel = DEBUG2;

	/* Set up static variables */
	vac_strategy = bstrategy;

	/*
	 * Check for user-requested abort.
	 */
	CHECK_FOR_INTERRUPTS();

	/*
	 * Open the relation, getting ShareUpdateExclusiveLock to ensure that two
	 * ANALYZEs don't run on it concurrently.  (This also locks out a
	 * concurrent VACUUM, which doesn't matter much at the moment but might
	 * matter if we ever try to accumulate stats on dead tuples.) If the rel
	 * has been dropped since we last saw it, we don't need to process it.
	 */
<<<<<<< HEAD
	if (!(vacstmt->options & VACOPT_NOWAIT))
		onerel = try_relation_open(relid, ShareUpdateExclusiveLock, false);
=======
	if (!(options & VACOPT_NOWAIT))
		onerel = try_relation_open(relid, ShareUpdateExclusiveLock);
>>>>>>> ab93f90c
	else if (ConditionalLockRelationOid(relid, ShareUpdateExclusiveLock))
		onerel = try_relation_open(relid, NoLock, false);
	else
	{
		onerel = NULL;
		if (IsAutoVacuumWorkerProcess() && params->log_min_duration >= 0)
			ereport(LOG,
					(errcode(ERRCODE_LOCK_NOT_AVAILABLE),
				  errmsg("skipping analyze of \"%s\" --- lock not available",
						 relation->relname)));
	}
	if (!onerel)
		return;

	/*
	 * Check permissions --- this should match vacuum's check!
	 */
	if (!(pg_class_ownercheck(RelationGetRelid(onerel), GetUserId()) ||
		  (pg_database_ownercheck(MyDatabaseId, GetUserId()) && !onerel->rd_rel->relisshared)))
	{
		/* No need for a WARNING if we already complained during VACUUM */
		if (!(options & VACOPT_VACUUM))
		{
			if (onerel->rd_rel->relisshared)
				ereport(WARNING,
				 (errmsg("skipping \"%s\" --- only superuser can analyze it",
						 RelationGetRelationName(onerel))));
			else if (onerel->rd_rel->relnamespace == PG_CATALOG_NAMESPACE)
				ereport(WARNING,
						(errmsg("skipping \"%s\" --- only superuser or database owner can analyze it",
								RelationGetRelationName(onerel))));
			else
				ereport(WARNING,
						(errmsg("skipping \"%s\" --- only table or database owner can analyze it",
								RelationGetRelationName(onerel))));
		}
		relation_close(onerel, ShareUpdateExclusiveLock);
		return;
	}

	/*
	 * Silently ignore tables that are temp tables of other backends ---
	 * trying to analyze these is rather pointless, since their contents are
	 * probably not up-to-date on disk.  (We don't throw a warning here; it
	 * would just lead to chatter during a database-wide ANALYZE.)
	 */
	if (RELATION_IS_OTHER_TEMP(onerel))
	{
		relation_close(onerel, ShareUpdateExclusiveLock);
		return;
	}

	/*
	 * We can ANALYZE any table except pg_statistic. See update_attstats
	 */
	if (RelationGetRelid(onerel) == StatisticRelationId)
	{
		relation_close(onerel, ShareUpdateExclusiveLock);
		return;
	}

	/*
	 * Check that it's a plain table, materialized view, or foreign table; we
	 * used to do this in get_rel_oids() but seems safer to check after we've
	 * locked the relation.
	 */
	if ((onerel->rd_rel->relkind == RELKIND_RELATION ||
		 onerel->rd_rel->relkind == RELKIND_MATVIEW) &&
		!RelationIsExternal(onerel))
	{
		/* Regular table, so we'll use the regular row acquisition function */
		acquirefunc = acquire_sample_rows;

		/* Also get regular table's size */
		relpages = acquire_number_of_blocks(onerel);
	}
	else if (onerel->rd_rel->relkind == RELKIND_FOREIGN_TABLE &&
			 !RelationIsExternal(onerel))
	{
		/*
		 * For a foreign table, call the FDW's hook function to see whether it
		 * supports analysis.
		 */
		FdwRoutine *fdwroutine;
		bool		ok = false;

		fdwroutine = GetFdwRoutineForRelation(onerel, false);

		if (fdwroutine->AnalyzeForeignTable != NULL)
			ok = fdwroutine->AnalyzeForeignTable(onerel,
												 &acquirefunc,
												 &relpages);

		if (!ok)
		{
			ereport(WARNING,
			 (errmsg("skipping \"%s\" --- cannot analyze this foreign table",
					 RelationGetRelationName(onerel))));
			relation_close(onerel, ShareUpdateExclusiveLock);
			return;
		}
	}
	else
	{
		/* No need for a WARNING if we already complained during VACUUM */
		if (!(options & VACOPT_VACUUM))
			ereport(WARNING,
					(errmsg("skipping \"%s\" --- cannot analyze non-tables or special system tables",
							RelationGetRelationName(onerel))));
		relation_close(onerel, ShareUpdateExclusiveLock);
		return;
	}

	/*
	 * OK, let's do it.  First let other backends know I'm in ANALYZE.
	 */
	LWLockAcquire(ProcArrayLock, LW_EXCLUSIVE);
	MyPgXact->vacuumFlags |= PROC_IN_ANALYZE;
	LWLockRelease(ProcArrayLock);

	/*
	 * Do the normal non-recursive ANALYZE.
	 *
	 * Skip this for partitioned tables. A partitioned table, i.e. the
	 * "root partition", doesn't contain any rows.
	 */
<<<<<<< HEAD
	PartStatus ps = rel_part_status(relid);
	if (!(ps == PART_STATUS_ROOT || ps == PART_STATUS_INTERIOR))
		do_analyze_rel(onerel, vacstmt, acquirefunc, relpages,
					   false, in_outer_xact, elevel);
=======
	do_analyze_rel(onerel, options, params, va_cols, acquirefunc, relpages,
				   false, in_outer_xact, elevel);
>>>>>>> ab93f90c

	/*
	 * If there are child tables, do recursive ANALYZE.
	 */
	if (onerel->rd_rel->relhassubclass)
<<<<<<< HEAD
		do_analyze_rel(onerel, vacstmt, acquirefunc, relpages,
					   true, in_outer_xact, elevel);

	/* MPP-6929: metadata tracking */
	if (!vacuumStatement_IsTemporary(onerel) && (Gp_role == GP_ROLE_DISPATCH))
	{
		char *asubtype = "";

		if (IsAutoVacuumWorkerProcess())
			asubtype = "AUTO";

		MetaTrackUpdObject(RelationRelationId,
						   RelationGetRelid(onerel),
						   GetUserId(),
						   "ANALYZE",
						   asubtype
			);
	}
=======
		do_analyze_rel(onerel, options, params, va_cols, acquirefunc, relpages,
					   true, in_outer_xact, elevel);
>>>>>>> ab93f90c

	/*
	 * Close source relation now, but keep lock so that no one deletes it
	 * before we commit.  (If someone did, they'd fail to clean up the entries
	 * we made in pg_statistic.  Also, releasing the lock before commit would
	 * expose us to concurrent-update failures in update_attstats.)
	 */
	relation_close(onerel, NoLock);

	/*
	 * Reset my PGXACT flag.  Note: we need this here, and not in vacuum_rel,
	 * because the vacuum flag is cleared by the end-of-xact code.
	 */
	LWLockAcquire(ProcArrayLock, LW_EXCLUSIVE);
	MyPgXact->vacuumFlags &= ~PROC_IN_ANALYZE;
	LWLockRelease(ProcArrayLock);
}

/*
 *	do_analyze_rel() -- analyze one relation, recursively or not
 *
 * Note that "acquirefunc" is only relevant for the non-inherited case.
 * For the inherited case, acquire_inherited_sample_rows() determines the
 * appropriate acquirefunc for each child table.
 */
static void
<<<<<<< HEAD
do_analyze_rel(Relation onerel, VacuumStmt *vacstmt,
			   AcquireSampleRowsFunc acquirefunc, BlockNumber relpages,
			   bool inh, bool in_outer_xact, int elevel)
=======
do_analyze_rel(Relation onerel, int options, VacuumParams *params,
			   List *va_cols, AcquireSampleRowsFunc acquirefunc,
			   BlockNumber relpages, bool inh, bool in_outer_xact,
			   int elevel)
>>>>>>> ab93f90c
{
	int			attr_cnt,
				tcnt,
				i,
				ind;
	Relation   *Irel;
	int			nindexes;
	bool		hasindex;
	VacAttrStats **vacattrstats;
	AnlIndexData *indexdata;
	int			targrows,
				numrows;
	double		totalrows,
				totaldeadrows;
	HeapTuple  *rows;
	PGRUsage	ru0;
	TimestampTz starttime = 0;
	MemoryContext caller_context;
	Oid			save_userid;
	int			save_sec_context;
	int			save_nestlevel;
	Bitmapset **colLargeRowIndexes;
	bool		sample_needed;

	if (inh)
		ereport(elevel,
				(errmsg("analyzing \"%s.%s\" inheritance tree",
						get_namespace_name(RelationGetNamespace(onerel)),
						RelationGetRelationName(onerel))));
	else
		ereport(elevel,
				(errmsg("analyzing \"%s.%s\"",
						get_namespace_name(RelationGetNamespace(onerel)),
						RelationGetRelationName(onerel))));

	/*
	 * Set up a working context so that we can easily free whatever junk gets
	 * created.
	 */
	anl_context = AllocSetContextCreate(CurrentMemoryContext,
										"Analyze",
										ALLOCSET_DEFAULT_MINSIZE,
										ALLOCSET_DEFAULT_INITSIZE,
										ALLOCSET_DEFAULT_MAXSIZE);
	caller_context = MemoryContextSwitchTo(anl_context);

	/*
	 * Switch to the table owner's userid, so that any index functions are run
	 * as that user.  Also lock down security-restricted operations and
	 * arrange to make GUC variable changes local to this command.
	 */
	GetUserIdAndSecContext(&save_userid, &save_sec_context);
	SetUserIdAndSecContext(onerel->rd_rel->relowner,
						   save_sec_context | SECURITY_RESTRICTED_OPERATION);
	save_nestlevel = NewGUCNestLevel();

	/* measure elapsed time iff autovacuum logging requires it */
	if (IsAutoVacuumWorkerProcess() && params->log_min_duration >= 0)
	{
		pg_rusage_init(&ru0);
		if (params->log_min_duration > 0)
			starttime = GetCurrentTimestamp();
	}

	/*
	 * Determine which columns to analyze
	 *
	 * Note that system attributes are never analyzed, so we just reject them
	 * at the lookup stage.  We also reject duplicate column mentions.  (We
	 * could alternatively ignore duplicates, but analyzing a column twice
	 * won't work; we'd end up making a conflicting update in pg_statistic.)
	 */
	if (va_cols != NIL)
	{
		Bitmapset  *unique_cols = NULL;
		ListCell   *le;

		vacattrstats = (VacAttrStats **) palloc(list_length(va_cols) *
												sizeof(VacAttrStats *));
		tcnt = 0;
		foreach(le, va_cols)
		{
			char	   *col = strVal(lfirst(le));

			i = attnameAttNum(onerel, col, false);
			if (i == InvalidAttrNumber)
				ereport(ERROR,
						(errcode(ERRCODE_UNDEFINED_COLUMN),
					errmsg("column \"%s\" of relation \"%s\" does not exist",
						   col, RelationGetRelationName(onerel))));
			if (bms_is_member(i, unique_cols))
				ereport(ERROR,
						(errcode(ERRCODE_DUPLICATE_COLUMN),
						 errmsg("column \"%s\" of relation \"%s\" appears more than once",
								col, RelationGetRelationName(onerel))));
			unique_cols = bms_add_member(unique_cols, i);

			vacattrstats[tcnt] = examine_attribute(onerel, i, NULL, elevel);
			if (vacattrstats[tcnt] != NULL)
				tcnt++;
		}
		attr_cnt = tcnt;
	}
	else
	{
		attr_cnt = onerel->rd_att->natts;
		vacattrstats = (VacAttrStats **)
			palloc(attr_cnt * sizeof(VacAttrStats *));
		tcnt = 0;
		for (i = 1; i <= attr_cnt; i++)
		{
			vacattrstats[tcnt] = examine_attribute(onerel, i, NULL, elevel);
			if (vacattrstats[tcnt] != NULL)
				tcnt++;
		}
		attr_cnt = tcnt;
	}

	/*
	 * Open all indexes of the relation, and see if there are any analyzable
	 * columns in the indexes.  We do not analyze index columns if there was
	 * an explicit column list in the ANALYZE command, however.  If we are
	 * doing a recursive scan, we don't want to touch the parent's indexes at
	 * all.
	 */
	if (!inh)
		vac_open_indexes(onerel, AccessShareLock, &nindexes, &Irel);
	else
	{
		Irel = NULL;
		nindexes = 0;
	}
	hasindex = (nindexes > 0);
	indexdata = NULL;
	if (hasindex)
	{
		indexdata = (AnlIndexData *) palloc0(nindexes * sizeof(AnlIndexData));
		for (ind = 0; ind < nindexes; ind++)
		{
			AnlIndexData *thisdata = &indexdata[ind];
			IndexInfo  *indexInfo;

			thisdata->indexInfo = indexInfo = BuildIndexInfo(Irel[ind]);
			thisdata->tupleFract = 1.0; /* fix later if partial */
			if (indexInfo->ii_Expressions != NIL && va_cols == NIL)
			{
				ListCell   *indexpr_item = list_head(indexInfo->ii_Expressions);

				thisdata->vacattrstats = (VacAttrStats **)
					palloc(indexInfo->ii_NumIndexAttrs * sizeof(VacAttrStats *));
				tcnt = 0;
				for (i = 0; i < indexInfo->ii_NumIndexAttrs; i++)
				{
					int			keycol = indexInfo->ii_KeyAttrNumbers[i];

					if (keycol == 0)
					{
						/* Found an index expression */
						Node	   *indexkey;

						if (indexpr_item == NULL)		/* shouldn't happen */
							elog(ERROR, "too few entries in indexprs list");
						indexkey = (Node *) lfirst(indexpr_item);
						indexpr_item = lnext(indexpr_item);
						thisdata->vacattrstats[tcnt] =
							examine_attribute(Irel[ind], i + 1, indexkey, elevel);
						if (thisdata->vacattrstats[tcnt] != NULL)
							tcnt++;
					}
				}
				thisdata->attr_cnt = tcnt;
			}
		}
	}

	/*
	 * Determine how many rows we need to sample, using the worst case from
	 * all analyzable columns.  We use a lower bound of 100 rows to avoid
	 * possible overflow in Vitter's algorithm.  (Note: that will also be the
	 * target in the corner case where there are no analyzable columns.)
	 */
	targrows = 100;
	for (i = 0; i < attr_cnt; i++)
	{
		if (targrows < vacattrstats[i]->minrows)
			targrows = vacattrstats[i]->minrows;
	}
	for (ind = 0; ind < nindexes; ind++)
	{
		AnlIndexData *thisdata = &indexdata[ind];

		for (i = 0; i < thisdata->attr_cnt; i++)
		{
			if (targrows < thisdata->vacattrstats[i]->minrows)
				targrows = thisdata->vacattrstats[i]->minrows;
		}
	}

	/*
	 * Maintain information if the row of a column exceeds WIDTH_THRESHOLD
	 */
	colLargeRowIndexes = (Bitmapset **) palloc0(sizeof(Bitmapset *) * onerel->rd_att->natts);

	if ((vacstmt->options & VACOPT_FULLSCAN) != 0)
	{
		if(rel_part_status(RelationGetRelid(onerel)) != PART_STATUS_ROOT)
		{
			acquire_hll_by_query(onerel, attr_cnt, vacattrstats, elevel);

			ereport(elevel, (errmsg("HLL FULL SCAN")));
		}
	}

	sample_needed = needs_sample(vacattrstats, attr_cnt);
	if (sample_needed)
	{
		rows = (HeapTuple *) palloc(targrows * sizeof(HeapTuple));

		/*
		 * Acquire the sample rows
		 *
		 * colLargeRowindexes is passed out-of-band, in a global variable,
		 * to avoid changing the function signature from upstream's.
		 */
		acquire_func_colLargeRowIndexes = colLargeRowIndexes;
		if (inh)
			numrows = acquire_inherited_sample_rows(onerel, elevel,
													rows, targrows,
													&totalrows, &totaldeadrows);
		else
			numrows = (*acquirefunc) (onerel, elevel,
									  rows, targrows,
									  &totalrows, &totaldeadrows);
		acquire_func_colLargeRowIndexes = NULL;
	}
	else
	{
		/* If we're just merging stats from leafs, these are not needed either */
		totalrows = 0;
		totaldeadrows = 0;
		numrows = 0;
		rows = NULL;
	}

	/*
	 * Compute the statistics.  Temporary results during the calculations for
	 * each column are stored in a child context.  The calc routines are
	 * responsible to make sure that whatever they store into the VacAttrStats
	 * structure is allocated in anl_context.
	 *
	 * When we have a root partition, we use the leaf partition statistics to
	 * derive root table statistics. In that case, we do not need to collect a
	 * sample. Therefore, the statistics calculation depends on root level have
	 * any tuples. In addition, we continue for statistics calculation if
	 * optimizer_analyze_root_partition or ROOTPARTITION is specified in the
	 * ANALYZE statement.
	 */
	if (numrows > 0 || !sample_needed)
	{
		HeapTuple *validRows = (HeapTuple *) palloc(numrows * sizeof(HeapTuple));
		MemoryContext col_context,
					old_context;

		col_context = AllocSetContextCreate(anl_context,
											"Analyze Column",
											ALLOCSET_DEFAULT_MINSIZE,
											ALLOCSET_DEFAULT_INITSIZE,
											ALLOCSET_DEFAULT_MAXSIZE);
		old_context = MemoryContextSwitchTo(col_context);

		for (i = 0; i < attr_cnt; i++)
		{
			VacAttrStats *stats = vacattrstats[i];
			/*
			 * utilize hyperloglog and merge utilities to derive
			 * root table statistics by directly calling merge_leaf_stats()
			 * if all leaf partition attributes are analyzed
			 */
			if(stats->merge_stats)
			{
				(*stats->compute_stats) (stats, std_fetch_func, 0, 0);
				MemoryContextResetAndDeleteChildren(col_context);
				continue;
			}
			Assert(sample_needed);

			Bitmapset  *rowIndexes = colLargeRowIndexes[i];
			int			validRowsLength;

			/* If there are too wide rows in the sample, remove them
			 * from the sample being sent for stats collection
			 */
			if (rowIndexes)
			{
				validRowsLength = 0;
				for (int rownum = 0; rownum < numrows; rownum++)
				{
					/* if row is too wide, leave it out of the sample */
					if (bms_is_member(rownum, rowIndexes))
						continue;

					validRows[validRowsLength] = rows[rownum];
					validRowsLength++;
				}
				stats->rows = validRows;
			}
			else
			{
				stats->rows = rows;
				validRowsLength = numrows;
			}
			AttributeOpts *aopt =
			get_attribute_options(onerel->rd_id, stats->attr->attnum);

			stats->tupDesc = onerel->rd_att;

			if (validRowsLength > 0)
			{
				(*stats->compute_stats) (stats,
										 std_fetch_func,
										 validRowsLength, // numbers of rows in sample excluding toowide if any.
										 totalrows);
				/*
				 * Store HLL/HLL fullscan information for leaf partitions in
				 * the stats object
				 */
				if (rel_part_status(stats->attr->attrelid) == PART_STATUS_LEAF)
				{
					MemoryContext old_context;
					Datum *hll_values;

					old_context = MemoryContextSwitchTo(stats->anl_context);
					hll_values = (Datum *) palloc(sizeof(Datum));
					int16 hll_length = 0;
					int16 stakind = 0;
					if(stats->stahll_full != NULL)
					{
						hll_length = datumGetSize(PointerGetDatum(stats->stahll_full), false, -1);
						hll_values[0] = datumCopy(PointerGetDatum(stats->stahll_full), false, hll_length);
						stakind = STATISTIC_KIND_FULLHLL;
					}
					else if(stats->stahll != NULL)
					{
						((GpHLLCounter) (stats->stahll))->relPages = relpages;
						((GpHLLCounter) (stats->stahll))->relTuples = totalrows;

						hll_length = gp_hyperloglog_len((GpHLLCounter)stats->stahll);
						hll_values[0] = datumCopy(PointerGetDatum(stats->stahll), false, hll_length);
						stakind = STATISTIC_KIND_HLL;
					}
					MemoryContextSwitchTo(old_context);
					if (stakind > 0)
					{
						stats->stakind[STATISTIC_NUM_SLOTS-1] = stakind;
						stats->stavalues[STATISTIC_NUM_SLOTS-1] = hll_values;
						stats->numvalues[STATISTIC_NUM_SLOTS-1] =  1;
						stats->statyplen[STATISTIC_NUM_SLOTS-1] = hll_length;
					}
				}
			}
			else
			{
				// All the rows were too wide to be included in the sample. We cannot
				// do much in that case, but at least we know there were no NULLs, and
				// that every item was >= WIDTH_THRESHOLD in width.
				stats->stats_valid = true;
				stats->stanullfrac = 0.0;
				stats->stawidth = WIDTH_THRESHOLD;
				stats->stadistinct = 0.0;		/* "unknown" */
			}
			stats->rows = rows; // Reset to original rows

			/*
			 * If the appropriate flavor of the n_distinct option is
			 * specified, override with the corresponding value.
			 */
			aopt = get_attribute_options(onerel->rd_id, stats->attr->attnum);
			if (aopt != NULL)
			{
				float8		n_distinct;

				n_distinct = inh ? aopt->n_distinct_inherited : aopt->n_distinct;
				if (n_distinct != 0.0)
					stats->stadistinct = n_distinct;
			}

			MemoryContextResetAndDeleteChildren(col_context);
		}

		/*
		 * Datums exceeding WIDTH_THRESHOLD are masked as NULL in the sample, and
		 * are used as is to evaluate index statistics. It is less likely to have
		 * indexes on very wide columns, so the effect will be minimal.
		 */
		if (hasindex)
			compute_index_stats(onerel, totalrows,
								indexdata, nindexes,
								rows, numrows,
								col_context);

		MemoryContextSwitchTo(old_context);
		MemoryContextDelete(col_context);

		/*
		 * Emit the completed stats rows into pg_statistic, replacing any
		 * previous statistics for the target columns.  (If there are stats in
		 * pg_statistic for columns we didn't process, we leave them alone.)
		 */
		update_attstats(RelationGetRelid(onerel), inh,
						attr_cnt, vacattrstats);

		for (ind = 0; ind < nindexes; ind++)
		{
			AnlIndexData *thisdata = &indexdata[ind];

			update_attstats(RelationGetRelid(Irel[ind]), false,
							thisdata->attr_cnt, thisdata->vacattrstats);
		}
	}

	/*
	 * Update pages/tuples stats in pg_class ... but not if we're doing
	 * inherited stats.
	 *
	 * GPDB_92_MERGE_FIXME: In postgres it is sufficient to check the number of
	 * pages that are visible with visibilitymap_count(), but in GPDB this
	 * needs to be the count of all pages marked all visible across the all the
	 * QEs. We need to gather this information from the segments and then update
	 * it here.
	 */
	if (!inh)
		vac_update_relstats(onerel,
							relpages,
							totalrows,
							RelationIsAppendOptimized(onerel) ?
							   0 : visibilitymap_count(onerel),
							hasindex,
							InvalidTransactionId,
							InvalidMultiXactId,
<<<<<<< HEAD
							in_outer_xact,
							false /* isvacuum */);
=======
							in_outer_xact);
>>>>>>> ab93f90c

	/*
	 * Same for indexes. Vacuum always scans all indexes, so if we're part of
	 * VACUUM ANALYZE, don't overwrite the accurate count already inserted by
	 * VACUUM.
	 */
	if (!inh && !(options & VACOPT_VACUUM))
	{
		for (ind = 0; ind < nindexes; ind++)
		{
			AnlIndexData *thisdata = &indexdata[ind];
			double		totalindexrows;
			BlockNumber	estimatedIndexPages;

			if (totalrows < 1.0)
			{
				/**
				 * If there are no rows in the relation, no point trying to estimate
				 * number of pages in the index.
				 */
				elog(elevel, "ANALYZE skipping index %s since relation %s has no rows.",
					 RelationGetRelationName(Irel[ind]), RelationGetRelationName(onerel));
				estimatedIndexPages = 1;
			}
			else
			{
				/**
				 * NOTE: we don't attempt to estimate the number of tuples in an index.
				 * We will assume it to be equal to the estimated number of tuples in the relation.
				 * This does not hold for partial indexes. The number of tuples matching will be
				 * derived in selfuncs.c using the base table statistics.
				 */
				estimatedIndexPages = acquire_index_number_of_blocks(Irel[ind], onerel);
				elog(elevel, "ANALYZE estimated relpages=%u for index %s",
					 estimatedIndexPages, RelationGetRelationName(Irel[ind]));
			}

			totalindexrows = ceil(thisdata->tupleFract * totalrows);
			vac_update_relstats(Irel[ind],
								estimatedIndexPages,
								totalindexrows,
								0,
								false,
								InvalidTransactionId,
								InvalidMultiXactId,
<<<<<<< HEAD
								in_outer_xact,
								false /* isvacuum */);
=======
								in_outer_xact);
>>>>>>> ab93f90c
		}
	}

	/*
	 * Report ANALYZE to the stats collector, too.  However, if doing
	 * inherited stats we shouldn't report, because the stats collector only
	 * tracks per-table stats.  Reset the changes_since_analyze counter only
	 * if we analyzed all columns; otherwise, there is still work for
	 * auto-analyze to do.
	 */
	if (!inh)
		pgstat_report_analyze(onerel, totalrows, totaldeadrows,
							  (vacstmt->va_cols == NIL));

	/* If this isn't part of VACUUM ANALYZE, let index AMs do cleanup */
	if (!(options & VACOPT_VACUUM))
	{
		for (ind = 0; ind < nindexes; ind++)
		{
			IndexBulkDeleteResult *stats;
			IndexVacuumInfo ivinfo;

			ivinfo.index = Irel[ind];
			ivinfo.analyze_only = true;
			ivinfo.estimated_count = true;
			ivinfo.message_level = elevel;
			ivinfo.num_heap_tuples = onerel->rd_rel->reltuples;
			ivinfo.strategy = vac_strategy;

			stats = index_vacuum_cleanup(&ivinfo, NULL);

			if (stats)
				pfree(stats);
		}
	}

	/* Done with indexes */
	vac_close_indexes(nindexes, Irel, NoLock);

	/* Log the action if appropriate */
	if (IsAutoVacuumWorkerProcess() && params->log_min_duration >= 0)
	{
		if (params->log_min_duration == 0 ||
			TimestampDifferenceExceeds(starttime, GetCurrentTimestamp(),
									   params->log_min_duration))
			ereport(LOG,
					(errmsg("automatic analyze of table \"%s.%s.%s\" system usage: %s",
							get_database_name(MyDatabaseId),
							get_namespace_name(RelationGetNamespace(onerel)),
							RelationGetRelationName(onerel),
							pg_rusage_show(&ru0))));
	}

	/* Roll back any GUC changes executed by index functions */
	AtEOXact_GUC(false, save_nestlevel);

	/* Restore userid and security context */
	SetUserIdAndSecContext(save_userid, save_sec_context);

	/* Restore current context and release memory */
	MemoryContextSwitchTo(caller_context);
	MemoryContextDelete(anl_context);
	anl_context = NULL;
}

/*
 * Compute statistics about indexes of a relation
 */
static void
compute_index_stats(Relation onerel, double totalrows,
					AnlIndexData *indexdata, int nindexes,
					HeapTuple *rows, int numrows,
					MemoryContext col_context)
{
	MemoryContext ind_context,
				old_context;
	Datum		values[INDEX_MAX_KEYS];
	bool		isnull[INDEX_MAX_KEYS];
	int			ind,
				i;

	ind_context = AllocSetContextCreate(anl_context,
										"Analyze Index",
										ALLOCSET_DEFAULT_MINSIZE,
										ALLOCSET_DEFAULT_INITSIZE,
										ALLOCSET_DEFAULT_MAXSIZE);
	old_context = MemoryContextSwitchTo(ind_context);

	for (ind = 0; ind < nindexes; ind++)
	{
		AnlIndexData *thisdata = &indexdata[ind];
		IndexInfo  *indexInfo = thisdata->indexInfo;
		int			attr_cnt = thisdata->attr_cnt;
		TupleTableSlot *slot;
		EState	   *estate;
		ExprContext *econtext;
		List	   *predicate;
		Datum	   *exprvals;
		bool	   *exprnulls;
		int			numindexrows,
					tcnt,
					rowno;
		double		totalindexrows;

		/* Ignore index if no columns to analyze and not partial */
		if (attr_cnt == 0 && indexInfo->ii_Predicate == NIL)
			continue;

		/*
		 * Need an EState for evaluation of index expressions and
		 * partial-index predicates.  Create it in the per-index context to be
		 * sure it gets cleaned up at the bottom of the loop.
		 */
		estate = CreateExecutorState();
		econtext = GetPerTupleExprContext(estate);
		/* Need a slot to hold the current heap tuple, too */
		slot = MakeSingleTupleTableSlot(RelationGetDescr(onerel));

		/* Arrange for econtext's scan tuple to be the tuple under test */
		econtext->ecxt_scantuple = slot;

		/* Set up execution state for predicate. */
		predicate = (List *)
			ExecPrepareExpr((Expr *) indexInfo->ii_Predicate,
							estate);

		/* Compute and save index expression values */
		exprvals = (Datum *) palloc(numrows * attr_cnt * sizeof(Datum));
		exprnulls = (bool *) palloc(numrows * attr_cnt * sizeof(bool));
		numindexrows = 0;
		tcnt = 0;
		for (rowno = 0; rowno < numrows; rowno++)
		{
			HeapTuple	heapTuple = rows[rowno];

			vacuum_delay_point();

			/*
			 * Reset the per-tuple context each time, to reclaim any cruft
			 * left behind by evaluating the predicate or index expressions.
			 */
			ResetExprContext(econtext);

			/* Set up for predicate or expression evaluation */
			ExecStoreHeapTuple(heapTuple, slot, InvalidBuffer, false);

			/* If index is partial, check predicate */
			if (predicate != NIL)
			{
				if (!ExecQual(predicate, econtext, false))
					continue;
			}
			numindexrows++;

			if (attr_cnt > 0)
			{
				/*
				 * Evaluate the index row to compute expression values. We
				 * could do this by hand, but FormIndexDatum is convenient.
				 */
				FormIndexDatum(indexInfo,
							   slot,
							   estate,
							   values,
							   isnull);

				/*
				 * Save just the columns we care about.  We copy the values
				 * into ind_context from the estate's per-tuple context.
				 */
				for (i = 0; i < attr_cnt; i++)
				{
					VacAttrStats *stats = thisdata->vacattrstats[i];
					int			attnum = stats->attr->attnum;

					if (isnull[attnum - 1])
					{
						exprvals[tcnt] = (Datum) 0;
						exprnulls[tcnt] = true;
					}
					else
					{
						exprvals[tcnt] = datumCopy(values[attnum - 1],
												   stats->attrtype->typbyval,
												   stats->attrtype->typlen);
						exprnulls[tcnt] = false;
					}
					tcnt++;
				}
			}
		}

		/*
		 * Having counted the number of rows that pass the predicate in the
		 * sample, we can estimate the total number of rows in the index.
		 */
		thisdata->tupleFract = (double) numindexrows / (double) numrows;
		totalindexrows = ceil(thisdata->tupleFract * totalrows);

		/*
		 * Now we can compute the statistics for the expression columns.
		 */
		if (numindexrows > 0)
		{
			MemoryContextSwitchTo(col_context);
			for (i = 0; i < attr_cnt; i++)
			{
				VacAttrStats *stats = thisdata->vacattrstats[i];
				AttributeOpts *aopt =
				get_attribute_options(stats->attr->attrelid,
									  stats->attr->attnum);

				stats->exprvals = exprvals + i;
				stats->exprnulls = exprnulls + i;
				stats->rowstride = attr_cnt;
				(*stats->compute_stats) (stats,
										 ind_fetch_func,
										 numindexrows,
										 totalindexrows);

				/*
				 * If the n_distinct option is specified, it overrides the
				 * above computation.  For indices, we always use just
				 * n_distinct, not n_distinct_inherited.
				 */
				if (aopt != NULL && aopt->n_distinct != 0.0)
					stats->stadistinct = aopt->n_distinct;

				MemoryContextResetAndDeleteChildren(col_context);
			}
		}

		/* And clean up */
		MemoryContextSwitchTo(ind_context);

		ExecDropSingleTupleTableSlot(slot);
		FreeExecutorState(estate);
		MemoryContextResetAndDeleteChildren(ind_context);
	}

	MemoryContextSwitchTo(old_context);
	MemoryContextDelete(ind_context);
}

/*
 * examine_attribute -- pre-analysis of a single column
 *
 * Determine whether the column is analyzable; if so, create and initialize
 * a VacAttrStats struct for it.  If not, return NULL.
 *
 * If index_expr isn't NULL, then we're trying to analyze an expression index,
 * and index_expr is the expression tree representing the column's data.
 */
static VacAttrStats *
examine_attribute(Relation onerel, int attnum, Node *index_expr, int elevel)
{
	Form_pg_attribute attr = onerel->rd_att->attrs[attnum - 1];
	HeapTuple	typtuple;
	VacAttrStats *stats;
	int			i;
	bool		ok;

	/* Never analyze dropped columns */
	if (attr->attisdropped)
		return NULL;

	/* Don't analyze column if user has specified not to */
	if (attr->attstattarget == 0)
		return NULL;

	/*
	 * Create the VacAttrStats struct.  Note that we only have a copy of the
	 * fixed fields of the pg_attribute tuple.
	 */
	stats = (VacAttrStats *) palloc0(sizeof(VacAttrStats));
	stats->elevel = elevel;
	stats->attr = (Form_pg_attribute) palloc(ATTRIBUTE_FIXED_PART_SIZE);
	memcpy(stats->attr, attr, ATTRIBUTE_FIXED_PART_SIZE);

	/*
	 * When analyzing an expression index, believe the expression tree's type
	 * not the column datatype --- the latter might be the opckeytype storage
	 * type of the opclass, which is not interesting for our purposes.  (Note:
	 * if we did anything with non-expression index columns, we'd need to
	 * figure out where to get the correct type info from, but for now that's
	 * not a problem.)	It's not clear whether anyone will care about the
	 * typmod, but we store that too just in case.
	 */
	if (index_expr)
	{
		stats->attrtypid = exprType(index_expr);
		stats->attrtypmod = exprTypmod(index_expr);
	}
	else
	{
		stats->attrtypid = attr->atttypid;
		stats->attrtypmod = attr->atttypmod;
	}

	typtuple = SearchSysCacheCopy1(TYPEOID,
								   ObjectIdGetDatum(stats->attrtypid));
	if (!HeapTupleIsValid(typtuple))
		elog(ERROR, "cache lookup failed for type %u", stats->attrtypid);
	stats->attrtype = (Form_pg_type) GETSTRUCT(typtuple);
	stats->relstorage = RelationGetForm(onerel)->relstorage;
	stats->anl_context = anl_context;
	stats->tupattnum = attnum;

	/*
	 * The fields describing the stats->stavalues[n] element types default to
	 * the type of the data being analyzed, but the type-specific typanalyze
	 * function can change them if it wants to store something else.
	 */
	for (i = 0; i < STATISTIC_NUM_SLOTS-1; i++)
	{
		stats->statypid[i] = stats->attrtypid;
		stats->statyplen[i] = stats->attrtype->typlen;
		stats->statypbyval[i] = stats->attrtype->typbyval;
		stats->statypalign[i] = stats->attrtype->typalign;
	}

	/*
	 * The last slots of statistics is reserved for hyperloglog counter which
	 * is saved as a bytea. Therefore the type information is hardcoded for the
	 * bytea.
	 */
	stats->statypid[i] = BYTEAOID; // oid for bytea
	stats->statyplen[i] = -1; // variable length type
	stats->statypbyval[i] = false; // bytea is pass by reference
	stats->statypalign[i] = 'i'; // INT alignment (4-byte)

	/*
	 * Call the type-specific typanalyze function.  If none is specified, use
	 * std_typanalyze().
	 */
	if (OidIsValid(stats->attrtype->typanalyze))
		ok = DatumGetBool(OidFunctionCall1(stats->attrtype->typanalyze,
										   PointerGetDatum(stats)));
	else
		ok = std_typanalyze(stats);

	if (!ok || stats->compute_stats == NULL || stats->minrows <= 0)
	{
		heap_freetuple(typtuple);
		pfree(stats->attr);
		pfree(stats);
		return NULL;
	}

	return stats;
}

/*
 * acquire_sample_rows -- acquire a random sample of rows from the table
 *
 * Selected rows are returned in the caller-allocated array rows[], which
 * must have at least targrows entries.
 * The actual number of rows selected is returned as the function result.
 * We also estimate the total numbers of live and dead rows in the table,
 * and return them into *totalrows and *totaldeadrows, respectively.
 *
 * The returned list of tuples is in order by physical position in the table.
 * (We will rely on this later to derive correlation estimates.)
 *
 * As of May 2004 we use a new two-stage method:  Stage one selects up
 * to targrows random blocks (or all blocks, if there aren't so many).
 * Stage two scans these blocks and uses the Vitter algorithm to create
 * a random sample of targrows rows (or less, if there are less in the
 * sample of blocks).  The two stages are executed simultaneously: each
 * block is processed as soon as stage one returns its number and while
 * the rows are read stage two controls which ones are to be inserted
 * into the sample.
 *
 * Although every row has an equal chance of ending up in the final
 * sample, this sampling method is not perfect: not every possible
 * sample has an equal chance of being selected.  For large relations
 * the number of different blocks represented by the sample tends to be
 * too small.  We can live with that for now.  Improvements are welcome.
 *
 * An important property of this sampling method is that because we do
 * look at a statistically unbiased set of blocks, we should get
 * unbiased estimates of the average numbers of live and dead rows per
 * block.  The previous sampling method put too much credence in the row
 * density near the start of the table.
 *
 * The returned list of tuples is in order by physical position in the table.
 * (We will rely on this later to derive correlation estimates.)
 */
static int
acquire_sample_rows_heap(Relation onerel, int elevel,
						 HeapTuple *rows, int targrows,
						 double *totalrows, double *totaldeadrows)
{
	int			numrows = 0;	/* # rows now in reservoir */
	double		samplerows = 0; /* total # rows collected */
	double		liverows = 0;	/* # live rows seen */
	double		deadrows = 0;	/* # dead rows seen */
	double		rowstoskip = -1;	/* -1 means not set yet */
	BlockNumber totalblocks;
	TransactionId OldestXmin;
	BlockSamplerData bs;
	ReservoirStateData rstate;

	Assert(targrows > 0);

	totalblocks = RelationGetNumberOfBlocks(onerel);

	/* Need a cutoff xmin for HeapTupleSatisfiesVacuum */
	OldestXmin = GetOldestXmin(onerel, true);

	/* Prepare for sampling block numbers */
	BlockSampler_Init(&bs, totalblocks, targrows, random());
	/* Prepare for sampling rows */
	reservoir_init_selection_state(&rstate, targrows);

	/* Outer loop over blocks to sample */
	while (BlockSampler_HasMore(&bs))
	{
		BlockNumber targblock = BlockSampler_Next(&bs);
		Buffer		targbuffer;
		Page		targpage;
		OffsetNumber targoffset,
					maxoffset;

		vacuum_delay_point();

		/*
		 * We must maintain a pin on the target page's buffer to ensure that
		 * the maxoffset value stays good (else concurrent VACUUM might delete
		 * tuples out from under us).  Hence, pin the page until we are done
		 * looking at it.  We also choose to hold sharelock on the buffer
		 * throughout --- we could release and re-acquire sharelock for each
		 * tuple, but since we aren't doing much work per tuple, the extra
		 * lock traffic is probably better avoided.
		 */
		targbuffer = ReadBufferExtended(onerel, MAIN_FORKNUM, targblock,
										RBM_NORMAL, vac_strategy);
		LockBuffer(targbuffer, BUFFER_LOCK_SHARE);
		targpage = BufferGetPage(targbuffer);
		maxoffset = PageGetMaxOffsetNumber(targpage);

		/* Inner loop over all tuples on the selected page */
		for (targoffset = FirstOffsetNumber; targoffset <= maxoffset; targoffset++)
		{
			ItemId		itemid;
			HeapTupleData targtuple;
			bool		sample_it = false;

			itemid = PageGetItemId(targpage, targoffset);

			/*
			 * We ignore unused and redirect line pointers.  DEAD line
			 * pointers should be counted as dead, because we need vacuum to
			 * run to get rid of them.  Note that this rule agrees with the
			 * way that heap_page_prune() counts things.
			 */
			if (!ItemIdIsNormal(itemid))
			{
				if (ItemIdIsDead(itemid))
					deadrows += 1;
				continue;
			}

			ItemPointerSet(&targtuple.t_self, targblock, targoffset);

#if 0
			targtuple.t_tableOid = RelationGetRelid(onerel);
#endif
			targtuple.t_data = (HeapTupleHeader) PageGetItem(targpage, itemid);
			targtuple.t_len = ItemIdGetLength(itemid);

			switch (HeapTupleSatisfiesVacuum(onerel, &targtuple,
											 OldestXmin,
											 targbuffer))
			{
				case HEAPTUPLE_LIVE:
					sample_it = true;
					liverows += 1;
					break;

				case HEAPTUPLE_DEAD:
				case HEAPTUPLE_RECENTLY_DEAD:
					/* Count dead and recently-dead rows */
					deadrows += 1;
					break;

				case HEAPTUPLE_INSERT_IN_PROGRESS:

					/*
					 * Insert-in-progress rows are not counted.  We assume
					 * that when the inserting transaction commits or aborts,
					 * it will send a stats message to increment the proper
					 * count.  This works right only if that transaction ends
					 * after we finish analyzing the table; if things happen
					 * in the other order, its stats update will be
					 * overwritten by ours.  However, the error will be large
					 * only if the other transaction runs long enough to
					 * insert many tuples, so assuming it will finish after us
					 * is the safer option.
					 *
					 * A special case is that the inserting transaction might
					 * be our own.  In this case we should count and sample
					 * the row, to accommodate users who load a table and
					 * analyze it in one transaction.  (pgstat_report_analyze
					 * has to adjust the numbers we send to the stats
					 * collector to make this come out right.)
					 */
					if (TransactionIdIsCurrentTransactionId(HeapTupleHeaderGetXmin(targtuple.t_data)))
					{
						sample_it = true;
						liverows += 1;
					}
					break;

				case HEAPTUPLE_DELETE_IN_PROGRESS:

					/*
					 * We count delete-in-progress rows as still live, using
					 * the same reasoning given above; but we don't bother to
					 * include them in the sample.
					 *
					 * If the delete was done by our own transaction, however,
					 * we must count the row as dead to make
					 * pgstat_report_analyze's stats adjustments come out
					 * right.  (Note: this works out properly when the row was
					 * both inserted and deleted in our xact.)
					 */
					if (TransactionIdIsCurrentTransactionId(HeapTupleHeaderGetUpdateXid(targtuple.t_data)))
						deadrows += 1;
					else
						liverows += 1;
					break;

				default:
					elog(ERROR, "unexpected HeapTupleSatisfiesVacuum result");
					break;
			}

			if (sample_it)
			{
				/*
				 * The first targrows sample rows are simply copied into the
				 * reservoir. Then we start replacing tuples in the sample
				 * until we reach the end of the relation.  This algorithm is
				 * from Jeff Vitter's paper (see full citation below). It
				 * works by repeatedly computing the number of tuples to skip
				 * before selecting a tuple, which replaces a randomly chosen
				 * element of the reservoir (current set of tuples).  At all
				 * times the reservoir is a true random sample of the tuples
				 * we've passed over so far, so when we fall off the end of
				 * the relation we're done.
				 */
				if (numrows < targrows)
					rows[numrows++] = heap_copytuple(&targtuple);
				else
				{
					/*
					 * t in Vitter's paper is the number of records already
					 * processed.  If we need to compute a new S value, we
					 * must use the not-yet-incremented value of samplerows as
					 * t.
					 */
					if (rowstoskip < 0)
						rowstoskip = reservoir_get_next_S(&rstate, samplerows, targrows);

					if (rowstoskip <= 0)
					{
						/*
						 * Found a suitable tuple, so save it, replacing one
						 * old tuple at random
						 */
						int			k = (int) (targrows * sampler_random_fract(rstate.randstate));

						Assert(k >= 0 && k < targrows);
						heap_freetuple(rows[k]);
						rows[k] = heap_copytuple(&targtuple);
					}

					rowstoskip -= 1;
				}

				samplerows += 1;
			}
		}

		/* Now release the lock and pin on the page */
		UnlockReleaseBuffer(targbuffer);
	}

	/*
	 * If we didn't find as many tuples as we wanted then we're done. No sort
	 * is needed, since they're already in order.
	 *
	 * Otherwise we need to sort the collected tuples by position
	 * (itempointer). It's not worth worrying about corner cases where the
	 * tuples are already sorted.
	 */
	if (numrows == targrows)
		qsort((void *) rows, numrows, sizeof(HeapTuple), compare_rows);

	/*
	 * Estimate total numbers of live and dead rows in relation, extrapolating
	 * on the assumption that the average tuple density in pages we didn't
	 * scan is the same as in the pages we did scan.  Since what we scanned is
	 * a random sample of the pages in the relation, this should be a good
	 * assumption.
	 */
	if (bs.m > 0)
	{
		*totalrows = floor((liverows / bs.m) * totalblocks + 0.5);
		*totaldeadrows = floor((deadrows / bs.m) * totalblocks + 0.5);
	}
	else
	{
		*totalrows = 0.0;
		*totaldeadrows = 0.0;
	}

	/*
	 * Emit some interesting relation info
	 */
	ereport(elevel,
			(errmsg("\"%s\": scanned %d of %u pages, "
					"containing %.0f live rows and %.0f dead rows; "
					"%d rows in sample, %.0f estimated total rows",
					RelationGetRelationName(onerel),
					bs.m, totalblocks,
					liverows, deadrows,
					numrows, *totalrows)));

	return numrows;
}

<<<<<<< HEAD
/*
 * Collect a sample of rows from an AO or AOCS table.
 *
 * The block-sampling method used for heap tables doesn't work with
 * append-only tables. We could build a reasonably efficient block-sampling
 * method for AO tables, too, using the block directory, if it's available.
 * But for now, this scans the whole table.
 */
static int
acquire_sample_rows_ao(Relation onerel, int elevel,
					   HeapTuple *rows, int targrows,
					   double *totalrows, double *totaldeadrows)
{
	AppendOnlyScanDesc aoScanDesc = NULL;
	AOCSScanDesc aocsScanDesc = NULL;
	Snapshot	appendOnlyMetaDataSnapshot;
	double		rstate;
	TupleTableSlot *slot;
	int			numrows = 0;	/* # rows now in reservoir */
	double		samplerows = 0; /* total # rows collected */
	double		rowstoskip = -1;	/* -1 means not set yet */

	/*
	 * the append-only meta data should never be fetched with
	 * SnapshotAny as bogus results are returned.
	 */
	appendOnlyMetaDataSnapshot = GetTransactionSnapshot();

	if (RelationIsAoRows(onerel))
		aoScanDesc = appendonly_beginscan(onerel,
										  SnapshotSelf,
										  appendOnlyMetaDataSnapshot,
										  0, NULL);
	else
	{
		int			natts = RelationGetNumberOfAttributes(onerel);
		bool	   *proj = (bool *) palloc(natts * sizeof(bool));
		int			i;

		for(i = 0; i < natts; i++)
			proj[i] = true;

		Assert(RelationIsAoCols(onerel));
		aocsScanDesc = aocs_beginscan(onerel,
									  SnapshotSelf,
									  appendOnlyMetaDataSnapshot,
									  RelationGetDescr(onerel), proj);
	}
	slot = MakeSingleTupleTableSlot(RelationGetDescr(onerel));

	/* Prepare for sampling rows */
	rstate = anl_init_selection_state(targrows);

	for (;;)
	{
		if (aoScanDesc)
			appendonly_getnext(aoScanDesc, ForwardScanDirection, slot);
		else
			aocs_getnext(aocsScanDesc, ForwardScanDirection, slot);

		if (TupIsNull(slot))
			break;

		if (rowstoskip < 0)
			rowstoskip = anl_get_next_S(samplerows, targrows,
										&rstate);

		/* XXX: this is copied from acquire_sample_rows_heap */

		/*
		 * The first targrows sample rows are simply copied into the
		 * reservoir. Then we start replacing tuples in the sample
		 * until we reach the end of the relation.	This algorithm is
		 * from Jeff Vitter's paper (see full citation below). It
		 * works by repeatedly computing the number of tuples to skip
		 * before selecting a tuple, which replaces a randomly chosen
		 * element of the reservoir (current set of tuples).  At all
		 * times the reservoir is a true random sample of the tuples
		 * we've passed over so far, so when we fall off the end of
		 * the relation we're done.
		 */
		if (numrows < targrows)
			rows[numrows++] = ExecCopySlotHeapTuple(slot);
		else
		{
			/*
			 * t in Vitter's paper is the number of records already
			 * processed.  If we need to compute a new S value, we
			 * must use the not-yet-incremented value of samplerows as
			 * t.
			 */
			if (rowstoskip < 0)
				rowstoskip = anl_get_next_S(samplerows, targrows,
											&rstate);

			if (rowstoskip <= 0)
			{
				/*
				 * Found a suitable tuple, so save it, replacing one
				 * old tuple at random
				 */
				int			k = (int) (targrows * anl_random_fract());

				Assert(k >= 0 && k < targrows);
				heap_freetuple(rows[k]);
				rows[k] = ExecCopySlotHeapTuple(slot);
			}

			rowstoskip -= 1;
		}

		samplerows += 1;
	}

	/* Get the total tuple count in the table */
	FileSegTotals *fstotal;
	int64		hidden_tupcount = 0;

	if (aoScanDesc)
	{
		fstotal = GetSegFilesTotals(onerel, SnapshotSelf);
		hidden_tupcount = AppendOnlyVisimap_GetRelationHiddenTupleCount(&aoScanDesc->visibilityMap);
	}
	else
	{
		fstotal = GetAOCSSSegFilesTotals(onerel, SnapshotSelf);
		hidden_tupcount = AppendOnlyVisimap_GetRelationHiddenTupleCount(&aocsScanDesc->visibilityMap);
	}
	*totalrows = (double) fstotal->totaltuples - hidden_tupcount;
	/*
	 * Currently, we always report 0 dead rows on an AO table. We could
	 * perhaps get a better estimate using the AO visibility map. But this
	 * will do for now.
	 */
	*totaldeadrows = 0;

	ExecDropSingleTupleTableSlot(slot);
	if (aoScanDesc)
		appendonly_endscan(aoScanDesc);
	if (aocsScanDesc)
		aocs_endscan(aocsScanDesc);

	return numrows;
}

/*
 * Acquire a sample of rows.
 *
 * In GPDB, this is just a thin wrapper to route to the appropriate
 * subroutine, depending on the table type.
 */
int
acquire_sample_rows(Relation onerel, int elevel,
					HeapTuple *rows, int targrows,
					double *totalrows, double *totaldeadrows)
{
	if (Gp_role == GP_ROLE_DISPATCH &&
		onerel->rd_cdbpolicy && !GpPolicyIsEntry(onerel->rd_cdbpolicy))
	{
		/* Fetch sample from the segments. */
		return acquire_sample_rows_dispatcher(onerel, false, elevel,
											  rows, targrows,
											  totalrows, totaldeadrows);
	}
	/* Gather sample on this server. */
	else if (RelationIsHeap(onerel))
		return acquire_sample_rows_heap(onerel, elevel, rows, targrows,
										totalrows, totaldeadrows);
	else if (RelationIsAppendOptimized(onerel))
		return acquire_sample_rows_ao(onerel, elevel, rows, targrows,
									  totalrows, totaldeadrows);
	else
		elog(ERROR, "unsupported table type");
}

/* Select a random value R uniformly distributed in (0 - 1) */
double
anl_random_fract(void)
{
	return ((double) random() + 1) / ((double) MAX_RANDOM_VALUE + 2);
}

/*
 * These two routines embody Algorithm Z from "Random sampling with a
 * reservoir" by Jeffrey S. Vitter, in ACM Trans. Math. Softw. 11, 1
 * (Mar. 1985), Pages 37-57.  Vitter describes his algorithm in terms
 * of the count S of records to skip before processing another record.
 * It is computed primarily based on t, the number of records already read.
 * The only extra state needed between calls is W, a random state variable.
 *
 * anl_init_selection_state computes the initial W value.
 *
 * Given that we've already read t records (t >= n), anl_get_next_S
 * determines the number of records to skip before the next record is
 * processed.
 */
double
anl_init_selection_state(int n)
{
	/* Initial value of W (for use when Algorithm Z is first applied) */
	return exp(-log(anl_random_fract()) / n);
}

double
anl_get_next_S(double t, int n, double *stateptr)
{
	double		S;

	/* The magic constant here is T from Vitter's paper */
	if (t <= (22.0 * n))
	{
		/* Process records using Algorithm X until t is large enough */
		double		V,
					quot;

		V = anl_random_fract(); /* Generate V */
		S = 0;
		t += 1;
		/* Note: "num" in Vitter's code is always equal to t - n */
		quot = (t - (double) n) / t;
		/* Find min S satisfying (4.1) */
		while (quot > V)
		{
			S += 1;
			t += 1;
			quot *= (t - (double) n) / t;
		}
	}
	else
	{
		/* Now apply Algorithm Z */
		double		W = *stateptr;
		double		term = t - (double) n + 1;

		for (;;)
		{
			double		numer,
						numer_lim,
						denom;
			double		U,
						X,
						lhs,
						rhs,
						y,
						tmp;

			/* Generate U and X */
			U = anl_random_fract();
			X = t * (W - 1.0);
			S = floor(X);		/* S is tentatively set to floor(X) */
			/* Test if U <= h(S)/cg(X) in the manner of (6.3) */
			tmp = (t + 1) / term;
			lhs = exp(log(((U * tmp * tmp) * (term + S)) / (t + X)) / n);
			rhs = (((t + X) / (term + S)) * term) / t;
			if (lhs <= rhs)
			{
				W = rhs / lhs;
				break;
			}
			/* Test if U <= f(S)/cg(X) */
			y = (((U * (t + 1)) / term) * (t + S + 1)) / (t + X);
			if ((double) n < S)
			{
				denom = t;
				numer_lim = term + S;
			}
			else
			{
				denom = t - (double) n + S;
				numer_lim = t + 1;
			}
			for (numer = t + S; numer >= numer_lim; numer -= 1)
			{
				y *= numer / denom;
				denom -= 1;
			}
			W = exp(-log(anl_random_fract()) / n);		/* Generate W in advance */
			if (exp(log(y) / n) <= (t + X) / t)
				break;
		}
		*stateptr = W;
	}
	return S;
}

=======
>>>>>>> ab93f90c
/*
 * qsort comparator for sorting rows[] array
 */
static int
compare_rows(const void *a, const void *b)
{
	HeapTuple	ha = *(const HeapTuple *) a;
	HeapTuple	hb = *(const HeapTuple *) b;
	BlockNumber ba = ItemPointerGetBlockNumber(&ha->t_self);
	OffsetNumber oa = ItemPointerGetOffsetNumber(&ha->t_self);
	BlockNumber bb = ItemPointerGetBlockNumber(&hb->t_self);
	OffsetNumber ob = ItemPointerGetOffsetNumber(&hb->t_self);

	if (ba < bb)
		return -1;
	if (ba > bb)
		return 1;
	if (oa < ob)
		return -1;
	if (oa > ob)
		return 1;
	return 0;
}


/*
 * acquire_inherited_sample_rows -- acquire sample rows from inheritance tree
 *
 * This has the same API as acquire_sample_rows, except that rows are
 * collected from all inheritance children as well as the specified table.
 * We fail and return zero if there are no inheritance children, or if all
 * children are foreign tables that don't support ANALYZE.
 */
int
acquire_inherited_sample_rows(Relation onerel, int elevel,
							  HeapTuple *rows, int targrows,
							  double *totalrows, double *totaldeadrows)
{
	List	   *tableOIDs;
	Relation   *rels;
	AcquireSampleRowsFunc *acquirefuncs;
	double	   *relblocks;
	double		totalblocks;
	int			numrows,
				nrels,
				i;
	ListCell   *lc;

	/*
	 * Like in acquire_sample_rows(), if we're in the QD, fetch the sample
	 * from segments.
	 */
	if (Gp_role == GP_ROLE_DISPATCH)
	{
		return acquire_sample_rows_dispatcher(onerel,
											  true, /* inherited stats */
											  elevel, rows, targrows,
											  totalrows, totaldeadrows);
	}

	/*
	 * Find all members of inheritance set.  We only need AccessShareLock on
	 * the children.
	 */
	tableOIDs =
		find_all_inheritors(RelationGetRelid(onerel), AccessShareLock, NULL);

	/*
	 * Check that there's at least one descendant, else fail.  This could
	 * happen despite analyze_rel's relhassubclass check, if table once had a
	 * child but no longer does.  In that case, we can clear the
	 * relhassubclass field so as not to make the same mistake again later.
	 * (This is safe because we hold ShareUpdateExclusiveLock.)
	 */
	if (list_length(tableOIDs) < 2)
	{
		/* CCI because we already updated the pg_class row in this command */
		CommandCounterIncrement();
		SetRelationHasSubclass(RelationGetRelid(onerel), false);
<<<<<<< HEAD
		*totalrows = 0;
		*totaldeadrows = 0;
=======
		ereport(elevel,
				(errmsg("skipping analyze of \"%s.%s\" inheritance tree --- this inheritance tree contains no child tables",
						get_namespace_name(RelationGetNamespace(onerel)),
						RelationGetRelationName(onerel))));
>>>>>>> ab93f90c
		return 0;
	}

	/*
	 * Identify acquirefuncs to use, and count blocks in all the relations.
	 * The result could overflow BlockNumber, so we use double arithmetic.
	 */
	rels = (Relation *) palloc(list_length(tableOIDs) * sizeof(Relation));
	acquirefuncs = (AcquireSampleRowsFunc *)
		palloc(list_length(tableOIDs) * sizeof(AcquireSampleRowsFunc));
	relblocks = (double *) palloc(list_length(tableOIDs) * sizeof(double));
	totalblocks = 0;
	nrels = 0;
	foreach(lc, tableOIDs)
	{
		Oid			childOID = lfirst_oid(lc);
		Relation	childrel;
		AcquireSampleRowsFunc acquirefunc = NULL;
		BlockNumber relpages = 0;

		/* We already got the needed lock */
		childrel = heap_open(childOID, NoLock);

		/* Ignore if temp table of another backend */
		if (RELATION_IS_OTHER_TEMP(childrel))
		{
			/* ... but release the lock on it */
			Assert(childrel != onerel);
			heap_close(childrel, AccessShareLock);
			continue;
		}

		/* Check table type (MATVIEW can't happen, but might as well allow) */
		if (childrel->rd_rel->relkind == RELKIND_RELATION ||
			childrel->rd_rel->relkind == RELKIND_MATVIEW)
		{
			/* Regular table, so use the regular row acquisition function */
			acquirefunc = acquire_sample_rows;
			relpages = RelationGetNumberOfBlocks(childrel);
		}
		else if (childrel->rd_rel->relkind == RELKIND_FOREIGN_TABLE)
		{
			/*
			 * For a foreign table, call the FDW's hook function to see
			 * whether it supports analysis.
			 */
			FdwRoutine *fdwroutine;
			bool		ok = false;

			fdwroutine = GetFdwRoutineForRelation(childrel, false);

			if (fdwroutine->AnalyzeForeignTable != NULL)
				ok = fdwroutine->AnalyzeForeignTable(childrel,
													 &acquirefunc,
													 &relpages);

			if (!ok)
			{
				/* ignore, but release the lock on it */
				Assert(childrel != onerel);
				heap_close(childrel, AccessShareLock);
				continue;
			}
		}
		else
		{
			/* ignore, but release the lock on it */
			Assert(childrel != onerel);
			heap_close(childrel, AccessShareLock);
			continue;
		}

		/* OK, we'll process this child */
		rels[nrels] = childrel;
<<<<<<< HEAD
		relblocks[nrels] = acquire_number_of_blocks(childrel);
		totalblocks += relblocks[nrels];
=======
		acquirefuncs[nrels] = acquirefunc;
		relblocks[nrels] = (double) relpages;
		totalblocks += (double) relpages;
>>>>>>> ab93f90c
		nrels++;
	}

	/*
	 * If we don't have at least two tables to consider, fail.
	 */
	if (nrels < 2)
	{
		ereport(elevel,
				(errmsg("skipping analyze of \"%s.%s\" inheritance tree --- this inheritance tree contains no analyzable child tables",
						get_namespace_name(RelationGetNamespace(onerel)),
						RelationGetRelationName(onerel))));
		return 0;
	}

	/*
	 * Now sample rows from each relation, proportionally to its fraction of
	 * the total block count.  (This might be less than desirable if the child
	 * rels have radically different free-space percentages, but it's not
	 * clear that it's worth working harder.)
	 */
	numrows = 0;
	*totalrows = 0;
	*totaldeadrows = 0;
	for (i = 0; i < nrels; i++)
	{
		Relation	childrel = rels[i];
		AcquireSampleRowsFunc acquirefunc = acquirefuncs[i];
		double		childblocks = relblocks[i];

		if (childblocks > 0)
		{
			int			childtargrows;

			childtargrows = (int) rint(targrows * childblocks / totalblocks);
			/* Make sure we don't overrun due to roundoff error */
			childtargrows = Min(childtargrows, targrows - numrows);
			if (childtargrows > 0)
			{
				int			childrows;
				double		trows,
							tdrows;

				/* Fetch a random sample of the child's rows */
				childrows = (*acquirefunc) (childrel, elevel,
											rows + numrows, childtargrows,
											&trows, &tdrows);

				/* We may need to convert from child's rowtype to parent's */
				if (childrows > 0 &&
					!equalTupleDescs(RelationGetDescr(childrel),
									 RelationGetDescr(onerel),
									 false))
				{
					TupleConversionMap *map;

					map = convert_tuples_by_name(RelationGetDescr(childrel),
												 RelationGetDescr(onerel),
								 gettext_noop("could not convert row type"));
					if (map != NULL)
					{
						int			j;

						for (j = 0; j < childrows; j++)
						{
							HeapTuple	newtup;

							newtup = do_convert_tuple(rows[numrows + j], map);
							heap_freetuple(rows[numrows + j]);
							rows[numrows + j] = newtup;
						}
						free_conversion_map(map);
					}
				}

				/* And add to counts */
				numrows += childrows;
				*totalrows += trows;
				*totaldeadrows += tdrows;
			}
		}

		/*
		 * Note: we cannot release the child-table locks, since we may have
		 * pointers to their TOAST tables in the sampled rows.
		 */
		heap_close(childrel, NoLock);
	}

	return numrows;
}

/*
 * This function acquires the HLL counter for the entire table by
 * using the hyperloglog extension gp_hyperloglog_accum().
 *
 * Unlike acquire_sample_rows(), this returns the HLL counter for
 * the entire table, and not jsut a sample, and it stores the HLL
 * counter into a separate attribute in the stats stahll_full to
 * distinguish it from the HLL for sampled data. This functions scans
 * the full table only once.
 */
static void
acquire_hll_by_query(Relation onerel, int nattrs, VacAttrStats **attrstats, int elevel)
{
	StringInfoData str, columnStr;
	int			i;
	int			ret;
	Datum	   *vals;
	MemoryContext oldcxt;
	const char *schemaName = get_namespace_name(RelationGetNamespace(onerel));

	initStringInfo(&str);
	initStringInfo(&columnStr);
	for (i = 0; i < nattrs; i++)
	{
		const char *attname = quote_identifier(NameStr(attrstats[i]->attr->attname));
		appendStringInfo(&columnStr, "pg_catalog.gp_hyperloglog_accum(%s)", attname);
		if(i != nattrs-1)
			appendStringInfo(&columnStr, ", ");
	}

	appendStringInfo(&str, "select %s from %s.%s as Ta ",
					 columnStr.data,
					 quote_identifier(schemaName),
					 quote_identifier(RelationGetRelationName(onerel)));

	oldcxt = CurrentMemoryContext;

	if (SPI_OK_CONNECT != SPI_connect())
		ereport(ERROR,
				(errcode(ERRCODE_INTERNAL_ERROR),
				 errmsg("unable to connect to execute internal query")));

	elog(elevel, "Executing SQL: %s", str.data);

	/*
	 * Do the query. We pass readonly==false, to force SPI to take a new
	 * snapshot. That ensures that we see all changes by our own transaction.
	 */
	ret = SPI_execute(str.data, false, 0);
	Assert(ret > 0);

	/*
	 * targrows in analyze_rel_internal() is an int,
	 * it's unlikely that this query will return more rows
	 */
	Assert(SPI_processed < 2);
	int sampleTuples = (int) SPI_processed;

	/* Ok, read in the tuples to *rows */
	MemoryContextSwitchTo(oldcxt);
	vals = (Datum *) palloc0(nattrs * sizeof(Datum));
	bool isNull = false;

	for (i = 0; i < sampleTuples; i++)
	{
		HeapTuple	sampletup = SPI_tuptable->vals[i];
		int			j;

		for (j = 0; j < nattrs; j++)
		{
			int	tupattnum = attrstats[j]->tupattnum;
			Assert(tupattnum >= 1 && tupattnum <= nattrs);

			vals[tupattnum - 1] = heap_getattr(sampletup, j + 1,
											   SPI_tuptable->tupdesc,
											   &isNull);
			if (isNull)
			{
				attrstats[j]->stahll_full = (bytea *)gp_hyperloglog_init_def();
				continue;
			}

			int16 typlen;
			bool typbyval;
			get_typlenbyval(SPI_tuptable->tupdesc->tdtypeid, &typlen, &typbyval);
			int hll_length = datumGetSize(vals[tupattnum-1], typbyval, typlen);
			attrstats[j]->stahll_full = (bytea *)datumCopy(PointerGetDatum(vals[tupattnum - 1]), false, hll_length);
		}
	}

	SPI_finish();
}

/*
 * Compute relation size.
 *
 * In upstream, this is a simple RelationGetNumberOfBlocks() call. But in
 * GPDB, we need to deal with AO and AOCS tables, and if we're in the
 * dispatcher, need to get the size from the segments.
 */
static BlockNumber
acquire_number_of_blocks(Relation onerel)
{
	int64		totalbytes;

	if (Gp_role == GP_ROLE_DISPATCH &&
		onerel->rd_cdbpolicy && !GpPolicyIsEntry(onerel->rd_cdbpolicy))
	{
		/* Query the segments using pg_relation_size(<rel>). */
		char		relsize_sql[100];

		snprintf(relsize_sql, sizeof(relsize_sql),
				 "select pg_catalog.pg_relation_size(%u, 'main')", RelationGetRelid(onerel));
		totalbytes = get_size_from_segDBs(relsize_sql);
		if (GpPolicyIsReplicated(onerel->rd_cdbpolicy))
		{
			/*
			 * pg_relation_size sums up the table size on each segment. That's
			 * correct for hash and randomly distributed tables. But for a
			 * replicated table, we want pg_class.relpages to count the data
			 * only once.
			 */
			totalbytes = totalbytes / onerel->rd_cdbpolicy->numsegments;
		}

		return RelationGuessNumberOfBlocks(totalbytes);
	}
	/* Check size on this server. */
	else if (RelationIsHeap(onerel))
	{
		/* NOTE: This covers indexes, too */
		return RelationGetNumberOfBlocks(onerel);
	}
	else if (RelationIsAoRows(onerel))
	{
		totalbytes = GetAOTotalBytes(onerel, GetActiveSnapshot());
		return RelationGuessNumberOfBlocks(totalbytes);
	}
	else if (RelationIsAoCols(onerel))
	{
		totalbytes = GetAOCSTotalBytes(onerel, GetActiveSnapshot(), true);
		return RelationGuessNumberOfBlocks(totalbytes);
	}
	else
		elog(ERROR, "unsupported table type");
}

/*
 * Compute index relation's size.
 *
 * Like acquire_number_of_blocks(), but for indexes. Indexes don't
 * have a distribution policy, so we use the parent table's policy
 * to determine whether we need to get the size on segments or
 * locally.
 */
static BlockNumber
acquire_index_number_of_blocks(Relation indexrel, Relation tablerel)
{
	int64		totalbytes;

	if (Gp_role == GP_ROLE_DISPATCH &&
		tablerel->rd_cdbpolicy && !GpPolicyIsEntry(tablerel->rd_cdbpolicy))
	{
		/* Query the segments using pg_relation_size(<rel>). */
		char		relsize_sql[100];

		snprintf(relsize_sql, sizeof(relsize_sql),
				 "select pg_catalog.pg_relation_size(%u, 'main')", RelationGetRelid(indexrel));
		totalbytes = get_size_from_segDBs(relsize_sql);
		if (GpPolicyIsReplicated(tablerel->rd_cdbpolicy))
		{
			/*
			 * pg_relation_size sums up the table size on each segment. That's
			 * correct for hash and randomly distributed tables. But for a
			 * replicated table, we want pg_class.relpages to count the data
			 * only once.
			 */
			totalbytes = totalbytes / tablerel->rd_cdbpolicy->numsegments;
		}

		return RelationGuessNumberOfBlocks(totalbytes);
	}
	/* Check size on this server. */
	else
	{
		Assert(RelationIsHeap(indexrel));
		return RelationGetNumberOfBlocks(indexrel);
	}
}

/*
 * Collect a sample from segments.
 *
 * Calls the gp_acquire_sample_rows() helper function on each segment,
 * and merges the results.
 */
static int
acquire_sample_rows_dispatcher(Relation onerel, bool inh, int elevel,
							   HeapTuple *rows, int targrows,
							   double *totalrows, double *totaldeadrows)
{
	/*
	 * 'colLargeRowIndexes' is essentially an argument, but it's passed via a
	 * global variable to avoid changing the AcquireSampleRowsFunc prototype.
	 */
	Bitmapset **colLargeRowIndexes = acquire_func_colLargeRowIndexes;
	TupleDesc	relDesc = RelationGetDescr(onerel);
	TupleDesc	newDesc;
	AttInMetadata *attinmeta;
	StringInfoData str;
	int			sampleTuples;	/* 32 bit - assume that number of tuples will not > 2B */
	char	  **values;
	int			numLiveColumns;
	int			perseg_targrows;
	CdbPgResults cdb_pgresults = {NULL, 0};
	int			i;

	Assert(targrows > 0.0);

	/*
	 * Acquire an evenly-sized sample from each segment.
	 *
	 * XXX: If there's a significant bias between the segments, i.e. some
	 * segments have a lot more rows than others, the sample will biased, too.
	 * Would be nice to improve that, but it's not clear how. We could issue
	 * another query to get the table size from each segment first, and use
	 * those to weigh the sample size to get from each segment. But that'd
	 * require an extra round-trip, which is also not good. The caller
	 * actually already did that, to get the total relation size, but it
	 * doesn't pass that down to us, let alone the per-segment sizes.
	 */
	if (GpPolicyIsReplicated(onerel->rd_cdbpolicy))
		perseg_targrows = targrows;
	else if (GpPolicyIsPartitioned(onerel->rd_cdbpolicy))
		perseg_targrows = targrows / onerel->rd_cdbpolicy->numsegments;
	else
		elog(ERROR, "acquire_sample_rows_dispatcher() cannot be used on a non-distributed table");

	/*
	 * Count the number of columns, excluding dropped columns. We'll need that
	 * later.
	 */
	numLiveColumns = 0;
	for (i = 0; i < relDesc->natts; i++)
	{
		Form_pg_attribute attr = relDesc->attrs[i];

		if (attr->attisdropped)
			continue;

		numLiveColumns++;
	}

	/*
	 * Construct SQL command to dispatch to segments.
	 */
	initStringInfo(&str);
	appendStringInfo(&str, "select * from pg_catalog.gp_acquire_sample_rows(%u, %d, '%s')",
					 RelationGetRelid(onerel),
					 perseg_targrows,
					 inh ? "t" : "f");

	/* special columns */
	appendStringInfoString(&str, " as (");
	appendStringInfoString(&str, "totalrows pg_catalog.float8, ");
	appendStringInfoString(&str, "totaldeadrows pg_catalog.float8, ");
	appendStringInfoString(&str, "oversized_cols_bitmap pg_catalog.text");

	/* table columns */
	for (i = 0; i < relDesc->natts; i++)
	{
		Form_pg_attribute attr = relDesc->attrs[i];
		Oid			typid = gp_acquire_sample_rows_col_type(attr->atttypid);

		if (attr->attisdropped)
			continue;

		appendStringInfo(&str, ", %s %s",
						 quote_identifier(NameStr(attr->attname)),
						 format_type_be(typid));
	}

	appendStringInfoString(&str, ")");

	/*
	 * Execute it.
	 */
	elog(elevel, "Executing SQL: %s", str.data);
	CdbDispatchCommand(str.data, DF_WITH_SNAPSHOT, &cdb_pgresults);

	/*
	 * Build a modified tuple descriptor for the table.
	 *
	 * Some datatypes need special treatment, so we cannot use the relation's
	 * original tupledesc.
	 */
	newDesc = CreateTupleDescCopy(relDesc);
	for (i = 0; i < relDesc->natts; i++)
	{
		Form_pg_attribute attr = relDesc->attrs[i];
		Oid			typid = gp_acquire_sample_rows_col_type(attr->atttypid);

		newDesc->attrs[i]->atttypid = typid;
	}
	attinmeta = TupleDescGetAttInMetadata(newDesc);

	/*
	 * Read the result set from each segment. Gather the sample rows *rows,
	 * and sum up the summary rows for grand 'totalrows' and 'totaldeadrows'.
	 */
	values = (char **) palloc0(relDesc->natts * sizeof(char *));
	sampleTuples = 0;
	*totalrows = 0;
	*totaldeadrows = 0;
	for (int resultno = 0; resultno < cdb_pgresults.numResults; resultno++)
	{
		struct pg_result *pgresult = cdb_pgresults.pg_results[resultno];
		bool		got_summary = false;
		double		this_totalrows = 0;
		double		this_totaldeadrows = 0;

		if (PQresultStatus(pgresult) != PGRES_TUPLES_OK)
		{
			cdbdisp_clearCdbPgResults(&cdb_pgresults);
			ereport(ERROR,
					(errmsg("unexpected result from segment: %d",
							PQresultStatus(pgresult))));
		}

		if (GpPolicyIsReplicated(onerel->rd_cdbpolicy))
		{
			/*
			 * A replicated table has the same data in all segments. Arbitrarily,
			 * use the sample from the first segment, and discard the rest.
			 * (This is rather inefficient, of course. It would be better to
			 * dispatch to only one segment, but there is no easy API for that
			 * in the dispatcher.)
			 */
			if (resultno > 0)
				continue;
		}

		for (int rowno = 0; rowno < PQntuples(pgresult); rowno++)
		{
			if (!PQgetisnull(pgresult, rowno, 0))
			{
				/* This is a summary row. */
				if (got_summary)
					elog(ERROR, "got duplicate summary row from gp_acquire_sample_rows");

				this_totalrows = DatumGetFloat8(DirectFunctionCall1(float8in,
																	CStringGetDatum(PQgetvalue(pgresult, rowno, 0))));
				this_totaldeadrows = DatumGetFloat8(DirectFunctionCall1(float8in,
																		CStringGetDatum(PQgetvalue(pgresult, rowno, 1))));
				got_summary = true;
			}
			else
			{
				/* This is a sample row. */
				int			index;

				if (sampleTuples >= targrows)
					elog(ERROR, "too many sample rows received from gp_acquire_sample_rows");

				/* Read the 'toolarge' bitmap, if any */
				if (colLargeRowIndexes && !PQgetisnull(pgresult, rowno, 2))
				{
					char	   *toolarge;

					toolarge = PQgetvalue(pgresult, rowno, 2);
					if (strlen(toolarge) != numLiveColumns)
						elog(ERROR, "'toolarge' bitmap has incorrect length");

					index = 0;
					for (i = 0; i < relDesc->natts; i++)
					{
						Form_pg_attribute attr = relDesc->attrs[i];

						if (attr->attisdropped)
							continue;

						if (toolarge[index] == '1')
							colLargeRowIndexes[i] = bms_add_member(colLargeRowIndexes[i], sampleTuples);
						index++;
					}
				}

				/* Process the columns */
				index = 0;
				for (i = 0; i < relDesc->natts; i++)
				{
					Form_pg_attribute attr = relDesc->attrs[i];

					if (attr->attisdropped)
						continue;

					if (PQgetisnull(pgresult, rowno, 3 + index))
						values[i] = NULL;
					else
						values[i] = PQgetvalue(pgresult, rowno, 3 + index);
					index++; /* Move index to the next result set attribute */
				}

				rows[sampleTuples] = BuildTupleFromCStrings(attinmeta, values);
				sampleTuples++;

				/*
				 * note: we don't set the OIDs in the sample. ANALYZE doesn't
				 * collect stats for them
				 */
			}
		}

		if (!got_summary)
			elog(ERROR, "did not get summary row from gp_acquire_sample_rows");

		if (resultno >= onerel->rd_cdbpolicy->numsegments)
		{
			/*
			 * This result is for a segment that's not holding any data for this
			 * table. Should get 0 rows.
			 */
			if (this_totalrows != 0 || this_totalrows != 0)
				elog(WARNING, "table \"%s\" contains rows in segment %d, which is outside the # of segments for the table's policy (%d segments)",
					 RelationGetRelationName(onerel), resultno, onerel->rd_cdbpolicy->numsegments);
		}

		(*totalrows) += this_totalrows;
		(*totaldeadrows) += this_totaldeadrows;
	}

	cdbdisp_clearCdbPgResults(&cdb_pgresults);

	return sampleTuples;
}

/*
 *	update_attstats() -- update attribute statistics for one relation
 *
 *		Statistics are stored in several places: the pg_class row for the
 *		relation has stats about the whole relation, and there is a
 *		pg_statistic row for each (non-system) attribute that has ever
 *		been analyzed.  The pg_class values are updated by VACUUM, not here.
 *
 *		pg_statistic rows are just added or updated normally.  This means
 *		that pg_statistic will probably contain some deleted rows at the
 *		completion of a vacuum cycle, unless it happens to get vacuumed last.
 *
 *		To keep things simple, we punt for pg_statistic, and don't try
 *		to compute or store rows for pg_statistic itself in pg_statistic.
 *		This could possibly be made to work, but it's not worth the trouble.
 *		Note analyze_rel() has seen to it that we won't come here when
 *		vacuuming pg_statistic itself.
 *
 *		Note: there would be a race condition here if two backends could
 *		ANALYZE the same table concurrently.  Presently, we lock that out
 *		by taking a self-exclusive lock on the relation in analyze_rel().
 */
static void
update_attstats(Oid relid, bool inh, int natts, VacAttrStats **vacattrstats)
{
	Relation	sd;
	int			attno;

	if (natts <= 0)
		return;					/* nothing to do */

	sd = heap_open(StatisticRelationId, RowExclusiveLock);

	for (attno = 0; attno < natts; attno++)
	{
		VacAttrStats *stats = vacattrstats[attno];
		HeapTuple	stup,
					oldtup;
		int			i,
					k,
					n;
		Datum		values[Natts_pg_statistic];
		bool		nulls[Natts_pg_statistic];
		bool		replaces[Natts_pg_statistic];

		/* Ignore attr if we weren't able to collect stats */
		if (!stats->stats_valid)
			continue;

		/*
		 * Construct a new pg_statistic tuple
		 */
		for (i = 0; i < Natts_pg_statistic; ++i)
		{
			nulls[i] = false;
			replaces[i] = true;
		}

		values[Anum_pg_statistic_starelid - 1] = ObjectIdGetDatum(relid);
		values[Anum_pg_statistic_staattnum - 1] = Int16GetDatum(stats->attr->attnum);
		values[Anum_pg_statistic_stainherit - 1] = BoolGetDatum(inh);
		values[Anum_pg_statistic_stanullfrac - 1] = Float4GetDatum(stats->stanullfrac);
		values[Anum_pg_statistic_stawidth - 1] = Int32GetDatum(stats->stawidth);
		values[Anum_pg_statistic_stadistinct - 1] = Float4GetDatum(stats->stadistinct);
		i = Anum_pg_statistic_stakind1 - 1;
		for (k = 0; k < STATISTIC_NUM_SLOTS; k++)
		{
			values[i++] = Int16GetDatum(stats->stakind[k]);		/* stakindN */
		}
		i = Anum_pg_statistic_staop1 - 1;
		for (k = 0; k < STATISTIC_NUM_SLOTS; k++)
		{
			values[i++] = ObjectIdGetDatum(stats->staop[k]);	/* staopN */
		}
		i = Anum_pg_statistic_stanumbers1 - 1;
		for (k = 0; k < STATISTIC_NUM_SLOTS; k++)
		{
			int			nnum = stats->numnumbers[k];

			if (nnum > 0)
			{
				Datum	   *numdatums = (Datum *) palloc(nnum * sizeof(Datum));
				ArrayType  *arry;

				for (n = 0; n < nnum; n++)
					numdatums[n] = Float4GetDatum(stats->stanumbers[k][n]);
				/* XXX knows more than it should about type float4: */
				arry = construct_array(numdatums, nnum,
									   FLOAT4OID,
									   sizeof(float4), FLOAT4PASSBYVAL, 'i');
				values[i++] = PointerGetDatum(arry);	/* stanumbersN */
			}
			else
			{
				nulls[i] = true;
				values[i++] = (Datum) 0;
			}
		}
		i = Anum_pg_statistic_stavalues1 - 1;
		for (k = 0; k < STATISTIC_NUM_SLOTS; k++)
		{
			if (stats->numvalues[k] > 0)
			{
				ArrayType  *arry;

				arry = construct_array(stats->stavalues[k],
									   stats->numvalues[k],
									   stats->statypid[k],
									   stats->statyplen[k],
									   stats->statypbyval[k],
									   stats->statypalign[k]);
				values[i++] = PointerGetDatum(arry);	/* stavaluesN */
			}
			else
			{
				nulls[i] = true;
				values[i++] = (Datum) 0;
			}
		}

		/* Is there already a pg_statistic tuple for this attribute? */
		oldtup = SearchSysCache3(STATRELATTINH,
								 ObjectIdGetDatum(relid),
								 Int16GetDatum(stats->attr->attnum),
								 BoolGetDatum(inh));

		if (HeapTupleIsValid(oldtup))
		{
			/* Yes, replace it */
			stup = heap_modify_tuple(oldtup,
									 RelationGetDescr(sd),
									 values,
									 nulls,
									 replaces);
			ReleaseSysCache(oldtup);
			simple_heap_update(sd, &stup->t_self, stup);
		}
		else
		{
			/* No, insert new tuple */
			stup = heap_form_tuple(RelationGetDescr(sd), values, nulls);
			simple_heap_insert(sd, stup);
		}

		/* update indexes too */
		CatalogUpdateIndexes(sd, stup);

		heap_freetuple(stup);
	}

	heap_close(sd, RowExclusiveLock);
}

/*
 * Standard fetch function for use by compute_stats subroutines.
 *
 * This exists to provide some insulation between compute_stats routines
 * and the actual storage of the sample data.
 */
static Datum
std_fetch_func(VacAttrStatsP stats, int rownum, bool *isNull)
{
	int			attnum = stats->tupattnum;
	HeapTuple	tuple = stats->rows[rownum];
	TupleDesc	tupDesc = stats->tupDesc;

	return heap_getattr(tuple, attnum, tupDesc, isNull);
}

/*
 * Fetch function for analyzing index expressions.
 *
 * We have not bothered to construct index tuples, instead the data is
 * just in Datum arrays.
 */
static Datum
ind_fetch_func(VacAttrStatsP stats, int rownum, bool *isNull)
{
	int			i;

	/* exprvals and exprnulls are already offset for proper column */
	i = rownum * stats->rowstride;
	*isNull = stats->exprnulls[i];
	return stats->exprvals[i];
}


/*==========================================================================
 *
 * Code below this point represents the "standard" type-specific statistics
 * analysis algorithms.  This code can be replaced on a per-data-type basis
 * by setting a nonzero value in pg_type.typanalyze.
 *
 *==========================================================================
 */


/*
 * In PostgreSQL, WIDTH_THRESHOLD is here, but we've moved it to vacuum.h in
 * GPDB.
 */

#define swapInt(a,b)	do {int _tmp; _tmp=a; a=b; b=_tmp;} while(0)
#define swapDatum(a,b)	do {Datum _tmp; _tmp=a; a=b; b=_tmp;} while(0)

/*
 * Extra information used by the default analysis routines
 */
typedef struct
{
	Oid			eqopr;			/* '=' operator for datatype, if any */
	Oid			eqfunc;			/* and associated function */
	Oid			ltopr;			/* '<' operator for datatype, if any */
} StdAnalyzeData;

typedef struct
{
	Datum		value;			/* a data value */
	int			tupno;			/* position index for tuple it came from */
} ScalarItem;

typedef struct
{
	int			count;			/* # of duplicates */
	int			first;			/* values[] index of first occurrence */
} ScalarMCVItem;

typedef struct
{
	SortSupport ssup;
	int		   *tupnoLink;
} CompareScalarsContext;


static void compute_minimal_stats(VacAttrStatsP stats,
					  AnalyzeAttrFetchFunc fetchfunc,
					  int samplerows,
					  double totalrows);
static void compute_very_minimal_stats(VacAttrStatsP stats,
					  AnalyzeAttrFetchFunc fetchfunc,
					  int samplerows,
					  double totalrows);
static void compute_scalar_stats(VacAttrStatsP stats,
					 AnalyzeAttrFetchFunc fetchfunc,
					 int samplerows,
					 double totalrows);
static void merge_leaf_stats(VacAttrStatsP stats,
								 AnalyzeAttrFetchFunc fetchfunc,
								 int samplerows,
								 double totalrows);
static int	compare_scalars(const void *a, const void *b, void *arg);
static int	compare_mcvs(const void *a, const void *b);


/*
 * std_typanalyze -- the default type-specific typanalyze function
 */
bool
std_typanalyze(VacAttrStats *stats)
{
	Form_pg_attribute attr = stats->attr;
	Oid			ltopr;
	Oid			eqopr;
	StdAnalyzeData *mystats;

	/* If the attstattarget column is negative, use the default value */
	/* NB: it is okay to scribble on stats->attr since it's a copy */
	if (attr->attstattarget < 0)
		attr->attstattarget = default_statistics_target;

	/* Look for default "<" and "=" operators for column's type */
	get_sort_group_operators(stats->attrtypid,
							 false, false, false,
							 &ltopr, &eqopr, NULL,
							 NULL);

	/* Save the operator info for compute_stats routines */
	mystats = (StdAnalyzeData *) palloc(sizeof(StdAnalyzeData));
	mystats->eqopr = eqopr;
	mystats->eqfunc = get_opcode(eqopr);
	mystats->ltopr = ltopr;
	stats->extra_data = mystats;
	stats->merge_stats = false;

	/*
	 * Determine which standard statistics algorithm to use
	 */
	List *va_cols = list_make1_int(stats->attr->attnum);
	if (rel_part_status(attr->attrelid) == PART_STATUS_ROOT &&
		leaf_parts_analyzed(stats->attr->attrelid, InvalidOid, va_cols, stats->elevel) &&
		op_hashjoinable(eqopr, stats->attrtypid))
	{
		stats->merge_stats = true;
		stats->compute_stats = merge_leaf_stats;
		stats->minrows = 300 * attr->attstattarget;
	}
	else if (OidIsValid(ltopr) && OidIsValid(eqopr))
	{
		/* Seems to be a scalar datatype */
		stats->compute_stats = compute_scalar_stats;
		/*--------------------
		 * The following choice of minrows is based on the paper
		 * "Random sampling for histogram construction: how much is enough?"
		 * by Surajit Chaudhuri, Rajeev Motwani and Vivek Narasayya, in
		 * Proceedings of ACM SIGMOD International Conference on Management
		 * of Data, 1998, Pages 436-447.  Their Corollary 1 to Theorem 5
		 * says that for table size n, histogram size k, maximum relative
		 * error in bin size f, and error probability gamma, the minimum
		 * random sample size is
		 *		r = 4 * k * ln(2*n/gamma) / f^2
		 * Taking f = 0.5, gamma = 0.01, n = 10^6 rows, we obtain
		 *		r = 305.82 * k
		 * Note that because of the log function, the dependence on n is
		 * quite weak; even at n = 10^12, a 300*k sample gives <= 0.66
		 * bin size error with probability 0.99.  So there's no real need to
		 * scale for n, which is a good thing because we don't necessarily
		 * know it at this point.
		 *--------------------
		 */
		stats->minrows = 300 * attr->attstattarget;
	}
	else if (OidIsValid(eqopr))
	{
		/* Can't do much but the minimal stuff */
		stats->compute_stats = compute_minimal_stats;
		/* Might as well use the same minrows as above */
		stats->minrows = 300 * attr->attstattarget;
	}
	else
	{
		/* Can't do much but the very minimal stuff */
		stats->compute_stats = compute_very_minimal_stats;
		/* Might as well use the same minrows as above */
		stats->minrows = 300 * attr->attstattarget;
	}
	list_free(va_cols);
	return true;
}

/*
 *	compute_minimal_stats() -- compute minimal column statistics
 *
 *	We use this when we can find only an "=" operator for the datatype.
 *
 *	We determine the fraction of non-null rows, the average width, the
 *	most common values, and the (estimated) number of distinct values.
 *
 *	The most common values are determined by brute force: we keep a list
 *	of previously seen values, ordered by number of times seen, as we scan
 *	the samples.  A newly seen value is inserted just after the last
 *	multiply-seen value, causing the bottommost (oldest) singly-seen value
 *	to drop off the list.  The accuracy of this method, and also its cost,
 *	depend mainly on the length of the list we are willing to keep.
 */
static void
compute_minimal_stats(VacAttrStatsP stats,
					  AnalyzeAttrFetchFunc fetchfunc,
					  int samplerows,
					  double totalrows)
{
	int			i;
	int			null_cnt = 0;
	int			nonnull_cnt = 0;
	int			toowide_cnt = 0;
	double		total_width = 0;
	bool		is_varlena = (!stats->attrtype->typbyval &&
							  stats->attrtype->typlen == -1);
	bool		is_varwidth = (!stats->attrtype->typbyval &&
							   stats->attrtype->typlen < 0);
	FmgrInfo	f_cmpeq;
	typedef struct
	{
		Datum		value;
		int			count;
	} TrackItem;
	TrackItem  *track;
	int			track_cnt,
				track_max;
	int			num_mcv = stats->attr->attstattarget;
	StdAnalyzeData *mystats = (StdAnalyzeData *) stats->extra_data;

	/*
	 * We track up to 2*n values for an n-element MCV list; but at least 10
	 */
	track_max = 2 * num_mcv;
	if (track_max < 10)
		track_max = 10;
	track = (TrackItem *) palloc(track_max * sizeof(TrackItem));
	track_cnt = 0;

	fmgr_info(mystats->eqfunc, &f_cmpeq);

	stats->stahll = (bytea *)gp_hyperloglog_init_def();

	ereport(DEBUG2,
			(errmsg("Computing Minimal Stats for column %s",
					get_attname(stats->attr->attrelid, stats->attr->attnum))));

	for (i = 0; i < samplerows; i++)
	{
		Datum		value;
		bool		isnull;
		bool		match;
		int			firstcount1,
					j;

		vacuum_delay_point();

		value = fetchfunc(stats, i, &isnull);

		/* Check for null/nonnull */
		if (isnull)
		{
			null_cnt++;
			continue;
		}
		nonnull_cnt++;

		stats->stahll = (bytea *)gp_hyperloglog_add_item((GpHLLCounter) stats->stahll, value, stats->attr->attlen, stats->attr->attbyval, stats->attr->attalign);

		/*
		 * If it's a variable-width field, add up widths for average width
		 * calculation.  Note that if the value is toasted, we use the toasted
		 * width.  We don't bother with this calculation if it's a fixed-width
		 * type.
		 */
		if (is_varlena)
		{
			total_width += VARSIZE_ANY(DatumGetPointer(value));

			/*
			 * If the value is toasted, we want to detoast it just once to
			 * avoid repeated detoastings and resultant excess memory usage
			 * during the comparisons.  Also, check to see if the value is
			 * excessively wide, and if so don't detoast at all --- just
			 * ignore the value.
			 */
			if (toast_raw_datum_size(value) > WIDTH_THRESHOLD)
			{
				toowide_cnt++;
				continue;
			}
			value = PointerGetDatum(PG_DETOAST_DATUM(value));
		}
		else if (is_varwidth)
		{
			/* must be cstring */
			total_width += strlen(DatumGetCString(value)) + 1;
		}

		/*
		 * See if the value matches anything we're already tracking.
		 */
		match = false;
		firstcount1 = track_cnt;
		for (j = 0; j < track_cnt; j++)
		{
			/* We always use the default collation for statistics */
			if (DatumGetBool(FunctionCall2Coll(&f_cmpeq,
											   DEFAULT_COLLATION_OID,
											   value, track[j].value)))
			{
				match = true;
				break;
			}
			if (j < firstcount1 && track[j].count == 1)
				firstcount1 = j;
		}

		if (match)
		{
			/* Found a match */
			track[j].count++;
			/* This value may now need to "bubble up" in the track list */
			while (j > 0 && track[j].count > track[j - 1].count)
			{
				swapDatum(track[j].value, track[j - 1].value);
				swapInt(track[j].count, track[j - 1].count);
				j--;
			}
		}
		else
		{
			/* No match.  Insert at head of count-1 list */
			if (track_cnt < track_max)
				track_cnt++;
			for (j = track_cnt - 1; j > firstcount1; j--)
			{
				track[j].value = track[j - 1].value;
				track[j].count = track[j - 1].count;
			}
			if (firstcount1 < track_cnt)
			{
				track[firstcount1].value = value;
				track[firstcount1].count = 1;
			}
		}
	}

	/* We can only compute real stats if we found some non-null values. */
	if (nonnull_cnt > 0)
	{
		int			nmultiple,
					summultiple;

		stats->stats_valid = true;
		/* Do the simple null-frac and width stats */
		stats->stanullfrac = (double) null_cnt / (double) samplerows;
		if (is_varwidth)
			stats->stawidth = total_width / (double) nonnull_cnt;
		else
			stats->stawidth = stats->attrtype->typlen;

		/* Count the number of values we found multiple times */
		summultiple = 0;
		for (nmultiple = 0; nmultiple < track_cnt; nmultiple++)
		{
			if (track[nmultiple].count == 1)
				break;
			summultiple += track[nmultiple].count;
		}

		((GpHLLCounter) (stats->stahll))->nmultiples = nmultiple;
		((GpHLLCounter) (stats->stahll))->ndistinct = track_cnt;
		((GpHLLCounter) (stats->stahll))->samplerows = samplerows;

		if (nmultiple == 0)
		{
			/*
			 * If we found no repeated non-null values, assume it's a unique
			 * column; but be sure to discount for any nulls we found.
			 */
			stats->stadistinct = -1.0 * (1.0 - stats->stanullfrac);
		}
		else if (track_cnt < track_max && toowide_cnt == 0 &&
				 nmultiple == track_cnt)
		{
			/*
			 * Our track list includes every value in the sample, and every
			 * value appeared more than once.  Assume the column has just
			 * these values.
			 */
			stats->stadistinct = track_cnt;
		}
		else
		{
			/*----------
			 * Estimate the number of distinct values using the estimator
			 * proposed by Haas and Stokes in IBM Research Report RJ 10025:
			 *		n*d / (n - f1 + f1*n/N)
			 * where f1 is the number of distinct values that occurred
			 * exactly once in our sample of n rows (from a total of N),
			 * and d is the total number of distinct values in the sample.
			 * This is their Duj1 estimator; the other estimators they
			 * recommend are considerably more complex, and are numerically
			 * very unstable when n is much smaller than N.
			 *
			 * We assume (not very reliably!) that all the multiply-occurring
			 * values are reflected in the final track[] list, and the other
			 * nonnull values all appeared but once.  (XXX this usually
			 * results in a drastic overestimate of ndistinct.  Can we do
			 * any better?)
			 *----------
			 */
			int			f1 = nonnull_cnt - summultiple;
			int			d = f1 + nmultiple;
			double		numer,
						denom,
						stadistinct;

			numer = (double) samplerows *(double) d;

			denom = (double) (samplerows - f1) +
				(double) f1 *(double) samplerows / totalrows;

			stadistinct = numer / denom;
			/* Clamp to sane range in case of roundoff error */
			if (stadistinct < (double) d)
				stadistinct = (double) d;
			if (stadistinct > totalrows)
				stadistinct = totalrows;
			stats->stadistinct = floor(stadistinct + 0.5);
		}

		/*
		 * If we estimated the number of distinct values at more than 10% of
		 * the total row count (a very arbitrary limit), then assume that
		 * stadistinct should scale with the row count rather than be a fixed
		 * value.
		 */
		if (stats->stadistinct > 0.1 * totalrows)
			stats->stadistinct = -(stats->stadistinct / totalrows);

		/*
		 * Decide how many values are worth storing as most-common values. If
		 * we are able to generate a complete MCV list (all the values in the
		 * sample will fit, and we think these are all the ones in the table),
		 * then do so.  Otherwise, store only those values that are
		 * significantly more common than the (estimated) average. We set the
		 * threshold rather arbitrarily at 25% more than average, with at
		 * least 2 instances in the sample.
		 */
		if (track_cnt < track_max && toowide_cnt == 0 &&
			stats->stadistinct > 0 &&
			track_cnt <= num_mcv)
		{
			/* Track list includes all values seen, and all will fit */
			num_mcv = track_cnt;
		}
		else
		{
			double		ndistinct = stats->stadistinct;
			double		avgcount,
						mincount;

			if (ndistinct < 0)
				ndistinct = -ndistinct * totalrows;
			/* estimate # of occurrences in sample of a typical value */
			avgcount = (double) samplerows / ndistinct;
			/* set minimum threshold count to store a value */
			mincount = avgcount * 1.25;
			if (mincount < 2)
				mincount = 2;
			if (num_mcv > track_cnt)
				num_mcv = track_cnt;
			for (i = 0; i < num_mcv; i++)
			{
				if (track[i].count < mincount)
				{
					num_mcv = i;
					break;
				}
			}
		}

		/* Generate MCV slot entry */
		if (num_mcv > 0)
		{
			MemoryContext old_context;
			Datum	   *mcv_values;
			float4	   *mcv_freqs;

			/* Must copy the target values into anl_context */
			old_context = MemoryContextSwitchTo(stats->anl_context);
			mcv_values = (Datum *) palloc(num_mcv * sizeof(Datum));
			mcv_freqs = (float4 *) palloc(num_mcv * sizeof(float4));
			for (i = 0; i < num_mcv; i++)
			{
				mcv_values[i] = datumCopy(track[i].value,
										  stats->attrtype->typbyval,
										  stats->attrtype->typlen);
				mcv_freqs[i] = (double) track[i].count / (double) samplerows;
			}
			MemoryContextSwitchTo(old_context);

			stats->stakind[0] = STATISTIC_KIND_MCV;
			stats->staop[0] = mystats->eqopr;
			stats->stanumbers[0] = mcv_freqs;
			stats->numnumbers[0] = num_mcv;
			stats->stavalues[0] = mcv_values;
			stats->numvalues[0] = num_mcv;

			/*
			 * Accept the defaults for stats->statypid and others. They have
			 * been set before we were called (see vacuum.h)
			 */
		}
	}
	else if (null_cnt > 0)
	{
		/* We found only nulls; assume the column is entirely null */
		stats->stats_valid = true;
		stats->stanullfrac = 1.0;
		if (is_varwidth)
			stats->stawidth = 0;	/* "unknown" */
		else
			stats->stawidth = stats->attrtype->typlen;
		stats->stadistinct = 0.0;		/* "unknown" */
	}

	/* We don't need to bother cleaning up any of our temporary palloc's */
}


/*
 *	compute_very_minimal_stats() -- compute minimal column statistics
 *
 *	We use this when we cannot even find an "=" operator for the datatype.
 *	We determine the fraction of non-null rows and the average width. There
 *	isn't much else we can do. These stats are not too useful, but ORCA
 *	gives warnings if a column doesn't have a pg_statistics row, so any
 *	statistics at all is better than none.
 */
static void
compute_very_minimal_stats(VacAttrStatsP stats,
						   AnalyzeAttrFetchFunc fetchfunc,
						   int samplerows,
						   double totalrows)
{
	int			i;
	int			null_cnt = 0;
	int			nonnull_cnt = 0;
	double		total_width = 0;
	bool		is_varlena = (!stats->attr->attbyval &&
							  stats->attr->attlen == -1);
	bool		is_varwidth = (!stats->attr->attbyval &&
							   stats->attr->attlen < 0);

	ereport(DEBUG2,
			(errmsg("Computing Very Minimal Stats for column %s",
					get_attname(stats->attr->attrelid, stats->attr->attnum))));

	for (i = 0; i < samplerows; i++)
	{
		Datum		value;
		bool		isnull;

		vacuum_delay_point();

		value = fetchfunc(stats, i, &isnull);

		/* Check for null/nonnull */
		if (isnull)
		{
			null_cnt++;
			continue;
		}
		nonnull_cnt++;

		/*
		 * If it's a variable-width field, add up widths for average width
		 * calculation.  Note that if the value is toasted, we use the toasted
		 * width.  We don't bother with this calculation if it's a fixed-width
		 * type.
		 */
		if (is_varlena)
		{
			total_width += VARSIZE_ANY(DatumGetPointer(value));
		}
		else if (is_varwidth)
		{
			/* must be cstring */
			total_width += strlen(DatumGetCString(value)) + 1;
		}
	}

	/* We can only compute real stats if we found some non-null values. */
	if (nonnull_cnt > 0)
	{
		stats->stats_valid = true;
		/* Do the simple null-frac and width stats */
		stats->stanullfrac = (double) null_cnt / (double) samplerows;
		if (is_varwidth)
			stats->stawidth = total_width / (double) nonnull_cnt;
		else
			stats->stawidth = stats->attrtype->typlen;

		/* Assume it's a unique column */
		stats->stadistinct = -1.0;
	}
	else if (null_cnt > 0)
	{
		/* We found only nulls; assume the column is entirely null */
		stats->stats_valid = true;
		stats->stanullfrac = 1.0;
		if (is_varwidth)
			stats->stawidth = 0;	/* "unknown" */
		else
			stats->stawidth = stats->attrtype->typlen;
		stats->stadistinct = 0.0;		/* "unknown" */
	}

	/* We don't need to bother cleaning up any of our temporary palloc's */
}


/*
 *	compute_scalar_stats() -- compute column statistics
 *
 *	We use this when we can find "=" and "<" operators for the datatype.
 *
 *	We determine the fraction of non-null rows, the average width, the
 *	most common values, the (estimated) number of distinct values, the
 *	distribution histogram, and the correlation of physical to logical order.
 *
 *	The desired stats can be determined fairly easily after sorting the
 *	data values into order.
 */
static void
compute_scalar_stats(VacAttrStatsP stats,
					 AnalyzeAttrFetchFunc fetchfunc,
					 int samplerows,
					 double totalrows)
{
	int			i;
	int			null_cnt = 0;
	int			nonnull_cnt = 0;
	int			toowide_cnt = 0;
	double		total_width = 0;
	bool		is_varlena = (!stats->attrtype->typbyval &&
							  stats->attrtype->typlen == -1);
	bool		is_varwidth = (!stats->attrtype->typbyval &&
							   stats->attrtype->typlen < 0);
	double		corr_xysum;
	SortSupportData ssup;
	ScalarItem *values;
	int			values_cnt = 0;
	int		   *tupnoLink;
	ScalarMCVItem *track;
	int			track_cnt = 0;
	int			num_mcv = stats->attr->attstattarget;
	int			num_bins = stats->attr->attstattarget;
	StdAnalyzeData *mystats = (StdAnalyzeData *) stats->extra_data;

	values = (ScalarItem *) palloc(samplerows * sizeof(ScalarItem));
	tupnoLink = (int *) palloc(samplerows * sizeof(int));
	track = (ScalarMCVItem *) palloc(num_mcv * sizeof(ScalarMCVItem));

	memset(&ssup, 0, sizeof(ssup));
	ssup.ssup_cxt = CurrentMemoryContext;
	/* We always use the default collation for statistics */
	ssup.ssup_collation = DEFAULT_COLLATION_OID;
	ssup.ssup_nulls_first = false;

	/*
	 * For now, don't perform abbreviated key conversion, because full values
	 * are required for MCV slot generation.  Supporting that optimization
	 * would necessitate teaching compare_scalars() to call a tie-breaker.
	 */
	ssup.abbreviate = false;

	PrepareSortSupportFromOrderingOp(mystats->ltopr, &ssup);

	/* Initialize HLL counter to be stored in stats */
	stats->stahll = (bytea *)gp_hyperloglog_init_def();

	ereport(DEBUG2,
			(errmsg("Computing Scalar Stats for column %s",
					get_attname(stats->attr->attrelid, stats->attr->attnum))));

	/* Initial scan to find sortable values */
	for (i = 0; i < samplerows; i++)
	{
		Datum		value;
		bool		isnull;

		vacuum_delay_point();

		value = fetchfunc(stats, i, &isnull);

		/* Check for null/nonnull */
		if (isnull)
		{
			null_cnt++;
			continue;
		}
		nonnull_cnt++;

		stats->stahll = (bytea *)gp_hyperloglog_add_item((GpHLLCounter) stats->stahll, value, stats->attr->attlen, stats->attr->attbyval, stats->attr->attalign);

		/*
		 * If it's a variable-width field, add up widths for average width
		 * calculation.  Note that if the value is toasted, we use the toasted
		 * width.  We don't bother with this calculation if it's a fixed-width
		 * type.
		 */
		if (is_varlena)
		{
			total_width += VARSIZE_ANY(DatumGetPointer(value));

			/*
			 * If the value is toasted, we want to detoast it just once to
			 * avoid repeated detoastings and resultant excess memory usage
			 * during the comparisons.  Also, check to see if the value is
			 * excessively wide, and if so don't detoast at all --- just
			 * ignore the value.
			 */
			if (toast_raw_datum_size(value) > WIDTH_THRESHOLD)
			{
				toowide_cnt++;
				continue;
			}
			value = PointerGetDatum(PG_DETOAST_DATUM(value));
		}
		else if (is_varwidth)
		{
			/* must be cstring */
			total_width += strlen(DatumGetCString(value)) + 1;
		}

		/* Add it to the list to be sorted */
		values[values_cnt].value = value;
		values[values_cnt].tupno = values_cnt;
		tupnoLink[values_cnt] = values_cnt;
		values_cnt++;
	}

	/* We can only compute real stats if we found some sortable values. */
	if (values_cnt > 0)
	{
		int			ndistinct,	/* # distinct values in sample */
					nmultiple,	/* # that appear multiple times */
					num_hist,
					dups_cnt;
		int			slot_idx = 0;
		CompareScalarsContext cxt;

		/* Sort the collected values */
		cxt.ssup = &ssup;
		cxt.tupnoLink = tupnoLink;
		qsort_arg((void *) values, values_cnt, sizeof(ScalarItem),
				  compare_scalars, (void *) &cxt);

		/*
		 * Now scan the values in order, find the most common ones, and also
		 * accumulate ordering-correlation statistics.
		 *
		 * To determine which are most common, we first have to count the
		 * number of duplicates of each value.  The duplicates are adjacent in
		 * the sorted list, so a brute-force approach is to compare successive
		 * datum values until we find two that are not equal. However, that
		 * requires N-1 invocations of the datum comparison routine, which are
		 * completely redundant with work that was done during the sort.  (The
		 * sort algorithm must at some point have compared each pair of items
		 * that are adjacent in the sorted order; otherwise it could not know
		 * that it's ordered the pair correctly.) We exploit this by having
		 * compare_scalars remember the highest tupno index that each
		 * ScalarItem has been found equal to.  At the end of the sort, a
		 * ScalarItem's tupnoLink will still point to itself if and only if it
		 * is the last item of its group of duplicates (since the group will
		 * be ordered by tupno).
		 */
		corr_xysum = 0;
		ndistinct = 0;
		nmultiple = 0;
		dups_cnt = 0;
		for (i = 0; i < values_cnt; i++)
		{
			int			tupno = values[i].tupno;

			corr_xysum += ((double) i) * ((double) tupno);
			dups_cnt++;
			if (tupnoLink[tupno] == tupno)
			{
				/* Reached end of duplicates of this value */
				ndistinct++;
				if (dups_cnt > 1)
				{
					nmultiple++;
					if (track_cnt < num_mcv ||
						dups_cnt > track[track_cnt - 1].count)
					{
						/*
						 * Found a new item for the mcv list; find its
						 * position, bubbling down old items if needed. Loop
						 * invariant is that j points at an empty/ replaceable
						 * slot.
						 */
						int			j;

						if (track_cnt < num_mcv)
							track_cnt++;
						for (j = track_cnt - 1; j > 0; j--)
						{
							if (dups_cnt <= track[j - 1].count)
								break;
							track[j].count = track[j - 1].count;
							track[j].first = track[j - 1].first;
						}
						track[j].count = dups_cnt;
						track[j].first = i + 1 - dups_cnt;
					}
				}
				dups_cnt = 0;
			}
		}

		stats->stats_valid = true;
		/* Do the simple null-frac and width stats */
		stats->stanullfrac = (double) null_cnt / (double) samplerows;
		if (is_varwidth)
			stats->stawidth = total_width / (double) nonnull_cnt;
		else
			stats->stawidth = stats->attrtype->typlen;

		// interpolate NDV calculation based on the hll distinct count
		// for each column in leaf partitions which will be used later
		// to merge root stats
		((GpHLLCounter) (stats->stahll))->nmultiples = nmultiple;
		((GpHLLCounter) (stats->stahll))->ndistinct = ndistinct;
		((GpHLLCounter) (stats->stahll))->samplerows = samplerows;

		if (nmultiple == 0)
		{
			/*
			 * If we found no repeated non-null values, assume it's a unique
			 * column; but be sure to discount for any nulls we found.
			 */
			stats->stadistinct = -1.0 * (1.0 - stats->stanullfrac);
		}
		else if (toowide_cnt == 0 && nmultiple == ndistinct)
		{
			/*
			 * Every value in the sample appeared more than once.  Assume the
			 * column has just these values.
			 */
			stats->stadistinct = ndistinct;
		}
		else
		{
			/*----------
			 * Estimate the number of distinct values using the estimator
			 * proposed by Haas and Stokes in IBM Research Report RJ 10025:
			 *		n*d / (n - f1 + f1*n/N)
			 * where f1 is the number of distinct values that occurred
			 * exactly once in our sample of n rows (from a total of N),
			 * and d is the total number of distinct values in the sample.
			 * This is their Duj1 estimator; the other estimators they
			 * recommend are considerably more complex, and are numerically
			 * very unstable when n is much smaller than N.
			 *
			 * Overwidth values are assumed to have been distinct.
			 *----------
			 */
			int			f1 = ndistinct - nmultiple + toowide_cnt;
			int			d = f1 + nmultiple;
			double		numer,
						denom,
						stadistinct;

			numer = (double) samplerows *(double) d;

			denom = (double) (samplerows - f1) +
				(double) f1 *(double) samplerows / totalrows;

			stadistinct = numer / denom;
			/* Clamp to sane range in case of roundoff error */
			if (stadistinct < (double) d)
				stadistinct = (double) d;
			if (stadistinct > totalrows)
				stadistinct = totalrows;
			stats->stadistinct = floor(stadistinct + 0.5);
		}

		/*
		 * For FULLSCAN HLL, get ndistinct from the GpHLLCounter
		 * instead of computing it
		 */
		if (stats->stahll_full != NULL)
		{
			GpHLLCounter hLLFull = (GpHLLCounter) DatumGetByteaP(stats->stahll_full);
			GpHLLCounter hllFull_copy = gp_hll_copy(hLLFull);
			stats->stadistinct = round(gp_hyperloglog_estimate(hllFull_copy));
			pfree(hllFull_copy);
			if ((fabs(totalrows - stats->stadistinct) / (float) totalrows) < 0.05)
			{
				stats->stadistinct = -1;
			}

		}
		/*
		 * If we estimated the number of distinct values at more than 10% of
		 * the total row count (a very arbitrary limit), then assume that
		 * stadistinct should scale with the row count rather than be a fixed
		 * value.
		 */
		if (stats->stadistinct > 0.1 * totalrows)
			stats->stadistinct = -(stats->stadistinct / totalrows);

		/*
		 * Decide how many values are worth storing as most-common values. If
		 * we are able to generate a complete MCV list (all the values in the
		 * sample will fit, and we think these are all the ones in the table),
		 * then do so.  Otherwise, store only those values that are
		 * significantly more common than the (estimated) average. We set the
		 * threshold rather arbitrarily at 25% more than average, with at
		 * least 2 instances in the sample.  Also, we won't suppress values
		 * that have a frequency of at least 1/K where K is the intended
		 * number of histogram bins; such values might otherwise cause us to
		 * emit duplicate histogram bin boundaries.  (We might end up with
		 * duplicate histogram entries anyway, if the distribution is skewed;
		 * but we prefer to treat such values as MCVs if at all possible.)
		 */
		if (track_cnt == ndistinct && toowide_cnt == 0 &&
			stats->stadistinct > 0 &&
			track_cnt <= num_mcv)
		{
			/* Track list includes all values seen, and all will fit */
			num_mcv = track_cnt;
		}
		else
		{
			double		ndistinct = stats->stadistinct;
			double		avgcount,
						mincount,
						maxmincount;

			if (ndistinct < 0)
				ndistinct = -ndistinct * totalrows;
			/* estimate # of occurrences in sample of a typical value */
			avgcount = (double) samplerows / ndistinct;
			/* set minimum threshold count to store a value */
			mincount = avgcount * 1.25;
			if (mincount < 2)
				mincount = 2;
			/* don't let threshold exceed 1/K, however */
			maxmincount = (double) samplerows / (double) num_bins;
			if (mincount > maxmincount)
				mincount = maxmincount;
			if (num_mcv > track_cnt)
				num_mcv = track_cnt;
			for (i = 0; i < num_mcv; i++)
			{
				if (track[i].count < mincount)
				{
					num_mcv = i;
					break;
				}
			}
		}

		/* Generate MCV slot entry */
		if (num_mcv > 0)
		{
			MemoryContext old_context;
			Datum	   *mcv_values;
			float4	   *mcv_freqs;

			/* Must copy the target values into anl_context */
			old_context = MemoryContextSwitchTo(stats->anl_context);
			mcv_values = (Datum *) palloc(num_mcv * sizeof(Datum));
			mcv_freqs = (float4 *) palloc(num_mcv * sizeof(float4));
			for (i = 0; i < num_mcv; i++)
			{
				mcv_values[i] = datumCopy(values[track[i].first].value,
										  stats->attrtype->typbyval,
										  stats->attrtype->typlen);
				mcv_freqs[i] = (double) track[i].count / (double) samplerows;
			}
			MemoryContextSwitchTo(old_context);

			stats->stakind[slot_idx] = STATISTIC_KIND_MCV;
			stats->staop[slot_idx] = mystats->eqopr;
			stats->stanumbers[slot_idx] = mcv_freqs;
			stats->numnumbers[slot_idx] = num_mcv;
			stats->stavalues[slot_idx] = mcv_values;
			stats->numvalues[slot_idx] = num_mcv;

			/*
			 * Accept the defaults for stats->statypid and others. They have
			 * been set before we were called (see vacuum.h)
			 */
			slot_idx++;
		}

		/*
		 * Generate a histogram slot entry if there are at least two distinct
		 * values not accounted for in the MCV list.  (This ensures the
		 * histogram won't collapse to empty or a singleton.)
		 */
		num_hist = ndistinct - num_mcv;
		if (num_hist > num_bins)
			num_hist = num_bins + 1;
		if (num_hist >= 2)
		{
			MemoryContext old_context;
			Datum	   *hist_values;
			int			nvals;
			int			pos,
						posfrac,
						delta,
						deltafrac;

			/* Sort the MCV items into position order to speed next loop */
			qsort((void *) track, num_mcv,
				  sizeof(ScalarMCVItem), compare_mcvs);

			/*
			 * Collapse out the MCV items from the values[] array.
			 *
			 * Note we destroy the values[] array here... but we don't need it
			 * for anything more.  We do, however, still need values_cnt.
			 * nvals will be the number of remaining entries in values[].
			 */
			if (num_mcv > 0)
			{
				int			src,
							dest;
				int			j;

				src = dest = 0;
				j = 0;			/* index of next interesting MCV item */
				while (src < values_cnt)
				{
					int			ncopy;

					if (j < num_mcv)
					{
						int			first = track[j].first;

						if (src >= first)
						{
							/* advance past this MCV item */
							src = first + track[j].count;
							j++;
							continue;
						}
						ncopy = first - src;
					}
					else
						ncopy = values_cnt - src;
					memmove(&values[dest], &values[src],
							ncopy * sizeof(ScalarItem));
					src += ncopy;
					dest += ncopy;
				}
				nvals = dest;
			}
			else
				nvals = values_cnt;
			Assert(nvals >= num_hist);

			/* Must copy the target values into anl_context */
			old_context = MemoryContextSwitchTo(stats->anl_context);
			hist_values = (Datum *) palloc(num_hist * sizeof(Datum));

			/*
			 * The object of this loop is to copy the first and last values[]
			 * entries along with evenly-spaced values in between.  So the
			 * i'th value is values[(i * (nvals - 1)) / (num_hist - 1)].  But
			 * computing that subscript directly risks integer overflow when
			 * the stats target is more than a couple thousand.  Instead we
			 * add (nvals - 1) / (num_hist - 1) to pos at each step, tracking
			 * the integral and fractional parts of the sum separately.
			 */
			delta = (nvals - 1) / (num_hist - 1);
			deltafrac = (nvals - 1) % (num_hist - 1);
			pos = posfrac = 0;

			for (i = 0; i < num_hist; i++)
			{
				hist_values[i] = datumCopy(values[pos].value,
										   stats->attrtype->typbyval,
										   stats->attrtype->typlen);
				pos += delta;
				posfrac += deltafrac;
				if (posfrac >= (num_hist - 1))
				{
					/* fractional part exceeds 1, carry to integer part */
					pos++;
					posfrac -= (num_hist - 1);
				}
			}

			MemoryContextSwitchTo(old_context);

			stats->stakind[slot_idx] = STATISTIC_KIND_HISTOGRAM;
			stats->staop[slot_idx] = mystats->ltopr;
			stats->stavalues[slot_idx] = hist_values;
			stats->numvalues[slot_idx] = num_hist;

			/*
			 * Accept the defaults for stats->statypid and others. They have
			 * been set before we were called (see vacuum.h)
			 */
			slot_idx++;
		}

		/* Generate a correlation entry if there are multiple values */
		/*
		 * GPDB: Don't calculate correlation for AO-tables, however.
		 * The rows are not necessarily in the order that our sampling
		 * query returned them, for an append-only table.
		 */
		if (values_cnt > 1 && stats->relstorage == RELSTORAGE_HEAP)
		{
			MemoryContext old_context;
			float4	   *corrs;
			double		corr_xsum,
						corr_x2sum;

			/* Must copy the target values into anl_context */
			old_context = MemoryContextSwitchTo(stats->anl_context);
			corrs = (float4 *) palloc(sizeof(float4));
			MemoryContextSwitchTo(old_context);

			/*----------
			 * Since we know the x and y value sets are both
			 *		0, 1, ..., values_cnt-1
			 * we have sum(x) = sum(y) =
			 *		(values_cnt-1)*values_cnt / 2
			 * and sum(x^2) = sum(y^2) =
			 *		(values_cnt-1)*values_cnt*(2*values_cnt-1) / 6.
			 *----------
			 */
			corr_xsum = ((double) (values_cnt - 1)) *
				((double) values_cnt) / 2.0;
			corr_x2sum = ((double) (values_cnt - 1)) *
				((double) values_cnt) * (double) (2 * values_cnt - 1) / 6.0;

			/* And the correlation coefficient reduces to */
			corrs[0] = (values_cnt * corr_xysum - corr_xsum * corr_xsum) /
				(values_cnt * corr_x2sum - corr_xsum * corr_xsum);

			stats->stakind[slot_idx] = STATISTIC_KIND_CORRELATION;
			stats->staop[slot_idx] = mystats->ltopr;
			stats->stanumbers[slot_idx] = corrs;
			stats->numnumbers[slot_idx] = 1;
			slot_idx++;
		}
	}
	else if (nonnull_cnt > 0)
	{
		/* We found some non-null values, but they were all too wide */
		Assert(nonnull_cnt == toowide_cnt);
		stats->stats_valid = true;
		/* Do the simple null-frac and width stats */
		stats->stanullfrac = (double) null_cnt / (double) samplerows;
		if (is_varwidth)
			stats->stawidth = total_width / (double) nonnull_cnt;
		else
			stats->stawidth = stats->attrtype->typlen;
		/* Assume all too-wide values are distinct, so it's a unique column */
		stats->stadistinct = -1.0 * (1.0 - stats->stanullfrac);
	}
	else if (null_cnt > 0)
	{
		/* We found only nulls; assume the column is entirely null */
		stats->stats_valid = true;
		stats->stanullfrac = 1.0;
		if (is_varwidth)
			stats->stawidth = 0;	/* "unknown" */
		else
			stats->stawidth = stats->attrtype->typlen;
		stats->stadistinct = 0.0;		/* "unknown" */
	}
	else
	{
		/*
		 * ORCA complains if a column has no statistics whatsoever, so store
		 * either the best we can figure out given what we have, or zero in
		 * case we don't have enough.
		 */
		stats->stats_valid = true;
		if (samplerows)
			stats->stanullfrac = (double) null_cnt / (double) samplerows;
		else
			stats->stanullfrac = 0.0;
		if (is_varwidth)
			stats->stawidth = 0;	/* "unknown" */
		else
			stats->stawidth = stats->attrtype->typlen;
		stats->stadistinct = 0.0;		/* "unknown" */
	}

	/* We don't need to bother cleaning up any of our temporary palloc's */
}

/*
 *	merge_leaf_stats() -- merge leaf stats for the root
 *
 *	We use this when we can find "=" and "<" operators for the datatype.
 *
 *	This is only used when the relation is the root partition and merges
 *	the statistics available in pg_statistic for the leaf partitions.
 *
 *	We determine the fraction of non-null rows, the average width, the
 *	most common values, the (estimated) number of distinct values, the
 *	distribution histogram.
 */
static void
merge_leaf_stats(VacAttrStatsP stats,
				 AnalyzeAttrFetchFunc fetchfunc,
				 int samplerows,
				 double totalrows)
{
	PartitionNode *pn =
		get_parts(stats->attr->attrelid, 0 /*level*/, 0 /*parent*/,
				  false /* inctemplate */, true /*includesubparts*/);
	Assert(pn);
	ereport(DEBUG2,
			(errmsg("Merging leaf partition stats to calculate root partition stats : column %s",
					get_attname(stats->attr->attrelid, stats->attr->attnum))));

	List *oid_list = all_leaf_partition_relids(pn); /* all leaves */
	StdAnalyzeData *mystats = (StdAnalyzeData *) stats->extra_data;
	int numPartitions = list_length(oid_list);

	ListCell *lc;
	float *relTuples = (float *) palloc0(sizeof(float) * numPartitions);
	float *nDistincts = (float *) palloc0(sizeof(float) * numPartitions);
	float *nMultiples = (float *) palloc0(sizeof(float) * numPartitions);
	int relNum = 0;
	float totalTuples = 0;
	float nmultiple = 0; // number of values that appeared more than once
	bool allDistinct = false;
	int slot_idx = 0;
	int sampleCount = 0;
	Oid ltopr = mystats->ltopr;
	Oid eqopr = mystats->eqopr;

	foreach (lc, oid_list)
	{
		Oid pkrelid = lfirst_oid(lc);

		relTuples[relNum] = get_rel_reltuples(pkrelid);
		totalTuples = totalTuples + relTuples[relNum];
		relNum++;
	}

	if (totalTuples == 0.0)
		return;

	MemoryContext old_context;

	HeapTuple *heaptupleStats =
		(HeapTuple *) palloc(numPartitions * sizeof(HeapTuple *));

	// NDV calculations
	float4 colAvgWidth = 0;
	float4 nullCount = 0;
	GpHLLCounter *hllcounters = (GpHLLCounter *) palloc0(numPartitions * sizeof(GpHLLCounter));
	GpHLLCounter *hllcounters_fullscan = (GpHLLCounter *) palloc0(numPartitions * sizeof(GpHLLCounter));
	GpHLLCounter *hllcounters_copy = (GpHLLCounter *) palloc0(numPartitions * sizeof(GpHLLCounter));

	GpHLLCounter finalHLL = NULL;
	GpHLLCounter finalHLLFull = NULL;
	int i = 0;
	double ndistinct = 0.0;
	int fullhll_count = 0;
	int samplehll_count = 0;
	int totalhll_count = 0;
	foreach (lc, oid_list)
	{
		Oid relid = lfirst_oid(lc);
		colAvgWidth =
			colAvgWidth +
			get_attavgwidth(relid, stats->attr->attnum) * relTuples[i];
		nullCount = nullCount +
					get_attnullfrac(relid, stats->attr->attnum) * relTuples[i];

		const char *attname = get_relid_attribute_name(stats->attr->attrelid, stats->attr->attnum);
		AttrNumber child_attno = get_attnum(relid, attname);

		heaptupleStats[i] = get_att_stats(relid, child_attno);

		// if there is no colstats, we can skip this partition's stats
		if (!HeapTupleIsValid(heaptupleStats[i]))
		{
			i++;
			continue;
		}

		AttStatsSlot hllSlot;

		get_attstatsslot(&hllSlot, heaptupleStats[i], STATISTIC_KIND_FULLHLL,
						 InvalidOid, ATTSTATSSLOT_VALUES);

		if (hllSlot.nvalues > 0)
		{
			hllcounters_fullscan[i] = (GpHLLCounter) DatumGetByteaP(hllSlot.values[0]);
			GpHLLCounter finalHLLFull_intermediate = finalHLLFull;
			finalHLLFull = gp_hyperloglog_merge_counters(finalHLLFull_intermediate, hllcounters_fullscan[i]);
			if (NULL != finalHLLFull_intermediate)
			{
				pfree(finalHLLFull_intermediate);
			}
			free_attstatsslot(&hllSlot);
			fullhll_count++;
			totalhll_count++;
		}

		get_attstatsslot(&hllSlot, heaptupleStats[i], STATISTIC_KIND_HLL,
						 InvalidOid, ATTSTATSSLOT_VALUES);

		if (hllSlot.nvalues > 0)
		{
			hllcounters[i] = (GpHLLCounter) DatumGetByteaP(hllSlot.values[0]);
			nDistincts[i] = (float) hllcounters[i]->ndistinct;
			nMultiples[i] = (float) hllcounters[i]->nmultiples;
			sampleCount += hllcounters[i]->samplerows;
			hllcounters_copy[i] = gp_hll_copy(hllcounters[i]);
			GpHLLCounter finalHLL_intermediate = finalHLL;
			finalHLL = gp_hyperloglog_merge_counters(finalHLL_intermediate, hllcounters[i]);
			if (NULL != finalHLL_intermediate)
			{
				pfree(finalHLL_intermediate);
			}
			free_attstatsslot(&hllSlot);
			samplehll_count++;
			totalhll_count++;
		}
		i++;
	}

	if (totalhll_count == 0)
	{
		/*
		 * If neither HLL nor HLL Full scan stats are available,
		 * continue merging stats based on the defaults, instead
		 * of reading them from HLL counter.
		 */
	}
	else
	{
		/*
		 * If all partitions have HLL full scan counters,
		 * merge root NDV's based on leaf partition HLL full scan
		 * counter
		 */
		if (fullhll_count == totalhll_count)
		{
			ndistinct = gp_hyperloglog_estimate(finalHLLFull);
			pfree(finalHLLFull);
			/*
			 * For fullscan the ndistinct is calculated based on the entire table scan
			 * so if it's within the marginal error, we consider everything as distinct,
			 * else the ndistinct value will provide the actual value and we do not ,
			 * need to do any additional calculation for the nmultiple
			 */
			if ((fabs(totalTuples - ndistinct) / (float) totalTuples) < GP_HLL_ERROR_MARGIN)
			{
				allDistinct = true;
			}
			nmultiple = ndistinct;
		}
		/*
		 * Else if all partitions have HLL counter based on sampled data,
		 * merge root NDV's based on leaf partition HLL counter on
		 * sampled data
		 */
		else if (finalHLL != NULL && samplehll_count == totalhll_count)
		{
			ndistinct = gp_hyperloglog_estimate(finalHLL);
			pfree(finalHLL);
			/*
			 * For sampled HLL counter, the ndistinct calculated is based on the
			 * sampled data. We consider everything distinct if the ndistinct
			 * calculated is within marginal error, else we need to calculate
			 * the number of distinct values for the table based on the estimator
			 * proposed by Haas and Stokes, used later in the code.
			 */
			if ((fabs(sampleCount - ndistinct) / (float) sampleCount) < GP_HLL_ERROR_MARGIN)
			{
				allDistinct = true;
			}
			else
			{
				/*
				 * The gp_hyperloglog_estimate() utility merges the number of
				 * distnct values accurately, but for the NDV estimator used later
				 * in the code, we also need additional information for nmultiples,
				 * i.e., the number of values that appeared more than once.
				 * At this point we have the information for nmultiples for each
				 * partition, but the nmultiples in one partition can be accounted as
				 * a distinct value in some other partition. In order to merge the
				 * approximate nmultiples better, we extract unique values in each
				 * partition as follows,
				 * P1 -> ndistinct1 , nmultiple1
				 * P2 -> ndistinct2 , nmultiple2
				 * P3 -> ndistinct3 , nmultiple3
				 * Root -> ndistinct(Root) (using gp_hyperloglog_estimate)
				 * nunique1 = ndistinct(Root) - gp_hyperloglog_estimate(P2 & P3)
				 * nunique2 = ndistinct(Root) - gp_hyperloglog_estimate(P1 & P3)
				 * nunique3 = ndistinct(Root) - gp_hyperloglog_estimate(P2 & P1)
				 * And finally once we have unique values in individual partitions,
				 * we can get the nmultiples on the ROOT as seen below,
				 * nmultiple(Root) = ndistinct(Root) - (sum of uniques in each partition)
				 */
				/*
				 * hllcounters_left array stores the merged hll result of all the
				 * hll counters towards the left of index i and excluding the hll
				 * counter at index i
				 */
				GpHLLCounter *hllcounters_left = (GpHLLCounter *) palloc0(numPartitions * sizeof(GpHLLCounter));

				/*
				 * hllcounters_right array stores the merged hll result of all the
				 * hll counters towards the right of index i and excluding the hll
				 * counter at index i
				 */
				GpHLLCounter *hllcounters_right = (GpHLLCounter *) palloc0(numPartitions * sizeof(GpHLLCounter));

				hllcounters_left[0] = gp_hyperloglog_init_def();
				hllcounters_right[numPartitions - 1] = gp_hyperloglog_init_def();

				/*
				 * The following loop populates the left and right array by accumulating the merged
				 * result of all the hll counters towards the left/right of the given index i excluding
				 * the counter at index i.
				 * Note that there might be empty values for some partitions, in which case the
				 * corresponding element in the left/right arrays will simply be the value
				 * of its neighbor.
				 * For E.g If the hllcounters_copy array is 1, null, 2, 3, null, 4
				 * the left and right arrays will be as follows:
				 * hllcounters_left:  default, 1, 1, (1,2), (1,2,3), (1,2,3)
				 * hllcounters_right: (2,3,4), (2,3,4), (3,4), 4, 4, default
				 */
				/*
				 * The first and the last element in the left and right arrays
				 * are default values since there is no element towards
				 * the left or right of them
				 */
				for (i = 1; i < numPartitions; i++)
				{
					/* populate left array */
					if (nDistincts[i - 1] == 0)
					{
						hllcounters_left[i] = gp_hll_copy(hllcounters_left[i - 1]);
					}
					else
					{
						GpHLLCounter hllcounter_temp1 = gp_hll_copy(hllcounters_copy[i - 1]);
						GpHLLCounter hllcounter_temp2 = gp_hll_copy(hllcounters_left[i - 1]);
						hllcounters_left[i] = gp_hyperloglog_merge_counters(hllcounter_temp1, hllcounter_temp2);
						pfree(hllcounter_temp1);
						pfree(hllcounter_temp2);
					}

					/* populate right array */
					if (nDistincts[numPartitions - i] == 0)
					{
						hllcounters_right[numPartitions - i - 1] = gp_hll_copy(hllcounters_right[numPartitions - i]);
					}
					else
					{
						GpHLLCounter hllcounter_temp1 = gp_hll_copy(hllcounters_copy[numPartitions - i]);
						GpHLLCounter hllcounter_temp2 = gp_hll_copy(hllcounters_right[numPartitions - i]);
						hllcounters_right[numPartitions - i - 1] = gp_hyperloglog_merge_counters(hllcounter_temp1, hllcounter_temp2);
						pfree(hllcounter_temp1);
						pfree(hllcounter_temp2);
					}
				}

				int nUnique = 0;
				for (i = 0; i < numPartitions; i++)
				{
					/* Skip if statistics are missing for the partition */
					if (nDistincts[i] == 0)
						continue;

					GpHLLCounter hllcounter_temp1 = gp_hll_copy(hllcounters_left[i]);
					GpHLLCounter hllcounter_temp2 = gp_hll_copy(hllcounters_right[i]);
					GpHLLCounter final = NULL;
					final = gp_hyperloglog_merge_counters(hllcounter_temp1, hllcounter_temp2);

					pfree(hllcounter_temp1);
					pfree(hllcounter_temp2);

					if (final != NULL)
					{
						float nUniques = ndistinct - gp_hyperloglog_estimate(final);
						nUnique += nUniques;
						nmultiple += nMultiples[i] * (nUniques / nDistincts[i]);
						pfree(final);
					}
					else
					{
						nUnique = ndistinct;
						break;
					}
				}

				// nmultiples for the ROOT
				nmultiple += ndistinct - nUnique;

				if (nmultiple < 0)
					nmultiple = 0;

				pfree(hllcounters_left);
				pfree(hllcounters_right);
			}
		}
		else
		{
			/* Else error out due to incompatible leaf HLL counter merge */
			pfree(hllcounters);
			pfree(hllcounters_fullscan);
			pfree(hllcounters_copy);
			pfree(nDistincts);
			pfree(nMultiples);

			ereport(ERROR,
					(errmsg("ANALYZE cannot merge since not all non-empty leaf partitions have consistent hyperloglog statistics for merge"),
					 errhint("Re-run ANALYZE or ANALYZE FULLSCAN")));
		}
	}
	pfree(hllcounters);
	pfree(hllcounters_fullscan);
	pfree(hllcounters_copy);
	pfree(nDistincts);
	pfree(nMultiples);

	if (allDistinct || (!OidIsValid(eqopr) && !OidIsValid(ltopr)))
	{
		/* If we found no repeated values, assume it's a unique column */
		ndistinct = -1.0;
	}
	else if ((int) nmultiple >= (int) ndistinct)
	{
		/*
		 * Every value in the sample appeared more than once.  Assume the
		 * column has just these values.
		 */
	}
	else
	{
		/*----------
		 * Estimate the number of distinct values using the estimator
		 * proposed by Haas and Stokes in IBM Research Report RJ 10025:
		 *		n*d / (n - f1 + f1*n/N)
		 * where f1 is the number of distinct values that occurred
		 * exactly once in our sample of n rows (from a total of N),
		 * and d is the total number of distinct values in the sample.
		 * This is their Duj1 estimator; the other estimators they
		 * recommend are considerably more complex, and are numerically
		 * very unstable when n is much smaller than N.
		 *
		 * Overwidth values are assumed to have been distinct.
		 *----------
		 */
		int f1 = ndistinct - nmultiple;
		int d = f1 + nmultiple;
		double numer, denom, stadistinct;

		numer = (double) sampleCount * (double) d;

		denom = (double) (sampleCount - f1) +
				(double) f1 * (double) sampleCount / totalTuples;

		stadistinct = numer / denom;
		/* Clamp to sane range in case of roundoff error */
		if (stadistinct < (double) d)
			stadistinct = (double) d;
		if (stadistinct > totalTuples)
			stadistinct = totalTuples;
		ndistinct = floor(stadistinct + 0.5);
	}

	ndistinct = round(ndistinct);
	if (ndistinct > 0.1 * totalTuples)
		ndistinct = -(ndistinct / totalTuples);

	// finalize NDV calculation
	stats->stadistinct = ndistinct;
	stats->stats_valid = true;
	stats->stawidth = colAvgWidth / totalTuples;
	stats->stanullfrac = (float4) nullCount / (float4) totalTuples;

	// MCV calculations
	MCVFreqPair **mcvpairArray = NULL;
	int rem_mcv = 0;
	int num_mcv = 0;
	if (ndistinct > -1 && OidIsValid(eqopr))
	{
		if (ndistinct < 0)
		{
			ndistinct = -ndistinct * totalTuples;
		}

		old_context = MemoryContextSwitchTo(stats->anl_context);

		void *resultMCV[2];

		mcvpairArray = aggregate_leaf_partition_MCVs(
			stats->attr->attrelid, stats->attr->attnum, heaptupleStats,
			relTuples, default_statistics_target, ndistinct, &num_mcv, &rem_mcv,
			resultMCV);
		MemoryContextSwitchTo(old_context);

		if (num_mcv > 0)
		{
			stats->stakind[slot_idx] = STATISTIC_KIND_MCV;
			stats->staop[slot_idx] = mystats->eqopr;
			stats->stavalues[slot_idx] = (Datum *) resultMCV[0];
			stats->numvalues[slot_idx] = num_mcv;
			stats->stanumbers[slot_idx] = (float4 *) resultMCV[1];
			stats->numnumbers[slot_idx] = num_mcv;
			slot_idx++;
		}
	}

	// Histogram calculation
	if (OidIsValid(eqopr) && OidIsValid(ltopr))
	{
		old_context = MemoryContextSwitchTo(stats->anl_context);

		void *resultHistogram[1];
		int num_hist = aggregate_leaf_partition_histograms(
			stats->attr->attrelid, stats->attr->attnum, heaptupleStats,
			relTuples, default_statistics_target, mcvpairArray + num_mcv,
			rem_mcv, resultHistogram);
		MemoryContextSwitchTo(old_context);
		if (num_hist > 0)
		{
			stats->stakind[slot_idx] = STATISTIC_KIND_HISTOGRAM;
			stats->staop[slot_idx] = mystats->ltopr;
			stats->stavalues[slot_idx] = (Datum *) resultHistogram[0];
			stats->numvalues[slot_idx] = num_hist;
			slot_idx++;
		}
	}
	for (i = 0; i < numPartitions; i++)
	{
		if (HeapTupleIsValid(heaptupleStats[i]))
			heap_freetuple(heaptupleStats[i]);
	}
	if (num_mcv > 0)
		pfree(mcvpairArray);
	pfree(heaptupleStats);
	pfree(relTuples);
}
/*
 * qsort_arg comparator for sorting ScalarItems
 *
 * Aside from sorting the items, we update the tupnoLink[] array
 * whenever two ScalarItems are found to contain equal datums.  The array
 * is indexed by tupno; for each ScalarItem, it contains the highest
 * tupno that that item's datum has been found to be equal to.  This allows
 * us to avoid additional comparisons in compute_scalar_stats().
 */
static int
compare_scalars(const void *a, const void *b, void *arg)
{
	Datum		da = ((const ScalarItem *) a)->value;
	int			ta = ((const ScalarItem *) a)->tupno;
	Datum		db = ((const ScalarItem *) b)->value;
	int			tb = ((const ScalarItem *) b)->tupno;
	CompareScalarsContext *cxt = (CompareScalarsContext *) arg;
	int			compare;

	compare = ApplySortComparator(da, false, db, false, cxt->ssup);
	if (compare != 0)
		return compare;

	/*
	 * The two datums are equal, so update cxt->tupnoLink[].
	 */
	if (cxt->tupnoLink[ta] < tb)
		cxt->tupnoLink[ta] = tb;
	if (cxt->tupnoLink[tb] < ta)
		cxt->tupnoLink[tb] = ta;

	/*
	 * For equal datums, sort by tupno
	 */
	return ta - tb;
}

/*
 * qsort comparator for sorting ScalarMCVItems by position
 */
static int
compare_mcvs(const void *a, const void *b)
{
	int			da = ((const ScalarMCVItem *) a)->first;
	int			db = ((const ScalarMCVItem *) b)->first;

	return da - db;
}<|MERGE_RESOLUTION|>--- conflicted
+++ resolved
@@ -3,7 +3,6 @@
  * analyze.c
  *	  the Postgres statistics generator
  *
-<<<<<<< HEAD
  *
  * There are a few things in Greenplum that make this more complicated
  * than in upstream:
@@ -65,10 +64,7 @@
  *
  * TODO: explain how this works.
  *
- * Portions Copyright (c) 1996-2014, PostgreSQL Global Development Group
-=======
  * Portions Copyright (c) 1996-2015, PostgreSQL Global Development Group
->>>>>>> ab93f90c
  * Portions Copyright (c) 1994, Regents of the University of California
  *
  *
@@ -170,13 +166,6 @@
 			   VacuumParams *params, List *va_cols,
 			   AcquireSampleRowsFunc acquirefunc, BlockNumber relpages,
 			   bool inh, bool in_outer_xact, int elevel);
-<<<<<<< HEAD
-static void BlockSampler_Init(BlockSampler bs, BlockNumber nblocks,
-				  int samplesize);
-static bool BlockSampler_HasMore(BlockSampler bs);
-static BlockNumber BlockSampler_Next(BlockSampler bs);
-=======
->>>>>>> ab93f90c
 static void compute_index_stats(Relation onerel, double totalrows,
 					AnlIndexData *indexdata, int nindexes,
 					HeapTuple *rows, int numrows,
@@ -195,17 +184,18 @@
 static Datum std_fetch_func(VacAttrStatsP stats, int rownum, bool *isNull);
 static Datum ind_fetch_func(VacAttrStatsP stats, int rownum, bool *isNull);
 
-static void analyze_rel_internal(Oid relid, VacuumStmt *vacstmt,
-			bool in_outer_xact, BufferAccessStrategy bstrategy);
+static void analyze_rel_internal(Oid relid, RangeVar *relation, int options,
+								 VacuumParams *params, List *va_cols,
+								 bool in_outer_xact, BufferAccessStrategy bstrategy);
 static void acquire_hll_by_query(Relation onerel, int nattrs, VacAttrStats **attrstats, int elevel);
 
 /*
  *	analyze_rel() -- analyze one relation
  */
 void
-<<<<<<< HEAD
-analyze_rel(Oid relid, VacuumStmt *vacstmt,
-			bool in_outer_xact, BufferAccessStrategy bstrategy)
+analyze_rel(Oid relid, RangeVar *relation, int options,
+			VacuumParams *params, List *va_cols, bool in_outer_xact,
+			BufferAccessStrategy bstrategy)
 {
 	bool		optimizerBackup;
 
@@ -219,7 +209,8 @@
 
 	PG_TRY();
 	{
-		analyze_rel_internal(relid, vacstmt, in_outer_xact, bstrategy);
+		analyze_rel_internal(relid, relation, options, params, va_cols,
+				in_outer_xact, bstrategy);
 	}
 	/* Clean up in case of error. */
 	PG_CATCH();
@@ -235,13 +226,9 @@
 }
 
 static void
-analyze_rel_internal(Oid relid, VacuumStmt *vacstmt,
-			bool in_outer_xact, BufferAccessStrategy bstrategy)
-=======
-analyze_rel(Oid relid, RangeVar *relation, int options,
+analyze_rel_internal(Oid relid, RangeVar *relation, int options,
 			VacuumParams *params, List *va_cols, bool in_outer_xact,
 			BufferAccessStrategy bstrategy)
->>>>>>> ab93f90c
 {
 	Relation	onerel;
 	int			elevel;
@@ -269,13 +256,8 @@
 	 * matter if we ever try to accumulate stats on dead tuples.) If the rel
 	 * has been dropped since we last saw it, we don't need to process it.
 	 */
-<<<<<<< HEAD
-	if (!(vacstmt->options & VACOPT_NOWAIT))
+	if (!(options & VACOPT_NOWAIT))
 		onerel = try_relation_open(relid, ShareUpdateExclusiveLock, false);
-=======
-	if (!(options & VACOPT_NOWAIT))
-		onerel = try_relation_open(relid, ShareUpdateExclusiveLock);
->>>>>>> ab93f90c
 	else if (ConditionalLockRelationOid(relid, ShareUpdateExclusiveLock))
 		onerel = try_relation_open(relid, NoLock, false);
 	else
@@ -402,22 +384,16 @@
 	 * Skip this for partitioned tables. A partitioned table, i.e. the
 	 * "root partition", doesn't contain any rows.
 	 */
-<<<<<<< HEAD
 	PartStatus ps = rel_part_status(relid);
 	if (!(ps == PART_STATUS_ROOT || ps == PART_STATUS_INTERIOR))
-		do_analyze_rel(onerel, vacstmt, acquirefunc, relpages,
+		do_analyze_rel(onerel, options, params, va_cols, acquirefunc, relpages,
 					   false, in_outer_xact, elevel);
-=======
-	do_analyze_rel(onerel, options, params, va_cols, acquirefunc, relpages,
-				   false, in_outer_xact, elevel);
->>>>>>> ab93f90c
 
 	/*
 	 * If there are child tables, do recursive ANALYZE.
 	 */
 	if (onerel->rd_rel->relhassubclass)
-<<<<<<< HEAD
-		do_analyze_rel(onerel, vacstmt, acquirefunc, relpages,
+		do_analyze_rel(onerel, options, params, va_cols, acquirefunc, relpages,
 					   true, in_outer_xact, elevel);
 
 	/* MPP-6929: metadata tracking */
@@ -435,10 +411,6 @@
 						   asubtype
 			);
 	}
-=======
-		do_analyze_rel(onerel, options, params, va_cols, acquirefunc, relpages,
-					   true, in_outer_xact, elevel);
->>>>>>> ab93f90c
 
 	/*
 	 * Close source relation now, but keep lock so that no one deletes it
@@ -465,16 +437,10 @@
  * appropriate acquirefunc for each child table.
  */
 static void
-<<<<<<< HEAD
-do_analyze_rel(Relation onerel, VacuumStmt *vacstmt,
-			   AcquireSampleRowsFunc acquirefunc, BlockNumber relpages,
-			   bool inh, bool in_outer_xact, int elevel)
-=======
 do_analyze_rel(Relation onerel, int options, VacuumParams *params,
 			   List *va_cols, AcquireSampleRowsFunc acquirefunc,
 			   BlockNumber relpages, bool inh, bool in_outer_xact,
 			   int elevel)
->>>>>>> ab93f90c
 {
 	int			attr_cnt,
 				tcnt,
@@ -678,7 +644,7 @@
 	 */
 	colLargeRowIndexes = (Bitmapset **) palloc0(sizeof(Bitmapset *) * onerel->rd_att->natts);
 
-	if ((vacstmt->options & VACOPT_FULLSCAN) != 0)
+	if ((options & VACOPT_FULLSCAN) != 0)
 	{
 		if(rel_part_status(RelationGetRelid(onerel)) != PART_STATUS_ROOT)
 		{
@@ -914,12 +880,8 @@
 							hasindex,
 							InvalidTransactionId,
 							InvalidMultiXactId,
-<<<<<<< HEAD
 							in_outer_xact,
 							false /* isvacuum */);
-=======
-							in_outer_xact);
->>>>>>> ab93f90c
 
 	/*
 	 * Same for indexes. Vacuum always scans all indexes, so if we're part of
@@ -965,12 +927,8 @@
 								false,
 								InvalidTransactionId,
 								InvalidMultiXactId,
-<<<<<<< HEAD
 								in_outer_xact,
 								false /* isvacuum */);
-=======
-								in_outer_xact);
->>>>>>> ab93f90c
 		}
 	}
 
@@ -983,7 +941,7 @@
 	 */
 	if (!inh)
 		pgstat_report_analyze(onerel, totalrows, totaldeadrows,
-							  (vacstmt->va_cols == NIL));
+							  (va_cols == NIL));
 
 	/* If this isn't part of VACUUM ANALYZE, let index AMs do cleanup */
 	if (!(options & VACOPT_VACUUM))
@@ -1604,7 +1562,6 @@
 	return numrows;
 }
 
-<<<<<<< HEAD
 /*
  * Collect a sample of rows from an AO or AOCS table.
  *
@@ -1780,118 +1737,6 @@
 		elog(ERROR, "unsupported table type");
 }
 
-/* Select a random value R uniformly distributed in (0 - 1) */
-double
-anl_random_fract(void)
-{
-	return ((double) random() + 1) / ((double) MAX_RANDOM_VALUE + 2);
-}
-
-/*
- * These two routines embody Algorithm Z from "Random sampling with a
- * reservoir" by Jeffrey S. Vitter, in ACM Trans. Math. Softw. 11, 1
- * (Mar. 1985), Pages 37-57.  Vitter describes his algorithm in terms
- * of the count S of records to skip before processing another record.
- * It is computed primarily based on t, the number of records already read.
- * The only extra state needed between calls is W, a random state variable.
- *
- * anl_init_selection_state computes the initial W value.
- *
- * Given that we've already read t records (t >= n), anl_get_next_S
- * determines the number of records to skip before the next record is
- * processed.
- */
-double
-anl_init_selection_state(int n)
-{
-	/* Initial value of W (for use when Algorithm Z is first applied) */
-	return exp(-log(anl_random_fract()) / n);
-}
-
-double
-anl_get_next_S(double t, int n, double *stateptr)
-{
-	double		S;
-
-	/* The magic constant here is T from Vitter's paper */
-	if (t <= (22.0 * n))
-	{
-		/* Process records using Algorithm X until t is large enough */
-		double		V,
-					quot;
-
-		V = anl_random_fract(); /* Generate V */
-		S = 0;
-		t += 1;
-		/* Note: "num" in Vitter's code is always equal to t - n */
-		quot = (t - (double) n) / t;
-		/* Find min S satisfying (4.1) */
-		while (quot > V)
-		{
-			S += 1;
-			t += 1;
-			quot *= (t - (double) n) / t;
-		}
-	}
-	else
-	{
-		/* Now apply Algorithm Z */
-		double		W = *stateptr;
-		double		term = t - (double) n + 1;
-
-		for (;;)
-		{
-			double		numer,
-						numer_lim,
-						denom;
-			double		U,
-						X,
-						lhs,
-						rhs,
-						y,
-						tmp;
-
-			/* Generate U and X */
-			U = anl_random_fract();
-			X = t * (W - 1.0);
-			S = floor(X);		/* S is tentatively set to floor(X) */
-			/* Test if U <= h(S)/cg(X) in the manner of (6.3) */
-			tmp = (t + 1) / term;
-			lhs = exp(log(((U * tmp * tmp) * (term + S)) / (t + X)) / n);
-			rhs = (((t + X) / (term + S)) * term) / t;
-			if (lhs <= rhs)
-			{
-				W = rhs / lhs;
-				break;
-			}
-			/* Test if U <= f(S)/cg(X) */
-			y = (((U * (t + 1)) / term) * (t + S + 1)) / (t + X);
-			if ((double) n < S)
-			{
-				denom = t;
-				numer_lim = term + S;
-			}
-			else
-			{
-				denom = t - (double) n + S;
-				numer_lim = t + 1;
-			}
-			for (numer = t + S; numer >= numer_lim; numer -= 1)
-			{
-				y *= numer / denom;
-				denom -= 1;
-			}
-			W = exp(-log(anl_random_fract()) / n);		/* Generate W in advance */
-			if (exp(log(y) / n) <= (t + X) / t)
-				break;
-		}
-		*stateptr = W;
-	}
-	return S;
-}
-
-=======
->>>>>>> ab93f90c
 /*
  * qsort comparator for sorting rows[] array
  */
@@ -1971,15 +1816,12 @@
 		/* CCI because we already updated the pg_class row in this command */
 		CommandCounterIncrement();
 		SetRelationHasSubclass(RelationGetRelid(onerel), false);
-<<<<<<< HEAD
 		*totalrows = 0;
 		*totaldeadrows = 0;
-=======
 		ereport(elevel,
 				(errmsg("skipping analyze of \"%s.%s\" inheritance tree --- this inheritance tree contains no child tables",
 						get_namespace_name(RelationGetNamespace(onerel)),
 						RelationGetRelationName(onerel))));
->>>>>>> ab93f90c
 		return 0;
 	}
 
@@ -2018,7 +1860,7 @@
 		{
 			/* Regular table, so use the regular row acquisition function */
 			acquirefunc = acquire_sample_rows;
-			relpages = RelationGetNumberOfBlocks(childrel);
+			relpages = acquire_number_of_blocks(childrel);
 		}
 		else if (childrel->rd_rel->relkind == RELKIND_FOREIGN_TABLE)
 		{
@@ -2054,14 +1896,9 @@
 
 		/* OK, we'll process this child */
 		rels[nrels] = childrel;
-<<<<<<< HEAD
-		relblocks[nrels] = acquire_number_of_blocks(childrel);
-		totalblocks += relblocks[nrels];
-=======
 		acquirefuncs[nrels] = acquirefunc;
 		relblocks[nrels] = (double) relpages;
 		totalblocks += (double) relpages;
->>>>>>> ab93f90c
 		nrels++;
 	}
 
