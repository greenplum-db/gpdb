--- conflicted
+++ resolved
@@ -198,7 +198,7 @@
 static Datum ind_fetch_func(VacAttrStatsP stats, int rownum, bool *isNull);
 
 static void analyze_rel_internal(Oid relid, VacuumStmt *vacstmt,
-					 BufferAccessStrategy bstrategy);
+			bool in_outer_xact, BufferAccessStrategy bstrategy);
 static void acquire_hll_by_query(Relation onerel, int nattrs, VacAttrStats **attrstats, int elevel);
 
 /*
@@ -220,7 +220,7 @@
 
 	PG_TRY();
 	{
-		analyze_rel_internal(relid, vacstmt, bstrategy);
+		analyze_rel_internal(relid, vacstmt, in_outer_xact, bstrategy);
 	}
 	/* Clean up in case of error. */
 	PG_CATCH();
@@ -236,7 +236,8 @@
 }
 
 static void
-analyze_rel_internal(Oid relid, VacuumStmt *vacstmt, BufferAccessStrategy bstrategy)
+analyze_rel_internal(Oid relid, VacuumStmt *vacstmt,
+			bool in_outer_xact, BufferAccessStrategy bstrategy)
 {
 	Relation	onerel;
 	int			elevel;
@@ -392,14 +393,10 @@
 	 * Skip this for partitioned tables. A partitioned table, i.e. the
 	 * "root partition", doesn't contain any rows.
 	 */
-<<<<<<< HEAD
 	PartStatus ps = rel_part_status(relid);
 	if (!(ps == PART_STATUS_ROOT || ps == PART_STATUS_INTERIOR))
-		do_analyze_rel(onerel, vacstmt, acquirefunc, relpages, false, elevel);
-=======
-	do_analyze_rel(onerel, vacstmt, acquirefunc, relpages,
-				   false, in_outer_xact, elevel);
->>>>>>> 4f0bf335
+		do_analyze_rel(onerel, vacstmt, acquirefunc, relpages,
+					   false, in_outer_xact, elevel);
 
 	/*
 	 * If there are child tables, do recursive ANALYZE.
@@ -891,11 +888,8 @@
 							hasindex,
 							InvalidTransactionId,
 							InvalidMultiXactId,
-<<<<<<< HEAD
+							in_outer_xact,
 							false /* isvacuum */);
-=======
-							in_outer_xact);
->>>>>>> 4f0bf335
 
 	/*
 	 * Same for indexes. Vacuum always scans all indexes, so if we're part of
@@ -941,11 +935,8 @@
 								false,
 								InvalidTransactionId,
 								InvalidMultiXactId,
-<<<<<<< HEAD
+								in_outer_xact,
 								false /* isvacuum */);
-=======
-								in_outer_xact);
->>>>>>> 4f0bf335
 		}
 	}
 
