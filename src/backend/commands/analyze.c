/*-------------------------------------------------------------------------
 *
 * analyze.c
 *	  the Postgres statistics generator
 *
 *
 * There are a few things in Greenplum that make this more complicated
 * than in upstream:
 *
 * Dispatching
 * -----------
 *
 * Greenplum is an MPP system, so we need to collect the statistics from
 * all the segments. The segment servers don't keep statistics (unless you
 * connect to a segment in utility node and run ANALYZE directly), and
 * the orchestration of ANALYZE happens in the dispatcher. The high
 * level logic is the same as in upstream, but a few functions have been
 * modified to gather data from the segments, instead of reading directly
 * from local disk:
 *
 * acquire_sample_rows(), when called in the dispatcher, calls into the
 * segments to acquire the sample across all segments.
 * RelationGetNumberOfBlocks() calls have been replaced with a wrapper
 * function, AcquireNumberOfBlocks(), which likewise calls into the
 * segments, to get total relation size across all segments.
 *
 * AcquireNumberOfBlocks() calls pg_relation_size(), which already
 * contains the logic to gather the size from all segments.
 *
 * Acquiring the sample rows is more tricky. When called in dispatcher,
 * acquire_sample_rows() calls a helper function called gp_acquire_sample_rows()
 * in the segments, to collect a sample on each segment. It then merges
 * the sample rows from each segment to produce a sample of the whole
 * cluster. gp_acquire_sample_rows() in turn calls acquire_sample_rows(), to
 * collect the sample on the segment.
 *
 * One complication with collecting the sample is the way that very
 * large datums are handled. We don't want to transfer multi-gigabyte
 * tuples from each segment. That would slow things down, and risk
 * running out of memory, if the sample contains a lot of them. They
 * are not very useful for statistics, anyway; hardly anyone builds an
 * index or does lookups where the histogram or MCV is meaningful for
 * very large keys. PostgreSQL also ignores any datums larger than
 * WIDTH_THRESHOLD (1kB) in the statistics computation, and we use the
 * same limit to restrict what gets transferred from the segments.
 * We substitute the very large datums with NULLs in the sample, but
 * keep track separately, which datums came out as NULLs because they
 * were too large, as opposed to "real" NULLs.
 *
 *
 * Merging leaf statistics with hyperloglog
 * ----------------------------------------
 *
 * TODO: explain how this works.
 *
 * Portions Copyright (c) 1996-2019, PostgreSQL Global Development Group
 * Portions Copyright (c) 1994, Regents of the University of California
 *
 *
 * IDENTIFICATION
 *	  src/backend/commands/analyze.c
 *
 *-------------------------------------------------------------------------
 */
#include "postgres.h"

#include <math.h>

#include "access/genam.h"
#include "access/multixact.h"
#include "access/relation.h"
#include "access/sysattr.h"
#include "access/table.h"
#include "access/tableam.h"
#include "access/transam.h"
#include "access/tupconvert.h"
#include "access/tuptoaster.h"
#include "access/visibilitymap.h"
#include "access/xact.h"
#include "catalog/catalog.h"
#include "catalog/index.h"
#include "catalog/indexing.h"
#include "catalog/pg_collation.h"
#include "catalog/pg_inherits.h"
#include "catalog/pg_namespace.h"
#include "catalog/pg_statistic_ext.h"
#include "commands/dbcommands.h"
#include "commands/tablecmds.h"
#include "commands/vacuum.h"
#include "executor/executor.h"
#include "executor/tstoreReceiver.h"
#include "foreign/fdwapi.h"
#include "miscadmin.h"
#include "nodes/nodeFuncs.h"
#include "parser/parse_oper.h"
#include "parser/parse_relation.h"
#include "pgstat.h"
#include "postmaster/autovacuum.h"
#include "statistics/extended_stats_internal.h"
#include "statistics/statistics.h"
#include "storage/bufmgr.h"
#include "storage/lmgr.h"
#include "storage/proc.h"
#include "storage/procarray.h"
#include "tcop/utility.h"
#include "utils/acl.h"
#include "utils/attoptcache.h"
#include "utils/builtins.h"
#include "utils/datum.h"
#include "utils/fmgroids.h"
#include "utils/guc.h"
#include "utils/lsyscache.h"
#include "utils/memutils.h"
#include "utils/pg_rusage.h"
#include "utils/sampling.h"
#include "utils/sortsupport.h"
#include "utils/syscache.h"
#include "utils/timestamp.h"

#include "catalog/heap.h"
#include "catalog/pg_am.h"
#include "cdb/cdbappendonlyam.h"
#include "cdb/cdbaocsam.h"
#include "cdb/cdbdisp_query.h"
#include "cdb/cdbdispatchresult.h"
#include "cdb/cdbtm.h"
#include "cdb/cdbutil.h"
#include "cdb/cdbvars.h"
#include "commands/analyzeutils.h"
#include "executor/spi.h"
#include "funcapi.h"
#include "libpq-fe.h"
#include "utils/builtins.h"
#include "utils/faultinjector.h"
#include "utils/hyperloglog/gp_hyperloglog.h"
#include "utils/snapmgr.h"
#include "utils/typcache.h"


/*
 * For Hyperloglog, we define an error margin of 0.3%. If the number of
 * distinct values estimated by hyperloglog is within an error of 0.3%,
 * we consider everything as distinct.
 */
#define GP_HLL_ERROR_MARGIN  0.003

/* Fix attr number of return record of function gp_acquire_sample_rows */
#define FIX_ATTR_NUM  3

/* Per-index data for ANALYZE */
typedef struct AnlIndexData
{
	IndexInfo  *indexInfo;		/* BuildIndexInfo result */
	double		tupleFract;		/* fraction of rows for partial index */
	VacAttrStats **vacattrstats;	/* index attrs to analyze */
	int			attr_cnt;
} AnlIndexData;


/* Default statistics target (GUC parameter) */
int			default_statistics_target = 100;

/* A few variables that don't seem worth passing around as parameters */
static MemoryContext anl_context = NULL;
static BufferAccessStrategy vac_strategy;

Bitmapset	**acquire_func_colLargeRowIndexes;


static void do_analyze_rel(Relation onerel,
						   VacuumParams *params, List *va_cols,
						   AcquireSampleRowsFunc acquirefunc, BlockNumber relpages,
						   bool inh, bool in_outer_xact, int elevel,
						   gp_acquire_sample_rows_context *ctx);
static void compute_index_stats(Relation onerel, double totalrows,
								AnlIndexData *indexdata, int nindexes,
								HeapTuple *rows, int numrows,
								MemoryContext col_context);
static VacAttrStats *examine_attribute(Relation onerel, int attnum,
									   Node *index_expr, int elevel);
static int acquire_sample_rows_dispatcher(Relation onerel, bool inh, int elevel,
										  HeapTuple *rows, int targrows,
										  double *totalrows, double *totaldeadrows);
static BlockNumber acquire_index_number_of_blocks(Relation indexrel, Relation tablerel);

static int	compare_rows(const void *a, const void *b);
static void update_attstats(Oid relid, bool inh,
							int natts, VacAttrStats **vacattrstats);
static Datum std_fetch_func(VacAttrStatsP stats, int rownum, bool *isNull);
static Datum ind_fetch_func(VacAttrStatsP stats, int rownum, bool *isNull);

static void analyze_rel_internal(Oid relid, RangeVar *relation,
								 VacuumParams *params, List *va_cols,
								 bool in_outer_xact, BufferAccessStrategy bstrategy,
								 gp_acquire_sample_rows_context *ctx);
static void acquire_hll_by_query(Relation onerel, int nattrs, VacAttrStats **attrstats, int elevel);

/*
 *	analyze_rel() -- analyze one relation
 *
 * relid identifies the relation to analyze.  If relation is supplied, use
 * the name therein for reporting any failure to open/lock the rel; do not
 * use it once we've successfully opened the rel, since it might be stale.
 */
void
analyze_rel(Oid relid, RangeVar *relation,
			VacuumParams *params, List *va_cols, bool in_outer_xact,
			BufferAccessStrategy bstrategy, gp_acquire_sample_rows_context *ctx)
{
	bool		optimizerBackup;

	/*
	 * Temporarily disable ORCA because it's slow to start up, and it
	 * wouldn't come up with any better plan for the simple queries that
	 * we run.
	 */
	optimizerBackup = optimizer;
	optimizer = false;

	PG_TRY();
	{
		analyze_rel_internal(relid, relation, params, va_cols,
							 in_outer_xact, bstrategy, ctx);
	}
	/* Clean up in case of error. */
	PG_CATCH();
	{
		optimizer = optimizerBackup;

		/* Carry on with error handling. */
		PG_RE_THROW();
	}
	PG_END_TRY();

	optimizer = optimizerBackup;
}

static void
analyze_rel_internal(Oid relid, RangeVar *relation,
			VacuumParams *params, List *va_cols, bool in_outer_xact,
			BufferAccessStrategy bstrategy, gp_acquire_sample_rows_context *ctx)
{
	Relation	onerel;
	int			elevel;
	AcquireSampleRowsFunc acquirefunc = NULL;
	BlockNumber relpages = 0;

	/* Select logging level */
	if (params->options & VACOPT_VERBOSE)
		elevel = INFO;
	else
		elevel = DEBUG2;

	/* Set up static variables */
	vac_strategy = bstrategy;

	/*
	 * Check for user-requested abort.
	 */
	CHECK_FOR_INTERRUPTS();

	/*
	 * Open the relation, getting ShareUpdateExclusiveLock to ensure that two
	 * ANALYZEs don't run on it concurrently.  (This also locks out a
	 * concurrent VACUUM, which doesn't matter much at the moment but might
	 * matter if we ever try to accumulate stats on dead tuples.) If the rel
	 * has been dropped since we last saw it, we don't need to process it.
	 *
	 * Make sure to generate only logs for ANALYZE in this case.
	 */
	onerel = vacuum_open_relation(relid, relation, params->options & ~(VACOPT_VACUUM),
								  params->log_min_duration >= 0,
								  ShareUpdateExclusiveLock);

	/* leave if relation could not be opened or locked */
	if (!onerel)
		return;

#ifdef FAULT_INJECTOR
	FaultInjector_InjectFaultIfSet(
		"analyze_after_hold_lock", DDLNotSpecified,
		"", RelationGetRelationName(onerel));
#endif

	/*
	 * analyze_rel can be called in 3 different contexts:  explicitly by the user
	 * (eg. ANALYZE, VACUUM ANALYZE), implicitly by autovacuum, or implicitly by
	 * autostats.
	 *
	 * In the first case, we always want to make sure the user is the owner of the
	 * table.  In the autovacuum case, it will be called as superuser so we don't
	 * really care, but the ownership check should always succeed.  For autostats,
	 * we only do the check if gp_autostats_allow_nonowner=false, otherwise we can
	 * proceed with the analyze.
	 *
	 * This check happens also when building the relation list to analyze for a
	 * manual operation, and needs to be done additionally here as ANALYZE could
	 * happen across multiple transactions where relation ownership could have
	 * changed in-between.  Make sure to generate only logs for ANALYZE in
	 * this case.
	 */

	if (!(params->auto_stats && gp_autostats_allow_nonowner))
	{
		if (!vacuum_is_relation_owner(RelationGetRelid(onerel),
			onerel->rd_rel,
		  params->options & VACOPT_ANALYZE))
		{
			{
				relation_close(onerel, ShareUpdateExclusiveLock);
				return;
			}
		}
	}

	/*
	 * Silently ignore tables that are temp tables of other backends ---
	 * trying to analyze these is rather pointless, since their contents are
	 * probably not up-to-date on disk.  (We don't throw a warning here; it
	 * would just lead to chatter during a database-wide ANALYZE.)
	 */
	if (RELATION_IS_OTHER_TEMP(onerel))
	{
		relation_close(onerel, ShareUpdateExclusiveLock);
		return;
	}

	/*
	 * We can ANALYZE any table except pg_statistic. See update_attstats
	 */
	if (RelationGetRelid(onerel) == StatisticRelationId)
	{
		relation_close(onerel, ShareUpdateExclusiveLock);
		return;
	}

	/*
	 * Check that it's of an analyzable relkind, and set up appropriately.
	 */
	if (onerel->rd_rel->relkind == RELKIND_RELATION ||
		onerel->rd_rel->relkind == RELKIND_MATVIEW)
	{
		/* Regular table, so we'll use the regular row acquisition function */
		acquirefunc = acquire_sample_rows;

		/* Also get regular table's size */
		relpages = AcquireNumberOfBlocks(onerel);
	}
	else if (onerel->rd_rel->relkind == RELKIND_FOREIGN_TABLE)
	{
		/*
		 * For a foreign table, call the FDW's hook function to see whether it
		 * supports analysis.
		 */
		FdwRoutine *fdwroutine;
		bool		ok = false;

		fdwroutine = GetFdwRoutineForRelation(onerel, false);

		if (fdwroutine->AnalyzeForeignTable != NULL)
			ok = fdwroutine->AnalyzeForeignTable(onerel,
												 &acquirefunc,
												 &relpages);

		if (!ok)
		{
			ereport(WARNING,
					(errmsg("skipping \"%s\" --- cannot analyze this foreign table",
							RelationGetRelationName(onerel))));
			relation_close(onerel, ShareUpdateExclusiveLock);
			return;
		}
	}
	else if (onerel->rd_rel->relkind == RELKIND_PARTITIONED_TABLE)
	{
		/*
		 * For partitioned tables, we want to do the recursive ANALYZE below.
		 */
	}
	else
	{
		/* No need for a WARNING if we already complained during VACUUM */
		if (!(params->options & VACOPT_VACUUM))
			ereport(WARNING,
					(errmsg("skipping \"%s\" --- cannot analyze non-tables or special system tables",
							RelationGetRelationName(onerel))));
		relation_close(onerel, ShareUpdateExclusiveLock);
		return;
	}

	/*
	 * OK, let's do it.  First let other backends know I'm in ANALYZE.
	 */
	LWLockAcquire(ProcArrayLock, LW_EXCLUSIVE);
	MyPgXact->vacuumFlags |= PROC_IN_ANALYZE;
	LWLockRelease(ProcArrayLock);

	/*
	 * Do the normal non-recursive ANALYZE.  We can skip this for partitioned
	 * tables, which don't contain any rows.
	 *
	 * On QE, when receiving ANALYZE request through gp_acquire_sample_rows.
	 * We should only perform do_analyze_rel for the parent table only
	 * or all it's children tables. Because, QD will send two acquire sample
	 * rows requests to QE.
	 * To distinguish the two requests, we check the ctx->inherited value here.
	 */
	if (onerel->rd_rel->relkind != RELKIND_PARTITIONED_TABLE && (!ctx || !ctx->inherited))
		do_analyze_rel(onerel, params, va_cols, acquirefunc,
					   relpages, false, in_outer_xact, elevel, ctx);

	/*
	 * If there are child tables, do recursive ANALYZE.
	 */
	if (onerel->rd_rel->relhassubclass && (!ctx || ctx->inherited))
		do_analyze_rel(onerel, params, va_cols, acquirefunc, relpages,
					   true, in_outer_xact, elevel, ctx);

	/* MPP-6929: metadata tracking */
	if (!vacuumStatement_IsTemporary(onerel) && (Gp_role == GP_ROLE_DISPATCH))
	{
		char *asubtype = "";

		if (IsAutoVacuumWorkerProcess())
			asubtype = "AUTO";

		MetaTrackUpdObject(RelationRelationId,
						   RelationGetRelid(onerel),
						   GetUserId(),
						   "ANALYZE",
						   asubtype
			);
	}
	
	/*
	 * Close source relation now, but keep lock so that no one deletes it
	 * before we commit.  (If someone did, they'd fail to clean up the entries
	 * we made in pg_statistic.  Also, releasing the lock before commit would
	 * expose us to concurrent-update failures in update_attstats.)
	 */
	relation_close(onerel, NoLock);

	/*
	 * Reset my PGXACT flag.  Note: we need this here, and not in vacuum_rel,
	 * because the vacuum flag is cleared by the end-of-xact code.
	 */
	LWLockAcquire(ProcArrayLock, LW_EXCLUSIVE);
	MyPgXact->vacuumFlags &= ~PROC_IN_ANALYZE;
	LWLockRelease(ProcArrayLock);
}

/*
 *	do_analyze_rel() -- analyze one relation, recursively or not
 *
 * Note that "acquirefunc" is only relevant for the non-inherited case.
 * For the inherited case, acquire_inherited_sample_rows() determines the
 * appropriate acquirefunc for each child table.
 */
static void
do_analyze_rel(Relation onerel, VacuumParams *params,
			   List *va_cols, AcquireSampleRowsFunc acquirefunc,
			   BlockNumber relpages, bool inh, bool in_outer_xact,
			   int elevel, gp_acquire_sample_rows_context *ctx)
{
	int			attr_cnt,
				tcnt,
				i,
				ind;
	Relation   *Irel;
	int			nindexes;
	bool		hasindex;
	VacAttrStats **vacattrstats;
	AnlIndexData *indexdata;
	int			targrows,
				numrows;
	double		totalrows,
				totaldeadrows;
	HeapTuple  *rows;
	PGRUsage	ru0;
	TimestampTz starttime = 0;
	MemoryContext caller_context;
	Oid			save_userid;
	int			save_sec_context;
	int			save_nestlevel;
	Bitmapset **colLargeRowIndexes;
	bool		sample_needed;

	if (inh)
		ereport(elevel,
				(errmsg("analyzing \"%s.%s\" inheritance tree",
						get_namespace_name(RelationGetNamespace(onerel)),
						RelationGetRelationName(onerel))));
	else
		ereport(elevel,
				(errmsg("analyzing \"%s.%s\"",
						get_namespace_name(RelationGetNamespace(onerel)),
						RelationGetRelationName(onerel))));

	/*
	 * Set up a working context so that we can easily free whatever junk gets
	 * created.
	 */
	anl_context = AllocSetContextCreate(CurrentMemoryContext,
										"Analyze",
										ALLOCSET_DEFAULT_SIZES);
	caller_context = MemoryContextSwitchTo(anl_context);

	/*
	 * Switch to the table owner's userid, so that any index functions are run
	 * as that user.  Also lock down security-restricted operations and
	 * arrange to make GUC variable changes local to this command.
	 */
	GetUserIdAndSecContext(&save_userid, &save_sec_context);
	SetUserIdAndSecContext(onerel->rd_rel->relowner,
						   save_sec_context | SECURITY_RESTRICTED_OPERATION);
	save_nestlevel = NewGUCNestLevel();

	/* measure elapsed time iff autovacuum logging requires it */
	if (IsAutoVacuumWorkerProcess() && params->log_min_duration >= 0)
	{
		pg_rusage_init(&ru0);
		if (params->log_min_duration > 0)
			starttime = GetCurrentTimestamp();
	}

	/*
	 * Determine which columns to analyze
	 *
	 * Note that system attributes are never analyzed, so we just reject them
	 * at the lookup stage.  We also reject duplicate column mentions.  (We
	 * could alternatively ignore duplicates, but analyzing a column twice
	 * won't work; we'd end up making a conflicting update in pg_statistic.)
	 */
	if (va_cols != NIL)
	{
		Bitmapset  *unique_cols = NULL;
		ListCell   *le;

		vacattrstats = (VacAttrStats **) palloc(list_length(va_cols) *
												sizeof(VacAttrStats *));
		tcnt = 0;
		foreach(le, va_cols)
		{
			char	   *col = strVal(lfirst(le));

			i = attnameAttNum(onerel, col, false);
			if (i == InvalidAttrNumber)
				ereport(ERROR,
						(errcode(ERRCODE_UNDEFINED_COLUMN),
						 errmsg("column \"%s\" of relation \"%s\" does not exist",
								col, RelationGetRelationName(onerel))));
			if (bms_is_member(i, unique_cols))
				ereport(ERROR,
						(errcode(ERRCODE_DUPLICATE_COLUMN),
						 errmsg("column \"%s\" of relation \"%s\" appears more than once",
								col, RelationGetRelationName(onerel))));
			unique_cols = bms_add_member(unique_cols, i);

			vacattrstats[tcnt] = examine_attribute(onerel, i, NULL, elevel);
			if (vacattrstats[tcnt] != NULL)
				tcnt++;
		}
		attr_cnt = tcnt;
	}
	else
	{
		attr_cnt = onerel->rd_att->natts;
		vacattrstats = (VacAttrStats **)
			palloc(attr_cnt * sizeof(VacAttrStats *));
		tcnt = 0;
		for (i = 1; i <= attr_cnt; i++)
		{
			vacattrstats[tcnt] = examine_attribute(onerel, i, NULL, elevel);
			if (vacattrstats[tcnt] != NULL)
				tcnt++;
		}
		attr_cnt = tcnt;
	}

	/*
	 * Open all indexes of the relation, and see if there are any analyzable
	 * columns in the indexes.  We do not analyze index columns if there was
	 * an explicit column list in the ANALYZE command, however.  If we are
	 * doing a recursive scan, we don't want to touch the parent's indexes at
	 * all.
	 */
	if (!inh)
		vac_open_indexes(onerel, AccessShareLock, &nindexes, &Irel);
	else
	{
		Irel = NULL;
		nindexes = 0;
	}
	hasindex = (nindexes > 0);
	indexdata = NULL;
	if (hasindex)
	{
		indexdata = (AnlIndexData *) palloc0(nindexes * sizeof(AnlIndexData));
		for (ind = 0; ind < nindexes; ind++)
		{
			AnlIndexData *thisdata = &indexdata[ind];
			IndexInfo  *indexInfo;

			thisdata->indexInfo = indexInfo = BuildIndexInfo(Irel[ind]);
			thisdata->tupleFract = 1.0; /* fix later if partial */
			if (indexInfo->ii_Expressions != NIL && va_cols == NIL)
			{
				ListCell   *indexpr_item = list_head(indexInfo->ii_Expressions);

				thisdata->vacattrstats = (VacAttrStats **)
					palloc(indexInfo->ii_NumIndexAttrs * sizeof(VacAttrStats *));
				tcnt = 0;
				for (i = 0; i < indexInfo->ii_NumIndexAttrs; i++)
				{
					int			keycol = indexInfo->ii_IndexAttrNumbers[i];

					if (keycol == 0)
					{
						/* Found an index expression */
						Node	   *indexkey;

						if (indexpr_item == NULL)	/* shouldn't happen */
							elog(ERROR, "too few entries in indexprs list");
						indexkey = (Node *) lfirst(indexpr_item);
						indexpr_item = lnext(indexpr_item);
						thisdata->vacattrstats[tcnt] =
							examine_attribute(Irel[ind], i + 1, indexkey, elevel);
						if (thisdata->vacattrstats[tcnt] != NULL)
							tcnt++;
					}
				}
				thisdata->attr_cnt = tcnt;
			}
		}
	}

	/*
	 * Determine how many rows we need to sample, using the worst case from
	 * all analyzable columns.  We use a lower bound of 100 rows to avoid
	 * possible overflow in Vitter's algorithm.  (Note: that will also be the
	 * target in the corner case where there are no analyzable columns.)
	 *
	 * GPDB: If the caller specified the 'targrows', just use that.
	 */
	if (ctx)
	{
		targrows = ctx->targrows;
	}
	else /* funny indentation to avoid re-indenting upstream code */
  {
	targrows = 100;
	for (i = 0; i < attr_cnt; i++)
	{
		if (targrows < vacattrstats[i]->minrows)
			targrows = vacattrstats[i]->minrows;
	}
	for (ind = 0; ind < nindexes; ind++)
	{
		AnlIndexData *thisdata = &indexdata[ind];

		for (i = 0; i < thisdata->attr_cnt; i++)
		{
			if (targrows < thisdata->vacattrstats[i]->minrows)
				targrows = thisdata->vacattrstats[i]->minrows;
		}
	}
  }
	/* end of funny indentation */

	/*
	 * Maintain information if the row of a column exceeds WIDTH_THRESHOLD
	 */
	colLargeRowIndexes = (Bitmapset **) palloc0(sizeof(Bitmapset *) * onerel->rd_att->natts);

	if ((params->options & VACOPT_FULLSCAN) != 0)
	{
		if (onerel->rd_rel->relispartition)
		{
			acquire_hll_by_query(onerel, attr_cnt, vacattrstats, elevel);

			ereport(elevel, (errmsg("HLL FULL SCAN")));
		}
	}

	sample_needed = needs_sample(vacattrstats, attr_cnt);
	if (sample_needed)
	{
		if (ctx)
			MemoryContextSwitchTo(caller_context);
		rows = (HeapTuple *) palloc(targrows * sizeof(HeapTuple));

		/*
		 * Acquire the sample rows
		 *
		 * colLargeRowindexes is passed out-of-band, in a global variable,
		 * to avoid changing the function signature from upstream's.
		 */
		acquire_func_colLargeRowIndexes = colLargeRowIndexes;
		if (inh)
			numrows = acquire_inherited_sample_rows(onerel, elevel,
													rows, targrows,
													&totalrows, &totaldeadrows);
		else
			numrows = (*acquirefunc) (onerel, elevel,
									  rows, targrows,
									  &totalrows, &totaldeadrows);
		acquire_func_colLargeRowIndexes = NULL;
		if (ctx)
			MemoryContextSwitchTo(anl_context);
	}
	else
	{
		/* If we're just merging stats from leafs, these are not needed either */
		totalrows = 0;
		totaldeadrows = 0;
		numrows = 0;
		rows = NULL;
	}

	if (ctx)
	{
		ctx->sample_rows = rows;
		ctx->num_sample_rows = numrows;
		ctx->totalrows = totalrows;
		ctx->totaldeadrows = totaldeadrows;
	}

	/*
	 * Compute the statistics.  Temporary results during the calculations for
	 * each column are stored in a child context.  The calc routines are
	 * responsible to make sure that whatever they store into the VacAttrStats
	 * structure is allocated in anl_context.
	 *
	 * When we have a root partition, we use the leaf partition statistics to
	 * derive root table statistics. In that case, we do not need to collect a
	 * sample. Therefore, the statistics calculation depends on root level have
	 * any tuples. In addition, we continue for statistics calculation if
	 * optimizer_analyze_root_partition or ROOTPARTITION is specified in the
	 * ANALYZE statement.
	 */
	if (numrows > 0 || !sample_needed)
	{
		HeapTuple *validRows = (HeapTuple *) palloc(numrows * sizeof(HeapTuple));
		MemoryContext col_context,
					old_context;

		col_context = AllocSetContextCreate(anl_context,
											"Analyze Column",
											ALLOCSET_DEFAULT_SIZES);
		old_context = MemoryContextSwitchTo(col_context);

		for (i = 0; i < attr_cnt; i++)
		{
			VacAttrStats *stats = vacattrstats[i];
			/*
			 * utilize hyperloglog and merge utilities to derive
			 * root table statistics by directly calling merge_leaf_stats()
			 * if all leaf partition attributes are analyzed
			 */
			if(stats->merge_stats)
			{
				(*stats->compute_stats) (stats, std_fetch_func, 0, 0);
				MemoryContextResetAndDeleteChildren(col_context);
				continue;
			}
			Assert(sample_needed);

			Bitmapset  *rowIndexes = colLargeRowIndexes[stats->attr->attnum - 1];
			int			validRowsLength;

			/* If there are too wide rows in the sample, remove them
			 * from the sample being sent for stats collection
			 */
			if (rowIndexes)
			{
				validRowsLength = 0;
				for (int rownum = 0; rownum < numrows; rownum++)
				{
					/* if row is too wide, leave it out of the sample */
					if (bms_is_member(rownum, rowIndexes))
						continue;

					validRows[validRowsLength] = rows[rownum];
					validRowsLength++;
				}
				stats->rows = validRows;
			}
			else
			{
				stats->rows = rows;
				validRowsLength = numrows;
			}
			AttributeOpts *aopt =
			get_attribute_options(onerel->rd_id, stats->attr->attnum);

			stats->tupDesc = onerel->rd_att;

			if (validRowsLength > 0)
			{
				stats->compute_stats(stats,
									 std_fetch_func,
									 validRowsLength, // numbers of rows in sample excluding toowide if any.
									 totalrows);
				/*
				 * Store HLL/HLL fullscan information for leaf partitions in
				 * the stats object
				 */
				if (onerel->rd_rel->relkind == RELKIND_RELATION && onerel->rd_rel->relispartition)
				{
					MemoryContext old_context;
					Datum *hll_values;

					old_context = MemoryContextSwitchTo(stats->anl_context);
					hll_values = (Datum *) palloc(sizeof(Datum));
					int16 hll_length = 0;
					int16 stakind = 0;
					if(stats->stahll_full != NULL)
					{
						hll_length = datumGetSize(PointerGetDatum(stats->stahll_full), false, -1);
						hll_values[0] = datumCopy(PointerGetDatum(stats->stahll_full), false, hll_length);
						stakind = STATISTIC_KIND_FULLHLL;
					}
					else if(stats->stahll != NULL)
					{
						((GpHLLCounter) (stats->stahll))->relPages = relpages;
						((GpHLLCounter) (stats->stahll))->relTuples = totalrows;

						hll_length = gp_hyperloglog_len((GpHLLCounter)stats->stahll);
						hll_values[0] = datumCopy(PointerGetDatum(stats->stahll), false, hll_length);
						stakind = STATISTIC_KIND_HLL;
					}
					MemoryContextSwitchTo(old_context);
					if (stakind > 0)
					{
						stats->stakind[STATISTIC_NUM_SLOTS-1] = stakind;
						stats->stavalues[STATISTIC_NUM_SLOTS-1] = hll_values;
						stats->numvalues[STATISTIC_NUM_SLOTS-1] =  1;
						stats->statyplen[STATISTIC_NUM_SLOTS-1] = hll_length;
					}
				}
			}
			else
			{
				// All the rows were too wide to be included in the sample. We cannot
				// do much in that case, but at least we know there were no NULLs, and
				// that every item was >= WIDTH_THRESHOLD in width.
				stats->stats_valid = true;
				stats->stanullfrac = 0.0;
				stats->stawidth = WIDTH_THRESHOLD;
				stats->stadistinct = 0.0;		/* "unknown" */
			}
			stats->rows = rows; // Reset to original rows

			/*
			 * If the appropriate flavor of the n_distinct option is
			 * specified, override with the corresponding value.
			 */
			aopt = get_attribute_options(onerel->rd_id, stats->attr->attnum);
			if (aopt != NULL)
			{
				float8		n_distinct;

				n_distinct = inh ? aopt->n_distinct_inherited : aopt->n_distinct;
				if (n_distinct != 0.0)
					stats->stadistinct = n_distinct;
			}

			MemoryContextResetAndDeleteChildren(col_context);
		}

		/*
		 * Datums exceeding WIDTH_THRESHOLD are masked as NULL in the sample, and
		 * are used as is to evaluate index statistics. It is less likely to have
		 * indexes on very wide columns, so the effect will be minimal.
		 */
		if (hasindex)
			compute_index_stats(onerel, totalrows,
								indexdata, nindexes,
								rows, numrows,
								col_context);

		MemoryContextSwitchTo(old_context);
		MemoryContextDelete(col_context);

		/*
		 * Emit the completed stats rows into pg_statistic, replacing any
		 * previous statistics for the target columns.  (If there are stats in
		 * pg_statistic for columns we didn't process, we leave them alone.)
		 */
		update_attstats(RelationGetRelid(onerel), inh,
						attr_cnt, vacattrstats);

		for (ind = 0; ind < nindexes; ind++)
		{
			AnlIndexData *thisdata = &indexdata[ind];

			update_attstats(RelationGetRelid(Irel[ind]), false,
							thisdata->attr_cnt, thisdata->vacattrstats);
		}

		/* Build extended statistics (if there are any). */
		BuildRelationExtStatistics(onerel, totalrows, numrows, rows, attr_cnt,
								   vacattrstats);
	}

	/*
	 * Update pages/tuples stats in pg_class ... but not if we're doing
	 * inherited stats.
	 *
	 * GPDB_92_MERGE_FIXME: In postgres it is sufficient to check the number of
	 * pages that are visible with visibilitymap_count(), but in GPDB this
	 * needs to be the count of all pages marked all visible across the all the
	 * QEs. We need to gather this information from the segments and then update
	 * it here.
	 */
	if (!inh)
	{
		BlockNumber relallvisible;

		if (RelationIsAppendOptimized(onerel))
			relallvisible = 0;
		else
			visibilitymap_count(onerel, &relallvisible, NULL);

		vac_update_relstats(onerel,
							relpages,
							totalrows,
							relallvisible,
							hasindex,
							InvalidTransactionId,
							InvalidMultiXactId,
							in_outer_xact,
							false /* isVacuum */);
	}

	/*
	 * Same for indexes. Vacuum always scans all indexes, so if we're part of
	 * VACUUM ANALYZE, don't overwrite the accurate count already inserted by
	 * VACUUM.
	 */
	if (!inh && !(params->options & VACOPT_VACUUM))
	{
		for (ind = 0; ind < nindexes; ind++)
		{
			AnlIndexData *thisdata = &indexdata[ind];
			double		totalindexrows;
			BlockNumber	estimatedIndexPages;

			if (totalrows < 1.0)
			{
				/**
				 * If there are no rows in the relation, no point trying to estimate
				 * number of pages in the index.
				 */
				elog(elevel, "ANALYZE skipping index %s since relation %s has no rows.",
					 RelationGetRelationName(Irel[ind]), RelationGetRelationName(onerel));
				estimatedIndexPages = 1;
			}
			else
			{
				/**
				 * NOTE: we don't attempt to estimate the number of tuples in an index.
				 * We will assume it to be equal to the estimated number of tuples in the relation.
				 * This does not hold for partial indexes. The number of tuples matching will be
				 * derived in selfuncs.c using the base table statistics.
				 */
				estimatedIndexPages = acquire_index_number_of_blocks(Irel[ind], onerel);
				elog(elevel, "ANALYZE estimated relpages=%u for index %s",
					 estimatedIndexPages, RelationGetRelationName(Irel[ind]));
			}

			totalindexrows = ceil(thisdata->tupleFract * totalrows);
			vac_update_relstats(Irel[ind],
								estimatedIndexPages,
								totalindexrows,
								0,
								false,
								InvalidTransactionId,
								InvalidMultiXactId,
								in_outer_xact,
								false /* isVacuum */);
		}
	}

	/*
	 * Report ANALYZE to the stats collector, too.  However, if doing
	 * inherited stats we shouldn't report, because the stats collector only
	 * tracks per-table stats.  Reset the changes_since_analyze counter only
	 * if we analyzed all columns; otherwise, there is still work for
	 * auto-analyze to do.
	 */
	if (!inh)
		pgstat_report_analyze(onerel, totalrows, totaldeadrows,
							  (va_cols == NIL));

	/* If this isn't part of VACUUM ANALYZE, let index AMs do cleanup */
	if (!(params->options & VACOPT_VACUUM))
	{
		for (ind = 0; ind < nindexes; ind++)
		{
			IndexBulkDeleteResult *stats;
			IndexVacuumInfo ivinfo;

			ivinfo.index = Irel[ind];
			ivinfo.analyze_only = true;
			ivinfo.estimated_count = true;
			ivinfo.message_level = elevel;
			ivinfo.num_heap_tuples = onerel->rd_rel->reltuples;
			ivinfo.strategy = vac_strategy;

			stats = index_vacuum_cleanup(&ivinfo, NULL);

			if (stats)
				pfree(stats);
		}
	}

	/* Done with indexes */
	vac_close_indexes(nindexes, Irel, NoLock);

	/* Log the action if appropriate */
	if (IsAutoVacuumWorkerProcess() && params->log_min_duration >= 0)
	{
		if (params->log_min_duration == 0 ||
			TimestampDifferenceExceeds(starttime, GetCurrentTimestamp(),
									   params->log_min_duration))
			ereport(LOG,
					(errmsg("automatic analyze of table \"%s.%s.%s\" system usage: %s",
							get_database_name(MyDatabaseId),
							get_namespace_name(RelationGetNamespace(onerel)),
							RelationGetRelationName(onerel),
							pg_rusage_show(&ru0))));
	}

	/* Roll back any GUC changes executed by index functions */
	AtEOXact_GUC(false, save_nestlevel);

	/* Restore userid and security context */
	SetUserIdAndSecContext(save_userid, save_sec_context);

	/* Restore current context and release memory */
	MemoryContextSwitchTo(caller_context);
	MemoryContextDelete(anl_context);
	anl_context = NULL;
}

/*
 * Compute statistics about indexes of a relation
 */
static void
compute_index_stats(Relation onerel, double totalrows,
					AnlIndexData *indexdata, int nindexes,
					HeapTuple *rows, int numrows,
					MemoryContext col_context)
{
	MemoryContext ind_context,
				old_context;
	Datum		values[INDEX_MAX_KEYS];
	bool		isnull[INDEX_MAX_KEYS];
	int			ind,
				i;

	ind_context = AllocSetContextCreate(anl_context,
										"Analyze Index",
										ALLOCSET_DEFAULT_SIZES);
	old_context = MemoryContextSwitchTo(ind_context);

	for (ind = 0; ind < nindexes; ind++)
	{
		AnlIndexData *thisdata = &indexdata[ind];
		IndexInfo  *indexInfo = thisdata->indexInfo;
		int			attr_cnt = thisdata->attr_cnt;
		TupleTableSlot *slot;
		EState	   *estate;
		ExprContext *econtext;
		ExprState  *predicate;
		Datum	   *exprvals;
		bool	   *exprnulls;
		int			numindexrows,
					tcnt,
					rowno;
		double		totalindexrows;

		/* Ignore index if no columns to analyze and not partial */
		if (attr_cnt == 0 && indexInfo->ii_Predicate == NIL)
			continue;

		/*
		 * Need an EState for evaluation of index expressions and
		 * partial-index predicates.  Create it in the per-index context to be
		 * sure it gets cleaned up at the bottom of the loop.
		 */
		estate = CreateExecutorState();
		econtext = GetPerTupleExprContext(estate);
		/* Need a slot to hold the current heap tuple, too */
		slot = MakeSingleTupleTableSlot(RelationGetDescr(onerel),
										&TTSOpsHeapTuple);

		/* Arrange for econtext's scan tuple to be the tuple under test */
		econtext->ecxt_scantuple = slot;

		/* Set up execution state for predicate. */
		predicate = ExecPrepareQual(indexInfo->ii_Predicate, estate);

		/* Compute and save index expression values */
		exprvals = (Datum *) palloc(numrows * attr_cnt * sizeof(Datum));
		exprnulls = (bool *) palloc(numrows * attr_cnt * sizeof(bool));
		numindexrows = 0;
		tcnt = 0;
		for (rowno = 0; rowno < numrows; rowno++)
		{
			HeapTuple	heapTuple = rows[rowno];

			vacuum_delay_point();

			/*
			 * Reset the per-tuple context each time, to reclaim any cruft
			 * left behind by evaluating the predicate or index expressions.
			 */
			ResetExprContext(econtext);

			/* Set up for predicate or expression evaluation */
			ExecStoreHeapTuple(heapTuple, slot, false);

			/* If index is partial, check predicate */
			if (predicate != NULL)
			{
				if (!ExecQual(predicate, econtext))
					continue;
			}
			numindexrows++;

			if (attr_cnt > 0)
			{
				/*
				 * Evaluate the index row to compute expression values. We
				 * could do this by hand, but FormIndexDatum is convenient.
				 */
				FormIndexDatum(indexInfo,
							   slot,
							   estate,
							   values,
							   isnull);

				/*
				 * Save just the columns we care about.  We copy the values
				 * into ind_context from the estate's per-tuple context.
				 */
				for (i = 0; i < attr_cnt; i++)
				{
					VacAttrStats *stats = thisdata->vacattrstats[i];
					int			attnum = stats->attr->attnum;

					if (isnull[attnum - 1])
					{
						exprvals[tcnt] = (Datum) 0;
						exprnulls[tcnt] = true;
					}
					else
					{
						exprvals[tcnt] = datumCopy(values[attnum - 1],
												   stats->attrtype->typbyval,
												   stats->attrtype->typlen);
						exprnulls[tcnt] = false;
					}
					tcnt++;
				}
			}
		}

		/*
		 * Having counted the number of rows that pass the predicate in the
		 * sample, we can estimate the total number of rows in the index.
		 */
		thisdata->tupleFract = (double) numindexrows / (double) numrows;
		totalindexrows = ceil(thisdata->tupleFract * totalrows);

		/*
		 * Now we can compute the statistics for the expression columns.
		 */
		if (numindexrows > 0)
		{
			MemoryContextSwitchTo(col_context);
			for (i = 0; i < attr_cnt; i++)
			{
				VacAttrStats *stats = thisdata->vacattrstats[i];
				AttributeOpts *aopt =
				get_attribute_options(stats->attr->attrelid,
									  stats->attr->attnum);

				stats->exprvals = exprvals + i;
				stats->exprnulls = exprnulls + i;
				stats->rowstride = attr_cnt;
				stats->compute_stats(stats,
									 ind_fetch_func,
									 numindexrows,
									 totalindexrows);

				/*
				 * If the n_distinct option is specified, it overrides the
				 * above computation.  For indices, we always use just
				 * n_distinct, not n_distinct_inherited.
				 */
				if (aopt != NULL && aopt->n_distinct != 0.0)
					stats->stadistinct = aopt->n_distinct;

				MemoryContextResetAndDeleteChildren(col_context);
			}
		}

		/* And clean up */
		MemoryContextSwitchTo(ind_context);

		ExecDropSingleTupleTableSlot(slot);
		FreeExecutorState(estate);
		MemoryContextResetAndDeleteChildren(ind_context);
	}

	MemoryContextSwitchTo(old_context);
	MemoryContextDelete(ind_context);
}

/*
 * examine_attribute -- pre-analysis of a single column
 *
 * Determine whether the column is analyzable; if so, create and initialize
 * a VacAttrStats struct for it.  If not, return NULL.
 *
 * If index_expr isn't NULL, then we're trying to analyze an expression index,
 * and index_expr is the expression tree representing the column's data.
 */
static VacAttrStats *
examine_attribute(Relation onerel, int attnum, Node *index_expr, int elevel)
{
	Form_pg_attribute attr = TupleDescAttr(onerel->rd_att, attnum - 1);
	HeapTuple	typtuple;
	VacAttrStats *stats;
	int			i;
	bool		ok;

	/* Never analyze dropped columns */
	if (attr->attisdropped)
		return NULL;

	/* Don't analyze column if user has specified not to */
	if (attr->attstattarget == 0)
		return NULL;

	/*
	 * Create the VacAttrStats struct.  Note that we only have a copy of the
	 * fixed fields of the pg_attribute tuple.
	 */
	stats = (VacAttrStats *) palloc0(sizeof(VacAttrStats));
	stats->elevel = elevel;
	stats->attr = (Form_pg_attribute) palloc(ATTRIBUTE_FIXED_PART_SIZE);
	memcpy(stats->attr, attr, ATTRIBUTE_FIXED_PART_SIZE);

	/*
	 * When analyzing an expression index, believe the expression tree's type
	 * not the column datatype --- the latter might be the opckeytype storage
	 * type of the opclass, which is not interesting for our purposes.  (Note:
	 * if we did anything with non-expression index columns, we'd need to
	 * figure out where to get the correct type info from, but for now that's
	 * not a problem.)	It's not clear whether anyone will care about the
	 * typmod, but we store that too just in case.
	 */
	if (index_expr)
	{
		stats->attrtypid = exprType(index_expr);
		stats->attrtypmod = exprTypmod(index_expr);

		/*
		 * If a collation has been specified for the index column, use that in
		 * preference to anything else; but if not, fall back to whatever we
		 * can get from the expression.
		 */
		if (OidIsValid(onerel->rd_indcollation[attnum - 1]))
			stats->attrcollid = onerel->rd_indcollation[attnum - 1];
		else
			stats->attrcollid = exprCollation(index_expr);
	}
	else
	{
		stats->attrtypid = attr->atttypid;
		stats->attrtypmod = attr->atttypmod;
		stats->attrcollid = attr->attcollation;
	}

	typtuple = SearchSysCacheCopy1(TYPEOID,
								   ObjectIdGetDatum(stats->attrtypid));
	if (!HeapTupleIsValid(typtuple))
		elog(ERROR, "cache lookup failed for type %u", stats->attrtypid);
	stats->attrtype = (Form_pg_type) GETSTRUCT(typtuple);
	stats->anl_context = anl_context;
	stats->tupattnum = attnum;

	/*
	 * The fields describing the stats->stavalues[n] element types default to
	 * the type of the data being analyzed, but the type-specific typanalyze
	 * function can change them if it wants to store something else.
	 */
	for (i = 0; i < STATISTIC_NUM_SLOTS-1; i++)
	{
		stats->statypid[i] = stats->attrtypid;
		stats->statyplen[i] = stats->attrtype->typlen;
		stats->statypbyval[i] = stats->attrtype->typbyval;
		stats->statypalign[i] = stats->attrtype->typalign;
	}

	/*
	 * The last slots of statistics is reserved for hyperloglog counter which
	 * is saved as a bytea. Therefore the type information is hardcoded for the
	 * bytea.
	 */
	stats->statypid[i] = BYTEAOID; // oid for bytea
	stats->statyplen[i] = -1; // variable length type
	stats->statypbyval[i] = false; // bytea is pass by reference
	stats->statypalign[i] = 'i'; // INT alignment (4-byte)

	/*
	 * Call the type-specific typanalyze function.  If none is specified, use
	 * std_typanalyze().
	 */
	if (OidIsValid(stats->attrtype->typanalyze))
		ok = DatumGetBool(OidFunctionCall1(stats->attrtype->typanalyze,
										   PointerGetDatum(stats)));
	else
		ok = std_typanalyze(stats);

	if (!ok || stats->compute_stats == NULL || stats->minrows <= 0)
	{
		heap_freetuple(typtuple);
		pfree(stats->attr);
		pfree(stats);
		return NULL;
	}

	return stats;
}

/*
 * acquire_sample_rows -- acquire a random sample of rows from the table
 *
 * Selected rows are returned in the caller-allocated array rows[], which
 * must have at least targrows entries.
 * The actual number of rows selected is returned as the function result.
 * We also estimate the total numbers of live and dead rows in the table,
 * and return them into *totalrows and *totaldeadrows, respectively.
 *
 * The returned list of tuples is in order by physical position in the table.
 * (We will rely on this later to derive correlation estimates.)
 *
 * As of May 2004 we use a new two-stage method:  Stage one selects up
 * to targrows random blocks (or all blocks, if there aren't so many).
 * Stage two scans these blocks and uses the Vitter algorithm to create
 * a random sample of targrows rows (or less, if there are less in the
 * sample of blocks).  The two stages are executed simultaneously: each
 * block is processed as soon as stage one returns its number and while
 * the rows are read stage two controls which ones are to be inserted
 * into the sample.
 *
 * Although every row has an equal chance of ending up in the final
 * sample, this sampling method is not perfect: not every possible
 * sample has an equal chance of being selected.  For large relations
 * the number of different blocks represented by the sample tends to be
 * too small.  We can live with that for now.  Improvements are welcome.
 *
 * An important property of this sampling method is that because we do
 * look at a statistically unbiased set of blocks, we should get
 * unbiased estimates of the average numbers of live and dead rows per
 * block.  The previous sampling method put too much credence in the row
 * density near the start of the table.
 *
 * The returned list of tuples is in order by physical position in the table.
 * (We will rely on this later to derive correlation estimates.)
 *
 * GPDB: If we are the dispatcher, then issue analyze on the segments and
 * collect the statistics from them.
 */
int
acquire_sample_rows(Relation onerel, int elevel,
					HeapTuple *rows, int targrows,
					double *totalrows, double *totaldeadrows)
{
	int			numrows = 0;	/* # rows now in reservoir */
	double		samplerows = 0; /* total # rows collected */
	double		liverows = 0;	/* # live rows seen */
	double		deadrows = 0;	/* # dead rows seen */
	double		rowstoskip = -1;	/* -1 means not set yet */
	BlockNumber totalblocks;
	TransactionId OldestXmin;
	BlockSamplerData bs;
	ReservoirStateData rstate;
	TupleTableSlot *slot;
	TableScanDesc scan;

	Assert(targrows > 0);

	if (Gp_role == GP_ROLE_DISPATCH &&
		onerel->rd_cdbpolicy && !GpPolicyIsEntry(onerel->rd_cdbpolicy))
	{
		/* Fetch sample from the segments. */
		return acquire_sample_rows_dispatcher(onerel, false, elevel,
											  rows, targrows,
											  totalrows, totaldeadrows);
	}

	/*
	 * GPDB: Analyze does make a lot of assumptions regarding the file layout of a
	 * relation. These assumptions are heap specific and do not hold for AO/AOCO
	 * relations. In the case of AO/AOCO, what is actually needed and used instead
	 * of number of blocks, is number of tuples.
	 *
	 * GPDB_12_MERGE_FIXME: BlockNumber is uint32 and Number of tuples is uint64.
	 * That means that after row number UINT_MAX we will never analyze the table.
	 */
	if (RelationIsAppendOptimized(onerel))
	{
		BlockNumber pages;
		double		tuples;
		double		allvisfrac;
		int32		attr_widths;

		table_relation_estimate_size(onerel,	&attr_widths, &pages,
									&tuples, &allvisfrac);

		if (tuples > UINT_MAX)
			tuples = UINT_MAX;

		totalblocks = (BlockNumber)tuples;
	}
	else
		totalblocks = RelationGetNumberOfBlocks(onerel);

	/* Need a cutoff xmin for HeapTupleSatisfiesVacuum */
	OldestXmin = GetOldestXmin(onerel, PROCARRAY_FLAGS_VACUUM);

	/* Prepare for sampling block numbers */
	BlockSampler_Init(&bs, totalblocks, targrows, random());
	/* Prepare for sampling rows */
	reservoir_init_selection_state(&rstate, targrows);

	scan = table_beginscan_analyze(onerel);
	slot = table_slot_create(onerel, NULL);

	/* Outer loop over blocks to sample */
	while (BlockSampler_HasMore(&bs))
	{
		BlockNumber targblock = BlockSampler_Next(&bs);

		vacuum_delay_point();

		if (!table_scan_analyze_next_block(scan, targblock, vac_strategy))
			continue;

		while (table_scan_analyze_next_tuple(scan, OldestXmin, &liverows, &deadrows, slot))
		{
			/*
			 * The first targrows sample rows are simply copied into the
			 * reservoir. Then we start replacing tuples in the sample until
			 * we reach the end of the relation.  This algorithm is from Jeff
			 * Vitter's paper (see full citation in utils/misc/sampling.c). It
			 * works by repeatedly computing the number of tuples to skip
			 * before selecting a tuple, which replaces a randomly chosen
			 * element of the reservoir (current set of tuples).  At all times
			 * the reservoir is a true random sample of the tuples we've
			 * passed over so far, so when we fall off the end of the relation
			 * we're done.
			 */
			if (numrows < targrows)
				rows[numrows++] = ExecCopySlotHeapTuple(slot);
			else
			{
				/*
				 * t in Vitter's paper is the number of records already
				 * processed.  If we need to compute a new S value, we must
				 * use the not-yet-incremented value of samplerows as t.
				 */
				if (rowstoskip < 0)
					rowstoskip = reservoir_get_next_S(&rstate, samplerows, targrows);

				if (rowstoskip <= 0)
				{
					/*
					 * Found a suitable tuple, so save it, replacing one old
					 * tuple at random
					 */
					int			k = (int) (targrows * sampler_random_fract(rstate.randstate));

					Assert(k >= 0 && k < targrows);
					heap_freetuple(rows[k]);
					rows[k] = ExecCopySlotHeapTuple(slot);
				}

				rowstoskip -= 1;
			}

			samplerows += 1;
		}
	}

	ExecDropSingleTupleTableSlot(slot);
	table_endscan(scan);

	/*
	 * If we didn't find as many tuples as we wanted then we're done. No sort
	 * is needed, since they're already in order.
	 *
	 * Otherwise we need to sort the collected tuples by position
	 * (itempointer). It's not worth worrying about corner cases where the
	 * tuples are already sorted.
	 */
	if (numrows == targrows)
		qsort((void *) rows, numrows, sizeof(HeapTuple), compare_rows);

	/*
	 * Estimate total numbers of live and dead rows in relation, extrapolating
	 * on the assumption that the average tuple density in pages we didn't
	 * scan is the same as in the pages we did scan.  Since what we scanned is
	 * a random sample of the pages in the relation, this should be a good
	 * assumption.
	 */
	if (bs.m > 0)
	{
		*totalrows = floor((liverows / bs.m) * totalblocks + 0.5);
		*totaldeadrows = floor((deadrows / bs.m) * totalblocks + 0.5);
	}
	else
	{
		*totalrows = 0.0;
		*totaldeadrows = 0.0;
	}

	/*
	 * Emit some interesting relation info
	 */
	ereport(elevel,
		(errmsg("\"%s\": scanned %d of %u pages, "
				"containing %.0f live rows and %.0f dead rows; "
				"%d rows in sample, %.0f estimated total rows",
				RelationGetRelationName(onerel),
				bs.m, totalblocks,
				liverows, deadrows,
				numrows, *totalrows)));

	return numrows;
}

/*
 * qsort comparator for sorting rows[] array
 */
static int
compare_rows(const void *a, const void *b)
{
	HeapTuple	ha = *(const HeapTuple *) a;
	HeapTuple	hb = *(const HeapTuple *) b;

	/*
	 * GPDB_12_MERGE_FIXME: For AO/AOCO tables, blocknumber does not have a
	 * meaning and is not set. The current implementation of analyze makes
	 * assumptions about the file layout which do not hold for these two cases.
	 * The compare function should maintain the row order as consrtucted, hence
	 * return 0;
	 *
	 * There should be no apparent and measurable perfomance hit from calling
	 * this function.
	 *
	 * One possible proper fix is to refactor analyze to use the tableam api and
	 * this sorting should move to the specific implementation.
	 */
	if (!BlockNumberIsValid(ItemPointerGetBlockNumberNoCheck(&ha->t_self)))
		return 0;

	BlockNumber ba = ItemPointerGetBlockNumber(&ha->t_self);
	OffsetNumber oa = ItemPointerGetOffsetNumber(&ha->t_self);
	BlockNumber bb = ItemPointerGetBlockNumber(&hb->t_self);
	OffsetNumber ob = ItemPointerGetOffsetNumber(&hb->t_self);

	if (ba < bb)
		return -1;
	if (ba > bb)
		return 1;
	if (oa < ob)
		return -1;
	if (oa > ob)
		return 1;
	return 0;
}


/*
 * acquire_inherited_sample_rows -- acquire sample rows from inheritance tree
 *
 * This has the same API as acquire_sample_rows, except that rows are
 * collected from all inheritance children as well as the specified table.
 * We fail and return zero if there are no inheritance children, or if all
 * children are foreign tables that don't support ANALYZE.
 */
int
acquire_inherited_sample_rows(Relation onerel, int elevel,
							  HeapTuple *rows, int targrows,
							  double *totalrows, double *totaldeadrows)
{
	List	   *tableOIDs;
	Relation   *rels;
	AcquireSampleRowsFunc *acquirefuncs;
	double	   *relblocks;
	double		totalblocks;
	int			numrows,
				nrels,
				i;
	ListCell   *lc;
	bool		has_child;

	/*
	 * Like in acquire_sample_rows(), if we're in the QD, fetch the sample
	 * from segments.
	 */
	if (Gp_role == GP_ROLE_DISPATCH)
	{
		return acquire_sample_rows_dispatcher(onerel,
											  true, /* inherited stats */
											  elevel, rows, targrows,
											  totalrows, totaldeadrows);
	}

	/*
	 * Find all members of inheritance set.  We only need AccessShareLock on
	 * the children.
	 */
	tableOIDs =
		find_all_inheritors(RelationGetRelid(onerel), AccessShareLock, NULL);

	/*
	 * Check that there's at least one descendant, else fail.  This could
	 * happen despite analyze_rel's relhassubclass check, if table once had a
	 * child but no longer does.  In that case, we can clear the
	 * relhassubclass field so as not to make the same mistake again later.
	 * (This is safe because we hold ShareUpdateExclusiveLock.)
	 */
	if (list_length(tableOIDs) < 2)
	{
		/* CCI because we already updated the pg_class row in this command */
		CommandCounterIncrement();
		SetRelationHasSubclass(RelationGetRelid(onerel), false);
		*totalrows = 0;
		*totaldeadrows = 0;
		ereport(elevel,
				(errmsg("skipping analyze of \"%s.%s\" inheritance tree --- this inheritance tree contains no child tables",
						get_namespace_name(RelationGetNamespace(onerel)),
						RelationGetRelationName(onerel))));
		return 0;
	}

	/*
	 * Identify acquirefuncs to use, and count blocks in all the relations.
	 * The result could overflow BlockNumber, so we use double arithmetic.
	 */
	rels = (Relation *) palloc(list_length(tableOIDs) * sizeof(Relation));
	acquirefuncs = (AcquireSampleRowsFunc *)
		palloc(list_length(tableOIDs) * sizeof(AcquireSampleRowsFunc));
	relblocks = (double *) palloc(list_length(tableOIDs) * sizeof(double));
	totalblocks = 0;
	nrels = 0;
	has_child = false;
	foreach(lc, tableOIDs)
	{
		Oid			childOID = lfirst_oid(lc);
		Relation	childrel;
		AcquireSampleRowsFunc acquirefunc = NULL;
		BlockNumber relpages = 0;

		/* We already got the needed lock */
		childrel = table_open(childOID, NoLock);

		/* Ignore if temp table of another backend */
		if (RELATION_IS_OTHER_TEMP(childrel))
		{
			/* ... but release the lock on it */
			Assert(childrel != onerel);
			table_close(childrel, AccessShareLock);
			continue;
		}

		/* Check table type (MATVIEW can't happen, but might as well allow) */
		if (childrel->rd_rel->relkind == RELKIND_RELATION ||
			childrel->rd_rel->relkind == RELKIND_MATVIEW)
		{
			/* Regular table, so use the regular row acquisition function */
			acquirefunc = acquire_sample_rows;
			relpages = AcquireNumberOfBlocks(childrel);
		}
		else if (childrel->rd_rel->relkind == RELKIND_FOREIGN_TABLE)
		{
			/*
			 * For a foreign table, call the FDW's hook function to see
			 * whether it supports analysis.
			 */
			FdwRoutine *fdwroutine;
			bool		ok = false;

			fdwroutine = GetFdwRoutineForRelation(childrel, false);

			if (fdwroutine->AnalyzeForeignTable != NULL)
				ok = fdwroutine->AnalyzeForeignTable(childrel,
													 &acquirefunc,
													 &relpages);

			if (!ok)
			{
				/* ignore, but release the lock on it */
				Assert(childrel != onerel);
				table_close(childrel, AccessShareLock);
				continue;
			}
		}
		else
		{
			/*
			 * ignore, but release the lock on it.  don't try to unlock the
			 * passed-in relation
			 */
			Assert(childrel->rd_rel->relkind == RELKIND_PARTITIONED_TABLE);
			if (childrel != onerel)
				table_close(childrel, AccessShareLock);
			else
				table_close(childrel, NoLock);
			continue;
		}

		/* OK, we'll process this child */
		has_child = true;
		rels[nrels] = childrel;
		acquirefuncs[nrels] = acquirefunc;
		relblocks[nrels] = (double) relpages;
		totalblocks += (double) relpages;
		nrels++;
	}

	/*
	 * If we don't have at least one child table to consider, fail.  If the
	 * relation is a partitioned table, it's not counted as a child table.
	 */
	if (!has_child)
	{
		ereport(elevel,
				(errmsg("skipping analyze of \"%s.%s\" inheritance tree --- this inheritance tree contains no analyzable child tables",
						get_namespace_name(RelationGetNamespace(onerel)),
						RelationGetRelationName(onerel))));
		return 0;
	}

	/*
	 * Now sample rows from each relation, proportionally to its fraction of
	 * the total block count.  (This might be less than desirable if the child
	 * rels have radically different free-space percentages, but it's not
	 * clear that it's worth working harder.)
	 */
	numrows = 0;
	*totalrows = 0;
	*totaldeadrows = 0;
	for (i = 0; i < nrels; i++)
	{
		Relation	childrel = rels[i];
		AcquireSampleRowsFunc acquirefunc = acquirefuncs[i];
		double		childblocks = relblocks[i];

		if (childblocks > 0)
		{
			int			childtargrows;

			childtargrows = (int) rint(targrows * childblocks / totalblocks);
			/* Make sure we don't overrun due to roundoff error */
			childtargrows = Min(childtargrows, targrows - numrows);
			if (childtargrows > 0)
			{
				int			childrows;
				double		trows,
							tdrows;

				/* Fetch a random sample of the child's rows */
				childrows = (*acquirefunc) (childrel, elevel,
											rows + numrows, childtargrows,
											&trows, &tdrows);

				/* We may need to convert from child's rowtype to parent's */
				if (childrows > 0 &&
					!equalTupleDescs(RelationGetDescr(childrel),
									 RelationGetDescr(onerel),
									 false))
				{
					TupleConversionMap *map;

					map = convert_tuples_by_name(RelationGetDescr(childrel),
												 RelationGetDescr(onerel),
												 gettext_noop("could not convert row type"));
					if (map != NULL)
					{
						int			j;

						for (j = 0; j < childrows; j++)
						{
							HeapTuple	newtup;

							newtup = execute_attr_map_tuple(rows[numrows + j], map);
							heap_freetuple(rows[numrows + j]);
							rows[numrows + j] = newtup;
						}
						free_conversion_map(map);
					}
				}

				/* And add to counts */
				numrows += childrows;
				*totalrows += trows;
				*totaldeadrows += tdrows;
			}
		}

		/*
		 * Note: we cannot release the child-table locks, since we may have
		 * pointers to their TOAST tables in the sampled rows.
		 */
		table_close(childrel, NoLock);
	}

	return numrows;
}

/*
 * This function acquires the HLL counter for the entire table by
 * using the hyperloglog extension gp_hyperloglog_accum().
 *
 * Unlike acquire_sample_rows(), this returns the HLL counter for
 * the entire table, and not jsut a sample, and it stores the HLL
 * counter into a separate attribute in the stats stahll_full to
 * distinguish it from the HLL for sampled data. This functions scans
 * the full table only once.
 */
static void
acquire_hll_by_query(Relation onerel, int nattrs, VacAttrStats **attrstats, int elevel)
{
	StringInfoData str, columnStr;
	int			i;
	int			ret;
	Datum	   *vals;
	MemoryContext oldcxt;
	const char *schemaName = get_namespace_name(RelationGetNamespace(onerel));

	initStringInfo(&str);
	initStringInfo(&columnStr);
	for (i = 0; i < nattrs; i++)
	{
		const char *attname = quote_identifier(NameStr(attrstats[i]->attr->attname));
		appendStringInfo(&columnStr, "pg_catalog.gp_hyperloglog_accum(%s)", attname);
		if(i != nattrs-1)
			appendStringInfo(&columnStr, ", ");
	}

	appendStringInfo(&str, "select %s from %s.%s as Ta ",
					 columnStr.data,
					 quote_identifier(schemaName),
					 quote_identifier(RelationGetRelationName(onerel)));

	oldcxt = CurrentMemoryContext;

	if (SPI_OK_CONNECT != SPI_connect())
		ereport(ERROR,
				(errcode(ERRCODE_INTERNAL_ERROR),
				 errmsg("unable to connect to execute internal query")));

	elog(elevel, "Executing SQL: %s", str.data);

	/*
	 * Do the query. We pass readonly==false, to force SPI to take a new
	 * snapshot. That ensures that we see all changes by our own transaction.
	 */
	ret = SPI_execute(str.data, false, 0);
	Assert(ret > 0);

	/*
	 * targrows in analyze_rel_internal() is an int,
	 * it's unlikely that this query will return more rows
	 */
	Assert(SPI_processed < 2);
	int sampleTuples = (int) SPI_processed;

	/* Ok, read in the tuples to *rows */
	MemoryContextSwitchTo(oldcxt);
	vals = (Datum *) palloc0(nattrs * sizeof(Datum));
	bool isNull = false;

	for (i = 0; i < sampleTuples; i++)
	{
		HeapTuple	sampletup = SPI_tuptable->vals[i];
		int			j;

		for (j = 0; j < nattrs; j++)
		{
			int	tupattnum = attrstats[j]->tupattnum;
			Assert(tupattnum >= 1 && tupattnum <= nattrs);

			vals[tupattnum - 1] = heap_getattr(sampletup, j + 1,
											   SPI_tuptable->tupdesc,
											   &isNull);
			if (isNull)
			{
				attrstats[j]->stahll_full = (bytea *)gp_hyperloglog_init_def();
				continue;
			}

			int16 typlen;
			bool typbyval;
			get_typlenbyval(SPI_tuptable->tupdesc->tdtypeid, &typlen, &typbyval);
			int hll_length = datumGetSize(vals[tupattnum-1], typbyval, typlen);
			attrstats[j]->stahll_full = (bytea *)datumCopy(PointerGetDatum(vals[tupattnum - 1]), false, hll_length);
		}
	}

	SPI_finish();
}

/*
 * Compute relation size.
 *
 * In upstream, this is a simple RelationGetNumberOfBlocks() call.
 * In GPDB if we're in the dispatcher, we need to get the size from the
 * segments.
 */
BlockNumber
AcquireNumberOfBlocks(Relation onerel)
{
	int64		totalbytes;

	if (Gp_role == GP_ROLE_DISPATCH &&
		onerel->rd_cdbpolicy && !GpPolicyIsEntry(onerel->rd_cdbpolicy))
	{
		/* Query the segments using pg_relation_size(<rel>). */
		char		relsize_sql[100];

		snprintf(relsize_sql, sizeof(relsize_sql),
				 "select pg_catalog.pg_relation_size(%u, 'main')", RelationGetRelid(onerel));
		totalbytes = get_size_from_segDBs(relsize_sql);
		if (GpPolicyIsReplicated(onerel->rd_cdbpolicy))
		{
			/*
			 * pg_relation_size sums up the table size on each segment. That's
			 * correct for hash and randomly distributed tables. But for a
			 * replicated table, we want pg_class.relpages to count the data
			 * only once.
			 */
			totalbytes = totalbytes / onerel->rd_cdbpolicy->numsegments;
		}

		return RelationGuessNumberOfBlocksFromSize(totalbytes);
	}
	/* Check size on this server. */
	else
	{
		return RelationGetNumberOfBlocks(onerel);
	}
}

/*
 * Compute index relation's size.
 *
 * Like AcquireNumberOfBlocks(), but for indexes. Indexes don't
 * have a distribution policy, so we use the parent table's policy
 * to determine whether we need to get the size on segments or
 * locally.
 */
static BlockNumber
acquire_index_number_of_blocks(Relation indexrel, Relation tablerel)
{
	int64		totalbytes;

	if (Gp_role == GP_ROLE_DISPATCH &&
		tablerel->rd_cdbpolicy && !GpPolicyIsEntry(tablerel->rd_cdbpolicy))
	{
		/* Query the segments using pg_relation_size(<rel>). */
		char		relsize_sql[100];

		snprintf(relsize_sql, sizeof(relsize_sql),
				 "select pg_catalog.pg_relation_size(%u, 'main')", RelationGetRelid(indexrel));
		totalbytes = get_size_from_segDBs(relsize_sql);
		if (GpPolicyIsReplicated(tablerel->rd_cdbpolicy))
		{
			/*
			 * pg_relation_size sums up the table size on each segment. That's
			 * correct for hash and randomly distributed tables. But for a
			 * replicated table, we want pg_class.relpages to count the data
			 * only once.
			 */
			totalbytes = totalbytes / tablerel->rd_cdbpolicy->numsegments;
		}

		return RelationGuessNumberOfBlocksFromSize(totalbytes);
	}
	/* Check size on this server. */
	else
	{
		return RelationGetNumberOfBlocks(indexrel);
	}
}

/*
 * Collect a sample from segments.
 *
 * Calls the gp_acquire_sample_rows() helper function on each segment,
 * and merges the results.
 */
static int
acquire_sample_rows_dispatcher(Relation onerel, bool inh, int elevel,
							   HeapTuple *rows, int targrows,
							   double *totalrows, double *totaldeadrows)
{
	/*
	 * 'colLargeRowIndexes' is essentially an argument, but it's passed via a
	 * global variable to avoid changing the AcquireSampleRowsFunc prototype.
	 */
	Bitmapset **colLargeRowIndexes = acquire_func_colLargeRowIndexes;
	TupleDesc	relDesc = RelationGetDescr(onerel);
	TupleDesc	funcTupleDesc;
	TupleDesc	sampleTupleDesc;
	AttInMetadata *attinmeta;
	StringInfoData str;
	int			sampleTuples;	/* 32 bit - assume that number of tuples will not > 2B */
	char	  **funcRetValues;
	bool	   *funcRetNulls;
<<<<<<< HEAD
=======
	char	  **values;
>>>>>>> 781d7fe9
	int			numLiveColumns;
	int			perseg_targrows;
	int			ncolumns;
	int			i;
	int			index = 0;
	char	   *sql;
	List	   *raw_parsetree_list;
	Node	   *parsetree;
	List	   *querytree_list;
	List	   *plantree_list;
	PlannedStmt *plan_stmt;
	Portal		portal;
	DestReceiver *destReceiver;
	QueryDesc  *queryDesc = NULL;
	TupleTableSlot *slot;
	Datum	   *dvalues;
	bool	   *dnulls;

	Assert(targrows > 0.0);

	/*
	 * Acquire an evenly-sized sample from each segment.
	 *
	 * XXX: If there's a significant bias between the segments, i.e. some
	 * segments have a lot more rows than others, the sample will biased, too.
	 * Would be nice to improve that, but it's not clear how. We could issue
	 * another query to get the table size from each segment first, and use
	 * those to weigh the sample size to get from each segment. But that'd
	 * require an extra round-trip, which is also not good. The caller
	 * actually already did that, to get the total relation size, but it
	 * doesn't pass that down to us, let alone the per-segment sizes.
	 */
	if (GpPolicyIsReplicated(onerel->rd_cdbpolicy))
		perseg_targrows = targrows;
	else if (GpPolicyIsPartitioned(onerel->rd_cdbpolicy))
		perseg_targrows = targrows / onerel->rd_cdbpolicy->numsegments;
	else
		elog(ERROR, "acquire_sample_rows_dispatcher() cannot be used on a non-distributed table");

	/*
	 * Count the number of columns, excluding dropped columns. We'll need that
	 * later.
	 */
	numLiveColumns = 0;
	for (i = 0; i < relDesc->natts; i++)
	{
		Form_pg_attribute attr = TupleDescAttr(relDesc, i);

		if (attr->attisdropped)
			continue;

		numLiveColumns++;
	}

	/*
	 * Construct SQL command to dispatch to segments.
	 *
	 * Did not use 'select * from pg_catalog.gp_acquire_sample_rows(...) as
	 * (..);' here. Because it requires to specify columns explicitly which
	 * leads to permission check on each columns. This is not consistent with
	 * GPDB5 and may result in different behaviour under different acl
	 * configuration.
	 */
	initStringInfo(&str);
	appendStringInfo(&str, "select pg_catalog.gp_acquire_sample_rows(%u, %d, '%s');",
					 RelationGetRelid(onerel),
					 perseg_targrows,
					 inh ? "t" : "f");

	/*
	 * Execute it.
	 */
	elog(elevel, "Executing SQL: %s", str.data);

	sql = str.data;

	/* Create a new portal to run the query in */
	portal = CreateNewPortal();
	/* Don't display the portal in pg_cursors, it is for internal use only */
	portal->visible = false;
	PortalCreateHoldStore(portal);
	destReceiver = CreateDestReceiver(DestTuplestore);
	SetTuplestoreDestReceiverParams(destReceiver,
									portal->holdStore,
									portal->holdContext,
									false);

	/*
	 * Parse the SQL string into a list of raw parse trees.
	 */
	raw_parsetree_list = pg_parse_query(sql);

	/*
	 * Do parse analysis, rule rewrite, planning, and execution for each raw
	 * parsetree.
	 */

	/* There is only one element in list due to simple select. */
	Assert(linitial(raw_parsetree_list) == llast(raw_parsetree_list));
	parsetree = (Node *) linitial(raw_parsetree_list);

	querytree_list = pg_analyze_and_rewrite(parsetree,
											sql,
											NULL,
											0,
											NULL);
	plantree_list = pg_plan_queries(querytree_list, 0, NULL);

	/* There is only one statement in list due to simple select. */
	Assert(linitial(plantree_list) == llast(plantree_list));
	plan_stmt = (PlannedStmt *) linitial(plantree_list);

	queryDesc = CreateQueryDesc(plan_stmt,
								sql,
								GetActiveSnapshot(),
								InvalidSnapshot,
								destReceiver,
								NULL,
								NULL,
								INSTRUMENT_NONE);

	/* Call ExecutorStart to prepare the plan for execution */
	ExecutorStart(queryDesc, 0);

	/* Run the plan  */
	ExecutorRun(queryDesc, ForwardScanDirection, 0L, true);

	/* Wait for completion of all qExec processes. */
	if (queryDesc->estate->dispatcherState
		&& queryDesc->estate->dispatcherState->primaryResults)
	{
		cdbdisp_checkDispatchResult(queryDesc->estate->dispatcherState, DISPATCH_WAIT_NONE);
	}

	ExecutorFinish(queryDesc);

	/*
	 * Build a modified tuple descriptor for the table.
	 *
	 * Some datatypes need special treatment, so we cannot use the relation's
	 * original tupledesc.
	 *
	 * Also create tupledesc of return record of function
	 * gp_acquire_sample_rows.
	 */
	sampleTupleDesc = CreateTupleDescCopy(relDesc);
	ncolumns = numLiveColumns + FIX_ATTR_NUM;
	
	funcTupleDesc = CreateTemplateTupleDesc(ncolumns);
	TupleDescInitEntry(funcTupleDesc, (AttrNumber) 1, "", FLOAT8OID, -1, 0);
	TupleDescInitEntry(funcTupleDesc, (AttrNumber) 2, "", FLOAT8OID, -1, 0);
	TupleDescInitEntry(funcTupleDesc, (AttrNumber) 3, "", TEXTOID, -1, 0);

	for (i = 0; i < relDesc->natts; i++)
	{
		Form_pg_attribute attr = TupleDescAttr(relDesc, i);

		Oid			typid = gp_acquire_sample_rows_col_type(attr->atttypid);

		TupleDescAttr(sampleTupleDesc, i)->atttypid = typid;

		if (!attr->attisdropped)
		{
			TupleDescInitEntry(funcTupleDesc, (AttrNumber) 4 + index, "",
							   typid, attr->atttypmod, attr->attndims);

			index++;
		}
	}

	/* For RECORD results, make sure a typmod has been assigned */
	Assert(funcTupleDesc->tdtypeid == RECORDOID && funcTupleDesc->tdtypmod < 0);
	assign_record_type_typmod(funcTupleDesc);

	attinmeta = TupleDescGetAttInMetadata(sampleTupleDesc);

	/*
	 * Read the result set from each segment. Gather the sample rows *rows,
	 * and sum up the summary rows for grand 'totalrows' and 'totaldeadrows'.
	 */
	funcRetValues = (Datum *) palloc0(funcTupleDesc->natts * sizeof(Datum));
	funcRetNulls = (bool *) palloc(funcTupleDesc->natts * sizeof(bool));
	dvalues = (Datum *) palloc0(relDesc->natts * sizeof(Datum));
	dnulls = (bool *) palloc(relDesc->natts * sizeof(bool));
	sampleTuples = 0;
	*totalrows = 0;
	*totaldeadrows = 0;

	slot = MakeSingleTupleTableSlot(queryDesc->tupDesc, &TTSOpsMinimalTuple);
	for (;;)
	{
		bool		ok;
		TupleDesc	typeinfo;
		int			natts;
		Datum		attr;
		bool		isnull;
		double		this_totalrows = 0;
		double		this_totaldeadrows = 0;

		ok = tuplestore_gettupleslot(portal->holdStore, true, false, slot);

		if (!ok)
			break;

		typeinfo = slot->tts_tupleDescriptor;
		natts = typeinfo->natts;

		/* There should be only one attribute with OID RECORDOID. */
		if (1 != natts)
		{
			elog(ERROR,
				 "wrong number of attributes %d when 1 expected",
				 natts);
		}
		if (RECORDOID != typeinfo->attrs[0].atttypid)
		{
			elog(ERROR,
				 "wrong attribute OID %d, RECORDOID %d is expected",
				 typeinfo->attrs[0].atttypid, RECORDOID);

		}

		/* Make sure the tuple is fully deconstructed */
		slot_getallattrs(slot);

		/* There should be only one attribute with OID RECORDOID */
		attr = slot_getattr(slot, 1, &isnull);
		if (isnull)
		{
			elog(ERROR,
				 "null value for attribute in tuple");
		}

		/* Get record from attribute and parse it */
		{
			HeapTupleHeader rec = (HeapTupleHeader) PG_DETOAST_DATUM(attr);
			Oid			tupType;
			int32		tupTypmod;
			TupleDesc	tupdesc;
			HeapTupleData tuple;

			/* Extract type info from the tuple itself */
			tupType = HeapTupleHeaderGetTypeId(rec);
			tupTypmod = HeapTupleHeaderGetTypMod(rec);
			tupdesc = lookup_rowtype_tupdesc(tupType, tupTypmod);

			/* Build a temporary HeapTuple control structure */
			tuple.t_len = HeapTupleHeaderGetDatumLength(rec);
			ItemPointerSetInvalid(&(tuple.t_self));
			tuple.t_data = rec;

			/* Break down the tuple into fields */
			heap_deform_tuple(&tuple, tupdesc, funcRetValues, funcRetNulls);

			if (!funcRetNulls[0])
			{
				/* This is a summary row. */
				this_totalrows = DatumGetFloat8(funcRetValues[0]);
				this_totaldeadrows = DatumGetFloat8(funcRetValues[1]);
				(*totalrows) += this_totalrows;
				(*totaldeadrows) += this_totaldeadrows;
				if (sampleTuples && GpPolicyIsReplicated(onerel->rd_cdbpolicy))
				{
					/*
					 * A replicated table has the same data in all segments.
					 * Arbitrarily, use the sample from the first segment, and
					 * discard the rest. (This is rather inefficient, of
					 * course. It would be better to dispatch to only one
					 * segment, but there is no easy API for that in the
					 * dispatcher.)
					 */
					ReleaseTupleDesc(tupdesc);

					/* Stop processing tuples - enough */
					break;
				}
			}
			else
			{
				/* This is a sample row. */
				if (sampleTuples >= targrows)
					elog(ERROR, "too many sample rows received from gp_acquire_sample_rows");

				/* Read the 'toolarge' bitmap, if any */
				if (colLargeRowIndexes && !funcRetNulls[2])
				{
					char	   *toolarge;

					toolarge = TextDatumGetCString(funcRetValues[2]);
					if (strlen(toolarge) != numLiveColumns)
						elog(ERROR, "'toolarge' bitmap has incorrect length");

					index = 0;
					for (i = 0; i < relDesc->natts; i++)
					{
						Form_pg_attribute attr = TupleDescAttr(relDesc, i);

						if (attr->attisdropped)
							continue;

						if (toolarge[index] == '1')
							colLargeRowIndexes[i] = bms_add_member(colLargeRowIndexes[i], sampleTuples);
						index++;
					}
				}

				/* Process the columns */
				index = 0;
				for (i = 0; i < relDesc->natts; i++)
				{
					Form_pg_attribute attr = TupleDescAttr(relDesc, i);

					if (attr->attisdropped)
						continue;

					dnulls[i] = funcRetNulls[3 + index];
					dvalues[i] = funcRetValues[3 + index];
					index++;	/* Move index to the next result set attribute */
				}

				/*
				 * Form a tuple
				 */
				rows[sampleTuples] = heap_form_tuple(attinmeta->tupdesc,
													 dvalues,
													 dnulls);
				sampleTuples++;

				/*
				 * note: we don't set the OIDs in the sample. ANALYZE doesn't
				 * collect stats for them
				 */
			}

			ReleaseTupleDesc(tupdesc);
		}
		ExecClearTuple(slot);
	}
	ExecDropSingleTupleTableSlot(slot);

	ExecutorEnd(queryDesc);
	FreeQueryDesc(queryDesc);
	list_free_deep(plantree_list);
	list_free_deep(querytree_list);
	list_free_deep(raw_parsetree_list);
	PortalDrop(portal, false);

	pfree(funcRetValues);
	pfree(funcRetNulls);
	pfree(dvalues);
	pfree(dnulls);

	return sampleTuples;
}

/*
 *	update_attstats() -- update attribute statistics for one relation
 *
 *		Statistics are stored in several places: the pg_class row for the
 *		relation has stats about the whole relation, and there is a
 *		pg_statistic row for each (non-system) attribute that has ever
 *		been analyzed.  The pg_class values are updated by VACUUM, not here.
 *
 *		pg_statistic rows are just added or updated normally.  This means
 *		that pg_statistic will probably contain some deleted rows at the
 *		completion of a vacuum cycle, unless it happens to get vacuumed last.
 *
 *		To keep things simple, we punt for pg_statistic, and don't try
 *		to compute or store rows for pg_statistic itself in pg_statistic.
 *		This could possibly be made to work, but it's not worth the trouble.
 *		Note analyze_rel() has seen to it that we won't come here when
 *		vacuuming pg_statistic itself.
 *
 *		Note: there would be a race condition here if two backends could
 *		ANALYZE the same table concurrently.  Presently, we lock that out
 *		by taking a self-exclusive lock on the relation in analyze_rel().
 */
static void
update_attstats(Oid relid, bool inh, int natts, VacAttrStats **vacattrstats)
{
	Relation	sd;
	int			attno;

	if (natts <= 0)
		return;					/* nothing to do */

	sd = table_open(StatisticRelationId, RowExclusiveLock);

	for (attno = 0; attno < natts; attno++)
	{
		VacAttrStats *stats = vacattrstats[attno];
		HeapTuple	stup,
					oldtup;
		int			i,
					k,
					n;
		Datum		values[Natts_pg_statistic];
		bool		nulls[Natts_pg_statistic];
		bool		replaces[Natts_pg_statistic];

		/* Ignore attr if we weren't able to collect stats */
		if (!stats->stats_valid)
			continue;

		/*
		 * Construct a new pg_statistic tuple
		 */
		for (i = 0; i < Natts_pg_statistic; ++i)
		{
			nulls[i] = false;
			replaces[i] = true;
		}

		values[Anum_pg_statistic_starelid - 1] = ObjectIdGetDatum(relid);
		values[Anum_pg_statistic_staattnum - 1] = Int16GetDatum(stats->attr->attnum);
		values[Anum_pg_statistic_stainherit - 1] = BoolGetDatum(inh);
		values[Anum_pg_statistic_stanullfrac - 1] = Float4GetDatum(stats->stanullfrac);
		values[Anum_pg_statistic_stawidth - 1] = Int32GetDatum(stats->stawidth);
		values[Anum_pg_statistic_stadistinct - 1] = Float4GetDatum(stats->stadistinct);
		i = Anum_pg_statistic_stakind1 - 1;
		for (k = 0; k < STATISTIC_NUM_SLOTS; k++)
		{
			values[i++] = Int16GetDatum(stats->stakind[k]); /* stakindN */
		}
		i = Anum_pg_statistic_staop1 - 1;
		for (k = 0; k < STATISTIC_NUM_SLOTS; k++)
		{
			values[i++] = ObjectIdGetDatum(stats->staop[k]);	/* staopN */
		}
		i = Anum_pg_statistic_stacoll1 - 1;
		for (k = 0; k < STATISTIC_NUM_SLOTS; k++)
		{
			values[i++] = ObjectIdGetDatum(stats->stacoll[k]);	/* stacollN */
		}
		i = Anum_pg_statistic_stanumbers1 - 1;
		for (k = 0; k < STATISTIC_NUM_SLOTS; k++)
		{
			int			nnum = stats->numnumbers[k];

			if (nnum > 0)
			{
				Datum	   *numdatums = (Datum *) palloc(nnum * sizeof(Datum));
				ArrayType  *arry;

				for (n = 0; n < nnum; n++)
					numdatums[n] = Float4GetDatum(stats->stanumbers[k][n]);
				/* XXX knows more than it should about type float4: */
				arry = construct_array(numdatums, nnum,
									   FLOAT4OID,
									   sizeof(float4), FLOAT4PASSBYVAL, 'i');
				values[i++] = PointerGetDatum(arry);	/* stanumbersN */
			}
			else
			{
				nulls[i] = true;
				values[i++] = (Datum) 0;
			}
		}
		i = Anum_pg_statistic_stavalues1 - 1;
		for (k = 0; k < STATISTIC_NUM_SLOTS; k++)
		{
			if (stats->numvalues[k] > 0)
			{
				ArrayType  *arry;

				arry = construct_array(stats->stavalues[k],
									   stats->numvalues[k],
									   stats->statypid[k],
									   stats->statyplen[k],
									   stats->statypbyval[k],
									   stats->statypalign[k]);
				values[i++] = PointerGetDatum(arry);	/* stavaluesN */
			}
			else
			{
				nulls[i] = true;
				values[i++] = (Datum) 0;
			}
		}

		/* Is there already a pg_statistic tuple for this attribute? */
		oldtup = SearchSysCache3(STATRELATTINH,
								 ObjectIdGetDatum(relid),
								 Int16GetDatum(stats->attr->attnum),
								 BoolGetDatum(inh));

		if (HeapTupleIsValid(oldtup))
		{
			/* Yes, replace it */
			stup = heap_modify_tuple(oldtup,
									 RelationGetDescr(sd),
									 values,
									 nulls,
									 replaces);
			ReleaseSysCache(oldtup);
			CatalogTupleUpdate(sd, &stup->t_self, stup);
		}
		else
		{
			/* No, insert new tuple */
			stup = heap_form_tuple(RelationGetDescr(sd), values, nulls);
			CatalogTupleInsert(sd, stup);
		}

		heap_freetuple(stup);
	}

	table_close(sd, RowExclusiveLock);
}

/*
 * Standard fetch function for use by compute_stats subroutines.
 *
 * This exists to provide some insulation between compute_stats routines
 * and the actual storage of the sample data.
 */
static Datum
std_fetch_func(VacAttrStatsP stats, int rownum, bool *isNull)
{
	int			attnum = stats->tupattnum;
	HeapTuple	tuple = stats->rows[rownum];
	TupleDesc	tupDesc = stats->tupDesc;

	return heap_getattr(tuple, attnum, tupDesc, isNull);
}

/*
 * Fetch function for analyzing index expressions.
 *
 * We have not bothered to construct index tuples, instead the data is
 * just in Datum arrays.
 */
static Datum
ind_fetch_func(VacAttrStatsP stats, int rownum, bool *isNull)
{
	int			i;

	/* exprvals and exprnulls are already offset for proper column */
	i = rownum * stats->rowstride;
	*isNull = stats->exprnulls[i];
	return stats->exprvals[i];
}


/*==========================================================================
 *
 * Code below this point represents the "standard" type-specific statistics
 * analysis algorithms.  This code can be replaced on a per-data-type basis
 * by setting a nonzero value in pg_type.typanalyze.
 *
 *==========================================================================
 */


/*
 * In PostgreSQL, WIDTH_THRESHOLD is here, but we've moved it to vacuum.h in
 * GPDB.
 */

#define swapInt(a,b)	do {int _tmp; _tmp=a; a=b; b=_tmp;} while(0)
#define swapDatum(a,b)	do {Datum _tmp; _tmp=a; a=b; b=_tmp;} while(0)

/*
 * Extra information used by the default analysis routines
 */
typedef struct
{
	int			count;			/* # of duplicates */
	int			first;			/* values[] index of first occurrence */
} ScalarMCVItem;

typedef struct
{
	SortSupport ssup;
	int		   *tupnoLink;
} CompareScalarsContext;


static void compute_trivial_stats(VacAttrStatsP stats,
								  AnalyzeAttrFetchFunc fetchfunc,
								  int samplerows,
								  double totalrows);
static void compute_distinct_stats(VacAttrStatsP stats,
								   AnalyzeAttrFetchFunc fetchfunc,
								   int samplerows,
								   double totalrows);
static void compute_scalar_stats(VacAttrStatsP stats,
								 AnalyzeAttrFetchFunc fetchfunc,
								 int samplerows,
								 double totalrows);
static void merge_leaf_stats(VacAttrStatsP stats,
								 AnalyzeAttrFetchFunc fetchfunc,
								 int samplerows,
								 double totalrows);
static int	compare_scalars(const void *a, const void *b, void *arg);
static int	compare_mcvs(const void *a, const void *b);
static int	analyze_mcv_list(int *mcv_counts,
							 int num_mcv,
							 double stadistinct,
							 double stanullfrac,
							 int samplerows,
							 double totalrows);


/*
 * std_typanalyze -- the default type-specific typanalyze function
 */
bool
std_typanalyze(VacAttrStats *stats)
{
	Form_pg_attribute attr = stats->attr;
	Oid			ltopr;
	Oid			eqopr;
	StdAnalyzeData *mystats;

	/* If the attstattarget column is negative, use the default value */
	/* NB: it is okay to scribble on stats->attr since it's a copy */
	if (attr->attstattarget < 0)
		attr->attstattarget = default_statistics_target;

	/* Look for default "<" and "=" operators for column's type */
	get_sort_group_operators(stats->attrtypid,
							 false, false, false,
							 &ltopr, &eqopr, NULL,
							 NULL);

	/* Save the operator info for compute_stats routines */
	mystats = (StdAnalyzeData *) palloc(sizeof(StdAnalyzeData));
	mystats->eqopr = eqopr;
	mystats->eqfunc = OidIsValid(eqopr) ? get_opcode(eqopr) : InvalidOid;
	mystats->ltopr = ltopr;
	stats->extra_data = mystats;
	stats->merge_stats = false;

	/*
	 * Determine which standard statistics algorithm to use
	 */
	List *va_cols = list_make1(makeString(NameStr(stats->attr->attname)));
	if (get_rel_relkind(attr->attrelid) == RELKIND_PARTITIONED_TABLE &&
		!get_rel_relispartition(attr->attrelid) &&
		leaf_parts_analyzed(stats->attr->attrelid, InvalidOid, va_cols, stats->elevel) &&
		op_hashjoinable(eqopr, stats->attrtypid))
	{
		stats->merge_stats = true;
		stats->compute_stats = merge_leaf_stats;
		stats->minrows = 300 * attr->attstattarget;
	}
	else
		if (OidIsValid(eqopr) && OidIsValid(ltopr))
	{
		/* Seems to be a scalar datatype */
		stats->compute_stats = compute_scalar_stats;
		/*--------------------
		 * The following choice of minrows is based on the paper
		 * "Random sampling for histogram construction: how much is enough?"
		 * by Surajit Chaudhuri, Rajeev Motwani and Vivek Narasayya, in
		 * Proceedings of ACM SIGMOD International Conference on Management
		 * of Data, 1998, Pages 436-447.  Their Corollary 1 to Theorem 5
		 * says that for table size n, histogram size k, maximum relative
		 * error in bin size f, and error probability gamma, the minimum
		 * random sample size is
		 *		r = 4 * k * ln(2*n/gamma) / f^2
		 * Taking f = 0.5, gamma = 0.01, n = 10^6 rows, we obtain
		 *		r = 305.82 * k
		 * Note that because of the log function, the dependence on n is
		 * quite weak; even at n = 10^12, a 300*k sample gives <= 0.66
		 * bin size error with probability 0.99.  So there's no real need to
		 * scale for n, which is a good thing because we don't necessarily
		 * know it at this point.
		 *--------------------
		 */
		stats->minrows = 300 * attr->attstattarget;
	}
	else if (OidIsValid(eqopr))
	{
		/* We can still recognize distinct values */
		stats->compute_stats = compute_distinct_stats;
		/* Might as well use the same minrows as above */
		stats->minrows = 300 * attr->attstattarget;
	}
	else
	{
		/* Can't do much but the trivial stuff */
		stats->compute_stats = compute_trivial_stats;
		/* Might as well use the same minrows as above */
		stats->minrows = 300 * attr->attstattarget;
	}
	list_free(va_cols);
	return true;
}


/*
 *	compute_trivial_stats() -- compute very basic column statistics
 *
 *	We use this when we cannot find a hash "=" operator for the datatype.
 *
 *	We determine the fraction of non-null rows and the average datum width.
 */
static void
compute_trivial_stats(VacAttrStatsP stats,
					  AnalyzeAttrFetchFunc fetchfunc,
					  int samplerows,
					  double totalrows)
{
	int			i;
	int			null_cnt = 0;
	int			nonnull_cnt = 0;
	double		total_width = 0;
	bool		is_varlena = (!stats->attrtype->typbyval &&
							  stats->attrtype->typlen == -1);
	bool		is_varwidth = (!stats->attrtype->typbyval &&
							   stats->attrtype->typlen < 0);

	for (i = 0; i < samplerows; i++)
	{
		Datum		value;
		bool		isnull;

		vacuum_delay_point();

		value = fetchfunc(stats, i, &isnull);

		/* Check for null/nonnull */
		if (isnull)
		{
			null_cnt++;
			continue;
		}
		nonnull_cnt++;

		/*
		 * If it's a variable-width field, add up widths for average width
		 * calculation.  Note that if the value is toasted, we use the toasted
		 * width.  We don't bother with this calculation if it's a fixed-width
		 * type.
		 */
		if (is_varlena)
		{
			total_width += VARSIZE_ANY(DatumGetPointer(value));
		}
		else if (is_varwidth)
		{
			/* must be cstring */
			total_width += strlen(DatumGetCString(value)) + 1;
		}
	}

	/* We can only compute average width if we found some non-null values. */
	if (nonnull_cnt > 0)
	{
		stats->stats_valid = true;
		/* Do the simple null-frac and width stats */
		stats->stanullfrac = (double) null_cnt / (double) samplerows;
		if (is_varwidth)
			stats->stawidth = total_width / (double) nonnull_cnt;
		else
			stats->stawidth = stats->attrtype->typlen;
		stats->stadistinct = 0.0;	/* "unknown" */
	}
	else if (null_cnt > 0)
	{
		/* We found only nulls; assume the column is entirely null */
		stats->stats_valid = true;
		stats->stanullfrac = 1.0;
		if (is_varwidth)
			stats->stawidth = 0;	/* "unknown" */
		else
			stats->stawidth = stats->attrtype->typlen;
		stats->stadistinct = 0.0;	/* "unknown" */
	}
}


/*
 *	compute_distinct_stats() -- compute column statistics including ndistinct
 *
 *	We use this when we can find only an "=" operator for the datatype.
 *
 *	We determine the fraction of non-null rows, the average width, the
 *	most common values, and the (estimated) number of distinct values.
 *
 *	The most common values are determined by brute force: we keep a list
 *	of previously seen values, ordered by number of times seen, as we scan
 *	the samples.  A newly seen value is inserted just after the last
 *	multiply-seen value, causing the bottommost (oldest) singly-seen value
 *	to drop off the list.  The accuracy of this method, and also its cost,
 *	depend mainly on the length of the list we are willing to keep.
 */
static void
compute_distinct_stats(VacAttrStatsP stats,
					   AnalyzeAttrFetchFunc fetchfunc,
					   int samplerows,
					   double totalrows)
{
	int			i;
	int			null_cnt = 0;
	int			nonnull_cnt = 0;
	int			toowide_cnt = 0;
	double		total_width = 0;
	bool		is_varlena = (!stats->attrtype->typbyval &&
							  stats->attrtype->typlen == -1);
	bool		is_varwidth = (!stats->attrtype->typbyval &&
							   stats->attrtype->typlen < 0);
	FmgrInfo	f_cmpeq;
	typedef struct
	{
		Datum		value;
		int			count;
	} TrackItem;
	TrackItem  *track;
	int			track_cnt,
				track_max;
	int			num_mcv = stats->attr->attstattarget;
	StdAnalyzeData *mystats = (StdAnalyzeData *) stats->extra_data;

	/*
	 * We track up to 2*n values for an n-element MCV list; but at least 10
	 */
	track_max = 2 * num_mcv;
	if (track_max < 10)
		track_max = 10;
	track = (TrackItem *) palloc(track_max * sizeof(TrackItem));
	track_cnt = 0;

	fmgr_info(mystats->eqfunc, &f_cmpeq);

	stats->stahll = (bytea *)gp_hyperloglog_init_def();

	ereport(DEBUG2,
			(errmsg("Computing Minimal Stats for column %s",
					get_attname(stats->attr->attrelid, stats->attr->attnum, false))));

	for (i = 0; i < samplerows; i++)
	{
		Datum		value;
		bool		isnull;
		bool		match;
		int			firstcount1,
					j;

		vacuum_delay_point();

		value = fetchfunc(stats, i, &isnull);

		/* Check for null/nonnull */
		if (isnull)
		{
			null_cnt++;
			continue;
		}
		nonnull_cnt++;

		stats->stahll = (bytea *)gp_hyperloglog_add_item((GpHLLCounter) stats->stahll, value, stats->attr->attlen, stats->attr->attbyval, stats->attr->attalign);

		/*
		 * If it's a variable-width field, add up widths for average width
		 * calculation.  Note that if the value is toasted, we use the toasted
		 * width.  We don't bother with this calculation if it's a fixed-width
		 * type.
		 */
		if (is_varlena)
		{
			total_width += VARSIZE_ANY(DatumGetPointer(value));

			/*
			 * If the value is toasted, we want to detoast it just once to
			 * avoid repeated detoastings and resultant excess memory usage
			 * during the comparisons.  Also, check to see if the value is
			 * excessively wide, and if so don't detoast at all --- just
			 * ignore the value.
			 */
			if (toast_raw_datum_size(value) > WIDTH_THRESHOLD)
			{
				toowide_cnt++;
				continue;
			}
			value = PointerGetDatum(PG_DETOAST_DATUM(value));
		}
		else if (is_varwidth)
		{
			/* must be cstring */
			total_width += strlen(DatumGetCString(value)) + 1;
		}

		/*
		 * See if the value matches anything we're already tracking.
		 */
		match = false;
		firstcount1 = track_cnt;
		for (j = 0; j < track_cnt; j++)
		{
			if (DatumGetBool(FunctionCall2Coll(&f_cmpeq,
											   stats->attrcollid,
											   value, track[j].value)))
			{
				match = true;
				break;
			}
			if (j < firstcount1 && track[j].count == 1)
				firstcount1 = j;
		}

		if (match)
		{
			/* Found a match */
			track[j].count++;
			/* This value may now need to "bubble up" in the track list */
			while (j > 0 && track[j].count > track[j - 1].count)
			{
				swapDatum(track[j].value, track[j - 1].value);
				swapInt(track[j].count, track[j - 1].count);
				j--;
			}
		}
		else
		{
			/* No match.  Insert at head of count-1 list */
			if (track_cnt < track_max)
				track_cnt++;
			for (j = track_cnt - 1; j > firstcount1; j--)
			{
				track[j].value = track[j - 1].value;
				track[j].count = track[j - 1].count;
			}
			if (firstcount1 < track_cnt)
			{
				track[firstcount1].value = value;
				track[firstcount1].count = 1;
			}
		}
	}

	/* We can only compute real stats if we found some non-null values. */
	if (nonnull_cnt > 0)
	{
		int			nmultiple,
					summultiple;

		stats->stats_valid = true;
		/* Do the simple null-frac and width stats */
		stats->stanullfrac = (double) null_cnt / (double) samplerows;
		if (is_varwidth)
			stats->stawidth = total_width / (double) nonnull_cnt;
		else
			stats->stawidth = stats->attrtype->typlen;

		/* Count the number of values we found multiple times */
		summultiple = 0;
		for (nmultiple = 0; nmultiple < track_cnt; nmultiple++)
		{
			if (track[nmultiple].count == 1)
				break;
			summultiple += track[nmultiple].count;
		}

		((GpHLLCounter) (stats->stahll))->nmultiples = nmultiple;
		((GpHLLCounter) (stats->stahll))->ndistinct = track_cnt;
		((GpHLLCounter) (stats->stahll))->samplerows = samplerows;

		if (nmultiple == 0)
		{
			/*
			 * If we found no repeated non-null values, assume it's a unique
			 * column; but be sure to discount for any nulls we found.
			 */
			stats->stadistinct = -1.0 * (1.0 - stats->stanullfrac);
		}
		else if (track_cnt < track_max && toowide_cnt == 0 &&
				 nmultiple == track_cnt)
		{
			/*
			 * Our track list includes every value in the sample, and every
			 * value appeared more than once.  Assume the column has just
			 * these values.  (This case is meant to address columns with
			 * small, fixed sets of possible values, such as boolean or enum
			 * columns.  If there are any values that appear just once in the
			 * sample, including too-wide values, we should assume that that's
			 * not what we're dealing with.)
			 */
			stats->stadistinct = track_cnt;
		}
		else
		{
			/*----------
			 * Estimate the number of distinct values using the estimator
			 * proposed by Haas and Stokes in IBM Research Report RJ 10025:
			 *		n*d / (n - f1 + f1*n/N)
			 * where f1 is the number of distinct values that occurred
			 * exactly once in our sample of n rows (from a total of N),
			 * and d is the total number of distinct values in the sample.
			 * This is their Duj1 estimator; the other estimators they
			 * recommend are considerably more complex, and are numerically
			 * very unstable when n is much smaller than N.
			 *
			 * In this calculation, we consider only non-nulls.  We used to
			 * include rows with null values in the n and N counts, but that
			 * leads to inaccurate answers in columns with many nulls, and
			 * it's intuitively bogus anyway considering the desired result is
			 * the number of distinct non-null values.
			 *
			 * We assume (not very reliably!) that all the multiply-occurring
			 * values are reflected in the final track[] list, and the other
			 * nonnull values all appeared but once.  (XXX this usually
			 * results in a drastic overestimate of ndistinct.  Can we do
			 * any better?)
			 *----------
			 */
			int			f1 = nonnull_cnt - summultiple;
			int			d = f1 + nmultiple;
			double		n = samplerows - null_cnt;
			double		N = totalrows * (1.0 - stats->stanullfrac);
			double		stadistinct;

			/* N == 0 shouldn't happen, but just in case ... */
			if (N > 0)
				stadistinct = (n * d) / ((n - f1) + f1 * n / N);
			else
				stadistinct = 0;

			/* Clamp to sane range in case of roundoff error */
			if (stadistinct < d)
				stadistinct = d;
			if (stadistinct > N)
				stadistinct = N;
			/* And round to integer */
			stats->stadistinct = floor(stadistinct + 0.5);
		}

		/*
		 * If we estimated the number of distinct values at more than 10% of
		 * the total row count (a very arbitrary limit), then assume that
		 * stadistinct should scale with the row count rather than be a fixed
		 * value.
		 */
		if (stats->stadistinct > 0.1 * totalrows)
			stats->stadistinct = -(stats->stadistinct / totalrows);

		/*
		 * Decide how many values are worth storing as most-common values. If
		 * we are able to generate a complete MCV list (all the values in the
		 * sample will fit, and we think these are all the ones in the table),
		 * then do so.  Otherwise, store only those values that are
		 * significantly more common than the values not in the list.
		 *
		 * Note: the first of these cases is meant to address columns with
		 * small, fixed sets of possible values, such as boolean or enum
		 * columns.  If we can *completely* represent the column population by
		 * an MCV list that will fit into the stats target, then we should do
		 * so and thus provide the planner with complete information.  But if
		 * the MCV list is not complete, it's generally worth being more
		 * selective, and not just filling it all the way up to the stats
		 * target.
		 */
		if (track_cnt < track_max && toowide_cnt == 0 &&
			stats->stadistinct > 0 &&
			track_cnt <= num_mcv)
		{
			/* Track list includes all values seen, and all will fit */
			num_mcv = track_cnt;
		}
		else
		{
			int		   *mcv_counts;

			/* Incomplete list; decide how many values are worth keeping */
			if (num_mcv > track_cnt)
				num_mcv = track_cnt;

			if (num_mcv > 0)
			{
				mcv_counts = (int *) palloc(num_mcv * sizeof(int));
				for (i = 0; i < num_mcv; i++)
					mcv_counts[i] = track[i].count;

				num_mcv = analyze_mcv_list(mcv_counts, num_mcv,
										   stats->stadistinct,
										   stats->stanullfrac,
										   samplerows, totalrows);
			}
		}

		/* Generate MCV slot entry */
		if (num_mcv > 0)
		{
			MemoryContext old_context;
			Datum	   *mcv_values;
			float4	   *mcv_freqs;

			/* Must copy the target values into anl_context */
			old_context = MemoryContextSwitchTo(stats->anl_context);
			mcv_values = (Datum *) palloc(num_mcv * sizeof(Datum));
			mcv_freqs = (float4 *) palloc(num_mcv * sizeof(float4));
			for (i = 0; i < num_mcv; i++)
			{
				mcv_values[i] = datumCopy(track[i].value,
										  stats->attrtype->typbyval,
										  stats->attrtype->typlen);
				mcv_freqs[i] = (double) track[i].count / (double) samplerows;
			}
			MemoryContextSwitchTo(old_context);

			stats->stakind[0] = STATISTIC_KIND_MCV;
			stats->staop[0] = mystats->eqopr;
			stats->stacoll[0] = stats->attrcollid;
			stats->stanumbers[0] = mcv_freqs;
			stats->numnumbers[0] = num_mcv;
			stats->stavalues[0] = mcv_values;
			stats->numvalues[0] = num_mcv;

			/*
			 * Accept the defaults for stats->statypid and others. They have
			 * been set before we were called (see vacuum.h)
			 */
		}
	}
	else if (null_cnt > 0)
	{
		/* We found only nulls; assume the column is entirely null */
		stats->stats_valid = true;
		stats->stanullfrac = 1.0;
		if (is_varwidth)
			stats->stawidth = 0;	/* "unknown" */
		else
			stats->stawidth = stats->attrtype->typlen;
		stats->stadistinct = 0.0;	/* "unknown" */
	}

	/* We don't need to bother cleaning up any of our temporary palloc's */
}


/*
 *	compute_scalar_stats() -- compute column statistics
 *
 *	We use this when we can find "=" and "<" operators for the datatype.
 *
 *	We determine the fraction of non-null rows, the average width, the
 *	most common values, the (estimated) number of distinct values, the
 *	distribution histogram, and the correlation of physical to logical order.
 *
 *	The desired stats can be determined fairly easily after sorting the
 *	data values into order.
 */
static void
compute_scalar_stats(VacAttrStatsP stats,
					 AnalyzeAttrFetchFunc fetchfunc,
					 int samplerows,
					 double totalrows)
{
	int			i;
	int			null_cnt = 0;
	int			nonnull_cnt = 0;
	int			toowide_cnt = 0;
	double		total_width = 0;
	bool		is_varlena = (!stats->attrtype->typbyval &&
							  stats->attrtype->typlen == -1);
	bool		is_varwidth = (!stats->attrtype->typbyval &&
							   stats->attrtype->typlen < 0);
	double		corr_xysum;
	SortSupportData ssup;
	ScalarItem *values;
	int			values_cnt = 0;
	int		   *tupnoLink;
	ScalarMCVItem *track;
	int			track_cnt = 0;
	int			num_mcv = stats->attr->attstattarget;
	int			num_bins = stats->attr->attstattarget;
	StdAnalyzeData *mystats = (StdAnalyzeData *) stats->extra_data;

	values = (ScalarItem *) palloc(samplerows * sizeof(ScalarItem));
	tupnoLink = (int *) palloc(samplerows * sizeof(int));
	track = (ScalarMCVItem *) palloc(num_mcv * sizeof(ScalarMCVItem));

	memset(&ssup, 0, sizeof(ssup));
	ssup.ssup_cxt = CurrentMemoryContext;
	ssup.ssup_collation = stats->attrcollid;
	ssup.ssup_nulls_first = false;

	/*
	 * For now, don't perform abbreviated key conversion, because full values
	 * are required for MCV slot generation.  Supporting that optimization
	 * would necessitate teaching compare_scalars() to call a tie-breaker.
	 */
	ssup.abbreviate = false;

	PrepareSortSupportFromOrderingOp(mystats->ltopr, &ssup);

	/* Initialize HLL counter to be stored in stats */
	stats->stahll = (bytea *)gp_hyperloglog_init_def();

	ereport(DEBUG2,
			(errmsg("Computing Scalar Stats for column %s",
					get_attname(stats->attr->attrelid, stats->attr->attnum, false))));

	/* Initial scan to find sortable values */
	for (i = 0; i < samplerows; i++)
	{
		Datum		value;
		bool		isnull;

		vacuum_delay_point();

		value = fetchfunc(stats, i, &isnull);

		/* Check for null/nonnull */
		if (isnull)
		{
			null_cnt++;
			continue;
		}
		nonnull_cnt++;

		stats->stahll = (bytea *)gp_hyperloglog_add_item((GpHLLCounter) stats->stahll, value, stats->attr->attlen, stats->attr->attbyval, stats->attr->attalign);

		/*
		 * If it's a variable-width field, add up widths for average width
		 * calculation.  Note that if the value is toasted, we use the toasted
		 * width.  We don't bother with this calculation if it's a fixed-width
		 * type.
		 */
		if (is_varlena)
		{
			total_width += VARSIZE_ANY(DatumGetPointer(value));

			/*
			 * If the value is toasted, we want to detoast it just once to
			 * avoid repeated detoastings and resultant excess memory usage
			 * during the comparisons.  Also, check to see if the value is
			 * excessively wide, and if so don't detoast at all --- just
			 * ignore the value.
			 */
			if (toast_raw_datum_size(value) > WIDTH_THRESHOLD)
			{
				toowide_cnt++;
				continue;
			}
			value = PointerGetDatum(PG_DETOAST_DATUM(value));
		}
		else if (is_varwidth)
		{
			/* must be cstring */
			total_width += strlen(DatumGetCString(value)) + 1;
		}

		/* Add it to the list to be sorted */
		values[values_cnt].value = value;
		values[values_cnt].tupno = values_cnt;
		tupnoLink[values_cnt] = values_cnt;
		values_cnt++;
	}

	/* We can only compute real stats if we found some sortable values. */
	if (values_cnt > 0)
	{
		int			ndistinct,	/* # distinct values in sample */
					nmultiple,	/* # that appear multiple times */
					num_hist,
					dups_cnt;
		int			slot_idx = 0;
		CompareScalarsContext cxt;

		/* Sort the collected values */
		cxt.ssup = &ssup;
		cxt.tupnoLink = tupnoLink;
		qsort_arg((void *) values, values_cnt, sizeof(ScalarItem),
				  compare_scalars, (void *) &cxt);

		/*
		 * Now scan the values in order, find the most common ones, and also
		 * accumulate ordering-correlation statistics.
		 *
		 * To determine which are most common, we first have to count the
		 * number of duplicates of each value.  The duplicates are adjacent in
		 * the sorted list, so a brute-force approach is to compare successive
		 * datum values until we find two that are not equal. However, that
		 * requires N-1 invocations of the datum comparison routine, which are
		 * completely redundant with work that was done during the sort.  (The
		 * sort algorithm must at some point have compared each pair of items
		 * that are adjacent in the sorted order; otherwise it could not know
		 * that it's ordered the pair correctly.) We exploit this by having
		 * compare_scalars remember the highest tupno index that each
		 * ScalarItem has been found equal to.  At the end of the sort, a
		 * ScalarItem's tupnoLink will still point to itself if and only if it
		 * is the last item of its group of duplicates (since the group will
		 * be ordered by tupno).
		 */
		corr_xysum = 0;
		ndistinct = 0;
		nmultiple = 0;
		dups_cnt = 0;
		for (i = 0; i < values_cnt; i++)
		{
			int			tupno = values[i].tupno;

			corr_xysum += ((double) i) * ((double) tupno);
			dups_cnt++;
			if (tupnoLink[tupno] == tupno)
			{
				/* Reached end of duplicates of this value */
				ndistinct++;
				if (dups_cnt > 1)
				{
					nmultiple++;
					if (track_cnt < num_mcv ||
						dups_cnt > track[track_cnt - 1].count)
					{
						/*
						 * Found a new item for the mcv list; find its
						 * position, bubbling down old items if needed. Loop
						 * invariant is that j points at an empty/ replaceable
						 * slot.
						 */
						int			j;

						if (track_cnt < num_mcv)
							track_cnt++;
						for (j = track_cnt - 1; j > 0; j--)
						{
							if (dups_cnt <= track[j - 1].count)
								break;
							track[j].count = track[j - 1].count;
							track[j].first = track[j - 1].first;
						}
						track[j].count = dups_cnt;
						track[j].first = i + 1 - dups_cnt;
					}
				}
				dups_cnt = 0;
			}
		}

		stats->stats_valid = true;
		/* Do the simple null-frac and width stats */
		stats->stanullfrac = (double) null_cnt / (double) samplerows;
		if (is_varwidth)
			stats->stawidth = total_width / (double) nonnull_cnt;
		else
			stats->stawidth = stats->attrtype->typlen;

		// interpolate NDV calculation based on the hll distinct count
		// for each column in leaf partitions which will be used later
		// to merge root stats
		((GpHLLCounter) (stats->stahll))->nmultiples = nmultiple;
		((GpHLLCounter) (stats->stahll))->ndistinct = ndistinct;
		((GpHLLCounter) (stats->stahll))->samplerows = samplerows;

		if (nmultiple == 0)
		{
			/*
			 * If we found no repeated non-null values, assume it's a unique
			 * column; but be sure to discount for any nulls we found.
			 */
			stats->stadistinct = -1.0 * (1.0 - stats->stanullfrac);
		}
		else if (toowide_cnt == 0 && nmultiple == ndistinct)
		{
			/*
			 * Every value in the sample appeared more than once.  Assume the
			 * column has just these values.  (This case is meant to address
			 * columns with small, fixed sets of possible values, such as
			 * boolean or enum columns.  If there are any values that appear
			 * just once in the sample, including too-wide values, we should
			 * assume that that's not what we're dealing with.)
			 */
			stats->stadistinct = ndistinct;
		}
		else
		{
			/*----------
			 * Estimate the number of distinct values using the estimator
			 * proposed by Haas and Stokes in IBM Research Report RJ 10025:
			 *		n*d / (n - f1 + f1*n/N)
			 * where f1 is the number of distinct values that occurred
			 * exactly once in our sample of n rows (from a total of N),
			 * and d is the total number of distinct values in the sample.
			 * This is their Duj1 estimator; the other estimators they
			 * recommend are considerably more complex, and are numerically
			 * very unstable when n is much smaller than N.
			 *
			 * In this calculation, we consider only non-nulls.  We used to
			 * include rows with null values in the n and N counts, but that
			 * leads to inaccurate answers in columns with many nulls, and
			 * it's intuitively bogus anyway considering the desired result is
			 * the number of distinct non-null values.
			 *
			 * Overwidth values are assumed to have been distinct.
			 *----------
			 */
			int			f1 = ndistinct - nmultiple + toowide_cnt;
			int			d = f1 + nmultiple;
			double		n = samplerows - null_cnt;
			double		N = totalrows * (1.0 - stats->stanullfrac);
			double		stadistinct;

			/* N == 0 shouldn't happen, but just in case ... */
			if (N > 0)
				stadistinct = (n * d) / ((n - f1) + f1 * n / N);
			else
				stadistinct = 0;

			/* Clamp to sane range in case of roundoff error */
			if (stadistinct < d)
				stadistinct = d;
			if (stadistinct > N)
				stadistinct = N;
			/* And round to integer */
			stats->stadistinct = floor(stadistinct + 0.5);
		}

		/*
		 * For FULLSCAN HLL, get ndistinct from the GpHLLCounter
		 * instead of computing it
		 */
		if (stats->stahll_full != NULL)
		{
			GpHLLCounter hLLFull = (GpHLLCounter) DatumGetByteaP(stats->stahll_full);
			GpHLLCounter hllFull_copy = gp_hll_copy(hLLFull);
			stats->stadistinct = round(gp_hyperloglog_estimate(hllFull_copy));
			pfree(hllFull_copy);
			if ((fabs(totalrows - stats->stadistinct) / (float) totalrows) < 0.05)
			{
				stats->stadistinct = -1;
			}

		}
		/*
		 * If we estimated the number of distinct values at more than 10% of
		 * the total row count (a very arbitrary limit), then assume that
		 * stadistinct should scale with the row count rather than be a fixed
		 * value.
		 */
		if (stats->stadistinct > 0.1 * totalrows)
			stats->stadistinct = -(stats->stadistinct / totalrows);

		/*
		 * Decide how many values are worth storing as most-common values. If
		 * we are able to generate a complete MCV list (all the values in the
		 * sample will fit, and we think these are all the ones in the table),
		 * then do so.  Otherwise, store only those values that are
		 * significantly more common than the values not in the list.
		 *
		 * Note: the first of these cases is meant to address columns with
		 * small, fixed sets of possible values, such as boolean or enum
		 * columns.  If we can *completely* represent the column population by
		 * an MCV list that will fit into the stats target, then we should do
		 * so and thus provide the planner with complete information.  But if
		 * the MCV list is not complete, it's generally worth being more
		 * selective, and not just filling it all the way up to the stats
		 * target.
		 */
		if (track_cnt == ndistinct && toowide_cnt == 0 &&
			stats->stadistinct > 0 &&
			track_cnt <= num_mcv)
		{
			/* Track list includes all values seen, and all will fit */
			num_mcv = track_cnt;
		}
		else
		{
			int		   *mcv_counts;

			/* Incomplete list; decide how many values are worth keeping */
			if (num_mcv > track_cnt)
				num_mcv = track_cnt;

			if (num_mcv > 0)
			{
				mcv_counts = (int *) palloc(num_mcv * sizeof(int));
				for (i = 0; i < num_mcv; i++)
					mcv_counts[i] = track[i].count;

				num_mcv = analyze_mcv_list(mcv_counts, num_mcv,
										   stats->stadistinct,
										   stats->stanullfrac,
										   samplerows, totalrows);
			}
		}

		/* Generate MCV slot entry */
		if (num_mcv > 0)
		{
			MemoryContext old_context;
			Datum	   *mcv_values;
			float4	   *mcv_freqs;

			/* Must copy the target values into anl_context */
			old_context = MemoryContextSwitchTo(stats->anl_context);
			mcv_values = (Datum *) palloc(num_mcv * sizeof(Datum));
			mcv_freqs = (float4 *) palloc(num_mcv * sizeof(float4));
			for (i = 0; i < num_mcv; i++)
			{
				mcv_values[i] = datumCopy(values[track[i].first].value,
										  stats->attrtype->typbyval,
										  stats->attrtype->typlen);
				mcv_freqs[i] = (double) track[i].count / (double) samplerows;
			}
			MemoryContextSwitchTo(old_context);

			stats->stakind[slot_idx] = STATISTIC_KIND_MCV;
			stats->staop[slot_idx] = mystats->eqopr;
			stats->stacoll[slot_idx] = stats->attrcollid;
			stats->stanumbers[slot_idx] = mcv_freqs;
			stats->numnumbers[slot_idx] = num_mcv;
			stats->stavalues[slot_idx] = mcv_values;
			stats->numvalues[slot_idx] = num_mcv;

			/*
			 * Accept the defaults for stats->statypid and others. They have
			 * been set before we were called (see vacuum.h)
			 */
			slot_idx++;
		}

		/*
		 * Generate a histogram slot entry if there are at least two distinct
		 * values not accounted for in the MCV list.  (This ensures the
		 * histogram won't collapse to empty or a singleton.)
		 */
		num_hist = ndistinct - num_mcv;
		if (num_hist > num_bins)
			num_hist = num_bins + 1;
		if (num_hist >= 2)
		{
			MemoryContext old_context;
			Datum	   *hist_values;
			int			nvals;
			int			pos,
						posfrac,
						delta,
						deltafrac;

			/* Sort the MCV items into position order to speed next loop */
			qsort((void *) track, num_mcv,
				  sizeof(ScalarMCVItem), compare_mcvs);

			/*
			 * Collapse out the MCV items from the values[] array.
			 *
			 * Note we destroy the values[] array here... but we don't need it
			 * for anything more.  We do, however, still need values_cnt.
			 * nvals will be the number of remaining entries in values[].
			 */
			if (num_mcv > 0)
			{
				int			src,
							dest;
				int			j;

				src = dest = 0;
				j = 0;			/* index of next interesting MCV item */
				while (src < values_cnt)
				{
					int			ncopy;

					if (j < num_mcv)
					{
						int			first = track[j].first;

						if (src >= first)
						{
							/* advance past this MCV item */
							src = first + track[j].count;
							j++;
							continue;
						}
						ncopy = first - src;
					}
					else
						ncopy = values_cnt - src;
					memmove(&values[dest], &values[src],
							ncopy * sizeof(ScalarItem));
					src += ncopy;
					dest += ncopy;
				}
				nvals = dest;
			}
			else
				nvals = values_cnt;
			Assert(nvals >= num_hist);

			/* Must copy the target values into anl_context */
			old_context = MemoryContextSwitchTo(stats->anl_context);
			hist_values = (Datum *) palloc(num_hist * sizeof(Datum));

			/*
			 * The object of this loop is to copy the first and last values[]
			 * entries along with evenly-spaced values in between.  So the
			 * i'th value is values[(i * (nvals - 1)) / (num_hist - 1)].  But
			 * computing that subscript directly risks integer overflow when
			 * the stats target is more than a couple thousand.  Instead we
			 * add (nvals - 1) / (num_hist - 1) to pos at each step, tracking
			 * the integral and fractional parts of the sum separately.
			 */
			delta = (nvals - 1) / (num_hist - 1);
			deltafrac = (nvals - 1) % (num_hist - 1);
			pos = posfrac = 0;

			for (i = 0; i < num_hist; i++)
			{
				hist_values[i] = datumCopy(values[pos].value,
										   stats->attrtype->typbyval,
										   stats->attrtype->typlen);
				pos += delta;
				posfrac += deltafrac;
				if (posfrac >= (num_hist - 1))
				{
					/* fractional part exceeds 1, carry to integer part */
					pos++;
					posfrac -= (num_hist - 1);
				}
			}

			MemoryContextSwitchTo(old_context);

			stats->stakind[slot_idx] = STATISTIC_KIND_HISTOGRAM;
			stats->staop[slot_idx] = mystats->ltopr;
			stats->stacoll[slot_idx] = stats->attrcollid;
			stats->stavalues[slot_idx] = hist_values;
			stats->numvalues[slot_idx] = num_hist;

			/*
			 * Accept the defaults for stats->statypid and others. They have
			 * been set before we were called (see vacuum.h)
			 */
			slot_idx++;
		}

		/* Generate a correlation entry if there are multiple values */
		if (values_cnt > 1)
		{
			MemoryContext old_context;
			float4	   *corrs;
			double		corr_xsum,
						corr_x2sum;

			/* Must copy the target values into anl_context */
			old_context = MemoryContextSwitchTo(stats->anl_context);
			corrs = (float4 *) palloc(sizeof(float4));
			MemoryContextSwitchTo(old_context);

			/*----------
			 * Since we know the x and y value sets are both
			 *		0, 1, ..., values_cnt-1
			 * we have sum(x) = sum(y) =
			 *		(values_cnt-1)*values_cnt / 2
			 * and sum(x^2) = sum(y^2) =
			 *		(values_cnt-1)*values_cnt*(2*values_cnt-1) / 6.
			 *----------
			 */
			corr_xsum = ((double) (values_cnt - 1)) *
				((double) values_cnt) / 2.0;
			corr_x2sum = ((double) (values_cnt - 1)) *
				((double) values_cnt) * (double) (2 * values_cnt - 1) / 6.0;

			/* And the correlation coefficient reduces to */
			corrs[0] = (values_cnt * corr_xysum - corr_xsum * corr_xsum) /
				(values_cnt * corr_x2sum - corr_xsum * corr_xsum);

			stats->stakind[slot_idx] = STATISTIC_KIND_CORRELATION;
			stats->staop[slot_idx] = mystats->ltopr;
			stats->stacoll[slot_idx] = stats->attrcollid;
			stats->stanumbers[slot_idx] = corrs;
			stats->numnumbers[slot_idx] = 1;
			slot_idx++;
		}
	}
	else if (nonnull_cnt > 0)
	{
		/* We found some non-null values, but they were all too wide */
		Assert(nonnull_cnt == toowide_cnt);
		stats->stats_valid = true;
		/* Do the simple null-frac and width stats */
		stats->stanullfrac = (double) null_cnt / (double) samplerows;
		if (is_varwidth)
			stats->stawidth = total_width / (double) nonnull_cnt;
		else
			stats->stawidth = stats->attrtype->typlen;
		/* Assume all too-wide values are distinct, so it's a unique column */
		stats->stadistinct = -1.0 * (1.0 - stats->stanullfrac);
	}
	else if (null_cnt > 0)
	{
		/* We found only nulls; assume the column is entirely null */
		stats->stats_valid = true;
		stats->stanullfrac = 1.0;
		if (is_varwidth)
			stats->stawidth = 0;	/* "unknown" */
		else
			stats->stawidth = stats->attrtype->typlen;
		stats->stadistinct = 0.0;	/* "unknown" */
	}
	else
	{
		/*
		 * ORCA complains if a column has no statistics whatsoever, so store
		 * either the best we can figure out given what we have, or zero in
		 * case we don't have enough.
		 */
		stats->stats_valid = true;
		if (samplerows)
			stats->stanullfrac = (double) null_cnt / (double) samplerows;
		else
			stats->stanullfrac = 0.0;
		if (is_varwidth)
			stats->stawidth = 0;	/* "unknown" */
		else
			stats->stawidth = stats->attrtype->typlen;
		stats->stadistinct = 0.0;		/* "unknown" */
	}

	/* We don't need to bother cleaning up any of our temporary palloc's */
}

/*
 *	merge_leaf_stats() -- merge leaf stats for the root
 *
 *	We use this when we can find "=" and "<" operators for the datatype.
 *
 *	This is only used when the relation is the root partition and merges
 *	the statistics available in pg_statistic for the leaf partitions.
 *
 *	We determine the fraction of non-null rows, the average width, the
 *	most common values, the (estimated) number of distinct values, the
 *	distribution histogram.
 */
static void
merge_leaf_stats(VacAttrStatsP stats,
				 AnalyzeAttrFetchFunc fetchfunc,
				 int samplerows,
				 double totalrows)
{
	List *all_children_list;
	List *oid_list;
	StdAnalyzeData *mystats = (StdAnalyzeData *) stats->extra_data;
	int numPartitions;

	ListCell *lc;
	float *relTuples;
	float *nDistincts;
	float *nMultiples;
	int relNum;
	float totalTuples = 0;
	float nmultiple = 0; // number of values that appeared more than once
	bool allDistinct = false;
	int slot_idx = 0;
	int sampleCount = 0;
	Oid ltopr = mystats->ltopr;
	Oid eqopr = mystats->eqopr;

	ereport(DEBUG2,
			(errmsg("Merging leaf partition stats to calculate root partition stats : column %s",
					get_attname(stats->attr->attrelid, stats->attr->attnum, false))));

	/* GPDB_12_MERGE_FIXME: what's the appropriate lock level? AccessShareLock
	 * is enough to scan the table, but are we updating them, too? If not,
	 * NoLock might be enough?
	 */
	all_children_list = find_all_inheritors(stats->attr->attrelid, AccessShareLock, NULL);
	oid_list = NIL;
	foreach (lc, all_children_list)
	{
		Oid			pkrelid = lfirst_oid(lc);

		/* skip intermediate partitions, we're only interested in leaves */
		if (get_rel_relkind(pkrelid) != RELKIND_RELATION)
			continue;

		oid_list = lappend_oid(oid_list, pkrelid);
	}
	numPartitions = list_length(oid_list);

	relTuples = (float *) palloc0(sizeof(float) * numPartitions);
	nDistincts = (float *) palloc0(sizeof(float) * numPartitions);
	nMultiples = (float *) palloc0(sizeof(float) * numPartitions);

	relNum = 0;
	foreach (lc, oid_list)
	{
		Oid			pkrelid = lfirst_oid(lc);

		relTuples[relNum] = get_rel_reltuples(pkrelid);
		totalTuples = totalTuples + relTuples[relNum];
		relNum++;
	}

	if (totalTuples == 0.0)
		return;

	MemoryContext old_context;

	HeapTuple *heaptupleStats =
		(HeapTuple *) palloc(numPartitions * sizeof(HeapTuple));

	// NDV calculations
	float4 colAvgWidth = 0;
	float4 nullCount = 0;
	GpHLLCounter *hllcounters = (GpHLLCounter *) palloc0(numPartitions * sizeof(GpHLLCounter));
	GpHLLCounter *hllcounters_fullscan = (GpHLLCounter *) palloc0(numPartitions * sizeof(GpHLLCounter));
	GpHLLCounter *hllcounters_copy = (GpHLLCounter *) palloc0(numPartitions * sizeof(GpHLLCounter));

	GpHLLCounter finalHLL = NULL;
	GpHLLCounter finalHLLFull = NULL;
	int i = 0;
	double ndistinct = 0.0;
	int fullhll_count = 0;
	int samplehll_count = 0;
	int totalhll_count = 0;
	foreach (lc, oid_list)
	{
		Oid		leaf_relid = lfirst_oid(lc);
		int32	stawidth = 0;
		float4	stanullfrac = 0.0;

		const char *attname = get_attname(stats->attr->attrelid, stats->attr->attnum, false);

		/*
		 * fetch_leaf_attnum and fetch_leaf_att_stats retrieve leaf partition
		 * table's pg_attribute tuple and pg_statistic tuple through index scan
		 * instead of system catalog cache. Since if using system catalog cache,
		 * the total tuple entries insert into the cache will up to:
		 * (number_of_leaf_tables * number_of_column_in_this_table) pg_attribute tuples
		 * +
		 * (number_of_leaf_tables * number_of_column_in_this_table) pg_statistic tuples
		 * which could use extremely large memroy in CacheMemoryContext.
		 * This happens when all of the leaf tables are analyzed. And the current function
		 * will execute for all columns.
		 *
		 * fetch_leaf_att_stats copy the original tuple, so remember to free it.
		 *
		 * As a side-effect, ANALYZE same root table serveral times in same session is much
		 * more slower than before since we don't rely on system catalog cache.
		 *
		 * But we still using the tuple descriptor in system catalog cache to retrieve
		 * attribute in fetched tuples. See get_attstatsslot.
		 */
		AttrNumber child_attno = fetch_leaf_attnum(leaf_relid, attname);
		heaptupleStats[i] = fetch_leaf_att_stats(leaf_relid, child_attno);

		// if there is no colstats, we can skip this partition's stats
		if (!HeapTupleIsValid(heaptupleStats[i]))
		{
			i++;
			continue;
		}

		stawidth = ((Form_pg_statistic) GETSTRUCT(heaptupleStats[i]))->stawidth;
		stanullfrac = ((Form_pg_statistic) GETSTRUCT(heaptupleStats[i]))->stanullfrac;
		colAvgWidth = colAvgWidth + (stawidth > 0 ? stawidth : 0) * relTuples[i];
		nullCount = nullCount + (stanullfrac > 0.0 ? stanullfrac : 0.0) * relTuples[i];

		AttStatsSlot hllSlot;

		(void) get_attstatsslot(&hllSlot, heaptupleStats[i], STATISTIC_KIND_FULLHLL,
								InvalidOid, ATTSTATSSLOT_VALUES);

		if (hllSlot.nvalues > 0)
		{
			hllcounters_fullscan[i] = (GpHLLCounter) DatumGetByteaP(hllSlot.values[0]);
			GpHLLCounter finalHLLFull_intermediate = finalHLLFull;
			finalHLLFull = gp_hyperloglog_merge_counters(finalHLLFull_intermediate, hllcounters_fullscan[i]);
			if (NULL != finalHLLFull_intermediate)
			{
				pfree(finalHLLFull_intermediate);
			}
			free_attstatsslot(&hllSlot);
			fullhll_count++;
			totalhll_count++;
		}

		(void) get_attstatsslot(&hllSlot, heaptupleStats[i], STATISTIC_KIND_HLL,
								InvalidOid, ATTSTATSSLOT_VALUES);

		if (hllSlot.nvalues > 0)
		{
			hllcounters[i] = (GpHLLCounter) DatumGetByteaP(hllSlot.values[0]);
			nDistincts[i] = (float) hllcounters[i]->ndistinct;
			nMultiples[i] = (float) hllcounters[i]->nmultiples;
			sampleCount += hllcounters[i]->samplerows;
			hllcounters_copy[i] = gp_hll_copy(hllcounters[i]);
			GpHLLCounter finalHLL_intermediate = finalHLL;
			finalHLL = gp_hyperloglog_merge_counters(finalHLL_intermediate, hllcounters[i]);
			if (NULL != finalHLL_intermediate)
			{
				pfree(finalHLL_intermediate);
			}
			free_attstatsslot(&hllSlot);
			samplehll_count++;
			totalhll_count++;
		}
		i++;
	}

	if (totalhll_count == 0)
	{
		/*
		 * If neither HLL nor HLL Full scan stats are available,
		 * continue merging stats based on the defaults, instead
		 * of reading them from HLL counter.
		 */
	}
	else
	{
		/*
		 * If all partitions have HLL full scan counters,
		 * merge root NDV's based on leaf partition HLL full scan
		 * counter
		 */
		if (fullhll_count == totalhll_count)
		{
			ndistinct = gp_hyperloglog_estimate(finalHLLFull);
			pfree(finalHLLFull);
			/*
			 * For fullscan the ndistinct is calculated based on the entire table scan
			 * so if it's within the marginal error, we consider everything as distinct,
			 * else the ndistinct value will provide the actual value and we do not ,
			 * need to do any additional calculation for the nmultiple
			 */
			if ((fabs(totalTuples - ndistinct) / (float) totalTuples) < GP_HLL_ERROR_MARGIN)
			{
				allDistinct = true;
			}
			nmultiple = ndistinct;
		}
		/*
		 * Else if all partitions have HLL counter based on sampled data,
		 * merge root NDV's based on leaf partition HLL counter on
		 * sampled data
		 */
		else if (finalHLL != NULL && samplehll_count == totalhll_count)
		{
			ndistinct = gp_hyperloglog_estimate(finalHLL);
			pfree(finalHLL);
			/*
			 * For sampled HLL counter, the ndistinct calculated is based on the
			 * sampled data. We consider everything distinct if the ndistinct
			 * calculated is within marginal error, else we need to calculate
			 * the number of distinct values for the table based on the estimator
			 * proposed by Haas and Stokes, used later in the code.
			 */
			if ((fabs(sampleCount - ndistinct) / (float) sampleCount) < GP_HLL_ERROR_MARGIN)
			{
				allDistinct = true;
			}
			else
			{
				/*
				 * The gp_hyperloglog_estimate() utility merges the number of
				 * distnct values accurately, but for the NDV estimator used later
				 * in the code, we also need additional information for nmultiples,
				 * i.e., the number of values that appeared more than once.
				 * At this point we have the information for nmultiples for each
				 * partition, but the nmultiples in one partition can be accounted as
				 * a distinct value in some other partition. In order to merge the
				 * approximate nmultiples better, we extract unique values in each
				 * partition as follows,
				 * P1 -> ndistinct1 , nmultiple1
				 * P2 -> ndistinct2 , nmultiple2
				 * P3 -> ndistinct3 , nmultiple3
				 * Root -> ndistinct(Root) (using gp_hyperloglog_estimate)
				 * nunique1 = ndistinct(Root) - gp_hyperloglog_estimate(P2 & P3)
				 * nunique2 = ndistinct(Root) - gp_hyperloglog_estimate(P1 & P3)
				 * nunique3 = ndistinct(Root) - gp_hyperloglog_estimate(P2 & P1)
				 * And finally once we have unique values in individual partitions,
				 * we can get the nmultiples on the ROOT as seen below,
				 * nmultiple(Root) = ndistinct(Root) - (sum of uniques in each partition)
				 */
				/*
				 * hllcounters_left array stores the merged hll result of all the
				 * hll counters towards the left of index i and excluding the hll
				 * counter at index i
				 */
				GpHLLCounter *hllcounters_left = (GpHLLCounter *) palloc0(numPartitions * sizeof(GpHLLCounter));

				/*
				 * hllcounters_right array stores the merged hll result of all the
				 * hll counters towards the right of index i and excluding the hll
				 * counter at index i
				 */
				GpHLLCounter *hllcounters_right = (GpHLLCounter *) palloc0(numPartitions * sizeof(GpHLLCounter));

				hllcounters_left[0] = gp_hyperloglog_init_def();
				hllcounters_right[numPartitions - 1] = gp_hyperloglog_init_def();

				/*
				 * The following loop populates the left and right array by accumulating the merged
				 * result of all the hll counters towards the left/right of the given index i excluding
				 * the counter at index i.
				 * Note that there might be empty values for some partitions, in which case the
				 * corresponding element in the left/right arrays will simply be the value
				 * of its neighbor.
				 * For E.g If the hllcounters_copy array is 1, null, 2, 3, null, 4
				 * the left and right arrays will be as follows:
				 * hllcounters_left:  default, 1, 1, (1,2), (1,2,3), (1,2,3)
				 * hllcounters_right: (2,3,4), (2,3,4), (3,4), 4, 4, default
				 */
				/*
				 * The first and the last element in the left and right arrays
				 * are default values since there is no element towards
				 * the left or right of them
				 */
				for (i = 1; i < numPartitions; i++)
				{
					/* populate left array */
					if (nDistincts[i - 1] == 0)
					{
						hllcounters_left[i] = gp_hll_copy(hllcounters_left[i - 1]);
					}
					else
					{
						GpHLLCounter hllcounter_temp1 = gp_hll_copy(hllcounters_copy[i - 1]);
						GpHLLCounter hllcounter_temp2 = gp_hll_copy(hllcounters_left[i - 1]);
						hllcounters_left[i] = gp_hyperloglog_merge_counters(hllcounter_temp1, hllcounter_temp2);
						pfree(hllcounter_temp1);
						pfree(hllcounter_temp2);
					}

					/* populate right array */
					if (nDistincts[numPartitions - i] == 0)
					{
						hllcounters_right[numPartitions - i - 1] = gp_hll_copy(hllcounters_right[numPartitions - i]);
					}
					else
					{
						GpHLLCounter hllcounter_temp1 = gp_hll_copy(hllcounters_copy[numPartitions - i]);
						GpHLLCounter hllcounter_temp2 = gp_hll_copy(hllcounters_right[numPartitions - i]);
						hllcounters_right[numPartitions - i - 1] = gp_hyperloglog_merge_counters(hllcounter_temp1, hllcounter_temp2);
						pfree(hllcounter_temp1);
						pfree(hllcounter_temp2);
					}
				}

				int nUnique = 0;
				for (i = 0; i < numPartitions; i++)
				{
					/* Skip if statistics are missing for the partition */
					if (nDistincts[i] == 0)
						continue;

					GpHLLCounter hllcounter_temp1 = gp_hll_copy(hllcounters_left[i]);
					GpHLLCounter hllcounter_temp2 = gp_hll_copy(hllcounters_right[i]);
					GpHLLCounter final = NULL;
					final = gp_hyperloglog_merge_counters(hllcounter_temp1, hllcounter_temp2);

					pfree(hllcounter_temp1);
					pfree(hllcounter_temp2);

					if (final != NULL)
					{
						float nUniques = ndistinct - gp_hyperloglog_estimate(final);
						nUnique += nUniques;
						nmultiple += nMultiples[i] * (nUniques / nDistincts[i]);
						pfree(final);
					}
					else
					{
						nUnique = ndistinct;
						break;
					}
				}

				// nmultiples for the ROOT
				nmultiple += ndistinct - nUnique;

				if (nmultiple < 0)
					nmultiple = 0;

				pfree(hllcounters_left);
				pfree(hllcounters_right);
			}
		}
		else
		{
			/* Else error out due to incompatible leaf HLL counter merge */
			pfree(hllcounters);
			pfree(hllcounters_fullscan);
			pfree(hllcounters_copy);
			pfree(nDistincts);
			pfree(nMultiples);

			ereport(ERROR,
					(errmsg("ANALYZE cannot merge since not all non-empty leaf partitions have consistent hyperloglog statistics for merge"),
					 errhint("Re-run ANALYZE or ANALYZE FULLSCAN")));
		}
	}
	pfree(hllcounters);
	pfree(hllcounters_fullscan);
	pfree(hllcounters_copy);
	pfree(nDistincts);
	pfree(nMultiples);

	if (allDistinct || (!OidIsValid(eqopr) && !OidIsValid(ltopr)))
	{
		/* If we found no repeated values, assume it's a unique column */
		ndistinct = -1.0;
	}
	else if ((int) nmultiple >= (int) ndistinct)
	{
		/*
		 * Every value in the sample appeared more than once.  Assume the
		 * column has just these values.
		 */
	}
	else
	{
		/*----------
		 * Estimate the number of distinct values using the estimator
		 * proposed by Haas and Stokes in IBM Research Report RJ 10025:
		 *		n*d / (n - f1 + f1*n/N)
		 * where f1 is the number of distinct values that occurred
		 * exactly once in our sample of n rows (from a total of N),
		 * and d is the total number of distinct values in the sample.
		 * This is their Duj1 estimator; the other estimators they
		 * recommend are considerably more complex, and are numerically
		 * very unstable when n is much smaller than N.
		 *
		 * Overwidth values are assumed to have been distinct.
		 *----------
		 */
		int f1 = ndistinct - nmultiple;
		int d = f1 + nmultiple;
		double numer, denom, stadistinct;

		numer = (double) sampleCount * (double) d;

		denom = (double) (sampleCount - f1) +
				(double) f1 * (double) sampleCount / totalTuples;

		stadistinct = numer / denom;
		/* Clamp to sane range in case of roundoff error */
		if (stadistinct < (double) d)
			stadistinct = (double) d;
		if (stadistinct > totalTuples)
			stadistinct = totalTuples;
		ndistinct = floor(stadistinct + 0.5);
	}

	ndistinct = round(ndistinct);
	if (ndistinct > 0.1 * totalTuples)
		ndistinct = -(ndistinct / totalTuples);

	// finalize NDV calculation
	stats->stadistinct = ndistinct;
	stats->stats_valid = true;
	stats->stawidth = colAvgWidth / totalTuples;
	stats->stanullfrac = (float4) nullCount / (float4) totalTuples;

	// MCV calculations
	MCVFreqPair **mcvpairArray = NULL;
	int rem_mcv = 0;
	int num_mcv = 0;
	if (ndistinct > -1 && OidIsValid(eqopr))
	{
		if (ndistinct < 0)
		{
			ndistinct = -ndistinct * totalTuples;
		}

		old_context = MemoryContextSwitchTo(stats->anl_context);

		void *resultMCV[2];

		mcvpairArray = aggregate_leaf_partition_MCVs(
			stats->attr->attrelid, stats->attr->attnum,
			numPartitions, heaptupleStats, relTuples,
			stats->attr->attstattarget, ndistinct, &num_mcv, &rem_mcv,
			resultMCV);
		MemoryContextSwitchTo(old_context);

		if (num_mcv > 0)
		{
			stats->stakind[slot_idx] = STATISTIC_KIND_MCV;
			stats->staop[slot_idx] = mystats->eqopr;
			stats->stavalues[slot_idx] = (Datum *) resultMCV[0];
			stats->numvalues[slot_idx] = num_mcv;
			stats->stanumbers[slot_idx] = (float4 *) resultMCV[1];
			stats->numnumbers[slot_idx] = num_mcv;
			slot_idx++;
		}
	}

	// Histogram calculation
	if (OidIsValid(eqopr) && OidIsValid(ltopr))
	{
		old_context = MemoryContextSwitchTo(stats->anl_context);

		void *resultHistogram[1];
		int num_hist = aggregate_leaf_partition_histograms(
			stats->attr->attrelid, stats->attr->attnum,
			numPartitions, heaptupleStats, relTuples,
			stats->attr->attstattarget, mcvpairArray + num_mcv,
			rem_mcv, resultHistogram);
		MemoryContextSwitchTo(old_context);
		if (num_hist > 0)
		{
			stats->stakind[slot_idx] = STATISTIC_KIND_HISTOGRAM;
			stats->staop[slot_idx] = mystats->ltopr;
			stats->stavalues[slot_idx] = (Datum *) resultHistogram[0];
			stats->numvalues[slot_idx] = num_hist;
			slot_idx++;
		}
	}
	for (i = 0; i < numPartitions; i++)
	{
		if (HeapTupleIsValid(heaptupleStats[i]))
			heap_freetuple(heaptupleStats[i]);
	}
	if (num_mcv > 0)
		pfree(mcvpairArray);
	pfree(heaptupleStats);
	pfree(relTuples);
}

/*
 * qsort_arg comparator for sorting ScalarItems
 *
 * Aside from sorting the items, we update the tupnoLink[] array
 * whenever two ScalarItems are found to contain equal datums.  The array
 * is indexed by tupno; for each ScalarItem, it contains the highest
 * tupno that that item's datum has been found to be equal to.  This allows
 * us to avoid additional comparisons in compute_scalar_stats().
 */
static int
compare_scalars(const void *a, const void *b, void *arg)
{
	Datum		da = ((const ScalarItem *) a)->value;
	int			ta = ((const ScalarItem *) a)->tupno;
	Datum		db = ((const ScalarItem *) b)->value;
	int			tb = ((const ScalarItem *) b)->tupno;
	CompareScalarsContext *cxt = (CompareScalarsContext *) arg;
	int			compare;

	compare = ApplySortComparator(da, false, db, false, cxt->ssup);
	if (compare != 0)
		return compare;

	/*
	 * The two datums are equal, so update cxt->tupnoLink[].
	 */
	if (cxt->tupnoLink[ta] < tb)
		cxt->tupnoLink[ta] = tb;
	if (cxt->tupnoLink[tb] < ta)
		cxt->tupnoLink[tb] = ta;

	/*
	 * For equal datums, sort by tupno
	 */
	return ta - tb;
}

/*
 * qsort comparator for sorting ScalarMCVItems by position
 */
static int
compare_mcvs(const void *a, const void *b)
{
	int			da = ((const ScalarMCVItem *) a)->first;
	int			db = ((const ScalarMCVItem *) b)->first;

	return da - db;
}

/*
 * Analyze the list of common values in the sample and decide how many are
 * worth storing in the table's MCV list.
 *
 * mcv_counts is assumed to be a list of the counts of the most common values
 * seen in the sample, starting with the most common.  The return value is the
 * number that are significantly more common than the values not in the list,
 * and which are therefore deemed worth storing in the table's MCV list.
 */
static int
analyze_mcv_list(int *mcv_counts,
				 int num_mcv,
				 double stadistinct,
				 double stanullfrac,
				 int samplerows,
				 double totalrows)
{
	double		ndistinct_table;
	double		sumcount;
	int			i;

	/*
	 * If the entire table was sampled, keep the whole list.  This also
	 * protects us against division by zero in the code below.
	 */
	if (samplerows == totalrows || totalrows <= 1.0)
		return num_mcv;

	/* Re-extract the estimated number of distinct nonnull values in table */
	ndistinct_table = stadistinct;
	if (ndistinct_table < 0)
		ndistinct_table = -ndistinct_table * totalrows;

	/*
	 * Exclude the least common values from the MCV list, if they are not
	 * significantly more common than the estimated selectivity they would
	 * have if they weren't in the list.  All non-MCV values are assumed to be
	 * equally common, after taking into account the frequencies of all the
	 * values in the MCV list and the number of nulls (c.f. eqsel()).
	 *
	 * Here sumcount tracks the total count of all but the last (least common)
	 * value in the MCV list, allowing us to determine the effect of excluding
	 * that value from the list.
	 *
	 * Note that we deliberately do this by removing values from the full
	 * list, rather than starting with an empty list and adding values,
	 * because the latter approach can fail to add any values if all the most
	 * common values have around the same frequency and make up the majority
	 * of the table, so that the overall average frequency of all values is
	 * roughly the same as that of the common values.  This would lead to any
	 * uncommon values being significantly overestimated.
	 */
	sumcount = 0.0;
	for (i = 0; i < num_mcv - 1; i++)
		sumcount += mcv_counts[i];

	while (num_mcv > 0)
	{
		double		selec,
					otherdistinct,
					N,
					n,
					K,
					variance,
					stddev;

		/*
		 * Estimated selectivity the least common value would have if it
		 * wasn't in the MCV list (c.f. eqsel()).
		 */
		selec = 1.0 - sumcount / samplerows - stanullfrac;
		if (selec < 0.0)
			selec = 0.0;
		if (selec > 1.0)
			selec = 1.0;
		otherdistinct = ndistinct_table - (num_mcv - 1);
		if (otherdistinct > 1)
			selec /= otherdistinct;

		/*
		 * If the value is kept in the MCV list, its population frequency is
		 * assumed to equal its sample frequency.  We use the lower end of a
		 * textbook continuity-corrected Wald-type confidence interval to
		 * determine if that is significantly more common than the non-MCV
		 * frequency --- specifically we assume the population frequency is
		 * highly likely to be within around 2 standard errors of the sample
		 * frequency, which equates to an interval of 2 standard deviations
		 * either side of the sample count, plus an additional 0.5 for the
		 * continuity correction.  Since we are sampling without replacement,
		 * this is a hypergeometric distribution.
		 *
		 * XXX: Empirically, this approach seems to work quite well, but it
		 * may be worth considering more advanced techniques for estimating
		 * the confidence interval of the hypergeometric distribution.
		 */
		N = totalrows;
		n = samplerows;
		K = N * mcv_counts[num_mcv - 1] / n;
		variance = n * K * (N - K) * (N - n) / (N * N * (N - 1));
		stddev = sqrt(variance);

		if (mcv_counts[num_mcv - 1] > selec * samplerows + 2 * stddev + 0.5)
		{
			/*
			 * The value is significantly more common than the non-MCV
			 * selectivity would suggest.  Keep it, and all the other more
			 * common values in the list.
			 */
			break;
		}
		else
		{
			/* Discard this value and consider the next least common value */
			num_mcv--;
			if (num_mcv == 0)
				break;
			sumcount -= mcv_counts[num_mcv - 1];
		}
	}
	return num_mcv;
}<|MERGE_RESOLUTION|>--- conflicted
+++ resolved
@@ -2027,10 +2027,6 @@
 	int			sampleTuples;	/* 32 bit - assume that number of tuples will not > 2B */
 	char	  **funcRetValues;
 	bool	   *funcRetNulls;
-<<<<<<< HEAD
-=======
-	char	  **values;
->>>>>>> 781d7fe9
 	int			numLiveColumns;
 	int			perseg_targrows;
 	int			ncolumns;
