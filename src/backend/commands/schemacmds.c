/*-------------------------------------------------------------------------
 *
 * schemacmds.c
 *	  schema creation/manipulation commands
 *
 * Portions Copyright (c) 2005-2010, Greenplum inc
 * Portions Copyright (c) 2012-Present Pivotal Software, Inc.
 * Portions Copyright (c) 1996-2008, PostgreSQL Global Development Group
 * Portions Copyright (c) 1994, Regents of the University of California
 *
 * IDENTIFICATION
<<<<<<< HEAD
 *	  $PostgreSQL: pgsql/src/backend/commands/schemacmds.c,v 1.49.2.1 2009/12/09 21:58:16 tgl Exp $
=======
 *	  $PostgreSQL: pgsql/src/backend/commands/schemacmds.c,v 1.50 2008/06/14 18:04:33 tgl Exp $
>>>>>>> 49f001d8
 *
 *-------------------------------------------------------------------------
 */
#include "postgres.h"

#include "access/heapam.h"
#include "access/xact.h"
#include "catalog/catalog.h"
#include "catalog/dependency.h"
#include "catalog/heap.h"
#include "catalog/indexing.h"
#include "catalog/namespace.h"
#include "catalog/pg_namespace.h"
#include "commands/dbcommands.h"
#include "commands/schemacmds.h"
#include "miscadmin.h"
#include "parser/parse_utilcmd.h"
#include "tcop/utility.h"
#include "utils/acl.h"
#include "utils/builtins.h"
#include "utils/lsyscache.h"
#include "utils/syscache.h"

#include "cdb/cdbdisp_query.h"
#include "cdb/cdbsrlz.h"
#include "cdb/cdbvars.h"

static void AlterSchemaOwner_internal(HeapTuple tup, Relation rel, Oid newOwnerId);


/*
 * CREATE SCHEMA
 */
void
CreateSchemaCommand(CreateSchemaStmt *stmt, const char *queryString)
{
	const char *schemaName = stmt->schemaname;
	const char *authId = stmt->authid;
	Oid			namespaceId;
	OverrideSearchPath *overridePath;
	List	   *parsetree_list;
	ListCell   *parsetree_item;
	Oid			owner_uid;
	Oid			saved_uid;
	int			save_sec_context;
	AclResult	aclresult;
	bool		shouldDispatch = (Gp_role == GP_ROLE_DISPATCH && 
								  !IsBootstrapProcessingMode());

	/*
	 * GPDB: Creation of temporary namespaces is a special case. This statement
	 * is dispatched by the dispatcher node the first time a temporary table is
	 * created. It bypasses all the normal checks and logic of schema creation,
	 * and is routed to the internal routine for creating temporary namespaces,
	 * instead.
	 */
	if (stmt->istemp)
	{
		Assert(Gp_role == GP_ROLE_EXECUTE);

		Assert(stmt->schemaname == InvalidOid);
		Assert(stmt->authid == NULL);
		Assert(stmt->schemaElts == NIL);

		InitTempTableNamespace();
		return;
	}

	GetUserIdAndSecContext(&saved_uid, &save_sec_context);

	/*
	 * Who is supposed to own the new schema?
	 */
	if (authId)
		owner_uid = get_roleid_checked(authId);
	else
		owner_uid = saved_uid;

	/*
	 * To create a schema, must have schema-create privilege on the current
	 * database and must be able to become the target role (this does not
	 * imply that the target role itself must have create-schema privilege).
	 * The latter provision guards against "giveaway" attacks.	Note that a
	 * superuser will always have both of these privileges a fortiori.
	 */
	aclresult = pg_database_aclcheck(MyDatabaseId, saved_uid, ACL_CREATE);
	if (aclresult != ACLCHECK_OK)
		aclcheck_error(aclresult, ACL_KIND_DATABASE,
					   get_database_name(MyDatabaseId));

	check_is_member_of_role(saved_uid, owner_uid);

	/* Additional check to protect reserved schema names */
	if (!allowSystemTableModsDDL && IsReservedName(schemaName))
	{
		ereport(ERROR,
				(errcode(ERRCODE_RESERVED_NAME),
				 errmsg("unacceptable schema name \"%s\"", schemaName),
				 errdetail("The prefix \"%s\" is reserved for system schemas.",
						   GetReservedPrefix(schemaName))));
	}

	/*
	 * If the requested authorization is different from the current user,
	 * temporarily set the current user so that the object(s) will be created
	 * with the correct ownership.
	 *
	 * (The setting will be restored at the end of this routine, or in case
	 * of error, transaction abort will clean things up.)
	 */
	if (saved_uid != owner_uid)
		SetUserIdAndSecContext(owner_uid,
							   save_sec_context | SECURITY_LOCAL_USERID_CHANGE);

	/* Create the schema's namespace */
	if (shouldDispatch || Gp_role != GP_ROLE_EXECUTE)
	{
		namespaceId = NamespaceCreate(schemaName, owner_uid);

		if (shouldDispatch)
		{
			elog(DEBUG5, "shouldDispatch = true, namespaceOid = %d", namespaceId);

			/*
			 * Dispatch the command to all primary and mirror segment dbs.
			 * Starts a global transaction and reconfigures cluster if needed.
			 * Waits for QEs to finish.  Exits via ereport(ERROR,...) if error.
			 */
			CdbDispatchUtilityStatement((Node *) stmt,
										DF_CANCEL_ON_ERROR |
										DF_WITH_SNAPSHOT |
										DF_NEED_TWO_PHASE,
										GetAssignedOidsForDispatch(),
										NULL);
		}

		/* MPP-6929: metadata tracking */
		if (Gp_role == GP_ROLE_DISPATCH)
			MetaTrackAddObject(NamespaceRelationId,
							   namespaceId,
							   saved_uid,
							   "CREATE", "SCHEMA"
					);
	}
	else
	{
		namespaceId = NamespaceCreate(schemaName, owner_uid);
	}

	/* Advance cmd counter to make the namespace visible */
	CommandCounterIncrement();

	/*
	 * Temporarily make the new namespace be the front of the search path, as
	 * well as the default creation target namespace.  This will be undone at
	 * the end of this routine, or upon error.
	 */
	overridePath = GetOverrideSearchPath(CurrentMemoryContext);
	overridePath->schemas = lcons_oid(namespaceId, overridePath->schemas);
	/* XXX should we clear overridePath->useTemp? */
	PushOverrideSearchPath(overridePath);

	/*
	 * Examine the list of commands embedded in the CREATE SCHEMA command, and
	 * reorganize them into a sequentially executable order with no forward
	 * references.	Note that the result is still a list of raw parsetrees ---
	 * we cannot, in general, run parse analysis on one statement until we
	 * have actually executed the prior ones.
	 */
	parsetree_list = transformCreateSchemaStmt(stmt);

	/*
	 * Execute each command contained in the CREATE SCHEMA.  Since the grammar
	 * allows only utility commands in CREATE SCHEMA, there is no need to pass
	 * them through parse_analyze() or the rewriter; we can just hand them
	 * straight to ProcessUtility.
	 */
	foreach(parsetree_item, parsetree_list)
	{
		Node	   *stmt = (Node *) lfirst(parsetree_item);

		/* do this step */
		ProcessUtility(stmt,
					   queryString,
					   NULL,
					   false,	/* not top level */
					   None_Receiver,
					   NULL);
		/* make sure later steps can see the object created here */
		CommandCounterIncrement();
	}

	/* Reset search path to normal state */
	PopOverrideSearchPath();

	/* Reset current user and security context */
	SetUserIdAndSecContext(saved_uid, save_sec_context);
}


/*
 *	RemoveSchemas
 *		Implements DROP SCHEMA.
 */
void
RemoveSchemas(DropStmt *drop)
{
	ObjectAddresses *objects;
	ListCell		*cell;

	/*
	 * First we identify all the schemas, then we delete them in a single
	 * performMultipleDeletions() call.  This is to avoid unwanted
	 * DROP RESTRICT errors if one of the schemas depends on another.
	 */
	objects = new_object_addresses();

	foreach(cell, drop->objects)
	{
		List	   *names = (List *) lfirst(cell);
		char	   *namespaceName;
		Oid			namespaceId;
		ObjectAddress object;

		if (list_length(names) != 1)
			ereport(ERROR,
<<<<<<< HEAD
					(errcode(ERRCODE_UNDEFINED_SCHEMA),
					 errmsg("schema \"%s\" does not exist", namespaceName)));
		}
		if (Gp_role != GP_ROLE_EXECUTE)
		{
			ereport(NOTICE,
					(errcode(ERRCODE_UNDEFINED_SCHEMA),
					 errmsg("schema \"%s\" does not exist, skipping",
							namespaceName)));
=======
					(errcode(ERRCODE_SYNTAX_ERROR),
					 errmsg("schema name cannot be qualified")));
		namespaceName = strVal(linitial(names));

		namespaceId = GetSysCacheOid(NAMESPACENAME,
									 CStringGetDatum(namespaceName),
									 0, 0, 0);

		if (!OidIsValid(namespaceId))
		{
			if (!drop->missing_ok)
			{
				ereport(ERROR,
						(errcode(ERRCODE_UNDEFINED_SCHEMA),
						 errmsg("schema \"%s\" does not exist",
								namespaceName)));
			}
			else
			{
				ereport(NOTICE,
						(errmsg("schema \"%s\" does not exist, skipping",
								namespaceName)));
			}
			continue;
>>>>>>> 49f001d8
		}

		/* Permission check */
		if (!pg_namespace_ownercheck(namespaceId, GetUserId()))
			aclcheck_error(ACLCHECK_NOT_OWNER, ACL_KIND_NAMESPACE,
						   namespaceName);

		object.classId = NamespaceRelationId;
		object.objectId = namespaceId;
		object.objectSubId = 0;

		add_exact_object_address(&object, objects);
	}

	/* Additional check to protect reserved schema names, exclude temp schema */
	if (!allowSystemTableModsDDL &&	IsReservedName(namespaceName) &&
        (strlen(namespaceName)>=7 && strncmp(namespaceName, "pg_temp", 7)!=0))
	{
		ereport(ERROR,
				(errcode(ERRCODE_RESERVED_NAME),
				 errmsg("cannot drop schema %s because it is required by the database system",
						namespaceName)));
	}

	/*
	 * Do the deletions.  Objects contained in the schema(s) are removed by
	 * means of their dependency links to the schema.
	 */
	performMultipleDeletions(objects, drop->behavior);

<<<<<<< HEAD
	performDeletion(&object, behavior);

	/* MPP-6929: metadata tracking */
	if (Gp_role == GP_ROLE_DISPATCH)
		MetaTrackDropObject(NamespaceRelationId, namespaceId);
=======
	free_object_addresses(objects);
>>>>>>> 49f001d8
}


/*
 * Guts of schema deletion.
 */
void
RemoveSchemaById(Oid schemaOid)
{
	Relation	relation;
	HeapTuple	tup;

	relation = heap_open(NamespaceRelationId, RowExclusiveLock);

	tup = SearchSysCache(NAMESPACEOID,
						 ObjectIdGetDatum(schemaOid),
						 0, 0, 0);
	if (!HeapTupleIsValid(tup)) /* should not happen */
		elog(ERROR, "cache lookup failed for namespace %u", schemaOid);

	simple_heap_delete(relation, &tup->t_self);

	ReleaseSysCache(tup);

	heap_close(relation, RowExclusiveLock);
}

/*
 * Rename schema
 */
void
RenameSchema(const char *oldname, const char *newname)
{
	HeapTuple	tup;
	Oid			nsoid;
	Relation	rel;
	AclResult	aclresult;

	rel = heap_open(NamespaceRelationId, RowExclusiveLock);

	tup = SearchSysCacheCopy(NAMESPACENAME,
							 CStringGetDatum(oldname),
							 0, 0, 0);
	if (!HeapTupleIsValid(tup))
		ereport(ERROR,
				(errcode(ERRCODE_UNDEFINED_SCHEMA),
				 errmsg("schema \"%s\" does not exist", oldname)));

	/* make sure the new name doesn't exist */
	if (HeapTupleIsValid(
						 SearchSysCache(NAMESPACENAME,
										CStringGetDatum(newname),
										0, 0, 0)))
		ereport(ERROR,
				(errcode(ERRCODE_DUPLICATE_SCHEMA),
				 errmsg("schema \"%s\" already exists", newname)));

	/* must be owner */
	nsoid = HeapTupleGetOid(tup);
	if (!pg_namespace_ownercheck(nsoid, GetUserId()))
		aclcheck_error(ACLCHECK_NOT_OWNER, ACL_KIND_NAMESPACE,
					   oldname);

	/* must have CREATE privilege on database */
	aclresult = pg_database_aclcheck(MyDatabaseId, GetUserId(), ACL_CREATE);
	if (aclresult != ACLCHECK_OK)
		aclcheck_error(aclresult, ACL_KIND_DATABASE,
					   get_database_name(MyDatabaseId));

	if (!allowSystemTableModsDDL && IsReservedName(oldname))
	{
		ereport(ERROR,
				(errcode(ERRCODE_INSUFFICIENT_PRIVILEGE),
				 errmsg("permission denied to ALTER SCHEMA \"%s\"", oldname),
				 errdetail("Schema %s is reserved for system use.", oldname)));
	}

	if (!allowSystemTableModsDDL && IsReservedName(newname))
	{
		ereport(ERROR,
				(errcode(ERRCODE_RESERVED_NAME),
				 errmsg("unacceptable schema name \"%s\"", newname),
				 errdetail("The prefix \"%s\" is reserved for system schemas.",
						   GetReservedPrefix(newname))));
	}


	/* rename */
	namestrcpy(&(((Form_pg_namespace) GETSTRUCT(tup))->nspname), newname);
	simple_heap_update(rel, &tup->t_self, tup);
	CatalogUpdateIndexes(rel, tup);

	/* MPP-6929: metadata tracking */
	if (Gp_role == GP_ROLE_DISPATCH)
		MetaTrackUpdObject(NamespaceRelationId,
						   nsoid,
						   GetUserId(),
						   "ALTER", "RENAME"
				);

	heap_close(rel, NoLock);
	heap_freetuple(tup);

}

void
AlterSchemaOwner_oid(Oid oid, Oid newOwnerId)
{
	HeapTuple	tup;
	Relation	rel;

	rel = heap_open(NamespaceRelationId, RowExclusiveLock);

	tup = SearchSysCache(NAMESPACEOID,
						 ObjectIdGetDatum(oid),
						 0, 0, 0);
	if (!HeapTupleIsValid(tup))
		elog(ERROR, "cache lookup failed for schema %u", oid);

	AlterSchemaOwner_internal(tup, rel, newOwnerId);

	ReleaseSysCache(tup);

	heap_close(rel, RowExclusiveLock);
}


/*
 * Change schema owner
 */
void
AlterSchemaOwner(const char *name, Oid newOwnerId)
{
	HeapTuple	tup;
	Relation	rel;

	rel = heap_open(NamespaceRelationId, RowExclusiveLock);

	tup = SearchSysCache(NAMESPACENAME,
						 CStringGetDatum(name),
						 0, 0, 0);
	if (!HeapTupleIsValid(tup))
		ereport(ERROR,
				(errcode(ERRCODE_UNDEFINED_SCHEMA),
				 errmsg("schema \"%s\" does not exist", name)));

	if (!allowSystemTableModsDDL && IsReservedName(name))
	{
		ereport(ERROR,
				(errcode(ERRCODE_INSUFFICIENT_PRIVILEGE),
				 errmsg("permission denied to ALTER SCHEMA \"%s\"", name),
				 errdetail("Schema %s is reserved for system use.", name)));
	}

	AlterSchemaOwner_internal(tup, rel, newOwnerId);

	ReleaseSysCache(tup);

	heap_close(rel, RowExclusiveLock);
}

static void
AlterSchemaOwner_internal(HeapTuple tup, Relation rel, Oid newOwnerId)
{
	Form_pg_namespace nspForm;

	Assert(RelationGetRelid(rel) == NamespaceRelationId);

	nspForm = (Form_pg_namespace) GETSTRUCT(tup);

	/*
	 * If the new owner is the same as the existing owner, consider the
	 * command to have succeeded.  This is for dump restoration purposes.
	 */
	if (nspForm->nspowner != newOwnerId)
	{
		Datum		repl_val[Natts_pg_namespace];
		bool		repl_null[Natts_pg_namespace];
		bool		repl_repl[Natts_pg_namespace];
		Acl		   *newAcl;
		Datum		aclDatum;
		bool		isNull;
		HeapTuple	newtuple;
		AclResult	aclresult;
		Oid			nsoid;

		/* Otherwise, must be owner of the existing object */
		nsoid = HeapTupleGetOid(tup);
		if (!pg_namespace_ownercheck(nsoid, GetUserId()))
			aclcheck_error(ACLCHECK_NOT_OWNER, ACL_KIND_NAMESPACE,
						   NameStr(nspForm->nspname));

		/* Must be able to become new owner */
		check_is_member_of_role(GetUserId(), newOwnerId);

		/*
		 * must have create-schema rights
		 *
		 * NOTE: This is different from other alter-owner checks in that the
		 * current user is checked for create privileges instead of the
		 * destination owner.  This is consistent with the CREATE case for
		 * schemas.  Because superusers will always have this right, we need
		 * no special case for them.
		 */
		aclresult = pg_database_aclcheck(MyDatabaseId, GetUserId(),
										 ACL_CREATE);
		if (aclresult != ACLCHECK_OK)
			aclcheck_error(aclresult, ACL_KIND_DATABASE,
						   get_database_name(MyDatabaseId));

		memset(repl_null, false, sizeof(repl_null));
		memset(repl_repl, false, sizeof(repl_repl));

		repl_repl[Anum_pg_namespace_nspowner - 1] = true;
		repl_val[Anum_pg_namespace_nspowner - 1] = ObjectIdGetDatum(newOwnerId);

		/*
		 * Determine the modified ACL for the new owner.  This is only
		 * necessary when the ACL is non-null.
		 */
		aclDatum = SysCacheGetAttr(NAMESPACENAME, tup,
								   Anum_pg_namespace_nspacl,
								   &isNull);
		if (!isNull)
		{
			newAcl = aclnewowner(DatumGetAclP(aclDatum),
								 nspForm->nspowner, newOwnerId);
			repl_repl[Anum_pg_namespace_nspacl - 1] = true;
			repl_val[Anum_pg_namespace_nspacl - 1] = PointerGetDatum(newAcl);
		}

		newtuple = heap_modify_tuple(tup, RelationGetDescr(rel), repl_val, repl_null, repl_repl);

		simple_heap_update(rel, &newtuple->t_self, newtuple);
		CatalogUpdateIndexes(rel, newtuple);

		/* MPP-6929: metadata tracking */
		if (Gp_role == GP_ROLE_DISPATCH)
			MetaTrackUpdObject(NamespaceRelationId,
							   nsoid,
							   GetUserId(),
							   "ALTER", "OWNER"
					);

		heap_freetuple(newtuple);

		/* Update owner dependency reference */
		changeDependencyOnOwner(NamespaceRelationId, HeapTupleGetOid(tup),
								newOwnerId);
	}

}<|MERGE_RESOLUTION|>--- conflicted
+++ resolved
@@ -9,11 +9,7 @@
  * Portions Copyright (c) 1994, Regents of the University of California
  *
  * IDENTIFICATION
-<<<<<<< HEAD
- *	  $PostgreSQL: pgsql/src/backend/commands/schemacmds.c,v 1.49.2.1 2009/12/09 21:58:16 tgl Exp $
-=======
  *	  $PostgreSQL: pgsql/src/backend/commands/schemacmds.c,v 1.50 2008/06/14 18:04:33 tgl Exp $
->>>>>>> 49f001d8
  *
  *-------------------------------------------------------------------------
  */
@@ -223,6 +219,7 @@
 {
 	ObjectAddresses *objects;
 	ListCell		*cell;
+	List			*namespaceIdList = NIL;
 
 	/*
 	 * First we identify all the schemas, then we delete them in a single
@@ -240,17 +237,6 @@
 
 		if (list_length(names) != 1)
 			ereport(ERROR,
-<<<<<<< HEAD
-					(errcode(ERRCODE_UNDEFINED_SCHEMA),
-					 errmsg("schema \"%s\" does not exist", namespaceName)));
-		}
-		if (Gp_role != GP_ROLE_EXECUTE)
-		{
-			ereport(NOTICE,
-					(errcode(ERRCODE_UNDEFINED_SCHEMA),
-					 errmsg("schema \"%s\" does not exist, skipping",
-							namespaceName)));
-=======
 					(errcode(ERRCODE_SYNTAX_ERROR),
 					 errmsg("schema name cannot be qualified")));
 		namespaceName = strVal(linitial(names));
@@ -270,19 +256,33 @@
 			}
 			else
 			{
-				ereport(NOTICE,
-						(errmsg("schema \"%s\" does not exist, skipping",
+				if (Gp_role != GP_ROLE_EXECUTE)
+					ereport(NOTICE,
+							(errmsg("schema \"%s\" does not exist, skipping",
 								namespaceName)));
 			}
 			continue;
->>>>>>> 49f001d8
 		}
+
+		namespaceIdList = lappend_oid(namespaceIdList, namespaceId);
 
 		/* Permission check */
 		if (!pg_namespace_ownercheck(namespaceId, GetUserId()))
 			aclcheck_error(ACLCHECK_NOT_OWNER, ACL_KIND_NAMESPACE,
 						   namespaceName);
 
+		/*
+		 * Additional check to protect reserved schema names, exclude temp
+		 * schema
+		 */
+		if (!allowSystemTableModsDDL &&	IsReservedName(namespaceName) &&
+			(strlen(namespaceName) >= 7 &&
+			 strncmp(namespaceName, "pg_temp", 7) != 0))
+			ereport(ERROR,
+					(errcode(ERRCODE_RESERVED_NAME),
+					 errmsg("cannot drop schema %s because it is required by the database system",
+							namespaceName)));
+
 		object.classId = NamespaceRelationId;
 		object.objectId = namespaceId;
 		object.objectSubId = 0;
@@ -290,31 +290,24 @@
 		add_exact_object_address(&object, objects);
 	}
 
-	/* Additional check to protect reserved schema names, exclude temp schema */
-	if (!allowSystemTableModsDDL &&	IsReservedName(namespaceName) &&
-        (strlen(namespaceName)>=7 && strncmp(namespaceName, "pg_temp", 7)!=0))
-	{
-		ereport(ERROR,
-				(errcode(ERRCODE_RESERVED_NAME),
-				 errmsg("cannot drop schema %s because it is required by the database system",
-						namespaceName)));
-	}
-
 	/*
 	 * Do the deletions.  Objects contained in the schema(s) are removed by
 	 * means of their dependency links to the schema.
 	 */
 	performMultipleDeletions(objects, drop->behavior);
 
-<<<<<<< HEAD
-	performDeletion(&object, behavior);
-
 	/* MPP-6929: metadata tracking */
 	if (Gp_role == GP_ROLE_DISPATCH)
-		MetaTrackDropObject(NamespaceRelationId, namespaceId);
-=======
+	{
+		foreach(cell, namespaceIdList)
+		{
+			Oid namespaceId = lfirst_oid(cell);
+
+			MetaTrackDropObject(NamespaceRelationId, namespaceId);
+		}
+	}
+
 	free_object_addresses(objects);
->>>>>>> 49f001d8
 }
 
 
