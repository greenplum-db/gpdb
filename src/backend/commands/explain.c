--- conflicted
+++ resolved
@@ -3,13 +3,9 @@
  * explain.c
  *	  Explain query execution plans
  *
-<<<<<<< HEAD
  * Portions Copyright (c) 2005-2010, Greenplum inc
  * Portions Copyright (c) 2012-Present Pivotal Software, Inc.
- * Portions Copyright (c) 1996-2016, PostgreSQL Global Development Group
-=======
  * Portions Copyright (c) 1996-2019, PostgreSQL Global Development Group
->>>>>>> 9e1c9f95
  * Portions Copyright (c) 1994-5, Regents of the University of California
  *
  * IDENTIFICATION
@@ -21,17 +17,13 @@
 
 #include "access/xact.h"
 #include "catalog/pg_type.h"
-#include "cdb/cdbpartition.h"
 #include "commands/createas.h"
 #include "commands/defrem.h"
 #include "commands/prepare.h"
-<<<<<<< HEAD
 #include "commands/queue.h"
 #include "executor/execUtils.h"
 #include "executor/hashjoin.h"
-=======
 #include "executor/nodeHash.h"
->>>>>>> 9e1c9f95
 #include "foreign/fdwapi.h"
 #include "jit/jit.h"
 #include "nodes/extensible.h"
@@ -56,6 +48,7 @@
 #include "cdb/cdbgang.h"
 #include "executor/execDynamicScan.h"
 #include "optimizer/tlist.h"
+#include "optimizer/optimizer.h"
 
 #ifdef USE_ORCA
 extern char *SerializeDXLPlan(Query *parse);
@@ -80,17 +73,14 @@
 							const char *queryString, ParamListInfo params,
 							QueryEnvironment *queryEnv);
 static void report_triggers(ResultRelInfo *rInfo, bool show_relname,
-<<<<<<< HEAD
-				ExplainState *es);
+							ExplainState *es);
 
 #ifdef USE_ORCA
 static void ExplainDXL(Query *query, ExplainState *es,
 							const char *queryString,
 							ParamListInfo params);
 #endif
-=======
-							ExplainState *es);
->>>>>>> 9e1c9f95
+
 static double elapsed_time(instr_time *starttime);
 static bool ExplainPreScanNode(PlanState *planstate, Bitmapset **rels_used);
 static void ExplainNode(PlanState *planstate, List *ancestors,
@@ -115,24 +105,15 @@
 static void show_merge_append_keys(MergeAppendState *mstate, List *ancestors,
 								   ExplainState *es);
 static void show_agg_keys(AggState *astate, List *ancestors,
-<<<<<<< HEAD
-			  ExplainState *es);
+						  ExplainState *es);
 static void show_tuple_split_keys(TupleSplitState *tstate, List *ancestors,
 								  ExplainState *es);
-=======
-						  ExplainState *es);
->>>>>>> 9e1c9f95
 static void show_grouping_sets(PlanState *planstate, Agg *agg,
 							   List *ancestors, ExplainState *es);
 static void show_grouping_set_keys(PlanState *planstate,
 								   Agg *aggnode, Sort *sortnode,
 								   List *context, bool useprefix,
 								   List *ancestors, ExplainState *es);
-<<<<<<< HEAD
-=======
-static void show_group_keys(GroupState *gstate, List *ancestors,
-							ExplainState *es);
->>>>>>> 9e1c9f95
 static void show_sort_group_keys(PlanState *planstate, const char *qlabel,
 								 int nkeys, AttrNumber *keycols,
 								 Oid *sortOperators, Oid *collations, bool *nullsFirst,
@@ -144,12 +125,14 @@
 static void show_sort_info(SortState *sortstate, ExplainState *es);
 static void show_windowagg_keys(WindowAggState *waggstate, List *ancestors, ExplainState *es);
 static void show_hash_info(HashState *hashstate, ExplainState *es);
+static void show_hashagg_info(AggState *hashstate, ExplainState *es);
 static void show_tidbitmap_info(BitmapHeapScanState *planstate,
 								ExplainState *es);
 static void show_instrumentation_count(const char *qlabel, int which,
 									   PlanState *planstate, ExplainState *es);
 static void show_foreignscan_info(ForeignScanState *fsstate, ExplainState *es);
 static void show_eval_params(Bitmapset *bms_params, ExplainState *es);
+static void show_join_pruning_info(List *join_prune_ids, ExplainState *es);
 static const char *explain_get_index_name(Oid indexId);
 static void show_buffer_usage(ExplainState *es, const BufferUsage *usage);
 static void ExplainIndexScanDetails(Oid indexid, ScanDirection indexorderdir,
@@ -162,22 +145,14 @@
 static void ExplainMemberNodes(PlanState **planstates, int nsubnodes,
 							   int nplans, List *ancestors, ExplainState *es);
 static void ExplainSubPlans(List *plans, List *ancestors,
-<<<<<<< HEAD
-				const char *relationship, ExplainState *es, SliceTable *sliceTable);
-static void ExplainCustomChildren(CustomScanState *css,
-					  List *ancestors, ExplainState *es);
-static void ExplainProperty(const char *qlabel, const char *value,
-				bool numeric, ExplainState *es);
-static void ExplainPropertyStringInfo(const char *qlabel, ExplainState *es,
-									  const char *fmt,...)
-									  pg_attribute_printf(3, 4);
-=======
-							const char *relationship, ExplainState *es);
+							const char *relationship, ExplainState *es, SliceTable *sliceTable);
 static void ExplainCustomChildren(CustomScanState *css,
 								  List *ancestors, ExplainState *es);
 static void ExplainProperty(const char *qlabel, const char *unit,
 							const char *value, bool numeric, ExplainState *es);
->>>>>>> 9e1c9f95
+static void ExplainPropertyStringInfo(const char *qlabel, ExplainState *es,
+									  const char *fmt,...)
+									  pg_attribute_printf(3, 4);
 static void ExplainDummyGroup(const char *objtype, const char *labelname,
 							  ExplainState *es);
 static void ExplainXMLTag(const char *tagname, int flags, ExplainState *es);
@@ -708,21 +683,24 @@
 	if (es->analyze)
 		ExplainPrintTriggers(es, queryDesc);
 
-    /*
-     * Display per-slice and whole-query statistics.
-     */
-    if (es->analyze)
-        cdbexplain_showExecStatsEnd(queryDesc->plannedstmt, queryDesc->showstatctx,
+	/*
+	 * Display per-slice and whole-query statistics.
+	 */
+	if (es->analyze)
+		cdbexplain_showExecStatsEnd(queryDesc->plannedstmt, queryDesc->showstatctx,
 									queryDesc->estate, es);
 
-    /*
+	/*
 	 * Show non-default GUC settings that might have affected the plan as well
 	 * as optimizer settings etc.
-     */
+	 *
+	 * GPDB_12_MERGE_FIXME: This overlaps with the output you get with the
+	 * new uptream "SETTINGS on" option.
+	 */
 	ExplainOpenGroup("Settings", "Settings", true, es);
-	
+
 	if (queryDesc->plannedstmt->planGen == PLANGEN_PLANNER)
-		ExplainProperty("Optimizer", "Postgres query optimizer", false, es);
+		ExplainPropertyStringInfo("Optimizer", es, "Postgres query optimizer");
 #ifdef USE_ORCA
 	else
 		ExplainPropertyStringInfo("Optimizer", es, "Pivotal Optimizer (GPORCA)");
@@ -969,13 +947,13 @@
 		else
 		{
 			ExplainOpenGroup("Slice", NULL, true, es);
-			ExplainPropertyInteger("Slice ID", i, es);
+			ExplainPropertyInteger("Slice ID", NULL, i, es);
 			ExplainPropertyText("Gang Type", gangType, es);
-			ExplainPropertyInteger("Root", slice->rootIndex, es);
-			ExplainPropertyInteger("Parent", slice->parentIndex, es);
-			ExplainPropertyInteger("Gang Size", list_length(slice->segments), es);
+			ExplainPropertyInteger("Root", NULL, slice->rootIndex, es);
+			ExplainPropertyInteger("Parent", NULL, slice->parentIndex, es);
+			ExplainPropertyInteger("Gang Size", NULL, list_length(slice->segments), es);
 			if (slice->gangType == GANGTYPE_SINGLETON_READER)
-				ExplainPropertyInteger("Segment", linitial_int(slice->segments), es);
+				ExplainPropertyInteger("Segment", NULL, linitial_int(slice->segments), es);
 			ExplainCloseGroup("Slice", NULL, true, es);
 		}
 	}
@@ -1004,18 +982,8 @@
 	int			nr;
 	ListCell   *l;
 
-<<<<<<< HEAD
-	/*
-	 * GPDB_91_MERGE_FIXME: If the target is a partitioned table, we
-	 * should also report information on the triggers in the partitions.
-	 * I.e. we should scan the 'ri_partition_hash' of each
-	 * ResultRelInfo as well. This is somewhat academic, though, as long
-	 * as we don't support triggers in GPDB in general..
-	 */
-=======
 	routerels = queryDesc->estate->es_tuple_routing_result_relations;
 	targrels = queryDesc->estate->es_trig_target_relations;
->>>>>>> 9e1c9f95
 
 	ExplainOpenGroup("Triggers", "Triggers", false, es);
 
@@ -1321,10 +1289,10 @@
 	}
 	else
 	{
-		ExplainPropertyInteger("Slice", slice->sliceIndex, es);
+		ExplainPropertyInteger("Slice", NULL, slice->sliceIndex, es);
 		if (slice->primaryGang && gp_log_gang >= GPVARS_VERBOSITY_DEBUG)
-			ExplainPropertyInteger("Gang", slice->primaryGang->db_descriptors[0]->identifier, es);
-		ExplainPropertyInteger("Segments", segments, es);
+			ExplainPropertyInteger("Gang", NULL, slice->primaryGang->db_descriptors[0]->identifier, es);
+		ExplainPropertyInteger("Segments", NULL, segments, es);
 		ExplainPropertyText("Gang Type", gangTypeToString(slice->gangType), es);
 	}
 }
@@ -1606,7 +1574,7 @@
 					pname = "???";
 					break;
 			}
-		break;
+			break;
 		case T_CustomScan:
 			sname = "Custom Scan";
 			custom_name = ((CustomScan *) plan)->methods->CustomName;
@@ -1808,8 +1776,8 @@
 		ExplainPropertyText("Node Type", sname, es);
 		if (nodeTag(plan) == T_Motion)
 		{
-			ExplainPropertyInteger("Senders", motion_snd, es);
-			ExplainPropertyInteger("Receivers", motion_recv, es);
+			ExplainPropertyInteger("Senders", NULL, motion_snd, es);
+			ExplainPropertyInteger("Receivers", NULL, motion_recv, es);
 		}
 		if (strategy)
 			ExplainPropertyText("Strategy", strategy, es);
@@ -1839,11 +1807,8 @@
 		case T_TidScan:
 		case T_SubqueryScan:
 		case T_FunctionScan:
-<<<<<<< HEAD
 		case T_TableFunctionScan:
-=======
 		case T_TableFuncScan:
->>>>>>> 9e1c9f95
 		case T_ValuesScan:
 		case T_CteScan:
 		case T_WorkTableScan:
@@ -1888,6 +1853,8 @@
 			break;
 		case T_DynamicBitmapIndexScan:
 			{
+			/* GPDB_12_MERGE_FIXME */
+#if 0
 				BitmapIndexScan *bitmapindexscan = (BitmapIndexScan *) plan;
 				Oid indexoid = bitmapindexscan->indexid;
 				Oid parentOid = rel_partition_get_root(indexoid);
@@ -1904,6 +1871,7 @@
 					appendStringInfo(es->str, " on %s", indexname);
 				else
 					ExplainPropertyText("Index Name", indexname, es);
+#endif
 			}
 			break;
 		case T_ModifyTable:
@@ -1998,30 +1966,22 @@
 									 slice_id, sisc->share_id);
 				else
 				{
-					ExplainPropertyInteger("Share ID", sisc->share_id, es);
-					ExplainPropertyInteger("Slice ID", slice_id, es);
+					ExplainPropertyInteger("Share ID", NULL, sisc->share_id, es);
+					ExplainPropertyInteger("Slice ID", NULL, slice_id, es);
 				}
 			}
 			break;
 		case T_PartitionSelector:
 			{
-				PartitionSelector  *ps = (PartitionSelector *)plan;
-				char			   *relname = get_rel_name(ps->relid);
+				PartitionSelector *ps = (PartitionSelector *) plan;
 
 				if (es->format == EXPLAIN_FORMAT_TEXT)
 				{
-					if (ps->scanId != 0)
-						appendStringInfo(es->str, " for %s (dynamic scan id: %d)",
-										 quote_identifier(relname),
-										 ps->scanId);
-					else
-						appendStringInfo(es->str, " for %s", quote_identifier(relname));
+					appendStringInfo(es->str, " (selector id: $%d)", ps->paramid);
 				}
 				else
 				{
-					ExplainPropertyText("Relation", relname, es);
-					if (ps->scanId != 0)
-						ExplainPropertyInteger("Dynamic Scan Id", ps->scanId, es);
+					ExplainPropertyInteger("Selector ID", NULL, ps->paramid, es);
 				}
 			}
 			break;
@@ -2052,7 +2012,7 @@
 
 	if (ResManagerPrintOperatorMemoryLimits())
 	{
-		ExplainPropertyInteger("operatorMem", PlanStateOperatorMemKB(planstate), es);
+		ExplainPropertyInteger("operatorMem", "kB", PlanStateOperatorMemKB(planstate), es);
 	}
 	/*
 	 * We have to forcibly clean up the instrumentation state because we
@@ -2072,15 +2032,9 @@
 	if (es->analyze &&
 		planstate->instrument && planstate->instrument->nloops > 0)
 	{
-<<<<<<< HEAD
- 		double		nloops = planstate->instrument->nloops;
-		double		startup_sec = 1000.0 * planstate->instrument->startup / nloops;
-		double		total_sec = 1000.0 * planstate->instrument->total / nloops;
-=======
 		double		nloops = planstate->instrument->nloops;
 		double		startup_ms = 1000.0 * planstate->instrument->startup / nloops;
 		double		total_ms = 1000.0 * planstate->instrument->total / nloops;
->>>>>>> 9e1c9f95
 		double		rows = planstate->instrument->ntuples / nloops;
 
 		if (es->format == EXPLAIN_FORMAT_TEXT)
@@ -2219,6 +2173,20 @@
 		case T_NamedTuplestoreScan:
 		case T_WorkTableScan:
 		case T_SubqueryScan:
+			/*
+			 * GPDB_12_MERGE_FIXME: we used to show something along the lines of
+			 * "Partitions selected: 1 (out of 5)" under the partition selector.
+			 * By eleminating the (static) partition selector during translation,
+			 * we only get the survivor count, and lose the size of the universe
+			 * temporarily. However, if we manage to shift the static pruning
+			 * information sufficiently adjacent to (or better, into) a DXL Dynamic
+			 * Table Scan, we should be able to get that information back.
+			 */
+			if (IsA(plan, DynamicSeqScan))
+				ExplainPropertyInteger(
+					"Number of partitions to scan", "",
+					list_length(((DynamicSeqScan *) plan)->partOids), es);
+
 			show_scan_qual(plan->qual, "Filter", planstate, ancestors, es);
 			if (plan->qual)
 				show_instrumentation_count("Rows Removed by Filter", 1,
@@ -2421,6 +2389,7 @@
 		case T_Agg:
 			show_agg_keys(castNode(AggState, planstate), ancestors, es);
 			show_upper_qual(plan->qual, "Filter", planstate, ancestors, es);
+			show_hashagg_info((AggState *) planstate, es);
 			if (plan->qual)
 				show_instrumentation_count("Rows Removed by Filter", 1,
 										   planstate, es);
@@ -2497,9 +2466,8 @@
 		case T_AssertOp:
 			show_upper_qual(plan->qual, "Assert Cond", planstate, ancestors, es);
 			break;
-		case T_PartitionSelector:
-			explain_partition_selector((PartitionSelector *) plan,
-									   parentplanstate, ancestors, es);
+		case T_Append:
+			show_join_pruning_info(((Append *) plan)->join_prune_paramids, es);
 			break;
 		default:
 			break;
@@ -2648,9 +2616,10 @@
 							   ancestors, es);
 			break;
 		case T_Sequence:
-			ExplainMemberNodes(((Sequence *) plan)->subplans,
-							   ((SequenceState *) planstate)->subplans,
-							   ancestors, es);
+			ExplainMemberNodes(((SequenceState *) planstate)->subplans,
+							   ((SequenceState *) planstate)->numSubplans,
+							   list_length(((Sequence *) plan)->subplans),
+										   ancestors, es);
 			break;
 		case T_BitmapAnd:
 			ExplainMemberNodes(((BitmapAndState *) planstate)->bitmapplans,
@@ -3284,7 +3253,6 @@
 static void
 show_sort_info(SortState *sortstate, ExplainState *es)
 {
-<<<<<<< HEAD
 	CdbExplain_NodeSummary *ns;
 	int			i;
 
@@ -3292,50 +3260,36 @@
 		return;
 
 	ns = ((PlanState *) sortstate)->instrument->cdbNodeSummary;
+	if (!ns)
+		return;
+
 	for (i = 0; i < NUM_SORT_METHOD; i++)
 	{
 		CdbExplain_Agg	*agg;
-=======
-	if (!es->analyze)
-		return;
-
-	if (sortstate->sort_Done && sortstate->tuplesortstate != NULL)
-	{
-		Tuplesortstate *state = (Tuplesortstate *) sortstate->tuplesortstate;
-		TuplesortInstrumentation stats;
->>>>>>> 9e1c9f95
 		const char *sortMethod;
 		const char *spaceType;
-
-<<<<<<< HEAD
-		sortMethod = sort_method_enum_str[i];
+		int			j;
 
 		/*
 		 * Memory and disk usage statistics are saved separately in GPDB so
 		 * need to pull out the one in question first
 		 */
-		spaceType = "Memory";
-		agg = &ns->sortSpaceUsed[MEMORY_SORT_SPACE_TYPE - 1][i];
-		if (agg->vcnt > 0)
-			spaceType = "Memory";
-		else
+		for (j = 0; j < NUM_SORT_SPACE_TYPE; j++)
 		{
-			spaceType = "Disk";
-			agg = &ns->sortSpaceUsed[DISK_SORT_SPACE_TYPE - 1][i];
+			agg = &ns->sortSpaceUsed[j][i];
+
+			if (agg->vcnt > 0)
+				break;
 		}
-
 		/*
 		 * If the current sort method in question hasn't been used, skip to
 		 * next one
 		 */
-		if (agg->vcnt  == 0)
+		if (j >= NUM_SORT_SPACE_TYPE)
 			continue;
-=======
-		tuplesort_get_stats(state, &stats);
-		sortMethod = tuplesort_method_name(stats.sortMethod);
-		spaceType = tuplesort_space_type_name(stats.spaceType);
-		spaceUsed = stats.spaceUsed;
->>>>>>> 9e1c9f95
+
+		sortMethod = tuplesort_method_name(i);
+		spaceType = tuplesort_space_type_name(j);
 
 		if (es->format == EXPLAIN_FORMAT_TEXT)
 		{
@@ -3354,17 +3308,13 @@
 		else
 		{
 			ExplainPropertyText("Sort Method", sortMethod, es);
-<<<<<<< HEAD
-			ExplainPropertyLong("Sort Space Used", (long) agg->vsum, es);
-=======
-			ExplainPropertyInteger("Sort Space Used", "kB", spaceUsed, es);
->>>>>>> 9e1c9f95
+			ExplainPropertyInteger("Sort Space Used", "kB", agg->vsum, es);
 			ExplainPropertyText("Sort Space Type", spaceType, es);
 			if (es->verbose)
 			{
-				ExplainPropertyLong("Sort Max Segment Memory", (long) agg->vmax, es);
-				ExplainPropertyLong("Sort Avg Segment Memory", (long) (agg->vsum / agg->vcnt), es);
-				ExplainPropertyInteger("Sort Segments", agg->vcnt, es);
+				ExplainPropertyInteger("Sort Max Segment Memory", "kB", agg->vmax, es);
+				ExplainPropertyInteger("Sort Avg Segment Memory", "kB", (agg->vsum / agg->vcnt), es);
+				ExplainPropertyInteger("Sort Segments", NULL, agg->vcnt, es);
 			}
 		}
 	}
@@ -3519,6 +3469,41 @@
 }
 
 /*
+ * Show information on hash aggregate memory usage and batches.
+ */
+static void
+show_hashagg_info(AggState *aggstate, ExplainState *es)
+{
+	Agg		*agg	   = (Agg *)aggstate->ss.ps.plan;
+	int64	 memPeakKb = (aggstate->hash_mem_peak + 1023) / 1024;
+
+	Assert(IsA(aggstate, AggState));
+
+	if (agg->aggstrategy != AGG_HASHED &&
+		agg->aggstrategy != AGG_MIXED)
+		return;
+
+	if (es->costs && aggstate->hash_planned_partitions > 0)
+	{
+		ExplainPropertyInteger("Planned Partitions", NULL,
+							   aggstate->hash_planned_partitions, es);
+	}
+
+	if (!es->analyze)
+		return;
+
+	/* EXPLAIN ANALYZE */
+	ExplainPropertyInteger("Peak Memory Usage", "kB", memPeakKb, es);
+	if (aggstate->hash_batches_used > 0)
+	{
+		ExplainPropertyInteger("Disk Usage", "kB",
+							   aggstate->hash_disk_used, es);
+		ExplainPropertyInteger("HashAgg Batches", NULL,
+							   aggstate->hash_batches_used, es);
+	}
+}
+
+/*
  * If it's EXPLAIN ANALYZE, show exact/lossy pages for a BitmapHeapScan node
  */
 static void
@@ -3619,6 +3604,27 @@
 
 	if (params)
 		ExplainPropertyList("Params Evaluated", params, es);
+}
+
+static void
+show_join_pruning_info(List *join_prune_ids, ExplainState *es)
+{
+	List	   *params = NIL;
+	ListCell   *lc;
+
+	if (!join_prune_ids)
+		return;
+
+	foreach(lc, join_prune_ids)
+	{
+		int			paramid = lfirst_int(lc);
+		char		param[32];
+
+		snprintf(param, sizeof(param), "$%d", paramid);
+		params = lappend(params, pstrdup(param));
+	}
+
+	ExplainPropertyList("Partition Selectors", params, es);
 }
 
 /*
@@ -3872,10 +3878,13 @@
 			objecttag = "Relation Name";
 
 			/* Print dynamic scan id for dynamic scan operators */
+/* GPDB_12_MERGE_FIXME */
+#if 0
 			if (isDynamicScan(plan))
 			{
 				dynamicScanId = DynamicScan_GetDynamicScanIdPrintable(plan);
 			}
+#endif
 
 			break;
 		case T_FunctionScan:
@@ -3909,7 +3918,6 @@
 				objecttag = "Function Name";
 			}
 			break;
-<<<<<<< HEAD
 		case T_TableFunctionScan:
 			{
 				TableFunctionScan *fscan = (TableFunctionScan *) plan;
@@ -3940,12 +3948,11 @@
 
 				/* might be nice to add order by and scatter by info, if it's a TableFunctionScan */
 			}
-=======
+			break;
 		case T_TableFuncScan:
 			Assert(rte->rtekind == RTE_TABLEFUNC);
 			objectname = "xmltable";
 			objecttag = "Table Function Name";
->>>>>>> 9e1c9f95
 			break;
 		case T_ValuesScan:
 			Assert(rte->rtekind == RTE_VALUES);
@@ -3997,7 +4004,7 @@
 		ExplainPropertyText("Alias", refname, es);
 
 		if (dynamicScanId != 0)
-			ExplainPropertyInteger("Dynamic Scan Id", dynamicScanId, es);
+			ExplainPropertyInteger("Dynamic Scan Id", NULL, dynamicScanId, es);
 	}
 }
 
@@ -4211,17 +4218,13 @@
 	foreach(lst, plans)
 	{
 		SubPlanState *sps = (SubPlanState *) lfirst(lst);
-<<<<<<< HEAD
-		SubPlan    *sp = (SubPlan *) sps->xprstate.expr;
+        SubPlan    *sp = sps->subplan;
 		int			qDispSliceId;
 
 		if (es->pstmt->subplan_sliceIds)
 			qDispSliceId = es->pstmt->subplan_sliceIds[sp->plan_id - 1];
 		else
 			qDispSliceId = -1;
-=======
-		SubPlan    *sp = sps->subplan;
->>>>>>> 9e1c9f95
 
 		/*
 		 * There can be multiple SubPlan nodes referencing the same physical
