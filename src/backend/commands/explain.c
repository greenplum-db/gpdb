/*-------------------------------------------------------------------------
 *
 * explain.c
 *	  Explain query execution plans
 *
 * Portions Copyright (c) 2005-2010, Greenplum inc
 * Portions Copyright (c) 2012-Present Pivotal Software, Inc.
 * Portions Copyright (c) 1996-2009, PostgreSQL Global Development Group
 * Portions Copyright (c) 1994-5, Regents of the University of California
 *
 * IDENTIFICATION
<<<<<<< HEAD
 *	  $PostgreSQL: pgsql/src/backend/commands/explain.c,v 1.185 2009/04/05 19:59:39 tgl Exp $
=======
 *	  $PostgreSQL: pgsql/src/backend/commands/explain.c,v 1.175 2008/05/14 19:10:29 tgl Exp $
>>>>>>> 49f001d8
 *
 *-------------------------------------------------------------------------
 */
#include "postgres.h"

#include "access/xact.h"
#include "catalog/pg_constraint.h"
#include "catalog/pg_type.h"
#include "commands/explain.h"
#include "commands/prepare.h"
#include "commands/trigger.h"
#include "commands/queue.h"
#include "executor/execUtils.h"
#include "executor/instrument.h"
<<<<<<< HEAD
#include "nodes/pg_list.h"
#include "nodes/print.h"
=======
>>>>>>> 49f001d8
#include "optimizer/clauses.h"
#include "optimizer/planner.h"
#include "optimizer/var.h"
#include "parser/parsetree.h"
#include "rewrite/rewriteHandler.h"
#include "tcop/tcopprot.h"
#include "utils/builtins.h"
#include "utils/guc.h"
#include "utils/json.h"
#include "utils/lsyscache.h"
#include "utils/memutils.h"             /* AllocSetContextCreate() */
#include "utils/tuplesort.h"
#include "utils/snapmgr.h"

#include "cdb/cdbdisp.h"                /* CheckDispatchResult() */
#include "cdb/cdbexplain.h"             /* cdbexplain_recvExecStats */
#include "cdb/cdbpartition.h"
#include "cdb/cdbpullup.h"              /* cdbpullup_targetlist() */
#include "cdb/cdbutil.h"
#include "cdb/cdbvars.h"
#include "cdb/cdbpathlocus.h"
#include "cdb/memquota.h"
#include "miscadmin.h"
#include "utils/resscheduler.h"

#ifdef USE_ORCA
extern char *SzDXLPlan(Query *parse);
extern const char *OptVersion();
#endif


/* Hook for plugins to get control in ExplainOneQuery() */
ExplainOneQuery_hook_type ExplainOneQuery_hook = NULL;

/* Hook for plugins to get control in explain_get_index_name() */
explain_get_index_name_hook_type explain_get_index_name_hook = NULL;


typedef struct ExplainState
{
	/* options */
<<<<<<< HEAD
=======
	bool		printTList;		/* print plan targetlists */
>>>>>>> 49f001d8
	bool		printAnalyze;	/* print actual times */
	/* other states */
	PlannedStmt *pstmt;			/* top of plan */
	List	   *rtable;			/* range table */

    /* CDB */
    struct CdbExplain_ShowStatCtx  *showstatctx;    /* EXPLAIN ANALYZE info */
    Slice          *currentSlice;   /* slice whose nodes we are visiting */
    ErrorData      *deferredError;  /* caught error to be re-thrown */
} ExplainState;

extern bool Test_print_direct_dispatch_info;

static void ExplainOneQuery(Query *query, ExplainStmt *stmt,
				const char *queryString,
				ParamListInfo params, TupOutputState *tstate);
static void report_triggers(ResultRelInfo *rInfo, bool show_relname,
				StringInfo buf);

#ifdef USE_ORCA
static void ExplainDXL(Query *query, ExplainStmt *stmt,
							const char *queryString,
							ParamListInfo params, TupOutputState *tstate);
#endif
#ifdef USE_CODEGEN
static void ExplainCodegen(PlanState *planstate, TupOutputState *tstate);
#endif
static double elapsed_time(instr_time *starttime);
static ErrorData *explain_defer_error(ExplainState *es);
static void explain_outNode(StringInfo str,
				Plan *plan, PlanState *planstate,
				Plan *outer_plan, Plan *parentPlan,
				int indent, ExplainState *es);
static void show_plan_tlist(Plan *plan,
							StringInfo str, int indent, ExplainState *es);
static void show_scan_qual(List *qual, const char *qlabel,
			   int scanrelid, Plan *scan_plan, Plan *outer_plan,
			   StringInfo str, int indent, ExplainState *es);
static void show_upper_qual(List *qual, const char *qlabel, Plan *plan,
				StringInfo str, int indent, ExplainState *es);
static void show_sort_keys(Plan *sortplan, int nkeys, AttrNumber *keycols,
			   const char *qlabel,
			   StringInfo str, int indent, ExplainState *es);
static const char *explain_get_index_name(Oid indexId);

static void
show_grouping_keys(Plan        *plan,
                   int          numCols,
                   AttrNumber  *subplanColIdx,
                   const char  *qlabel,
			       StringInfo str, int indent, ExplainState *es);
static void
show_motion_keys(Plan *plan, List *hashExpr, int nkeys, AttrNumber *keycols,
			     const char *qlabel,
                 StringInfo str, int indent, ExplainState *es);

static void
explain_partition_selector(PartitionSelector *ps, Plan *parent,
						   StringInfo str, int indent, ExplainState *es);

/*
 * ExplainQuery -
 *	  execute an EXPLAIN command
 */
void
ExplainQuery(ExplainStmt *stmt, const char *queryString,
			 ParamListInfo params, DestReceiver *dest)
{
	Oid		   *param_types;
	int			num_params;
	TupOutputState *tstate;
	List	   *rewritten;
	ListCell   *l;

	/* Convert parameter type data to the form parser wants */
	getParamListTypes(params, &param_types, &num_params);

	/*
	 * Run parse analysis and rewrite.	Note this also acquires sufficient
	 * locks on the source table(s).
	 *
	 * Because the parser and planner tend to scribble on their input, we make
	 * a preliminary copy of the source querytree.	This prevents problems in
	 * the case that the EXPLAIN is in a portal or plpgsql function and is
	 * executed repeatedly.  (See also the same hack in DECLARE CURSOR and
	 * PREPARE.)  XXX FIXME someday.
	 */
	rewritten = pg_analyze_and_rewrite((Node *) copyObject(stmt->query),
									   queryString, param_types, num_params);

	/* prepare for projection of tuples */
	tstate = begin_tup_output_tupdesc(dest, ExplainResultDesc(stmt));

	if (rewritten == NIL)
	{
		/* In the case of an INSTEAD NOTHING, tell at least that */
		do_text_output_oneline(tstate, "Query rewrites to nothing");
	}
	else
	{
		/* Explain every plan */
		foreach(l, rewritten)
		{
			ExplainOneQuery((Query *) lfirst(l), stmt,
							queryString, params, tstate);
			/* put a blank line between plans */
			if (lnext(l) != NULL)
				do_text_output_oneline(tstate, "");
		}
	}

	end_tup_output(tstate);
}

/*
 * ExplainResultDesc -
 *	  construct the result tupledesc for an EXPLAIN
 */
TupleDesc
ExplainResultDesc(ExplainStmt *stmt)
{
	TupleDesc	tupdesc;

	/* need a tuple descriptor representing a single TEXT column */
	tupdesc = CreateTemplateTupleDesc(1, false);
	TupleDescInitEntry(tupdesc, (AttrNumber) 1, "QUERY PLAN",
					   TEXTOID, -1, 0);
	return tupdesc;
}

#ifdef USE_ORCA
/*
 * ExplainDXL -
 *	  print out the execution plan for one Query in DXL format
 *	  this function implicitly uses optimizer
 */
static void
ExplainDXL(Query *query, ExplainStmt *stmt, const char *queryString,
				ParamListInfo params, TupOutputState *tstate)
{
	MemoryContext oldcxt = CurrentMemoryContext;
	ExplainState explainState;
	ExplainState *es = &explainState;
	StringInfoData buf;
	bool		save_enumerate;

	/* Initialize ExplainState structure. */
	memset(es, 0, sizeof(*es));
	es->showstatctx = NULL;
	es->deferredError = NULL;
	es->pstmt = NULL;

	initStringInfo(&buf);

	save_enumerate = optimizer_enumerate_plans;

	/* Do the EXPLAIN. */
	PG_TRY();
	{
		// enable plan enumeration before calling optimizer
		optimizer_enumerate_plans = true;

		// optimize query using optimizer and get generated plan in DXL format
		char *dxl = SzDXLPlan(query);

		// restore old value of enumerate plans GUC
		optimizer_enumerate_plans = save_enumerate;

		if (dxl == NULL)
			elog(NOTICE, "Optimizer failed to produce plan");
		else
		{
			do_text_output_multiline(tstate, dxl);
			do_text_output_oneline(tstate, ""); /* separator line */
			pfree(dxl);
		}

		/* Free the memory we used. */
		MemoryContextSwitchTo(oldcxt);
	}
	PG_CATCH();
	{
		// restore old value of enumerate plans GUC
		optimizer_enumerate_plans = save_enumerate;

		/* Exit to next error handler. */
		PG_RE_THROW();
	}
	PG_END_TRY();
}
#endif

/*
 * ExplainOneQuery -
 *	  print out the execution plan for one Query
 */
static void
ExplainOneQuery(Query *query, ExplainStmt *stmt, const char *queryString,
				ParamListInfo params, TupOutputState *tstate)
{
#ifdef USE_ORCA
    if (stmt->dxl)
    {
    	ExplainDXL(query, stmt, queryString, params, tstate);
    	return;
    }
#endif

	/* planner will not cope with utility statements */
	if (query->commandType == CMD_UTILITY)
	{
		ExplainOneUtility(query->utilityStmt, stmt,
						  queryString, params, tstate);
		return;
	}

	/* if an advisor plugin is present, let it manage things */
	if (ExplainOneQuery_hook)
		(*ExplainOneQuery_hook) (query, stmt, queryString, params, tstate);
	else
	{
		PlannedStmt *plan;

		/* plan the query */
		plan = planner(query, 0, params);

		/* run it (if needed) and produce output */
		ExplainOnePlan(plan, params, stmt, queryString, tstate);
	}
}

/*
 * ExplainOneUtility -
 *	  print out the execution plan for one utility statement
 *	  (In general, utility statements don't have plans, but there are some
 *	  we treat as special cases)
 *
 * This is exported because it's called back from prepare.c in the
 * EXPLAIN EXECUTE case
 */
void
ExplainOneUtility(Node *utilityStmt, ExplainStmt *stmt,
				  const char *queryString, ParamListInfo params,
				  TupOutputState *tstate)
{
	if (utilityStmt == NULL)
		return;

	if (IsA(utilityStmt, ExecuteStmt))
		ExplainExecuteQuery((ExecuteStmt *) utilityStmt, stmt,
							queryString, params, tstate);
	else if (IsA(utilityStmt, NotifyStmt))
		do_text_output_oneline(tstate, "NOTIFY");
	else
		do_text_output_oneline(tstate,
							   "Utility statements have no plan structure");
}

#ifdef USE_CODEGEN
/*
 * ExplainCodegen -
 * 		given a PlanState tree, traverse its nodes, collect any accumulated
 * 		explain strings from the state's CodegenManager, and print to EXPLAIN
 * 		output
 * 		NB: This method does not recurse into sub plans at this point.
 */
static void
ExplainCodegen(PlanState *planstate, TupOutputState *tstate) {
	if (NULL == planstate) {
		return;
	}

	Assert(NULL != tstate);

	ExplainCodegen(planstate->lefttree, tstate);

	char* str = CodeGeneratorManagerGetExplainString(planstate->CodegenManager);
	Assert(NULL != str);
	do_text_output_oneline(tstate, str);

	ExplainCodegen(planstate->righttree, tstate);
}
#endif

/*
 * ExplainOnePlan -
 *		given a planned query, execute it if needed, and then print
 *		EXPLAIN output
 *
 * Since we ignore any DeclareCursorStmt that might be attached to the query,
 * if you say EXPLAIN ANALYZE DECLARE CURSOR then we'll actually run the
 * query.  This is different from pre-8.3 behavior but seems more useful than
 * not running the query.  No cursor will be created, however.
 *
 * This is exported because it's called back from prepare.c in the
 * EXPLAIN EXECUTE case, and because an index advisor plugin would need
 * to call it.
 */
void
ExplainOnePlan(PlannedStmt *plannedstmt, ParamListInfo params,
			   ExplainStmt *stmt, const char *queryString, TupOutputState *tstate)
{
	QueryDesc  *queryDesc;
	instr_time	starttime;
	double		totaltime = 0;
	ExplainState *es;
	StringInfoData buf;
	EState     *estate = NULL;
	int			eflags;
	char	   *settings;
	MemoryContext explaincxt = CurrentMemoryContext;

	/*
	 * Use a snapshot with an updated command ID to ensure this query sees
	 * results of any previously executed queries.
	 */
	PushUpdatedSnapshot(GetActiveSnapshot());

	/* Create a QueryDesc requesting no output */
	queryDesc = CreateQueryDesc(plannedstmt,
<<<<<<< HEAD
								queryString,
								ActiveSnapshot, InvalidSnapshot,
=======
								GetActiveSnapshot(), InvalidSnapshot,
>>>>>>> 49f001d8
								None_Receiver, params,
								stmt->analyze);

	if (gp_enable_gpperfmon && Gp_role == GP_ROLE_DISPATCH)
	{
		Assert(queryString);
		gpmon_qlog_query_submit(queryDesc->gpmon_pkt);
		gpmon_qlog_query_text(queryDesc->gpmon_pkt,
				queryString,
				application_name,
				GetResqueueName(GetResQueueId()),
				GetResqueuePriority(GetResQueueId()));
	}

	/* Initialize ExplainState structure. */
	es = (ExplainState *) palloc0(sizeof(ExplainState));
	es->pstmt = queryDesc->plannedstmt;

    /*
     * Start timing.
     */
    INSTR_TIME_SET_CURRENT(starttime);

	/* If analyzing, we need to cope with queued triggers */
	if (stmt->analyze)
		AfterTriggerBeginQuery();

    /* Allocate workarea for summary stats. */
    if (stmt->analyze)
    {
        es->showstatctx = cdbexplain_showExecStatsBegin(queryDesc,
                                                        starttime);

        /* Attach workarea to QueryDesc so ExecSetParamPlan() can find it. */
        queryDesc->showstatctx = es->showstatctx;
    }

	/* Select execution options */
	if (stmt->analyze)
		eflags = 0;				/* default run-to-completion flags */
	else
		eflags = EXEC_FLAG_EXPLAIN_ONLY;

	queryDesc->plannedstmt->query_mem = ResourceManagerGetQueryMemoryLimit(queryDesc->plannedstmt);

#ifdef USE_CODEGEN
	if (stmt->codegen && codegen && Gp_segment == -1) {
		eflags |= EXEC_FLAG_EXPLAIN_CODEGEN;
	}
#endif

	/* call ExecutorStart to prepare the plan for execution */
	ExecutorStart(queryDesc, eflags);

#ifdef USE_CODEGEN
	if (stmt->codegen && codegen && Gp_segment == -1) {
		ExplainCodegen(queryDesc->planstate, tstate);
	}
#endif

    estate = queryDesc->estate;

    /* CDB: Find slice table entry for the root slice. */
    es->currentSlice = getCurrentSlice(estate, LocallyExecutingSliceIndex(estate));

	/* Execute the plan for statistics if asked for */
	/* In GPDB, we attempt to proceed with our report even if there is an error.
     */
	if (stmt->analyze)
	{
		/* run the plan */
        PG_TRY();
        {
		    ExecutorRun(queryDesc, ForwardScanDirection, 0L);
        }
        PG_CATCH();
        {
			MemoryContextSwitchTo(explaincxt);
			es->deferredError = explain_defer_error(es);
        }
        PG_END_TRY();

        /* Wait for completion of all qExec processes. */
        PG_TRY();
        {
            if (estate->dispatcherState && estate->dispatcherState->primaryResults)
			{
				CdbCheckDispatchResult(estate->dispatcherState,
									   DISPATCH_WAIT_NONE);
			}
        }
        PG_CATCH();
        {
			MemoryContextSwitchTo(explaincxt);
            es->deferredError = explain_defer_error(es);
        }
        PG_END_TRY();

        /* Suspend timing. */
	    totaltime += elapsed_time(&starttime);

        /* Get local stats if root slice was executed here in the qDisp. */
        if (!es->currentSlice ||
            sliceRunsOnQD(es->currentSlice))
            cdbexplain_localExecStats(queryDesc->planstate, es->showstatctx);

        /* Fill in the plan's Instrumentation with stats from qExecs. */
        if (estate->dispatcherState && estate->dispatcherState->primaryResults)
            cdbexplain_recvExecStats(queryDesc->planstate,
                                     estate->dispatcherState->primaryResults,
                                     LocallyExecutingSliceIndex(estate),
                                     es->showstatctx);
	}

<<<<<<< HEAD
=======
	es = (ExplainState *) palloc0(sizeof(ExplainState));

	es->printTList = stmt->verbose;
>>>>>>> 49f001d8
	es->printAnalyze = stmt->analyze;
	es->pstmt = queryDesc->plannedstmt;
	es->rtable = queryDesc->plannedstmt->rtable;

<<<<<<< HEAD
    if (stmt->verbose)
	{
		char	   *s;
		char	   *f;

		if (queryDesc->plannedstmt->planTree && estate->es_sliceTable)
		{
        	Node   *saved_es_sliceTable;

			/* Little two-step to get EXPLAIN VERBOSE to show slice table. */
			saved_es_sliceTable = queryDesc->plannedstmt->planTree->sliceTable;		/* probably NULL */
			queryDesc->plannedstmt->planTree->sliceTable = (Node *) queryDesc->estate->es_sliceTable;
			s = nodeToString(queryDesc->plannedstmt);
			queryDesc->plannedstmt->planTree->sliceTable = saved_es_sliceTable;
		}
		else
		{
			s = nodeToString(queryDesc->plannedstmt);
		}

		if (s)
		{
			if (Explain_pretty_print)
				f = pretty_format_node_dump(s);
			else
				f = format_node_dump(s);
			pfree(s);
			do_text_output_multiline(tstate, f);
			pfree(f);
			do_text_output_oneline(tstate, ""); /* separator line */
		}
	}

=======
>>>>>>> 49f001d8
	initStringInfo(&buf);

    /*
     * Produce the EXPLAIN report into buf.  (Sometimes we get internal errors
     * while doing this; try to proceed with a partial report anyway.)
     */
    PG_TRY();
    {
     	int indent = 0;
    	CmdType cmd = queryDesc->plannedstmt->commandType;
    	Plan *childPlan = queryDesc->plannedstmt->planTree;

    	if ( (cmd == CMD_DELETE || cmd == CMD_INSERT || cmd == CMD_UPDATE) &&
    		  queryDesc->plannedstmt->planGen == PLANGEN_PLANNER )
    	{
    	   	/* Set sliceNum to the slice number of the outer-most query plan node */
    	   	int sliceNum = 0;
    	   	int numSegments = getgpsegmentCount();
	    	char *cmdName = NULL;

   			switch (cmd)
			{
				case CMD_DELETE:
					cmdName = "Delete";
					break;
				case CMD_INSERT:
					cmdName = "Insert";
					break;
				case CMD_UPDATE:
					cmdName = "Update";
					break;
				default:
					/* This should never be reached */
					Assert(!"Unexpected statement type");
					break;
			}
			appendStringInfo(&buf, "%s", cmdName);

			if (IsA(childPlan, Motion))
			{
				Motion	   *pMotion = (Motion *) childPlan;
				if (pMotion->motionType == MOTIONTYPE_FIXED && pMotion->numOutputSegs != 0)
				{
					numSegments = 1;
				}
				/* else: other motion nodes execute on all segments */
			}
			else if ((childPlan->directDispatch).isDirectDispatch)
			{
				numSegments = 1;
			}
			appendStringInfo(&buf, " (slice%d; segments: %d)", sliceNum, numSegments);
			appendStringInfo(&buf, "  (rows=%.0f width=%d)\n", ceil(childPlan->plan_rows / numSegments), childPlan->plan_width);
			appendStringInfo(&buf, "  ->  ");
			indent = 3;
		}
	    explain_outNode(&buf, childPlan, queryDesc->planstate,
					    NULL, NULL, indent, es);
    }
    PG_CATCH();
    {
		MemoryContextSwitchTo(explaincxt);
        es->deferredError = explain_defer_error(es);

        /* Keep a NUL at the end of the output buffer. */
        buf.data[Min(buf.len, buf.maxlen-1)] = '\0';
    }
    PG_END_TRY();

	/*
	 * If we ran the command, run any AFTER triggers it queued.  (Note this
	 * will not include DEFERRED triggers; since those don't run until end of
	 * transaction, we can't measure them.)  Include into total runtime.
     * Skip triggers if there has been an error.
	 */
	if (es->printAnalyze &&
        !es->deferredError)
	{
		ResultRelInfo *rInfo;
		bool		show_relname;
		int			numrels = queryDesc->estate->es_num_result_relations;
		List	   *targrels = queryDesc->estate->es_trig_target_relations;
		int			nr;
		ListCell   *l;


		INSTR_TIME_SET_CURRENT(starttime);
		AfterTriggerEndQuery(queryDesc->estate);
		totaltime += elapsed_time(&starttime);

		show_relname = (numrels > 1 || targrels != NIL);
		rInfo = queryDesc->estate->es_result_relations;
		for (nr = 0; nr < numrels; rInfo++, nr++)
			report_triggers(rInfo, show_relname, &buf);

		foreach(l, targrels)
		{
			rInfo = (ResultRelInfo *) lfirst(l);
			report_triggers(rInfo, show_relname, &buf);
		}
	}

    /*
     * Display per-slice and whole-query statistics.
     */
    if (stmt->analyze)
        cdbexplain_showExecStatsEnd(queryDesc->plannedstmt, es->showstatctx, &buf, estate);

    /*
     * Show non-default GUC settings that might have affected the plan.
     */
	settings = gp_guc_list_show(PGC_S_DEFAULT, gp_guc_list_for_explain);
	if (*settings)
		appendStringInfo(&buf, "Settings:  %s\n", settings);
	pfree(settings);

    /* Display optimizer status: either 'legacy query optimizer' or Orca version number */
	appendStringInfo(&buf, "Optimizer status: ");
	if (queryDesc->plannedstmt->planGen == PLANGEN_PLANNER)
	{
		appendStringInfo(&buf, "legacy query optimizer\n");
	}
#ifdef USE_ORCA
	else /* PLANGEN_OPTIMIZER */
	{
		appendStringInfo(&buf, "PQO version %s\n", OptVersion());
	}
#endif

    /*
     * Display final elapsed time.
     */
	if (stmt->analyze)
		appendStringInfo(&buf, "Total runtime: %.3f ms\n",
						 1000.0 * totaltime);

    /*
     * Send EXPLAIN report to client.  Some might have been sent already
     * by explain_outNode().
     */
    if (buf.len > 0)
        do_text_output_multiline(tstate, buf.data);

    /*
	 * Close down the query and free resources.
     *
     * For EXPLAIN ANALYZE, if a qExec failed or gave an error, ExecutorEnd()
     * will reissue the error locally at this point.  Intercept any such error
     * and reduce it to a NOTICE so it won't interfere with our output.
	 */
    PG_TRY();
    {
	    ExecutorEnd(queryDesc);
    }
    PG_CATCH();
    {
		MemoryContextSwitchTo(explaincxt);
        es->deferredError = explain_defer_error(es);
    }
    PG_END_TRY();

    /*
     * If we intercepted an error, now's the time to re-throw it.
     * Although we have marked it as a NOTICE instead of an ERROR,
     * it will still get the same error handling and cleanup treatment.
     *
     * We must call EndCommand() to send a successful completion response;
     * otherwise libpq clients just discard the nice report they have received.
     * Oddly, the NOTICE will be sent *after* the success response; that
     * should be good enough for now.
     */
    if (es->deferredError)
    {
        ErrorData  *edata = es->deferredError;

        /* Tell client the command ended successfully. */
        EndCommand("EXPLAIN", tstate->dest->mydest);

        /* Resume handling the error.  Clean up and send the NOTICE message. */
        es->deferredError = NULL;
        ReThrowError(edata);
    }

    FreeQueryDesc(queryDesc);

	PopActiveSnapshot();

	/* We need a CCI just in case query expanded to multiple plans */
	if (stmt->analyze)
		CommandCounterIncrement();
}                               /* ExplainOnePlan_internal */

/*
 * report_triggers -
 *		report execution stats for a single relation's triggers
 */
static void
report_triggers(ResultRelInfo *rInfo, bool show_relname, StringInfo buf)
{
	int			nt;

	if (!rInfo->ri_TrigDesc || !rInfo->ri_TrigInstrument)
		return;
	for (nt = 0; nt < rInfo->ri_TrigDesc->numtriggers; nt++)
	{
		Trigger    *trig = rInfo->ri_TrigDesc->triggers + nt;
		Instrumentation *instr = rInfo->ri_TrigInstrument + nt;
		char	   *conname;

		/* Must clean up instrumentation state */
		InstrEndLoop(instr);

		/*
		 * We ignore triggers that were never invoked; they likely aren't
		 * relevant to the current query type.
		 */
		if (instr->ntuples == 0)
			continue;

		if (OidIsValid(trig->tgconstraint) &&
			(conname = get_constraint_name(trig->tgconstraint)) != NULL)
		{
			appendStringInfo(buf, "Trigger for constraint %s", conname);
			pfree(conname);
		}
		else
			appendStringInfo(buf, "Trigger %s", trig->tgname);

		if (show_relname)
			appendStringInfo(buf, " on %s",
							 RelationGetRelationName(rInfo->ri_RelationDesc));

		appendStringInfo(buf, ": time=%.3f calls=%.0f\n",
						 1000.0 * instr->total, instr->ntuples);
	}
}

/* Compute elapsed time in seconds since given timestamp */
static double
elapsed_time(instr_time *starttime)
{
	instr_time	endtime;

	INSTR_TIME_SET_CURRENT(endtime);
	INSTR_TIME_SUBTRACT(endtime, *starttime);
	return INSTR_TIME_GET_DOUBLE(endtime);
<<<<<<< HEAD
}


/*
 * explain_defer_error
 *    Called within PG_CATCH handler to demote and save the current error.
 *
 * We'll try to postpone the error cleanup until after we have produced
 * the EXPLAIN ANALYZE report, and then reflect the error to the client as
 * merely a NOTICE (because an ERROR causes libpq clients to discard the
 * report).
 *
 * If successful, upon return we fall thru the bottom of the PG_CATCH
 * handler and continue sequentially.  Otherwise we re-throw to the
 * next outer error handler.
 */
static ErrorData *
explain_defer_error(ExplainState *es)
{
    ErrorData  *edata;

    /* Already saved an earlier error?  Rethrow it now. */
    if (es->deferredError)
        ReThrowError(es->deferredError);    /* does not return */

    /* Try to downgrade the error to a NOTICE.  Rethrow if disallowed. */
    if (!elog_demote(NOTICE))
        PG_RE_THROW();

    /* Save the error info and expunge it from the error system. */
    edata = CopyErrorData();
    FlushErrorState();

    /* Caller must eventually ReThrowError() for proper cleanup. */
    return edata;
}                               /* explain_defer_error */

static void
appendGangAndDirectDispatchInfo(StringInfo str, PlanState *planstate, int sliceId)
{
	SliceTable *sliceTable = planstate->state->es_sliceTable;
	Slice *slice = (Slice *)list_nth(sliceTable->slices, sliceId);

	switch (slice->gangType)
	{
		case GANGTYPE_UNALLOCATED:
		case GANGTYPE_ENTRYDB_READER:
			appendStringInfo(str, "  (slice%d)", sliceId);
			break;

		case GANGTYPE_PRIMARY_WRITER:
		case GANGTYPE_PRIMARY_READER:
		case GANGTYPE_SINGLETON_READER:
		{
			int numSegments;
			appendStringInfo(str, "  (slice%d;", sliceId);

			if (slice->directDispatch.isDirectDispatch)
			{
				Assert( list_length(slice->directDispatch.contentIds) == 1);
				numSegments = list_length(slice->directDispatch.contentIds);
			}
			else
			{
				numSegments = slice->numGangMembersToBeActive;
			}
			appendStringInfo(str, " segments: %d)", numSegments);
			break;
		}
	}
=======
>>>>>>> 49f001d8
}

/*
 * explain_outNode -
 *	  converts a Plan node into ascii string and appends it to 'str'
 *
 * planstate points to the executor state node corresponding to the plan node.
 * We need this to get at the instrumentation data (if any) as well as the
 * list of subplans.
 *
 * outer_plan, if not null, references another plan node that is the outer
 * side of a join with the current node.  This is only interesting for
 * deciphering runtime keys of an inner indexscan.
 *
 * parentPlan points to the parent plan node and can be used by PartitionSelector
 * to deparse its printablePredicate.
 */
static void
explain_outNode(StringInfo str,
				Plan *plan, PlanState *planstate,
				Plan *outer_plan, Plan *parentPlan,
				int indent, ExplainState *es)
{
<<<<<<< HEAD
	const char	   *pname = NULL;
    Slice      *currentSlice = es->currentSlice;    /* save */
=======
	const char *pname;
>>>>>>> 49f001d8
	int			i;
	bool		skip_outer=false;
	char       *skip_outer_msg = NULL;
	float		scaleFactor = 1.0; /* we will divide planner estimates by this factor to produce
									  per-segment estimates */

	if (Gp_role == GP_ROLE_DISPATCH)
	{
		/**
		 * Estimates will have to be scaled down to be per-segment (except in a few cases).
		 */
		if ((plan->directDispatch).isDirectDispatch)
		{
			scaleFactor = 1.0;
		}
		else if (plan->flow != NULL && CdbPathLocus_IsBottleneck(*(plan->flow)))
		{
			/**
			 * Data is unified in one place (singleQE or QD), or executed on a single segment.
			 * We scale up estimates to make it global.
			 * We will later amend this for Motion nodes.
			 */
			scaleFactor = 1.0;
		}
		else
		{
			/* the plan node is executed on multiple nodes, so scale down the number of rows seen by each segment */
			scaleFactor = getgpsegmentCount();
		}
	}

	if (plan == NULL)
	{
		appendStringInfoChar(str, '\n');
		return;
	}

	switch (nodeTag(plan))
	{
		case T_Result:
			pname = "Result";
			break;
		case T_Repeat:
			pname = "Repeat";
			break;
		case T_Append:
			pname = "Append";
			break;
		case T_RecursiveUnion:
			pname = "Recursive Union";
			break;
		case T_Sequence:
			pname = "Sequence";
			break;
		case T_BitmapAnd:
			pname = "BitmapAnd";
			break;
		case T_BitmapOr:
			pname = "BitmapOr";
			break;
		case T_NestLoop:
			if (((NestLoop *)plan)->shared_outer)
			{
				skip_outer = true;
				skip_outer_msg = "See first subplan of Hash Join";
			}

			switch (((NestLoop *) plan)->join.jointype)
			{
				case JOIN_INNER:
					pname = "Nested Loop";
					break;
				case JOIN_LEFT:
					pname = "Nested Loop Left Join";
					break;
				case JOIN_FULL:
					pname = "Nested Loop Full Join";
					break;
				case JOIN_RIGHT:
					pname = "Nested Loop Right Join";
					break;
				case JOIN_SEMI:
					pname = "Nested Loop Semi Join";
					break;
				case JOIN_ANTI:
					pname = "Nested Loop Anti Join";
					break;
				case JOIN_LASJ_NOTIN:
					pname = "Nested Loop Left Anti Semi Join (Not-In)";
					break;
				default:
					pname = "Nested Loop ??? Join";
					break;
			}
			break;
		case T_MergeJoin:
			switch (((MergeJoin *) plan)->join.jointype)
			{
				case JOIN_INNER:
					pname = "Merge Join";
					break;
				case JOIN_LEFT:
					pname = "Merge Left Join";
					break;
				case JOIN_FULL:
					pname = "Merge Full Join";
					break;
				case JOIN_RIGHT:
					pname = "Merge Right Join";
					break;
				case JOIN_SEMI:
					pname = "Merge Semi Join";
					break;
				case JOIN_ANTI:
					pname = "Merge Anti Join";
					break;
				case JOIN_LASJ_NOTIN:
					pname = "Merge Left Anti Semi Join (Not-In)";
					break;
				default:
					pname = "Merge ??? Join";
					break;
			}
			break;
		case T_HashJoin:
			switch (((HashJoin *) plan)->join.jointype)
			{
				case JOIN_INNER:
					pname = "Hash Join";
					break;
				case JOIN_LEFT:
					pname = "Hash Left Join";
					break;
				case JOIN_FULL:
					pname = "Hash Full Join";
					break;
				case JOIN_RIGHT:
					pname = "Hash Right Join";
					break;
				case JOIN_SEMI:
					pname = "Hash Semi Join";
					break;
				case JOIN_ANTI:
					pname = "Hash Anti Join";
					break;
				case JOIN_LASJ_NOTIN:
					pname = "Hash Left Anti Semi Join (Not-In)";
					break;
				default:
					pname = "Hash ??? Join";
					break;
			}
			break;
		case T_SeqScan:
			pname = "Seq Scan";
			break;
		case T_AppendOnlyScan:
			pname = "Append-only Scan";
			break;
		case T_AOCSScan:
			pname = "Append-only Columnar Scan";
			break;
		case T_TableScan:
			pname = "Table Scan";
			break;
		case T_DynamicTableScan:
			pname = "Dynamic Table Scan";
			break;
		case T_ExternalScan:
			pname = "External Scan";
			break;
		case T_IndexScan:
			pname = "Index Scan";
			break;
		case T_DynamicIndexScan:
			pname = "Dynamic Index Scan";
			break;
		case T_BitmapIndexScan:
			pname = "Bitmap Index Scan";
			break;
		case T_BitmapHeapScan:
			pname = "Bitmap Heap Scan";
			break;
		case T_BitmapAppendOnlyScan:
			if (((BitmapAppendOnlyScan *)plan)->isAORow)
				pname = "Bitmap Append-Only Row-Oriented Scan";
			else
				pname = "Bitmap Append-Only Column-Oriented Scan";
			break;
		case T_BitmapTableScan:
			pname = "Bitmap Table Scan";
			break;
		case T_TidScan:
			pname = "Tid Scan";
			break;
		case T_SubqueryScan:
			pname = "Subquery Scan";
			break;
		case T_FunctionScan:
			pname = "Function Scan";
			break;
		case T_ValuesScan:
			pname = "Values Scan";
			break;
		case T_CteScan:
			pname = "CTE Scan";
			break;
		case T_WorkTableScan:
			pname = "WorkTable Scan";
			break;
		case T_ShareInputScan:
			{
				ShareInputScan *sisc = (ShareInputScan *) plan;
				appendStringInfo(str, "Shared Scan (share slice:id %d:%d)",
						currentSlice ? currentSlice->sliceIndex : -1, sisc->share_id);
				pname = "";
			}
			break;
		case T_Material:
			pname = "Materialize";
			break;
		case T_Sort:
			pname = "Sort";
			break;
		case T_Agg:
			switch (((Agg *) plan)->aggstrategy)
			{
				case AGG_PLAIN:
					pname = "Aggregate";
					break;
				case AGG_SORTED:
					pname = "GroupAggregate";
					break;
				case AGG_HASHED:
					pname = "HashAggregate";
					break;
				default:
					pname = "Aggregate ???";
					break;
			}
			break;
		case T_WindowAgg:
			pname = "WindowAgg";
			break;
		case T_TableFunctionScan:
			pname = "Table Function Scan";
			break;
		case T_Unique:
			pname = "Unique";
			break;
		case T_SetOp:
			switch (((SetOp *) plan)->cmd)
			{
				case SETOPCMD_INTERSECT:
					pname = "SetOp Intersect";
					break;
				case SETOPCMD_INTERSECT_ALL:
					pname = "SetOp Intersect All";
					break;
				case SETOPCMD_EXCEPT:
					pname = "SetOp Except";
					break;
				case SETOPCMD_EXCEPT_ALL:
					pname = "SetOp Except All";
					break;
				default:
					pname = "SetOp ???";
					break;
			}
			break;
		case T_Limit:
			pname = "Limit";
			break;
		case T_Hash:
			pname = "Hash";
			break;
		case T_Motion:
			{
				Motion	   *pMotion = (Motion *) plan;
				SliceTable *sliceTable = planstate->state->es_sliceTable;
				Slice *slice = (Slice *)list_nth(sliceTable->slices, pMotion->motionID);

                int         nSenders = slice->numGangMembersToBeActive;
				int         nReceivers = 0;

				/* scale the number of rows by the number of segments sending data */
				scaleFactor = nSenders;

				switch (pMotion->motionType)
				{
					case MOTIONTYPE_HASH:
						nReceivers = pMotion->numOutputSegs;
						pname = "Redistribute Motion";
						break;
					case MOTIONTYPE_FIXED:
						nReceivers = pMotion->numOutputSegs;
						if (nReceivers == 0)
						{
							pname = "Broadcast Motion";
							nReceivers = getgpsegmentCount();
						}
						else
						{
							scaleFactor = 1;
							pname = "Gather Motion";
						}
						break;
					case MOTIONTYPE_EXPLICIT:
						nReceivers = getgpsegmentCount();
						pname = "Explicit Redistribute Motion";
						break;
					default:
						pname = "Motion ???";
						break;
				}

				appendStringInfo(str, "%s %d:%d", pname,
						nSenders, nReceivers);

				appendGangAndDirectDispatchInfo(str, planstate, pMotion->motionID);
				pname = "";

			}
			break;
		case T_DML:
			{
				switch (es->pstmt->commandType)
				{
					case CMD_INSERT:
						pname = "Insert";
						break;
					case CMD_DELETE:
						pname = "Delete";
						break;
					case CMD_UPDATE:
						pname = "Update";
						break;
					default:
						pname = "DML ???";
						break;
				}
			}
			break;
		case T_SplitUpdate:
			pname = "Split";
			break;
		case T_AssertOp:
			pname = "Assert";
			break;
		case T_PartitionSelector:
			pname = "Partition Selector";
			break;
		case T_RowTrigger:
 			pname = "RowTrigger";
 			break;
		default:
			pname = "???";
			break;
	}

	appendStringInfoString(str, pname);
	switch (nodeTag(plan))
	{
		case T_IndexScan:
			if (ScanDirectionIsBackward(((IndexScan *) plan)->indexorderdir))
				appendStringInfoString(str, " Backward");
			appendStringInfo(str, " using %s",
					  explain_get_index_name(((IndexScan *) plan)->indexid));
			/* FALL THRU */
		case T_SeqScan:
		case T_ExternalScan:
		case T_AppendOnlyScan:
		case T_AOCSScan:
		case T_TableScan:
		case T_DynamicTableScan:
		case T_DynamicIndexScan:
		case T_BitmapHeapScan:
		case T_BitmapAppendOnlyScan:
		case T_BitmapTableScan:
		case T_TidScan:
			if (((Scan *) plan)->scanrelid > 0)
			{
				RangeTblEntry *rte = rt_fetch(((Scan *) plan)->scanrelid,
											  es->rtable);
				char	   *relname;

				/* Assume it's on a real relation */
				Assert(rte->rtekind == RTE_RELATION);

				/* We only show the rel name, not schema name */
				relname = get_rel_name(rte->relid);

				appendStringInfo(str, " on %s",
								 quote_identifier(relname));
				if (strcmp(rte->eref->aliasname, relname) != 0)
					appendStringInfo(str, " %s",
									 quote_identifier(rte->eref->aliasname));

				/* Print dynamic scan id for dytnamic scan operators */
				if (isDynamicScan((Scan *)plan))
				{
					appendStringInfo(str, " (dynamic scan id: %d)",
									 ((Scan *)plan)->partIndexPrintable);
				}
			}
			break;
		case T_BitmapIndexScan:
			appendStringInfo(str, " on %s",
				explain_get_index_name(((BitmapIndexScan *) plan)->indexid));
			break;
		case T_SubqueryScan:
			if (((Scan *) plan)->scanrelid > 0)
			{
				RangeTblEntry *rte = rt_fetch(((Scan *) plan)->scanrelid,
											  es->rtable);

				appendStringInfo(str, " %s",
								 quote_identifier(rte->eref->aliasname));
			}
			break;
		case T_TableFunctionScan:
			{
				RangeTblEntry	*rte;
				FuncExpr		*funcexpr;
				char			*proname;

				/* Get the range table, it should be a TableFunction */
				rte = rt_fetch(((Scan *) plan)->scanrelid, es->rtable);
				Assert(rte->rtekind == RTE_TABLEFUNCTION);

				/*
				 * Lookup the function name.
				 *
				 * Unlike RTE_FUNCTION there should be no cases where the
				 * optimizer could have evaluated away the function call.
				 */
				Insist(rte->funcexpr && IsA(rte->funcexpr, FuncExpr));
				funcexpr = (FuncExpr *) rte->funcexpr;
				proname	 = get_func_name(funcexpr->funcid);

				/* Build the output description */
				appendStringInfo(str, " on %s", quote_identifier(proname));
				if (strcmp(rte->eref->aliasname, proname) != 0)
					appendStringInfo(str, " %s",
									 quote_identifier(rte->eref->aliasname));

				/* might be nice to add order by and scatter by info */

			}
			break;
		case T_FunctionScan:
			if (((Scan *) plan)->scanrelid > 0)
			{
				RangeTblEntry *rte = rt_fetch(((Scan *) plan)->scanrelid,
											  es->rtable);
				Node	   *funcexpr;
				char	   *proname;

				/* Assert it's on a RangeFunction */
				Assert(rte->rtekind == RTE_FUNCTION);

				/*
				 * If the expression is still a function call, we can get the
				 * real name of the function.  Otherwise, punt (this can
				 * happen if the optimizer simplified away the function call,
				 * for example).
				 */
				funcexpr = ((FunctionScan *) plan)->funcexpr;
				if (funcexpr && IsA(funcexpr, FuncExpr))
				{
					Oid			funcid = ((FuncExpr *) funcexpr)->funcid;

					/* We only show the func name, not schema name */
					proname = get_func_name(funcid);
				}
				else
					proname = rte->eref->aliasname;

				appendStringInfo(str, " on %s",
								 quote_identifier(proname));
				if (strcmp(rte->eref->aliasname, proname) != 0)
					appendStringInfo(str, " %s",
									 quote_identifier(rte->eref->aliasname));
			}
			break;
		case T_ValuesScan:
			if (((Scan *) plan)->scanrelid > 0)
			{
				RangeTblEntry *rte = rt_fetch(((Scan *) plan)->scanrelid,
											  es->rtable);
				char	   *valsname;

				/* Assert it's on a values rte */
				Assert(rte->rtekind == RTE_VALUES);

				valsname = rte->eref->aliasname;

				appendStringInfo(str, " on %s",
								 quote_identifier(valsname));
			}
			break;
		case T_CteScan:
			if (((Scan *) plan)->scanrelid > 0)
			{
				RangeTblEntry *rte = rt_fetch(((Scan *) plan)->scanrelid,
											  es->rtable);

				/* Assert it's on a non-self-reference CTE */
				Assert(rte->rtekind == RTE_CTE);
				Assert(!rte->self_reference);

				appendStringInfo(str, " on %s",
								 quote_identifier(rte->ctename));
				if (strcmp(rte->eref->aliasname, rte->ctename) != 0)
					appendStringInfo(str, " %s",
									 quote_identifier(rte->eref->aliasname));
			}
			break;
		case T_WorkTableScan:
			if (((Scan *) plan)->scanrelid > 0)
			{
				RangeTblEntry *rte = rt_fetch(((Scan *) plan)->scanrelid,
											  es->rtable);

				/* Assert it's on a self-reference CTE */
				Assert(rte->rtekind == RTE_CTE);
				Assert(rte->self_reference);

				appendStringInfo(str, " on %s",
								 quote_identifier(rte->ctename));
				if (strcmp(rte->eref->aliasname, rte->ctename) != 0)
					appendStringInfo(str, " %s",
									 quote_identifier(rte->eref->aliasname));
			}
			break;
		case T_PartitionSelector:
			{
				PartitionSelector *ps = (PartitionSelector *)plan;
				char *relname = get_rel_name(ps->relid);
				appendStringInfo(str, " for %s", quote_identifier(relname));
				if (0 != ps->scanId)
				{
					appendStringInfo(str, " (dynamic scan id: %d)", ps->scanId);
				}
			}
			break;
		default:
			break;
	}

	Assert(scaleFactor > 0.0);

	appendStringInfo(str, "  (cost=%.2f..%.2f rows=%.0f width=%d)",
					 plan->startup_cost, plan->total_cost,
					 ceil(plan->plan_rows / scaleFactor), plan->plan_width);

	if (ResManagerPrintOperatorMemoryLimits())
	{
		appendStringInfo(str, " (operatorMem=" UINT64_FORMAT "KB)",
						 PlanStateOperatorMemKB(planstate));
	}

	appendStringInfoChar(str, '\n');

<<<<<<< HEAD
#ifdef DEBUG_EXPLAIN
	appendStringInfo(str, "plan->targetlist=%s\n", nodeToString(plan->targetlist));
#endif
=======
	/* target list */
	if (es->printTList)
		show_plan_tlist(plan, str, indent, es);
>>>>>>> 49f001d8

	/* quals, sort keys, etc */
	switch (nodeTag(plan))
	{
		case T_IndexScan:
		case T_DynamicIndexScan:
			show_scan_qual(((IndexScan *) plan)->indexqualorig,
						   "Index Cond",
						   ((Scan *) plan)->scanrelid,
						   plan, outer_plan,
						   str, indent, es);
			show_scan_qual(plan->qual,
						   "Filter",
						   ((Scan *) plan)->scanrelid,
						   plan, outer_plan,
						   str, indent, es);
			break;
		case T_BitmapIndexScan:
			show_scan_qual(((BitmapIndexScan *) plan)->indexqualorig,
						   "Index Cond",
						   ((Scan *) plan)->scanrelid,
						   plan, outer_plan,
						   str, indent, es);
			break;
		case T_BitmapHeapScan:
		case T_BitmapAppendOnlyScan:
		case T_BitmapTableScan:
			/* XXX do we want to show this in production? */
			if (nodeTag(plan) == T_BitmapHeapScan)
			{
				show_scan_qual(((BitmapHeapScan *) plan)->bitmapqualorig,
							   "Recheck Cond",
							   ((Scan *) plan)->scanrelid,
							   plan, outer_plan,
							   str, indent, es);
			}
			else if (nodeTag(plan) == T_BitmapAppendOnlyScan)
			{
				show_scan_qual(((BitmapAppendOnlyScan *) plan)->bitmapqualorig,
							   "Recheck Cond",
							   ((Scan *) plan)->scanrelid,
							   plan, outer_plan,
							   str, indent, es);
			}
			else if (nodeTag(plan) == T_BitmapTableScan)
			{
				show_scan_qual(((BitmapTableScan *) plan)->bitmapqualorig,
							   "Recheck Cond",
							   ((Scan *) plan)->scanrelid,
							   plan, outer_plan,
							   str, indent, es);
			}
			/* FALL THRU */
		case T_SeqScan:
		case T_ExternalScan:
		case T_AppendOnlyScan:
		case T_AOCSScan:
		case T_TableScan:
		case T_DynamicTableScan:
		case T_FunctionScan:
		case T_ValuesScan:
		case T_CteScan:
		case T_WorkTableScan:
			show_scan_qual(plan->qual,
						   "Filter",
						   ((Scan *) plan)->scanrelid,
						   plan, outer_plan,
						   str, indent, es);
			break;
		case T_SubqueryScan:
			show_scan_qual(plan->qual,
						   "Filter",
						   ((Scan *) plan)->scanrelid,
						   plan, outer_plan,
						   str, indent, es);
			break;
		case T_TidScan:
			{
				/*
				 * The tidquals list has OR semantics, so be sure to show it
				 * as an OR condition.
				 */
				List	   *tidquals = ((TidScan *) plan)->tidquals;

				if (list_length(tidquals) > 1)
					tidquals = list_make1(make_orclause(tidquals));
				show_scan_qual(tidquals,
							   "TID Cond",
							   ((Scan *) plan)->scanrelid,
							   plan, outer_plan,
							   str, indent, es);
				show_scan_qual(plan->qual,
							   "Filter",
							   ((Scan *) plan)->scanrelid,
							   plan, outer_plan,
							   str, indent, es);
			}
			break;
		case T_NestLoop:
			show_upper_qual(((NestLoop *) plan)->join.joinqual,
							"Join Filter", plan,
							str, indent, es);
			show_upper_qual(plan->qual,
							"Filter", plan,
							str, indent, es);
			break;
		case T_MergeJoin:
			show_upper_qual(((MergeJoin *) plan)->mergeclauses,
							"Merge Cond", plan,
							str, indent, es);
			show_upper_qual(((MergeJoin *) plan)->join.joinqual,
							"Join Filter", plan,
							str, indent, es);
			show_upper_qual(plan->qual,
							"Filter", plan,
							str, indent, es);
			break;
		case T_HashJoin: {
			HashJoin *hash_join = (HashJoin *) plan;
			/*
			 * In the case of an "IS NOT DISTINCT" condition, we display
			 * hashqualclauses instead of hashclauses.
			 */
			List *cond_to_show = hash_join->hashclauses;
			if (list_length(hash_join->hashqualclauses) > 0) {
				cond_to_show = hash_join->hashqualclauses;
			}
			show_upper_qual(cond_to_show,
							"Hash Cond", plan,
							str, indent, es);
			show_upper_qual(((HashJoin *) plan)->join.joinqual,
							"Join Filter", plan,
							str, indent, es);
			show_upper_qual(plan->qual,
							"Filter", plan,
							str, indent, es);
			break;
		}
		case T_Agg:
			show_upper_qual(plan->qual,
							"Filter", plan,
							str, indent, es);
			show_grouping_keys(plan,
						       ((Agg *) plan)->numCols,
						       ((Agg *) plan)->grpColIdx,
						       "Group By",
						       str, indent, es);
			break;
		case T_WindowAgg:
			{
				WindowAgg *window = (WindowAgg *) plan;

				if ( window->partNumCols > 0 )
				{
					show_grouping_keys(plan,
									   window->partNumCols,
									   window->partColIdx,
									   "Partition By",
									   str, indent, es);
				}

				show_sort_keys(outerPlan(plan),
							   window->ordNumCols,
							   window->ordColIdx,
							   "Order By",
							   str, indent, es);
				/* XXX don't show framing for now */
			}
			break;
		case T_TableFunctionScan:
		{
			show_scan_qual(plan->qual,
						   "Filter",
						   ((Scan *) plan)->scanrelid,
						   plan, outer_plan,
						   str, indent, es);

			/* Partitioning and ordering information */

		}
		break;

		case T_Unique:
			show_motion_keys(plan,
                             NIL,
						     ((Unique *) plan)->numCols,
						     ((Unique *) plan)->uniqColIdx,
						     "Group By",
						     str, indent, es);
			break;
		case T_Sort:
		{
			bool bNoDup = ((Sort *) plan)->noduplicates;

			char *SortKeystr = "Sort Key";

			if (bNoDup)
				SortKeystr = "Sort Key (Distinct)";

			show_sort_keys(plan,
						   ((Sort *) plan)->numCols,
						   ((Sort *) plan)->sortColIdx,
						   SortKeystr,
						   str, indent, es);
		}
			break;
		case T_Result:
			show_upper_qual((List *) ((Result *) plan)->resconstantqual,
							"One-Time Filter", plan,
							str, indent, es);
			show_upper_qual(plan->qual,
							"Filter", plan,
							str, indent, es);
			break;
		case T_Repeat:
			show_upper_qual(plan->qual,
							"Filter", plan,
							str, indent, es);
			break;
		case T_Motion:
			{
				Motion	   *pMotion = (Motion *) plan;
                SliceTable *sliceTable = planstate->state->es_sliceTable;

				if (pMotion->sendSorted || pMotion->motionType == MOTIONTYPE_HASH)
					show_motion_keys(plan,
							pMotion->hashExpr,
							pMotion->numSortCols,
							pMotion->sortColIdx,
							"Merge Key",
							str, indent, es);

                /* Descending into a new slice. */
                if (sliceTable)
                    es->currentSlice = (Slice *)list_nth(sliceTable->slices,
                                                         pMotion->motionID);
			}
			break;
		case T_AssertOp:
			{
				show_upper_qual(plan->qual,
								"Assert Cond", plan,
								str, indent, es);
			}
			break;
		case T_PartitionSelector:
			{
				explain_partition_selector((PartitionSelector *) plan, parentPlan,
						str, indent, es);
			}
			break;
		default:
			break;
	}

    /* CDB: Show actual row count, etc. */
	if (planstate->instrument)
	{
        cdbexplain_showExecStats(planstate,
                                 str,
                                 indent+1,
                                 es->showstatctx);
	}
	/* initPlan-s */
	if (plan->initPlan)
	{
        Slice      *saved_slice = es->currentSlice;
		ListCell   *lst;

		foreach(lst, planstate->initPlan)
		{
			SubPlanState *sps = (SubPlanState *) lfirst(lst);
			SubPlan    *sp = (SubPlan *) sps->xprstate.expr;
            SliceTable *sliceTable = planstate->state->es_sliceTable;

			appendStringInfoFill(str, 2*indent, ' ');
			appendStringInfo(str, "  %s", sp->plan_name);

            /* Subplan might have its own root slice */
            if (sliceTable &&
                sp->qDispSliceId > 0)
            {
                es->currentSlice = (Slice *)list_nth(sliceTable->slices,
                                                     sp->qDispSliceId);
    		    appendGangAndDirectDispatchInfo(str, planstate, sp->qDispSliceId );
            }
            else
            {
                /*
                 * CDB TODO: In non-parallel query, all qDispSliceId's are 0.
                 * Should fill them in properly before ExecutorStart(), but
                 * for now, just omit the slice id.
                 */
            }

            appendStringInfoChar(str, '\n');
			for (i = 0; i < indent; i++)
				appendStringInfo(str, "  ");
			appendStringInfo(str, "    ->  ");
			explain_outNode(str,
							exec_subplan_get_plan(es->pstmt, sp),
							sps->planstate,
							NULL, plan,
							indent + 4, es);
		}
        es->currentSlice = saved_slice;
	}

	/* lefttree */
	if (outerPlan(plan) && !skip_outer)
	{
		for (i = 0; i < indent; i++)
			appendStringInfo(str, "  ");
		appendStringInfo(str, "  ->  ");

		/*
		 * Ordinarily we don't pass down our own outer_plan value to our child
		 * nodes, but in bitmap scan trees we must, since the bottom
		 * BitmapIndexScan nodes may have outer references.
		 */
		explain_outNode(str, outerPlan(plan),
						outerPlanState(planstate),
						(IsA(plan, BitmapHeapScan) |
						 IsA(plan, BitmapAppendOnlyScan) |
						 IsA(plan, BitmapTableScan)) ? outer_plan : NULL,
						plan,
						indent + 3, es);
	}
    else if (skip_outer)
    {
		for (i = 0; i < indent; i++)
			appendStringInfo(str, "  ");
		appendStringInfo(str, "  ->  ");
		appendStringInfoString(str, skip_outer_msg);
		appendStringInfo(str, "\n");
    }

	/* righttree */
	if (innerPlan(plan))
	{
		for (i = 0; i < indent; i++)
			appendStringInfo(str, "  ");
		appendStringInfo(str, "  ->  ");
		explain_outNode(str, innerPlan(plan),
						innerPlanState(planstate),
						outerPlan(plan),
						plan,
						indent + 3, es);
	}

	if (IsA(plan, Append))
	{
		Append	   *appendplan = (Append *) plan;
		AppendState *appendstate = (AppendState *) planstate;
		ListCell   *lst;
		int			j;

		j = 0;
		foreach(lst, appendplan->appendplans)
		{
			Plan	   *subnode = (Plan *) lfirst(lst);

			for (i = 0; i < indent; i++)
				appendStringInfo(str, "  ");
			appendStringInfo(str, "  ->  ");

			/*
			 * Ordinarily we don't pass down our own outer_plan value to our
			 * child nodes, but in an Append we must, since we might be
			 * looking at an appendrel indexscan with outer references from
			 * the member scans.
			 */
			explain_outNode(str, subnode,
							appendstate->appendplans[j],
							outer_plan,
							(Plan *) appendplan,
							indent + 3, es);
			j++;
		}
	}

	if (IsA(plan, Sequence))
	{
		Sequence *sequence = (Sequence *) plan;
		SequenceState *sequenceState = (SequenceState *) planstate;
		ListCell *lc;
		int j = 0;
		foreach(lc, sequence->subplans)
		{
			Plan *subnode = (Plan *) lfirst(lc);

			for (i = 0; i < indent; i++)
				appendStringInfo(str, "  ");

			appendStringInfo(str, "  ->  ");

			explain_outNode(str, subnode,
							sequenceState->subplans[j],
							outer_plan,
							plan,
							indent + 3, es);
			j++;
		}
	}

	if (IsA(plan, BitmapAnd))
	{
		BitmapAnd  *bitmapandplan = (BitmapAnd *) plan;
		BitmapAndState *bitmapandstate = (BitmapAndState *) planstate;
		ListCell   *lst;
		int			j;

		j = 0;
		foreach(lst, bitmapandplan->bitmapplans)
		{
			Plan	   *subnode = (Plan *) lfirst(lst);

			for (i = 0; i < indent; i++)
				appendStringInfo(str, "  ");
			appendStringInfo(str, "  ->  ");

			explain_outNode(str, subnode,
							bitmapandstate->bitmapplans[j],
							outer_plan, /* pass down same outer plan */
							plan,
							indent + 3, es);
			j++;
		}
	}

	if (IsA(plan, BitmapOr))
	{
		BitmapOr   *bitmaporplan = (BitmapOr *) plan;
		BitmapOrState *bitmaporstate = (BitmapOrState *) planstate;
		ListCell   *lst;
		int			j;

		j = 0;
		foreach(lst, bitmaporplan->bitmapplans)
		{
			Plan	   *subnode = (Plan *) lfirst(lst);

			for (i = 0; i < indent; i++)
				appendStringInfo(str, "  ");
			appendStringInfo(str, "  ->  ");

			explain_outNode(str, subnode,
							bitmaporstate->bitmapplans[j],
							outer_plan, /* pass down same outer plan */
							plan,
							indent + 3, es);
			j++;
		}
	}

	if (IsA(plan, SubqueryScan))
	{
		SubqueryScan *subqueryscan = (SubqueryScan *) plan;
		SubqueryScanState *subquerystate = (SubqueryScanState *) planstate;
		Plan	   *subnode = subqueryscan->subplan;

		for (i = 0; i < indent; i++)
			appendStringInfo(str, "  ");
		appendStringInfo(str, "  ->  ");

		explain_outNode(str, subnode,
						subquerystate->subplan,
						NULL,
						plan,
						indent + 3, es);
	}

	/* subPlan-s */
	if (planstate->subPlan)
	{
		ListCell   *lst;

		foreach(lst, planstate->subPlan)
		{
			SubPlanState *sps = (SubPlanState *) lfirst(lst);
			SubPlan    *sp = (SubPlan *) sps->xprstate.expr;

			for (i = 0; i < indent; i++)
				appendStringInfo(str, "  ");
			appendStringInfo(str, "  %s\n", sp->plan_name);
			for (i = 0; i < indent; i++)
				appendStringInfo(str, "  ");
			appendStringInfo(str, "    ->  ");
			explain_outNode(str,
							exec_subplan_get_plan(es->pstmt, sp),
							sps->planstate,
							NULL,
							plan,
							indent + 4, es);
		}
	}
	es->currentSlice = currentSlice;    /* restore */
}

/*
 * Show the targetlist of a plan node
 */
static void
show_plan_tlist(Plan *plan,
				StringInfo str, int indent, ExplainState *es)
{
	List	   *context;
	bool		useprefix;
	ListCell   *lc;
	int			i;

	/* No work if empty tlist (this occurs eg in bitmap indexscans) */
	if (plan->targetlist == NIL)
		return;
	/* The tlist of an Append isn't real helpful, so suppress it */
	if (IsA(plan, Append))
		return;

	/* Set up deparsing context */
	context = deparse_context_for_plan((Node *) outerPlan(plan),
									   (Node *) innerPlan(plan),
									   es->rtable);
	useprefix = list_length(es->rtable) > 1;

	/* Emit line prefix */
	for (i = 0; i < indent; i++)
		appendStringInfo(str, "  ");
	appendStringInfo(str, "  Output: ");

	/* Deparse each non-junk result column */
	i = 0;
	foreach(lc, plan->targetlist)
	{
		TargetEntry *tle = (TargetEntry *) lfirst(lc);

		if (tle->resjunk)
			continue;
		if (i++ > 0)
			appendStringInfo(str, ", ");
		appendStringInfoString(str,
							   deparse_expression((Node *) tle->expr, context,
												  useprefix, false));
	}

	appendStringInfoChar(str, '\n');
}

/*
 * Show a qualifier expression for a scan plan node
 *
 * Note: outer_plan is the referent for any OUTER vars in the scan qual;
 * this would be the outer side of a nestloop plan.  Pass NULL if none.
 */
static void
show_scan_qual(List *qual, const char *qlabel,
			   int scanrelid, Plan *scan_plan, Plan *outer_plan,
			   StringInfo str, int indent, ExplainState *es)
{
	List	   *context;
	bool		useprefix;
	Node	   *node;
	char	   *exprstr;
	int			i;

	/* No work if empty qual */
	if (qual == NIL)
		return;

	/* Convert AND list to explicit AND */
	node = (Node *) make_ands_explicit(qual);

	/* Set up deparsing context */
	context = deparse_context_for_plan((Node *) scan_plan,
									   (Node *) outer_plan,
									   es->rtable,
									   es->pstmt->subplans);
	useprefix = (outer_plan != NULL || IsA(scan_plan, SubqueryScan));

	/* Deparse the expression */
	exprstr = deparse_expr_sweet(node, context, useprefix, false);

	/* And add to str */
	for (i = 0; i < indent; i++)
		appendStringInfo(str, "  ");
	appendStringInfo(str, "  %s: %s\n", qlabel, exprstr);
}

/*
 * Show a qualifier expression for an upper-level plan node
 */
static void
show_upper_qual(List *qual, const char *qlabel, Plan *plan,
				StringInfo str, int indent, ExplainState *es)
{
	List	   *context;
	bool		useprefix;
	Node	   *node;
	char	   *exprstr;
	int			i;

	/* No work if empty qual */
	if (qual == NIL)
		return;

	/* Set up deparsing context */
	context = deparse_context_for_plan((Node *) plan,
									   NULL,
									   es->rtable,
									   es->pstmt->subplans);
	useprefix = list_length(es->rtable) > 1;

	/* Deparse the expression */
	node = (Node *) make_ands_explicit(qual);
	exprstr = deparse_expr_sweet(node, context, useprefix, false);

	/* And add to str */
	for (i = 0; i < indent; i++)
		appendStringInfo(str, "  ");
	appendStringInfo(str, "  %s: %s\n", qlabel, exprstr);
}

/*
 * CDB: Show GROUP BY keys for an Agg or Group node.
 */
void
show_grouping_keys(Plan        *plan,
                   int          numCols,
                   AttrNumber  *subplanColIdx,
                   const char  *qlabel,
			       StringInfo str, int indent, ExplainState *es)
{
    Plan       *subplan = plan->lefttree;
    List	   *context;
    char	   *exprstr;
    bool		useprefix = list_length(es->rtable) > 1;
    int			keyno;
    int			i;
	int         num_null_cols = 0;
	int         rollup_gs_times = 0;

    if (numCols <= 0)
        return;

    for (i = 0; i < indent; i++)
        appendStringInfoString(str, "  ");
    appendStringInfo(str, "  %s: ", qlabel);

    Node *outerPlan = (Node *) outerPlan(subplan);

	/*
	 * Dig the child nodes of the subplan. This logic should match that in
	 * push_plan function, in ruleutils.c!
	 */
	if (IsA(subplan, Append))
		outerPlan = linitial(((Append *) subplan)->appendplans);
	else if (IsA(subplan, Sequence))
		outerPlan = (Node *) llast(((Sequence *) subplan)->subplans);

	/* Set up deparse context */
	context = deparse_context_for_plan((Node *) subplan,
									   outerPlan,
									   es->rtable,
									   es->pstmt->subplans);

	if (IsA(plan, Agg))
	{
		num_null_cols = ((Agg*)plan)->numNullCols;
		rollup_gs_times = ((Agg*)plan)->rollupGSTimes;
	}

    for (keyno = 0; keyno < numCols - num_null_cols; keyno++)
    {
	    /* find key expression in tlist */
	    AttrNumber      keyresno = subplanColIdx[keyno];
	    TargetEntry    *target = get_tle_by_resno(subplan->targetlist, keyresno);
		char grping_str[50];

	    if (!target)
		    elog(ERROR, "no tlist entry for key %d", keyresno);

		if (IsA(target->expr, Grouping))
		{
			sprintf(grping_str, "grouping");
			/* Append "grouping" explicitly. */
			exprstr = grping_str;
		}

		else if (IsA(target->expr, GroupId))
		{
			sprintf(grping_str, "groupid");
			/* Append "groupid" explicitly. */
			exprstr = grping_str;
		}

		else
			/* Deparse the expression, showing any top-level cast */
			exprstr = deparse_expr_sweet((Node *) target->expr, context,
										 useprefix, true);

		/* And add to str */
		if (keyno > 0)
			appendStringInfoString(str, ", ");
		appendStringInfoString(str, exprstr);
    }

	if (rollup_gs_times > 1)
		appendStringInfo(str, " (%d times)", rollup_gs_times);

    appendStringInfoChar(str, '\n');
}                               /* show_grouping_keys */


/*
 * Show the sort keys for a Sort node.
 */
static void
show_sort_keys(Plan *sortplan, int nkeys, AttrNumber *keycols,
			   const char *qlabel,
			   StringInfo str, int indent, ExplainState *es)
{
	List	   *context;
	bool		useprefix;
	int			keyno;
	char	   *exprstr;
	int			i;

	if (nkeys <= 0)
		return;

	useprefix = list_length(es->rtable) > 1;    /*CDB*/

	for (i = 0; i < indent; i++)
		appendStringInfo(str, "  ");
	appendStringInfo(str, "  %s: ", qlabel);

	/* Set up deparsing context */
	context = deparse_context_for_plan((Node *) sortplan,
									   NULL,
									   es->rtable,
									   es->pstmt->subplans);
	useprefix = list_length(es->rtable) > 1;

	for (keyno = 0; keyno < nkeys; keyno++)
	{
		/* find key expression in tlist */
		AttrNumber	keyresno = keycols[keyno];
		TargetEntry *target = get_tle_by_resno(sortplan->targetlist, keyresno);

		if (!target)
			elog(ERROR, "no tlist entry for key %d", keyresno);
		/* Deparse the expression, showing any top-level cast */
		exprstr = deparse_expr_sweet((Node *) target->expr, context,
									 useprefix, true);
		/* And add to str */
		if (keyno > 0)
			appendStringInfo(str, ", ");
		appendStringInfoString(str, exprstr);
	}

	appendStringInfo(str, "\n");
}


/*
 * CDB: Show the hash and merge keys for a Motion node.
 */
void
show_motion_keys(Plan *plan, List *hashExpr, int nkeys, AttrNumber *keycols,
			     const char *qlabel,
                 StringInfo str, int indent, ExplainState *es)
{
	List	   *context;
	char	   *exprstr;
	bool		useprefix = list_length(es->rtable) > 1;
	int			keyno;
	int			i;

	if (!nkeys && !hashExpr)
		return;

	/* Set up deparse context */
	context = deparse_context_for_plan((Node *) plan, (Node *) outerPlan(plan),
									   es->rtable,
									   es->pstmt->subplans);

    /* Merge Receive ordering key */
    if (nkeys > 0)
    {
        for (i = 0; i < indent; i++)
            appendStringInfoString(str, "  ");
        appendStringInfo(str, "  %s: ", qlabel);

	    for (keyno = 0; keyno < nkeys; keyno++)
	    {
		    /* find key expression in tlist */
		    AttrNumber	keyresno = keycols[keyno];
		    TargetEntry *target = get_tle_by_resno(plan->targetlist, keyresno);

		    /* Deparse the expression, showing any top-level cast */
		    if (target)
		        exprstr = deparse_expr_sweet((Node *) target->expr, context,
									         useprefix, true);
            else
            {
                elog(WARNING, "Gather Motion %s error: no tlist item %d",
                     qlabel, keyresno);
                exprstr = "*BOGUS*";
            }

		    /* And add to str */
		    if (keyno > 0)
			    appendStringInfoString(str, ", ");
		    appendStringInfoString(str, exprstr);
	    }

	    appendStringInfoChar(str, '\n');
    }

    /* Hashed repartitioning key */
    if (hashExpr)
    {
	    /* Deparse the expression */
	    exprstr = deparse_expr_sweet((Node *)hashExpr, context, useprefix, true);

	    /* And add to str */
	    for (i = 0; i < indent; i++)
		    appendStringInfoString(str, "  ");
	    appendStringInfo(str, "  %s: %s\n", "Hash Key", exprstr);
    }
}                               /* show_motion_keys */

/*
 * Explain a partition selector node, including partition elimination expression
 * and number of statically selected partitions, if available.
 */
static void
explain_partition_selector(PartitionSelector *ps, Plan *parent,
						   StringInfo str, int indent, ExplainState *es)
{
	if (ps->printablePredicate)
	{
		List	   *context;
		bool		useprefix;
		char	   *exprstr;
		int			i;

		/* Set up deparsing context */
		context = deparse_context_for_plan((Node *) parent,
										   (Node *) outerPlan(parent),
										   es->rtable,
										   es->pstmt->subplans);
		useprefix = list_length(es->rtable) > 1;

		/* Deparse the expression */
		exprstr = deparse_expr_sweet(ps->printablePredicate, context, useprefix, false);

		/* And add to str */
		for (i = 0; i < indent; i++)
			appendStringInfo(str, "  ");
		appendStringInfo(str, "  %s: %s\n", "Filter", exprstr);
	}

	if (ps->staticSelection)
	{
		int nPartsSelected = list_length(ps->staticPartOids);
		int nPartsTotal = countLeafPartTables(ps->relid);
		for (int i = 0; i < indent; i++)
		{
			appendStringInfoString(str, "  ");
		}

		appendStringInfo(str, "  Partitions selected: %d (out of %d)\n", nPartsSelected, nPartsTotal);
	}
}

/*
 * Fetch the name of an index in an EXPLAIN
 *
 * We allow plugins to get control here so that plans involving hypothetical
 * indexes can be explained.
 */
static const char *
explain_get_index_name(Oid indexId)
{
	const char *result;

	if (explain_get_index_name_hook)
		result = (*explain_get_index_name_hook) (indexId);
	else
		result = NULL;
	if (result == NULL)
	{
		/* default behavior: look in the catalogs and quote it */
		result = get_rel_name(indexId);
		if (result == NULL)
			elog(ERROR, "cache lookup failed for index %u", indexId);
		result = quote_identifier(result);
	}
	return result;
}<|MERGE_RESOLUTION|>--- conflicted
+++ resolved
@@ -9,11 +9,7 @@
  * Portions Copyright (c) 1994-5, Regents of the University of California
  *
  * IDENTIFICATION
-<<<<<<< HEAD
- *	  $PostgreSQL: pgsql/src/backend/commands/explain.c,v 1.185 2009/04/05 19:59:39 tgl Exp $
-=======
  *	  $PostgreSQL: pgsql/src/backend/commands/explain.c,v 1.175 2008/05/14 19:10:29 tgl Exp $
->>>>>>> 49f001d8
  *
  *-------------------------------------------------------------------------
  */
@@ -28,11 +24,8 @@
 #include "commands/queue.h"
 #include "executor/execUtils.h"
 #include "executor/instrument.h"
-<<<<<<< HEAD
 #include "nodes/pg_list.h"
 #include "nodes/print.h"
-=======
->>>>>>> 49f001d8
 #include "optimizer/clauses.h"
 #include "optimizer/planner.h"
 #include "optimizer/var.h"
@@ -74,10 +67,7 @@
 typedef struct ExplainState
 {
 	/* options */
-<<<<<<< HEAD
-=======
 	bool		printTList;		/* print plan targetlists */
->>>>>>> 49f001d8
 	bool		printAnalyze;	/* print actual times */
 	/* other states */
 	PlannedStmt *pstmt;			/* top of plan */
@@ -398,12 +388,8 @@
 
 	/* Create a QueryDesc requesting no output */
 	queryDesc = CreateQueryDesc(plannedstmt,
-<<<<<<< HEAD
 								queryString,
-								ActiveSnapshot, InvalidSnapshot,
-=======
 								GetActiveSnapshot(), InvalidSnapshot,
->>>>>>> 49f001d8
 								None_Receiver, params,
 								stmt->analyze);
 
@@ -450,7 +436,8 @@
 	queryDesc->plannedstmt->query_mem = ResourceManagerGetQueryMemoryLimit(queryDesc->plannedstmt);
 
 #ifdef USE_CODEGEN
-	if (stmt->codegen && codegen && Gp_segment == -1) {
+	if (stmt->codegen && codegen && Gp_segment == -1)
+	{
 		eflags |= EXEC_FLAG_EXPLAIN_CODEGEN;
 	}
 #endif
@@ -459,7 +446,8 @@
 	ExecutorStart(queryDesc, eflags);
 
 #ifdef USE_CODEGEN
-	if (stmt->codegen && codegen && Gp_segment == -1) {
+	if (stmt->codegen && codegen && Gp_segment == -1)
+	{
 		ExplainCodegen(queryDesc->planstate, tstate);
 	}
 #endif
@@ -518,52 +506,11 @@
                                      es->showstatctx);
 	}
 
-<<<<<<< HEAD
-=======
-	es = (ExplainState *) palloc0(sizeof(ExplainState));
-
 	es->printTList = stmt->verbose;
->>>>>>> 49f001d8
 	es->printAnalyze = stmt->analyze;
 	es->pstmt = queryDesc->plannedstmt;
 	es->rtable = queryDesc->plannedstmt->rtable;
 
-<<<<<<< HEAD
-    if (stmt->verbose)
-	{
-		char	   *s;
-		char	   *f;
-
-		if (queryDesc->plannedstmt->planTree && estate->es_sliceTable)
-		{
-        	Node   *saved_es_sliceTable;
-
-			/* Little two-step to get EXPLAIN VERBOSE to show slice table. */
-			saved_es_sliceTable = queryDesc->plannedstmt->planTree->sliceTable;		/* probably NULL */
-			queryDesc->plannedstmt->planTree->sliceTable = (Node *) queryDesc->estate->es_sliceTable;
-			s = nodeToString(queryDesc->plannedstmt);
-			queryDesc->plannedstmt->planTree->sliceTable = saved_es_sliceTable;
-		}
-		else
-		{
-			s = nodeToString(queryDesc->plannedstmt);
-		}
-
-		if (s)
-		{
-			if (Explain_pretty_print)
-				f = pretty_format_node_dump(s);
-			else
-				f = format_node_dump(s);
-			pfree(s);
-			do_text_output_multiline(tstate, f);
-			pfree(f);
-			do_text_output_oneline(tstate, ""); /* separator line */
-		}
-	}
-
-=======
->>>>>>> 49f001d8
 	initStringInfo(&buf);
 
     /*
@@ -693,6 +640,8 @@
 	}
 #endif
 
+	totaltime += elapsed_time(&starttime);
+
     /*
      * Display final elapsed time.
      */
@@ -706,6 +655,8 @@
      */
     if (buf.len > 0)
         do_text_output_multiline(tstate, buf.data);
+
+	pfree(buf.data);
 
     /*
 	 * Close down the query and free resources.
@@ -810,7 +761,6 @@
 	INSTR_TIME_SET_CURRENT(endtime);
 	INSTR_TIME_SUBTRACT(endtime, *starttime);
 	return INSTR_TIME_GET_DOUBLE(endtime);
-<<<<<<< HEAD
 }
 
 
@@ -881,8 +831,6 @@
 			break;
 		}
 	}
-=======
->>>>>>> 49f001d8
 }
 
 /*
@@ -906,12 +854,8 @@
 				Plan *outer_plan, Plan *parentPlan,
 				int indent, ExplainState *es)
 {
-<<<<<<< HEAD
-	const char	   *pname = NULL;
     Slice      *currentSlice = es->currentSlice;    /* save */
-=======
 	const char *pname;
->>>>>>> 49f001d8
 	int			i;
 	bool		skip_outer=false;
 	char       *skip_outer_msg = NULL;
@@ -1476,15 +1420,13 @@
 
 	appendStringInfoChar(str, '\n');
 
-<<<<<<< HEAD
 #ifdef DEBUG_EXPLAIN
 	appendStringInfo(str, "plan->targetlist=%s\n", nodeToString(plan->targetlist));
 #endif
-=======
+
 	/* target list */
 	if (es->printTList)
 		show_plan_tlist(plan, str, indent, es);
->>>>>>> 49f001d8
 
 	/* quals, sort keys, etc */
 	switch (nodeTag(plan))
@@ -2004,9 +1946,10 @@
 		return;
 
 	/* Set up deparsing context */
-	context = deparse_context_for_plan((Node *) outerPlan(plan),
-									   (Node *) innerPlan(plan),
-									   es->rtable);
+	context = deparse_context_for_plan((Node *) plan,
+									   NULL,
+									   es->rtable,
+									   es->pstmt->subplans);
 	useprefix = list_length(es->rtable) > 1;
 
 	/* Emit line prefix */
@@ -2266,7 +2209,8 @@
 		return;
 
 	/* Set up deparse context */
-	context = deparse_context_for_plan((Node *) plan, (Node *) outerPlan(plan),
+	context = deparse_context_for_plan((Node *) plan,
+									   (Node *) outerPlan(plan),
 									   es->rtable,
 									   es->pstmt->subplans);
 
