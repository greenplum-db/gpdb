/*-------------------------------------------------------------------------
 *
 * explain.c
 *	  Explain query execution plans
 *
 * Portions Copyright (c) 2005-2010, Greenplum inc
 * Portions Copyright (c) 2012-Present Pivotal Software, Inc.
 * Portions Copyright (c) 1996-2016, PostgreSQL Global Development Group
 * Portions Copyright (c) 1994-5, Regents of the University of California
 *
 * IDENTIFICATION
 *	  src/backend/commands/explain.c
 *
 *-------------------------------------------------------------------------
 */
#include "postgres.h"

#include "access/xact.h"
#include "catalog/pg_collation.h"
#include "catalog/pg_type.h"
#include "commands/createas.h"
#include "commands/defrem.h"
#include "commands/prepare.h"
#include "commands/queue.h"
#include "executor/execUtils.h"
#include "executor/hashjoin.h"
#include "foreign/fdwapi.h"
#include "nodes/extensible.h"
#include "nodes/nodeFuncs.h"
#include "optimizer/clauses.h"
#include "optimizer/planmain.h"
#include "parser/parsetree.h"
#include "rewrite/rewriteHandler.h"
#include "storage/bufmgr.h"
#include "tcop/tcopprot.h"
#include "utils/builtins.h"
#include "utils/json.h"
#include "utils/lsyscache.h"
#include "utils/metrics_utils.h"
#include "utils/rel.h"
#include "utils/ruleutils.h"
#include "utils/snapmgr.h"
#include "utils/tuplesort.h"
#include "utils/typcache.h"
#include "utils/xml.h"

#include "cdb/cdbgang.h"
#include "executor/execDynamicScan.h"

#ifdef USE_ORCA
extern char *SerializeDXLPlan(Query *parse);
extern const char *OptVersion();
#endif


/* Crude hack to avoid changing sizeof(ExplainState) in released branches */
#define grouping_stack extra->groupingstack
#define deparse_cxt extra->deparsecxt

/* Hook for plugins to get control in ExplainOneQuery() */
ExplainOneQuery_hook_type ExplainOneQuery_hook = NULL;

/* Hook for plugins to get control in explain_get_index_name() */
explain_get_index_name_hook_type explain_get_index_name_hook = NULL;


/* OR-able flags for ExplainXMLTag() */
#define X_OPENING 0
#define X_CLOSING 1
#define X_CLOSE_IMMEDIATE 2
#define X_NOWHITESPACE 4

static void ExplainOneQuery(Query *query, IntoClause *into, ExplainState *es,
				const char *queryString, ParamListInfo params);
static void report_triggers(ResultRelInfo *rInfo, bool show_relname,
				ExplainState *es);

#ifdef USE_ORCA
static void ExplainDXL(Query *query, ExplainState *es,
							const char *queryString,
							ParamListInfo params);
#endif
static double elapsed_time(instr_time *starttime);
static bool ExplainPreScanNode(PlanState *planstate, Bitmapset **rels_used);
static void ExplainNode(PlanState *planstate, List *ancestors,
			const char *relationship, const char *plan_name,
			ExplainState *es);
static void show_plan_tlist(PlanState *planstate, List *ancestors,
				ExplainState *es);
static void show_expression(Node *node, const char *qlabel,
				PlanState *planstate, List *ancestors,
				bool useprefix, ExplainState *es);
static void show_qual(List *qual, const char *qlabel,
		  PlanState *planstate, List *ancestors,
		  bool useprefix, ExplainState *es);
static void show_scan_qual(List *qual, const char *qlabel,
			   PlanState *planstate, List *ancestors,
			   ExplainState *es);
static void show_upper_qual(List *qual, const char *qlabel,
				PlanState *planstate, List *ancestors,
				ExplainState *es);
static void show_sort_keys(SortState *sortstate, List *ancestors,
			   ExplainState *es);
static void show_merge_append_keys(MergeAppendState *mstate, List *ancestors,
					   ExplainState *es);
static void show_agg_keys(AggState *astate, List *ancestors,
			  ExplainState *es);
static void show_grouping_sets(PlanState *planstate, Agg *agg,
							   List *ancestors, ExplainState *es);
static void show_grouping_set_keys(PlanState *planstate,
								   Agg *aggnode, Sort *sortnode,
								   List *context, bool useprefix,
								   List *ancestors, ExplainState *es);
static void show_sort_group_keys(PlanState *planstate, const char *qlabel,
					 int nkeys, AttrNumber *keycols,
					 Oid *sortOperators, Oid *collations, bool *nullsFirst,
					 List *ancestors, ExplainState *es);
static void show_sortorder_options(StringInfo buf, Node *sortexpr,
					   Oid sortOperator, Oid collation, bool nullsFirst);
static void show_tablesample(TableSampleClause *tsc, PlanState *planstate,
				 List *ancestors, ExplainState *es);
static void show_sort_info(SortState *sortstate, ExplainState *es);
static void show_windowagg_keys(WindowAggState *waggstate, List *ancestors, ExplainState *es);
static void show_hash_info(HashState *hashstate, ExplainState *es);
static void show_tidbitmap_info(BitmapHeapScanState *planstate,
					ExplainState *es);
static void show_instrumentation_count(const char *qlabel, int which,
						   PlanState *planstate, ExplainState *es);
static void show_foreignscan_info(ForeignScanState *fsstate, ExplainState *es);
static const char *explain_get_index_name(Oid indexId);
static void show_buffer_usage(ExplainState *es, const BufferUsage *usage);
static void ExplainIndexScanDetails(Oid indexid, ScanDirection indexorderdir,
						ExplainState *es);
static void ExplainScanTarget(Scan *plan, ExplainState *es);
static void ExplainModifyTarget(ModifyTable *plan, ExplainState *es);
static void ExplainTargetRel(Plan *plan, Index rti, ExplainState *es);
static void show_modifytable_info(ModifyTableState *mtstate, List *ancestors,
					  ExplainState *es);
static void ExplainMemberNodes(List *plans, PlanState **planstates,
				   List *ancestors, ExplainState *es);
static void ExplainSubPlans(List *plans, List *ancestors,
				const char *relationship, ExplainState *es, SliceTable *sliceTable);
static void ExplainCustomChildren(CustomScanState *css,
					  List *ancestors, ExplainState *es);
static void ExplainProperty(const char *qlabel, const char *value,
				bool numeric, ExplainState *es);
static void ExplainPropertyStringInfo(const char *qlabel, ExplainState *es,
									  const char *fmt,...)
									  pg_attribute_printf(3, 4);
static void ExplainDummyGroup(const char *objtype, const char *labelname,
				  ExplainState *es);
static void ExplainXMLTag(const char *tagname, int flags, ExplainState *es);
static void ExplainJSONLineEnding(ExplainState *es);
static void ExplainYAMLLineStarting(ExplainState *es);
static void escape_yaml(StringInfo buf, const char *str);

/* Include the Greenplum EXPLAIN extensions */
#include "explain_gp.c"


/*
 * ExplainQuery -
 *	  execute an EXPLAIN command
 */
void
ExplainQuery(ExplainStmt *stmt, const char *queryString,
			 ParamListInfo params, DestReceiver *dest)
{
	ExplainState *es = NewExplainState();
	TupOutputState *tstate;
	List	   *rewritten;
	ListCell   *lc;
	bool		timing_set = false;

	/* Parse options list. */
	foreach(lc, stmt->options)
	{
		DefElem    *opt = (DefElem *) lfirst(lc);

		if (strcmp(opt->defname, "analyze") == 0)
			es->analyze = defGetBoolean(opt);
		else if (strcmp(opt->defname, "verbose") == 0)
			es->verbose = defGetBoolean(opt);
		else if (strcmp(opt->defname, "costs") == 0)
			es->costs = defGetBoolean(opt);
		else if (strcmp(opt->defname, "buffers") == 0)
			es->buffers = defGetBoolean(opt);
		else if (strcmp(opt->defname, "timing") == 0)
		{
			timing_set = true;
			es->timing = defGetBoolean(opt);
		}
		else if (strcmp(opt->defname, "format") == 0)
		{
			char	   *p = defGetString(opt);

			if (strcmp(p, "text") == 0)
				es->format = EXPLAIN_FORMAT_TEXT;
			else if (strcmp(p, "xml") == 0)
				es->format = EXPLAIN_FORMAT_XML;
			else if (strcmp(p, "json") == 0)
				es->format = EXPLAIN_FORMAT_JSON;
			else if (strcmp(p, "yaml") == 0)
				es->format = EXPLAIN_FORMAT_YAML;
			else
				ereport(ERROR,
						(errcode(ERRCODE_INVALID_PARAMETER_VALUE),
				errmsg("unrecognized value for EXPLAIN option \"%s\": \"%s\"",
					   opt->defname, p)));
		}
		else if (strcmp(opt->defname, "dxl") == 0)
			es->dxl = defGetBoolean(opt);
		else
			ereport(ERROR,
					(errcode(ERRCODE_SYNTAX_ERROR),
					 errmsg("unrecognized EXPLAIN option \"%s\"",
							opt->defname)));
	}

	if (es->buffers && !es->analyze)
		ereport(ERROR,
				(errcode(ERRCODE_INVALID_PARAMETER_VALUE),
				 errmsg("EXPLAIN option BUFFERS requires ANALYZE")));

	/* if the timing was not set explicitly, set default value */
	es->timing = (timing_set) ? es->timing : es->analyze;

	/* check that timing is used with EXPLAIN ANALYZE */
	if (es->timing && !es->analyze)
		ereport(ERROR,
				(errcode(ERRCODE_INVALID_PARAMETER_VALUE),
				 errmsg("EXPLAIN option TIMING requires ANALYZE")));

	/* currently, summary option is not exposed to users; just set it */
	es->summary = es->analyze;

	/*
	 * Parse analysis was done already, but we still have to run the rule
	 * rewriter.  We do not do AcquireRewriteLocks: we assume the query either
	 * came straight from the parser, or suitable locks were acquired by
	 * plancache.c.
	 *
	 * Because the rewriter and planner tend to scribble on the input, we make
	 * a preliminary copy of the source querytree.  This prevents problems in
	 * the case that the EXPLAIN is in a portal or plpgsql function and is
	 * executed repeatedly.  (See also the same hack in DECLARE CURSOR and
	 * PREPARE.)  XXX FIXME someday.
	 */
	Assert(IsA(stmt->query, Query));
	rewritten = QueryRewrite((Query *) copyObject(stmt->query));

	/* emit opening boilerplate */
	ExplainBeginOutput(es);

	if (rewritten == NIL)
	{
		/*
		 * In the case of an INSTEAD NOTHING, tell at least that.  But in
		 * non-text format, the output is delimited, so this isn't necessary.
		 */
		if (es->format == EXPLAIN_FORMAT_TEXT)
			appendStringInfoString(es->str, "Query rewrites to nothing\n");
	}
	else
	{
		ListCell   *l;

		/* Explain every plan */
		foreach(l, rewritten)
		{
			ExplainOneQuery((Query *) lfirst(l), NULL, es,
							queryString, params);

			/* Separate plans with an appropriate separator */
			if (lnext(l) != NULL)
				ExplainSeparatePlans(es);
		}
	}

	/* emit closing boilerplate */
	ExplainEndOutput(es);
	Assert(es->indent == 0);

	/* output tuples */
	tstate = begin_tup_output_tupdesc(dest, ExplainResultDesc(stmt));
	if (es->format == EXPLAIN_FORMAT_TEXT)
		do_text_output_multiline(tstate, es->str->data);
	else
		do_text_output_oneline(tstate, es->str->data);
	end_tup_output(tstate);

	pfree(es->str->data);
}

/*
 * Create a new ExplainState struct initialized with default options.
 */
ExplainState *
NewExplainState(void)
{
	ExplainState *es = (ExplainState *) palloc0(sizeof(ExplainState));

	/* Set default options (most fields can be left as zeroes). */
	es->costs = true;
	/* Prepare output buffer. */
	es->str = makeStringInfo();
	/* Kluge to avoid changing sizeof(ExplainState) in released branches. */
	es->extra = (ExplainStateExtra *) palloc0(sizeof(ExplainStateExtra));

	return es;
}

/*
 * ExplainResultDesc -
 *	  construct the result tupledesc for an EXPLAIN
 */
TupleDesc
ExplainResultDesc(ExplainStmt *stmt)
{
	TupleDesc	tupdesc;
	ListCell   *lc;
	Oid			result_type = TEXTOID;

	/* Check for XML format option */
	foreach(lc, stmt->options)
	{
		DefElem    *opt = (DefElem *) lfirst(lc);

		if (strcmp(opt->defname, "format") == 0)
		{
			char	   *p = defGetString(opt);

			if (strcmp(p, "xml") == 0)
				result_type = XMLOID;
			else if (strcmp(p, "json") == 0)
				result_type = JSONOID;
			else
				result_type = TEXTOID;
			/* don't "break", as ExplainQuery will use the last value */
		}
	}

	/* Need a tuple descriptor representing a single TEXT or XML column */
	tupdesc = CreateTemplateTupleDesc(1, false);
	TupleDescInitEntry(tupdesc, (AttrNumber) 1, "QUERY PLAN",
					   result_type, -1, 0);
	return tupdesc;
}

#ifdef USE_ORCA
/*
 * ExplainDXL -
 *	  print out the execution plan for one Query in DXL format
 *	  this function implicitly uses optimizer
 */
static void
ExplainDXL(Query *query, ExplainState *es, const char *queryString,
				ParamListInfo params)
{
	MemoryContext oldcxt = CurrentMemoryContext;
	bool		save_enumerate;
	char	   *dxl = NULL;

	save_enumerate = optimizer_enumerate_plans;

	/* Do the EXPLAIN. */

	/* enable plan enumeration before calling optimizer */
	optimizer_enumerate_plans = true;

	/* optimize query using optimizer and get generated plan in DXL format */
	dxl = SerializeDXLPlan(query);

	/* restore old value of enumerate plans GUC */
	optimizer_enumerate_plans = save_enumerate;

	if (dxl == NULL)
		elog(NOTICE, "Optimizer failed to produce plan");
	else
	{
		appendStringInfoString(es->str, dxl);
		appendStringInfoChar(es->str, '\n'); /* separator line */
		pfree(dxl);
	}

	/* Free the memory we used. */
	MemoryContextSwitchTo(oldcxt);
}
#endif

/*
 * ExplainOneQuery -
 *	  print out the execution plan for one Query
 *
 * "into" is NULL unless we are explaining the contents of a CreateTableAsStmt.
 */
static void
ExplainOneQuery(Query *query, IntoClause *into, ExplainState *es,
				const char *queryString, ParamListInfo params)
{
#ifdef USE_ORCA
	if (es->dxl)
	{
		ExplainDXL(query, es, queryString, params);
		return;
	}
#endif

	/* planner will not cope with utility statements */
	if (query->commandType == CMD_UTILITY)
	{
		ExplainOneUtility(query->utilityStmt, into, es, queryString, params);
		return;
	}

	/* if an advisor plugin is present, let it manage things */
	if (ExplainOneQuery_hook)
		(*ExplainOneQuery_hook) (query, into, es, queryString, params);
	else
	{
		PlannedStmt *plan;
		instr_time	planstart,
					planduration;

		INSTR_TIME_SET_CURRENT(planstart);

		/* plan the query */
		plan = pg_plan_query(query, into ? 0 : CURSOR_OPT_PARALLEL_OK, params);

		INSTR_TIME_SET_CURRENT(planduration);
		INSTR_TIME_SUBTRACT(planduration, planstart);

		/*
		 * GPDB_92_MERGE_FIXME: it really should be an optimizer's responsibility
		 * to correctly set the into-clause and into-policy of the PlannedStmt.
		 */
		if (into != NULL)
			plan->intoClause = copyObject(into);

		/* run it (if needed) and produce output */
		ExplainOnePlan(plan, into, es, queryString, params, &planduration);
	}
}

/*
 * ExplainOneUtility -
 *	  print out the execution plan for one utility statement
 *	  (In general, utility statements don't have plans, but there are some
 *	  we treat as special cases)
 *
 * "into" is NULL unless we are explaining the contents of a CreateTableAsStmt.
 *
 * This is exported because it's called back from prepare.c in the
 * EXPLAIN EXECUTE case.
 */
void
ExplainOneUtility(Node *utilityStmt, IntoClause *into, ExplainState *es,
				  const char *queryString, ParamListInfo params)
{
	if (utilityStmt == NULL)
		return;

	if (IsA(utilityStmt, CreateTableAsStmt))
	{
		/*
		 * We have to rewrite the contained SELECT and then pass it back to
		 * ExplainOneQuery.  It's probably not really necessary to copy the
		 * contained parsetree another time, but let's be safe.
		 */
		CreateTableAsStmt *ctas = (CreateTableAsStmt *) utilityStmt;
		List	   *rewritten;

		Assert(IsA(ctas->query, Query));
		rewritten = QueryRewrite((Query *) copyObject(ctas->query));
		Assert(list_length(rewritten) == 1);
		ExplainOneQuery((Query *) linitial(rewritten), ctas->into, es,
						queryString, params);
	}
	else if (IsA(utilityStmt, ExecuteStmt))
		ExplainExecuteQuery((ExecuteStmt *) utilityStmt, into, es,
							queryString, params);
	else if (IsA(utilityStmt, NotifyStmt))
	{
		if (es->format == EXPLAIN_FORMAT_TEXT)
			appendStringInfoString(es->str, "NOTIFY\n");
		else
			ExplainDummyGroup("Notify", NULL, es);
	}
	else
	{
		if (es->format == EXPLAIN_FORMAT_TEXT)
			appendStringInfoString(es->str,
							  "Utility statements have no plan structure\n");
		else
			ExplainDummyGroup("Utility Statement", NULL, es);
	}
}

/*
 * ExplainOnePlan -
 *		given a planned query, execute it if needed, and then print
 *		EXPLAIN output
 *
 * "into" is NULL unless we are explaining the contents of a CreateTableAsStmt,
 * in which case executing the query should result in creating that table.
 *
 * Since we ignore any DeclareCursorStmt that might be attached to the query,
 * if you say EXPLAIN ANALYZE DECLARE CURSOR then we'll actually run the
 * query.  This is different from pre-8.3 behavior but seems more useful than
 * not running the query.  No cursor will be created, however.
 *
 * This is exported because it's called back from prepare.c in the
 * EXPLAIN EXECUTE case, and because an index advisor plugin would need
 * to call it.
 */
void
ExplainOnePlan(PlannedStmt *plannedstmt, IntoClause *into, ExplainState *es,
			   const char *queryString, ParamListInfo params,
			   const instr_time *planduration)
{
	DestReceiver *dest;
	QueryDesc  *queryDesc;
	instr_time	starttime;
	double		totaltime = 0;
	int			eflags;
	int			instrument_option = 0;

	if (es->analyze && es->timing)
		instrument_option |= INSTRUMENT_TIMER;
	else if (es->analyze)
		instrument_option |= INSTRUMENT_ROWS;

	if (es->buffers)
		instrument_option |= INSTRUMENT_BUFFERS;

	if (es->analyze)
		instrument_option |= INSTRUMENT_CDB;

	/*
	 * We always collect timing for the entire statement, even when node-level
	 * timing is off, so we don't look at es->timing here.  (We could skip
	 * this if !es->summary, but it's hardly worth the complication.)
	 */
	INSTR_TIME_SET_CURRENT(starttime);

	/*
	 * Use a snapshot with an updated command ID to ensure this query sees
	 * results of any previously executed queries.
	 */
	PushCopiedSnapshot(GetActiveSnapshot());
	UpdateActiveSnapshotCommandId();

	/*
	 * Normally we discard the query's output, but if explaining CREATE TABLE
	 * AS, we'd better use the appropriate tuple receiver.
	 */
	if (into)
		dest = CreateIntoRelDestReceiver(into);
	else
		dest = None_Receiver;

	/* Create a QueryDesc for the query */
	queryDesc = CreateQueryDesc(plannedstmt, queryString,
								GetActiveSnapshot(), InvalidSnapshot,
								dest, params, instrument_option);

	if (gp_enable_gpperfmon && Gp_role == GP_ROLE_DISPATCH)
	{
		Assert(queryString);
		gpmon_qlog_query_submit(queryDesc->gpmon_pkt);
		gpmon_qlog_query_text(queryDesc->gpmon_pkt,
				queryString,
				application_name,
				GetResqueueName(GetResQueueId()),
				GetResqueuePriority(GetResQueueId()));
	}

	/* GPDB hook for collecting query info */
	if (query_info_collect_hook)
		(*query_info_collect_hook)(METRICS_QUERY_SUBMIT, queryDesc);

    /* Allocate workarea for summary stats. */
    if (es->analyze)
    {
        /* Attach workarea to QueryDesc so ExecSetParamPlan() can find it. */
        queryDesc->showstatctx = cdbexplain_showExecStatsBegin(queryDesc,
															   starttime);
    }
	else
		queryDesc->showstatctx = NULL;

	/* Select execution options */
	if (es->analyze)
		eflags = 0;				/* default run-to-completion flags */
	else
		eflags = EXEC_FLAG_EXPLAIN_ONLY;
	if (into)
		eflags |= GetIntoRelEFlags(into);

	queryDesc->plannedstmt->query_mem =
		ResourceManagerGetQueryMemoryLimit(queryDesc->plannedstmt);

	/* call ExecutorStart to prepare the plan for execution */
	ExecutorStart(queryDesc, eflags);

	/* Execute the plan for statistics if asked for */
	if (es->analyze)
	{
		ScanDirection dir;

		/* EXPLAIN ANALYZE CREATE TABLE AS WITH NO DATA is weird */
		if (into && into->skipData)
			dir = NoMovementScanDirection;
		else
			dir = ForwardScanDirection;

		/* run the plan */
		ExecutorRun(queryDesc, dir, 0L);

		/* Wait for completion of all qExec processes. */
		if (queryDesc->estate->dispatcherState && queryDesc->estate->dispatcherState->primaryResults)
			cdbdisp_checkDispatchResult(queryDesc->estate->dispatcherState, DISPATCH_WAIT_NONE);

		/* run cleanup too */
		ExecutorFinish(queryDesc);

		/* We can't run ExecutorEnd 'till we're done printing the stats... */
		totaltime += elapsed_time(&starttime);
	}

	ExplainOpenGroup("Query", NULL, true, es);

	/* Create textual dump of plan tree */
	ExplainPrintPlan(es, queryDesc);

	if (es->summary && planduration)
	{
		double		plantime = INSTR_TIME_GET_DOUBLE(*planduration);

		if (es->format == EXPLAIN_FORMAT_TEXT)
			appendStringInfo(es->str, "Planning time: %.3f ms\n",
							 1000.0 * plantime);
		else
			ExplainPropertyFloat("Planning Time", 1000.0 * plantime, 3, es);
	}

	/* Print info about runtime of triggers */
	if (es->analyze)
		ExplainPrintTriggers(es, queryDesc);

    /*
     * Display per-slice and whole-query statistics.
     */
    if (es->analyze)
        cdbexplain_showExecStatsEnd(queryDesc->plannedstmt, queryDesc->showstatctx,
									queryDesc->estate, es);

    /*
	 * Show non-default GUC settings that might have affected the plan as well
	 * as optimizer settings etc.
     */
	ExplainOpenGroup("Settings", "Settings", true, es);
	
	if (queryDesc->plannedstmt->planGen == PLANGEN_PLANNER)
		ExplainProperty("Optimizer", "Postgres query optimizer", false, es);
#ifdef USE_ORCA
	else
		ExplainPropertyStringInfo("Optimizer", es, "Pivotal Optimizer (GPORCA) version %s", OptVersion());
#endif

	/* We only list the non-default GUCs in verbose mode */
	if (es->verbose)
	{
		List	*settings;

		settings = gp_guc_list_show(PGC_S_DEFAULT, gp_guc_list_for_explain);

		if (list_length(settings) > 0)
			ExplainPropertyList("Settings", settings, es);
	}

	ExplainCloseGroup("Settings", "Settings", true, es);

	/*
	 * Close down the query and free resources.  Include time for this in the
	 * total execution time (although it should be pretty minimal).
	 */
	INSTR_TIME_SET_CURRENT(starttime);

	ExecutorEnd(queryDesc);

	FreeQueryDesc(queryDesc);

	PopActiveSnapshot();

	/* We need a CCI just in case query expanded to multiple plans */
	if (es->analyze)
		CommandCounterIncrement();

	totaltime += elapsed_time(&starttime);

	if (es->summary)
	{
		if (es->format == EXPLAIN_FORMAT_TEXT)
			appendStringInfo(es->str, "Execution time: %.3f ms\n",
							 1000.0 * totaltime);
		else
			ExplainPropertyFloat("Execution Time", 1000.0 * totaltime,
								 3, es);
	}

	ExplainCloseGroup("Query", NULL, true, es);
}

/*
 * ExplainPrintPlan -
 *	  convert a QueryDesc's plan tree to text and append it to es->str
 *
 * The caller should have set up the options fields of *es, as well as
 * initializing the output buffer es->str.  Also, output formatting state
 * such as the indent level is assumed valid.  Plan-tree-specific fields
 * in *es are initialized here.
 *
 * NB: will not work on utility statements
 */
void
ExplainPrintPlan(ExplainState *es, QueryDesc *queryDesc)
{
	EState     *estate = queryDesc->estate;
	Bitmapset  *rels_used = NULL;
	PlanState  *ps;

	/* Set up ExplainState fields associated with this plan tree */
	Assert(queryDesc->plannedstmt != NULL);
	es->pstmt = queryDesc->plannedstmt;
	es->rtable = queryDesc->plannedstmt->rtable;
	es->showstatctx = queryDesc->showstatctx;

	/* CDB: Find slice table entry for the root slice. */
	es->currentSlice = getCurrentSlice(estate, LocallyExecutingSliceIndex(estate));

	/*
	 * Get local stats if root slice was executed here in the qDisp, as long
	 * as we haven't already gathered the statistics. This can happen when an
	 * executor hook generates EXPLAIN output.
	 */
	if (es->analyze && !es->showstatctx->stats_gathered)
	{
		if (Gp_role == GP_ROLE_DISPATCH && (!es->currentSlice || sliceRunsOnQD(es->currentSlice)))
			cdbexplain_localExecStats(queryDesc->planstate, es->showstatctx);

        /* Fill in the plan's Instrumentation with stats from qExecs. */
        if (estate->dispatcherState && estate->dispatcherState->primaryResults)
            cdbexplain_recvExecStats(queryDesc->planstate,
                                     estate->dispatcherState->primaryResults,
                                     LocallyExecutingSliceIndex(estate),
                                     es->showstatctx);
	}

	ExplainPreScanNode(queryDesc->planstate, &rels_used);
	es->rtable_names = select_rtable_names_for_explain(es->rtable, rels_used);
	es->deparse_cxt = deparse_context_for_plan_rtable(es->rtable,
													  es->rtable_names);
	es->printed_subplans = NULL;

	/*
	 * Sometimes we mark a Gather node as "invisible", which means that it's
	 * not displayed in EXPLAIN output.  The purpose of this is to allow
	 * running regression tests with force_parallel_mode=regress to get the
	 * same results as running the same tests with force_parallel_mode=off.
	 */
	ps = queryDesc->planstate;
	if (IsA(ps, GatherState) &&((Gather *) ps->plan)->invisible)
		ps = outerPlanState(ps);
	ExplainNode(ps, NIL, NULL, NULL, es);
}

/*
 * ExplainPrintTriggers -
 *	  convert a QueryDesc's trigger statistics to text and append it to
 *	  es->str
 *
 * The caller should have set up the options fields of *es, as well as
 * initializing the output buffer es->str.  Other fields in *es are
 * initialized here.
 */
void
ExplainPrintTriggers(ExplainState *es, QueryDesc *queryDesc)
{
	ResultRelInfo *rInfo;
	bool		show_relname;
	int			numrels = queryDesc->estate->es_num_result_relations;
	List	   *targrels = queryDesc->estate->es_trig_target_relations;
	int			nr;
	ListCell   *l;

	/*
	 * GPDB_91_MERGE_FIXME: If the target is a partitioned table, we
	 * should also report information on the triggers in the partitions.
	 * I.e. we should scan the the 'ri_partition_hash' of each
	 * ResultRelInfo as well. This is somewhat academic, though, as long
	 * as we don't support triggers in GPDB in general..
	 */

	ExplainOpenGroup("Triggers", "Triggers", false, es);

	show_relname = (numrels > 1 || targrels != NIL);
	rInfo = queryDesc->estate->es_result_relations;
	for (nr = 0; nr < numrels; rInfo++, nr++)
		report_triggers(rInfo, show_relname, es);

	foreach(l, targrels)
	{
		rInfo = (ResultRelInfo *) lfirst(l);
		report_triggers(rInfo, show_relname, es);
	}

	ExplainCloseGroup("Triggers", "Triggers", false, es);
}

/*
 * ExplainQueryText -
 *	  add a "Query Text" node that contains the actual text of the query
 *
 * The caller should have set up the options fields of *es, as well as
 * initializing the output buffer es->str.
 *
 */
void
ExplainQueryText(ExplainState *es, QueryDesc *queryDesc)
{
	if (queryDesc->sourceText)
		ExplainPropertyText("Query Text", queryDesc->sourceText, es);
}

/*
 * report_triggers -
 *		report execution stats for a single relation's triggers
 */
static void
report_triggers(ResultRelInfo *rInfo, bool show_relname, ExplainState *es)
{
	int			nt;

	if (!rInfo->ri_TrigDesc || !rInfo->ri_TrigInstrument)
		return;
	for (nt = 0; nt < rInfo->ri_TrigDesc->numtriggers; nt++)
	{
		Trigger    *trig = rInfo->ri_TrigDesc->triggers + nt;
		Instrumentation *instr = rInfo->ri_TrigInstrument + nt;
		char	   *relname;
		char	   *conname = NULL;

		/* Must clean up instrumentation state */
		InstrEndLoop(instr);

		/*
		 * We ignore triggers that were never invoked; they likely aren't
		 * relevant to the current query type.
		 */
		if (instr->ntuples == 0)
			continue;

		ExplainOpenGroup("Trigger", NULL, true, es);

		relname = RelationGetRelationName(rInfo->ri_RelationDesc);
		if (OidIsValid(trig->tgconstraint))
			conname = get_constraint_name(trig->tgconstraint);

		/*
		 * In text format, we avoid printing both the trigger name and the
		 * constraint name unless VERBOSE is specified.  In non-text formats
		 * we just print everything.
		 */
		if (es->format == EXPLAIN_FORMAT_TEXT)
		{
			if (es->verbose || conname == NULL)
				appendStringInfo(es->str, "Trigger %s", trig->tgname);
			else
				appendStringInfoString(es->str, "Trigger");
			if (conname)
				appendStringInfo(es->str, " for constraint %s", conname);
			if (show_relname)
				appendStringInfo(es->str, " on %s", relname);
			if (es->timing)
				appendStringInfo(es->str, ": time=%.3f calls=%.ld\n",
								 1000.0 * instr->total, instr->ntuples);
			else
				appendStringInfo(es->str, ": calls=%.ld\n", instr->ntuples);
		}
		else
		{
			ExplainPropertyText("Trigger Name", trig->tgname, es);
			if (conname)
				ExplainPropertyText("Constraint Name", conname, es);
			ExplainPropertyText("Relation", relname, es);
			if (es->timing)
				ExplainPropertyFloat("Time", 1000.0 * instr->total, 3, es);
			ExplainPropertyFloat("Calls", instr->ntuples, 0, es);
		}

		if (conname)
			pfree(conname);

		ExplainCloseGroup("Trigger", NULL, true, es);
	}
}

/* Compute elapsed time in seconds since given timestamp */
static double
elapsed_time(instr_time *starttime)
{
	instr_time	endtime;

	INSTR_TIME_SET_CURRENT(endtime);
	INSTR_TIME_SUBTRACT(endtime, *starttime);
	return INSTR_TIME_GET_DOUBLE(endtime);
}

static void
show_dispatch_info(Slice *slice, ExplainState *es, Plan *plan)
{
	int			segments;

	/*
	 * In non-parallel query, there is no slice information.
	 */
	if (!slice)
		return;

	switch (slice->gangType)
	{
		case GANGTYPE_UNALLOCATED:
		case GANGTYPE_ENTRYDB_READER:
			segments = 0;
			break;

		case GANGTYPE_PRIMARY_WRITER:
		case GANGTYPE_PRIMARY_READER:
		case GANGTYPE_SINGLETON_READER:
		{
			if (slice->directDispatch.isDirectDispatch)
			{
				segments = list_length(slice->directDispatch.contentIds);
			}
			else if (es->pstmt->planGen == PLANGEN_PLANNER)
			{
				/*
				 * - for motion nodes we want to display the sender segments
				 *   count, it can be fetched from lefttree;
				 * - for non-motion nodes the segments count can be fetched
				 *   from either lefttree or plan itself, they should be the
				 *   same;
				 * - there is also nodes like Hash that might have NULL
				 *   plan->flow but non-NULL lefttree->flow, so we can use
				 *   whichever that's available.
				 */
				if (plan->lefttree && plan->lefttree->flow)
				{
					if (plan->lefttree->flow->flotype == FLOW_SINGLETON)
						segments = 1;
					else
						segments = plan->lefttree->flow->numsegments;
				}
				else
				{
					Assert(!IsA(plan, Motion));
					Assert(plan->flow);

					if (plan->flow->flotype == FLOW_SINGLETON)
						segments = 1;
					else
						segments = plan->flow->numsegments;
				}
			}
			else
			{
				segments = slice->gangSize;
			}
			break;
		}

		default:
			segments = 0;		/* keep compiler happy */
			Assert(false);
			break;
	}

	if (es->format == EXPLAIN_FORMAT_TEXT)
	{
		if (segments == 0)
			appendStringInfo(es->str, "  (slice%d)", slice->sliceIndex);
		else if (slice->primaryGang && gp_log_gang >= GPVARS_VERBOSITY_DEBUG)
			/*
			 * In gpdb 5 there was a unique gang_id for each gang, this was
			 * retired since gpdb 6, so we use the qe identifier from the first
			 * segment of the gang to identify each gang.
			 */
			appendStringInfo(es->str, "  (slice%d; gang%d; segments: %d)",
							 slice->sliceIndex,
							 slice->primaryGang->db_descriptors[0]->identifier,
							 segments);
		else
			appendStringInfo(es->str, "  (slice%d; segments: %d)",
							 slice->sliceIndex, segments);
	}
	else
	{
		ExplainPropertyInteger("Slice", slice->sliceIndex, es);
		if (slice->primaryGang && gp_log_gang >= GPVARS_VERBOSITY_DEBUG)
			ExplainPropertyInteger("Gang", slice->primaryGang->db_descriptors[0]->identifier, es);
		ExplainPropertyInteger("Segments", segments, es);
		ExplainPropertyText("Gang Type", gangTypeToString(slice->gangType), es);
	}
}

/*
 * ExplainPreScanNode -
 *	  Prescan the planstate tree to identify which RTEs are referenced
 *
 * Adds the relid of each referenced RTE to *rels_used.  The result controls
 * which RTEs are assigned aliases by select_rtable_names_for_explain.
 * This ensures that we don't confusingly assign un-suffixed aliases to RTEs
 * that never appear in the EXPLAIN output (such as inheritance parents).
 */
static bool
ExplainPreScanNode(PlanState *planstate, Bitmapset **rels_used)
{
	Plan	   *plan = planstate->plan;

	switch (nodeTag(plan))
	{
		case T_SeqScan:
		case T_SampleScan:
		case T_IndexScan:
		case T_IndexOnlyScan:
		case T_BitmapHeapScan:
		case T_DynamicBitmapHeapScan:
		case T_TidScan:
		case T_SubqueryScan:
		case T_FunctionScan:
		case T_ValuesScan:
		case T_CteScan:
		case T_WorkTableScan:
		case T_DynamicSeqScan:
		case T_ExternalScan:
		case T_DynamicIndexScan:
		case T_ShareInputScan:
			*rels_used = bms_add_member(*rels_used,
										((Scan *) plan)->scanrelid);
			break;
		case T_ForeignScan:
			*rels_used = bms_add_members(*rels_used,
										 ((ForeignScan *) plan)->fs_relids);
			break;
		case T_CustomScan:
			*rels_used = bms_add_members(*rels_used,
									   ((CustomScan *) plan)->custom_relids);
			break;
		case T_ModifyTable:
			*rels_used = bms_add_member(*rels_used,
									((ModifyTable *) plan)->nominalRelation);
			if (((ModifyTable *) plan)->exclRelRTI)
				*rels_used = bms_add_member(*rels_used,
										 ((ModifyTable *) plan)->exclRelRTI);
			break;
		default:
			break;
	}

	return planstate_tree_walker(planstate, ExplainPreScanNode, rels_used);
}

/*
 * ExplainNode -
 *	  Appends a description of a plan tree to es->str
 *
 * planstate points to the executor state node for the current plan node.
 * We need to work from a PlanState node, not just a Plan node, in order to
 * get at the instrumentation data (if any) as well as the list of subplans.
 *
 * ancestors is a list of parent PlanState nodes, most-closely-nested first.
 * These are needed in order to interpret PARAM_EXEC Params.
 *
 * relationship describes the relationship of this plan node to its parent
 * (eg, "Outer", "Inner"); it can be null at top level.  plan_name is an
 * optional name to be attached to the node.
 *
 * In text format, es->indent is controlled in this function since we only
 * want it to change at plan-node boundaries.  In non-text formats, es->indent
 * corresponds to the nesting depth of logical output groups, and therefore
 * is controlled by ExplainOpenGroup/ExplainCloseGroup.
 *
 * es->parentPlanState points to the parent planstate node and can be used by
 * PartitionSelector to deparse its printablePredicate. (This is passed in
 * ExplainState rather than as a normal argument, to avoid changing the
 * function signature from upstream.)
 */
static void
ExplainNode(PlanState *planstate, List *ancestors,
			const char *relationship, const char *plan_name,
			ExplainState *es)
{
	Plan	   *plan = planstate->plan;
	PlanState  *parentplanstate;
    Slice      *save_currentSlice = es->currentSlice;    /* save */
	const char *pname;			/* node type name for text output */
	const char *sname;			/* node type name for non-text output */
	const char *strategy = NULL;
	const char *partialmode = NULL;
	const char *operation = NULL;
	const char *custom_name = NULL;
	int			save_indent = es->indent;
	bool		haschildren;
	bool		skip_outer=false;
	char       *skip_outer_msg = NULL;
	int			motion_recv;
	int			motion_snd;
	float		scaleFactor = 1.0; /* we will divide planner estimates by this factor to produce
									  per-segment estimates */
	Slice		*parentSlice = NULL;

	/* Remember who called us. */
	parentplanstate = es->parentPlanState;
	es->parentPlanState = planstate;

	if (Gp_role == GP_ROLE_DISPATCH)
	{
		/*
		 * Estimates will have to be scaled down to be per-segment (except in a
		 * few cases).
		 */
		if ((plan->directDispatch).isDirectDispatch)
		{
			scaleFactor = 1.0;
		}
		else if (plan->flow != NULL && CdbPathLocus_IsBottleneck(*(plan->flow)))
		{
			/*
			 * Data is unified in one place (singleQE or QD), or executed on a
			 * single segment.  We scale up estimates to make it global.  We
			 * will later amend this for Motion nodes.
			 */
			scaleFactor = 1.0;
		}
		else if (plan->flow != NULL && CdbPathLocus_IsSegmentGeneral(*(plan->flow)))
		{
			/* Replicated table has full data on every segment */
			scaleFactor = 1.0;
		}
		else if (plan->flow != NULL && es->pstmt->planGen == PLANGEN_PLANNER)
		{
			/*
			 * The plan node is executed on multiple nodes, so scale down the
			 * number of rows seen by each segment
			 */
			scaleFactor = CdbPathLocus_NumSegments(*(plan->flow));
		}
		else
		{
			/*
			 * The plan node is executed on multiple nodes, so scale down the
			 * number of rows seen by each segment
			 */
			scaleFactor = getgpsegmentCount();
		}
	}

	/*
	 * If this is a Motion node, we're descending into a new slice.
	 */
	if (IsA(plan, Motion))
	{
		Motion	   *pMotion = (Motion *) plan;
		SliceTable *sliceTable = planstate->state->es_sliceTable;

		if (sliceTable)
		{
			es->currentSlice = (Slice *) list_nth(sliceTable->slices,
												  pMotion->motionID);
			parentSlice = es->currentSlice->parentIndex == -1 ? NULL :
						  (Slice *) list_nth(sliceTable->slices,
											 es->currentSlice->parentIndex);
		}
	}

	switch (nodeTag(plan))
	{
		case T_Result:
			pname = sname = "Result";
			break;
		case T_ModifyTable:
			sname = "ModifyTable";
			switch (((ModifyTable *) plan)->operation)
			{
				case CMD_INSERT:
					pname = operation = "Insert";
					break;
				case CMD_UPDATE:
					pname = operation = "Update";
					break;
				case CMD_DELETE:
					pname = operation = "Delete";
					break;
				default:
					pname = "???";
					break;
			}
			break;
		case T_Repeat:
			pname = sname = "Repeat";
			break;
		case T_Append:
			pname = sname = "Append";
			break;
		case T_MergeAppend:
			pname = sname = "Merge Append";
			break;
		case T_RecursiveUnion:
			pname = sname = "Recursive Union";
			break;
		case T_Sequence:
			pname = sname = "Sequence";
			break;
		case T_BitmapAnd:
			pname = sname = "BitmapAnd";
			break;
		case T_BitmapOr:
			pname = sname = "BitmapOr";
			break;
		case T_NestLoop:
			pname = sname = "Nested Loop";
			if (((NestLoop *)plan)->shared_outer)
			{
				skip_outer = true;
				skip_outer_msg = "See first subplan of Hash Join";
			}
			break;
		case T_MergeJoin:
			pname = "Merge";	/* "Join" gets added by jointype switch */
			sname = "Merge Join";
			break;
		case T_HashJoin:
			pname = "Hash";		/* "Join" gets added by jointype switch */
			sname = "Hash Join";
			break;
		case T_SeqScan:
			pname = sname = "Seq Scan";
			break;
		case T_DynamicSeqScan:
			pname = sname = "Dynamic Seq Scan";
			break;
		case T_ExternalScan:
			pname = sname = "External Scan";
			break;
		case T_SampleScan:
			pname = sname = "Sample Scan";
			break;
		case T_Gather:
			pname = sname = "Gather";
			break;
		case T_IndexScan:
			pname = sname = "Index Scan";
			break;
		case T_DynamicIndexScan:
			pname = sname = "Dynamic Index Scan";
			break;
		case T_IndexOnlyScan:
			pname = sname = "Index Only Scan";
			break;
		case T_BitmapIndexScan:
			pname = sname = "Bitmap Index Scan";
			break;
		case T_DynamicBitmapIndexScan:
			pname = sname = "Dynamic Bitmap Index Scan";
			break;
		case T_BitmapHeapScan:
			/*
			 * We print "Bitmap Heap Scan", even for AO tables. It's a bit
			 * confusing, but that's what the plan node is called, regardless
			 * of the table type.
			 */
			pname = sname = "Bitmap Heap Scan";
			break;
		case T_DynamicBitmapHeapScan:
			pname = sname = "Dynamic Bitmap Heap Scan";
			break;
		case T_TidScan:
			pname = sname = "Tid Scan";
			break;
		case T_SubqueryScan:
			pname = sname = "Subquery Scan";
			break;
		case T_FunctionScan:
			pname = sname = "Function Scan";
			break;
		case T_ValuesScan:
			pname = sname = "Values Scan";
			break;
		case T_CteScan:
			pname = sname = "CTE Scan";
			break;
		case T_WorkTableScan:
			pname = sname = "WorkTable Scan";
			break;
		case T_ShareInputScan:
			pname = sname = "Shared Scan";
			break;
		case T_ForeignScan:
			sname = "Foreign Scan";
			switch (((ForeignScan *) plan)->operation)
			{
				case CMD_SELECT:
					pname = "Foreign Scan";
					operation = "Select";
					break;
				case CMD_INSERT:
					pname = "Foreign Insert";
					operation = "Insert";
					break;
				case CMD_UPDATE:
					pname = "Foreign Update";
					operation = "Update";
					break;
				case CMD_DELETE:
					pname = "Foreign Delete";
					operation = "Delete";
					break;
				default:
					pname = "???";
					break;
			}
		break;
		case T_CustomScan:
			sname = "Custom Scan";
			custom_name = ((CustomScan *) plan)->methods->CustomName;
			if (custom_name)
				pname = psprintf("Custom Scan (%s)", custom_name);
			else
				pname = sname;
			break;
		case T_Material:
			pname = sname = "Materialize";
			break;
		case T_Sort:
			pname = sname = "Sort";
			break;
		case T_Agg:
			{
				Agg		   *agg = (Agg *) plan;

				sname = "Aggregate";
				switch (agg->aggstrategy)
				{
					case AGG_PLAIN:
						pname = "Aggregate";
						strategy = "Plain";
						break;
					case AGG_SORTED:
						pname = "GroupAggregate";
						strategy = "Sorted";
						break;
					case AGG_HASHED:
						pname = "HashAggregate";
						strategy = "Hashed";
						break;
					default:
						pname = "Aggregate ???";
						strategy = "???";
						break;
				}

				if (DO_AGGSPLIT_SKIPFINAL(agg->aggsplit))
				{
					partialmode = "Partial";
					pname = psprintf("%s %s", partialmode, pname);
				}
				else if (DO_AGGSPLIT_COMBINE(agg->aggsplit))
				{
					partialmode = "Finalize";
					pname = psprintf("%s %s", partialmode, pname);
				}
				else
					partialmode = "Simple";
			}
			break;
		case T_WindowAgg:
			pname = sname = "WindowAgg";
			break;
		case T_TableFunctionScan:
			pname = sname = "Table Function Scan";
			break;
		case T_Unique:
			pname = sname = "Unique";
			break;
		case T_SetOp:
			sname = "SetOp";
			switch (((SetOp *) plan)->strategy)
			{
				case SETOP_SORTED:
					pname = "SetOp";
					strategy = "Sorted";
					break;
				case SETOP_HASHED:
					pname = "HashSetOp";
					strategy = "Hashed";
					break;
				default:
					pname = "SetOp ???";
					strategy = "???";
					break;
			}
			break;
		case T_LockRows:
			pname = sname = "LockRows";
			break;
		case T_Limit:
			pname = sname = "Limit";
			break;
		case T_Hash:
			pname = sname = "Hash";
			break;
		case T_Motion:
			{
				Motion		*pMotion = (Motion *) plan;

				Assert(plan->lefttree);
				Assert(plan->lefttree->flow);

				motion_snd = es->currentSlice->gangSize;
				motion_recv = (parentSlice == NULL ? 1 : parentSlice->gangSize);

				/* scale the number of rows by the number of segments sending data */
				scaleFactor = motion_snd;

				switch (pMotion->motionType)
				{
					case MOTIONTYPE_GATHER:
						if (plan->lefttree->flow->locustype == CdbLocusType_Replicated)
							sname = "Explicit Gather Motion";
						else
							sname = "Gather Motion";
						scaleFactor = 1;
						motion_recv = 1;
						break;
					case MOTIONTYPE_HASH:
						sname = "Redistribute Motion";
						break;
					case MOTIONTYPE_BROADCAST:
						sname = "Broadcast Motion";
						break;
					case MOTIONTYPE_EXPLICIT:
						sname = "Explicit Redistribute Motion";
						motion_recv = getgpsegmentCount();
						break;
					default:
						sname = "???";
						break;
				}

				if (es->pstmt->planGen == PLANGEN_PLANNER)
				{
					Slice	   *slice = es->currentSlice;

					if (slice->directDispatch.isDirectDispatch)
					{
						/* Special handling on direct dispatch */
						motion_snd = list_length(slice->directDispatch.contentIds);
					}
					else if (plan->lefttree->flow->flotype == FLOW_SINGLETON)
					{
						/* For SINGLETON we always display sender size as 1 */
						motion_snd = 1;
					}
					else
					{
						/* Otherwise find out sender size from outer plan */
						motion_snd = plan->lefttree->flow->numsegments;
					}

					if (pMotion->motionType == MOTIONTYPE_GATHER)
					{
						/* In Gather Motion always display receiver size as 1 */
						motion_recv = 1;
					}
					else
					{
						/* Otherwise find out receiver size from plan */
						motion_recv = plan->flow->numsegments;
					}
				}

				pname = psprintf("%s %d:%d", sname, motion_snd, motion_recv);
			}
			break;
		case T_DML:
			{
				sname = "DML";
				switch (es->pstmt->commandType)
				{
					case CMD_INSERT:
						pname = operation = "Insert";
						break;
					case CMD_DELETE:
						pname = operation = "Delete";
						break;
					case CMD_UPDATE:
						pname = operation = "Update";
						break;
					default:
						pname = operation = "DML ???";
						break;
				}
			}
			break;
		case T_SplitUpdate:
			pname = sname = "Split";
			break;
		case T_AssertOp:
			pname = sname = "Assert";
			break;
		case T_PartitionSelector:
			pname = sname = "Partition Selector";
			break;
		case T_RowTrigger:
			pname = sname = "RowTrigger";
 			break;
		default:
			pname = sname = "???";
			break;
	}

	ExplainOpenGroup("Plan",
					 relationship ? NULL : "Plan",
					 true, es);

	if (es->format == EXPLAIN_FORMAT_TEXT)
	{
		if (plan_name)
		{
			appendStringInfoSpaces(es->str, es->indent * 2);
			appendStringInfo(es->str, "%s", plan_name);

			/*
			 * If this SubPlan is being dispatched separately, show slice
			 * information after the plan name. Currently, we do this for
			 * Init Plans.
			 *
			 * Note: If the top node was a Motion node, we print the slice
			 * *above* the Motion here. We will print the slice below the
			 * Motion, below.
			 */
			if (es->subplanDispatchedSeparately)
				show_dispatch_info(save_currentSlice, es, plan);
			appendStringInfoChar(es->str, '\n');
			es->indent++;
		}
		if (es->indent)
		{
			appendStringInfoSpaces(es->str, es->indent * 2);
			appendStringInfoString(es->str, "->  ");
			es->indent += 2;
		}
		if (plan->parallel_aware)
			appendStringInfoString(es->str, "Parallel ");
		appendStringInfoString(es->str, pname);

		/*
		 * Print information about the current slice. In order to not make
		 * the output too verbose, only print it at the slice boundaries,
		 * ie. at Motion nodes. (We already switched the "current slice"
		 * to the slice below the Motion.)
		 */
		if (IsA(plan, Motion))
			show_dispatch_info(es->currentSlice, es, plan);

		es->indent++;
	}
	else
	{
		ExplainPropertyText("Node Type", sname, es);
		if (nodeTag(plan) == T_Motion)
		{
			ExplainPropertyInteger("Senders", motion_snd, es);
			ExplainPropertyInteger("Receivers", motion_recv, es);
		}
		if (strategy)
			ExplainPropertyText("Strategy", strategy, es);
		if (partialmode)
			ExplainPropertyText("Partial Mode", partialmode, es);
		if (operation)
			ExplainPropertyText("Operation", operation, es);
		if (relationship)
			ExplainPropertyText("Parent Relationship", relationship, es);
		if (plan_name)
			ExplainPropertyText("Subplan Name", plan_name, es);
		if (custom_name)
			ExplainPropertyText("Custom Plan Provider", custom_name, es);

		show_dispatch_info(es->currentSlice, es, plan);
		ExplainPropertyBool("Parallel Aware", plan->parallel_aware, es);
	}

	switch (nodeTag(plan))
	{
		case T_SeqScan:
		case T_DynamicSeqScan:
		case T_ExternalScan:
		case T_DynamicIndexScan:
		case T_SampleScan:
		case T_BitmapHeapScan:
		case T_DynamicBitmapHeapScan:
		case T_TidScan:
		case T_SubqueryScan:
		case T_FunctionScan:
		case T_TableFunctionScan:
		case T_ValuesScan:
		case T_CteScan:
		case T_WorkTableScan:
			ExplainScanTarget((Scan *) plan, es);
			break;
		case T_ForeignScan:
		case T_CustomScan:
			if (((Scan *) plan)->scanrelid > 0)
				ExplainScanTarget((Scan *) plan, es);
			break;
		case T_IndexScan:
			{
				IndexScan  *indexscan = (IndexScan *) plan;

				ExplainIndexScanDetails(indexscan->indexid,
										indexscan->indexorderdir,
										es);
				ExplainScanTarget((Scan *) indexscan, es);
			}
			break;
		case T_IndexOnlyScan:
			{
				IndexOnlyScan *indexonlyscan = (IndexOnlyScan *) plan;

				ExplainIndexScanDetails(indexonlyscan->indexid,
										indexonlyscan->indexorderdir,
										es);
				ExplainScanTarget((Scan *) indexonlyscan, es);
			}
			break;
		case T_BitmapIndexScan:
		case T_DynamicBitmapIndexScan:
			{
				BitmapIndexScan *bitmapindexscan = (BitmapIndexScan *) plan;
				const char *indexname =
				explain_get_index_name(bitmapindexscan->indexid);

				if (es->format == EXPLAIN_FORMAT_TEXT)
					appendStringInfo(es->str, " on %s", indexname);
				else
					ExplainPropertyText("Index Name", indexname, es);
			}
			break;
		case T_ModifyTable:
			ExplainModifyTarget((ModifyTable *) plan, es);
			break;
		case T_NestLoop:
		case T_MergeJoin:
		case T_HashJoin:
			{
				const char *jointype;

				switch (((Join *) plan)->jointype)
				{
					case JOIN_INNER:
						jointype = "Inner";
						break;
					case JOIN_LEFT:
						jointype = "Left";
						break;
					case JOIN_FULL:
						jointype = "Full";
						break;
					case JOIN_RIGHT:
						jointype = "Right";
						break;
					case JOIN_SEMI:
						jointype = "Semi";
						break;
					case JOIN_ANTI:
						jointype = "Anti";
						break;
					case JOIN_LASJ_NOTIN:
						jointype = "Left Anti Semi (Not-In)";
						break;
					default:
						jointype = "???";
						break;
				}
				if (es->format == EXPLAIN_FORMAT_TEXT)
				{
					/*
					 * For historical reasons, the join type is interpolated
					 * into the node type name...
					 */
					if (((Join *) plan)->jointype != JOIN_INNER)
						appendStringInfo(es->str, " %s Join", jointype);
					else if (!IsA(plan, NestLoop))
						appendStringInfoString(es->str, " Join");
				}
				else
					ExplainPropertyText("Join Type", jointype, es);
			}
			break;
		case T_SetOp:
			{
				const char *setopcmd;

				switch (((SetOp *) plan)->cmd)
				{
					case SETOPCMD_INTERSECT:
						setopcmd = "Intersect";
						break;
					case SETOPCMD_INTERSECT_ALL:
						setopcmd = "Intersect All";
						break;
					case SETOPCMD_EXCEPT:
						setopcmd = "Except";
						break;
					case SETOPCMD_EXCEPT_ALL:
						setopcmd = "Except All";
						break;
					default:
						setopcmd = "???";
						break;
				}
				if (es->format == EXPLAIN_FORMAT_TEXT)
					appendStringInfo(es->str, " %s", setopcmd);
				else
					ExplainPropertyText("Command", setopcmd, es);
			}
			break;
		case T_ShareInputScan:
			{
				ShareInputScan *sisc = (ShareInputScan *) plan;
				int				slice_id = -1;

				if (es->currentSlice)
					slice_id = es->currentSlice->sliceIndex;

				if (es->format == EXPLAIN_FORMAT_TEXT)
					appendStringInfo(es->str, " (share slice:id %d:%d)",
									 slice_id, sisc->share_id);
				else
				{
					ExplainPropertyInteger("Share ID", sisc->share_id, es);
					ExplainPropertyInteger("Slice ID", slice_id, es);
				}
			}
			break;
		case T_PartitionSelector:
			{
				PartitionSelector  *ps = (PartitionSelector *)plan;
				char			   *relname = get_rel_name(ps->relid);

				if (es->format == EXPLAIN_FORMAT_TEXT)
				{
					if (ps->scanId != 0)
						appendStringInfo(es->str, " for %s (dynamic scan id: %d)",
										 quote_identifier(relname),
										 ps->scanId);
					else
						appendStringInfo(es->str, " for %s", quote_identifier(relname));
				}
				else
				{
					ExplainPropertyText("Relation", relname, es);
					if (ps->scanId != 0)
						ExplainPropertyInteger("Dynamic Scan Id", ps->scanId, es);
				}
			}
			break;
		default:
			break;
	}

	Assert(scaleFactor > 0.0);

	if (es->costs)
	{
		if (es->format == EXPLAIN_FORMAT_TEXT)
		{
			appendStringInfo(es->str, "  (cost=%.2f..%.2f rows=%.0f width=%d)",
							 plan->startup_cost, plan->total_cost,
							 ceil(plan->plan_rows / scaleFactor), plan->plan_width);
		}
		else
		{
			ExplainPropertyFloat("Startup Cost", plan->startup_cost, 2, es);
			ExplainPropertyFloat("Total Cost", plan->total_cost, 2, es);
			ExplainPropertyFloat("Plan Rows", plan->plan_rows, 0, es);
			ExplainPropertyInteger("Plan Width", plan->plan_width, es);
		}
	}

	if (ResManagerPrintOperatorMemoryLimits())
	{
		ExplainPropertyInteger("operatorMem", PlanStateOperatorMemKB(planstate), es);
	}
	/*
	 * We have to forcibly clean up the instrumentation state because we
	 * haven't done ExecutorEnd yet.  This is pretty grotty ...
	 *
	 * Note: contrib/auto_explain could cause instrumentation to be set up
	 * even though we didn't ask for it here.  Be careful not to print any
	 * instrumentation results the user didn't ask for.  But we do the
	 * InstrEndLoop call anyway, if possible, to reduce the number of cases
	 * auto_explain has to contend with.
	 */
	if (planstate->instrument)
		InstrEndLoop(planstate->instrument);

	/* GPDB_90_MERGE_FIXME: In GPDB, these are printed differently. But does that work
	 * with the new XML/YAML EXPLAIN output */
	if (es->analyze &&
		planstate->instrument && planstate->instrument->nloops > 0)
	{
 		double		nloops = planstate->instrument->nloops;
		double		startup_sec = 1000.0 * planstate->instrument->startup / nloops;
		double		total_sec = 1000.0 * planstate->instrument->total / nloops;
		double		rows = planstate->instrument->ntuples / nloops;

		if (es->format == EXPLAIN_FORMAT_TEXT)
		{
			if (es->timing)
				appendStringInfo(es->str,
							" (actual time=%.3f..%.3f rows=%.0f loops=%.0f)",
								 startup_sec, total_sec, rows, nloops);
			else
				appendStringInfo(es->str,
								 " (actual rows=%.0f loops=%.0f)",
								 rows, nloops);
		}
		else
		{
			if (es->timing)
			{
				ExplainPropertyFloat("Actual Startup Time", startup_sec, 3, es);
				ExplainPropertyFloat("Actual Total Time", total_sec, 3, es);
			}
			ExplainPropertyFloat("Actual Rows", rows, 0, es);
			ExplainPropertyFloat("Actual Loops", nloops, 0, es);
		}
	}
	else if (es->analyze)
	{
		if (es->format == EXPLAIN_FORMAT_TEXT)
			appendStringInfoString(es->str, " (never executed)");
		else
		{
			if (es->timing)
			{
				ExplainPropertyFloat("Actual Startup Time", 0.0, 3, es);
				ExplainPropertyFloat("Actual Total Time", 0.0, 3, es);
			}
			ExplainPropertyFloat("Actual Rows", 0.0, 0, es);
			ExplainPropertyFloat("Actual Loops", 0.0, 0, es);
		}
	}

	/* in text format, first line ends here */
	if (es->format == EXPLAIN_FORMAT_TEXT)
		appendStringInfoChar(es->str, '\n');

	/* target list */
	if (es->verbose)
		show_plan_tlist(planstate, ancestors, es);

	/* quals, sort keys, etc */
	switch (nodeTag(plan))
	{
		case T_IndexScan:
		case T_DynamicIndexScan:
			show_scan_qual(((IndexScan *) plan)->indexqualorig,
						   "Index Cond", planstate, ancestors, es);
			if (((IndexScan *) plan)->indexqualorig)
				show_instrumentation_count("Rows Removed by Index Recheck", 2,
										   planstate, es);
			show_scan_qual(((IndexScan *) plan)->indexorderbyorig,
						   "Order By", planstate, ancestors, es);
			show_scan_qual(plan->qual, "Filter", planstate, ancestors, es);
			if (plan->qual)
				show_instrumentation_count("Rows Removed by Filter", 1,
										   planstate, es);
			break;
		case T_IndexOnlyScan:
			show_scan_qual(((IndexOnlyScan *) plan)->indexqual,
						   "Index Cond", planstate, ancestors, es);
			if (((IndexOnlyScan *) plan)->indexqual)
				show_instrumentation_count("Rows Removed by Index Recheck", 2,
										   planstate, es);
			show_scan_qual(((IndexOnlyScan *) plan)->indexorderby,
						   "Order By", planstate, ancestors, es);
			show_scan_qual(plan->qual, "Filter", planstate, ancestors, es);
			if (plan->qual)
				show_instrumentation_count("Rows Removed by Filter", 1,
										   planstate, es);
			if (es->analyze)
				ExplainPropertyLong("Heap Fetches",
				   ((IndexOnlyScanState *) planstate)->ioss_HeapFetches, es);
			break;
		case T_BitmapIndexScan:
		case T_DynamicBitmapIndexScan:
			show_scan_qual(((BitmapIndexScan *) plan)->indexqualorig,
						   "Index Cond", planstate, ancestors, es);
			break;
		case T_BitmapHeapScan:
		case T_DynamicBitmapHeapScan:
		{
			List		*bitmapqualorig;

			bitmapqualorig = ((BitmapHeapScan *) plan)->bitmapqualorig;

			show_scan_qual(bitmapqualorig,
						   "Recheck Cond", planstate, ancestors, es);

			if (bitmapqualorig)
				show_instrumentation_count("Rows Removed by Index Recheck", 2,
										   planstate, es);
			show_scan_qual(plan->qual, "Filter", planstate, ancestors, es);
			if (plan->qual)
				show_instrumentation_count("Rows Removed by Filter", 1,
										   planstate, es);
			if (es->analyze)
				show_tidbitmap_info((BitmapHeapScanState *) planstate, es);
			break;
		}
		case T_SampleScan:
			show_tablesample(((SampleScan *) plan)->tablesample,
							 planstate, ancestors, es);
			/* FALL THRU to print additional fields the same as SeqScan */
		case T_SeqScan:
		case T_DynamicSeqScan:
		case T_ExternalScan:
		case T_ValuesScan:
		case T_CteScan:
		case T_WorkTableScan:
		case T_SubqueryScan:
			show_scan_qual(plan->qual, "Filter", planstate, ancestors, es);
			if (plan->qual)
				show_instrumentation_count("Rows Removed by Filter", 1,
										   planstate, es);
			break;
		case T_Gather:
			{
				Gather	   *gather = (Gather *) plan;

				show_scan_qual(plan->qual, "Filter", planstate, ancestors, es);
				if (plan->qual)
					show_instrumentation_count("Rows Removed by Filter", 1,
											   planstate, es);
				ExplainPropertyInteger("Workers Planned",
									   gather->num_workers, es);
				if (es->analyze)
				{
					int			nworkers;

					nworkers = ((GatherState *) planstate)->nworkers_launched;
					ExplainPropertyInteger("Workers Launched",
										   nworkers, es);
				}
				if (gather->single_copy || es->format != EXPLAIN_FORMAT_TEXT)
					ExplainPropertyBool("Single Copy", gather->single_copy, es);
			}
			break;
		case T_FunctionScan:
			if (es->verbose)
			{
				List	   *fexprs = NIL;
				ListCell   *lc;

				foreach(lc, ((FunctionScan *) plan)->functions)
				{
					RangeTblFunction *rtfunc = (RangeTblFunction *) lfirst(lc);

					fexprs = lappend(fexprs, rtfunc->funcexpr);
				}
				/* We rely on show_expression to insert commas as needed */
				show_expression((Node *) fexprs,
								"Function Call", planstate, ancestors,
								es->verbose, es);
			}
			show_scan_qual(plan->qual, "Filter", planstate, ancestors, es);
			if (plan->qual)
				show_instrumentation_count("Rows Removed by Filter", 1,
										   planstate, es);
			break;
		case T_TidScan:
			{
				/*
				 * The tidquals list has OR semantics, so be sure to show it
				 * as an OR condition.
				 */
				List	   *tidquals = ((TidScan *) plan)->tidquals;

				if (list_length(tidquals) > 1)
					tidquals = list_make1(make_orclause(tidquals));
				show_scan_qual(tidquals, "TID Cond", planstate, ancestors, es);
				show_scan_qual(plan->qual, "Filter", planstate, ancestors, es);
				if (plan->qual)
					show_instrumentation_count("Rows Removed by Filter", 1,
											   planstate, es);
			}
			break;
		case T_ForeignScan:
			show_scan_qual(plan->qual, "Filter", planstate, ancestors, es);
			if (plan->qual)
				show_instrumentation_count("Rows Removed by Filter", 1,
										   planstate, es);
			show_foreignscan_info((ForeignScanState *) planstate, es);
			break;
		case T_CustomScan:
			{
				CustomScanState *css = (CustomScanState *) planstate;

				show_scan_qual(plan->qual, "Filter", planstate, ancestors, es);
				if (plan->qual)
					show_instrumentation_count("Rows Removed by Filter", 1,
											   planstate, es);
				if (css->methods->ExplainCustomScan)
					css->methods->ExplainCustomScan(css, ancestors, es);
			}
			break;
		case T_NestLoop:
			show_upper_qual(((NestLoop *) plan)->join.joinqual,
							"Join Filter", planstate, ancestors, es);
			if (((NestLoop *) plan)->join.joinqual)
				show_instrumentation_count("Rows Removed by Join Filter", 1,
										   planstate, es);
			show_upper_qual(plan->qual, "Filter", planstate, ancestors, es);
			if (plan->qual)
				show_instrumentation_count("Rows Removed by Filter", 2,
										   planstate, es);
			break;
		case T_MergeJoin:
			show_upper_qual(((MergeJoin *) plan)->mergeclauses,
							"Merge Cond", planstate, ancestors, es);
			show_upper_qual(((MergeJoin *) plan)->join.joinqual,
							"Join Filter", planstate, ancestors, es);
			if (((MergeJoin *) plan)->join.joinqual)
				show_instrumentation_count("Rows Removed by Join Filter", 1,
										   planstate, es);
			show_upper_qual(plan->qual, "Filter", planstate, ancestors, es);
			if (plan->qual)
				show_instrumentation_count("Rows Removed by Filter", 2,
										   planstate, es);
			break;
		case T_HashJoin:
		{
			HashJoin *hash_join = (HashJoin *) plan;
			/*
			 * In the case of an "IS NOT DISTINCT" condition, we display
			 * hashqualclauses instead of hashclauses.
			 */
			List *cond_to_show = hash_join->hashclauses;
			if (list_length(hash_join->hashqualclauses) > 0)
				cond_to_show = hash_join->hashqualclauses;

			show_upper_qual(cond_to_show,
							"Hash Cond", planstate, ancestors, es);
			show_upper_qual(((HashJoin *) plan)->join.joinqual,
							"Join Filter", planstate, ancestors, es);
			if (((HashJoin *) plan)->join.joinqual)
				show_instrumentation_count("Rows Removed by Join Filter", 1,
										   planstate, es);
			show_upper_qual(plan->qual, "Filter", planstate, ancestors, es);
			if (plan->qual)
				show_instrumentation_count("Rows Removed by Filter", 2,
										   planstate, es);
			break;
		}
		case T_Agg:
			show_agg_keys((AggState *) planstate, ancestors, es);
			show_upper_qual(plan->qual, "Filter", planstate, ancestors, es);
			if (plan->qual)
				show_instrumentation_count("Rows Removed by Filter", 1,
										   planstate, es);
			break;
#if 0 /* Group node has been disabled in GPDB */
		case T_Group:
			show_group_keys((GroupState *) planstate, ancestors, es);
			show_upper_qual(plan->qual, "Filter", planstate, ancestors, es);
			if (plan->qual)
				show_instrumentation_count("Rows Removed by Filter", 1,
										   planstate, es);
			break;
#endif
		case T_WindowAgg:
			show_windowagg_keys((WindowAggState *) planstate, ancestors, es);
			break;
		case T_TableFunctionScan:
			show_scan_qual(plan->qual, "Filter", planstate, ancestors, es);
			/* TODO: Partitioning and ordering information */
			break;
		case T_Unique:
			show_motion_keys(planstate,
                             NIL,
						     ((Unique *) plan)->numCols,
						     ((Unique *) plan)->uniqColIdx,
						     "Group Key",
						     ancestors, es);
			break;
		case T_Sort:
			show_sort_keys((SortState *) planstate, ancestors, es);
			show_sort_info((SortState *) planstate, es);
			break;
		case T_MergeAppend:
			show_merge_append_keys((MergeAppendState *) planstate,
								   ancestors, es);
			break;
		case T_Result:
			show_upper_qual((List *) ((Result *) plan)->resconstantqual,
							"One-Time Filter", planstate, ancestors, es);
			show_upper_qual(plan->qual, "Filter", planstate, ancestors, es);
			if (plan->qual)
				show_instrumentation_count("Rows Removed by Filter", 1,
										   planstate, es);
			break;
		case T_ModifyTable:
			show_modifytable_info((ModifyTableState *) planstate, ancestors,
								  es);
			break;
		case T_Hash:
			show_hash_info((HashState *) planstate, es);
			break;
		case T_Repeat:
			show_upper_qual(plan->qual, "Filter", planstate, ancestors, es);
			break;
		case T_Motion:
			{
				Motion	   *pMotion = (Motion *) plan;

				if (pMotion->sendSorted || pMotion->motionType == MOTIONTYPE_HASH)
					show_motion_keys(planstate,
									 pMotion->hashExprs,
									 pMotion->numSortCols,
									 pMotion->sortColIdx,
									 "Merge Key",
									 ancestors, es);
			}
			break;
		case T_AssertOp:
			show_upper_qual(plan->qual, "Assert Cond", planstate, ancestors, es);
			break;
		case T_PartitionSelector:
			explain_partition_selector((PartitionSelector *) plan,
									   parentplanstate, ancestors, es);
			break;
		default:
			break;
	}

    /* Show executor statistics */
	if (planstate->instrument && planstate->instrument->need_cdb)
		cdbexplain_showExecStats(planstate, es);

	/* Show buffer usage */
	if (es->buffers && planstate->instrument)
		show_buffer_usage(es, &planstate->instrument->bufusage);

	/* Show worker detail */
	if (es->analyze && es->verbose && planstate->worker_instrument)
	{
		WorkerInstrumentation *w = planstate->worker_instrument;
		bool		opened_group = false;
		int			n;

		for (n = 0; n < w->num_workers; ++n)
		{
			Instrumentation *instrument = &w->instrument[n];
			double		nloops = instrument->nloops;
			double		startup_sec;
			double		total_sec;
			double		rows;

			if (nloops <= 0)
				continue;
			startup_sec = 1000.0 * instrument->startup / nloops;
			total_sec = 1000.0 * instrument->total / nloops;
			rows = instrument->ntuples / nloops;

			if (es->format == EXPLAIN_FORMAT_TEXT)
			{
				appendStringInfoSpaces(es->str, es->indent * 2);
				appendStringInfo(es->str, "Worker %d: ", n);
				if (es->timing)
					appendStringInfo(es->str,
							 "actual time=%.3f..%.3f rows=%.0f loops=%.0f\n",
									 startup_sec, total_sec, rows, nloops);
				else
					appendStringInfo(es->str,
									 "actual rows=%.0f loops=%.0f\n",
									 rows, nloops);
				es->indent++;
				if (es->buffers)
					show_buffer_usage(es, &instrument->bufusage);
				es->indent--;
			}
			else
			{
				if (!opened_group)
				{
					ExplainOpenGroup("Workers", "Workers", false, es);
					opened_group = true;
				}
				ExplainOpenGroup("Worker", NULL, true, es);
				ExplainPropertyInteger("Worker Number", n, es);

				if (es->timing)
				{
					ExplainPropertyFloat("Actual Startup Time", startup_sec, 3, es);
					ExplainPropertyFloat("Actual Total Time", total_sec, 3, es);
				}
				ExplainPropertyFloat("Actual Rows", rows, 0, es);
				ExplainPropertyFloat("Actual Loops", nloops, 0, es);

				if (es->buffers)
					show_buffer_usage(es, &instrument->bufusage);

				ExplainCloseGroup("Worker", NULL, true, es);
			}
		}

		if (opened_group)
			ExplainCloseGroup("Workers", "Workers", false, es);
	}

	/* Get ready to display the child plans */
	haschildren = planstate->initPlan ||
		outerPlanState(planstate) ||
		innerPlanState(planstate) ||
		IsA(plan, ModifyTable) ||
		IsA(plan, Append) ||
		IsA(plan, MergeAppend) ||
		IsA(plan, BitmapAnd) ||
		IsA(plan, BitmapOr) ||
		IsA(plan, SubqueryScan) ||
		(IsA(planstate, CustomScanState) &&
		 ((CustomScanState *) planstate)->custom_ps != NIL) ||
		planstate->subPlan;
	if (haschildren)
	{
		ExplainOpenGroup("Plans", "Plans", false, es);
		/* Pass current PlanState as head of ancestors list for children */
		ancestors = lcons(planstate, ancestors);
	}

	/* initPlan-s */
	if (plan->initPlan)
		ExplainSubPlans(planstate->initPlan, ancestors, "InitPlan", es, planstate->state->es_sliceTable);

	/* lefttree */
	if (outerPlan(plan) && !skip_outer)
	{
		ExplainNode(outerPlanState(planstate), ancestors,
					"Outer", NULL, es);
	}
    else if (skip_outer)
    {
		appendStringInfoSpaces(es->str, es->indent * 2);
		appendStringInfo(es->str, "  ->  ");
		appendStringInfoString(es->str, skip_outer_msg);
		appendStringInfo(es->str, "\n");
    }

	/* righttree */
	if (innerPlanState(planstate))
		ExplainNode(innerPlanState(planstate), ancestors,
					"Inner", NULL, es);

	/* special child plans */
	switch (nodeTag(plan))
	{
		case T_ModifyTable:
			ExplainMemberNodes(((ModifyTable *) plan)->plans,
							   ((ModifyTableState *) planstate)->mt_plans,
							   ancestors, es);
			break;
		case T_Append:
			ExplainMemberNodes(((Append *) plan)->appendplans,
							   ((AppendState *) planstate)->appendplans,
							   ancestors, es);
			break;
		case T_MergeAppend:
			ExplainMemberNodes(((MergeAppend *) plan)->mergeplans,
							   ((MergeAppendState *) planstate)->mergeplans,
							   ancestors, es);
			break;
		case T_Sequence:
			ExplainMemberNodes(((Sequence *) plan)->subplans,
							   ((SequenceState *) planstate)->subplans,
							   ancestors, es);
			break;
		case T_BitmapAnd:
			ExplainMemberNodes(((BitmapAnd *) plan)->bitmapplans,
							   ((BitmapAndState *) planstate)->bitmapplans,
							   ancestors, es);
			break;
		case T_BitmapOr:
			ExplainMemberNodes(((BitmapOr *) plan)->bitmapplans,
							   ((BitmapOrState *) planstate)->bitmapplans,
							   ancestors, es);
			break;
		case T_SubqueryScan:
			ExplainNode(((SubqueryScanState *) planstate)->subplan, ancestors,
						"Subquery", NULL, es);
			break;
		case T_CustomScan:
			ExplainCustomChildren((CustomScanState *) planstate,
								  ancestors, es);
			break;
		default:
			break;
	}

	/* subPlan-s */
	if (planstate->subPlan)
		ExplainSubPlans(planstate->subPlan, ancestors, "SubPlan", es, NULL);

	/* end of child plans */
	if (haschildren)
	{
		ancestors = list_delete_first(ancestors);
		ExplainCloseGroup("Plans", "Plans", false, es);
	}

	/* in text format, undo whatever indentation we added */
	if (es->format == EXPLAIN_FORMAT_TEXT)
		es->indent = save_indent;

	ExplainCloseGroup("Plan",
					  relationship ? NULL : "Plan",
					  true, es);

	es->currentSlice = save_currentSlice;
}

/*
 * Show the targetlist of a plan node
 */
static void
show_plan_tlist(PlanState *planstate, List *ancestors, ExplainState *es)
{
	Plan	   *plan = planstate->plan;
	List	   *context;
	List	   *result = NIL;
	bool		useprefix;
	ListCell   *lc;

	/* No work if empty tlist (this occurs eg in bitmap indexscans) */
	if (plan->targetlist == NIL)
		return;
	/* The tlist of an Append isn't real helpful, so suppress it */
	if (IsA(plan, Append))
		return;
	/* Likewise for MergeAppend and RecursiveUnion */
	if (IsA(plan, MergeAppend))
		return;
	if (IsA(plan, RecursiveUnion))
		return;

	/*
	 * Likewise for ForeignScan that executes a direct INSERT/UPDATE/DELETE
	 *
	 * Note: the tlist for a ForeignScan that executes a direct INSERT/UPDATE
	 * might contain subplan output expressions that are confusing in this
	 * context.  The tlist for a ForeignScan that executes a direct UPDATE/
	 * DELETE always contains "junk" target columns to identify the exact row
	 * to update or delete, which would be confusing in this context.  So, we
	 * suppress it in all the cases.
	 */
	if (IsA(plan, ForeignScan) &&
		((ForeignScan *) plan)->operation != CMD_SELECT)
		return;

	/* Set up deparsing context */
	context = set_deparse_context_planstate(es->deparse_cxt,
											(Node *) planstate,
											ancestors);
	useprefix = list_length(es->rtable) > 1;

	/* Deparse each result column (we now include resjunk ones) */
	foreach(lc, plan->targetlist)
	{
		TargetEntry *tle = (TargetEntry *) lfirst(lc);

		result = lappend(result,
						 deparse_expression((Node *) tle->expr, context,
											useprefix, false));
	}

	/* Print results */
	ExplainPropertyList("Output", result, es);
}

/*
 * Show a generic expression
 */
static void
show_expression(Node *node, const char *qlabel,
				PlanState *planstate, List *ancestors,
				bool useprefix, ExplainState *es)
{
	List	   *context;
	char	   *exprstr;

	/* Set up deparsing context */
	context = set_deparse_context_planstate(es->deparse_cxt,
											(Node *) planstate,
											ancestors);

	/* Deparse the expression */
	exprstr = deparse_expression(node, context, useprefix, false);

	/* And add to es->str */
	ExplainPropertyText(qlabel, exprstr, es);
}

/*
 * Show a qualifier expression (which is a List with implicit AND semantics)
 */
static void
show_qual(List *qual, const char *qlabel,
		  PlanState *planstate, List *ancestors,
		  bool useprefix, ExplainState *es)
{
	Node	   *node;

	/* No work if empty qual */
	if (qual == NIL)
		return;

	/* Convert AND list to explicit AND */
	node = (Node *) make_ands_explicit(qual);

	/* And show it */
	show_expression(node, qlabel, planstate, ancestors, useprefix, es);
}

/*
 * Show a qualifier expression for a scan plan node
 */
static void
show_scan_qual(List *qual, const char *qlabel,
			   PlanState *planstate, List *ancestors,
			   ExplainState *es)
{
	bool		useprefix;

	useprefix = (IsA(planstate->plan, SubqueryScan) ||es->verbose);
	show_qual(qual, qlabel, planstate, ancestors, useprefix, es);
}

/*
 * Show a qualifier expression for an upper-level plan node
 */
static void
show_upper_qual(List *qual, const char *qlabel,
				PlanState *planstate, List *ancestors,
				ExplainState *es)
{
	bool		useprefix;

	useprefix = (list_length(es->rtable) > 1 || es->verbose);
	show_qual(qual, qlabel, planstate, ancestors, useprefix, es);
}

/*
 * Show the sort keys for a Sort node.
 */
static void
show_sort_keys(SortState *sortstate, List *ancestors, ExplainState *es)
{
	Sort	   *plan = (Sort *) sortstate->ss.ps.plan;
	const char *SortKeystr;

	if (sortstate->noduplicates)
		SortKeystr = "Sort Key (Distinct)";
	else
		SortKeystr = "Sort Key";

	show_sort_group_keys((PlanState *) sortstate, SortKeystr,
						 plan->numCols, plan->sortColIdx,
						 plan->sortOperators, plan->collations,
						 plan->nullsFirst,
						 ancestors, es);
}

static void
show_windowagg_keys(WindowAggState *waggstate, List *ancestors, ExplainState *es)
{
	WindowAgg *window = (WindowAgg *) waggstate->ss.ps.plan;

	/* The key columns refer to the tlist of the child plan */
	ancestors = lcons(window, ancestors);
	if ( window->partNumCols > 0 )
	{
		show_sort_group_keys((PlanState *) outerPlanState(waggstate), "Partition By",
							 window->partNumCols, window->partColIdx,
							 NULL, NULL, NULL,
							 ancestors, es);
	}

	show_sort_group_keys((PlanState *) outerPlanState(waggstate), "Order By",
						 window->ordNumCols, window->ordColIdx,
						 NULL, NULL, NULL,
						 ancestors, es);
	ancestors = list_delete_first(ancestors);

	/* XXX don't show framing for now */
}



/*
 * Likewise, for a MergeAppend node.
 */
static void
show_merge_append_keys(MergeAppendState *mstate, List *ancestors,
					   ExplainState *es)
{
	MergeAppend *plan = (MergeAppend *) mstate->ps.plan;

	show_sort_group_keys((PlanState *) mstate, "Sort Key",
						 plan->numCols, plan->sortColIdx,
						 plan->sortOperators, plan->collations,
						 plan->nullsFirst,
						 ancestors, es);
}

/*
 * Show the grouping keys for an Agg node.
 */
static void
show_agg_keys(AggState *astate, List *ancestors,
			  ExplainState *es)
{
	Agg		   *plan = (Agg *) astate->ss.ps.plan;

	if (plan->numCols > 0 || plan->groupingSets)
	{
		/* The key columns refer to the tlist of the child plan */
		ancestors = lcons(astate, ancestors);

		if (plan->groupingSets)
			show_grouping_sets(outerPlanState(astate), plan, ancestors, es);
		else
			show_sort_group_keys(outerPlanState(astate), "Group Key",
								 plan->numCols, plan->grpColIdx,
								 NULL, NULL, NULL,
								 ancestors, es);

		ancestors = list_delete_first(ancestors);
	}
}

static void
show_grouping_sets(PlanState *planstate, Agg *agg,
				   List *ancestors, ExplainState *es)
{
	List	   *context;
	bool		useprefix;
	ListCell   *lc;

	/* Set up deparsing context */
	context = set_deparse_context_planstate(es->deparse_cxt,
											(Node *) planstate,
											ancestors);
	useprefix = (list_length(es->rtable) > 1 || es->verbose);

	ExplainOpenGroup("Grouping Sets", "Grouping Sets", false, es);

	show_grouping_set_keys(planstate, agg, NULL,
						   context, useprefix, ancestors, es);

	foreach(lc, agg->chain)
	{
		Agg		   *aggnode = lfirst(lc);
		Sort	   *sortnode = (Sort *) aggnode->plan.lefttree;

		show_grouping_set_keys(planstate, aggnode, sortnode,
							   context, useprefix, ancestors, es);
	}

	ExplainCloseGroup("Grouping Sets", "Grouping Sets", false, es);
}

static void
show_grouping_set_keys(PlanState *planstate,
					   Agg *aggnode, Sort *sortnode,
					   List *context, bool useprefix,
					   List *ancestors, ExplainState *es)
{
	Plan	   *plan = planstate->plan;
	char	   *exprstr;
	ListCell   *lc;
	List	   *gsets = aggnode->groupingSets;
	AttrNumber *keycols = aggnode->grpColIdx;

	ExplainOpenGroup("Grouping Set", NULL, true, es);

	if (sortnode)
	{
		show_sort_group_keys(planstate, "Sort Key",
							 sortnode->numCols, sortnode->sortColIdx,
							 sortnode->sortOperators, sortnode->collations,
							 sortnode->nullsFirst,
							 ancestors, es);
		if (es->format == EXPLAIN_FORMAT_TEXT)
			es->indent++;
	}

	ExplainOpenGroup("Group Keys", "Group Keys", false, es);

	foreach(lc, gsets)
	{
		List	   *result = NIL;
		ListCell   *lc2;

		foreach(lc2, (List *) lfirst(lc))
		{
			Index		i = lfirst_int(lc2);
			AttrNumber	keyresno = keycols[i];
			TargetEntry *target = get_tle_by_resno(plan->targetlist,
												   keyresno);

			if (!target)
				elog(ERROR, "no tlist entry for key %d", keyresno);
			/* Deparse the expression, showing any top-level cast */
			exprstr = deparse_expression((Node *) target->expr, context,
										 useprefix, true);

			result = lappend(result, exprstr);
		}

		if (!result && es->format == EXPLAIN_FORMAT_TEXT)
			ExplainPropertyText("Group Key", "()", es);
		else
			ExplainPropertyListNested("Group Key", result, es);
	}

	ExplainCloseGroup("Group Keys", "Group Keys", false, es);

	if (sortnode && es->format == EXPLAIN_FORMAT_TEXT)
		es->indent--;

	ExplainCloseGroup("Grouping Set", NULL, true, es);
}

/*
 * Show the grouping keys for a Group node.
 */
#if 0
static void
show_group_keys(GroupState *gstate, List *ancestors,
				ExplainState *es)
{
	Group	   *plan = (Group *) gstate->ss.ps.plan;

	/* The key columns refer to the tlist of the child plan */
	ancestors = lcons(gstate, ancestors);
	show_sort_group_keys(outerPlanState(gstate), "Group Key",
						 plan->numCols, plan->grpColIdx,
						 NULL, NULL, NULL,
						 ancestors, es);
	ancestors = list_delete_first(ancestors);
}
#endif

/*
 * Common code to show sort/group keys, which are represented in plan nodes
 * as arrays of targetlist indexes.  If it's a sort key rather than a group
 * key, also pass sort operators/collations/nullsFirst arrays.
 */
static void
show_sort_group_keys(PlanState *planstate, const char *qlabel,
					 int nkeys, AttrNumber *keycols,
					 Oid *sortOperators, Oid *collations, bool *nullsFirst,
					 List *ancestors, ExplainState *es)
{
	Plan	   *plan = planstate->plan;
	List	   *context;
	List	   *result = NIL;
	StringInfoData sortkeybuf;
	bool		useprefix;
	int			keyno;

	if (nkeys <= 0)
		return;

	initStringInfo(&sortkeybuf);

	/* Set up deparsing context */
	context = set_deparse_context_planstate(es->deparse_cxt,
											(Node *) planstate,
											ancestors);
	useprefix = (list_length(es->rtable) > 1 || es->verbose);

	for (keyno = 0; keyno < nkeys; keyno++)
	{
		/* find key expression in tlist */
		AttrNumber	keyresno = keycols[keyno];
		TargetEntry *target = get_tle_by_resno(plan->targetlist,
											   keyresno);
		char	   *exprstr;

		if (!target)
			elog(ERROR, "no tlist entry for key %d", keyresno);
		/* Deparse the expression, showing any top-level cast */
		exprstr = deparse_expression((Node *) target->expr, context,
									 useprefix, true);
		resetStringInfo(&sortkeybuf);
		appendStringInfoString(&sortkeybuf, exprstr);
		/* Append sort order information, if relevant */
		if (sortOperators != NULL)
			show_sortorder_options(&sortkeybuf,
								   (Node *) target->expr,
								   sortOperators[keyno],
								   collations[keyno],
								   nullsFirst[keyno]);
		/* Emit one property-list item per sort key */
		result = lappend(result, pstrdup(sortkeybuf.data));
	}

	ExplainPropertyList(qlabel, result, es);

	/*
	 * GPDB_90_MERGE_FIXME: handle rollup times printing
	 * if (rollup_gs_times > 1)
	 *	appendStringInfo(es->str, " (%d times)", rollup_gs_times);
	 */
}

/*
 * Append nondefault characteristics of the sort ordering of a column to buf
 * (collation, direction, NULLS FIRST/LAST)
 */
static void
show_sortorder_options(StringInfo buf, Node *sortexpr,
					   Oid sortOperator, Oid collation, bool nullsFirst)
{
	Oid			sortcoltype = exprType(sortexpr);
	bool		reverse = false;
	TypeCacheEntry *typentry;

	typentry = lookup_type_cache(sortcoltype,
								 TYPECACHE_LT_OPR | TYPECACHE_GT_OPR);

	/*
	 * Print COLLATE if it's not default.  There are some cases where this is
	 * redundant, eg if expression is a column whose declared collation is
	 * that collation, but it's hard to distinguish that here.
	 */
	if (OidIsValid(collation) && collation != DEFAULT_COLLATION_OID)
	{
		char	   *collname = get_collation_name(collation);

		if (collname == NULL)
			elog(ERROR, "cache lookup failed for collation %u", collation);
		appendStringInfo(buf, " COLLATE %s", quote_identifier(collname));
	}

	/* Print direction if not ASC, or USING if non-default sort operator */
	if (sortOperator == typentry->gt_opr)
	{
		appendStringInfoString(buf, " DESC");
		reverse = true;
	}
	else if (sortOperator != typentry->lt_opr)
	{
		char	   *opname = get_opname(sortOperator);

		if (opname == NULL)
			elog(ERROR, "cache lookup failed for operator %u", sortOperator);
		appendStringInfo(buf, " USING %s", opname);
		/* Determine whether operator would be considered ASC or DESC */
		(void) get_equality_op_for_ordering_op(sortOperator, &reverse);
	}

	/* Add NULLS FIRST/LAST only if it wouldn't be default */
	if (nullsFirst && !reverse)
	{
		appendStringInfoString(buf, " NULLS FIRST");
	}
	else if (!nullsFirst && reverse)
	{
		appendStringInfoString(buf, " NULLS LAST");
	}
}

/*
 * Show TABLESAMPLE properties
 */
static void
show_tablesample(TableSampleClause *tsc, PlanState *planstate,
				 List *ancestors, ExplainState *es)
{
	List	   *context;
	bool		useprefix;
	char	   *method_name;
	List	   *params = NIL;
	char	   *repeatable;
	ListCell   *lc;

	/* Set up deparsing context */
	context = set_deparse_context_planstate(es->deparse_cxt,
											(Node *) planstate,
											ancestors);
	useprefix = list_length(es->rtable) > 1;

	/* Get the tablesample method name */
	method_name = get_func_name(tsc->tsmhandler);

	/* Deparse parameter expressions */
	foreach(lc, tsc->args)
	{
		Node	   *arg = (Node *) lfirst(lc);

		params = lappend(params,
						 deparse_expression(arg, context,
											useprefix, false));
	}
	if (tsc->repeatable)
		repeatable = deparse_expression((Node *) tsc->repeatable, context,
										useprefix, false);
	else
		repeatable = NULL;

	/* Print results */
	if (es->format == EXPLAIN_FORMAT_TEXT)
	{
		bool		first = true;

		appendStringInfoSpaces(es->str, es->indent * 2);
		appendStringInfo(es->str, "Sampling: %s (", method_name);
		foreach(lc, params)
		{
			if (!first)
				appendStringInfoString(es->str, ", ");
			appendStringInfoString(es->str, (const char *) lfirst(lc));
			first = false;
		}
		appendStringInfoChar(es->str, ')');
		if (repeatable)
			appendStringInfo(es->str, " REPEATABLE (%s)", repeatable);
		appendStringInfoChar(es->str, '\n');
	}
	else
	{
		ExplainPropertyText("Sampling Method", method_name, es);
		ExplainPropertyList("Sampling Parameters", params, es);
		if (repeatable)
			ExplainPropertyText("Repeatable Seed", repeatable, es);
	}
}

/*
 * If it's EXPLAIN ANALYZE, show tuplesort stats for a sort node
 *
 * GPDB_90_MERGE_FIXME: The sort statistics are stored quite differently from
 * upstream, it would be nice to rewrite this to avoid looping over all the
 * sort methods and instead have a _get_stats() function as in upstream.
 */
static void
show_sort_info(SortState *sortstate, ExplainState *es)
{
	CdbExplain_NodeSummary *ns;
	int			i;

	if (!es->analyze)
		return;

	ns = ((PlanState *) sortstate)->instrument->cdbNodeSummary;
	for (i = 0; i < NUM_SORT_METHOD; i++)
	{
		CdbExplain_Agg	*agg;
		const char *sortMethod;
		const char *spaceType;

		sortMethod = sort_method_enum_str[i];

		/*
		 * Memory and disk usage statistics are saved separately in GPDB so
		 * need to pull out the one in question first
		 */
		spaceType = "Memory";
		agg = &ns->sortSpaceUsed[MEMORY_SORT_SPACE_TYPE - 1][i];
		if (agg->vcnt > 0)
			spaceType = "Memory";
		else
		{
			spaceType = "Disk";
			agg = &ns->sortSpaceUsed[DISK_SORT_SPACE_TYPE - 1][i];
		}

		/*
		 * If the current sort method in question hasn't been used, skip to
		 * next one
		 */
		if (agg->vcnt  == 0)
			continue;

		if (es->format == EXPLAIN_FORMAT_TEXT)
		{
			appendStringInfoSpaces(es->str, es->indent * 2);
			appendStringInfo(es->str, "Sort Method:  %s  %s: %ldkB",
				sortMethod, spaceType, (long) agg->vsum);
			if (es->verbose)
			{
				appendStringInfo(es->str, "  Max Memory: %ldkB  Avg Memory: %ldkb (%d segments)",
								 (long) agg->vmax,
								 (long) (agg->vsum / agg->vcnt),
								 agg->vcnt);
			}
			appendStringInfo(es->str, "\n");
		}
		else
		{
			ExplainPropertyText("Sort Method", sortMethod, es);
			ExplainPropertyLong("Sort Space Used", (long) agg->vsum, es);
			ExplainPropertyText("Sort Space Type", spaceType, es);
			if (es->verbose)
			{
				ExplainPropertyLong("Sort Max Segment Memory", (long) agg->vmax, es);
				ExplainPropertyLong("Sort Avg Segment Memory", (long) (agg->vsum / agg->vcnt), es);
				ExplainPropertyInteger("Sort Segments", agg->vcnt, es);
			}
		}
	}
}

/*
 * Show information on hash buckets/batches.
 */
static void
show_hash_info(HashState *hashstate, ExplainState *es)
{
	HashJoinTable hashtable;

	Assert(IsA(hashstate, HashState));
	hashtable = hashstate->hashtable;

	if (hashtable)
	{
		long		spacePeakKb = (hashtable->spacePeak + 1023) / 1024;

		if (es->format != EXPLAIN_FORMAT_TEXT)
		{
			ExplainPropertyLong("Hash Buckets", hashtable->nbuckets, es);
			ExplainPropertyLong("Original Hash Buckets",
								hashtable->nbuckets_original, es);
			ExplainPropertyLong("Hash Batches", hashtable->nbatch, es);
			ExplainPropertyLong("Original Hash Batches",
								hashtable->nbatch_original, es);
			ExplainPropertyLong("Peak Memory Usage", spacePeakKb, es);
		}
		else if (hashtable->nbatch_original != hashtable->nbatch ||
				 hashtable->nbuckets_original != hashtable->nbuckets)
		{
			appendStringInfoSpaces(es->str, es->indent * 2);
			appendStringInfo(es->str,
							 "Buckets: %d (originally %d)  Batches: %d (originally %d)  Memory Usage: %ldkB\n",
							 hashtable->nbuckets,
							 hashtable->nbuckets_original,
							 hashtable->nbatch,
							 hashtable->nbatch_original,
							 spacePeakKb);
		}
		else
		{
			appendStringInfoSpaces(es->str, es->indent * 2);
			appendStringInfo(es->str,
						   "Buckets: %d  Batches: %d  Memory Usage: %ldkB\n",
							 hashtable->nbuckets, hashtable->nbatch,
							 spacePeakKb);
		}
	}
}

/*
 * If it's EXPLAIN ANALYZE, show exact/lossy pages for a BitmapHeapScan node
 */
static void
show_tidbitmap_info(BitmapHeapScanState *planstate, ExplainState *es)
{
	if (es->format != EXPLAIN_FORMAT_TEXT)
	{
		ExplainPropertyLong("Exact Heap Blocks", planstate->exact_pages, es);
		ExplainPropertyLong("Lossy Heap Blocks", planstate->lossy_pages, es);
	}
	else
	{
		if (planstate->exact_pages > 0 || planstate->lossy_pages > 0)
		{
			appendStringInfoSpaces(es->str, es->indent * 2);
			appendStringInfoString(es->str, "Heap Blocks:");
			if (planstate->exact_pages > 0)
				appendStringInfo(es->str, " exact=%ld", planstate->exact_pages);
			if (planstate->lossy_pages > 0)
				appendStringInfo(es->str, " lossy=%ld", planstate->lossy_pages);
			appendStringInfoChar(es->str, '\n');
		}
	}
}

/*
 * If it's EXPLAIN ANALYZE, show instrumentation information for a plan node
 *
 * "which" identifies which instrumentation counter to print
 */
static void
show_instrumentation_count(const char *qlabel, int which,
						   PlanState *planstate, ExplainState *es)
{
	double		nfiltered;
	double		nloops;

	if (!es->analyze || !planstate->instrument)
		return;

	if (which == 2)
		nfiltered = planstate->instrument->nfiltered2;
	else
		nfiltered = planstate->instrument->nfiltered1;
	nloops = planstate->instrument->nloops;

	/* In text mode, suppress zero counts; they're not interesting enough */
	if (nfiltered > 0 || es->format != EXPLAIN_FORMAT_TEXT)
	{
		if (nloops > 0)
			ExplainPropertyFloat(qlabel, nfiltered / nloops, 0, es);
		else
			ExplainPropertyFloat(qlabel, 0.0, 0, es);
	}
}

/*
 * Show extra information for a ForeignScan node.
 */
static void
show_foreignscan_info(ForeignScanState *fsstate, ExplainState *es)
{
	FdwRoutine *fdwroutine = fsstate->fdwroutine;

	/* Let the FDW emit whatever fields it wants */
	if (((ForeignScan *) fsstate->ss.ps.plan)->operation != CMD_SELECT)
	{
		if (fdwroutine->ExplainDirectModify != NULL)
			fdwroutine->ExplainDirectModify(fsstate, es);
	}
	else
	{
		if (fdwroutine->ExplainForeignScan != NULL)
			fdwroutine->ExplainForeignScan(fsstate, es);
	}
}

/*
 * Fetch the name of an index in an EXPLAIN
 *
 * We allow plugins to get control here so that plans involving hypothetical
 * indexes can be explained.
 */
static const char *
explain_get_index_name(Oid indexId)
{
	const char *result;

	if (explain_get_index_name_hook)
		result = (*explain_get_index_name_hook) (indexId);
	else
		result = NULL;
	if (result == NULL)
	{
		/* default behavior: look in the catalogs and quote it */
		result = get_rel_name(indexId);
		if (result == NULL)
			elog(ERROR, "cache lookup failed for index %u", indexId);
		result = quote_identifier(result);
	}
	return result;
}

/*
 * Show buffer usage details.
 */
static void
show_buffer_usage(ExplainState *es, const BufferUsage *usage)
{
	if (es->format == EXPLAIN_FORMAT_TEXT)
	{
		bool		has_shared = (usage->shared_blks_hit > 0 ||
								  usage->shared_blks_read > 0 ||
								  usage->shared_blks_dirtied > 0 ||
								  usage->shared_blks_written > 0);
		bool		has_local = (usage->local_blks_hit > 0 ||
								 usage->local_blks_read > 0 ||
								 usage->local_blks_dirtied > 0 ||
								 usage->local_blks_written > 0);
		bool		has_temp = (usage->temp_blks_read > 0 ||
								usage->temp_blks_written > 0);
		bool		has_timing = (!INSTR_TIME_IS_ZERO(usage->blk_read_time) ||
								  !INSTR_TIME_IS_ZERO(usage->blk_write_time));

		/* Show only positive counter values. */
		if (has_shared || has_local || has_temp)
		{
			appendStringInfoSpaces(es->str, es->indent * 2);
			appendStringInfoString(es->str, "Buffers:");

			if (has_shared)
			{
				appendStringInfoString(es->str, " shared");
				if (usage->shared_blks_hit > 0)
					appendStringInfo(es->str, " hit=%ld",
									 usage->shared_blks_hit);
				if (usage->shared_blks_read > 0)
					appendStringInfo(es->str, " read=%ld",
									 usage->shared_blks_read);
				if (usage->shared_blks_dirtied > 0)
					appendStringInfo(es->str, " dirtied=%ld",
									 usage->shared_blks_dirtied);
				if (usage->shared_blks_written > 0)
					appendStringInfo(es->str, " written=%ld",
									 usage->shared_blks_written);
				if (has_local || has_temp)
					appendStringInfoChar(es->str, ',');
			}
			if (has_local)
			{
				appendStringInfoString(es->str, " local");
				if (usage->local_blks_hit > 0)
					appendStringInfo(es->str, " hit=%ld",
									 usage->local_blks_hit);
				if (usage->local_blks_read > 0)
					appendStringInfo(es->str, " read=%ld",
									 usage->local_blks_read);
				if (usage->local_blks_dirtied > 0)
					appendStringInfo(es->str, " dirtied=%ld",
									 usage->local_blks_dirtied);
				if (usage->local_blks_written > 0)
					appendStringInfo(es->str, " written=%ld",
									 usage->local_blks_written);
				if (has_temp)
					appendStringInfoChar(es->str, ',');
			}
			if (has_temp)
			{
				appendStringInfoString(es->str, " temp");
				if (usage->temp_blks_read > 0)
					appendStringInfo(es->str, " read=%ld",
									 usage->temp_blks_read);
				if (usage->temp_blks_written > 0)
					appendStringInfo(es->str, " written=%ld",
									 usage->temp_blks_written);
			}
			appendStringInfoChar(es->str, '\n');
		}

		/* As above, show only positive counter values. */
		if (has_timing)
		{
			appendStringInfoSpaces(es->str, es->indent * 2);
			appendStringInfoString(es->str, "I/O Timings:");
			if (!INSTR_TIME_IS_ZERO(usage->blk_read_time))
				appendStringInfo(es->str, " read=%0.3f",
							  INSTR_TIME_GET_MILLISEC(usage->blk_read_time));
			if (!INSTR_TIME_IS_ZERO(usage->blk_write_time))
				appendStringInfo(es->str, " write=%0.3f",
							 INSTR_TIME_GET_MILLISEC(usage->blk_write_time));
			appendStringInfoChar(es->str, '\n');
		}
	}
	else
	{
		ExplainPropertyLong("Shared Hit Blocks", usage->shared_blks_hit, es);
		ExplainPropertyLong("Shared Read Blocks", usage->shared_blks_read, es);
		ExplainPropertyLong("Shared Dirtied Blocks", usage->shared_blks_dirtied, es);
		ExplainPropertyLong("Shared Written Blocks", usage->shared_blks_written, es);
		ExplainPropertyLong("Local Hit Blocks", usage->local_blks_hit, es);
		ExplainPropertyLong("Local Read Blocks", usage->local_blks_read, es);
		ExplainPropertyLong("Local Dirtied Blocks", usage->local_blks_dirtied, es);
		ExplainPropertyLong("Local Written Blocks", usage->local_blks_written, es);
		ExplainPropertyLong("Temp Read Blocks", usage->temp_blks_read, es);
		ExplainPropertyLong("Temp Written Blocks", usage->temp_blks_written, es);
		if (track_io_timing)
		{
			ExplainPropertyFloat("I/O Read Time", INSTR_TIME_GET_MILLISEC(usage->blk_read_time), 3, es);
			ExplainPropertyFloat("I/O Write Time", INSTR_TIME_GET_MILLISEC(usage->blk_write_time), 3, es);
		}
	}
}

/*
 * Add some additional details about an IndexScan or IndexOnlyScan
 */
static void
ExplainIndexScanDetails(Oid indexid, ScanDirection indexorderdir,
						ExplainState *es)
{
	const char *indexname = explain_get_index_name(indexid);

	if (es->format == EXPLAIN_FORMAT_TEXT)
	{
		if (ScanDirectionIsBackward(indexorderdir))
			appendStringInfoString(es->str, " Backward");
		appendStringInfo(es->str, " using %s", indexname);
	}
	else
	{
		const char *scandir;

		switch (indexorderdir)
		{
			case BackwardScanDirection:
				scandir = "Backward";
				break;
			case NoMovementScanDirection:
				scandir = "NoMovement";
				break;
			case ForwardScanDirection:
				scandir = "Forward";
				break;
			default:
				scandir = "???";
				break;
		}
		ExplainPropertyText("Scan Direction", scandir, es);
		ExplainPropertyText("Index Name", indexname, es);
	}
}

/*
 * Show the target of a Scan node
 */
static void
ExplainScanTarget(Scan *plan, ExplainState *es)
{
	ExplainTargetRel((Plan *) plan, plan->scanrelid, es);
}

/*
 * Show the target of a ModifyTable node
 *
 * Here we show the nominal target (ie, the relation that was named in the
 * original query).  If the actual target(s) is/are different, we'll show them
 * in show_modifytable_info().
 */
static void
ExplainModifyTarget(ModifyTable *plan, ExplainState *es)
{
	ExplainTargetRel((Plan *) plan, plan->nominalRelation, es);
}

/*
 * Show the target relation of a scan or modify node
 */
static void
ExplainTargetRel(Plan *plan, Index rti, ExplainState *es)
{
	char	   *objectname = NULL;
	char	   *namespace = NULL;
	const char *objecttag = NULL;
	RangeTblEntry *rte;
	char	   *refname;
	int			dynamicScanId = 0;

	rte = rt_fetch(rti, es->rtable);
	refname = (char *) list_nth(es->rtable_names, rti - 1);
	if (refname == NULL)
		refname = rte->eref->aliasname;

	switch (nodeTag(plan))
	{
		case T_SeqScan:
		case T_DynamicSeqScan:
		case T_SampleScan:
		case T_IndexScan:
		case T_DynamicIndexScan:
		case T_IndexOnlyScan:
		case T_BitmapHeapScan:
		case T_DynamicBitmapHeapScan:
		case T_TidScan:
		case T_ForeignScan:
		case T_CustomScan:
		case T_ModifyTable:
		case T_ExternalScan:
			/* Assert it's on a real relation */
			Assert(rte->rtekind == RTE_RELATION);
			objectname = get_rel_name(rte->relid);
			if (es->verbose)
				namespace = get_namespace_name(get_rel_namespace(rte->relid));
			objecttag = "Relation Name";

			/* Print dynamic scan id for dynamic scan operators */
			if (isDynamicScan(plan))
			{
				dynamicScanId = DynamicScan_GetDynamicScanIdPrintable(plan);
			}

			break;
		case T_FunctionScan:
			{
				FunctionScan *fscan = (FunctionScan *) plan;

				/* Assert it's on a RangeFunction */
				Assert(rte->rtekind == RTE_FUNCTION);

				/*
				 * If the expression is still a function call of a single
				 * function, we can get the real name of the function.
				 * Otherwise, punt.  (Even if it was a single function call
				 * originally, the optimizer could have simplified it away.)
				 */
				if (list_length(fscan->functions) == 1)
				{
					RangeTblFunction *rtfunc = (RangeTblFunction *) linitial(fscan->functions);

					if (IsA(rtfunc->funcexpr, FuncExpr))
					{
						FuncExpr   *funcexpr = (FuncExpr *) rtfunc->funcexpr;
						Oid			funcid = funcexpr->funcid;

						objectname = get_func_name(funcid);
						if (es->verbose)
							namespace =
								get_namespace_name(get_func_namespace(funcid));
					}
				}
				objecttag = "Function Name";
			}
			break;
		case T_TableFunctionScan:
			{
				TableFunctionScan *fscan = (TableFunctionScan *) plan;

				/* Assert it's on a RangeFunction */
				Assert(rte->rtekind == RTE_TABLEFUNCTION);

				/*
				 * Unlike in a FunctionScan, in a TableFunctionScan the call
				 * should always be a a function call of a single function.
				 * Get the real name of the function.
				 */
				{
					RangeTblFunction *rtfunc = fscan->function;

					if (IsA(rtfunc->funcexpr, FuncExpr))
					{
						FuncExpr   *funcexpr = (FuncExpr *) rtfunc->funcexpr;
						Oid			funcid = funcexpr->funcid;

						objectname = get_func_name(funcid);
						if (es->verbose)
							namespace =
								get_namespace_name(get_func_namespace(funcid));
					}
				}
				objecttag = "Function Name";

				/* might be nice to add order by and scatter by info, if it's a TableFunctionScan */
			}
			break;
		case T_ValuesScan:
			Assert(rte->rtekind == RTE_VALUES);
			break;
		case T_CteScan:
			/* Assert it's on a non-self-reference CTE */
			Assert(rte->rtekind == RTE_CTE);
			Assert(!rte->self_reference);
			objectname = rte->ctename;
			objecttag = "CTE Name";
			break;
		case T_WorkTableScan:
			/* Assert it's on a self-reference CTE */
			Assert(rte->rtekind == RTE_CTE);
			Assert(rte->self_reference);
			objectname = rte->ctename;
			objecttag = "CTE Name";
			break;
		default:
			break;
	}

	if (es->format == EXPLAIN_FORMAT_TEXT)
	{
		appendStringInfoString(es->str, " on");
		if (namespace != NULL)
			appendStringInfo(es->str, " %s.%s", quote_identifier(namespace),
							 quote_identifier(objectname));
		else if (objectname != NULL)
			appendStringInfo(es->str, " %s", quote_identifier(objectname));
		if (objectname == NULL || strcmp(refname, objectname) != 0)
			appendStringInfo(es->str, " %s", quote_identifier(refname));

		if (dynamicScanId != 0)
			appendStringInfo(es->str, " (dynamic scan id: %d)",
							 dynamicScanId);
	}
	else
	{
		if (objecttag != NULL && objectname != NULL)
			ExplainPropertyText(objecttag, objectname, es);
		if (namespace != NULL)
			ExplainPropertyText("Schema", namespace, es);
		ExplainPropertyText("Alias", refname, es);

		if (dynamicScanId != 0)
			ExplainPropertyInteger("Dynamic Scan Id", dynamicScanId, es);
	}
}

/*
 * Show extra information for a ModifyTable node
 *
 * We have three objectives here.  First, if there's more than one target
 * table or it's different from the nominal target, identify the actual
 * target(s).  Second, give FDWs a chance to display extra info about foreign
 * targets.  Third, show information about ON CONFLICT.
 */
static void
show_modifytable_info(ModifyTableState *mtstate, List *ancestors,
					  ExplainState *es)
{
	ModifyTable *node = (ModifyTable *) mtstate->ps.plan;
	const char *operation;
	const char *foperation;
	bool		labeltargets;
	int			j;
	List	   *idxNames = NIL;
	ListCell   *lst;

	switch (node->operation)
	{
		case CMD_INSERT:
			operation = "Insert";
			foperation = "Foreign Insert";
			break;
		case CMD_UPDATE:
			operation = "Update";
			foperation = "Foreign Update";
			break;
		case CMD_DELETE:
			operation = "Delete";
			foperation = "Foreign Delete";
			break;
		default:
			operation = "???";
			foperation = "Foreign ???";
			break;
	}

	/* Should we explicitly label target relations? */
	labeltargets = (mtstate->mt_nplans > 1 ||
					(mtstate->mt_nplans == 1 &&
	   mtstate->resultRelInfo->ri_RangeTableIndex != node->nominalRelation));

	if (labeltargets)
		ExplainOpenGroup("Target Tables", "Target Tables", false, es);

	for (j = 0; j < mtstate->mt_nplans; j++)
	{
		ResultRelInfo *resultRelInfo = mtstate->resultRelInfo + j;
		FdwRoutine *fdwroutine = resultRelInfo->ri_FdwRoutine;

		if (labeltargets)
		{
			/* Open a group for this target */
			ExplainOpenGroup("Target Table", NULL, true, es);

			/*
			 * In text mode, decorate each target with operation type, so that
			 * ExplainTargetRel's output of " on foo" will read nicely.
			 */
			if (es->format == EXPLAIN_FORMAT_TEXT)
			{
				appendStringInfoSpaces(es->str, es->indent * 2);
				appendStringInfoString(es->str,
									   fdwroutine ? foperation : operation);
			}

			/* Identify target */
			ExplainTargetRel((Plan *) node,
							 resultRelInfo->ri_RangeTableIndex,
							 es);

			if (es->format == EXPLAIN_FORMAT_TEXT)
			{
				appendStringInfoChar(es->str, '\n');
				es->indent++;
			}
		}

		/* Give FDW a chance if needed */
		if (!resultRelInfo->ri_usesFdwDirectModify &&
			fdwroutine != NULL &&
			fdwroutine->ExplainForeignModify != NULL)
		{
			List	   *fdw_private = (List *) list_nth(node->fdwPrivLists, j);

			fdwroutine->ExplainForeignModify(mtstate,
											 resultRelInfo,
											 fdw_private,
											 j,
											 es);
		}

		if (labeltargets)
		{
			/* Undo the indentation we added in text format */
			if (es->format == EXPLAIN_FORMAT_TEXT)
				es->indent--;

			/* Close the group */
			ExplainCloseGroup("Target Table", NULL, true, es);
		}
	}

	/* Gather names of ON CONFLICT arbiter indexes */
	foreach(lst, node->arbiterIndexes)
	{
		char	   *indexname = get_rel_name(lfirst_oid(lst));

		idxNames = lappend(idxNames, indexname);
	}

	if (node->onConflictAction != ONCONFLICT_NONE)
	{
		ExplainProperty("Conflict Resolution",
						node->onConflictAction == ONCONFLICT_NOTHING ?
						"NOTHING" : "UPDATE",
						false, es);

		/*
		 * Don't display arbiter indexes at all when DO NOTHING variant
		 * implicitly ignores all conflicts
		 */
		if (idxNames)
			ExplainPropertyList("Conflict Arbiter Indexes", idxNames, es);

		/* ON CONFLICT DO UPDATE WHERE qual is specially displayed */
		if (node->onConflictWhere)
		{
			show_upper_qual((List *) node->onConflictWhere, "Conflict Filter",
							&mtstate->ps, ancestors, es);
			show_instrumentation_count("Rows Removed by Conflict Filter", 1, &mtstate->ps, es);
		}

		/* EXPLAIN ANALYZE display of actual outcome for each tuple proposed */
		if (es->analyze && mtstate->ps.instrument)
		{
			double		total;
			double		insert_path;
			double		other_path;

			InstrEndLoop(mtstate->mt_plans[0]->instrument);

			/* count the number of source rows */
			total = mtstate->mt_plans[0]->instrument->ntuples;
			other_path = mtstate->ps.instrument->nfiltered2;
			insert_path = total - other_path;

			ExplainPropertyFloat("Tuples Inserted", insert_path, 0, es);
			ExplainPropertyFloat("Conflicting Tuples", other_path, 0, es);
		}
	}

	if (labeltargets)
		ExplainCloseGroup("Target Tables", "Target Tables", false, es);
}

/*
 * Explain the constituent plans of a ModifyTable, Append, MergeAppend,
 * BitmapAnd, or BitmapOr node.
 *
 * The ancestors list should already contain the immediate parent of these
 * plans.
 *
 * Note: we don't actually need to examine the Plan list members, but
 * we need the list in order to determine the length of the PlanState array.
 */
static void
ExplainMemberNodes(List *plans, PlanState **planstates,
				   List *ancestors, ExplainState *es)
{
	int			nplans = list_length(plans);
	int			j;

	for (j = 0; j < nplans; j++)
		ExplainNode(planstates[j], ancestors,
					"Member", NULL, es);
}

/*
 * Explain a list of SubPlans (or initPlans, which also use SubPlan nodes).
 *
 * The ancestors list should already contain the immediate parent of these
 * SubPlanStates.
 */
static void
ExplainSubPlans(List *plans, List *ancestors,
				const char *relationship, ExplainState *es,
				SliceTable *sliceTable)
{
	ListCell   *lst;
	Slice      *saved_slice = es->currentSlice;

	foreach(lst, plans)
	{
		SubPlanState *sps = (SubPlanState *) lfirst(lst);
		SubPlan    *sp = (SubPlan *) sps->xprstate.expr;
		int			qDispSliceId = es->pstmt->subplan_sliceIds ? es->pstmt->subplan_sliceIds[sp->plan_id] : 0;

		/* Subplan might have its own root slice */
		if (sliceTable && qDispSliceId > 0)
		{
			es->currentSlice = (Slice *)list_nth(sliceTable->slices,
												 qDispSliceId);
			es->subplanDispatchedSeparately = true;
		}
<<<<<<< HEAD
		/*
		 * There can be multiple SubPlan nodes referencing the same physical
		 * subplan (same plan_id, which is its index in PlannedStmt.subplans).
		 * We should print a subplan only once, so track which ones we already
		 * printed.  This state must be global across the plan tree, since the
		 * duplicate nodes could be in different plan nodes, eg both a bitmap
		 * indexscan's indexqual and its parent heapscan's recheck qual.  (We
		 * do not worry too much about which plan node we show the subplan as
		 * attached to in such cases.)
		 */
		if (bms_is_member(sp->plan_id, es->printed_subplans))
			continue;
		es->printed_subplans = bms_add_member(es->printed_subplans,
											  sp->plan_id);
=======
		else
			es->subplanDispatchedSeparately = false;
>>>>>>> 38c52e09

		ExplainNode(sps->planstate, ancestors,
					relationship, sp->plan_name, es);
	}

	es->currentSlice = saved_slice;
}

/*
 * Explain a list of children of a CustomScan.
 */
static void
ExplainCustomChildren(CustomScanState *css, List *ancestors, ExplainState *es)
{
	ListCell   *cell;
	const char *label =
	(list_length(css->custom_ps) != 1 ? "children" : "child");

	foreach(cell, css->custom_ps)
		ExplainNode((PlanState *) lfirst(cell), ancestors, label, NULL, es);
}

/*
 * Explain a property, such as sort keys or targets, that takes the form of
 * a list of unlabeled items.  "data" is a list of C strings.
 */
void
ExplainPropertyList(const char *qlabel, List *data, ExplainState *es)
{
	ListCell   *lc;
	bool		first = true;

	switch (es->format)
	{
		case EXPLAIN_FORMAT_TEXT:
			appendStringInfoSpaces(es->str, es->indent * 2);
			appendStringInfo(es->str, "%s: ", qlabel);
			foreach(lc, data)
			{
				if (!first)
					appendStringInfoString(es->str, ", ");
				appendStringInfoString(es->str, (const char *) lfirst(lc));
				first = false;
			}
			appendStringInfoChar(es->str, '\n');
			break;

		case EXPLAIN_FORMAT_XML:
			ExplainXMLTag(qlabel, X_OPENING, es);
			foreach(lc, data)
			{
				char	   *str;

				appendStringInfoSpaces(es->str, es->indent * 2 + 2);
				appendStringInfoString(es->str, "<Item>");
				str = escape_xml((const char *) lfirst(lc));
				appendStringInfoString(es->str, str);
				pfree(str);
				appendStringInfoString(es->str, "</Item>\n");
			}
			ExplainXMLTag(qlabel, X_CLOSING, es);
			break;

		case EXPLAIN_FORMAT_JSON:
			ExplainJSONLineEnding(es);
			appendStringInfoSpaces(es->str, es->indent * 2);
			escape_json(es->str, qlabel);
			appendStringInfoString(es->str, ": [");
			foreach(lc, data)
			{
				if (!first)
					appendStringInfoString(es->str, ", ");
				escape_json(es->str, (const char *) lfirst(lc));
				first = false;
			}
			appendStringInfoChar(es->str, ']');
			break;

		case EXPLAIN_FORMAT_YAML:
			ExplainYAMLLineStarting(es);
			appendStringInfo(es->str, "%s: ", qlabel);
			foreach(lc, data)
			{
				appendStringInfoChar(es->str, '\n');
				appendStringInfoSpaces(es->str, es->indent * 2 + 2);
				appendStringInfoString(es->str, "- ");
				escape_yaml(es->str, (const char *) lfirst(lc));
			}
			break;
	}
}

/*
 * Explain a property that takes the form of a list of unlabeled items within
 * another list.  "data" is a list of C strings.
 */
void
ExplainPropertyListNested(const char *qlabel, List *data, ExplainState *es)
{
	ListCell   *lc;
	bool		first = true;

	switch (es->format)
	{
		case EXPLAIN_FORMAT_TEXT:
		case EXPLAIN_FORMAT_XML:
			ExplainPropertyList(qlabel, data, es);
			return;

		case EXPLAIN_FORMAT_JSON:
			ExplainJSONLineEnding(es);
			appendStringInfoSpaces(es->str, es->indent * 2);
			appendStringInfoChar(es->str, '[');
			foreach(lc, data)
			{
				if (!first)
					appendStringInfoString(es->str, ", ");
				escape_json(es->str, (const char *) lfirst(lc));
				first = false;
			}
			appendStringInfoChar(es->str, ']');
			break;

		case EXPLAIN_FORMAT_YAML:
			ExplainYAMLLineStarting(es);
			appendStringInfoString(es->str, "- [");
			foreach(lc, data)
			{
				if (!first)
					appendStringInfoString(es->str, ", ");
				escape_yaml(es->str, (const char *) lfirst(lc));
				first = false;
			}
			appendStringInfoChar(es->str, ']');
			break;
	}
}

/*
 * Explain a simple property.
 *
 * If "numeric" is true, the value is a number (or other value that
 * doesn't need quoting in JSON).
 *
 * This usually should not be invoked directly, but via one of the datatype
 * specific routines ExplainPropertyText, ExplainPropertyInteger, etc.
 */
static void
ExplainProperty(const char *qlabel, const char *value, bool numeric,
				ExplainState *es)
{
	switch (es->format)
	{
		case EXPLAIN_FORMAT_TEXT:
			appendStringInfoSpaces(es->str, es->indent * 2);
			appendStringInfo(es->str, "%s: %s\n", qlabel, value);
			break;

		case EXPLAIN_FORMAT_XML:
			{
				char	   *str;

				appendStringInfoSpaces(es->str, es->indent * 2);
				ExplainXMLTag(qlabel, X_OPENING | X_NOWHITESPACE, es);
				str = escape_xml(value);
				appendStringInfoString(es->str, str);
				pfree(str);
				ExplainXMLTag(qlabel, X_CLOSING | X_NOWHITESPACE, es);
				appendStringInfoChar(es->str, '\n');
			}
			break;

		case EXPLAIN_FORMAT_JSON:
			ExplainJSONLineEnding(es);
			appendStringInfoSpaces(es->str, es->indent * 2);
			escape_json(es->str, qlabel);
			appendStringInfoString(es->str, ": ");
			if (numeric)
				appendStringInfoString(es->str, value);
			else
				escape_json(es->str, value);
			break;

		case EXPLAIN_FORMAT_YAML:
			ExplainYAMLLineStarting(es);
			appendStringInfo(es->str, "%s: ", qlabel);
			if (numeric)
				appendStringInfoString(es->str, value);
			else
				escape_yaml(es->str, value);
			break;
	}
}

static void
ExplainPropertyStringInfo(const char *qlabel, ExplainState *es, const char *fmt,...)
{
	StringInfoData buf;

	initStringInfo(&buf);

	for (;;)
	{
		va_list		args;
		int			needed;

		/* Try to format the data. */
		va_start(args, fmt);
		needed = appendStringInfoVA(&buf, fmt, args);
		va_end(args);

		if (needed == 0)
			break;

		/* Double the buffer size and try again. */
		enlargeStringInfo(&buf, needed);
	}

	ExplainPropertyText(qlabel, buf.data, es);
	pfree(buf.data);
}

/*
 * Explain a string-valued property.
 */
void
ExplainPropertyText(const char *qlabel, const char *value, ExplainState *es)
{
	ExplainProperty(qlabel, value, false, es);
}

/*
 * Explain an integer-valued property.
 */
void
ExplainPropertyInteger(const char *qlabel, int value, ExplainState *es)
{
	char		buf[32];

	snprintf(buf, sizeof(buf), "%d", value);
	ExplainProperty(qlabel, buf, true, es);
}

/*
 * Explain a long-integer-valued property.
 */
void
ExplainPropertyLong(const char *qlabel, long value, ExplainState *es)
{
	char		buf[32];

	snprintf(buf, sizeof(buf), "%ld", value);
	ExplainProperty(qlabel, buf, true, es);
}

/*
 * Explain a float-valued property, using the specified number of
 * fractional digits.
 */
void
ExplainPropertyFloat(const char *qlabel, double value, int ndigits,
					 ExplainState *es)
{
	char		buf[256];

	snprintf(buf, sizeof(buf), "%.*f", ndigits, value);
	ExplainProperty(qlabel, buf, true, es);
}

/*
 * Explain a bool-valued property.
 */
void
ExplainPropertyBool(const char *qlabel, bool value, ExplainState *es)
{
	ExplainProperty(qlabel, value ? "true" : "false", true, es);
}

/*
 * Open a group of related objects.
 *
 * objtype is the type of the group object, labelname is its label within
 * a containing object (if any).
 *
 * If labeled is true, the group members will be labeled properties,
 * while if it's false, they'll be unlabeled objects.
 */
void
ExplainOpenGroup(const char *objtype, const char *labelname,
				 bool labeled, ExplainState *es)
{
	switch (es->format)
	{
		case EXPLAIN_FORMAT_TEXT:
			/* nothing to do */
			break;

		case EXPLAIN_FORMAT_XML:
			ExplainXMLTag(objtype, X_OPENING, es);
			es->indent++;
			break;

		case EXPLAIN_FORMAT_JSON:
			ExplainJSONLineEnding(es);
			appendStringInfoSpaces(es->str, 2 * es->indent);
			if (labelname)
			{
				escape_json(es->str, labelname);
				appendStringInfoString(es->str, ": ");
			}
			appendStringInfoChar(es->str, labeled ? '{' : '[');

			/*
			 * In JSON format, the grouping_stack is an integer list.  0 means
			 * we've emitted nothing at this grouping level, 1 means we've
			 * emitted something (and so the next item needs a comma). See
			 * ExplainJSONLineEnding().
			 */
			es->grouping_stack = lcons_int(0, es->grouping_stack);
			es->indent++;
			break;

		case EXPLAIN_FORMAT_YAML:

			/*
			 * In YAML format, the grouping stack is an integer list.  0 means
			 * we've emitted nothing at this grouping level AND this grouping
			 * level is unlabelled and must be marked with "- ".  See
			 * ExplainYAMLLineStarting().
			 */
			ExplainYAMLLineStarting(es);
			if (labelname)
			{
				appendStringInfo(es->str, "%s: ", labelname);
				es->grouping_stack = lcons_int(1, es->grouping_stack);
			}
			else
			{
				appendStringInfoString(es->str, "- ");
				es->grouping_stack = lcons_int(0, es->grouping_stack);
			}
			es->indent++;
			break;
	}
}

/*
 * Close a group of related objects.
 * Parameters must match the corresponding ExplainOpenGroup call.
 */
void
ExplainCloseGroup(const char *objtype, const char *labelname,
				  bool labeled, ExplainState *es)
{
	switch (es->format)
	{
		case EXPLAIN_FORMAT_TEXT:
			/* nothing to do */
			break;

		case EXPLAIN_FORMAT_XML:
			es->indent--;
			ExplainXMLTag(objtype, X_CLOSING, es);
			break;

		case EXPLAIN_FORMAT_JSON:
			es->indent--;
			appendStringInfoChar(es->str, '\n');
			appendStringInfoSpaces(es->str, 2 * es->indent);
			appendStringInfoChar(es->str, labeled ? '}' : ']');
			es->grouping_stack = list_delete_first(es->grouping_stack);
			break;

		case EXPLAIN_FORMAT_YAML:
			es->indent--;
			es->grouping_stack = list_delete_first(es->grouping_stack);
			break;
	}
}

/*
 * Emit a "dummy" group that never has any members.
 *
 * objtype is the type of the group object, labelname is its label within
 * a containing object (if any).
 */
static void
ExplainDummyGroup(const char *objtype, const char *labelname, ExplainState *es)
{
	switch (es->format)
	{
		case EXPLAIN_FORMAT_TEXT:
			/* nothing to do */
			break;

		case EXPLAIN_FORMAT_XML:
			ExplainXMLTag(objtype, X_CLOSE_IMMEDIATE, es);
			break;

		case EXPLAIN_FORMAT_JSON:
			ExplainJSONLineEnding(es);
			appendStringInfoSpaces(es->str, 2 * es->indent);
			if (labelname)
			{
				escape_json(es->str, labelname);
				appendStringInfoString(es->str, ": ");
			}
			escape_json(es->str, objtype);
			break;

		case EXPLAIN_FORMAT_YAML:
			ExplainYAMLLineStarting(es);
			if (labelname)
			{
				escape_yaml(es->str, labelname);
				appendStringInfoString(es->str, ": ");
			}
			else
			{
				appendStringInfoString(es->str, "- ");
			}
			escape_yaml(es->str, objtype);
			break;
	}
}

/*
 * Emit the start-of-output boilerplate.
 *
 * This is just enough different from processing a subgroup that we need
 * a separate pair of subroutines.
 */
void
ExplainBeginOutput(ExplainState *es)
{
	switch (es->format)
	{
		case EXPLAIN_FORMAT_TEXT:
			/* nothing to do */
			break;

		case EXPLAIN_FORMAT_XML:
			appendStringInfoString(es->str,
			 "<explain xmlns=\"http://www.postgresql.org/2009/explain\">\n");
			es->indent++;
			break;

		case EXPLAIN_FORMAT_JSON:
			/* top-level structure is an array of plans */
			appendStringInfoChar(es->str, '[');
			es->grouping_stack = lcons_int(0, es->grouping_stack);
			es->indent++;
			break;

		case EXPLAIN_FORMAT_YAML:
			es->grouping_stack = lcons_int(0, es->grouping_stack);
			break;
	}
}

/*
 * Emit the end-of-output boilerplate.
 */
void
ExplainEndOutput(ExplainState *es)
{
	switch (es->format)
	{
		case EXPLAIN_FORMAT_TEXT:
			/* nothing to do */
			break;

		case EXPLAIN_FORMAT_XML:
			es->indent--;
			appendStringInfoString(es->str, "</explain>");
			break;

		case EXPLAIN_FORMAT_JSON:
			es->indent--;
			appendStringInfoString(es->str, "\n]");
			es->grouping_stack = list_delete_first(es->grouping_stack);
			break;

		case EXPLAIN_FORMAT_YAML:
			es->grouping_stack = list_delete_first(es->grouping_stack);
			break;
	}
}

/*
 * Put an appropriate separator between multiple plans
 */
void
ExplainSeparatePlans(ExplainState *es)
{
	switch (es->format)
	{
		case EXPLAIN_FORMAT_TEXT:
			/* add a blank line */
			appendStringInfoChar(es->str, '\n');
			break;

		case EXPLAIN_FORMAT_XML:
		case EXPLAIN_FORMAT_JSON:
		case EXPLAIN_FORMAT_YAML:
			/* nothing to do */
			break;
	}
}

/*
 * Emit opening or closing XML tag.
 *
 * "flags" must contain X_OPENING, X_CLOSING, or X_CLOSE_IMMEDIATE.
 * Optionally, OR in X_NOWHITESPACE to suppress the whitespace we'd normally
 * add.
 *
 * XML restricts tag names more than our other output formats, eg they can't
 * contain white space or slashes.  Replace invalid characters with dashes,
 * so that for example "I/O Read Time" becomes "I-O-Read-Time".
 */
static void
ExplainXMLTag(const char *tagname, int flags, ExplainState *es)
{
	const char *s;
	const char *valid = "ABCDEFGHIJKLMNOPQRSTUVWXYZabcdefghijklmnopqrstuvwxyz0123456789-_.";

	if ((flags & X_NOWHITESPACE) == 0)
		appendStringInfoSpaces(es->str, 2 * es->indent);
	appendStringInfoCharMacro(es->str, '<');
	if ((flags & X_CLOSING) != 0)
		appendStringInfoCharMacro(es->str, '/');
	for (s = tagname; *s; s++)
		appendStringInfoChar(es->str, strchr(valid, *s) ? *s : '-');
	if ((flags & X_CLOSE_IMMEDIATE) != 0)
		appendStringInfoString(es->str, " /");
	appendStringInfoCharMacro(es->str, '>');
	if ((flags & X_NOWHITESPACE) == 0)
		appendStringInfoCharMacro(es->str, '\n');
}

/*
 * Emit a JSON line ending.
 *
 * JSON requires a comma after each property but the last.  To facilitate this,
 * in JSON format, the text emitted for each property begins just prior to the
 * preceding line-break (and comma, if applicable).
 */
static void
ExplainJSONLineEnding(ExplainState *es)
{
	Assert(es->format == EXPLAIN_FORMAT_JSON);
	if (linitial_int(es->grouping_stack) != 0)
		appendStringInfoChar(es->str, ',');
	else
		linitial_int(es->grouping_stack) = 1;
	appendStringInfoChar(es->str, '\n');
}

/*
 * Indent a YAML line.
 *
 * YAML lines are ordinarily indented by two spaces per indentation level.
 * The text emitted for each property begins just prior to the preceding
 * line-break, except for the first property in an unlabelled group, for which
 * it begins immediately after the "- " that introduces the group.  The first
 * property of the group appears on the same line as the opening "- ".
 */
static void
ExplainYAMLLineStarting(ExplainState *es)
{
	Assert(es->format == EXPLAIN_FORMAT_YAML);
	if (linitial_int(es->grouping_stack) == 0)
	{
		linitial_int(es->grouping_stack) = 1;
	}
	else
	{
		appendStringInfoChar(es->str, '\n');
		appendStringInfoSpaces(es->str, es->indent * 2);
	}
}

/*
 * YAML is a superset of JSON; unfortunately, the YAML quoting rules are
 * ridiculously complicated -- as documented in sections 5.3 and 7.3.3 of
 * http://yaml.org/spec/1.2/spec.html -- so we chose to just quote everything.
 * Empty strings, strings with leading or trailing whitespace, and strings
 * containing a variety of special characters must certainly be quoted or the
 * output is invalid; and other seemingly harmless strings like "0xa" or
 * "true" must be quoted, lest they be interpreted as a hexadecimal or Boolean
 * constant rather than a string.
 */
static void
escape_yaml(StringInfo buf, const char *str)
{
	escape_json(buf, str);
}<|MERGE_RESOLUTION|>--- conflicted
+++ resolved
@@ -3617,14 +3617,6 @@
 		SubPlan    *sp = (SubPlan *) sps->xprstate.expr;
 		int			qDispSliceId = es->pstmt->subplan_sliceIds ? es->pstmt->subplan_sliceIds[sp->plan_id] : 0;
 
-		/* Subplan might have its own root slice */
-		if (sliceTable && qDispSliceId > 0)
-		{
-			es->currentSlice = (Slice *)list_nth(sliceTable->slices,
-												 qDispSliceId);
-			es->subplanDispatchedSeparately = true;
-		}
-<<<<<<< HEAD
 		/*
 		 * There can be multiple SubPlan nodes referencing the same physical
 		 * subplan (same plan_id, which is its index in PlannedStmt.subplans).
@@ -3639,10 +3631,16 @@
 			continue;
 		es->printed_subplans = bms_add_member(es->printed_subplans,
 											  sp->plan_id);
-=======
+
+		/* Subplan might have its own root slice */
+		if (sliceTable && qDispSliceId > 0)
+		{
+			es->currentSlice = (Slice *)list_nth(sliceTable->slices,
+												 qDispSliceId);
+			es->subplanDispatchedSeparately = true;
+		}
 		else
 			es->subplanDispatchedSeparately = false;
->>>>>>> 38c52e09
 
 		ExplainNode(sps->planstate, ancestors,
 					relationship, sp->plan_name, es);
