/*-------------------------------------------------------------------------
 *
 * explain.c
 *	  Explain query execution plans
 *
 * Portions Copyright (c) 2005-2010, Greenplum inc
 * Portions Copyright (c) 1996-2009, PostgreSQL Global Development Group
 * Portions Copyright (c) 1994-5, Regents of the University of California
 *
 * IDENTIFICATION
 *	  $PostgreSQL: pgsql/src/backend/commands/explain.c,v 1.169 2008/01/01 19:45:49 momjian Exp $
 *
 *-------------------------------------------------------------------------
 */
#include "postgres.h"

#include "access/xact.h"
#include "catalog/pg_constraint.h"
#include "catalog/pg_type.h"
#include	 "commands/defrem.h"
#include "commands/explain.h"
#include "commands/prepare.h"
#include "commands/trigger.h"
#include "commands/queue.h"
#include "executor/execUtils.h"
#include "executor/instrument.h"
#include "nodes/pg_list.h"
#include "nodes/print.h"
#include "optimizer/clauses.h"
#include "optimizer/planner.h"
#include "optimizer/var.h"
#include "parser/parsetree.h"
#include "rewrite/rewriteHandler.h"
#include "tcop/tcopprot.h"
#include "utils/builtins.h"
#include "utils/guc.h"
#include "utils/json.h"
#include "utils/lsyscache.h"
#include "utils/memutils.h"             /* AllocSetContextCreate() */
#include "utils/resscheduler.h"
#include "utils/tuplesort.h"
#include "utils/xml.h"
#include "cdb/cdbdisp.h"                /* CheckDispatchResult() */
#include "cdb/cdbexplain.h"             /* cdbexplain_recvExecStats */
#include "cdb/cdbpartition.h"
#include "cdb/cdbpullup.h"              /* cdbpullup_targetlist() */
#include "cdb/cdbutil.h"
#include "cdb/cdbvars.h"
#include "cdb/cdbpathlocus.h"
#include "cdb/memquota.h"
#include "miscadmin.h"

#ifdef USE_ORCA
extern char *SzDXLPlan(Query *parse);
extern const char *OptVersion();
#endif


/* Hook for plugins to get control in ExplainOneQuery() */
ExplainOneQuery_hook_type ExplainOneQuery_hook = NULL;

/* Hook for plugins to get control in explain_get_index_name() */
explain_get_index_name_hook_type explain_get_index_name_hook = NULL;

/* OR-able flags for ExplainXMLTag() */
#define X_OPENING 0
#define X_CLOSING 1
#define X_CLOSE_IMMEDIATE 2
#define X_NOWHITESPACE 4

extern bool Test_print_direct_dispatch_info;

static void ExplainOneQuery(Query *query, ExplainState *es,
				const char *queryString, ParamListInfo params,
				TupOutputState *tstate);
static void report_triggers(ResultRelInfo *rInfo, bool show_relname,
				ExplainState *es);

#ifdef USE_ORCA
static void ExplainDXL(Query *query, const char *queryString,
							ParamListInfo params, TupOutputState *tstate,
							ExplainState *es);
#endif
#ifdef USE_CODEGEN
static void ExplainCodegen(PlanState *planstate, TupOutputState *tstate);
#endif
static double elapsed_time(instr_time *starttime);
static void ExplainNode(Plan *plan, PlanState *planstate,
				Plan *outer_plan,
				const char *relationship, const char *plan_name,
				ExplainState *es);
static ErrorData *explain_defer_error(ExplainState *es);
static void show_plan_tlist(Plan *plan, ExplainState *es);
static void show_qual(List *qual, const char *qlabel, Plan *plan,
		  Plan *outer_plan,  bool useprefix, ExplainState *es);
static void show_scan_qual(List *qual, const char *qlabel,
			   Plan *scan_plan, Plan *outer_plan,
			   ExplainState *es);
static void show_upper_qual(List *qual, const char *qlabel, Plan *plan,
<<<<<<< HEAD
				StringInfo str, int indent, ExplainState *es);
static void show_sort_keys(Plan *sortplan, int nkeys, AttrNumber *keycols,
			   const char *qlabel,
			   StringInfo str, int indent, ExplainState *es);
=======
				ExplainState *es);
static void show_sort_keys(SortState *sortstate, ExplainState *es);
static void show_sort_info(SortState *sortstate, ExplainState *es);
>>>>>>> da844a27
static const char *explain_get_index_name(Oid indexId);
static void ExplainScanTarget(Scan *plan, ExplainState *es);

static void ExplainMemberNodes(List *plans, PlanState **planstate,
				   Plan *outer_plan, ExplainState *es);
static void ExplainSubPlans(List *plans, const char *relationship,
					ExplainState *es);
static void ExplainSubPlans(List *plans, const char *relationship,
							ExplainState *es);
static void ExplainPropertyList(const char *qlabel, List *data,
								ExplainState *es);
static void ExplainProperty(const char *qlabel, const char *value,
							bool numeric, ExplainState *es);
#define ExplainPropertyText(qlabel, value, es)  \
	ExplainProperty(qlabel, value, false, es)
static void ExplainPropertyInteger(const char *qlabel, int value,
								   ExplainState *es);
static void ExplainPropertyLong(const char *qlabel, long value,
								ExplainState *es);
static void ExplainPropertyFloat(const char *qlabel, double value, int ndigits,
								 ExplainState *es);
static void ExplainOpenGroup(const char *objtype, const char *labelname,
				 bool labeled, ExplainState *es);
static void ExplainCloseGroup(const char *objtype, const char *labelname,
				 bool labeled, ExplainState *es);
static void ExplainDummyGroup(const char *objtype, const char *labelname,
							  ExplainState *es);
static void ExplainBeginOutput(ExplainState *es);
static void ExplainEndOutput(ExplainState *es);
static void ExplainXMLTag(const char *tagname, int flags, ExplainState *es);
static void ExplainJSONLineEnding(ExplainState *es);
static void appendGangAndDirectDispatchInfo( PlanState *planstate, int sliceId, ExplainState *es);


static void
show_grouping_keys(Plan  *plan,
                   int          numCols,
                   AttrNumber  *subplanColIdx,
                   const char  *qlabel, ExplainState *es);
static void
show_motion_keys(Plan *plan, List *hashExpr, int nkeys, AttrNumber *keycols,
			     const char *qlabel, ExplainState *es);

static void
explain_partition_selector(PartitionSelector *ps, Plan *parent, ExplainState *es);


/*
 * ExplainQuery -
 *	  execute an EXPLAIN command
 */
void
ExplainQuery(ExplainStmt *stmt, const char *queryString,
			 ParamListInfo params, DestReceiver *dest)
{
	ExplainState es;
	Oid		   *param_types;
	int			num_params;
	TupOutputState *tstate;
	List	   *rewritten;
	ListCell   *lc;

	/* Initialize ExplainState. */
		ExplainInitState(&es);

		/* Parse options list. */
		foreach(lc, stmt->options)
		{
			DefElem *opt = (DefElem *) lfirst(lc);

			if (strcmp(opt->defname, "timing") == 0)
				es.timing=defGetBoolean(opt);
			else if (strcmp(opt->defname, "buffers") == 0)
				es.buffers=defGetBoolean(opt);
			else if (strcmp(opt->defname, "analyze") == 0)
				es.analyze = defGetBoolean(opt);
			else if (strcmp(opt->defname, "verbose") == 0)
				es.verbose = defGetBoolean(opt);
			else if (strcmp(opt->defname, "costs") == 0)
				es.costs = defGetBoolean(opt);
			else if (strcmp(opt->defname, "format") == 0)
			{
				char   *p = defGetString(opt);

				if (strcmp(p, "text") == 0)
					es.format = EXPLAIN_FORMAT_TEXT;
				else if (strcmp(p, "xml") == 0)
					es.format = EXPLAIN_FORMAT_XML;
				else if (strcmp(p, "json") == 0)
					es.format = EXPLAIN_FORMAT_JSON;
				else
					ereport(ERROR,
						(errcode(ERRCODE_INVALID_PARAMETER_VALUE),
						 errmsg("unrecognized value for EXPLAIN option \"%s\": \"%s\"",
								opt->defname, p)));
			}

			else
				ereport(ERROR,
						(errcode(ERRCODE_SYNTAX_ERROR),
						 errmsg("unrecognized EXPLAIN option \"%s\"",
								opt->defname)));
		}
	/* Convert parameter type data to the form parser wants */
	getParamListTypes(params, &param_types, &num_params);

	/*
	 * Run parse analysis and rewrite.	Note this also acquires sufficient
	 * locks on the source table(s).
	 *
	 * Because the parser and planner tend to scribble on their input, we make
	 * a preliminary copy of the source querytree.	This prevents problems in
	 * the case that the EXPLAIN is in a portal or plpgsql function and is
	 * executed repeatedly.  (See also the same hack in DECLARE CURSOR and
	 * PREPARE.)  XXX FIXME someday.
	 */
	rewritten = pg_analyze_and_rewrite((Node *) copyObject(stmt->query),
									   queryString, param_types, num_params);


	tstate = begin_tup_output_tupdesc(dest, ExplainResultDesc(stmt));

	/* emit opening boilerplate */
	ExplainBeginOutput(&es);

	if (rewritten == NIL)
	{
		/* In the case of an INSTEAD NOTHING, tell at least that . But in
		 * non-text format, the output is delimited, so this isn't necessary.
		 *
		 */
		if (es.format == EXPLAIN_FORMAT_TEXT)
			appendStringInfoString(es.str, "Query rewrites to nothing");
	}
	else
	{
		ListCell *l;

		es.dxl = stmt->dxl;

		/* Explain every plan */
		foreach(l, rewritten)
		{
			ExplainOneQuery((Query *) lfirst(l), &es, queryString, params, tstate);

			/* Separate plans with an appropriate separator */
			if (lnext(l) != NULL)
				ExplainSeparatePlans(&es);
		}
	}
	/* emit closing boilerplate */
	ExplainEndOutput(&es);
	Assert(es.indent == 0);

	/* output tuples */
	if (es.format == EXPLAIN_FORMAT_TEXT)
		do_text_output_multiline(tstate, es.str->data);
	else
		do_text_output_oneline(tstate, es.str->data);

	end_tup_output(tstate);

	pfree(es.str->data);
}

void
ExplainInitState(ExplainState *es)
{
	/* set default options */
	memset(es, 0, sizeof(ExplainState));
	es->costs = true;
	/* Prepare output buffer */
	es->str = makeStringInfo();
}

/*
 * ExplainResultDesc -
 *	  construct the result tupledesc for an EXPLAIN
 */
TupleDesc
ExplainResultDesc(ExplainStmt *stmt)
{
	TupleDesc	tupdesc;
	ListCell   *lc;
	Oid			result_type = TEXTOID;

	/* Check for XML format option */
	foreach(lc, stmt->options)
	{
		DefElem    *opt = (DefElem *) lfirst(lc);

		if (strcmp(opt->defname, "format") == 0)
		{
			char	   *p = defGetString(opt);

			if (strcmp(p, "xml") == 0)
				result_type = XMLOID;
			else if (strcmp(p, "json") == 0)
				result_type = JSONOID;
			else
				result_type = TEXTOID;
			/* don't "break", as ExplainQuery will use the last value */
		}
	}


	/* Need a tuple descriptor representing a single TEXT or XML column */
	tupdesc = CreateTemplateTupleDesc(1, false);
	TupleDescInitEntry(tupdesc, (AttrNumber) 1, "QUERY PLAN",
					   result_type, -1, 0);
	return tupdesc;
}

#ifdef USE_ORCA
/*
 * ExplainDXL -
 *	  print out the execution plan for one Query in DXL format
 *	  this function implicitly uses optimizer
 */
static void
ExplainDXL(Query *query,  const char *queryString,
				ParamListInfo params, TupOutputState *tstate, ExplainState *es)
{
	MemoryContext oldcxt = CurrentMemoryContext;
	bool		save_enumerate;

	es->showstatctx = NULL;
	es->deferredError = NULL;
	es->pstmt = NULL;


	save_enumerate = optimizer_enumerate_plans;

	/* Do the EXPLAIN. */
	PG_TRY();
	{
		// enable plan enumeration before calling optimizer
		optimizer_enumerate_plans = true;

		// optimize query using optimizer and get generated plan in DXL format
		char *dxl = SzDXLPlan(query);

		// restore old value of enumerate plans GUC
		optimizer_enumerate_plans = save_enumerate;

		if (dxl == NULL)
			elog(NOTICE, "Optimizer failed to produce plan");
		else
		{
			do_text_output_multiline(tstate, dxl);
			do_text_output_oneline(tstate, ""); /* separator line */
			pfree(dxl);
		}

		/* Free the memory we used. */
		MemoryContextSwitchTo(oldcxt);
	}
	PG_CATCH();
	{
		// restore old value of enumerate plans GUC
		optimizer_enumerate_plans = save_enumerate;

		/* Exit to next error handler. */
		PG_RE_THROW();
	}
	PG_END_TRY();
}
#endif

/*
 * ExplainOneQuery -
 *	  print out the execution plan for one Query
 */
static void
ExplainOneQuery(Query *query, ExplainState *es,
			const char *queryString, ParamListInfo params,
			TupOutputState *tstate)
{
#ifdef USE_ORCA

	if (es->format == EXPLAIN_FORMAT_TEXT && es->dxl)
    {
    	ExplainDXL(query, queryString, params, tstate, es);
    	return;
    }
#endif

	/* planner will not cope with utility statements */
	if (query->commandType == CMD_UTILITY)
	{
		ExplainOneUtility(query->utilityStmt, es, queryString, params);
		return;
	}

	/* if an advisor plugin is present, let it manage things */
	if (ExplainOneQuery_hook)
		(*ExplainOneQuery_hook) (query, es, queryString, params);
	else
	{
		PlannedStmt *plan;

		/* plan the query */
		plan = planner(query, 0, params);

		/* run it (if needed) and produce output */
		ExplainOnePlan(plan, es, queryString, params);
	}
}

/*
 * ExplainOneUtility -
 *	  print out the execution plan for one utility statement
 *	  (In general, utility statements don't have plans, but there are some
 *	  we treat as special cases)
 *
 * This is exported because it's called back from prepare.c in the
 * EXPLAIN EXECUTE case
 */
void
ExplainOneUtility(Node *utilityStmt, ExplainState *es,
				  const char *queryString, ParamListInfo params)
{
	if (utilityStmt == NULL)
		return;

	if (IsA(utilityStmt, ExecuteStmt))
		ExplainExecuteQuery((ExecuteStmt *) utilityStmt, es,
							queryString, params);
	else if (IsA(utilityStmt, NotifyStmt))
	{
		if (es->format == EXPLAIN_FORMAT_TEXT)
			appendStringInfoString(es->str, "NOTIFY\n");
		else
			ExplainDummyGroup("Notify", NULL, es);
	}
	else
	{
		if (es->format == EXPLAIN_FORMAT_TEXT)
			appendStringInfoString(es->str,
							   "Utility statements have no plan structure");
		else
			ExplainDummyGroup("Utility Statement", NULL, es);
	}
}

#ifdef USE_CODEGEN
/*
 * ExplainCodegen -
 * 		given a PlanState tree, traverse its nodes, collect any accumulated
 * 		explain strings from the state's CodegenManager, and print to EXPLAIN
 * 		output
 * 		NB: This method does not recurse into sub plans at this point.
 */
static void
ExplainCodegen(PlanState *planstate, TupOutputState *tstate) {
	if (NULL == planstate) {
		return;
	}

	Assert(NULL != tstate);

	ExplainCodegen(planstate->lefttree, tstate);

	char* str = CodeGeneratorManagerGetExplainString(planstate->CodegenManager);
	Assert(NULL != str);
	do_text_output_oneline(tstate, str);

	ExplainCodegen(planstate->righttree, tstate);
}
#endif

/*
 * ExplainOnePlan -
 *		given a planned query, execute it if needed, and then print
 *		EXPLAIN output
 *
 * Since we ignore any DeclareCursorStmt that might be attached to the query,
 * if you say EXPLAIN ANALYZE DECLARE CURSOR then we'll actually run the
 * query.  This is different from pre-8.3 behavior but seems more useful than
 * not running the query.  No cursor will be created, however.
 *
 * This is exported because it's called back from prepare.c in the
 * EXPLAIN EXECUTE case, and because an index advisor plugin would need
 * to call it.
 */
void
ExplainOnePlan(PlannedStmt *plannedstmt, ExplainState *es,
		const char *queryString, ParamListInfo params)
{
	QueryDesc  *queryDesc;
	instr_time	starttime;
	double		totaltime = 0;
	EState     *estate = NULL;
	int			eflags;
	MemoryContext explaincxt = CurrentMemoryContext;


	/*
	 * Update snapshot command ID to ensure this query sees results of any
	 * previously executed queries.  (It's a bit cheesy to modify
	 * ActiveSnapshot without making a copy, but for the limited ways in which
	 * EXPLAIN can be invoked, I think it's OK, because the active snapshot
	 * shouldn't be shared with anything else anyway.)
	 */
	ActiveSnapshot->curcid = GetCurrentCommandId(false);

	/* Create a QueryDesc requesting no	*/
	 queryDesc = CreateQueryDesc(plannedstmt,
								queryString,
								ActiveSnapshot, InvalidSnapshot,
								None_Receiver, params, es->analyze);

	if (gp_enable_gpperfmon && Gp_role == GP_ROLE_DISPATCH)
	{
		Assert(queryString);
		gpmon_qlog_query_submit(queryDesc->gpmon_pkt);
		gpmon_qlog_query_text(queryDesc->gpmon_pkt,
				queryString,
				application_name,
				GetResqueueName(GetResQueueId()),
				GetResqueuePriority(GetResQueueId()));
	}

    /*
     * Start timing.
     */
    INSTR_TIME_SET_CURRENT(starttime);

	/* If analyzing, we need to cope with queued triggers */
	if (es->analyze)
		AfterTriggerBeginQuery();

    /* Allocate workarea for summary stats. */
    if (es->analyze)
    {
        es->showstatctx = cdbexplain_showExecStatsBegin(queryDesc,
                                                        starttime);

        /* Attach workarea to QueryDesc so ExecSetParamPlan() can find it. */
        queryDesc->showstatctx = es->showstatctx;
    }

	/* Select execution options */
	if (es->analyze)
		eflags = 0;				/* default run-to-completion flags */
	else
		eflags = EXEC_FLAG_EXPLAIN_ONLY;

    if (gp_resqueue_memory_policy != RESQUEUE_MEMORY_POLICY_NONE)
    {
		if (superuser())
		{
			queryDesc->plannedstmt->query_mem = ResourceQueueGetSuperuserQueryMemoryLimit();			
		}
		else
		{
			queryDesc->plannedstmt->query_mem = ResourceQueueGetQueryMemoryLimit(queryDesc->plannedstmt, GetResQueueId());			
		}
	}

#ifdef USE_CODEGEN
	if (stmt->codegen && codegen && Gp_segment == -1) {
		eflags |= EXEC_FLAG_EXPLAIN_CODEGEN;
	}
#endif

	/* call ExecutorStart to prepare the plan for execution */
	ExecutorStart(queryDesc, eflags);

#ifdef USE_CODEGEN
	if (stmt->codegen && codegen && Gp_segment == -1) {
		ExplainCodegen(queryDesc->planstate, tstate);
	}
#endif

    estate = queryDesc->estate;

    /* CDB: Find slice table entry for the root slice. */
    es->currentSlice = getCurrentSlice(estate, LocallyExecutingSliceIndex(estate));

	/* Execute the plan for statistics if asked for */
	/* In GPDB, we attempt to proceed with our report even if there is an error.
     */
	if (es->analyze)
	{
		/* run the plan */
        PG_TRY();
        {
		    ExecutorRun(queryDesc, ForwardScanDirection, 0L);
        }
        PG_CATCH();
        {
			MemoryContextSwitchTo(explaincxt);
			es->deferredError = explain_defer_error(es);
        }
        PG_END_TRY();

        /* Wait for completion of all qExec processes. */
        PG_TRY();
        {
            if (estate->dispatcherState && estate->dispatcherState->primaryResults)
			{
				CdbCheckDispatchResult(estate->dispatcherState,
									   DISPATCH_WAIT_NONE);
			}
        }
        PG_CATCH();
        {
			MemoryContextSwitchTo(explaincxt);
            es->deferredError = explain_defer_error(es);
        }
        PG_END_TRY();

        /* Suspend timing. */
	    totaltime += elapsed_time(&starttime);

        /* Get local stats if root slice was executed here in the qDisp. */
        if (!es->currentSlice ||
            sliceRunsOnQD(es->currentSlice))
            cdbexplain_localExecStats(queryDesc->planstate, es->showstatctx);

        /* Fill in the plan's Instrumentation with stats from qExecs. */
        if (estate->dispatcherState && estate->dispatcherState->primaryResults)
            cdbexplain_recvExecStats(queryDesc->planstate,
                                     estate->dispatcherState->primaryResults,
                                     LocallyExecutingSliceIndex(estate),
                                     es->showstatctx);
	}

	es->pstmt = queryDesc->plannedstmt;
	es->rtable = queryDesc->plannedstmt->rtable;

	ExplainOpenGroup("Query", NULL, true, es);

	if (queryDesc->plannedstmt->planTree && estate->es_sliceTable)
	{
		Node   *saved_es_sliceTable;

		/* Little two-step to get EXPLAIN VERBOSE to show slice table. */
		saved_es_sliceTable = queryDesc->plannedstmt->planTree->sliceTable;		/* probably NULL */
		queryDesc->plannedstmt->planTree->sliceTable = (Node *) queryDesc->estate->es_sliceTable;
		//explain_outNode(es, queryDesc);
		queryDesc->plannedstmt->planTree->sliceTable = saved_es_sliceTable;
	}
	/*
     * Produce the EXPLAIN report into buf.  (Sometimes we get internal errors
     * while doing this; try to proceed with a partial report anyway.)
     */
    PG_TRY();
    {
    	CmdType cmd = queryDesc->plannedstmt->commandType;
    	Plan *childPlan = queryDesc->plannedstmt->planTree;

    	if ( (cmd == CMD_DELETE || cmd == CMD_INSERT || cmd == CMD_UPDATE) &&
    		  queryDesc->plannedstmt->planGen == PLANGEN_PLANNER )
    	{
    	   	/* Set sliceNum to the slice number of the outer-most query plan node */
    	   	int sliceNum = 0;
    	   	int numSegments = getgpsegmentCount();
	    	char *cmdName = NULL;

   			switch (cmd)
			{
				case CMD_DELETE:
					cmdName = "Delete";
					break;
				case CMD_INSERT:
					cmdName = "Insert";
					break;
				case CMD_UPDATE:
					cmdName = "Update";
					break;
				default:
					/* This should never be reached */
					Assert(!"Unexpected statement type");
					break;
			}
			appendStringInfo(es->str, "%s", cmdName);

			if (IsA(childPlan, Motion))
			{
				Motion	   *pMotion = (Motion *) childPlan;
				if (pMotion->motionType == MOTIONTYPE_FIXED && pMotion->numOutputSegs != 0)
				{
					numSegments = 1;
				}
				/* else: other motion nodes execute on all segments */
			}
			else if ((childPlan->directDispatch).isDirectDispatch)
			{
				numSegments = 1;
			}
			appendStringInfo(es->str, " (slice%d; segments: %d)", sliceNum, numSegments);
			appendStringInfo(es->str, "  (rows=%.0f width=%d)\n", ceil(childPlan->plan_rows / numSegments), childPlan->plan_width);
			appendStringInfo(es->str, "  ->  ");

		}
    	ExplainPrintPlan(es, queryDesc);

    }
    PG_CATCH();
    {
		MemoryContextSwitchTo(explaincxt);
        es->deferredError = explain_defer_error(es);

        /* Keep a NUL at the end of the output buffer. */
        appendStringInfoChar(es->str, '\0');
    }
    PG_END_TRY();

	/*
	 * If we ran the command, run any AFTER triggers it queued.  (Note this
	 * will not include DEFERRED triggers; since those don't run until end of
	 * transaction, we can't measure them.)  Include into total runtime.
     * Skip triggers if there has been an error.
	 */
	if (es->analyze &&
        !es->deferredError)
	{
		ResultRelInfo *rInfo;
		bool		show_relname;
		int			numrels = queryDesc->estate->es_num_result_relations;
		List	   *targrels = queryDesc->estate->es_trig_target_relations;
		int			nr;
		ListCell   *l;


		INSTR_TIME_SET_CURRENT(starttime);
		AfterTriggerEndQuery(queryDesc->estate);
		totaltime += elapsed_time(&starttime);

		ExplainOpenGroup("Triggers", "Triggers", false, es);

		show_relname = (numrels > 1 || targrels != NIL);
		rInfo = queryDesc->estate->es_result_relations;
		for (nr = 0; nr < numrels; rInfo++, nr++)
			report_triggers(rInfo, show_relname, es);

		foreach(l, targrels)
		{
			rInfo = (ResultRelInfo *) lfirst(l);
			report_triggers(rInfo, show_relname, es);
		}

		ExplainCloseGroup("Triggers", "Triggers", false, es);
	}

    /*
     * Display per-slice and whole-query statistics.
     */
    if (es->analyze)
        cdbexplain_showExecStatsEnd(queryDesc->plannedstmt, es->showstatctx, es->str, estate);

    /*
     * Show non-default GUC settings that might have affected the plan.
     */
    List *gucs_to_show = gp_guc_list_show( PGC_S_DEFAULT, gp_guc_list_for_explain);

	if (list_length(gucs_to_show) )
	{
		ListCell *cell;
		if ( es->format == EXPLAIN_FORMAT_TEXT)
			{
				appendStringInfo(es->str, "Settings:  ");
				foreach(cell, gucs_to_show)
				{
					appendStringInfo(es->str, "%s=%s; ", ((NameValue *)(cell->data.ptr_value))->name, ((NameValue *)(cell->data.ptr_value))->value);
				}
				truncateStringInfo(es->str, es->str->len - 2);  /* drop final "; " */
				appendStringInfoChar(es->str, '\n');
			}
		else
		{
			ExplainOpenGroup("Settings", "Settings", true, es);
			foreach(cell, gucs_to_show)
			{
				ExplainPropertyText( ((NameValue *)(cell->data.ptr_value))->name, ((NameValue *)(cell->data.ptr_value))->value, es);
			}
			ExplainCloseGroup("Settings", "Settings", true, es);
		}
		list_free(gucs_to_show);
	}

#ifdef USE_ORCA
    /* Display optimizer status: either 'legacy query optimizer' or Orca version number */
    if (optimizer_explain_show_status)
    {
    	if ( es->format == EXPLAIN_FORMAT_TEXT)
    	{
<<<<<<< HEAD
			appendStringInfo(&buf, "legacy query optimizer\n");
    	}
    	else /* PLANGEN_OPTIMIZER */
    	{
			appendStringInfo(&buf, "PQO version %s\n", OptVersion());
=======
			appendStringInfo(es->str, "Optimizer status: ");
			if (queryDesc->plannedstmt->planGen == PLANGEN_PLANNER)
			{
				appendStringInfo(es->str, "legacy query optimizer\n");
			}
			else /* PLANGEN_OPTIMIZER */
			{
				StringInfo str = OptVersion();
				appendStringInfo(es->str, "PQO version %s\n", str->data);
				pfree(str->data);
				pfree(str);
			}
>>>>>>> da844a27
    	}
		else
		{
			if (queryDesc->plannedstmt->planGen == PLANGEN_PLANNER)
			{
				ExplainPropertyText("Optimizer", "legacy query optimizer", es);
			}
			else
			{
				StringInfo buf = makeStringInfo();
				StringInfo str = OptVersion();

				appendStringInfo(buf, "PQO version %s", str->data);
				ExplainPropertyText("Optimizer", buf->data, es);
				pfree(buf->data);
				pfree(buf);
				pfree(str->data);
				pfree(str);

			}
		}
    }
#endif

    /*
     * Display final elapsed time.
     */
	if (es->analyze)
	{
		if (es->format == EXPLAIN_FORMAT_TEXT)
			appendStringInfo(es->str, "Total runtime: %.3f ms\n",
						 1000.0 * totaltime);
		else
			ExplainPropertyFloat("Total Runtime", 1000.0 * totaltime,
					3, es);
	}

	ExplainCloseGroup("Query", NULL, true, es);

	/*
	 * Close down the query and free resources.
     *
     * For EXPLAIN ANALYZE, if a qExec failed or gave an error, ExecutorEnd()
     * will reissue the error locally at this point.  Intercept any such error
     * and reduce it to a NOTICE so it won't interfere with our output.
	 */
    PG_TRY();
    {
	    ExecutorEnd(queryDesc);
    }
    PG_CATCH();
    {
		MemoryContextSwitchTo(explaincxt);
        es->deferredError = explain_defer_error(es);
    }
    PG_END_TRY();

    /*
     * If we intercepted an error, now's the time to re-throw it.
     * Although we have marked it as a NOTICE instead of an ERROR,
     * it will still get the same error handling and cleanup treatment.
     *
     * We must call EndCommand() to send a successful completion response;
     * otherwise libpq clients just discard the nice report they have received.
     * Oddly, the NOTICE will be sent *after* the success response; that
     * should be good enough for now.
     */
    if (es->deferredError)
    {
        ErrorData  *edata = es->deferredError;

        /* Tell client the command ended successfully. */
        //EndCommand("EXPLAIN", tstate->dest->mydest);

        /* Resume handling the error.  Clean up and send the NOTICE message. */
        es->deferredError = NULL;
        ReThrowError(edata);
    }

    FreeQueryDesc(queryDesc);

	/* We need a CCI just in case query expanded to multiple plans */
	if (es->analyze)
		CommandCounterIncrement();
}          /* ExplainOnePlan_internal */


/*
 * ExplainPrintPlan -
 *	  convert a QueryDesc's plan tree to text and append it to es->str
 *
 * The caller should have set up the options fields of *es, as well as
 * initializing the output buffer es->str.  Other fields in *es are
 * initialized here.
 *
 * NB: will not work on utility statements
 */
void
ExplainPrintPlan(ExplainState *es, QueryDesc *queryDesc)
{
	Assert(queryDesc->plannedstmt != NULL);
	es->pstmt = queryDesc->plannedstmt;
	es->rtable = queryDesc->plannedstmt->rtable;
	ExplainNode(queryDesc->plannedstmt->planTree, queryDesc->planstate,
				NULL, NULL, NULL, es);
}

/*
 * report_triggers -
 *		report execution stats for a single relation's triggers
 */
static void
report_triggers(ResultRelInfo *rInfo, bool show_relname, ExplainState *es)
{
	int			nt;

	if (!rInfo->ri_TrigDesc || !rInfo->ri_TrigInstrument)
		return;
	for (nt = 0; nt < rInfo->ri_TrigDesc->numtriggers; nt++)
	{
		Trigger    *trig = rInfo->ri_TrigDesc->triggers + nt;
		Instrumentation *instr = rInfo->ri_TrigInstrument + nt;
		char	   *relname;
		char	   *conname = NULL;

		/* Must clean up instrumentation state */
		InstrEndLoop(instr);

		/*
		 * We ignore triggers that were never invoked; they likely aren't
		 * relevant to the current query type.
		 */
		if (instr->ntuples == 0)
			continue;

		ExplainOpenGroup("Trigger", NULL, true, es);

		relname = RelationGetRelationName(rInfo->ri_RelationDesc);
		if (OidIsValid(trig->tgconstraint))
			conname = get_constraint_name(trig->tgconstraint);

		/*
		 * In text format, we avoid printing both the trigger name and the
		 * constraint name unless VERBOSE is specified.  In non-text
		 * formats we just print everything.
		 */
		if (es->format == EXPLAIN_FORMAT_TEXT)
		{
			if (es->verbose || conname == NULL)
				appendStringInfo(es->str, "Trigger %s", trig->tgname);
			else
				appendStringInfoString(es->str, "Trigger");
			if (conname)
				appendStringInfo(es->str, " for constraint %s", conname);
			if (show_relname)
				appendStringInfo(es->str, " on %s", relname);
			appendStringInfo(es->str, ": time=%.3f calls=%.0f\n",
							 1000.0 * instr->total, instr->ntuples);
		}
		else
		{
			ExplainPropertyText("Trigger Name", trig->tgname, es);
			if (conname)
				ExplainPropertyText("Constraint Name", conname, es);
			ExplainPropertyText("Relation", relname, es);
			ExplainPropertyFloat("Time", 1000.0 * instr->total, 3, es);
			ExplainPropertyFloat("Calls", instr->ntuples, 0, es);
		}

		if (conname)
			pfree(conname);

		ExplainCloseGroup("Trigger", NULL, true, es);
	}
}

/* Compute elapsed time in seconds since given timestamp */
static double
elapsed_time(instr_time *starttime)
{
	instr_time	endtime;

	INSTR_TIME_SET_CURRENT(endtime);
	INSTR_TIME_SUBTRACT(endtime, *starttime);
	return INSTR_TIME_GET_DOUBLE(endtime);
}

/*
 * ExplainNode -
 *	  Appends a description of the Plan node to es->str
 *
 * planstate points to the executor state node corresponding to the plan node.
 * We need this to get at the instrumentation data (if any) as well as the
 * list of subplans.
 *
 * outer_plan, if not null, references another plan node that is the outer
 * side of a join with the current node.  This is only interesting for
 * deciphering runtime keys of an inner indexscan.
 *
 * relationship describes the relationship of this plan node to its parent
 * (eg, "Outer", "Inner"); it can be null at top level.  plan_name is an
 * optional name to be attached to the node.
 *
 * In text format, es->indent is controlled in this function since we only
 * want it to change at Plan-node boundaries.  In non-text formats, es->indent
 * corresponds to the nesting depth of logical output groups, and therefore
 * is controlled by ExplainOpenGroup/ExplainCloseGroup.
 */
static void
ExplainNode(Plan *plan, PlanState *planstate,
			Plan *outer_plan,
			const char *relationship, const char *plan_name,
			ExplainState *es)
{
	const char *pname;		/* node type name for text output */
	const char *sname; 		/* node type name for non-text output */
	const char *strategy =  NULL;
	const char *operation = NULL;

	int 			save_indent = es->indent;
	bool 			haschildren;
	Slice 		*currentSlice = es->currentSlice;
	int         nSenders = 0;
	int         nReceivers = 0;
	int		  sliceId = 0;

	float	scaleFactor = 1.0;

	Assert(plan);

	if (Gp_role == GP_ROLE_DISPATCH)
	{
		/**
		 * Estimates will have to be scaled down to be per-segment (except in a few cases).
		 */
		if ((plan->directDispatch).isDirectDispatch)
		{
			scaleFactor = 1.0;
		}
		else if (plan->flow != NULL && CdbPathLocus_IsBottleneck(*(plan->flow)))
		{
			/**
			 * Data is unified in one place (singleQE or QD), or executed on a single segment.
			 * We scale up estimates to make it global.
			 * We will later amend this for Motion nodes.
			 */
			scaleFactor = 1.0;
		}
		else
		{
			/* the plan node is executed on multiple nodes, so scale down the number of rows seen by each segment */
			scaleFactor = getgpsegmentCount();
		}
	}

	switch (nodeTag(plan))
	{
		case T_Result:
			pname = sname = "Result";
			break;
		case T_Repeat:
			pname = sname = "Repeat";
			break;
		case T_Append:
			pname = sname = "Append";
			break;
		case T_Sequence:
			pname =  sname = "Sequence";
			break;
		case T_BitmapAnd:
			pname = sname = "BitmapAnd";
			break;
		case T_BitmapOr:
			pname = sname = "BitmapOr";
			break;
		case T_NestLoop:
			pname =  sname = "Nested Loop";
			break;
		case T_MergeJoin:
			pname = "Merge";	/* "Join" gets added by jointype switch */
			sname = "Merge Join";
			break;
		case T_HashJoin:
			pname = "Hash";		/* "Join" gets added by jointype switch */
			sname = "Hash Join";
			break;
		case T_SeqScan:
			pname = sname = "Seq Scan";
			break;
		case T_AppendOnlyScan:
			pname = sname =  "Append-only Scan";
			break;
		case T_AOCSScan:
			pname = sname =  "Append-only Columnar Scan";
			break;
		case T_TableScan:
			pname = sname =  "Table Scan";
			break;
		case T_DynamicTableScan:
			pname = sname =  "Dynamic Table Scan";
			break;
		case T_ExternalScan:
			pname = sname =  "External Scan";
			break;
		case T_IndexScan:
			pname = sname = "Index Scan";
			break;
		case T_DynamicIndexScan:
			pname = sname =  "Dynamic Index Scan";
			break;
		case T_BitmapIndexScan:
			pname = sname = "Bitmap Index Scan";
			break;
		case T_BitmapHeapScan:
			pname = sname = "Bitmap Heap Scan";
			break;
		case T_BitmapAppendOnlyScan:
			if (((BitmapAppendOnlyScan *)plan)->isAORow)
				pname = sname =  "Bitmap Append-Only Row-Oriented Scan";
			else
				pname = sname =  "Bitmap Append-Only Column-Oriented Scan";
			break;
		case T_BitmapTableScan:
			pname = sname =  "Bitmap Table Scan";
			break;
		case T_TidScan:
			pname = sname = "Tid Scan";
			break;
		case T_SubqueryScan:
			pname = sname = "Subquery Scan";
			break;
		case T_FunctionScan:
			pname = sname = "Function Scan";
			break;
		case T_ValuesScan:
			pname = sname = "Values Scan";
			break;
		case T_ShareInputScan:
			{
				/* FIXME */
				ShareInputScan *sisc = (ShareInputScan *) plan;
				appendStringInfo(es->str, "Shared Scan (share slice:id %d:%d)",
						currentSlice ? currentSlice->sliceIndex : -1, sisc->share_id);
				pname = sname = "";
			}
			break;
		case T_CteScan:
			pname = sname = "CTE Scan";
			break;
		case T_Material:
			pname = sname = "Materialize";
			break;
		case T_Sort:
			pname = sname = "Sort";
			break;
		case T_Agg:
			switch (((Agg *) plan)->aggstrategy)
			{
				case AGG_PLAIN:
					pname = "Aggregate";
					strategy = "Plain";
					break;
				case AGG_SORTED:
					pname = "GroupAggregate";
					strategy = "Sorted";
					break;
				case AGG_HASHED:
					pname = "HashAggregate";
					strategy = "Hashed";
					break;
				default:
					pname = "Aggregate ???";
					strategy = "???";
					break;
			}
			break;
		case T_Unique:
			pname = sname = "Unique";
			break;
		case T_SetOp:
			switch (((SetOp *) plan)->cmd)
			{
				case SETOPCMD_INTERSECT:
					pname = "SetOp Intersect";
					strategy = "Intersect";
					break;
				case SETOPCMD_INTERSECT_ALL:
					pname = "SetOp Intersect All";
					strategy = "Intersect All";
					break;
				case SETOPCMD_EXCEPT:
					pname = "SetOp Except";
					strategy = "Except";
					break;
				case SETOPCMD_EXCEPT_ALL:
					pname = "SetOp Except All";
					strategy = "Except All";
					break;
				default:
					pname = "SetOp ???";
					strategy = "???";
					break;
			}
			break;
		case T_Limit:
			pname = sname = "Limit";
			break;
		case T_Hash:
			pname = sname = "Hash";
			break;
		case T_Motion:
			{
				Motion	   *pMotion = (Motion *) plan;
				SliceTable *sliceTable = planstate->state->es_sliceTable;
				Slice *slice = (Slice *)list_nth(sliceTable->slices, pMotion->motionID);

				nSenders = slice->numGangMembersToBeActive;
				nReceivers = 0;

				/* scale the number of rows by the number of segments sending data */
				scaleFactor = nSenders;

				switch (pMotion->motionType)
				{
					case MOTIONTYPE_HASH:
						nReceivers = pMotion->numOutputSegs;
						pname = sname = "Redistribute Motion";
						break;
					case MOTIONTYPE_FIXED:
						nReceivers = pMotion->numOutputSegs;
						if (nReceivers == 0)
						{
							pname =  sname ="Broadcast Motion";
							nReceivers = getgpsegmentCount();
						}
						else
						{
							scaleFactor = 1;
							pname = sname = "Gather Motion";
						}
						break;
					case MOTIONTYPE_EXPLICIT:
						nReceivers = getgpsegmentCount();
						pname = sname = "Explicit Redistribute Motion";
						break;
					default:
						pname = sname = "Motion ???";
						break;
				}

				if (es->format == EXPLAIN_FORMAT_TEXT)
				{
					appendStringInfo(es->str, "%s %d:%d", pname,
						nSenders, nReceivers);
					appendGangAndDirectDispatchInfo(planstate, pMotion->motionID, es);
				}
				else
				{
					sliceId = pMotion->motionID;
				}
				pname = "";

			}
			break;
		case T_DML:
			{
				switch (es->pstmt->commandType)
				{
					case CMD_INSERT:
						pname = operation = "Insert";
						break;
					case CMD_DELETE:
						pname = operation =  "Delete";
						break;
					case CMD_UPDATE:
						pname = operation =  "Update";
						break;
					default:
						pname = "DML ???";
						break;
				}
			}
			break;

		case T_SplitUpdate:
			pname = sname = "Split";
			break;
		case T_AssertOp:
			pname = sname =  "Assert";
			break;
		case T_PartitionSelector:
			pname = sname =  "Partition Selector";
			break;
		case T_RowTrigger:
			pname = sname =  "RowTrigger";
			break;
		default:
			pname = sname = "???";
			break;
	}

	ExplainOpenGroup("Plan",
				 relationship ? NULL : "Plan",
				 true, es);

	if (es->format == EXPLAIN_FORMAT_TEXT)
	{
		if (plan_name)
		{
			appendStringInfoSpaces(es->str, es->indent * 2);
			appendStringInfo(es->str, "%s\n", plan_name);
			es->indent++;
		}
		if (es->indent)
		{
			appendStringInfoSpaces(es->str, es->indent * 2);
			appendStringInfoString(es->str, "->  ");
			es->indent += 2;
		}
		appendStringInfoString(es->str, pname);
		es->indent++;
	}
	else
	{
		ExplainPropertyText("Node Type", sname, es);
		ExplainPropertyInteger("Senders", nSenders, es);
		ExplainPropertyInteger("Receivers", nReceivers, es);

		if (strategy)
			ExplainPropertyText("Strategy", strategy, es);
		if (relationship)
			ExplainPropertyText("Parent Relationship", relationship, es);
		if (plan_name)
			ExplainPropertyText("Subplan Name", plan_name, es);

		appendGangAndDirectDispatchInfo(planstate, sliceId, es);

	}

	switch (nodeTag(plan))
	{
		case T_IndexScan:

		{
			IndexScan *indexscan = (IndexScan *) plan;
			const char *indexname =
							explain_get_index_name(indexscan->indexid);

			if (es->format == EXPLAIN_FORMAT_TEXT)
			{
				if (ScanDirectionIsBackward(indexscan->indexorderdir))
					appendStringInfoString(es->str, " Backward");
					appendStringInfo(es->str, " using %s", indexname);
			}
			else
			{
				const char *scandir;

				switch (indexscan->indexorderdir)
				{
					case BackwardScanDirection:
						scandir = "Backward";
						break;
					case NoMovementScanDirection:
						scandir = "NoMovement";
						break;
					case ForwardScanDirection:
						scandir = "Forward";
						break;
					default:
						scandir = "???";
						break;
					}
					ExplainPropertyText("Scan Direction", scandir, es);
					ExplainPropertyText("Index Name", indexname, es);
			}
		}
		/* FALL THRU */
		case T_SeqScan:
		case T_ExternalScan:
		case T_AppendOnlyScan:
		case T_AOCSScan:
		case T_TableScan:
		case T_DynamicTableScan:
		case T_DynamicIndexScan:
		case T_BitmapHeapScan:
		case T_BitmapAppendOnlyScan:
		case T_BitmapTableScan:
		case T_TidScan:
		case T_SubqueryScan:
		case T_FunctionScan:
		case T_ValuesScan:
		case T_CteScan:
		case T_TableFunctionScan:
			ExplainScanTarget((Scan *) plan, es);
			break;

		case T_BitmapIndexScan:
			{
				BitmapIndexScan *bitmapindexscan = (BitmapIndexScan *) plan;
				const char *indexname =
					explain_get_index_name(bitmapindexscan->indexid);

				if (es->format == EXPLAIN_FORMAT_TEXT)
					appendStringInfo(es->str, " on %s", indexname);
				else
					ExplainPropertyText("Index Name", indexname, es);
			}
			break;
		case T_ShareInputScan:
			{
				ShareInputScan *sisc = (ShareInputScan *) plan;
				if (es->format == EXPLAIN_FORMAT_TEXT)
					appendStringInfo(es->str, "Shared Scan (share slice:id %d:%d)",
									currentSlice ? currentSlice->sliceIndex : -1, sisc->share_id);
				else
				{
					ExplainPropertyInteger("Slice", currentSlice ? currentSlice->sliceIndex : -1, es);
					ExplainPropertyInteger("Share", sisc->share_id, es);
				}
			}
			break;
		case T_PartitionSelector:
			{
				PartitionSelector *ps = (PartitionSelector *)plan;
				char *relname = get_rel_name(ps->relid);
				if ( es->format == EXPLAIN_FORMAT_TEXT)
				{
					appendStringInfo(es->str, " for %s", quote_identifier(relname));
					if (0 != ps->scanId)
					{
						appendStringInfo(es->str, " (dynamic scan id: %d)", ps->scanId);
					}
				}
				else
				{
					ExplainPropertyText("Partition Name", relname, es);
					if (0 != ps->scanId)
					{
						ExplainPropertyInteger("Dynamic Scan Id", ps->scanId, es);
					}
				}
			}
			break;
		case T_NestLoop:
		case T_MergeJoin:
		case T_HashJoin:
			{
				const char *jointype;

				switch (((Join *) plan)->jointype)
				{
					case JOIN_INNER:
						jointype = "Inner";
						break;
					case JOIN_LEFT:
						jointype = "Left";
						break;
					case JOIN_FULL:
						jointype = "Full";
						break;
					case JOIN_RIGHT:
						jointype = "Right";
						break;
					case JOIN_IN:
						jointype = "EXISTS";
						break;
					case JOIN_LASJ:
						jointype = "Left Anti Semi";
						break;
					case JOIN_LASJ_NOTIN:
						jointype = "Left Anti Semi (Not-in)";
						break;
					default:
						jointype = "???";
						break;
				}
				if (es->format == EXPLAIN_FORMAT_TEXT)
				{
					/*
					 * For historical reasons, the join type is interpolated
					 * into the node type name...
					 */
					if (((Join *) plan)->jointype != JOIN_INNER)
						appendStringInfo(es->str, " %s Join", jointype);
					else if (!IsA(plan, NestLoop))
						appendStringInfo(es->str, " Join");
				}
				else
					ExplainPropertyText("Join Type", jointype, es);
			}
			break;
		case T_SetOp:
			{
				const char *setopcmd;

				switch (((SetOp *) plan)->cmd)
				{
					case SETOPCMD_INTERSECT:
						setopcmd = "Intersect";
						break;
					case SETOPCMD_INTERSECT_ALL:
						setopcmd = "Intersect All";
						break;
					case SETOPCMD_EXCEPT:
						setopcmd = "Except";
						break;
					case SETOPCMD_EXCEPT_ALL:
						setopcmd = "Except All";
						break;
					default:
						setopcmd = "???";
						break;
				}
				if (es->format == EXPLAIN_FORMAT_TEXT)
					appendStringInfo(es->str, " %s", setopcmd);
				else
					ExplainPropertyText("Command", setopcmd, es);
			}
			break;
		case T_Material:
			pname = sname =  "Materialize";
			break;
		case T_Sort:
			pname = sname =  "Sort";
			break;

		default:
			break;
	}

	Assert(scaleFactor > 0.0)

	if (es->costs)
	{
		if (es->format == EXPLAIN_FORMAT_TEXT)
		{
			appendStringInfo(es->str, "  (cost=%.2f..%.2f rows=%.0f width=%d)",
							 plan->startup_cost, plan->total_cost,
							 plan->plan_rows, plan->plan_width);
		}
		else
		{
			ExplainPropertyFloat("Startup Cost", plan->startup_cost, 2, es);
			ExplainPropertyFloat("Total Cost", plan->total_cost, 2, es);
			ExplainPropertyFloat("Plan Rows", plan->plan_rows, 0, es);
			ExplainPropertyInteger("Plan Width", plan->plan_width, es);
		}
	}

	/*
	 * We have to forcibly clean up the instrumentation state because we
	 * haven't done ExecutorEnd yet.  This is pretty grotty ...
	 */
	if (planstate->instrument)
		InstrEndLoop(planstate->instrument);

	if (planstate->instrument && planstate->instrument->nloops > 0)
	{
		double		nloops = planstate->instrument->nloops;
		double		startup_sec = 1000.0 * planstate->instrument->startup / nloops;
		double		total_sec = 1000.0 * planstate->instrument->total / nloops;
		double		rows = planstate->instrument->ntuples / nloops;

		if (es->format == EXPLAIN_FORMAT_TEXT)
		{
			appendStringInfo(es->str,
							 " (actual time=%.3f..%.3f rows=%.0f loops=%.0f)",
							 startup_sec, total_sec, rows, nloops);
		}
		else
		{
			ExplainPropertyFloat("Actual Startup Time", startup_sec, 3, es);
			ExplainPropertyFloat("Actual Total Time", total_sec, 3, es);
			ExplainPropertyFloat("Actual Rows", rows, 0, es);
			ExplainPropertyFloat("Actual Loops", nloops, 0, es);
		}
	}
	else if (es->analyze)
	{
		if (es->format == EXPLAIN_FORMAT_TEXT)
			appendStringInfo(es->str, " (never executed)");
		else
		{
			ExplainPropertyFloat("Actual Startup Time", 0.0, 3, es);
			ExplainPropertyFloat("Actual Total Time", 0.0, 3, es);
			ExplainPropertyFloat("Actual Rows", 0.0, 0, es);
			ExplainPropertyFloat("Actual Loops", 0.0, 0, es);
		}
	}
	if (gp_resqueue_print_operator_memory_limits)
	{
		if (es->format == EXPLAIN_FORMAT_TEXT)
		{
			appendStringInfo(es->str, " (operatorMem=" UINT64_FORMAT "KB)",
						 PlanStateOperatorMemKB(planstate));
		}
		else
		{
			ExplainPropertyInteger("operatorMem", PlanStateOperatorMemKB(planstate), es);
		}
	}

	if (es->format == EXPLAIN_FORMAT_TEXT)
		appendStringInfoChar(es->str, '\n');

#ifdef DEBUG_EXPLAIN
	appendStringInfo(es->str, "plan->targetlist=%s\n", nodeToString(plan->targetlist));
#endif

	/* quals, sort keys, etc */
	switch (nodeTag(plan))
	{
		case T_IndexScan:
		case T_DynamicIndexScan:
			show_scan_qual(((IndexScan *) plan)->indexqualorig,
						   "Index Cond", plan, outer_plan, es);
			show_scan_qual(plan->qual, "Filter", plan, outer_plan, es);
			break;
		case T_BitmapIndexScan:
			show_scan_qual(((BitmapIndexScan *) plan)->indexqualorig,
						   "Index Cond", plan, outer_plan, es);
			break;
		case T_BitmapHeapScan:
		case T_BitmapAppendOnlyScan:
		case T_BitmapTableScan:
			/* XXX do we want to show this in production? */
			if (nodeTag(plan) == T_BitmapHeapScan)
			{
				show_scan_qual(((BitmapHeapScan *) plan)->bitmapqualorig,
							   "Recheck Cond", plan,
							   outer_plan, es);
			}
			else if (nodeTag(plan) == T_BitmapAppendOnlyScan)
			{
				show_scan_qual(((BitmapAppendOnlyScan *) plan)->bitmapqualorig,
							   "Recheck Cond", plan,
							   outer_plan, es);
			}
			else if (nodeTag(plan) == T_BitmapTableScan)
			{
				show_scan_qual(((BitmapTableScan *) plan)->bitmapqualorig,
							   "Recheck Cond",  plan,
							   outer_plan, es);
			}
			/* FALL THRU */
		case T_SeqScan:
		case T_ExternalScan:
		case T_AppendOnlyScan:
		case T_AOCSScan:
		case T_TableScan:
		case T_DynamicTableScan:
		case T_FunctionScan:
		case T_ValuesScan:
		case T_CteScan:
		case T_SubqueryScan:
			show_scan_qual(plan->qual,
					"Filter", plan,
					outer_plan, es);
			break;
		case T_TidScan:
			{
				/*
				 * The tidquals list has OR semantics, so be sure to show it
				 * as an OR condition.
				 */
				List	   *tidquals = ((TidScan *) plan)->tidquals;

				if (list_length(tidquals) > 1)
					tidquals = list_make1(make_orclause(tidquals));

				show_scan_qual(tidquals,
						"TID Cond", plan,
						outer_plan, es);
				show_scan_qual(plan->qual,
						"Filter", plan,
						outer_plan, es);
			}
			break;
		case T_NestLoop:
			show_upper_qual(((NestLoop *) plan)->join.joinqual,
					"Join Filter", plan,  es);
			show_upper_qual(plan->qual,
					"Filter", plan,  es);
			break;
		case T_MergeJoin:
			show_upper_qual(((MergeJoin *) plan)->mergeclauses,
							"Merge Cond", plan, es);
			show_upper_qual(((MergeJoin *) plan)->join.joinqual,
							"Join Filter", plan,  es);
			show_upper_qual(plan->qual, "Filter", plan, es);
			break;
		case T_HashJoin:
			{
				HashJoin *hash_join = (HashJoin *) plan;
				/*
				 * In the case of an "IS NOT DISTINCT" condition, we display
				 * hashqualclauses instead of hashclauses.
				 */
				List *cond_to_show = hash_join->hashclauses;
				if (list_length(hash_join->hashqualclauses) > 0) {
					cond_to_show = hash_join->hashqualclauses;
				}
				show_upper_qual(cond_to_show,
								"Hash Cond", plan, es);
				show_upper_qual(((HashJoin *) plan)->join.joinqual,
								"Join Filter", plan, es);
				show_upper_qual(plan->qual,
								"Filter", plan, es);
			}
			break;
		case T_Agg:
			show_upper_qual(plan->qual,
							"Filter", plan, es);
			show_grouping_keys(plan,
						       ((Agg *) plan)->numCols,
						       ((Agg *) plan)->grpColIdx,
						       "Group By", es);
			break;
		case T_Window:
			{
				Window *window = (Window *)plan;
				ListCell *cell;
				char orderKeyStr[32]; /* XXX big enough */
				int i;

				if ( window->numPartCols > 0 )
				{
					show_grouping_keys(plan,
									   window->numPartCols,
									   window->partColIdx,
									   "Partition By", es);
				}

				if (list_length(window->windowKeys) > 1)
					i = 0;
				else
					i = -1;

				foreach(cell, window->windowKeys)
				{
					if ( i < 0 )
						sprintf(orderKeyStr, "Order By");
					else
					{
						sprintf(orderKeyStr, "Order By (level %d)", ++i);
					}

					show_sort_keys((SortState *)planstate, es);
				}
				/* XXX don't show framing for now */
			}
			break;
		case T_TableFunctionScan:
			{
				show_scan_qual(plan->qual,
							   "Filter",
							   plan,
							   outer_plan, es);

				/* Partitioning and ordering information */

			}
			break;

		case T_Unique:
			show_motion_keys(plan,
								 NIL,
								 ((Unique *) plan)->numCols,
								 ((Unique *) plan)->uniqColIdx,
								 "Group By", es);
			break;
		case T_Sort:
<<<<<<< HEAD
		{
			bool bNoDup = ((Sort *) plan)->noduplicates;
=======
			{
				bool bLimit = (((Sort *) plan)->limitCount
							   || ((Sort *) plan)->limitOffset);
>>>>>>> da844a27

				bool bNoDup = ((Sort *) plan)->noduplicates;

<<<<<<< HEAD
			if (bNoDup)
				SortKeystr = "Sort Key (Distinct)";

			show_sort_keys(plan,
						   ((Sort *) plan)->numCols,
						   ((Sort *) plan)->sortColIdx,
						   SortKeystr,
						   str, indent, es);
		}
=======
				char *SortKeystr = "Sort Key";

				if ((bLimit && bNoDup))
					SortKeystr = "Sort Key (Limit Distinct)";
				else if (bLimit)
					SortKeystr = "Sort Key (Limit)";
				else if (bNoDup)
					SortKeystr = "Sort Key (Distinct)";
				show_sort_keys((SortState*)planstate, es);
				show_sort_info((SortState *) planstate, es);
			}
>>>>>>> da844a27
			break;
		case T_Result:
			show_upper_qual((List *) ((Result *) plan)->resconstantqual,
							"One-Time Filter", plan, es);
			show_upper_qual(plan->qual, "Filter", plan, es);
			break;
		case T_Motion:
			{
				Motion	   *pMotion = (Motion *) plan;
                SliceTable *sliceTable = planstate->state->es_sliceTable;

				if (pMotion->sendSorted || pMotion->motionType == MOTIONTYPE_HASH)
					show_motion_keys(plan,
							pMotion->hashExpr,
							pMotion->numSortCols,
							pMotion->sortColIdx,
							"Merge Key", es);

                /* Descending into a new slice. */
                if (sliceTable)
                    es->currentSlice = (Slice *)list_nth(sliceTable->slices,
                                                         pMotion->motionID);
			}
			break;
		case T_AssertOp:
			{
				show_upper_qual(plan->qual,
								"Assert Cond", plan, es);
			}
			break;
		case T_PartitionSelector:
			{
				/*
				 *  FIXME this is probably wrong
				 *  our code calls explain_outNode recursively
				 *  with the correct parentPlan
				 */

				explain_partition_selector((PartitionSelector *) plan, innerPlan(plan)?outerPlan(plan):NULL, es);
			}
			break;

		default:
			break;
	}

	/* Get ready to display the child plans */
	haschildren = plan->initPlan ||
		outerPlan(plan) ||
		innerPlan(plan) ||
		IsA(plan, Append) ||
		IsA(plan, BitmapAnd) ||
		IsA(plan, BitmapOr) ||
		IsA(plan, SubqueryScan) ||
		planstate->subPlan;
	if (haschildren)
		ExplainOpenGroup("Plans", "Plans", false, es);

	/* initPlan-s */
	if (plan->initPlan)
		ExplainSubPlans(planstate->initPlan, "InitPlan", es);

	/* lefttree */
	if (outerPlan(plan))
	{
		/*
		 * Ordinarily we don't pass down our own outer_plan value to our child
		 * nodes, but in bitmap scan trees we must, since the bottom
		 * BitmapIndexScan nodes may have outer references.
		 */
		ExplainNode(outerPlan(plan), outerPlanState(planstate),
					IsA(plan, BitmapHeapScan) ? outer_plan : NULL,
					"Outer", NULL, es);
	}

	/* righttree */
	if (innerPlan(plan))
	{
		ExplainNode(innerPlan(plan), innerPlanState(planstate),
					outerPlan(plan),
					"Inner", NULL, es);
	}

	/* special child plans */
	switch (nodeTag(plan))
	{
		case T_Append:
			ExplainMemberNodes(((Append *) plan)->appendplans,
							   ((AppendState *) planstate)->appendplans,
							   outer_plan, es);
			break;
		case T_BitmapAnd:
			ExplainMemberNodes(((BitmapAnd *) plan)->bitmapplans,
							   ((BitmapAndState *) planstate)->bitmapplans,
							   outer_plan, es);
			break;
		case T_BitmapOr:
			ExplainMemberNodes(((BitmapOr *) plan)->bitmapplans,
							   ((BitmapOrState *) planstate)->bitmapplans,
							   outer_plan, es);
			break;
		case T_SubqueryScan:
			{
				SubqueryScan *subqueryscan = (SubqueryScan *) plan;
				SubqueryScanState *subquerystate = (SubqueryScanState *) planstate;

				ExplainNode(subqueryscan->subplan, subquerystate->subplan,
							NULL,
							"Subquery", NULL, es);
			}
			break;
		default:
			break;
	}

	/* subPlan-s */
	if (planstate->subPlan)
		ExplainSubPlans(planstate->subPlan, "SubPlan", es);

	/* end of child plans */
	if (haschildren)
		ExplainCloseGroup("Plans", "Plans", false, es);

	/* in text format, undo whatever indentation we added */
	if (es->format == EXPLAIN_FORMAT_TEXT)
		es->indent = save_indent;

	ExplainCloseGroup("Plan",
					  relationship ? NULL : "Plan",
					  true, es);

}

/*
 * explain_defer_error
 *    Called within PG_CATCH handler to demote and save the current error.
 *
 * We'll try to postpone the error cleanup until after we have produced
 * the EXPLAIN ANALYZE report, and then reflect the error to the client as
 * merely a NOTICE (because an ERROR causes libpq clients to discard the
 * report).
 *
 * If successful, upon return we fall thru the bottom of the PG_CATCH
 * handler and continue sequentially.  Otherwise we re-throw to the
 * next outer error handler.
 */
static ErrorData *
explain_defer_error(ExplainState *es)
{
    ErrorData  *edata;

    /* Already saved an earlier error?  Rethrow it now. */
    if (es->deferredError)
        ReThrowError(es->deferredError);    /* does not return */

    /* Try to downgrade the error to a NOTICE.  Rethrow if disallowed. */
    if (!elog_demote(NOTICE))
        PG_RE_THROW();

    /* Save the error info and expunge it from the error system. */
    edata = CopyErrorData();
    FlushErrorState();

    /* Caller must eventually ReThrowError() for proper cleanup. */
    return edata;
}                               /* explain_defer_error */

static void
appendGangAndDirectDispatchInfo( PlanState *planstate, int sliceId, ExplainState *es)
{
	SliceTable *sliceTable = planstate->state->es_sliceTable;

	if (sliceTable == NULL)
		return;

	Slice *slice = (Slice *)list_nth(sliceTable->slices, sliceId);

	switch (slice->gangType)
	{
		case GANGTYPE_UNALLOCATED:
		case GANGTYPE_ENTRYDB_READER:
			if (es->format == EXPLAIN_FORMAT_TEXT)
				appendStringInfo(es->str, "  (slice%d)", sliceId);
			else
				ExplainPropertyInteger("slice", sliceId, es);
			break;

		case GANGTYPE_PRIMARY_WRITER:
		case GANGTYPE_PRIMARY_READER:
		case GANGTYPE_SINGLETON_READER:
		{
			int numSegments;

			if (es->format == EXPLAIN_FORMAT_TEXT)
				appendStringInfo(es->str, "  (slice%d)", sliceId);
			else
				ExplainPropertyInteger("slice", sliceId, es);

			if (slice->directDispatch.isDirectDispatch)
			{
				Assert( list_length(slice->directDispatch.contentIds) == 1);
				numSegments = list_length(slice->directDispatch.contentIds);
			}
			else
			{
				numSegments = slice->numGangMembersToBeActive;
			}
			if (es->format == EXPLAIN_FORMAT_TEXT)
				appendStringInfo(es->str, " segments: %d)", numSegments);
			else
				ExplainPropertyInteger("segments", numSegments, es);

			break;
		}
	}
}

#ifdef XXX
/*
 * explain_outNode -
 *	  converts a Plan node into ascii string and appends it to 'str'
 *
 * planstate points to the executor state node corresponding to the plan node.
 * We need this to get at the instrumentation data (if any) as well as the
 * list of subplans.
 *
 * outer_plan, if not null, references another plan node that is the outer
 * side of a join with the current node.  This is only interesting for
 * deciphering runtime keys of an inner indexscan.
 *
 * parentPlan points to the parent plan node and can be used by PartitionSelector
 * to deparse its printablePredicate.
 */
static void
explain_outNode(Plan *plan, PlanState *planstate,
				Plan *outer_plan, Plan *parentPlan,
				const char * relationship, ExplainState *es)
{
	const char	   *pname = NULL;
	const char	   *sname = NULL;
	const char 	   *strategy = NULL;
	const char 	   *operation = NULL;

    Slice      *currentSlice = es->currentSlice;    /* save */
	bool		skip_outer=false;
	char       *skip_outer_msg = NULL;
	float		scaleFactor = 1.0; /* we will divide planner estimates by this factor to produce
									  per-segment estimates */

	Assert(plan);

	if (Gp_role == GP_ROLE_DISPATCH)
	{
		/**
		 * Estimates will have to be scaled down to be per-segment (except in a few cases).
		 */
		if ((plan->directDispatch).isDirectDispatch)
		{
			scaleFactor = 1.0;
		}
		else if (plan->flow != NULL && CdbPathLocus_IsBottleneck(*(plan->flow)))
		{
			/**
			 * Data is unified in one place (singleQE or QD), or executed on a single segment.
			 * We scale up estimates to make it global.
			 * We will later amend this for Motion nodes.
			 */
			scaleFactor = 1.0;
		}
		else
		{
			/* the plan node is executed on multiple nodes, so scale down the number of rows seen by each segment */
			scaleFactor = getgpsegmentCount();
		}
	}
/*
 * FIXME
 */
	if (plan == NULL)
	{
		appendStringInfoChar(es->str, '\n');
		return;
	}

	switch (nodeTag(plan))
	{
		case T_Result:
			pname = sname = "Result";
			break;
		case T_Repeat:
			pname = sname = "Repeat";
			break;
		case T_Append:
			pname =  sname = "Append";
			break;
		case T_Sequence:
			pname =  sname = "Sequence";
			break;
		case T_BitmapAnd:
			pname =  sname = "BitmapAnd";
			break;
		case T_BitmapOr:
			pname =  sname = "BitmapOr";
			break;
		case T_NestLoop:
			if (((NestLoop *)plan)->shared_outer)
			{
				skip_outer = true;
				skip_outer_msg = "See first subplan of Hash Join";
			}

			switch (((NestLoop *) plan)->join.jointype)
			{
				case JOIN_INNER:
					pname =  sname =  "Nested Loop";
					break;
				case JOIN_LEFT:
					pname =  sname = "Nested Loop Left Join";
					break;
				case JOIN_FULL:
					pname =  sname = "Nested Loop Full Join";
					break;
				case JOIN_RIGHT:
					pname =  sname = "Nested Loop Right Join";
					break;
				case JOIN_IN:
					pname =  sname = "Nested Loop EXISTS Join";
					break;
				case JOIN_LASJ:
					pname =  sname = "Nested Loop Left Anti Semi Join";
					break;
				case JOIN_LASJ_NOTIN:
					pname =  sname = "Nested Loop Left Anti Semi Join (Not-In)";
					break;
				default:
					pname =  sname = "Nested Loop ??? Join";
					break;
			}
			break;
		case T_MergeJoin:
			switch (((MergeJoin *) plan)->join.jointype)
			{
				case JOIN_INNER:
					pname = "Merge";
					sname = 	"Merge Join";
					break;
				case JOIN_LEFT:
					pname = "Merge";
					sname = "Merge Left Join";
					break;
				case JOIN_FULL:
					pname = "Merge";
					sname = "Merge Full Join";
					break;
				case JOIN_RIGHT:
					pname = "Merge";
					sname = "Merge Right Join";
					break;
				case JOIN_IN:
					pname = "Merge";
					sname = "Merge EXISTS Join";
					break;
				case JOIN_LASJ:
					pname = "Merge";
					sname = "Merge Left Anti Semi Join";
					break;
				case JOIN_LASJ_NOTIN:
					pname = "Merge";
					sname = "Merge Left Anti Semi Join (Not-In)";
					break;
				default:
					pname = "Merge";
					sname = "Merge ??? Join";
					break;
			}
			break;
		case T_HashJoin:
			switch (((HashJoin *) plan)->join.jointype)
			{
				case JOIN_INNER:
					pname = "Hash";
					sname = "Hash Join";
					break;
				case JOIN_LEFT:
					pname = "Hash";
					sname = "Hash Left Join";
					break;
				case JOIN_FULL:
					pname = "Hash";
					sname = "Hash Full Join";
					break;
				case JOIN_RIGHT:
					pname = "Hash";
					sname = "Hash Right Join";
					break;
				case JOIN_IN:
					pname = "Hash";
					sname = "Hash EXISTS Join";
					break;
				case JOIN_LASJ:
					pname = "Hash";
					sname = "Hash Left Anti Semi Join";
					break;
				case JOIN_LASJ_NOTIN:
					pname = "Hash";
					sname = "Hash Left Anti Semi Join (Not-In)";
					break;
				default:
					pname = "Hash";
					sname = "Hash ??? Join";
					break;
			}
			break;
		case T_SeqScan:
			pname = sname = "Seq Scan";
			break;
		case T_AppendOnlyScan:
			pname = sname =  "Append-only Scan";
			break;
		case T_AOCSScan:
			pname = sname =  "Append-only Columnar Scan";
			break;
		case T_TableScan:
			pname = sname =  "Table Scan";
			break;
		case T_DynamicTableScan:
			pname = sname =  "Dynamic Table Scan";
			break;
		case T_ExternalScan:
			pname = sname =  "External Scan";
			break;
		case T_IndexScan:
			pname = sname =  "Index Scan";
			break;
		case T_DynamicIndexScan:
			pname = sname =  "Dynamic Index Scan";
			break;
		case T_BitmapIndexScan:
			pname = sname =  "Bitmap Index Scan";
			break;
		case T_BitmapHeapScan:
			pname = sname =  "Bitmap Heap Scan";
			break;
		case T_BitmapAppendOnlyScan:
			if (((BitmapAppendOnlyScan *)plan)->isAORow)
				pname = sname =  "Bitmap Append-Only Row-Oriented Scan";
			else
				pname = sname =  "Bitmap Append-Only Column-Oriented Scan";
			break;
		case T_BitmapTableScan:
			pname = sname =  "Bitmap Table Scan";
			break;
		case T_TidScan:
			pname = sname =  "Tid Scan";
			break;
		case T_SubqueryScan:
			pname = sname =  "Subquery Scan";
			break;
		case T_FunctionScan:
			pname = sname =  "Function Scan";
			break;
		case T_ValuesScan:
			pname = sname =  "Values Scan";
			break;
		case T_ShareInputScan:
			{
				/* FIXME */
				ShareInputScan *sisc = (ShareInputScan *) plan;
				appendStringInfo(es->str, "Shared Scan (share slice:id %d:%d)",
						currentSlice ? currentSlice->sliceIndex : -1, sisc->share_id);
				pname = sname = "";
			}
			break;
		case T_Material:
			pname = sname = "Materialize";
			break;
		case T_Sort:
			pname = sname = "Sort";
			break;
		case T_Agg:
			switch (((Agg *) plan)->aggstrategy)
			{
				case AGG_PLAIN:
					pname = "Aggregate";
					strategy = "Plain";
					break;
				case AGG_SORTED:
					pname = "GroupAggregate";
					strategy = "sorted";
					break;
				case AGG_HASHED:
					pname = "HashAggregate";
					strategy = "Hashed";
					break;
				default:
					pname = "Aggregate ???";
					strategy = "???";
					break;
			}
			break;
		case T_Window:
			pname = sname = "Window";
			break;
		case T_TableFunctionScan:
			pname = sname = "Table Function Scan";
			break;
		case T_Unique:
			pname = sname = "Unique";
			break;
		case T_SetOp:
			switch (((SetOp *) plan)->cmd)
			{
				case SETOPCMD_INTERSECT:
					pname = "SetOp Intersect";
					strategy = "Intersect";
					break;
				case SETOPCMD_INTERSECT_ALL:
					pname = "SetOp Intersect All";
					strategy = "Intersect All";
					break;
				case SETOPCMD_EXCEPT:
					pname = "SetOp Except";
					strategy = "Except";
					break;
				case SETOPCMD_EXCEPT_ALL:
					pname = "SetOp Except All";
					strategy = "Except All";
					break;
				default:
					pname = "SetOp ???";
					strategy = "???";
					break;
			}
			break;
		case T_Limit:
			pname =  sname = "Limit";
			break;
		case T_Hash:
			pname = sname = "Hash";
			break;
		case T_Motion:
			{
				Motion	   *pMotion = (Motion *) plan;
				SliceTable *sliceTable = planstate->state->es_sliceTable;
				Slice *slice = (Slice *)list_nth(sliceTable->slices, pMotion->motionID);

                int         nSenders = slice->numGangMembersToBeActive;
				int         nReceivers = 0;

				/* scale the number of rows by the number of segments sending data */
				scaleFactor = nSenders;
				
				switch (pMotion->motionType)
				{
					case MOTIONTYPE_HASH:
						nReceivers = pMotion->numOutputSegs;
						pname = sname = "Redistribute Motion";
						break;
					case MOTIONTYPE_FIXED:
						nReceivers = pMotion->numOutputSegs;
						if (nReceivers == 0)
						{
							pname =  sname ="Broadcast Motion";
							nReceivers = getgpsegmentCount();
						}
						else
						{
							scaleFactor = 1;
							pname = sname = "Gather Motion";
						}
						break;
					case MOTIONTYPE_EXPLICIT:
						nReceivers = getgpsegmentCount();
						pname = sname = "Explicit Redistribute Motion";
						break;
					default:
						pname = sname = "Motion ???";
						break;
				}

				if (es->format == EXPLAIN_FORMAT_TEXT)
				{
					appendStringInfo(es->str, "%s %d:%d", pname,
						nSenders, nReceivers);
				}
				else
				{
					ExplainPropertyText("Node Type", sname, es);
					if (strategy)
						ExplainPropertyText("Strategy", strategy, es);

				}
				appendGangAndDirectDispatchInfo(planstate, pMotion->motionID, es);
				pname = "";

			}
			break;
		case T_DML:
			{
				switch (es->pstmt->commandType)
				{
					case CMD_INSERT:
						pname = operation = "Insert";
						break;
					case CMD_DELETE:
						pname = operation =  "Delete";
						break;
					case CMD_UPDATE:
						pname = operation =  "Update";
						break;
					default:
						pname = "DML ???";
						break;
				}
			}
			break;
		case T_SplitUpdate:
			pname = sname = "Split";
			break;
		case T_AssertOp:
			pname = sname =  "Assert";
			break;
		case T_PartitionSelector:
			pname = sname =  "Partition Selector";
			break;
		case T_RowTrigger:
 			pname = sname =  "RowTrigger";
 			break;
		default:
			pname = sname =  "???";
			break;
	}

	ExplainOpenGroup("Plan",
			relationship ? NULL : "Plan",
			true, es);

	if (es->format == EXPLAIN_FORMAT_TEXT)
	{
		if (es->indent)
		{
			appendStringInfoSpaces(es->str, es->indent * 2);
			appendStringInfoString(es->str, "->  ");
			es->indent += 2;
		}
		appendStringInfoString(es->str, pname);
		es->indent++;
	}
	else
	{
		ExplainPropertyText("Node Type", sname, es);
		if (strategy)
			ExplainPropertyText("Strategy", strategy, es);
		if (operation)
			ExplainPropertyText("Operation", operation, es);
		if (relationship)
			ExplainPropertyText("Parent Relationship", relationship, es);
	}
	switch (nodeTag(plan))
	{
		case T_IndexScan:
			if (ScanDirectionIsBackward(((IndexScan *) plan)->indexorderdir))
				appendStringInfoString(es->str, " Backward");
			appendStringInfo(es->str, " using %s",
					  explain_get_index_name(((IndexScan *) plan)->indexid));
			/* FALL THRU */
		case T_SeqScan:
		case T_ExternalScan:
		case T_AppendOnlyScan:
		case T_AOCSScan:
		case T_TableScan:
		case T_DynamicTableScan:
		case T_DynamicIndexScan:
		case T_BitmapHeapScan:
		case T_BitmapAppendOnlyScan:
		case T_BitmapTableScan:
		case T_TidScan:
			if (((Scan *) plan)->scanrelid > 0)
			{
				RangeTblEntry *rte = rt_fetch(((Scan *) plan)->scanrelid,
											  es->rtable);
				char	   *relname;

				/* Assume it's on a real relation */
				Assert(rte->rtekind == RTE_RELATION);

				/* We only show the rel name, not schema name */
				relname = get_rel_name(rte->relid);

				appendStringInfo(es->str, " on %s",
								 quote_identifier(relname));
				if (strcmp(rte->eref->aliasname, relname) != 0)
					appendStringInfo(es->str, " %s",
									 quote_identifier(rte->eref->aliasname));

				/* Print dynamic scan id for dytnamic scan operators */
				if (isDynamicScan((Scan *)plan))
				{
					appendStringInfo(es->str, " (dynamic scan id: %d)",
									 ((Scan *)plan)->partIndexPrintable);
				}
			}
			break;
		case T_BitmapIndexScan:
			appendStringInfo(es->str, " on %s",
				explain_get_index_name(((BitmapIndexScan *) plan)->indexid));
			break;
		case T_SubqueryScan:
			if (((Scan *) plan)->scanrelid > 0)
			{
				RangeTblEntry *rte = rt_fetch(((Scan *) plan)->scanrelid,
											  es->rtable);

				appendStringInfo(es->str, " %s",
								 quote_identifier(rte->eref->aliasname));
			}
			break;
		case T_TableFunctionScan:
			{
				RangeTblEntry	*rte;
				FuncExpr		*funcexpr;
				char			*proname;

				/* Get the range table, it should be a TableFunction */
				rte = rt_fetch(((Scan *) plan)->scanrelid, es->rtable);
				Assert(rte->rtekind == RTE_TABLEFUNCTION);
				
				/* 
				 * Lookup the function name.
				 *
				 * Unlike RTE_FUNCTION there should be no cases where the
				 * optimizer could have evaluated away the function call.
				 */
				Insist(rte->funcexpr && IsA(rte->funcexpr, FuncExpr));
				funcexpr = (FuncExpr *) rte->funcexpr;
				proname	 = get_func_name(funcexpr->funcid);

				/* Build the output description */
				appendStringInfo(es->str, " on %s", quote_identifier(proname));
				if (strcmp(rte->eref->aliasname, proname) != 0)
					appendStringInfo(es->str, " %s",
									 quote_identifier(rte->eref->aliasname));
				
				/* might be nice to add order by and scatter by info */
				
			}
			break;
		case T_FunctionScan:
			if (((Scan *) plan)->scanrelid > 0)
			{
				RangeTblEntry *rte = rt_fetch(((Scan *) plan)->scanrelid,
											  es->rtable);
				Node	   *funcexpr;
				char	   *proname;

				/* Assert it's on a RangeFunction */
				Assert(rte->rtekind == RTE_FUNCTION);

				/*
				 * If the expression is still a function call, we can get the
				 * real name of the function.  Otherwise, punt (this can
				 * happen if the optimizer simplified away the function call,
				 * for example).
				 */
				funcexpr = ((FunctionScan *) plan)->funcexpr;
				if (funcexpr && IsA(funcexpr, FuncExpr))
				{
					Oid			funcid = ((FuncExpr *) funcexpr)->funcid;

					/* We only show the func name, not schema name */
					proname = get_func_name(funcid);
				}
				else
					proname = rte->eref->aliasname;

				appendStringInfo(es->str, " on %s",
								 quote_identifier(proname));
				if (strcmp(rte->eref->aliasname, proname) != 0)
					appendStringInfo(es->str, " %s",
									 quote_identifier(rte->eref->aliasname));
			}
			break;
		case T_ValuesScan:
			if (((Scan *) plan)->scanrelid > 0)
			{
				RangeTblEntry *rte = rt_fetch(((Scan *) plan)->scanrelid,
											  es->rtable);
				char	   *valsname;

				/* Assert it's on a values rte */
				Assert(rte->rtekind == RTE_VALUES);

				valsname = rte->eref->aliasname;

				appendStringInfo(es->str, " on %s",
								 quote_identifier(valsname));
			}
			break;
		case T_PartitionSelector:
			{
				PartitionSelector *ps = (PartitionSelector *)plan;
				char *relname = get_rel_name(ps->relid);
				appendStringInfo(es->str, " for %s", quote_identifier(relname));
				if (0 != ps->scanId)
				{
					appendStringInfo(es->str, " (dynamic scan id: %d)", ps->scanId);
				}
			}
			break;
		default:
			break;
	}

	Assert(scaleFactor > 0.0);

	if (es->costs)
	{
		if (es->format == EXPLAIN_FORMAT_TEXT)
		{
			appendStringInfo(es->str, "  (cost=%.2f..%.2f rows=%.0f width=%d)",
					 plan->startup_cost, plan->total_cost,
					 ceil(plan->plan_rows / scaleFactor), plan->plan_width);
		}
		else
		{
			ExplainPropertyFloat("Startup Cost", plan->startup_cost, 2, es);
			ExplainPropertyFloat("Total Cost", plan->total_cost, 2, es);
			ExplainPropertyFloat("Plan Rows", plan->plan_rows, 0, es);
			ExplainPropertyInteger("Plan Width", plan->plan_width, es);
		}
	}
	if (gp_resqueue_print_operator_memory_limits)
	{
		if (es->format == EXPLAIN_FORMAT_TEXT)
		{
			appendStringInfo(es->str, " (operatorMem=" UINT64_FORMAT "KB)",
						 PlanStateOperatorMemKB(planstate));
		}
		else
		{
			ExplainPropertyInteger("operatorMem", PlanStateOperatorMemKB(planstate), es);
		}
	}

	if (es->format == EXPLAIN_FORMAT_TEXT)
		appendStringInfoChar(es->str, '\n');

#ifdef DEBUG_EXPLAIN
	appendStringInfo(es->str, "plan->targetlist=%s\n", nodeToString(plan->targetlist));
#endif

	/* quals, sort keys, etc */
	switch (nodeTag(plan))
	{
		case T_IndexScan:
		case T_DynamicIndexScan:
			show_scan_qual(((IndexScan *) plan)->indexqualorig,
						   "Index Cond",plan,
						   outer_plan, es);
			show_scan_qual(plan->qual,
						   "Filter", plan,
						   outer_plan, es);
			break;
		case T_BitmapIndexScan:
			show_scan_qual(((BitmapIndexScan *) plan)->indexqualorig,
						   "Index Cond", plan,
						   outer_plan, es);
			break;
		case T_BitmapHeapScan:
		case T_BitmapAppendOnlyScan:
		case T_BitmapTableScan:
			/* XXX do we want to show this in production? */
			if (nodeTag(plan) == T_BitmapHeapScan)
			{
				show_scan_qual(((BitmapHeapScan *) plan)->bitmapqualorig,
							   "Recheck Cond", plan,
							   outer_plan, es);
			}
			else if (nodeTag(plan) == T_BitmapAppendOnlyScan)
			{
				show_scan_qual(((BitmapAppendOnlyScan *) plan)->bitmapqualorig,
							   "Recheck Cond", plan,
							   outer_plan, es);
			}
			else if (nodeTag(plan) == T_BitmapTableScan)
			{
				show_scan_qual(((BitmapTableScan *) plan)->bitmapqualorig,
							   "Recheck Cond",  plan,
							   outer_plan, es);
			}
			/* FALL THRU */
		case T_SeqScan:
		case T_ExternalScan:
		case T_AppendOnlyScan:
		case T_AOCSScan:
		case T_TableScan:
		case T_DynamicTableScan:
		case T_FunctionScan:
		case T_ValuesScan:
			show_scan_qual(plan->qual,
						   "Filter", plan,
						   outer_plan, es);
			break;
		case T_SubqueryScan:
			show_scan_qual(plan->qual,
						   "Filter", plan,
						   outer_plan, es);
			break;
		case T_TidScan:
			{
				/*
				 * The tidquals list has OR semantics, so be sure to show it
				 * as an OR condition.
				 */
				List	   *tidquals = ((TidScan *) plan)->tidquals;

				if (list_length(tidquals) > 1)
					tidquals = list_make1(make_orclause(tidquals));
				show_scan_qual(tidquals,
							   "TID Cond", plan,
							   outer_plan, es);
				show_scan_qual(plan->qual,
							   "Filter", plan,
							   outer_plan, es);
			}
			break;
		case T_NestLoop:
			show_upper_qual(((NestLoop *) plan)->join.joinqual,
							"Join Filter", plan, es);
			show_upper_qual(plan->qual,
							"Filter", plan, es);
			break;
		case T_MergeJoin:
			show_upper_qual(((MergeJoin *) plan)->mergeclauses,
							"Merge Cond", plan, es);
			show_upper_qual(((MergeJoin *) plan)->join.joinqual,
							"Join Filter", plan, es);
			show_upper_qual(plan->qual,
							"Filter", plan, es);
			break;
		case T_HashJoin: {
			HashJoin *hash_join = (HashJoin *) plan;
			/*
			 * In the case of an "IS NOT DISTINCT" condition, we display
			 * hashqualclauses instead of hashclauses.
			 */
			List *cond_to_show = hash_join->hashclauses;
			if (list_length(hash_join->hashqualclauses) > 0) {
				cond_to_show = hash_join->hashqualclauses;
			}
			show_upper_qual(cond_to_show,
							"Hash Cond", plan, es);
			show_upper_qual(((HashJoin *) plan)->join.joinqual,
							"Join Filter", plan, es);
			show_upper_qual(plan->qual,
							"Filter", plan, es);
			break;
		}
		case T_Agg:
			show_upper_qual(plan->qual,
							"Filter", plan, es);
			show_grouping_keys(plan,
						       ((Agg *) plan)->numCols,
						       ((Agg *) plan)->grpColIdx,
						       "Group By", es);
			break;
		case T_Window:
			{
				Window *window = (Window *)plan;
				ListCell *cell;
				char orderKeyStr[32]; /* XXX big enough */
				int i;

				if ( window->numPartCols > 0 )
				{
					show_grouping_keys(plan,
									   window->numPartCols,
									   window->partColIdx,
									   "Partition By", es);
				}

				if (list_length(window->windowKeys) > 1)
					i = 0;
				else
					i = -1;

				foreach(cell, window->windowKeys)
				{
					if ( i < 0 )
						sprintf(orderKeyStr, "Order By");
					else
					{
						sprintf(orderKeyStr, "Order By (level %d)", ++i);
					}

					show_sort_keys((SortState *)planstate, es);
				}
				/* XXX don't show framing for now */
			}
			break;
		case T_TableFunctionScan:
		{
			show_scan_qual(plan->qual,
						   "Filter",
						   plan,
						   outer_plan, es);

			/* Partitioning and ordering information */
			
		}
		break;

		case T_Unique:
			show_motion_keys(plan,
                             NIL,
						     ((Unique *) plan)->numCols,
						     ((Unique *) plan)->uniqColIdx,
						     "Group By", es);
			break;
		case T_Sort:
		{
			bool bLimit = (((Sort *) plan)->limitCount
						   || ((Sort *) plan)->limitOffset);

			bool bNoDup = ((Sort *) plan)->noduplicates;

			char *SortKeystr = "Sort Key";

			if ((bLimit && bNoDup))
				SortKeystr = "Sort Key (Limit Distinct)";
			else if (bLimit)
				SortKeystr = "Sort Key (Limit)";
			else if (bNoDup)
				SortKeystr = "Sort Key (Distinct)";

			show_sort_keys((SortState *)planstate, es);
			show_sort_info((SortState *) planstate, es);
		}
			break;
		case T_Result:
			show_upper_qual((List *) ((Result *) plan)->resconstantqual,
							"One-Time Filter", plan, es);
			show_upper_qual(plan->qual,
							"Filter", plan, es);
			break;
		case T_Repeat:
			show_upper_qual(plan->qual,
							"Filter", plan, es);
			break;
		case T_Motion:
			{
				Motion	   *pMotion = (Motion *) plan;
                SliceTable *sliceTable = planstate->state->es_sliceTable;

				if (pMotion->sendSorted || pMotion->motionType == MOTIONTYPE_HASH)
					show_motion_keys(plan,
							pMotion->hashExpr,
							pMotion->numSortCols,
							pMotion->sortColIdx,
							"Merge Key", es);

                /* Descending into a new slice. */
                if (sliceTable)
                    es->currentSlice = (Slice *)list_nth(sliceTable->slices,
                                                         pMotion->motionID);
			}
			break;
		case T_AssertOp:
			{
				show_upper_qual(plan->qual,
								"Assert Cond", plan, es);
			}
			break;
		case T_PartitionSelector:
			{
				explain_partition_selector((PartitionSelector *) plan, parentPlan, es);
			}
			break;
		default:
			break;
	}

    /* CDB: Show actual row count, etc. */
	if (planstate->instrument)
	{
        cdbexplain_showExecStats(planstate, es->showstatctx, es);
	}
	/* initPlan-s */
	if (plan->initPlan)
	{
        Slice      *saved_slice = es->currentSlice;
		ListCell   *lst;

		foreach(lst, planstate->initPlan)
		{
			SubPlanState *sps = (SubPlanState *) lfirst(lst);
			SubPlan    *sp = (SubPlan *) sps->xprstate.expr;
            SliceTable *sliceTable = planstate->state->es_sliceTable;


			appendStringInfoSpaces(es->str, es->indent*2);
		    appendStringInfoString(es->str, "  InitPlan");

            /* Subplan might have its own root slice */
            if (sliceTable &&
                sp->qDispSliceId > 0)
            {
                es->currentSlice = (Slice *)list_nth(sliceTable->slices,
                                                     sp->qDispSliceId);
    		    appendGangAndDirectDispatchInfo(planstate, sp->qDispSliceId, es);
            }
            else
            {
                /*
                 * CDB TODO: In non-parallel query, all qDispSliceId's are 0.
                 * Should fill them in properly before ExecutorStart(), but
                 * for now, just omit the slice id.
                 */
            }

            ExplainSeparatePlans(es);
			if (es->format == EXPLAIN_FORMAT_TEXT)
			{
				appendStringInfoSpaces(es->str, es->indent);
				appendStringInfo(es->str, "    ->  ");
			}

			explain_outNode(exec_subplan_get_plan(es->pstmt, sp),
							sps->planstate,
							NULL, plan, "InitPlan",es);
		}
        es->currentSlice = saved_slice;
	}

	/* lefttree */
	if (outerPlan(plan) && !skip_outer)
	{
		appendStringInfoSpaces(es->str, es->indent);
		appendStringInfo(es->str, "  ->  ");

		/*
		 * Ordinarily we don't pass down our own outer_plan value to our child
		 * nodes, but in bitmap scan trees we must, since the bottom
		 * BitmapIndexScan nodes may have outer references.
		 */
		explain_outNode(outerPlan(plan),
						outerPlanState(planstate),
						(IsA(plan, BitmapHeapScan) |
						 IsA(plan, BitmapAppendOnlyScan) |
						 IsA(plan, BitmapTableScan)) ? outer_plan : NULL,
						plan, "Outer", es);
	}
    else if (skip_outer)
    {
		appendStringInfoSpaces(es->str, es->indent);
		appendStringInfo(es->str, "  ->  ");
		appendStringInfoString(es->str, skip_outer_msg);
        ExplainSeparatePlans(es);
    }

	/* righttree */
	if (innerPlan(plan))
	{
		appendStringInfoSpaces(es->str, es->indent);
		appendStringInfo(es->str, "  ->  ");
		explain_outNode(innerPlan(plan),
						innerPlanState(planstate),
						outerPlan(plan),
						plan, "Inner", es);
	}

	if (IsA(plan, Append))
	{
		Append	   *appendplan = (Append *) plan;
		AppendState *appendstate = (AppendState *) planstate;
		ListCell   *lst;
		int			j;

		j = 0;
		foreach(lst, appendplan->appendplans)
		{
			Plan	   *subnode = (Plan *) lfirst(lst);

			appendStringInfoSpaces(es->str, es->indent);
			appendStringInfo(es->str, "  ->  ");

			/*
			 * Ordinarily we don't pass down our own outer_plan value to our
			 * child nodes, but in an Append we must, since we might be
			 * looking at an appendrel indexscan with outer references from
			 * the member scans.
			 */
			explain_outNode(subnode,
							appendstate->appendplans[j],
							outer_plan,
							(Plan *) appendplan, "Member", es);
			j++;
		}
	}

	if (IsA(plan, Sequence))
	{
		Sequence *sequence = (Sequence *) plan;
		SequenceState *sequenceState = (SequenceState *) planstate;
		ListCell *lc;
		int j = 0;
		foreach(lc, sequence->subplans)
		{
			Plan *subnode = (Plan *) lfirst(lc);

			appendStringInfoSpaces(es->str, es->indent);
			appendStringInfo(es->str, "  ->  ");

			explain_outNode( subnode,
							sequenceState->subplans[j],
							outer_plan,
							plan, "Member", es);
			j++;
		}
	}

	if (IsA(plan, BitmapAnd))
	{
		BitmapAnd  *bitmapandplan = (BitmapAnd *) plan;
		BitmapAndState *bitmapandstate = (BitmapAndState *) planstate;
		ListCell   *lst;
		int			j;

		j = 0;
		foreach(lst, bitmapandplan->bitmapplans)
		{
			Plan	   *subnode = (Plan *) lfirst(lst);

			appendStringInfoSpaces(es->str, es->indent);
			appendStringInfo(es->str, "  ->  ");

			explain_outNode(subnode,
							bitmapandstate->bitmapplans[j],
							outer_plan, /* pass down same outer plan */
							plan, "Member", es);
			j++;
		}
	}

	if (IsA(plan, BitmapOr))
	{
		BitmapOr   *bitmaporplan = (BitmapOr *) plan;
		BitmapOrState *bitmaporstate = (BitmapOrState *) planstate;
		ListCell   *lst;
		int			j;

		j = 0;
		foreach(lst, bitmaporplan->bitmapplans)
		{
			Plan	   *subnode = (Plan *) lfirst(lst);
			if (es->format == EXPLAIN_FORMAT_TEXT)
			{

				appendStringInfoSpaces(es->str, es->indent);
				appendStringInfo(es->str, "  ->  ");
			}
			explain_outNode(subnode,
							bitmaporstate->bitmapplans[j],
							outer_plan, /* pass down same outer plan */
							plan,"Member", es);
			j++;
		}
	}

	if (IsA(plan, SubqueryScan))
	{
		SubqueryScan *subqueryscan = (SubqueryScan *) plan;
		SubqueryScanState *subquerystate = (SubqueryScanState *) planstate;
		Plan	   *subnode = subqueryscan->subplan;

		if (es->format == EXPLAIN_FORMAT_TEXT)
		{
			appendStringInfoSpaces(es->str, es->indent);
			appendStringInfo(es->str, "  ->  ");
		}
		explain_outNode(subnode,
						subquerystate->subplan,
						NULL,
						plan, "Member", es);
	}

	/* subPlan-s */
	if (planstate->subPlan)
	{
		ListCell   *lst;

		foreach(lst, planstate->subPlan)
		{
			SubPlanState *sps = (SubPlanState *) lfirst(lst);
			SubPlan    *sp = (SubPlan *) sps->xprstate.expr;

			if (es->format == EXPLAIN_FORMAT_TEXT)
			{
				appendStringInfoSpaces(es->str, es->indent);
				appendStringInfo(es->str, "  %s\n", sp->plan_name);

				appendStringInfoSpaces(es->str, es->indent);
				appendStringInfo(es->str, "    ->  ");
			}
			explain_outNode(exec_subplan_get_plan(es->pstmt, sp),
							sps->planstate,
							NULL,
							plan, "SubPlan", es);
		}
	}

    es->currentSlice = currentSlice;    /* restore */
}                               /* explain_outNode */
#endif
#ifdef XXX
/*
 * Show a qualifier expression for a scan plan node
 *
 * Note: outer_plan is the referent for any OUTER vars in the scan qual;
 * this would be the outer side of a nestloop plan.  inner_plan should be
 * NULL except for a SubqueryScan plan node, where it should be the subplan.
 */
static void
show_scan_qual(List *qual, const char *qlabel,
			   Plan *outer_plan, Plan *inner_plan,
			    int indent, ExplainState *es)
{
	List	   *context;
	bool		useprefix;
	Node	   *node;
	char	   *exprstr;
	int			i;

	/* No work if empty qual */
	if (qual == NIL)
		return;

	/* Convert AND list to explicit AND */
	node = (Node *) make_ands_explicit(qual);

	/* Set up deparsing context */
	context = deparse_context_for_plan((Node *) outer_plan,
									   (Node *) inner_plan,
									   es->rtable);
	useprefix = (outer_plan != NULL || inner_plan != NULL);

	/* Deparse the expression */
	exprstr = deparse_expr_sweet(node, context, useprefix, false);

	/* And add to str */
	for (i = 0; i < indent; i++)
		appendStringInfo(es->str, "  ");
	appendStringInfo(es->str, "  %s: %s\n", qlabel, exprstr);
}
#endif  /* XXX */
#ifdef XXX
/*
 * Show a qualifier expression for an upper-level plan node
 */
static void
show_upper_qual(List *qual, const char *qlabel, Plan *plan,
				 int indent, ExplainState *es)
{
	List	   *context;
	bool		useprefix;
	Node	   *node;
	char	   *exprstr;
	int			i;

	/* No work if empty qual */
	if (qual == NIL)
		return;

	/* Set up deparsing context */
	context = deparse_context_for_plan((Node *) outerPlan(plan),
									   (Node *) innerPlan(plan),
									   es->rtable);
	useprefix = list_length(es->rtable) > 1;

	/* Deparse the expression */
	node = (Node *) make_ands_explicit(qual);
	exprstr = deparse_expr_sweet(node, context, useprefix, false);

	/* And add to str */
	for (i = 0; i < indent; i++)
		appendStringInfo(es->str, "  ");
	appendStringInfo(es->str, "  %s: %s\n", qlabel, exprstr);
}
#endif

/*
 * CDB: Show GROUP BY keys for an Agg or Group node.
 */
void
show_grouping_keys(Plan  *plan,
                   int          numCols,
                   AttrNumber  *subplanColIdx,
                   const char  *qlabel,
			       ExplainState *es)
{
    Plan       *subplan = plan->lefttree;
    List	   *context;
    char	   *exprstr;
    bool		useprefix = list_length(es->rtable) > 1;
    int			keyno;
	int         num_null_cols = 0;
	int         rollup_gs_times = 0;

    if (numCols <= 0)
        return;

	appendStringInfoSpaces(es->str, es->indent);
    appendStringInfo(es->str, "  %s: ", qlabel);

    Node *outerPlan = (Node *) outerPlan(subplan);
    Node *innerPlan = (Node *) innerPlan(subplan);

    /*
     * For Append we cannot obtain outerPlan as the lefttree
     * is set to NULL. So, we extract the first child from the
     * list of appendplans
     */
    if (IsA(subplan, Append))
    {
    	Assert(NULL == outerPlan);
    	Assert(NULL == innerPlan);

    	Append *append = (Append *) subplan;

    	/*
    	 * Append node with no children is legal, at least when mark_dummy_join()
    	 * produces such a node.
    	 */
    	if (NULL != append->appendplans)
    	{
    		outerPlan = list_nth(append->appendplans, 0);
    		Assert(NULL != outerPlan);
    	}
    }

	/* Set up deparse context */
	context = deparse_context_for_plan(outerPlan,
									   innerPlan,
										   es->rtable);

	if (IsA(plan, Agg))
	{
		num_null_cols = ((Agg*)plan)->numNullCols;
		rollup_gs_times = ((Agg*)plan)->rollupGSTimes;
	}

    for (keyno = 0; keyno < numCols - num_null_cols; keyno++)
    {
	    /* find key expression in tlist */
	    AttrNumber      keyresno = subplanColIdx[keyno];
	    TargetEntry    *target = get_tle_by_resno(subplan->targetlist, keyresno);
		char grping_str[50];

	    if (!target)
		    elog(ERROR, "no tlist entry for key %d", keyresno);

		if (IsA(target->expr, Grouping))
		{
			sprintf(grping_str, "grouping");
			/* Append "grouping" explicitly. */
			exprstr = grping_str;
		}

		else if (IsA(target->expr, GroupId))
		{
			sprintf(grping_str, "groupid");
			/* Append "groupid" explicitly. */
			exprstr = grping_str;
		}

		else
			/* Deparse the expression, showing any top-level cast */
			exprstr = deparse_expr_sweet((Node *) target->expr, context,
										 useprefix, true);

		/* And add to str */
		if (keyno > 0)
			appendStringInfoString(es->str, ", ");
		appendStringInfoString(es->str, exprstr);
    }

	if (rollup_gs_times > 1)
		appendStringInfo(es->str, " (%d times)", rollup_gs_times);

    appendStringInfoChar(es->str, '\n');
}                               /* show_grouping_keys */


/*
 * CDB: Show the hash and merge keys for a Motion node.
 */
void
show_motion_keys(Plan *plan, List *hashExpr, int nkeys, AttrNumber *keycols,
			     const char *qlabel, ExplainState *es)
{
	List	   *context;
	char	   *exprstr;
	bool		useprefix = list_length(es->rtable) > 1;
	int			keyno;

	if (!nkeys && !hashExpr)
		return;

	/* Set up deparse context */
	context = deparse_context_for_plan((Node *) outerPlan(plan),
									   NULL,	/* Motion has no innerPlan */
									   es->rtable);

    /* Merge Receive ordering key */
    if (nkeys > 0)
    {
		appendStringInfoSpaces(es->str, es->indent);
        appendStringInfo(es->str, "  %s: ", qlabel);

	    for (keyno = 0; keyno < nkeys; keyno++)
	    {
		    /* find key expression in tlist */
		    AttrNumber	keyresno = keycols[keyno];
		    TargetEntry *target = get_tle_by_resno(plan->targetlist, keyresno);

		    /* Deparse the expression, showing any top-level cast */
		    if (target)
		        exprstr = deparse_expr_sweet((Node *) target->expr, context,
									         useprefix, true);
            else
            {
                elog(WARNING, "Gather Motion %s error: no tlist item %d",
                     qlabel, keyresno);
                exprstr = "*BOGUS*";
            }

		    /* And add to str */
		    if (keyno > 0)
			    appendStringInfoString(es->str, ", ");
		    appendStringInfoString(es->str, exprstr);
	    }

	    appendStringInfoChar(es->str, '\n');
    }

    /* Hashed repartitioning key */
    if (hashExpr)
    {
	    /* Deparse the expression */
	    exprstr = deparse_expr_sweet((Node *)hashExpr, context, useprefix, true);

	    /* And add to str */
		appendStringInfoSpaces(es->str, es->indent);
	    appendStringInfo(es->str, "  %s: %s\n", "Hash Key", exprstr);
    }
}                               /* show_motion_keys */

/*
 * Explain a partition selector node, including partition elimination expression
 * and number of statically selected partitions, if available.
 */
static void
explain_partition_selector(PartitionSelector *ps, Plan *parent, ExplainState *es)
{
	if (ps->printablePredicate)
	{
		List	   *context;
		bool		useprefix;
		char	   *exprstr;

		/* Set up deparsing context */
		context = deparse_context_for_plan((Node *) parent,
										   (Node *) parent,
										   es->rtable);
		useprefix = list_length(es->rtable) > 1;

		/* Deparse the expression */
		exprstr = deparse_expr_sweet(ps->printablePredicate, context, useprefix, false);

		/* And add to str */
		appendStringInfoSpaces(es->str, es->indent);
		appendStringInfo(es->str, "  %s: %s\n", "Filter", exprstr);
	}

	if (ps->staticSelection)
	{
		int nPartsSelected = list_length(ps->staticPartOids);
		int nPartsTotal = countLeafPartTables(ps->relid);
		appendStringInfoSpaces(es->str, es->indent);
		appendStringInfo(es->str, "  Partitions selected: %d (out of %d)\n", nPartsSelected, nPartsTotal);
	}
}

/*
 * Show the targetlist of a plan node
 */
static void
show_plan_tlist(Plan *plan, ExplainState *es)
{
	List	   *context;
	List		*result = NIL;
	bool		useprefix;
	ListCell   *lc;
	int			i;

	/* No work if empty tlist (this occurs eg in bitmap indexscans) */
	if (plan->targetlist == NIL)
		return;
	/* The tlist of an Append isn't real helpful, so suppress it */
	if (IsA(plan, Append))
		return;

	/* Set up deparsing context */
	context = deparse_context_for_plan((Node *) plan,
									   NULL, es->rtable);
	useprefix = list_length(es->rtable) > 1;

	/* Deparse each non-junk result column */
	i = 0;
	foreach(lc, plan->targetlist)
	{
		TargetEntry *tle = (TargetEntry *) lfirst(lc);

		if (tle->resjunk)
			continue;
		result = lappend(result,
					     deparse_expression((Node *) tle->expr, context,
												  useprefix, false));
	}

	/* Print results */
	ExplainPropertyList("Output", result, es);
}


/*
 * Show a qualifier expression
 *
 * Note: outer_plan is the referent for any OUTER vars in the scan qual;
 * this would be the outer side of a nestloop plan.  Pass NULL if none.
 */
static void
show_qual(List *qual, const char *qlabel, Plan *plan, Plan *outer_plan,
		  bool useprefix, ExplainState *es)
{
	List	   *context;
	Node	   *node;
	char	   *exprstr;

	/* No work if empty qual */
	if (qual == NIL)
		return;

	/* Convert AND list to explicit AND */
	node = (Node *) make_ands_explicit(qual);

	/* Set up deparsing context */
	context = deparse_context_for_plan((Node *) plan,
									   (Node *) outer_plan,
									   es->rtable);

	/* Deparse the expression */
	exprstr = deparse_expression(node, context, useprefix, false);

	/* And add to es->str */
	ExplainPropertyText(qlabel, exprstr, es);
}

/*
 * Show a qualifier expression for a scan plan node
 */
static void
show_scan_qual(List *qual, const char *qlabel,
			   Plan *scan_plan, Plan *outer_plan,
			    ExplainState *es)
{
	bool		useprefix;

	useprefix = (outer_plan != NULL || IsA(scan_plan, SubqueryScan) ||
			es->verbose);
	show_qual(qual, qlabel, scan_plan, outer_plan, useprefix, es);
}

/*
 * Show a qualifier expression for an upper-level plan node
 */
static void
show_upper_qual(List *qual, const char *qlabel, Plan *plan, ExplainState *es)
{
	bool		useprefix;

	useprefix = (list_length(es->rtable) > 1 || es->verbose);
	show_qual(qual, qlabel, plan, NULL, useprefix, es);
}

/*
 * Show the sort keys for a Sort node.
 */
static void
show_sort_keys(SortState *sortstate, ExplainState *es)
{
	List	   *context;
	List		*result = NIL;
	bool		useprefix;
	int		nkeys;
	int		keyno;
	char	   *exprstr;
	AttrNumber *keycols;

	Sort * plan = (Sort *) sortstate->ss.ps.plan;


	keycols = plan->sortColIdx;
	nkeys = plan->numCols;

	if (nkeys <= 0)
		return;

	useprefix = list_length(es->rtable) > 1;    /*CDB*/

	appendStringInfoSpaces(es->str, es->indent);
	appendStringInfo(es->str, "  %s: ", "Sort Key");

	/* Set up deparsing context */
	context = deparse_context_for_plan((Node *) outerPlan(plan),
									   NULL,	/* Sort has no innerPlan */
									   es->rtable);
	useprefix = list_length(es->rtable) > 1;

	for (keyno = 0; keyno < nkeys; keyno++)
	{
		/* find key expression in tlist */
		AttrNumber	keyresno = keycols[keyno];
		TargetEntry *target = get_tle_by_resno(((Plan *)plan)->targetlist, keyresno);

		if (!target)
			elog(ERROR, "no tlist entry for key %d", keyresno);
		/* Deparse the expression, showing any top-level cast */
		exprstr = deparse_expr_sweet((Node *) target->expr, context,
									 useprefix, true);
		result = lappend(result, exprstr);
	}

	ExplainPropertyList("Sort Key", result, es);
}

/*
 * If it's EXPLAIN ANALYZE, show tuplesort stats for a sort node
 */
static void
show_sort_info(SortState *sortstate, ExplainState *es)
{
	Assert(IsA(sortstate, SortState));
	if (es->analyze && sortstate->sort_Done &&
		sortstate->tuplesortstate != NULL &&
		(gp_enable_mk_sort ?
		 (void *) sortstate->tuplesortstate->sortstore_mk : (void *) sortstate->tuplesortstate->sortstore) != NULL)
	{
		Tuplesortstate	*state = (Tuplesortstate *) sortstate->tuplesortstate;
		const char *sortMethod;
		const char *spaceType;
		long		spaceUsed;

		if (gp_enable_mk_sort)
			tuplesort_get_stats_mk(sortstate->tuplesortstate->sortstore_mk,
					&sortMethod, &spaceType, &spaceUsed);
		else
			tuplesort_get_stats(state, &sortMethod, &spaceType, &spaceUsed);
		if (es->format == EXPLAIN_FORMAT_TEXT)
		{
			appendStringInfoSpaces(es->str, es->indent * 2);
			appendStringInfo(es->str, "Sort Method:  %s  %s: %ldkB\n",
							 sortMethod, spaceType, spaceUsed);
		}
		else
		{
			ExplainPropertyText("Sort Method", sortMethod, es);
			ExplainPropertyLong("Sort Space Used", spaceUsed, es);
			ExplainPropertyText("Sort Space Type", spaceType, es);
		}
	}
}

/*
 * Fetch the name of an index in an EXPLAIN
 *
 * We allow plugins to get control here so that plans involving hypothetical
 * indexes can be explained.
 */
static const char *
explain_get_index_name(Oid indexId)
{
	const char *result;

	if (explain_get_index_name_hook)
		result = (*explain_get_index_name_hook) (indexId);
	else
		result = NULL;
	if (result == NULL)
	{
		/* default behavior: look in the catalogs and quote it */
		result = get_rel_name(indexId);
		if (result == NULL)
			elog(ERROR, "cache lookup failed for index %u", indexId);
		result = quote_identifier(result);
	}
	return result;
}

<<<<<<< HEAD
	/*
	 * Dig the child nodes of the subplan. This logic should match that in
	 * push_plan function, in ruleutils.c!
	 */
	if (IsA(subplan, Append))
		outerPlan = linitial(((Append *) subplan)->appendplans);
	else if (IsA(subplan, Sequence))
		outerPlan = (Node *) llast(((Sequence *) subplan)->subplans);
=======

/*
 * Show the target of a Scan node
 */
static void
ExplainScanTarget(Scan *plan, ExplainState *es)
{
	char	   *objectname = NULL;
	char	   *namespace = NULL;
	const char *objecttag = NULL;

	RangeTblEntry *rte;
>>>>>>> da844a27

	if (plan->scanrelid <= 0)	/* Is this still possible? */
		return;
	rte = rt_fetch(plan->scanrelid, es->rtable);

/*
 * FIXME may need to change this to align with line 1959 of old code
 *
 */
	switch (nodeTag(plan))
	{
		case T_SeqScan:
		case T_IndexScan:
		case T_ExternalScan:
		case T_AppendOnlyScan:
		case T_AOCSScan:
		case T_TableScan:
		case T_DynamicTableScan:
		case T_DynamicIndexScan:
		case T_BitmapHeapScan:
		case T_BitmapAppendOnlyScan:
		case T_BitmapTableScan:
		case T_TidScan:
			/* Assert it's on a real relation */
			Assert(rte->rtekind == RTE_RELATION);
			objectname = get_rel_name(rte->relid);
			if (es->verbose)
				namespace = get_namespace_name(get_rel_namespace(rte->relid));
			objecttag = "Relation Name";
			break;
		case T_FunctionScan:
			{
				Node	   *funcexpr;

				/* Assert it's on a RangeFunction */
				Assert(rte->rtekind == RTE_FUNCTION);

				/*
				 * If the expression is still a function call, we can get the
				 * real name of the function.  Otherwise, punt (this can
				 * happen if the optimizer simplified away the function call,
				 * for example).
				 */
				funcexpr = ((FunctionScan *) plan)->funcexpr;
				if (funcexpr && IsA(funcexpr, FuncExpr))
				{
					Oid			funcid = ((FuncExpr *) funcexpr)->funcid;

					objectname = get_func_name(funcid);
					if (es->verbose)
						namespace =
							get_namespace_name(get_func_namespace(funcid));
				}
				objecttag = "Function Name";
			}
			break;
		case T_ValuesScan:
			Assert(rte->rtekind == RTE_VALUES);
			break;
		case T_CteScan:
			/* Assert it's on a non-self-reference CTE */
			Assert(rte->rtekind == RTE_CTE);
			Assert(!rte->self_reference);
			objectname = rte->ctename;
			objecttag		= "CTE Name";
			break;
#ifdef T_WorkTableScan
		case T_WorkTableScan:
			/* Assert it's on a self-reference CTE */
			Assert(rte->rtekind == RTE_CTE);
			Assert(rte->self_reference);
			objectname = rte->ctename;
			break;
#endif
		case T_TableFunctionScan:
			Assert(rte->rtekind == RTE_TABLEFUNCTION);
			/*
			 * Lookup the function name.
			 *
			 * Unlike RTE_FUNCTION there should be no cases where the
			 * optimizer could have evaluated away the function call.
			 */
			Insist(rte->funcexpr && IsA(rte->funcexpr, FuncExpr));
			FuncExpr *funcexpr = (FuncExpr *) rte->funcexpr;
			objectname	 = get_func_name(funcexpr->funcid);
			objecttag		 = "Table Function Name";
			break;
		default:
			break;
	}

	if (es->format == EXPLAIN_FORMAT_TEXT)
	{
		appendStringInfoString(es->str, " on");
		if (namespace != NULL)
			appendStringInfo(es->str, " %s.%s", quote_identifier(namespace),
							 quote_identifier(objectname));
		else if (objectname != NULL)
			appendStringInfo(es->str, " %s", quote_identifier(objectname));
		if (objectname == NULL ||
			strcmp(rte->eref->aliasname, objectname) != 0)
			appendStringInfo(es->str, " %s",
							 quote_identifier(rte->eref->aliasname));
		/* Print dynamic scan id for dynamic scan operators */
		if (isDynamicScan((Scan *)plan))
		{
			appendStringInfo(es->str, " (dynamic scan id: %d)",
							 ((Scan *)plan)->partIndexPrintable);
		}
	}
	else
	{
		if (objecttag != NULL && objectname != NULL)
			ExplainPropertyText(objecttag, objectname, es);
		if (namespace != NULL)
			ExplainPropertyText("Schema", namespace, es);
		ExplainPropertyText("Alias", rte->eref->aliasname, es);
		/* Print dynamic scan id for dynamic scan operators */
		if (isDynamicScan((Scan *)plan))
			ExplainPropertyInteger("dynamic scan id",
					((Scan *)plan)->partIndexPrintable, es);

	}
}

/*
 * Explain the constituent plans of an Append, BitmapAnd, or BitmapOr node.
 *
 * Ordinarily we don't pass down outer_plan to our child nodes, but in these
 * cases we must, since the node could be an "inner indexscan" in which case
 * outer references can appear in the child nodes.
 */
static void
ExplainMemberNodes(List *plans, PlanState **planstate, Plan *outer_plan,
		           ExplainState *es)
{
	ListCell   *lst;
	int			j = 0;

	foreach(lst, plans)
	{
		Plan	   *subnode = (Plan *) lfirst(lst);

		ExplainNode(subnode, planstate[j],
					outer_plan,
					"Member", NULL,
					es);
		j++;
	}
}


/*
 * Explain a list of SubPlans (or initPlans, which also use SubPlan nodes).
 */
static void
ExplainSubPlans(List *plans, const char *relationship, ExplainState *es)
{
	ListCell   *lst;

	foreach(lst, plans)
	{
		SubPlanState *sps = (SubPlanState *) lfirst(lst);
		SubPlan    *sp = (SubPlan *) sps->xprstate.expr;

		ExplainNode(exec_subplan_get_plan(es->pstmt, sp),
					sps->planstate,
					NULL,
					relationship, sp->plan_name,
					es);
	}
}

/*
 * Explain a property, such as sort keys or targets, that takes the form of
 * a list of unlabeled items.  "data" is a list of C strings.
 */
static void
ExplainPropertyList(const char *qlabel, List *data, ExplainState *es)
{
	ListCell   *lc;
	bool		first = true;

	switch (es->format)
	{
		case EXPLAIN_FORMAT_TEXT:
			appendStringInfoSpaces(es->str, es->indent * 2);
			appendStringInfo(es->str, "%s: ", qlabel);
			foreach(lc, data)
			{
				if (!first)
					appendStringInfoString(es->str, ", ");
				appendStringInfoString(es->str, (const char *) lfirst(lc));
				first = false;
			}
			appendStringInfoChar(es->str, '\n');
			break;

		case EXPLAIN_FORMAT_XML:
			ExplainXMLTag(qlabel, X_OPENING, es);
			foreach(lc, data)
			{
				char   *str;

				appendStringInfoSpaces(es->str, es->indent * 2 + 2);
				appendStringInfoString(es->str, "<Item>");
				str = escape_xml((const char *) lfirst(lc));
				appendStringInfoString(es->str, str);
				appendStringInfoString(es->str, "</Item>\n");
			}
			ExplainXMLTag(qlabel, X_CLOSING, es);
			break;

		case EXPLAIN_FORMAT_JSON:
			ExplainJSONLineEnding(es);
			appendStringInfoSpaces(es->str, es->indent * 2);
			escape_json(es->str, qlabel);
			appendStringInfoString(es->str, ": [");
			foreach(lc, data)
			{
				if (!first)
					appendStringInfoString(es->str, ", ");
				escape_json(es->str, (const char *) lfirst(lc));
				first = false;
			}
			appendStringInfoChar(es->str, ']');
			break;
	}
}

/*
 * Explain a simple property.
 *
 * If "numeric" is true, the value is a number (or other value that
 * doesn't need quoting in JSON).
 *
 * This usually should not be invoked directly, but via one of the datatype
 * specific routines ExplainPropertyText, ExplainPropertyInteger, etc.
 */
static void
ExplainProperty(const char *qlabel, const char *value, bool numeric,
				ExplainState *es)
{
	switch (es->format)
	{
		case EXPLAIN_FORMAT_TEXT:
			appendStringInfoSpaces(es->str, es->indent * 2);
			appendStringInfo(es->str, "%s: %s\n", qlabel, value);
			break;

		case EXPLAIN_FORMAT_XML:
			{
				char   *str;

				appendStringInfoSpaces(es->str, es->indent * 2);
				ExplainXMLTag(qlabel, X_OPENING | X_NOWHITESPACE, es);
				str = escape_xml(value);
				appendStringInfoString(es->str, str);
				ExplainXMLTag(qlabel, X_CLOSING | X_NOWHITESPACE, es);
				appendStringInfoChar(es->str, '\n');
			}
			break;

		case EXPLAIN_FORMAT_JSON:
			ExplainJSONLineEnding(es);
			appendStringInfoSpaces(es->str, es->indent * 2);
			escape_json(es->str, qlabel);
			appendStringInfoString(es->str, ": ");
			if (numeric)
				appendStringInfoString(es->str, value);
			else
				escape_json(es->str, value);
			break;
	}
}

/*
 * Explain an integer-valued property.
 */
static void
ExplainPropertyInteger(const char *qlabel, int value, ExplainState *es)
{
	char	buf[32];

	snprintf(buf, sizeof(buf), "%d", value);
	ExplainProperty(qlabel, buf, true, es);
}

/*
 * Explain a long-integer-valued property.
 */
static void
ExplainPropertyLong(const char *qlabel, long value, ExplainState *es)
{
	char	buf[32];

	snprintf(buf, sizeof(buf), "%ld", value);
	ExplainProperty(qlabel, buf, true, es);
}

/*
 * Explain a float-valued property, using the specified number of
 * fractional digits.
 */
static void
ExplainPropertyFloat(const char *qlabel, double value, int ndigits,
					 ExplainState *es)
{
	char	buf[256];

	snprintf(buf, sizeof(buf), "%.*f", ndigits, value);
	ExplainProperty(qlabel, buf, true, es);
}

/*
 * Open a group of related objects.
 *
 * objtype is the type of the group object, labelname is its label within
 * a containing object (if any).
 *
 * If labeled is true, the group members will be labeled properties,
 * while if it's false, they'll be unlabeled objects.
 */
static void
ExplainOpenGroup(const char *objtype, const char *labelname,
				 bool labeled, ExplainState *es)
{
	switch (es->format)
	{
		case EXPLAIN_FORMAT_TEXT:
			/* nothing to do */
			break;

		case EXPLAIN_FORMAT_XML:
			ExplainXMLTag(objtype, X_OPENING, es);
			es->indent++;
			break;

		case EXPLAIN_FORMAT_JSON:
			ExplainJSONLineEnding(es);
			appendStringInfoSpaces(es->str, 2 * es->indent);
			if (labelname)
			{
				escape_json(es->str, labelname);
				appendStringInfoString(es->str, ": ");
			}
			appendStringInfoChar(es->str, labeled ? '{' : '[');

			/*
			 * In JSON format, the grouping_stack is an integer list.  0 means
			 * we've emitted nothing at this grouping level, 1 means we've
			 * emitted something (and so the next item needs a comma).
			 * See ExplainJSONLineEnding().
			 */
			es->grouping_stack = lcons_int(0, es->grouping_stack);
			es->indent++;
			break;
	}
}

/*
 * Close a group of related objects.
 * Parameters must match the corresponding ExplainOpenGroup call.
 */
static void
ExplainCloseGroup(const char *objtype, const char *labelname,
				  bool labeled, ExplainState *es)
{
	switch (es->format)
	{
		case EXPLAIN_FORMAT_TEXT:
			/* nothing to do */
			break;

		case EXPLAIN_FORMAT_XML:
			es->indent--;
			ExplainXMLTag(objtype, X_CLOSING, es);
			break;

		case EXPLAIN_FORMAT_JSON:
			es->indent--;
			appendStringInfoChar(es->str, '\n');
			appendStringInfoSpaces(es->str, 2 * es->indent);
			appendStringInfoChar(es->str, labeled ? '}' : ']');
			es->grouping_stack = list_delete_first(es->grouping_stack);
			break;
	}
}

/*
 * Emit a "dummy" group that never has any members.
 *
 * objtype is the type of the group object, labelname is its label within
 * a containing object (if any).
 */
static void
ExplainDummyGroup(const char *objtype, const char *labelname, ExplainState *es)
{
	switch (es->format)
	{
		case EXPLAIN_FORMAT_TEXT:
			/* nothing to do */
			break;

		case EXPLAIN_FORMAT_XML:
			ExplainXMLTag(objtype, X_CLOSE_IMMEDIATE, es);
			break;

		case EXPLAIN_FORMAT_JSON:
			ExplainJSONLineEnding(es);
			appendStringInfoSpaces(es->str, 2 * es->indent);
			if (labelname)
			{
				escape_json(es->str, labelname);
				appendStringInfoString(es->str, ": ");
			}
			escape_json(es->str, objtype);
			break;
	}
}

/*
 * Emit the start-of-output boilerplate.
 *
 * This is just enough different from processing a subgroup that we need
 * a separate pair of subroutines.
 */
static void
ExplainBeginOutput(ExplainState *es)
{
	switch (es->format)
	{
		case EXPLAIN_FORMAT_TEXT:
			/* nothing to do */
			break;

		case EXPLAIN_FORMAT_XML:
			appendStringInfoString(es->str,
								   "<explain xmlns=\"http://www.postgresql.org/2009/explain\">\n");
			es->indent++;
			break;

		case EXPLAIN_FORMAT_JSON:
			/* top-level structure is an array of plans */
			appendStringInfoChar(es->str, '[');
			es->grouping_stack = lcons_int(0, es->grouping_stack);
			es->indent++;
			break;
	}
}

/*
<<<<<<< HEAD
 * Fetch the name of an index in an EXPLAIN
=======
 * Emit the end-of-output boilerplate.
 */
static void
ExplainEndOutput(ExplainState *es)
{
	switch (es->format)
	{
		case EXPLAIN_FORMAT_TEXT:
			/* nothing to do */
			break;

		case EXPLAIN_FORMAT_XML:
			es->indent--;
			appendStringInfoString(es->str, "</explain>");
			break;

		case EXPLAIN_FORMAT_JSON:
			es->indent--;
			appendStringInfoString(es->str, "\n]");
			es->grouping_stack = list_delete_first(es->grouping_stack);
			break;
	}
}

/*
 * Put an appropriate separator between multiple plans
 */
void
ExplainSeparatePlans(ExplainState *es)
{
	switch (es->format)
	{
		case EXPLAIN_FORMAT_TEXT:
			/* add a blank line */
			appendStringInfoChar(es->str, '\n');
			break;

		case EXPLAIN_FORMAT_XML:
			/* nothing to do */
			break;

		case EXPLAIN_FORMAT_JSON:
			/* must have a comma between array elements */
			appendStringInfoChar(es->str, ',');
			break;
	}
}

/*
 * Emit opening or closing XML tag.
>>>>>>> da844a27
 *
 * "flags" must contain X_OPENING, X_CLOSING, or X_CLOSE_IMMEDIATE.
 * Optionally, OR in X_NOWHITESPACE to suppress the whitespace we'd normally
 * add.
 *
 * XML tag names can't contain white space, so we replace any spaces in
 * "tagname" with dashes.
 */
static void
ExplainXMLTag(const char *tagname, int flags, ExplainState *es)
{
	const char *s;

	if ((flags & X_NOWHITESPACE) == 0)
		appendStringInfoSpaces(es->str, 2 * es->indent);
	appendStringInfoCharMacro(es->str, '<');
	if ((flags & X_CLOSING) != 0)
		appendStringInfoCharMacro(es->str, '/');
	for (s = tagname; *s; s++)
		appendStringInfoCharMacro(es->str, (*s == ' ') ? '-' : *s);
	if ((flags & X_CLOSE_IMMEDIATE) != 0)
		appendStringInfoString(es->str, " /");
	appendStringInfoCharMacro(es->str, '>');
	if ((flags & X_NOWHITESPACE) == 0)
		appendStringInfoCharMacro(es->str, '\n');
}

/*
 * Emit a JSON line ending.
 *
 * JSON requires a comma after each property but the last.  To facilitate this,
 * in JSON format, the text emitted for each property begins just prior to the
 * preceding line-break (and comma, if applicable).
 */
static void
ExplainJSONLineEnding(ExplainState *es)
{
	Assert(es->format == EXPLAIN_FORMAT_JSON);
	if (linitial_int(es->grouping_stack) != 0)
		appendStringInfoChar(es->str, ',');
	else
		linitial_int(es->grouping_stack) = 1;
	appendStringInfoChar(es->str, '\n');
}
#ifdef REMOVEME
/*
 * Produce a JSON string literal, properly escaping characters in the text.
 */
static void
escape_json(StringInfo buf, const char *str)
{
	const char *p;

	appendStringInfoCharMacro(buf, '\"');
	for (p = str; *p; p++)
	{
		switch (*p)
		{
			case '\b':
				appendStringInfoString(buf, "\\b");
				break;
			case '\f':
				appendStringInfoString(buf, "\\f");
				break;
			case '\n':
				appendStringInfoString(buf, "\\n");
				break;
			case '\r':
				appendStringInfoString(buf, "\\r");
				break;
			case '\t':
				appendStringInfoString(buf, "\\t");
				break;
			case '"':
				appendStringInfoString(buf, "\\\"");
				break;
			case '\\':
				appendStringInfoString(buf, "\\\\");
				break;
			default:
				if ((unsigned char) *p < ' ')
					appendStringInfo(buf, "\\u%04x", (int) *p);
				else
					appendStringInfoCharMacro(buf, *p);
				break;
		}
	}
	appendStringInfoCharMacro(buf, '\"');
}
#endif /* REMOVEME */<|MERGE_RESOLUTION|>--- conflicted
+++ resolved
@@ -97,16 +97,10 @@
 			   Plan *scan_plan, Plan *outer_plan,
 			   ExplainState *es);
 static void show_upper_qual(List *qual, const char *qlabel, Plan *plan,
-<<<<<<< HEAD
-				StringInfo str, int indent, ExplainState *es);
-static void show_sort_keys(Plan *sortplan, int nkeys, AttrNumber *keycols,
-			   const char *qlabel,
-			   StringInfo str, int indent, ExplainState *es);
-=======
 				ExplainState *es);
 static void show_sort_keys(SortState *sortstate, ExplainState *es);
 static void show_sort_info(SortState *sortstate, ExplainState *es);
->>>>>>> da844a27
+
 static const char *explain_get_index_name(Oid indexId);
 static void ExplainScanTarget(Scan *plan, ExplainState *es);
 
@@ -796,26 +790,11 @@
     {
     	if ( es->format == EXPLAIN_FORMAT_TEXT)
     	{
-<<<<<<< HEAD
 			appendStringInfo(&buf, "legacy query optimizer\n");
     	}
     	else /* PLANGEN_OPTIMIZER */
     	{
 			appendStringInfo(&buf, "PQO version %s\n", OptVersion());
-=======
-			appendStringInfo(es->str, "Optimizer status: ");
-			if (queryDesc->plannedstmt->planGen == PLANGEN_PLANNER)
-			{
-				appendStringInfo(es->str, "legacy query optimizer\n");
-			}
-			else /* PLANGEN_OPTIMIZER */
-			{
-				StringInfo str = OptVersion();
-				appendStringInfo(es->str, "PQO version %s\n", str->data);
-				pfree(str->data);
-				pfree(str);
-			}
->>>>>>> da844a27
     	}
 		else
 		{
@@ -1789,40 +1768,18 @@
 								 "Group By", es);
 			break;
 		case T_Sort:
-<<<<<<< HEAD
-		{
-			bool bNoDup = ((Sort *) plan)->noduplicates;
-=======
-			{
-				bool bLimit = (((Sort *) plan)->limitCount
-							   || ((Sort *) plan)->limitOffset);
->>>>>>> da844a27
-
+		{
 				bool bNoDup = ((Sort *) plan)->noduplicates;
 
-<<<<<<< HEAD
-			if (bNoDup)
-				SortKeystr = "Sort Key (Distinct)";
-
-			show_sort_keys(plan,
-						   ((Sort *) plan)->numCols,
-						   ((Sort *) plan)->sortColIdx,
-						   SortKeystr,
-						   str, indent, es);
-		}
-=======
 				char *SortKeystr = "Sort Key";
 
-				if ((bLimit && bNoDup))
-					SortKeystr = "Sort Key (Limit Distinct)";
-				else if (bLimit)
-					SortKeystr = "Sort Key (Limit)";
-				else if (bNoDup)
+				if (bNoDup)
 					SortKeystr = "Sort Key (Distinct)";
-				show_sort_keys((SortState*)planstate, es);
-				show_sort_info((SortState *) planstate, es);
-			}
->>>>>>> da844a27
+
+				show_sort_keys((SortState *)planstate, es);
+				show_sort_info((SortState *)planstate, es);
+
+			}
 			break;
 		case T_Result:
 			show_upper_qual((List *) ((Result *) plan)->resconstantqual,
@@ -3241,27 +3198,13 @@
     Node *innerPlan = (Node *) innerPlan(subplan);
 
     /*
-     * For Append we cannot obtain outerPlan as the lefttree
-     * is set to NULL. So, we extract the first child from the
-     * list of appendplans
-     */
-    if (IsA(subplan, Append))
-    {
-    	Assert(NULL == outerPlan);
-    	Assert(NULL == innerPlan);
-
-    	Append *append = (Append *) subplan;
-
-    	/*
-    	 * Append node with no children is legal, at least when mark_dummy_join()
-    	 * produces such a node.
-    	 */
-    	if (NULL != append->appendplans)
-    	{
-    		outerPlan = list_nth(append->appendplans, 0);
-    		Assert(NULL != outerPlan);
-    	}
-    }
+	 * Dig the child nodes of the subplan. This logic should match that in
+	 * push_plan function, in ruleutils.c!
+	 */
+	if (IsA(subplan, Append))
+		outerPlan = linitial(((Append *) subplan)->appendplans);
+	else if (IsA(subplan, Sequence))
+		outerPlan = (Node *) llast(((Sequence *) subplan)->subplans);
 
 	/* Set up deparse context */
 	context = deparse_context_for_plan(outerPlan,
@@ -3632,16 +3575,7 @@
 	return result;
 }
 
-<<<<<<< HEAD
-	/*
-	 * Dig the child nodes of the subplan. This logic should match that in
-	 * push_plan function, in ruleutils.c!
-	 */
-	if (IsA(subplan, Append))
-		outerPlan = linitial(((Append *) subplan)->appendplans);
-	else if (IsA(subplan, Sequence))
-		outerPlan = (Node *) llast(((Sequence *) subplan)->subplans);
-=======
+
 
 /*
  * Show the target of a Scan node
@@ -3654,7 +3588,6 @@
 	const char *objecttag = NULL;
 
 	RangeTblEntry *rte;
->>>>>>> da844a27
 
 	if (plan->scanrelid <= 0)	/* Is this still possible? */
 		return;
@@ -4107,9 +4040,8 @@
 }
 
 /*
-<<<<<<< HEAD
- * Fetch the name of an index in an EXPLAIN
-=======
+*
+*  Fetch the name of an index in an EXPLAIN
  * Emit the end-of-output boilerplate.
  */
 static void
@@ -4160,7 +4092,6 @@
 
 /*
  * Emit opening or closing XML tag.
->>>>>>> da844a27
  *
  * "flags" must contain X_OPENING, X_CLOSING, or X_CLOSE_IMMEDIATE.
  * Optionally, OR in X_NOWHITESPACE to suppress the whitespace we'd normally
