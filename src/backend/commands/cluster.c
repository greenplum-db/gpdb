/*-------------------------------------------------------------------------
 *
 * cluster.c
 *	  CLUSTER a table on an index.  This is now also used for VACUUM FULL.
 *
 * There is hardly anything left of Paul Brown's original implementation...
 *
 *
 * Portions Copyright (c) 2006-2008, Greenplum inc
 * Portions Copyright (c) 2012-Present VMware, Inc. or its affiliates.
 * Portions Copyright (c) 1996-2019, PostgreSQL Global Development Group
 * Portions Copyright (c) 1994-5, Regents of the University of California
 *
 *
 * IDENTIFICATION
 *	  src/backend/commands/cluster.c
 *
 *-------------------------------------------------------------------------
 */
#include "postgres.h"

#include "access/amapi.h"
#include "access/heapam.h"
#include "access/multixact.h"
#include "access/reloptions.h"
#include "access/relscan.h"
#include "access/tableam.h"
#include "access/transam.h"
#include "access/tuptoaster.h"
#include "access/xact.h"
#include "access/xlog.h"
#include "catalog/pg_am.h"
#include "catalog/catalog.h"
#include "catalog/dependency.h"
#include "catalog/heap.h"
#include "catalog/index.h"
#include "catalog/namespace.h"
#include "catalog/objectaccess.h"
#include "catalog/pg_appendonly.h"
#include "catalog/pg_attribute_encoding.h"
#include "catalog/pg_type.h"
#include "catalog/pg_namespace.h"
#include "catalog/pg_tablespace.h"
#include "catalog/toasting.h"
#include "commands/cluster.h"
#include "commands/progress.h"
#include "commands/tablecmds.h"
#include "commands/vacuum.h"
#include "miscadmin.h"
#include "optimizer/optimizer.h"
#include "pgstat.h"
#include "storage/bufmgr.h"
#include "storage/lmgr.h"
#include "storage/predicate.h"
#include "utils/acl.h"
#include "utils/builtins.h"
#include "utils/faultinjector.h"
#include "utils/fmgroids.h"
#include "utils/inval.h"
#include "utils/lsyscache.h"
#include "utils/memutils.h"
#include "utils/pg_rusage.h"
#include "utils/relmapper.h"
#include "utils/snapmgr.h"
#include "utils/syscache.h"
#include "utils/tuplesort.h"

#include "catalog/aocatalog.h"
#include "catalog/oid_dispatch.h"
#include "cdb/cdbvars.h"
#include "cdb/cdbdisp_query.h"
#include "cdb/cdboidsync.h"
#include "libpq/pqformat.h"

/*
 * This struct is used to pass around the information on tables to be
 * clustered. We need this so we can make a list of them when invoked without
 * a specific table/index pair.
 */
typedef struct
{
	Oid			tableOid;
	Oid			indexOid;
} RelToCluster;


static void rebuild_relation(Relation OldHeap, Oid indexOid, bool verbose);
static void copy_table_data(Oid OIDNewHeap, Oid OIDOldHeap, Oid OIDOldIndex,
							bool verbose, bool *pSwapToastByContent,
							TransactionId *pFreezeXid, MultiXactId *pCutoffMulti);
static List *get_tables_to_cluster(MemoryContext cluster_context);


/*---------------------------------------------------------------------------
 * This cluster code allows for clustering multiple tables at once. Because
 * of this, we cannot just run everything on a single transaction, or we
 * would be forced to acquire exclusive locks on all the tables being
 * clustered, simultaneously --- very likely leading to deadlock.
 *
 * To solve this we follow a similar strategy to VACUUM code,
 * clustering each relation in a separate transaction. For this to work,
 * we need to:
 *	- provide a separate memory context so that we can pass information in
 *	  a way that survives across transactions
 *	- start a new transaction every time a new relation is clustered
 *	- check for validity of the information on to-be-clustered relations,
 *	  as someone might have deleted a relation behind our back, or
 *	  clustered one on a different index
 *	- end the transaction
 *
 * The single-relation case does not have any such overhead.
 *
 * We also allow a relation to be specified without index.  In that case,
 * the indisclustered bit will be looked up, and an ERROR will be thrown
 * if there is no index with the bit set.
 *---------------------------------------------------------------------------
 */
void
cluster(ClusterStmt *stmt, bool isTopLevel)
{
	if (stmt->relation != NULL)
	{
		/* This is the single-relation case. */
		Oid			tableOid,
					indexOid = InvalidOid;
		Relation	rel;

		/* Find, lock, and check permissions on the table */
		tableOid = RangeVarGetRelidExtended(stmt->relation,
											AccessExclusiveLock,
											0,
											RangeVarCallbackOwnsTable, NULL);
		rel = table_open(tableOid, NoLock);

		/*
		 * Reject clustering a remote temp table ... their local buffer
		 * manager is not going to cope.
		 */
		if (RELATION_IS_OTHER_TEMP(rel))
			ereport(ERROR,
					(errcode(ERRCODE_FEATURE_NOT_SUPPORTED),
					 errmsg("cannot cluster temporary tables of other sessions")));

		/*
		 * Reject clustering a partitioned table.
		 */
		if (rel->rd_rel->relkind == RELKIND_PARTITIONED_TABLE)
			ereport(ERROR,
					(errcode(ERRCODE_FEATURE_NOT_SUPPORTED),
					 errmsg("cannot cluster a partitioned table")));

		if (stmt->indexname == NULL)
		{
			ListCell   *index;

			/* We need to find the index that has indisclustered set. */
			foreach(index, RelationGetIndexList(rel))
			{
				HeapTuple	idxtuple;
				Form_pg_index indexForm;

				indexOid = lfirst_oid(index);
				idxtuple = SearchSysCache1(INDEXRELID,
										   ObjectIdGetDatum(indexOid));
				if (!HeapTupleIsValid(idxtuple))
					elog(ERROR, "cache lookup failed for index %u", indexOid);
				indexForm = (Form_pg_index) GETSTRUCT(idxtuple);
				if (indexForm->indisclustered)
				{
					ReleaseSysCache(idxtuple);
					break;
				}
				ReleaseSysCache(idxtuple);
				indexOid = InvalidOid;
			}

			if (!OidIsValid(indexOid))
				ereport(ERROR,
						(errcode(ERRCODE_UNDEFINED_OBJECT),
						 errmsg("there is no previously clustered index for table \"%s\"",
								stmt->relation->relname)));
		}
		else
		{
			/*
			 * The index is expected to be in the same namespace as the
			 * relation.
			 */
			indexOid = get_relname_relid(stmt->indexname,
										 rel->rd_rel->relnamespace);
			if (!OidIsValid(indexOid))
				ereport(ERROR,
						(errcode(ERRCODE_UNDEFINED_OBJECT),
						 errmsg("index \"%s\" for table \"%s\" does not exist",
								stmt->indexname, stmt->relation->relname)));
		}

		/* close relation, keep lock till commit */
		table_close(rel, NoLock);

		/* Do the job. */
		cluster_rel(tableOid, indexOid, stmt->options, true /* printError */);

		if (Gp_role == GP_ROLE_DISPATCH)
		{
			CdbDispatchUtilityStatement((Node *) stmt,
										DF_CANCEL_ON_ERROR|
										DF_WITH_SNAPSHOT|
										DF_NEED_TWO_PHASE,
										GetAssignedOidsForDispatch(),
										NULL);
		}
	}
	else
	{
		/*
		 * This is the "multi relation" case. We need to cluster all tables
		 * that have some index with indisclustered set.
		 */
		MemoryContext cluster_context;
		List	   *rvs;
		ListCell   *rv;

		/*
		 * We cannot run this form of CLUSTER inside a user transaction block;
		 * we'd be holding locks way too long.
		 */
		PreventInTransactionBlock(isTopLevel, "CLUSTER");

		/*
		 * Create special memory context for cross-transaction storage.
		 *
		 * Since it is a child of PortalContext, it will go away even in case
		 * of error.
		 */
		cluster_context = AllocSetContextCreate(PortalContext,
												"Cluster",
												ALLOCSET_DEFAULT_SIZES);

		/*
		 * Build the list of relations to cluster.  Note that this lives in
		 * cluster_context.
		 */
		rvs = get_tables_to_cluster(cluster_context);

		/* Commit to get out of starting transaction */
		PopActiveSnapshot();
		CommitTransactionCommand();

		/* Ok, now that we've got them all, cluster them one by one */
		foreach(rv, rvs)
		{
			RelToCluster *rvtc = (RelToCluster *) lfirst(rv);
			bool		dispatch;

			/* Start a new transaction for each relation. */
			StartTransactionCommand();
			/* functions in indexes may want a snapshot set */
			PushActiveSnapshot(GetTransactionSnapshot());
			/* Do the job. */
			dispatch = cluster_rel(rvtc->tableOid, rvtc->indexOid,
								   stmt->options | CLUOPT_RECHECK,
								   false /* printError */);

			if (Gp_role == GP_ROLE_DISPATCH && dispatch)
			{
				stmt->relation = makeNode(RangeVar);
				stmt->relation->schemaname = get_namespace_name(get_rel_namespace(rvtc->tableOid));
				stmt->relation->relname = get_rel_name(rvtc->tableOid);
				CdbDispatchUtilityStatement((Node *) stmt,
											DF_CANCEL_ON_ERROR|
											DF_WITH_SNAPSHOT,
											GetAssignedOidsForDispatch(),
											NULL);
			}

			PopActiveSnapshot();
			CommitTransactionCommand();
		}

		/* Start a new transaction for the cleanup work. */
		StartTransactionCommand();

		/* Clean up working storage */
		MemoryContextDelete(cluster_context);
	}
}

/*
 * cluster_rel
 *
 * This clusters the table by creating a new, clustered table and
 * swapping the relfilenodes of the new table and the old table, so
 * the OID of the original table is preserved.  Thus we do not lose
 * GRANT, inheritance nor references to this table (this was a bug
 * in releases through 7.3).
 *
 * Indexes are rebuilt too, via REINDEX. Since we are effectively bulk-loading
 * the new table, it's better to create the indexes afterwards than to fill
 * them incrementally while we load the table.
 *
 * If indexOid is InvalidOid, the table will be rewritten in physical order
 * instead of index order.  This is the new implementation of VACUUM FULL,
 * and error messages should refer to the operation as VACUUM not CLUSTER.
 *
 * Note that we don't support clustering on an AO table. If printError is true,
 * this function errors out when the relation is an AO table. Otherwise, this
 * functions prints out a warning message when the relation is an AO table.
 */
bool
cluster_rel(Oid tableOid, Oid indexOid, int options, bool printError)
{
	Relation	OldHeap;
	Oid			save_userid;
	int			save_sec_context;
	int			save_nestlevel;
	bool		verbose = ((options & CLUOPT_VERBOSE) != 0);
	bool		recheck = ((options & CLUOPT_RECHECK) != 0);

	/* Check for user-requested abort. */
	CHECK_FOR_INTERRUPTS();

	pgstat_progress_start_command(PROGRESS_COMMAND_CLUSTER, tableOid);
	if (OidIsValid(indexOid))
		pgstat_progress_update_param(PROGRESS_CLUSTER_COMMAND,
									 PROGRESS_CLUSTER_COMMAND_CLUSTER);
	else
		pgstat_progress_update_param(PROGRESS_CLUSTER_COMMAND,
									 PROGRESS_CLUSTER_COMMAND_VACUUM_FULL);

	/*
	 * We grab exclusive access to the target rel and index for the duration
	 * of the transaction.  (This is redundant for the single-transaction
	 * case, since cluster() already did it.)  The index lock is taken inside
	 * check_index_is_clusterable.
	 */
	OldHeap = try_relation_open(tableOid, AccessExclusiveLock, false);

	/* If the table has gone away, we can skip processing it */
	if (!OldHeap)
	{
		pgstat_progress_end_command();
		return false;
	}

	/*
	 * Switch to the table owner's userid, so that any index functions are run
	 * as that user.  Also lock down security-restricted operations and
	 * arrange to make GUC variable changes local to this command.
	 */
	GetUserIdAndSecContext(&save_userid, &save_sec_context);
	SetUserIdAndSecContext(OldHeap->rd_rel->relowner,
						   save_sec_context | SECURITY_RESTRICTED_OPERATION);
	save_nestlevel = NewGUCNestLevel();

	/*
	 * Since we may open a new transaction for each relation, we have to check
	 * that the relation still is what we think it is.
	 *
	 * If this is a single-transaction CLUSTER, we can skip these tests. We
	 * *must* skip the one on indisclustered since it would reject an attempt
	 * to cluster a not-previously-clustered index.
	 */
	if (recheck)
	{
		HeapTuple	tuple;
		Form_pg_index indexForm;

		/* Check that the user still owns the relation */
		if (!pg_class_ownercheck(tableOid, save_userid))
		{
			relation_close(OldHeap, AccessExclusiveLock);
<<<<<<< HEAD
			pgstat_progress_end_command();
			return false;
=======
			goto out;
>>>>>>> 7cd0d523
		}

		/*
		 * Silently skip a temp table for a remote session.  Only doing this
		 * check in the "recheck" case is appropriate (which currently means
		 * somebody is executing a database-wide CLUSTER), because there is
		 * another check in cluster() which will stop any attempt to cluster
		 * remote temp tables by name.  There is another check in cluster_rel
		 * which is redundant, but we leave it for extra safety.
		 */
		if (RELATION_IS_OTHER_TEMP(OldHeap))
		{
			relation_close(OldHeap, AccessExclusiveLock);
<<<<<<< HEAD
			pgstat_progress_end_command();
			return false;
=======
			goto out;
>>>>>>> 7cd0d523
		}

		if (OidIsValid(indexOid))
		{
			/*
			 * Check that the index still exists
			 */
			if (!SearchSysCacheExists1(RELOID, ObjectIdGetDatum(indexOid)))
			{
				relation_close(OldHeap, AccessExclusiveLock);
<<<<<<< HEAD
				pgstat_progress_end_command();
				return false;
=======
				goto out;
>>>>>>> 7cd0d523
			}

			/*
			 * Check that the index is still the one with indisclustered set.
			 */
			tuple = SearchSysCache1(INDEXRELID, ObjectIdGetDatum(indexOid));
			if (!HeapTupleIsValid(tuple))	/* probably can't happen */
			{
				relation_close(OldHeap, AccessExclusiveLock);
<<<<<<< HEAD
				pgstat_progress_end_command();
				return false;
=======
				goto out;
>>>>>>> 7cd0d523
			}
			indexForm = (Form_pg_index) GETSTRUCT(tuple);
			if (!indexForm->indisclustered)
			{
				ReleaseSysCache(tuple);
				relation_close(OldHeap, AccessExclusiveLock);
<<<<<<< HEAD
				pgstat_progress_end_command();
				return false;
=======
				goto out;
>>>>>>> 7cd0d523
			}
			ReleaseSysCache(tuple);
		}
	}

	/*
	 * We allow VACUUM FULL, but not CLUSTER, on shared catalogs.  CLUSTER
	 * would work in most respects, but the index would only get marked as
	 * indisclustered in the current database, leading to unexpected behavior
	 * if CLUSTER were later invoked in another database.
	 */
	if (OidIsValid(indexOid) && OldHeap->rd_rel->relisshared)
		ereport(ERROR,
				(errcode(ERRCODE_FEATURE_NOT_SUPPORTED),
				 errmsg("cannot cluster a shared catalog")));

	/*
	 * Don't process temp tables of other backends ... their local buffer
	 * manager is not going to cope.
	 */
	if (RELATION_IS_OTHER_TEMP(OldHeap))
	{
		if (OidIsValid(indexOid))
			ereport(ERROR,
					(errcode(ERRCODE_FEATURE_NOT_SUPPORTED),
					 errmsg("cannot cluster temporary tables of other sessions")));
		else
			ereport(ERROR,
					(errcode(ERRCODE_FEATURE_NOT_SUPPORTED),
					 errmsg("cannot vacuum temporary tables of other sessions")));
	}

	/*
	 * Also check for active uses of the relation in the current transaction,
	 * including open scans and pending AFTER trigger events.
	 */
	CheckTableNotInUse(OldHeap, OidIsValid(indexOid) ? "CLUSTER" : "VACUUM");

	/* Check heap and index are valid to cluster on */
	if (OidIsValid(indexOid))
		check_index_is_clusterable(OldHeap, indexOid, recheck, AccessExclusiveLock);

	/*
	 * Quietly ignore the request if this is a materialized view which has not
	 * been populated from its query. No harm is done because there is no data
	 * to deal with, and we don't want to throw an error if this is part of a
	 * multi-relation request -- for example, CLUSTER was run on the entire
	 * database.
	 */
	if (OldHeap->rd_rel->relkind == RELKIND_MATVIEW &&
		!RelationIsPopulated(OldHeap))
	{
		relation_close(OldHeap, AccessExclusiveLock);
<<<<<<< HEAD
		pgstat_progress_end_command();
		return false;
=======
		goto out;
>>>>>>> 7cd0d523
	}

	/*
	 * All predicate locks on the tuples or pages are about to be made
	 * invalid, because we move tuples around.  Promote them to relation
	 * locks.  Predicate locks on indexes will be promoted when they are
	 * reindexed.
	 */
	TransferPredicateLocksToHeapRelation(OldHeap);

	/* rebuild_relation does all the dirty work */
	rebuild_relation(OldHeap, indexOid, verbose);

	/* NB: rebuild_relation does table_close() on OldHeap */

out:
	/* Roll back any GUC changes executed by index functions */
	AtEOXact_GUC(false, save_nestlevel);

	/* Restore userid and security context */
	SetUserIdAndSecContext(save_userid, save_sec_context);

	pgstat_progress_end_command();
	return true;
}

/*
 * Verify that the specified heap and index are valid to cluster on
 *
 * Side effect: obtains lock on the index.  The caller may
 * in some cases already have AccessExclusiveLock on the table, but
 * not in all cases so we can't rely on the table-level lock for
 * protection here.
 */
void
check_index_is_clusterable(Relation OldHeap, Oid indexOid, bool recheck, LOCKMODE lockmode)
{
	Relation	OldIndex;

	OldIndex = index_open(indexOid, lockmode);

	/*
	 * Check that index is in fact an index on the given relation
	 */
	if (OldIndex->rd_index == NULL ||
		OldIndex->rd_index->indrelid != RelationGetRelid(OldHeap))
		ereport(ERROR,
				(errcode(ERRCODE_WRONG_OBJECT_TYPE),
				 errmsg("\"%s\" is not an index for table \"%s\"",
						RelationGetRelationName(OldIndex),
						RelationGetRelationName(OldHeap))));

	/* Index AM must allow clustering */
	if (!OldIndex->rd_indam->amclusterable)
		ereport(ERROR,
				(errcode(ERRCODE_FEATURE_NOT_SUPPORTED),
				 errmsg("cannot cluster on index \"%s\" because access method does not support clustering",
						RelationGetRelationName(OldIndex))));

	/*
	 * Disallow clustering on incomplete indexes (those that might not index
	 * every row of the relation).  We could relax this by making a separate
	 * seqscan pass over the table to copy the missing rows, but that seems
	 * expensive and tedious.
	 */
	if (!heap_attisnull(OldIndex->rd_indextuple, Anum_pg_index_indpred, NULL))
		ereport(ERROR,
				(errcode(ERRCODE_FEATURE_NOT_SUPPORTED),
				 errmsg("cannot cluster on partial index \"%s\"",
						RelationGetRelationName(OldIndex))));

	/*
	 * Disallow if index is left over from a failed CREATE INDEX CONCURRENTLY;
	 * it might well not contain entries for every heap row, or might not even
	 * be internally consistent.  (But note that we don't check indcheckxmin;
	 * the worst consequence of following broken HOT chains would be that we
	 * might put recently-dead tuples out-of-order in the new table, and there
	 * is little harm in that.)
	 */
	if (!OldIndex->rd_index->indisvalid)
		ereport(ERROR,
				(errcode(ERRCODE_FEATURE_NOT_SUPPORTED),
				 errmsg("cannot cluster on invalid index \"%s\"",
						RelationGetRelationName(OldIndex))));

	/* Drop relcache refcnt on OldIndex, but keep lock */
	index_close(OldIndex, NoLock);
}

/*
 * mark_index_clustered: mark the specified index as the one clustered on
 *
 * With indexOid == InvalidOid, will mark all indexes of rel not-clustered.
 */
void
mark_index_clustered(Relation rel, Oid indexOid, bool is_internal)
{
	HeapTuple	indexTuple;
	Form_pg_index indexForm;
	Relation	pg_index;
	ListCell   *index;

	/* Disallow applying to a partitioned table */
	if (rel->rd_rel->relkind == RELKIND_PARTITIONED_TABLE)
		ereport(ERROR,
				(errcode(ERRCODE_FEATURE_NOT_SUPPORTED),
				 errmsg("cannot mark index clustered in partitioned table")));

	/*
	 * If the index is already marked clustered, no need to do anything.
	 */
	if (OidIsValid(indexOid))
	{
		indexTuple = SearchSysCache1(INDEXRELID, ObjectIdGetDatum(indexOid));
		if (!HeapTupleIsValid(indexTuple))
			elog(ERROR, "cache lookup failed for index %u", indexOid);
		indexForm = (Form_pg_index) GETSTRUCT(indexTuple);

		if (indexForm->indisclustered)
		{
			ReleaseSysCache(indexTuple);
			return;
		}

		ReleaseSysCache(indexTuple);
	}

	/*
	 * Check each index of the relation and set/clear the bit as needed.
	 */
	pg_index = table_open(IndexRelationId, RowExclusiveLock);

	foreach(index, RelationGetIndexList(rel))
	{
		Oid			thisIndexOid = lfirst_oid(index);

		indexTuple = SearchSysCacheCopy1(INDEXRELID,
										 ObjectIdGetDatum(thisIndexOid));
		if (!HeapTupleIsValid(indexTuple))
			elog(ERROR, "cache lookup failed for index %u", thisIndexOid);
		indexForm = (Form_pg_index) GETSTRUCT(indexTuple);

		/*
		 * Unset the bit if set.  We know it's wrong because we checked this
		 * earlier.
		 */
		if (indexForm->indisclustered)
		{
			indexForm->indisclustered = false;
			CatalogTupleUpdate(pg_index, &indexTuple->t_self, indexTuple);
		}
		else if (thisIndexOid == indexOid)
		{
			/* this was checked earlier, but let's be real sure */
			if (!indexForm->indisvalid)
				elog(ERROR, "cannot cluster on invalid index %u", indexOid);
			indexForm->indisclustered = true;
			CatalogTupleUpdate(pg_index, &indexTuple->t_self, indexTuple);
		}

		InvokeObjectPostAlterHookArg(IndexRelationId, thisIndexOid, 0,
									 InvalidOid, is_internal);

		heap_freetuple(indexTuple);
	}

	table_close(pg_index, RowExclusiveLock);
}

/*
 * rebuild_relation: rebuild an existing relation in index or physical order
 *
 * OldHeap: table to rebuild --- must be opened and exclusive-locked!
 * indexOid: index to cluster by, or InvalidOid to rewrite in physical order.
 *
 * NB: this routine closes OldHeap at the right time; caller should not.
 */
static void
rebuild_relation(Relation OldHeap, Oid indexOid, bool verbose)
{
	Oid			tableOid = RelationGetRelid(OldHeap);
	Oid			accessMethod = OldHeap->rd_rel->relam;
	Oid			tableSpace = OldHeap->rd_rel->reltablespace;
	Oid			OIDNewHeap;
	char		relpersistence;
	bool		is_system_catalog;
	bool		swap_toast_by_content;
	TransactionId frozenXid;
	MultiXactId cutoffMulti;
	/*
	 * GPDB_12_MERGE_FIXME: We use specific bool in abstract code. This should
	 * be somehow hidden by table am api or necessity of this switch should be
	 * revisited.
	 */
	bool		is_ao = RelationIsAppendOptimized(OldHeap);

	/* Mark the correct index as clustered */
	if (OidIsValid(indexOid))
		mark_index_clustered(OldHeap, indexOid, true);

	/* Remember info about rel before closing OldHeap */
	relpersistence = OldHeap->rd_rel->relpersistence;
	is_system_catalog = IsSystemRelation(OldHeap);

	/* Close relcache entry, but keep lock until transaction commit */
	table_close(OldHeap, NoLock);

	/* Create the transient table that will receive the re-ordered data */
	OIDNewHeap = make_new_heap(tableOid, tableSpace,
							   accessMethod, NULL,
							   relpersistence,
							   AccessExclusiveLock,
							   true /* createAoBlockDirectory */,
							   false);

	/* Copy the heap data into the new table in the desired order */
	copy_table_data(OIDNewHeap, tableOid, indexOid, verbose,
					&swap_toast_by_content, &frozenXid, &cutoffMulti);

	/*
	 * Swap the physical files of the target and transient tables, then
	 * rebuild the target's indexes and throw away the transient table.
	 */
	finish_heap_swap(tableOid, OIDNewHeap, is_system_catalog,
					 swap_toast_by_content,
					 !is_ao /* swap_stats */,
					 false, true,
					 frozenXid, cutoffMulti,
					 relpersistence);
}

static char *
make_column_name(char *prefix, char *colname)
{
	StringInfoData namebuf;

	initStringInfo(&namebuf);
	appendStringInfo(&namebuf, "%s%s", prefix, colname);
	return namebuf.data;
}

/*
 * Create the transient table that will be filled with new data during
 * CLUSTER, ALTER TABLE, and similar operations.  The transient table
 * duplicates the logical structure of the OldHeap; but will have the
 * specified physical storage properties NewTableSpace, NewAccessMethod, and
 * relpersistence.
 *
 * Specify a colprefix can create a table with different colname, incase
 * column conflict issue happens in REFRESH MATERIALIZED VIEW operation.
 *
 * After this, the caller should load the new heap with transferred/modified
 * data, then call finish_heap_swap to complete the operation.
 */
Oid
make_new_heap_with_colname(Oid OIDOldHeap, Oid NewTableSpace, Oid NewAccessMethod,
			  List *NewEncodings,
			  char relpersistence,
			  LOCKMODE lockmode,
			  bool createAoBlockDirectory,
			  bool makeCdbPolicy,
			  char *colprefix)
{
	TupleDesc	OldHeapDesc;
	char		NewHeapName[NAMEDATALEN];
	Oid			OIDNewHeap;
	Oid			toastid;
	Relation	OldHeap;
	HeapTuple	tuple;
	Datum		reloptions;
	bool		isNull;
	Oid			namespaceid;

	OldHeap = table_open(OIDOldHeap, lockmode);
	OldHeapDesc = RelationGetDescr(OldHeap);

	if (colprefix != NULL)
	{
		for (int i = 0; i < OldHeapDesc->natts; i++)
		{
			Form_pg_attribute attr = TupleDescAttr(OldHeapDesc, i);
			char *attname = make_column_name(colprefix, NameStr(attr->attname));
			namestrcpy(&(attr->attname), attname);
			pfree(attname);
		}
	}
	/*
	 * Note that the NewHeap will not receive any of the defaults or
	 * constraints associated with the OldHeap; we don't need 'em, and there's
	 * no reason to spend cycles inserting them into the catalogs only to
	 * delete them.
	 */

	/*
	 * But we do want to use reloptions of the old heap for new heap.
	 */
	tuple = SearchSysCache1(RELOID, ObjectIdGetDatum(OIDOldHeap));
	if (!HeapTupleIsValid(tuple))
		elog(ERROR, "cache lookup failed for relation %u", OIDOldHeap);
	reloptions = SysCacheGetAttr(RELOID, tuple, Anum_pg_class_reloptions,
								 &isNull);
	if (isNull)
		reloptions = (Datum) 0;

	/* 
	 * Unless we are changing access method between heap and AO/CO, look further.
	 */
	/*
	 * GPDB: some considerations when AM is going to change between heap and AO/CO:
	 *
	 * If user has also requested setting new reloptions, the new reloptions should have
	 * replaced the old ones at this point. We just need to reuse those on the new table.
	 *
	 * If user does NOT request new reloptions, we should discard the existing reloptions.
	 * And one more consideration if we are changing the table from heap to AO: we should
	 * also pick up options from gp_default_storage_options, just like CREATE TABLE does.
	 */
	if (RelationIsHeap(OldHeap) && IsAccessMethodAO(NewAccessMethod))
	{
		/*
		 * Heap to AO/CO: filter out any reloptions that belong to heap, 
		 * and pick up from gp_default_storage_options.
		 */
		int 		numoptions;
		relopt_value 	*options;

		/* 
		 * Process the reloptions as for AO tables. And validate=false will silently 
		 * filter out any reloptions that belong to heap.
		 */
		StdRdOptions *stdRdOptions = (StdRdOptions *)default_reloptions(reloptions,
																	false, /* validate */
																	RELOPT_KIND_APPENDOPTIMIZED);

		/* Pick up from gp_default_storage_options. */
		options = parseRelOptions(reloptions, false, RELOPT_KIND_APPENDOPTIMIZED, &numoptions);
		validate_and_refill_options(stdRdOptions, options, numoptions, RELOPT_KIND_APPENDOPTIMIZED, true);

		/* Update the reloptions string. */
		reloptions = transformAOStdRdOptions(stdRdOptions, reloptions);

		free_options_deep(options, numoptions);
	}
	else if (RelationIsAppendOptimized(OldHeap) && NewAccessMethod == HEAP_TABLE_AM_OID)
	{
		/*
		 * AO/CO to Heap: unfortunately we don't have a convenient routine to transform
		 * heap StdRdOptions back to reloption string. So we take a slightly different
		 * approach than the case of heap to AO/CO: we check if there is any AO reloptions:
		 * 
		 * (1) If there is, just discard them (AO options do not apply to heap). 
		 * (2) If there is none, that means we either have replaced it with heap reloptions
		 * or the reloptions field is just empty, and either way we will pass the existing
		 * reloptions on to the new table.
		 *
		 * This is possible because at this point we only have either AO/AOCO reloptions or
		 * heap reloptions, but we cannot have both (see ATExecSetRelOptions).
		 */
		Datum 	aoreloptions = (Datum) 0;
		StdRdOptions *stdRdOptions = (StdRdOptions *)default_reloptions(reloptions,
																	false, /* validate */
																	RELOPT_KIND_APPENDOPTIMIZED);

		/*
		 * Transform the stdRdOptions to get a reloptions string, from which we will 
		 * know if there is any AO reloptions.
		 */
		aoreloptions = transformAOStdRdOptions(stdRdOptions, aoreloptions);
		if (aoreloptions != (Datum) 0)
			reloptions = (Datum) 0;
	}

	if (relpersistence == RELPERSISTENCE_TEMP)
		namespaceid = LookupCreationNamespace("pg_temp");
	else
		namespaceid = RelationGetNamespace(OldHeap);

	/*
	 * Create the new heap, using a temporary name in the same namespace as
	 * the existing table.  NOTE: there is some risk of collision with user
	 * relnames.  Working around this seems more trouble than it's worth; in
	 * particular, we can't create the new heap in a different namespace from
	 * the old, or we will have problems with the TEMP status of temp tables.
	 *
	 * Note: the new heap is not a shared relation, even if we are rebuilding
	 * a shared rel.  However, we do make the new heap mapped if the source is
	 * mapped.  This simplifies swap_relation_files, and is absolutely
	 * necessary for rebuilding pg_class, for reasons explained there.
	 */
	snprintf(NewHeapName, sizeof(NewHeapName), "pg_temp_%u", OIDOldHeap);

	OIDNewHeap = heap_create_with_catalog(NewHeapName,
										  namespaceid,
										  NewTableSpace,
										  InvalidOid,
										  InvalidOid,
										  InvalidOid,
										  OldHeap->rd_rel->relowner,
										  NewAccessMethod,
										  OldHeapDesc,
										  NIL,
										  RELKIND_RELATION,
										  relpersistence,
										  false,
										  RelationIsMapped(OldHeap),
										  ONCOMMIT_NOOP,
										  makeCdbPolicy? OldHeap->rd_cdbpolicy: NULL,/*CDB*/
										  reloptions,
										  false,
										  true,
										  true,
										  OIDOldHeap,
										  NULL,
										  true);
	Assert(OIDNewHeap != InvalidOid);

	ReleaseSysCache(tuple);

	/*
	 * Advance command counter so that the newly-created relation's catalog
	 * tuples will be visible to table_open.
	 */
	CommandCounterIncrement();

	/*
	 * If necessary, create a TOAST table for the new relation, or an Append
	 * Only segment table.
	 *
	 * If the relation doesn't have a TOAST table already, we can't need one
	 * for the new relation.  The other way around is possible though: if some
	 * wide columns have been dropped, NewHeapCreateToastTable can decide that
	 * no TOAST table is needed for the new table.
	 *
	 * Note that NewHeapCreateToastTable ends with CommandCounterIncrement, so
	 * that the TOAST table will be visible for insertion.
	 */
	toastid = OldHeap->rd_rel->reltoastrelid;
	if (OidIsValid(toastid))
	{
		/* keep the existing toast table's reloptions, if any */
		tuple = SearchSysCache1(RELOID, ObjectIdGetDatum(toastid));
		if (!HeapTupleIsValid(tuple))
			elog(ERROR, "cache lookup failed for relation %u", toastid);
		reloptions = SysCacheGetAttr(RELOID, tuple, Anum_pg_class_reloptions,
									 &isNull);
		if (isNull)
			reloptions = (Datum) 0;
<<<<<<< HEAD
		NewHeapCreateToastTable(OIDNewHeap, reloptions, lockmode);
=======

		NewHeapCreateToastTable(OIDNewHeap, reloptions, lockmode, toastid);
>>>>>>> 7cd0d523

		ReleaseSysCache(tuple);
	}

	if (IsAccessMethodAO(NewAccessMethod))
		NewRelationCreateAOAuxTables(OIDNewHeap, createAoBlockDirectory);

	CacheInvalidateRelcacheByRelid(OIDNewHeap);

	/* 
	 * Copy the pg_attribute_encoding entries over if new table needs them.
	 * Note that in the case of AM change from heap/ao to aoco, we still need 
	 * to do this since we created those entries for the heap/ao table at the 
	 * phase 2 of ATSETAM (see ATExecCmd).
	 *
	 * If we are also altering any column's encodings, (AT_SetColumnEncoding)
	 * we update those columns with the new encoding values
	 */
	if (NewAccessMethod == AO_COLUMN_TABLE_AM_OID)
	{
		CloneAttributeEncodings(OIDOldHeap,
								OIDNewHeap,
								RelationGetNumberOfAttributes(OldHeap));
		UpdateAttributeEncodings(OIDNewHeap, NewEncodings);
	}
	table_close(OldHeap, NoLock);

	return OIDNewHeap;
}

Oid
make_new_heap(Oid OIDOldHeap, Oid NewTableSpace, Oid NewAccessMethod,
			  List *NewEncodings,
			  char relpersistence,
			  LOCKMODE lockmode,
			  bool createAoBlockDirectory,
			  bool makeCdbPolicy)
{
	return make_new_heap_with_colname(OIDOldHeap, NewTableSpace, NewAccessMethod,
						NewEncodings, relpersistence, lockmode, createAoBlockDirectory, makeCdbPolicy,
						NULL);

}

/*
 * Do the physical copying of table data.
 *
 * There are three output parameters:
 * *pSwapToastByContent is set true if toast tables must be swapped by content.
 * *pFreezeXid receives the TransactionId used as freeze cutoff point.
 * *pCutoffMulti receives the MultiXactId used as a cutoff point.
 */
static void
copy_table_data(Oid OIDNewHeap, Oid OIDOldHeap, Oid OIDOldIndex, bool verbose,
				bool *pSwapToastByContent, TransactionId *pFreezeXid,
				MultiXactId *pCutoffMulti)
{
	Relation	NewHeap,
				OldHeap,
				OldIndex;
	Relation	relRelation;
	HeapTuple	reltup;
	Form_pg_class relform;
	TupleDesc	oldTupDesc PG_USED_FOR_ASSERTS_ONLY;
	TupleDesc	newTupDesc PG_USED_FOR_ASSERTS_ONLY;
	TransactionId OldestXmin;
	TransactionId FreezeXid;
	MultiXactId MultiXactCutoff;
	bool		use_sort;
	double		num_tuples = 0,
				tups_vacuumed = 0,
				tups_recently_dead = 0;
	BlockNumber num_pages;
	int			elevel = verbose ? INFO : DEBUG2;
	PGRUsage	ru0;

	pg_rusage_init(&ru0);

	/*
	 * Open the relations we need.
	 */
	NewHeap = table_open(OIDNewHeap, AccessExclusiveLock);
	OldHeap = table_open(OIDOldHeap, AccessExclusiveLock);
	if (OidIsValid(OIDOldIndex))
		OldIndex = index_open(OIDOldIndex, AccessExclusiveLock);
	else
		OldIndex = NULL;

	/*
	 * Their tuple descriptors should be exactly alike, but here we only need
	 * assume that they have the same number of columns.
	 */
	oldTupDesc = RelationGetDescr(OldHeap);
	newTupDesc = RelationGetDescr(NewHeap);
	Assert(newTupDesc->natts == oldTupDesc->natts);

	/*
	 * If the OldHeap has a toast table, get lock on the toast table to keep
	 * it from being vacuumed.  This is needed because autovacuum processes
	 * toast tables independently of their main tables, with no lock on the
	 * latter.  If an autovacuum were to start on the toast table after we
	 * compute our OldestXmin below, it would use a later OldestXmin, and then
	 * possibly remove as DEAD toast tuples belonging to main tuples we think
	 * are only RECENTLY_DEAD.  Then we'd fail while trying to copy those
	 * tuples.
	 *
	 * We don't need to open the toast relation here, just lock it.  The lock
	 * will be held till end of transaction.
	 */
	if (OldHeap->rd_rel->reltoastrelid)
		LockRelationOid(OldHeap->rd_rel->reltoastrelid, AccessExclusiveLock);

	/*
	 * If both tables have TOAST tables, perform toast swap by content.  It is
	 * possible that the old table has a toast table but the new one doesn't,
	 * if toastable columns have been dropped.  In that case we have to do
	 * swap by links.  This is okay because swap by content is only essential
	 * for system catalogs, and we don't support schema changes for them.
	 */
	if (OldHeap->rd_rel->reltoastrelid && NewHeap->rd_rel->reltoastrelid)
	{
		*pSwapToastByContent = true;

		/*
		 * When doing swap by content, any toast pointers written into NewHeap
		 * must use the old toast table's OID, because that's where the toast
		 * data will eventually be found.  Set this up by setting rd_toastoid.
		 * This also tells toast_save_datum() to preserve the toast value
		 * OIDs, which we want so as not to invalidate toast pointers in
		 * system catalog caches, and to avoid making multiple copies of a
		 * single toast value.
		 *
		 * Note that we must hold NewHeap open until we are done writing data,
		 * since the relcache will not guarantee to remember this setting once
		 * the relation is closed.  Also, this technique depends on the fact
		 * that no one will try to read from the NewHeap until after we've
		 * finished writing it and swapping the rels --- otherwise they could
		 * follow the toast pointers to the wrong place.  (It would actually
		 * work for values copied over from the old toast table, but not for
		 * any values that we toast which were previously not toasted.)
		 */
		NewHeap->rd_toastoid = OldHeap->rd_rel->reltoastrelid;
	}
	else
		*pSwapToastByContent = false;

	/*
	 * Compute xids used to freeze and weed out dead tuples and multixacts.
	 * Since we're going to rewrite the whole table anyway, there's no reason
	 * not to be aggressive about this.
	 */
	vacuum_set_xid_limits(OldHeap, 0, 0, 0, 0,
						  &OldestXmin, &FreezeXid, NULL, &MultiXactCutoff,
						  NULL);

	/*
	 * FreezeXid will become the table's new relfrozenxid, and that mustn't go
	 * backwards, so take the max.
	 */
	if (TransactionIdIsValid(OldHeap->rd_rel->relfrozenxid) &&
		TransactionIdPrecedes(FreezeXid, OldHeap->rd_rel->relfrozenxid))
		FreezeXid = OldHeap->rd_rel->relfrozenxid;

	/*
	 * MultiXactCutoff, similarly, shouldn't go backwards either.
	 */
	if (MultiXactIdIsValid(OldHeap->rd_rel->relminmxid) &&
		MultiXactIdPrecedes(MultiXactCutoff, OldHeap->rd_rel->relminmxid))
		MultiXactCutoff = OldHeap->rd_rel->relminmxid;

	/*
	 * Decide whether to use an indexscan or seqscan-and-optional-sort to scan
	 * the OldHeap.  We know how to use a sort to duplicate the ordering of a
	 * btree index, and will use seqscan-and-sort for that case if the planner
	 * tells us it's cheaper.  Otherwise, always indexscan if an index is
	 * provided, else plain seqscan.
	 */
	if (OldIndex != NULL && OldIndex->rd_rel->relam == BTREE_AM_OID)
		use_sort = plan_cluster_use_sort(OIDOldHeap, OIDOldIndex);
	else
		use_sort = false;

	/* Log what we're doing */
	if (OldIndex != NULL && !use_sort)
		ereport(elevel,
				(errmsg("clustering \"%s.%s\" using index scan on \"%s\"",
						get_namespace_name(RelationGetNamespace(OldHeap)),
						RelationGetRelationName(OldHeap),
						RelationGetRelationName(OldIndex))));
	else if (use_sort)
		ereport(elevel,
				(errmsg("clustering \"%s.%s\" using sequential scan and sort",
						get_namespace_name(RelationGetNamespace(OldHeap)),
						RelationGetRelationName(OldHeap))));
	else
		ereport(elevel,
				(errmsg("vacuuming \"%s.%s\"",
						get_namespace_name(RelationGetNamespace(OldHeap)),
						RelationGetRelationName(OldHeap))));

	/*
	 * Hand of the actual copying to AM specific function, the generic code
	 * cannot know how to deal with visibility across AMs. Note that this
	 * routine is allowed to set FreezeXid / MultiXactCutoff to different
	 * values (e.g. because the AM doesn't use freezing).
	 */
	table_relation_copy_for_cluster(OldHeap, NewHeap, OldIndex, use_sort,
									OldestXmin, &FreezeXid, &MultiXactCutoff,
									&num_tuples, &tups_vacuumed,
									&tups_recently_dead);

	/* return selected values to caller, get set as relfrozenxid/minmxid */
	*pFreezeXid = FreezeXid;
	*pCutoffMulti = MultiXactCutoff;

	/* Reset rd_toastoid just to be tidy --- it shouldn't be looked at again */
	NewHeap->rd_toastoid = InvalidOid;

	num_pages = RelationGetNumberOfBlocks(NewHeap);

	/* Log what we did */
	ereport(elevel,
			(errmsg("\"%s\": found %.0f removable, %.0f nonremovable row versions in %u pages",
					RelationGetRelationName(OldHeap),
					tups_vacuumed, num_tuples,
					RelationGetNumberOfBlocks(OldHeap)),
			 errdetail("%.0f dead row versions cannot be removed yet.\n"
					   "%s.",
					   tups_recently_dead,
					   pg_rusage_show(&ru0))));

	if (OldIndex != NULL)
		index_close(OldIndex, NoLock);
	table_close(OldHeap, NoLock);
	table_close(NewHeap, NoLock);

	/* Update pg_class to reflect the correct values of pages and tuples. */
	relRelation = table_open(RelationRelationId, RowExclusiveLock);

	reltup = SearchSysCacheCopy1(RELOID, ObjectIdGetDatum(OIDNewHeap));
	if (!HeapTupleIsValid(reltup))
		elog(ERROR, "cache lookup failed for relation %u", OIDNewHeap);
	relform = (Form_pg_class) GETSTRUCT(reltup);

	relform->relpages = num_pages;
	relform->reltuples = num_tuples;

	/* Don't update the stats for pg_class.  See swap_relation_files. */
	if (OIDOldHeap != RelationRelationId)
		CatalogTupleUpdate(relRelation, &reltup->t_self, reltup);
	else
		CacheInvalidateRelcacheByTuple(reltup);

	/* Clean up. */
	heap_freetuple(reltup);
	table_close(relRelation, RowExclusiveLock);

	/* Make the update visible */
	CommandCounterIncrement();
}

/*
 * Change dependency links for objects that are being swapped.
 *
 * 'tabletype' can be "TOAST table", "aoseg", "aoblkdir".
 * It is used for printing error messages.
 */
static void
changeDependencyLinks(Oid baseOid1, Oid baseOid2, Oid oid1, Oid oid2,
					  const char *tabletype)
{
	ObjectAddress baseobject, newobject;
	long		count;

	/* Delete old dependencies */
	if (oid1)
	{
		count = deleteDependencyRecordsFor(RelationRelationId, oid1, false);
		if (count != 1)
			elog(ERROR, "expected one dependency record for %s table, found %ld",
				 tabletype, count);
	}
	
	if (oid2)
	{
		count = deleteDependencyRecordsFor(RelationRelationId, oid2, false);
		if (count != 1)
			elog(ERROR, "expected one dependency record for %s table, found %ld",
				 tabletype, count);
	}

	/* Register new dependencies */
	baseobject.classId = RelationRelationId;
	baseobject.objectSubId = 0;
	newobject.classId = RelationRelationId;
	newobject.objectSubId = 0;
	
	if (oid1)
	{
		baseobject.objectId = baseOid1;
		newobject.objectId = oid1;
		recordDependencyOn(&newobject, &baseobject, DEPENDENCY_INTERNAL);
	}
	
	if (oid2)
	{
		baseobject.objectId = baseOid2;
		newobject.objectId = oid2;
		recordDependencyOn(&newobject, &baseobject, DEPENDENCY_INTERNAL);
	}
}

/*
 * Swap the physical files of two given relations.
 *
 * We swap the physical identity (reltablespace, relfilenode) while keeping the
 * same logical identities of the two relations.  relpersistence is also
 * swapped, which is critical since it determines where buffers live for each
 * relation.
 *
 * We can swap associated TOAST data in either of two ways: recursively swap
 * the physical content of the toast tables (and their indexes), or swap the
 * TOAST links in the given relations' pg_class entries.  The former is needed
 * to manage rewrites of shared catalogs (where we cannot change the pg_class
 * links) while the latter is the only way to handle cases in which a toast
 * table is added or removed altogether.
 *
 * Additionally, the first relation is marked with relfrozenxid set to
 * frozenXid.  It seems a bit ugly to have this here, but the caller would
 * have to do it anyway, so having it here saves a heap_update.  Note: in
 * the swap-toast-links case, we assume we don't need to change the toast
 * table's relfrozenxid: the new version of the toast table should already
 * have relfrozenxid set to RecentXmin, which is good enough.
 *
 * Lastly, if r2 and its toast table and toast index (if any) are mapped,
 * their OIDs are emitted into mapped_tables[].  This is hacky but beats
 * having to look the information up again later in finish_heap_swap.
 *
 * GPDB: also swap aoseg, aoblkdir links.
 */
void
swap_relation_files(Oid r1, Oid r2, bool target_is_pg_class,
					bool swap_toast_by_content,
					bool swap_stats,
					bool is_internal,
					TransactionId frozenXid,
					MultiXactId cutoffMulti,
					Oid *mapped_tables)
{
	Relation	relRelation,
				rel;
	HeapTuple	reltup1,
				reltup2;
	Form_pg_class relform1,
				relform2;
	Oid			relfilenode1,
				relfilenode2;
	Oid			swaptemp;
	char		swptmpchr;

	/* We need writable copies of both pg_class tuples. */
	relRelation = table_open(RelationRelationId, RowExclusiveLock);

	reltup1 = SearchSysCacheCopy1(RELOID, ObjectIdGetDatum(r1));
	if (!HeapTupleIsValid(reltup1))
		elog(ERROR, "cache lookup failed for relation %u", r1);
	relform1 = (Form_pg_class) GETSTRUCT(reltup1);

	reltup2 = SearchSysCacheCopy1(RELOID, ObjectIdGetDatum(r2));
	if (!HeapTupleIsValid(reltup2))
		elog(ERROR, "cache lookup failed for relation %u", r2);
	relform2 = (Form_pg_class) GETSTRUCT(reltup2);

	if (relform1->relam == AO_ROW_TABLE_AM_OID || relform1->relam == AO_COLUMN_TABLE_AM_OID ||
		relform2->relam == AO_ROW_TABLE_AM_OID || relform2->relam == AO_COLUMN_TABLE_AM_OID)
		ATAOEntries(relform1, relform2);

	/* Also swap reloptions if we are swaping between heap and AO/AOCO tables. */
	if ((relform1->relam == HEAP_TABLE_AM_OID && IsAccessMethodAO(relform2->relam)) ||
		(relform2->relam == HEAP_TABLE_AM_OID && IsAccessMethodAO(relform1->relam)))
	{
		Datum		val[Natts_pg_class] = {0};
		bool		null[Natts_pg_class] = {0};
		bool		repl[Natts_pg_class] = {0};
		bool 		isNull;

		val[Anum_pg_class_reloptions - 1] = SysCacheGetAttr(RELOID, reltup2, Anum_pg_class_reloptions, &isNull);
		null[Anum_pg_class_reloptions - 1] = isNull;
		repl[Anum_pg_class_reloptions - 1] = true;

		reltup1 = heap_modify_tuple(reltup1, RelationGetDescr(relRelation),
									val, null, repl);
		relform1 = (Form_pg_class) GETSTRUCT(reltup1);
	}

	if (relform2->relam == AO_COLUMN_TABLE_AM_OID)
	{
		RemoveAttributeEncodingsByRelid(r1);
		CloneAttributeEncodings(r2, r1, relform2->relnatts);
	}

	relfilenode1 = relform1->relfilenode;
	relfilenode2 = relform2->relfilenode;

	if (OidIsValid(relfilenode1) && OidIsValid(relfilenode2))
	{
		/*
		 * Normal non-mapped relations: swap relfilenodes, reltablespaces,
		 * relpersistence
		 */
		Assert(!target_is_pg_class);

		swaptemp = relform1->relfilenode;
		relform1->relfilenode = relform2->relfilenode;
		relform2->relfilenode = swaptemp;

		swaptemp = relform1->reltablespace;
		relform1->reltablespace = relform2->reltablespace;
		relform2->reltablespace = swaptemp;

		swaptemp = relform1->relam;
		relform1->relam = relform2->relam;
		relform2->relam = swaptemp;

		swptmpchr = relform1->relpersistence;
		relform1->relpersistence = relform2->relpersistence;
		relform2->relpersistence = swptmpchr;

		/* Also swap toast links, if we're swapping by links */
		if (!swap_toast_by_content)
		{
			swaptemp = relform1->reltoastrelid;
			relform1->reltoastrelid = relform2->reltoastrelid;
			relform2->reltoastrelid = swaptemp;
		}
	}
	else
	{
		/*
		 * Mapped-relation case.  Here we have to swap the relation mappings
		 * instead of modifying the pg_class columns.  Both must be mapped.
		 */
		if (OidIsValid(relfilenode1) || OidIsValid(relfilenode2))
			elog(ERROR, "cannot swap mapped relation \"%s\" with non-mapped relation",
				 NameStr(relform1->relname));

		/*
		 * We can't change the tablespace nor persistence of a mapped rel, and
		 * we can't handle toast link swapping for one either, because we must
		 * not apply any critical changes to its pg_class row.  These cases
		 * should be prevented by upstream permissions tests, so these checks
		 * are non-user-facing emergency backstop.
		 */
		if (relform1->reltablespace != relform2->reltablespace)
			elog(ERROR, "cannot change tablespace of mapped relation \"%s\"",
				 NameStr(relform1->relname));
		if (relform1->relpersistence != relform2->relpersistence)
			elog(ERROR, "cannot change persistence of mapped relation \"%s\"",
				 NameStr(relform1->relname));
		if (relform1->relam != relform2->relam)
			elog(ERROR, "cannot change access method of mapped relation \"%s\"",
				 NameStr(relform1->relname));
		if (!swap_toast_by_content &&
			(relform1->reltoastrelid || relform2->reltoastrelid))
			elog(ERROR, "cannot swap toast by links for mapped relation \"%s\"",
				 NameStr(relform1->relname));

		/*
		 * Fetch the mappings --- shouldn't fail, but be paranoid
		 */
		relfilenode1 = RelationMapOidToFilenode(r1, relform1->relisshared);
		if (!OidIsValid(relfilenode1))
			elog(ERROR, "could not find relation mapping for relation \"%s\", OID %u",
				 NameStr(relform1->relname), r1);
		relfilenode2 = RelationMapOidToFilenode(r2, relform2->relisshared);
		if (!OidIsValid(relfilenode2))
			elog(ERROR, "could not find relation mapping for relation \"%s\", OID %u",
				 NameStr(relform2->relname), r2);

		/*
		 * Send replacement mappings to relmapper.  Note these won't actually
		 * take effect until CommandCounterIncrement.
		 */
		RelationMapUpdateMap(r1, relfilenode2, relform1->relisshared, false);
		RelationMapUpdateMap(r2, relfilenode1, relform2->relisshared, false);

		/* Pass OIDs of mapped r2 tables back to caller */
		*mapped_tables++ = r2;
	}

	/*
	 * In the case of a shared catalog, these next few steps will only affect
	 * our own database's pg_class row; but that's okay, because they are all
	 * noncritical updates.  That's also an important fact for the case of a
	 * mapped catalog, because it's possible that we'll commit the map change
	 * and then fail to commit the pg_class update.
	 */

	/* set rel1's frozen Xid and minimum MultiXid */
	if (relform1->relkind != RELKIND_INDEX)
	{
		Assert(!TransactionIdIsValid(frozenXid) ||
			   TransactionIdIsNormal(frozenXid));
		relform1->relfrozenxid = frozenXid;
		Assert(MultiXactIdIsValid(cutoffMulti));
		relform1->relminmxid = cutoffMulti;
	}
	/*
	 * Greenplum: append-optimized tables do not have a valid relfrozenxid.
	 * Overwrite the entry for both relations.
	 */
	if (relform1->relkind != RELKIND_INDEX && IsAccessMethodAO(relform1->relam))
		relform1->relfrozenxid = InvalidTransactionId;
	if (relform2->relkind != RELKIND_INDEX && IsAccessMethodAO(relform2->relam))
		relform2->relfrozenxid = InvalidTransactionId;

	/* swap size statistics too, since new rel has freshly-updated stats */
	if (swap_stats)
	{
		int32		swap_pages;
		float4		swap_tuples;
		int32		swap_allvisible;

		swap_pages = relform1->relpages;
		relform1->relpages = relform2->relpages;
		relform2->relpages = swap_pages;

		swap_tuples = relform1->reltuples;
		relform1->reltuples = relform2->reltuples;
		relform2->reltuples = swap_tuples;

		swap_allvisible = relform1->relallvisible;
		relform1->relallvisible = relform2->relallvisible;
		relform2->relallvisible = swap_allvisible;
	}

	/*
	 * Update the tuples in pg_class --- unless the target relation of the
	 * swap is pg_class itself.  In that case, there is zero point in making
	 * changes because we'd be updating the old data that we're about to throw
	 * away.  Because the real work being done here for a mapped relation is
	 * just to change the relation map settings, it's all right to not update
	 * the pg_class rows in this case. The most important changes will instead
	 * performed later, in finish_heap_swap() itself.
	 */
	if (!target_is_pg_class)
	{
		CatalogIndexState indstate;

		indstate = CatalogOpenIndexes(relRelation);
		CatalogTupleUpdateWithInfo(relRelation, &reltup1->t_self, reltup1,
								   indstate);
		CatalogTupleUpdateWithInfo(relRelation, &reltup2->t_self, reltup2,
								   indstate);
		CatalogCloseIndexes(indstate);
	}
	else
	{
		/* no update ... but we do still need relcache inval */
		CacheInvalidateRelcacheByTuple(reltup1);
		CacheInvalidateRelcacheByTuple(reltup2);
	}

	/*
	 * Post alter hook for modified relations. The change to r2 is always
	 * internal, but r1 depends on the invocation context.
	 */
	InvokeObjectPostAlterHookArg(RelationRelationId, r1, 0,
								 InvalidOid, is_internal);
	InvokeObjectPostAlterHookArg(RelationRelationId, r2, 0,
								 InvalidOid, true);

	/*
	 * If we have toast tables associated with the relations being swapped,
	 * deal with them too.
	 */
	if (relform1->reltoastrelid || relform2->reltoastrelid)
	{
		if (swap_toast_by_content)
		{
			if (relform1->reltoastrelid && relform2->reltoastrelid)
			{
				/* Recursively swap the contents of the toast tables */
				swap_relation_files(relform1->reltoastrelid,
									relform2->reltoastrelid,
									target_is_pg_class,
									swap_toast_by_content,
									swap_stats,
									is_internal,
									frozenXid,
									cutoffMulti,
									mapped_tables);
			}
			else
			{
				/* caller messed up */
				elog(ERROR, "cannot swap toast files by content when there's only one");
			}
		}
		else
		{
			/*
			 * We swapped the ownership links, so we need to change dependency
			 * data to match.
			 *
			 * NOTE: it is possible that only one table has a toast table.
			 *
			 * NOTE: at present, a TOAST table's only dependency is the one on
			 * its owning table.  If more are ever created, we'd need to use
			 * something more selective than deleteDependencyRecordsFor() to
			 * get rid of just the link we want.
			 */

			/*
			 * We disallow this case for system catalogs, to avoid the
			 * possibility that the catalog we're rebuilding is one of the
			 * ones the dependency changes would change.  It's too late to be
			 * making any data changes to the target catalog.
			 */
			if (IsSystemClass(r1, relform1))
				elog(ERROR, "cannot swap toast files by links for system catalogs");

			/* Delete old dependencies */
			changeDependencyLinks(r1, r2,
								  relform1->reltoastrelid, relform2->reltoastrelid,
								  "TOAST");
		}
	}

#ifdef USE_ASSERT_CHECKING
		/* 
		 * Check with assert if AO table's toast table kept existing relfrozenxid unchanged.
		 * 
		 * CLUSTER operation on append-optimized tables does not
		 * compute freeze limit (frozenXid) because AO tables do not
		 * have relfrozenxid.  The toast tables need to keep existing
		 * relfrozenxid value unchanged in this case.
		*/
		if (swap_toast_by_content 
			&& frozenXid == InvalidTransactionId 
			&& relform1->relkind == RELKIND_TOASTVALUE 
			&& relform2->relkind == RELKIND_TOASTVALUE)
		{
			Assert(relform1->relfrozenxid == relform2->relfrozenxid);
		}
#endif

	/*
	 * If we're swapping two toast tables by content, do the same for their
	 * valid index. The swap can actually be safely done only if the relations
	 * have indexes.
	 */
	if (swap_toast_by_content &&
		relform1->relkind == RELKIND_TOASTVALUE &&
		relform2->relkind == RELKIND_TOASTVALUE)
	{
		Oid			toastIndex1,
					toastIndex2;

		/* Get valid index for each relation */
		toastIndex1 = toast_get_valid_index(r1,
											AccessExclusiveLock);
		toastIndex2 = toast_get_valid_index(r2,
											AccessExclusiveLock);

		swap_relation_files(toastIndex1,
							toastIndex2,
							target_is_pg_class,
							swap_toast_by_content,
							swap_stats,
							is_internal,
							InvalidTransactionId,
							InvalidMultiXactId,
							mapped_tables);
	}

	/* Send statistics from QE to QD */
	if (Gp_role == GP_ROLE_EXECUTE && swap_stats && !IsSystemClass(r1, relform1))
	{
		rel = relation_open(r1, AccessShareLock);

		vac_send_relstats_to_qd(rel,
								relform1->relpages,
								relform1->reltuples,
								relform1->relallvisible);

		relation_close(rel, AccessShareLock);
	}
	/* Clean up. */
	heap_freetuple(reltup1);
	heap_freetuple(reltup2);

	table_close(relRelation, RowExclusiveLock);

	/*
	 * Close both relcache entries' smgr links.  We need this kluge because
	 * both links will be invalidated during upcoming CommandCounterIncrement.
	 * Whichever of the rels is the second to be cleared will have a dangling
	 * reference to the other's smgr entry.  Rather than trying to avoid this
	 * by ordering operations just so, it's easiest to close the links first.
	 * (Fortunately, since one of the entries is local in our transaction,
	 * it's sufficient to clear out our own relcache this way; the problem
	 * cannot arise for other backends when they see our update on the
	 * non-transient relation.)
	 *
	 * Caution: the placement of this step interacts with the decision to
	 * handle toast rels by recursion.  When we are trying to rebuild pg_class
	 * itself, the smgr close on pg_class must happen after all accesses in
	 * this function.
	 */
	RelationCloseSmgrByOid(r1);
	RelationCloseSmgrByOid(r2);
}

/*
 * Remove the transient table that was built by make_new_heap, and finish
 * cleaning up (including rebuilding all indexes on the old heap).
 */
void
finish_heap_swap(Oid OIDOldHeap, Oid OIDNewHeap,
				 bool is_system_catalog,
				 bool swap_toast_by_content,
				 bool swap_stats,
				 bool check_constraints,
				 bool is_internal,
				 TransactionId frozenXid,
				 MultiXactId cutoffMulti,
				 char newrelpersistence)
{
	ObjectAddress object;
	Oid			mapped_tables[4];
	int			reindex_flags;
	int			i;

	/* Report that we are now swapping relation files */
	pgstat_progress_update_param(PROGRESS_CLUSTER_PHASE,
								 PROGRESS_CLUSTER_PHASE_SWAP_REL_FILES);

	/* Zero out possible results from swapped_relation_files */
	memset(mapped_tables, 0, sizeof(mapped_tables));

	/*
	 * Swap the contents of the heap relations (including any toast tables).
	 * Also set old heap's relfrozenxid to frozenXid.
	 */
	swap_relation_files(OIDOldHeap, OIDNewHeap,
						(OIDOldHeap == RelationRelationId),
						swap_toast_by_content,
						swap_stats,
						is_internal,
						frozenXid, cutoffMulti, mapped_tables);

	SIMPLE_FAULT_INJECTOR("after_swap_relation_files");

	/*
	 * If it's a system catalog, queue a sinval message to flush all catcaches
	 * on the catalog when we reach CommandCounterIncrement.
	 */
	if (is_system_catalog)
		CacheInvalidateCatalog(OIDOldHeap);

	/*
	 * Rebuild each index on the relation (but not the toast table, which is
	 * all-new at this point).  It is important to do this before the DROP
	 * step because if we are processing a system catalog that will be used
	 * during DROP, we want to have its indexes available.  There is no
	 * advantage to the other order anyway because this is all transactional,
	 * so no chance to reclaim disk space before commit.  We do not need a
	 * final CommandCounterIncrement() because reindex_relation does it.
	 *
	 * Note: because index_build is called via reindex_relation, it will never
	 * set indcheckxmin true for the indexes.  This is OK even though in some
	 * sense we are building new indexes rather than rebuilding existing ones,
	 * because the new heap won't contain any HOT chains at all, let alone
	 * broken ones, so it can't be necessary to set indcheckxmin.
	 */
	reindex_flags = REINDEX_REL_SUPPRESS_INDEX_USE;
	if (check_constraints)
		reindex_flags |= REINDEX_REL_CHECK_CONSTRAINTS;

	/*
	 * Ensure that the indexes have the same persistence as the parent
	 * relation.
	 */
	if (newrelpersistence == RELPERSISTENCE_UNLOGGED)
		reindex_flags |= REINDEX_REL_FORCE_INDEXES_UNLOGGED;
	else if (newrelpersistence == RELPERSISTENCE_PERMANENT)
		reindex_flags |= REINDEX_REL_FORCE_INDEXES_PERMANENT;

	/* Report that we are now reindexing relations */
	pgstat_progress_update_param(PROGRESS_CLUSTER_PHASE,
								 PROGRESS_CLUSTER_PHASE_REBUILD_INDEX);

	reindex_relation(OIDOldHeap, reindex_flags, 0);

	/* Report that we are now doing clean up */
	pgstat_progress_update_param(PROGRESS_CLUSTER_PHASE,
								 PROGRESS_CLUSTER_PHASE_FINAL_CLEANUP);

	/*
	 * If the relation being rebuild is pg_class, swap_relation_files()
	 * couldn't update pg_class's own pg_class entry (check comments in
	 * swap_relation_files()), thus relfrozenxid was not updated. That's
	 * annoying because a potential reason for doing a VACUUM FULL is a
	 * imminent or actual anti-wraparound shutdown.  So, now that we can
	 * access the new relation using its indices, update relfrozenxid.
	 * pg_class doesn't have a toast relation, so we don't need to update the
	 * corresponding toast relation. Not that there's little point moving all
	 * relfrozenxid updates here since swap_relation_files() needs to write to
	 * pg_class for non-mapped relations anyway.
	 */
	if (OIDOldHeap == RelationRelationId)
	{
		Relation	relRelation;
		HeapTuple	reltup;
		Form_pg_class relform;

		relRelation = table_open(RelationRelationId, RowExclusiveLock);

		reltup = SearchSysCacheCopy1(RELOID, ObjectIdGetDatum(OIDOldHeap));
		if (!HeapTupleIsValid(reltup))
			elog(ERROR, "cache lookup failed for relation %u", OIDOldHeap);
		relform = (Form_pg_class) GETSTRUCT(reltup);

		relform->relfrozenxid = frozenXid;
		relform->relminmxid = cutoffMulti;

		CatalogTupleUpdate(relRelation, &reltup->t_self, reltup);

		table_close(relRelation, RowExclusiveLock);
	}

	/* Destroy new heap with old filenode */
	object.classId = RelationRelationId;
	object.objectId = OIDNewHeap;
	object.objectSubId = 0;

	/*
	 * The new relation is local to our transaction and we know nothing
	 * depends on it, so DROP_RESTRICT should be OK.
	 */
	performDeletion(&object, DROP_RESTRICT, PERFORM_DELETION_INTERNAL);

	/* performDeletion does CommandCounterIncrement at end */

	/*
	 * Now we must remove any relation mapping entries that we set up for the
	 * transient table, as well as its toast table and toast index if any. If
	 * we fail to do this before commit, the relmapper will complain about new
	 * permanent map entries being added post-bootstrap.
	 */
	for (i = 0; OidIsValid(mapped_tables[i]); i++)
		RelationMapRemoveMapping(mapped_tables[i]);

	/*
	 * At this point, everything is kosher except that, if we did toast swap
	 * by links, the toast table's name corresponds to the transient table.
	 * The name is irrelevant to the backend because it's referenced by OID,
	 * but users looking at the catalogs could be confused.  Rename it to
	 * prevent this problem.
	 *
	 * Note no lock required on the relation, because we already hold an
	 * exclusive lock on it.
	 */
	if (!swap_toast_by_content)
	{
		Relation	newrel;

		newrel = table_open(OIDOldHeap, NoLock);
		if (OidIsValid(newrel->rd_rel->reltoastrelid))
		{
			Oid			toastidx;
			char		NewToastName[NAMEDATALEN];

			/* Get the associated valid index to be renamed */
			toastidx = toast_get_valid_index(newrel->rd_rel->reltoastrelid,
											 NoLock);

			/* rename the toast table ... */
			snprintf(NewToastName, NAMEDATALEN, "pg_toast_%u",
					 OIDOldHeap);
			RenameRelationInternal(newrel->rd_rel->reltoastrelid,
								   NewToastName, true, false);

			/* ... and its valid index too. */
			snprintf(NewToastName, NAMEDATALEN, "pg_toast_%u_index",
					 OIDOldHeap);

			RenameRelationInternal(toastidx,
								   NewToastName, true, true);

			/*
			 * Reset the relrewrite for the toast. The command-counter
			 * increment is required here as we are about to update
			 * the tuple that is updated as part of RenameRelationInternal.
			 */
			CommandCounterIncrement();
			ResetRelRewrite(newrel->rd_rel->reltoastrelid);
		}
		relation_close(newrel, NoLock);
	}

	/* if it's not a catalog table, clear any missing attribute settings */
	if (!is_system_catalog)
	{
		Relation	newrel;

		newrel = table_open(OIDOldHeap, NoLock);
		RelationClearMissing(newrel);
		relation_close(newrel, NoLock);
	}
}


/*
 * Get a list of tables that the current user owns and
 * have indisclustered set.  Return the list in a List * of rvsToCluster
 * with the tableOid and the indexOid on which the table is already
 * clustered.
 */
static List *
get_tables_to_cluster(MemoryContext cluster_context)
{
	Relation	indRelation;
	TableScanDesc scan;
	ScanKeyData entry;
	HeapTuple	indexTuple;
	Form_pg_index index;
	MemoryContext old_context;
	RelToCluster *rvtc;
	List	   *rvs = NIL;

	/*
	 * Get all indexes that have indisclustered set and are owned by
	 * appropriate user. System relations or nailed-in relations cannot ever
	 * have indisclustered set, because CLUSTER will refuse to set it when
	 * called with one of them as argument.
	 */
	indRelation = table_open(IndexRelationId, AccessShareLock);
	ScanKeyInit(&entry,
				Anum_pg_index_indisclustered,
				BTEqualStrategyNumber, F_BOOLEQ,
				BoolGetDatum(true));
	scan = table_beginscan_catalog(indRelation, 1, &entry);
	while ((indexTuple = heap_getnext(scan, ForwardScanDirection)) != NULL)
	{
		index = (Form_pg_index) GETSTRUCT(indexTuple);

		if (!pg_class_ownercheck(index->indrelid, GetUserId()))
			continue;

		/*
		 * We have to build the list in a different memory context so it will
		 * survive the cross-transaction processing
		 */
		old_context = MemoryContextSwitchTo(cluster_context);

		rvtc = (RelToCluster *) palloc(sizeof(RelToCluster));
		rvtc->tableOid = index->indrelid;
		rvtc->indexOid = index->indexrelid;
		rvs = lcons(rvtc, rvs);

		MemoryContextSwitchTo(old_context);
	}
	table_endscan(scan);

	relation_close(indRelation, AccessShareLock);

	return rvs;
}<|MERGE_RESOLUTION|>--- conflicted
+++ resolved
@@ -370,12 +370,7 @@
 		if (!pg_class_ownercheck(tableOid, save_userid))
 		{
 			relation_close(OldHeap, AccessExclusiveLock);
-<<<<<<< HEAD
-			pgstat_progress_end_command();
-			return false;
-=======
 			goto out;
->>>>>>> 7cd0d523
 		}
 
 		/*
@@ -389,12 +384,7 @@
 		if (RELATION_IS_OTHER_TEMP(OldHeap))
 		{
 			relation_close(OldHeap, AccessExclusiveLock);
-<<<<<<< HEAD
-			pgstat_progress_end_command();
-			return false;
-=======
 			goto out;
->>>>>>> 7cd0d523
 		}
 
 		if (OidIsValid(indexOid))
@@ -405,12 +395,7 @@
 			if (!SearchSysCacheExists1(RELOID, ObjectIdGetDatum(indexOid)))
 			{
 				relation_close(OldHeap, AccessExclusiveLock);
-<<<<<<< HEAD
-				pgstat_progress_end_command();
-				return false;
-=======
 				goto out;
->>>>>>> 7cd0d523
 			}
 
 			/*
@@ -420,24 +405,14 @@
 			if (!HeapTupleIsValid(tuple))	/* probably can't happen */
 			{
 				relation_close(OldHeap, AccessExclusiveLock);
-<<<<<<< HEAD
-				pgstat_progress_end_command();
-				return false;
-=======
 				goto out;
->>>>>>> 7cd0d523
 			}
 			indexForm = (Form_pg_index) GETSTRUCT(tuple);
 			if (!indexForm->indisclustered)
 			{
 				ReleaseSysCache(tuple);
 				relation_close(OldHeap, AccessExclusiveLock);
-<<<<<<< HEAD
-				pgstat_progress_end_command();
-				return false;
-=======
 				goto out;
->>>>>>> 7cd0d523
 			}
 			ReleaseSysCache(tuple);
 		}
@@ -491,12 +466,7 @@
 		!RelationIsPopulated(OldHeap))
 	{
 		relation_close(OldHeap, AccessExclusiveLock);
-<<<<<<< HEAD
-		pgstat_progress_end_command();
-		return false;
-=======
 		goto out;
->>>>>>> 7cd0d523
 	}
 
 	/*
@@ -944,12 +914,8 @@
 									 &isNull);
 		if (isNull)
 			reloptions = (Datum) 0;
-<<<<<<< HEAD
-		NewHeapCreateToastTable(OIDNewHeap, reloptions, lockmode);
-=======
 
 		NewHeapCreateToastTable(OIDNewHeap, reloptions, lockmode, toastid);
->>>>>>> 7cd0d523
 
 		ReleaseSysCache(tuple);
 	}
