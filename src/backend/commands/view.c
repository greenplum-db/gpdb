/*-------------------------------------------------------------------------
 *
 * view.c
 *	  use rewrite rules to construct views
 *
<<<<<<< HEAD
 * Portions Copyright (c) 2006-2008, Greenplum inc
 * Portions Copyright (c) 2012-Present Pivotal Software, Inc.
 * Portions Copyright (c) 1996-2011, PostgreSQL Global Development Group
=======
 * Portions Copyright (c) 1996-2012, PostgreSQL Global Development Group
>>>>>>> 80edfd76
 * Portions Copyright (c) 1994, Regents of the University of California
 *
 *
 * IDENTIFICATION
 *	  src/backend/commands/view.c
 *
 *-------------------------------------------------------------------------
 */
#include "postgres.h"

#include "access/heapam.h"
#include "access/xact.h"
#include "catalog/namespace.h"
#include "catalog/oid_dispatch.h"
#include "catalog/pg_depend.h"
#include "commands/defrem.h"
#include "commands/tablecmds.h"
#include "commands/view.h"
#include "miscadmin.h"
#include "nodes/makefuncs.h"
#include "nodes/nodeFuncs.h"
#include "parser/analyze.h"
#include "parser/parse_relation.h"
#include "rewrite/rewriteDefine.h"
#include "rewrite/rewriteManip.h"
#include "rewrite/rewriteSupport.h"
#include "utils/acl.h"
#include "utils/builtins.h"
#include "utils/lsyscache.h"
#include "utils/rel.h"
#include "utils/syscache.h"


#include "cdb/cdbdisp_query.h"
#include "cdb/cdbvars.h"


static void checkViewTupleDesc(TupleDesc newdesc, TupleDesc olddesc);
static bool isViewOnTempTable_walker(Node *node, void *context);

/*---------------------------------------------------------------------
 * isViewOnTempTable
 *
 * Returns true iff any of the relations underlying this view are
 * temporary tables.
 *---------------------------------------------------------------------
 */
static bool
isViewOnTempTable(Query *viewParse)
{
	return isViewOnTempTable_walker((Node *) viewParse, NULL);
}

static bool
isViewOnTempTable_walker(Node *node, void *context)
{
	if (node == NULL)
		return false;

	if (IsA(node, Query))
	{
		Query	   *query = (Query *) node;
		ListCell   *rtable;

		foreach(rtable, query->rtable)
		{
			RangeTblEntry *rte = lfirst(rtable);

			if (rte->rtekind == RTE_RELATION)
			{
				Relation	rel = heap_open(rte->relid, AccessShareLock);
				char		relpersistence = rel->rd_rel->relpersistence;

				heap_close(rel, AccessShareLock);
				if (relpersistence == RELPERSISTENCE_TEMP)
					return true;
			}
		}

		return query_tree_walker(query,
								 isViewOnTempTable_walker,
								 context,
								 QTW_IGNORE_JOINALIASES);
	}

	return expression_tree_walker(node,
								  isViewOnTempTable_walker,
								  context);
}

/*---------------------------------------------------------------------
 * DefineVirtualRelation
 *
 * Create the "view" relation. `DefineRelation' does all the work,
 * we just provide the correct arguments ... at least when we're
 * creating a view.  If we're updating an existing view, we have to
 * work harder.
 *---------------------------------------------------------------------
 */
static Oid
DefineVirtualRelation(RangeVar *relation, List *tlist, bool replace,
					  List *options)
{
	Oid			viewOid;
	LOCKMODE	lockmode;
	CreateStmt *createStmt = makeNode(CreateStmt);
	List	   *attrList;
	ListCell   *t;

	createStmt->ownerid = GetUserId();

	/*
	 * create a list of ColumnDef nodes based on the names and types of the
	 * (non-junk) targetlist items from the view's SELECT list.
	 */
	attrList = NIL;
	foreach(t, tlist)
	{
		TargetEntry *tle = lfirst(t);

		if (!tle->resjunk)
		{
			ColumnDef  *def = makeNode(ColumnDef);

			def->colname = pstrdup(tle->resname);
			def->typeName = makeTypeNameFromOid(exprType((Node *) tle->expr),
											 exprTypmod((Node *) tle->expr));
			def->inhcount = 0;
			def->is_local = true;
			def->is_not_null = false;
			def->is_from_type = false;
			def->storage = 0;
			def->raw_default = NULL;
			def->cooked_default = NULL;
			def->collClause = NULL;
			def->collOid = exprCollation((Node *) tle->expr);

			/*
			 * It's possible that the column is of a collatable type but the
			 * collation could not be resolved, so double-check.
			 */
			if (type_is_collatable(exprType((Node *) tle->expr)))
			{
				if (!OidIsValid(def->collOid))
					ereport(ERROR,
							(errcode(ERRCODE_INDETERMINATE_COLLATION),
							 errmsg("could not determine which collation to use for view column \"%s\"",
									def->colname),
							 errhint("Use the COLLATE clause to set the collation explicitly.")));
			}
			else
				Assert(!OidIsValid(def->collOid));
			def->constraints = NIL;

			attrList = lappend(attrList, def);
		}
	}

	if (attrList == NIL)
		ereport(ERROR,
				(errcode(ERRCODE_INVALID_TABLE_DEFINITION),
				 errmsg("view must have at least one column")));

	/*
	 * Look up, check permissions on, and lock the creation namespace; also
	 * check for a preexisting view with the same name.  This will also set
	 * relation->relpersistence to RELPERSISTENCE_TEMP if the selected
	 * namespace is temporary.
	 */
	lockmode = replace ? AccessExclusiveLock : NoLock;
	(void) RangeVarGetAndCheckCreationNamespace(relation, lockmode, &viewOid);

	if (OidIsValid(viewOid) && replace)
	{
		Relation	rel;
		TupleDesc	descriptor;
		List	   *atcmds = NIL;
		AlterTableCmd *atcmd;

		/* Relation is already locked, but we must build a relcache entry. */
		rel = relation_open(viewOid, NoLock);

		/* Make sure it *is* a view. */
		if (rel->rd_rel->relkind != RELKIND_VIEW)
			ereport(ERROR,
					(errcode(ERRCODE_WRONG_OBJECT_TYPE),
					 errmsg("\"%s\" is not a view",
							RelationGetRelationName(rel))));

		/* Also check it's not in use already */
		CheckTableNotInUse(rel, "CREATE OR REPLACE VIEW");

		/*
		 * Due to the namespace visibility rules for temporary objects, we
		 * should only end up replacing a temporary view with another
		 * temporary view, and similarly for permanent views.
		 */
		Assert(relation->relpersistence == rel->rd_rel->relpersistence);

		/*
		 * Create a tuple descriptor to compare against the existing view, and
		 * verify that the old column list is an initial prefix of the new
		 * column list.
		 */
		descriptor = BuildDescForRelation(attrList);
		checkViewTupleDesc(descriptor, rel->rd_att);

		/*
		 * The new options list replaces the existing options list, even if
		 * it's empty.
		 */
		atcmd = makeNode(AlterTableCmd);
		atcmd->subtype = AT_ReplaceRelOptions;
		atcmd->def = (Node *) options;
		atcmds = lappend(atcmds, atcmd);

		/*
		 * If new attributes have been added, we must add pg_attribute entries
		 * for them.  It is convenient (although overkill) to use the ALTER
		 * TABLE ADD COLUMN infrastructure for this.
		 */
		if (list_length(attrList) > rel->rd_att->natts)
		{
			ListCell   *c;
			int			skip = rel->rd_att->natts;

			foreach(c, attrList)
			{
				if (skip > 0)
				{
					skip--;
					continue;
				}
				atcmd = makeNode(AlterTableCmd);
				atcmd->subtype = AT_AddColumnToView;
				atcmd->def = (Node *) lfirst(c);
				atcmds = lappend(atcmds, atcmd);
			}
		}

		/* OK, let's do it. */
		AlterTableInternal(viewOid, atcmds, true);

		/*
		 * Seems okay, so return the OID of the pre-existing view.
		 */
		relation_close(rel, NoLock);	/* keep the lock! */

		return viewOid;
	}
	else
	{
		Oid			relid;

		/*
		 * now set the parameters for keys/inheritance etc. All of these are
		 * uninteresting for views...
		 */
		createStmt->relation = relation;
		createStmt->tableElts = attrList;
		createStmt->inhRelations = NIL;
		createStmt->inhOids = NIL;
		createStmt->parentOidCount = 0;
		createStmt->constraints = NIL;
		createStmt->options = options;
		createStmt->options = lappend(options, defWithOids(false));
		createStmt->oncommit = ONCOMMIT_NOOP;
		createStmt->tablespacename = NULL;
		createStmt->relKind = RELKIND_VIEW;
		createStmt->if_not_exists = false;

		/*
		 * finally create the relation (this will error out if there's an
		 * existing view, so we don't need more code to complain if "replace"
		 * is false).
		 */
		relid = DefineRelation(createStmt, RELKIND_VIEW, InvalidOid, RELSTORAGE_VIRTUAL, false);
		Assert(relid != InvalidOid);
		return relid;
	}
}

/*
 * Verify that tupledesc associated with proposed new view definition
 * matches tupledesc of old view.  This is basically a cut-down version
 * of equalTupleDescs(), with code added to generate specific complaints.
 * Also, we allow the new tupledesc to have more columns than the old.
 */
static void
checkViewTupleDesc(TupleDesc newdesc, TupleDesc olddesc)
{
	int			i;

	if (newdesc->natts < olddesc->natts)
		ereport(ERROR,
				(errcode(ERRCODE_INVALID_TABLE_DEFINITION),
				 errmsg("cannot drop columns from view")));
	/* we can ignore tdhasoid */

	for (i = 0; i < olddesc->natts; i++)
	{
		Form_pg_attribute newattr = newdesc->attrs[i];
		Form_pg_attribute oldattr = olddesc->attrs[i];

		/* XXX msg not right, but we don't support DROP COL on view anyway */
		if (newattr->attisdropped != oldattr->attisdropped)
			ereport(ERROR,
					(errcode(ERRCODE_INVALID_TABLE_DEFINITION),
					 errmsg("cannot drop columns from view")));

		if (strcmp(NameStr(newattr->attname), NameStr(oldattr->attname)) != 0)
			ereport(ERROR,
					(errcode(ERRCODE_INVALID_TABLE_DEFINITION),
				 errmsg("cannot change name of view column \"%s\" to \"%s\"",
						NameStr(oldattr->attname),
						NameStr(newattr->attname))));
		/* XXX would it be safe to allow atttypmod to change?  Not sure */
		if (newattr->atttypid != oldattr->atttypid ||
			newattr->atttypmod != oldattr->atttypmod)
			ereport(ERROR,
					(errcode(ERRCODE_INVALID_TABLE_DEFINITION),
					 errmsg("cannot change data type of view column \"%s\" from %s to %s",
							NameStr(oldattr->attname),
							format_type_with_typemod(oldattr->atttypid,
													 oldattr->atttypmod),
							format_type_with_typemod(newattr->atttypid,
													 newattr->atttypmod))));
		/* We can ignore the remaining attributes of an attribute... */
	}

	/*
	 * We ignore the constraint fields.  The new view desc can't have any
	 * constraints, and the only ones that could be on the old view are
	 * defaults, which we are happy to leave in place.
	 */
}

static void
DefineViewRules(Oid viewOid, Query *viewParse, bool replace)
{
	/*
	 * Set up the ON SELECT rule.  Since the query has already been through
	 * parse analysis, we use DefineQueryRewrite() directly.
	 */
	DefineQueryRewrite(pstrdup(ViewSelectRuleName),
					   viewOid,
					   NULL,
					   CMD_SELECT,
					   true,
					   replace,
					   list_make1(viewParse));

	/*
	 * Someday: automatic ON INSERT, etc
	 */
}

/*---------------------------------------------------------------
 * UpdateRangeTableOfViewParse
 *
 * Update the range table of the given parsetree.
 * This update consists of adding two new entries IN THE BEGINNING
 * of the range table (otherwise the rule system will die a slow,
 * horrible and painful death, and we do not want that now, do we?)
 * one for the OLD relation and one for the NEW one (both of
 * them refer in fact to the "view" relation).
 *
 * Of course we must also increase the 'varnos' of all the Var nodes
 * by 2...
 *
 * These extra RT entries are not actually used in the query,
 * except for run-time permission checking.
 *---------------------------------------------------------------
 */
static Query *
UpdateRangeTableOfViewParse(Oid viewOid, Query *viewParse)
{
	Relation	viewRel;
	List	   *new_rt;
	RangeTblEntry *rt_entry1,
			   *rt_entry2;

	/*
	 * Make a copy of the given parsetree.	It's not so much that we don't
	 * want to scribble on our input, it's that the parser has a bad habit of
	 * outputting multiple links to the same subtree for constructs like
	 * BETWEEN, and we mustn't have OffsetVarNodes increment the varno of a
	 * Var node twice.	copyObject will expand any multiply-referenced subtree
	 * into multiple copies.
	 */
	viewParse = (Query *) copyObject(viewParse);

	/* need to open the rel for addRangeTableEntryForRelation */
	viewRel = relation_open(viewOid, AccessShareLock);

	/*
	 * Create the 2 new range table entries and form the new range table...
	 * OLD first, then NEW....
	 */
	rt_entry1 = addRangeTableEntryForRelation(NULL, viewRel,
											  makeAlias("old", NIL),
											  false, false);
	rt_entry2 = addRangeTableEntryForRelation(NULL, viewRel,
											  makeAlias("new", NIL),
											  false, false);
	/* Must override addRangeTableEntry's default access-check flags */
	rt_entry1->requiredPerms = 0;
	rt_entry2->requiredPerms = 0;

	new_rt = lcons(rt_entry1, lcons(rt_entry2, viewParse->rtable));

	viewParse->rtable = new_rt;

	/*
	 * Now offset all var nodes by 2, and jointree RT indexes too.
	 */
	OffsetVarNodes((Node *) viewParse, 2, 0);

	relation_close(viewRel, AccessShareLock);

	return viewParse;
}

/*
 * DefineView
 *		Execute a CREATE VIEW command.
 */
void
DefineView(ViewStmt *stmt, const char *queryString)
{
	Query	   *viewParse_orig;
	Query	   *viewParse;
	Oid			viewOid;
	RangeVar   *view;

	/*
	 * Run parse analysis to convert the raw parse tree to a Query.  Note this
	 * also acquires sufficient locks on the source table(s).
	 *
	 * Since parse analysis scribbles on its input, copy the raw parse tree;
	 * this ensures we don't corrupt a prepared statement, for example.
	 *
	 * GPDB: Parse analysis is only performed in the dispatcher, the segments
	 * receive an already-analysed version from the dispatcher.
	 */
	if (Gp_role != GP_ROLE_EXECUTE)
		viewParse = parse_analyze((Node *) copyObject(stmt->query),
								  queryString, NULL, 0);
	else
		viewParse = (Query *) stmt->query;
	viewParse_orig = copyObject(viewParse);

	/*
	 * The grammar should ensure that the result is a single SELECT Query.
	 * However, it doesn't forbid SELECT INTO, so we have to check for that.
	 */
	if (!IsA(viewParse, Query))
		elog(ERROR, "unexpected parse analysis result");
	if (viewParse->utilityStmt != NULL &&
		IsA(viewParse->utilityStmt, CreateTableAsStmt))
		ereport(ERROR,
				(errcode(ERRCODE_FEATURE_NOT_SUPPORTED),
				 errmsg("views must not contain SELECT INTO")));
	if (viewParse->commandType != CMD_SELECT ||
		viewParse->utilityStmt != NULL)
		elog(ERROR, "unexpected parse analysis result");

	/*
	 * Check for unsupported cases.  These tests are redundant with ones in
	 * DefineQueryRewrite(), but that function will complain about a bogus ON
	 * SELECT rule, and we'd rather the message complain about a view.
	 */
	if (viewParse->hasModifyingCTE)
		ereport(ERROR,
				(errcode(ERRCODE_FEATURE_NOT_SUPPORTED),
		errmsg("views must not contain data-modifying statements in WITH")));

	/*
	 * Don't allow creating a view that contains dynamically typed functions.
	 * We cannot guarantee that the future return type would be the same when
	 * the view was used, as what it was now.
	 */
	if (viewParse->hasDynamicFunctions)
		ereport(ERROR,
				(errcode(ERRCODE_INDETERMINATE_DATATYPE),
				 errmsg("CREATE VIEW statements cannot include calls to "
						"dynamically typed function")));

	/*
	 * If a list of column names was given, run through and insert these into
	 * the actual query tree. - thomas 2000-03-08
	 */
	if (stmt->aliases != NIL)
	{
		ListCell   *alist_item = list_head(stmt->aliases);
		ListCell   *targetList;

		foreach(targetList, viewParse->targetList)
		{
			TargetEntry *te = (TargetEntry *) lfirst(targetList);

			Assert(IsA(te, TargetEntry));
			/* junk columns don't get aliases */
			if (te->resjunk)
				continue;
			te->resname = pstrdup(strVal(lfirst(alist_item)));
			alist_item = lnext(alist_item);
			if (alist_item == NULL)
				break;			/* done assigning aliases */
		}

		if (alist_item != NULL)
			ereport(ERROR,
					(errcode(ERRCODE_SYNTAX_ERROR),
					 errmsg("CREATE VIEW specifies more column "
							"names than columns")));
	}

	/* Unlogged views are not sensible. */
	if (stmt->view->relpersistence == RELPERSISTENCE_UNLOGGED)
		ereport(ERROR,
				(errcode(ERRCODE_SYNTAX_ERROR),
		errmsg("views cannot be unlogged because they do not have storage")));

	/*
	 * If the user didn't explicitly ask for a temporary view, check whether
	 * we need one implicitly.	We allow TEMP to be inserted automatically as
	 * long as the CREATE command is consistent with that --- no explicit
	 * schema name.
	 */
	view = copyObject(stmt->view);		/* don't corrupt original command */
	if (view->relpersistence == RELPERSISTENCE_PERMANENT
		&& isViewOnTempTable(viewParse))
	{
		view->relpersistence = RELPERSISTENCE_TEMP;
		if (Gp_role != GP_ROLE_EXECUTE)
			ereport(NOTICE,
					(errmsg("view \"%s\" will be a temporary view",
							view->relname)));
	}

	/*
	 * Create the view relation
	 *
	 * NOTE: if it already exists and replace is false, the xact will be
	 * aborted.
	 */
	viewOid = DefineVirtualRelation(view, viewParse->targetList,
									stmt->replace, stmt->options);

	/*
	 * The relation we have just created is not visible to any other commands
	 * running with the same transaction & command id. So, increment the
	 * command id counter (but do NOT pfree any memory!!!!)
	 */
	CommandCounterIncrement();

	/*
	 * The range table of 'viewParse' does not contain entries for the "OLD"
	 * and "NEW" relations. So... add them!
	 */
	viewParse = UpdateRangeTableOfViewParse(viewOid, viewParse);

	/*
	 * Now create the rules associated with the view.
	 */
	DefineViewRules(viewOid, viewParse, stmt->replace);

	if (Gp_role == GP_ROLE_DISPATCH)
	{
		ViewStmt *dispatchStmt = (ViewStmt *) copyObject(stmt);
		dispatchStmt->query = (Node *) viewParse_orig;
		CdbDispatchUtilityStatement((Node *) dispatchStmt,
									DF_CANCEL_ON_ERROR|
									DF_WITH_SNAPSHOT|
									DF_NEED_TWO_PHASE,
									GetAssignedOidsForDispatch(),
									NULL);
	}
}<|MERGE_RESOLUTION|>--- conflicted
+++ resolved
@@ -3,13 +3,9 @@
  * view.c
  *	  use rewrite rules to construct views
  *
-<<<<<<< HEAD
  * Portions Copyright (c) 2006-2008, Greenplum inc
  * Portions Copyright (c) 2012-Present Pivotal Software, Inc.
- * Portions Copyright (c) 1996-2011, PostgreSQL Global Development Group
-=======
  * Portions Copyright (c) 1996-2012, PostgreSQL Global Development Group
->>>>>>> 80edfd76
  * Portions Copyright (c) 1994, Regents of the University of California
  *
  *
@@ -286,7 +282,7 @@
 		 * existing view, so we don't need more code to complain if "replace"
 		 * is false).
 		 */
-		relid = DefineRelation(createStmt, RELKIND_VIEW, InvalidOid, RELSTORAGE_VIRTUAL, false);
+		relid = DefineRelation(createStmt, RELKIND_VIEW, InvalidOid, RELSTORAGE_VIRTUAL, false, true);
 		Assert(relid != InvalidOid);
 		return relid;
 	}
