--- conflicted
+++ resolved
@@ -203,8 +203,9 @@
 	memset(values, 0, sizeof(values));
 	memset(nulls, false, sizeof(nulls));
 
-	prsOid = GetNewOidWithIndex(prsRel, TSParserOidIndexId,
-								Anum_pg_ts_parser_oid);
+	prsOid = GetNewOidForTSParser(prsRel, TSParserOidIndexId,
+								  Anum_pg_ts_parser_oid,
+								  prsname, namespaceoid);
 	values[Anum_pg_ts_parser_oid - 1] = ObjectIdGetDatum(prsOid);
 	namestrcpy(&pname, prsname);
 	values[Anum_pg_ts_parser_prsname - 1] = NameGetDatum(&pname);
@@ -492,8 +493,9 @@
 	memset(values, 0, sizeof(values));
 	memset(nulls, false, sizeof(nulls));
 
-	dictOid = GetNewOidWithIndex(dictRel, TSDictionaryOidIndexId,
-								 Anum_pg_ts_dict_oid);
+	dictOid = GetNewOidForTSDictionary(dictRel, TSDictionaryOidIndexId,
+									   Anum_pg_ts_dict_oid,
+									   dictname, namespaceoid);
 	values[Anum_pg_ts_dict_oid - 1] = ObjectIdGetDatum(dictOid);
 	namestrcpy(&dname, dictname);
 	values[Anum_pg_ts_dict_dictname - 1] = NameGetDatum(&dname);
@@ -808,8 +810,9 @@
 		values[i] = ObjectIdGetDatum(InvalidOid);
 	}
 
-	tmplOid = GetNewOidWithIndex(tmplRel, TSTemplateOidIndexId,
-								 Anum_pg_ts_dict_oid);
+	tmplOid = GetNewOidForTSTemplate(tmplRel, TSTemplateOidIndexId,
+									 Anum_pg_ts_dict_oid,
+									 tmplname, namespaceoid);
 	values[Anum_pg_ts_template_oid - 1] = ObjectIdGetDatum(tmplOid);
 	namestrcpy(&dname, tmplname);
 	values[Anum_pg_ts_template_tmplname - 1] = NameGetDatum(&dname);
@@ -1120,8 +1123,9 @@
 	memset(values, 0, sizeof(values));
 	memset(nulls, false, sizeof(nulls));
 
-	cfgOid = GetNewOidWithIndex(cfgRel, TSConfigOidIndexId,
-								Anum_pg_ts_config_oid);
+	cfgOid = GetNewOidForTSConfig(cfgRel, TSConfigOidIndexId,
+								  Anum_pg_ts_config_oid,
+								  cfgname, namespaceoid);
 	values[Anum_pg_ts_config_oid - 1] = ObjectIdGetDatum(cfgOid);
 	namestrcpy(&cname, cfgname);
 	values[Anum_pg_ts_config_cfgname - 1] = NameGetDatum(&cname);
@@ -1292,12 +1296,7 @@
 	/* Update dependencies */
 	makeConfigurationDependencies(tup, true, relMap);
 
-<<<<<<< HEAD
-	InvokeObjectPostAlterHook(TSConfigRelationId,
-							  HeapTupleGetOid(tup), 0);
-=======
 	InvokeObjectPostAlterHook(TSConfigRelationId, cfgId, 0);
->>>>>>> 9e1c9f95
 
 	ObjectAddressSet(address, TSConfigRelationId, cfgId);
 
