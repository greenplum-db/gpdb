--- conflicted
+++ resolved
@@ -12106,18 +12106,12 @@
 	dest = CreateDestReceiver(DestIntoRel, NULL);
 
 	/* Create a QueryDesc requesting no output */
-<<<<<<< HEAD
-	queryDesc = CreateQueryDesc(stmt,  pstrdup("(internal SELECT INTO query)"),
-								ActiveSnapshot, InvalidSnapshot,
-								dest, NULL, 0);
-=======
 	queryDesc = CreateQueryDesc(stmt, pstrdup("(internal SELECT INTO query)"),
 								GetActiveSnapshot(), InvalidSnapshot,
-								dest, NULL, false);
+								dest, NULL, 0);
 
 	PopActiveSnapshot();
 
->>>>>>> 640fd9d5
 	return queryDesc;
 }
 
