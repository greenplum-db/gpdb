/*-------------------------------------------------------------------------
 *
 * vacuumlazy.c
 *	  Concurrent ("lazy") vacuuming.
 *
 *
 * The major space usage for LAZY VACUUM is storage for the array of dead
 * tuple TIDs, with the next biggest need being storage for per-disk-page
 * free space info.  We want to ensure we can vacuum even the very largest
 * relations with finite memory space usage.  To do that, we set upper bounds
 * on the number of tuples and pages we will keep track of at once.
 *
 * We are willing to use at most maintenance_work_mem (or perhaps
 * autovacuum_work_mem) memory space to keep track of dead tuples.  We
 * initially allocate an array of TIDs of that size, with an upper limit that
 * depends on table size (this limit ensures we don't allocate a huge area
 * uselessly for vacuuming small tables).  If the array threatens to overflow,
 * we suspend the heap scan phase and perform a pass of index cleanup and page
 * compaction, then resume the heap scan with an empty TID array.
 *
 * If we're processing a table with no indexes, we can just vacuum each page
 * as we go; there's no need to save up multiple tuples to minimize the number
 * of index scans performed.  So we don't use maintenance_work_mem memory for
 * the TID array, just enough to hold as many heap tuples as fit on one page.
 *
 *
 * Portions Copyright (c) 1996-2015, PostgreSQL Global Development Group
 * Portions Copyright (c) 1994, Regents of the University of California
 *
 *
 * IDENTIFICATION
 *	  src/backend/commands/vacuumlazy.c
 *
 *-------------------------------------------------------------------------
 */
#include "postgres.h"

#include <math.h>

#include "access/genam.h"
#include "access/heapam.h"
#include "access/heapam_xlog.h"
#include "access/htup_details.h"
#include "access/multixact.h"
#include "access/nbtree.h"
#include "access/transam.h"
#include "access/aosegfiles.h"
#include "access/aocssegfiles.h"
#include "access/aomd.h"
#include "access/appendonly_compaction.h"
#include "access/aocs_compaction.h"
#include "access/visibilitymap.h"
#include "access/xlog.h"
#include "catalog/catalog.h"
#include "catalog/storage.h"
#include "commands/dbcommands.h"
#include "commands/vacuum.h"
#include "miscadmin.h"
#include "pgstat.h"
#include "portability/instr_time.h"
#include "postmaster/autovacuum.h"
#include "storage/bufmgr.h"
#include "storage/freespace.h"
#include "storage/lmgr.h"
#include "utils/lsyscache.h"
#include "utils/memutils.h"
#include "utils/pg_rusage.h"
#include "utils/timestamp.h"
#include "utils/tqual.h"

#include "catalog/pg_namespace.h"
#include "cdb/cdbappendonlyam.h"
#include "cdb/cdbvars.h"
#include "storage/smgr.h"
#include "utils/faultinjector.h"
#include "utils/snapmgr.h"


/*
 * Space/time tradeoff parameters: do these need to be user-tunable?
 *
 * To consider truncating the relation, we want there to be at least
 * REL_TRUNCATE_MINIMUM or (relsize / REL_TRUNCATE_FRACTION) (whichever
 * is less) potentially-freeable pages.
 */
#define REL_TRUNCATE_MINIMUM	1000
#define REL_TRUNCATE_FRACTION	16

/*
 * Timing parameters for truncate locking heuristics.
 *
 * These were not exposed as user tunable GUC values because it didn't seem
 * that the potential for improvement was great enough to merit the cost of
 * supporting them.
 */
#define VACUUM_TRUNCATE_LOCK_CHECK_INTERVAL		20		/* ms */
#define VACUUM_TRUNCATE_LOCK_WAIT_INTERVAL		50		/* ms */
#define VACUUM_TRUNCATE_LOCK_TIMEOUT			5000	/* ms */

/*
 * Guesstimation of number of dead tuples per page.  This is used to
 * provide an upper limit to memory allocated when vacuuming small
 * tables.
 */
#define LAZY_ALLOC_TUPLES		MaxHeapTuplesPerPage

/*
 * Before we consider skipping a page that's marked as clean in
 * visibility map, we must've seen at least this many clean pages.
 */
#define SKIP_PAGES_THRESHOLD	((BlockNumber) 32)

typedef struct LVRelStats
{
	/* hasindex = true means two-pass strategy; false means one-pass */
	bool		hasindex;
	/* Overall statistics about rel */
	BlockNumber old_rel_pages;	/* previous value of pg_class.relpages */
	BlockNumber rel_pages;		/* total number of pages */
	BlockNumber scanned_pages;	/* number of pages we examined */
<<<<<<< HEAD
	BlockNumber	tupcount_pages;	/* pages whose tuples we counted */
	double		scanned_tuples; /* counts only tuples on tupcount_pages */
=======
	BlockNumber pinskipped_pages;		/* # of pages we skipped due to a pin */
	double		scanned_tuples; /* counts only tuples on scanned pages */
>>>>>>> ab93f90c
	double		old_rel_tuples; /* previous value of pg_class.reltuples */
	double		new_rel_tuples; /* new estimated total # of tuples */
	double		new_dead_tuples;	/* new estimated total # of dead tuples */
	BlockNumber pages_removed;
	double		tuples_deleted;
	BlockNumber nonempty_pages; /* actually, last nonempty page + 1 */
	/* List of TIDs of tuples we intend to delete */
	/* NB: this list is ordered by TID address */
	int			num_dead_tuples;	/* current # of entries */
	int			max_dead_tuples;	/* # slots allocated in array */
	ItemPointer dead_tuples;	/* array of ItemPointerData */
	int			num_index_scans;
	TransactionId latestRemovedXid;
	bool		lock_waiter_detected;
} LVRelStats;


/* A few variables that don't seem worth passing around as parameters */
static int	elevel = -1;

static TransactionId OldestXmin;
static TransactionId FreezeLimit;
static MultiXactId MultiXactCutoff;

static BufferAccessStrategy vac_strategy;


/* non-export function prototypes */
static void lazy_vacuum_aorel(Relation onerel, VacuumStmt *vacstmt);
static void lazy_scan_heap(Relation onerel, LVRelStats *vacrelstats,
			   Relation *Irel, int nindexes, bool scan_all);
static void lazy_vacuum_heap(Relation onerel, LVRelStats *vacrelstats);
static bool lazy_check_needs_freeze(Buffer buf);
static void lazy_vacuum_index(Relation indrel,
				  IndexBulkDeleteResult **stats,
				  LVRelStats *vacrelstats);
static void lazy_cleanup_index(Relation indrel,
				   IndexBulkDeleteResult *stats,
				   LVRelStats *vacrelstats);
static int lazy_vacuum_page(Relation onerel, BlockNumber blkno, Buffer buffer,
				 int tupindex, LVRelStats *vacrelstats, Buffer *vmbuffer);
static void lazy_truncate_heap(Relation onerel, LVRelStats *vacrelstats);
static BlockNumber count_nondeletable_pages(Relation onerel,
						 LVRelStats *vacrelstats);
static void lazy_space_alloc(LVRelStats *vacrelstats, BlockNumber relblocks);
static void lazy_record_dead_tuple(LVRelStats *vacrelstats,
					   ItemPointer itemptr);
static bool lazy_tid_reaped(ItemPointer itemptr, void *state);
static int	vac_cmp_itemptr(const void *left, const void *right);
static bool heap_page_is_all_visible(Relation rel, Buffer buf,
						 TransactionId *visibility_cutoff_xid);


/*
 *	lazy_vacuum_rel() -- perform LAZY VACUUM for one heap relation
 *
 *		This routine vacuums a single heap, cleans out its indexes, and
 *		updates its relpages and reltuples statistics.
 *
 *		At entry, we have already established a transaction and opened
 *		and locked the relation.
 */
void
lazy_vacuum_rel(Relation onerel, int options, VacuumParams *params,
				BufferAccessStrategy bstrategy)
{
	LVRelStats *vacrelstats;
	Relation   *Irel;
	int			nindexes;
	BlockNumber possibly_freeable;
	PGRUsage	ru0;
	TimestampTz starttime = 0;
	long		secs;
	int			usecs;
	double		read_rate,
				write_rate;
	bool		scan_all;		/* should we scan all pages? */
	bool		scanned_all;	/* did we actually scan all pages? */
	TransactionId xidFullScanLimit;
	MultiXactId mxactFullScanLimit;
	BlockNumber new_rel_pages;
	double		new_rel_tuples;
	BlockNumber new_rel_allvisible;
	double		new_live_tuples;
	TransactionId new_frozen_xid;
	MultiXactId new_min_multi;

	Assert(params != NULL);

	/* measure elapsed time iff autovacuum logging requires it */
	if (IsAutoVacuumWorkerProcess() && params->log_min_duration >= 0)
	{
		pg_rusage_init(&ru0);
		starttime = GetCurrentTimestamp();
	}

	if (options & VACOPT_VERBOSE)
		elevel = INFO;
	else
		elevel = DEBUG2;

	if (Gp_role == GP_ROLE_DISPATCH)
		elevel = DEBUG2; /* vacuum and analyze messages aren't interesting from the QD */

#ifdef FAULT_INJECTOR
	if (vacstmt->appendonly_phase == AOVAC_DROP)
	{
			FaultInjector_InjectFaultIfSet(
				"compaction_before_segmentfile_drop",
				DDLNotSpecified,
				"",	// databaseName
				RelationGetRelationName(onerel)); // tableName
	}
	if (vacstmt->appendonly_phase == AOVAC_CLEANUP)
	{
			FaultInjector_InjectFaultIfSet(
				"compaction_before_cleanup_phase",
				DDLNotSpecified,
				"",	// databaseName
				RelationGetRelationName(onerel)); // tableName
	}
#endif

	/*
	 * MPP-23647.  Update xid limits for heap as well as appendonly
	 * relations.  This allows setting relfrozenxid to correct value
	 * for an appendonly (AO/CO) table.
	 */
	vac_strategy = bstrategy;

	vacuum_set_xid_limits(onerel,
						  params->freeze_min_age,
						  params->freeze_table_age,
						  params->multixact_freeze_min_age,
						  params->multixact_freeze_table_age,
						  &OldestXmin, &FreezeLimit, &xidFullScanLimit,
						  &MultiXactCutoff, &mxactFullScanLimit);

	/*
	 * We request a full scan if either the table's frozen Xid is now older
	 * than or equal to the requested Xid full-table scan limit; or if the
	 * table's minimum MultiXactId is older than or equal to the requested
	 * mxid full-table scan limit.
	 */
	scan_all = TransactionIdPrecedesOrEquals(onerel->rd_rel->relfrozenxid,
											 xidFullScanLimit);
	scan_all |= MultiXactIdPrecedesOrEquals(onerel->rd_rel->relminmxid,
											mxactFullScanLimit);

	/*
	 * Execute the various vacuum operations. Appendonly tables are treated
	 * differently.
	 */
	if (RelationIsAppendOptimized(onerel))
	{
		lazy_vacuum_aorel(onerel, vacstmt);
		return;
	}

	/* heap relation */

	vacrelstats = (LVRelStats *) palloc0(sizeof(LVRelStats));

	vacrelstats->old_rel_pages = onerel->rd_rel->relpages;
	vacrelstats->old_rel_tuples = onerel->rd_rel->reltuples;
	vacrelstats->num_index_scans = 0;
	vacrelstats->pages_removed = 0;
	vacrelstats->lock_waiter_detected = false;

	/* Open all indexes of the relation */
	vac_open_indexes(onerel, RowExclusiveLock, &nindexes, &Irel);
	vacrelstats->hasindex = (nindexes > 0);

	/* Do the vacuuming */
	lazy_scan_heap(onerel, vacrelstats, Irel, nindexes, scan_all);

	/* Done with indexes */
	vac_close_indexes(nindexes, Irel, NoLock);

	/*
	 * Compute whether we actually scanned the whole relation. If we did, we
	 * can adjust relfrozenxid and relminmxid.
	 *
	 * NB: We need to check this before truncating the relation, because that
	 * will change ->rel_pages.
	 */
	if (vacrelstats->scanned_pages < vacrelstats->rel_pages)
	{
		Assert(!scan_all);
		scanned_all = false;
	}
	else
		scanned_all = true;

	/*
	 * Optionally truncate the relation.
	 *
	 * Don't even think about it unless we have a shot at releasing a goodly
	 * number of pages.  Otherwise, the time taken isn't worth it.
	 */
	possibly_freeable = vacrelstats->rel_pages - vacrelstats->nonempty_pages;
	if (possibly_freeable > 0 &&
		(possibly_freeable >= REL_TRUNCATE_MINIMUM ||
		 possibly_freeable >= vacrelstats->rel_pages / REL_TRUNCATE_FRACTION))
		lazy_truncate_heap(onerel, vacrelstats);

	/* Vacuum the Free Space Map */
	FreeSpaceMapVacuum(onerel);

	/*
	 * Update statistics in pg_class.
	 *
	 * A corner case here is that if we scanned no pages at all because every
	 * page is all-visible, we should not update relpages/reltuples, because
	 * we have no new information to contribute.  In particular this keeps us
	 * from replacing relpages=reltuples=0 (which means "unknown tuple
	 * density") with nonzero relpages and reltuples=0 (which means "zero
	 * tuple density") unless there's some actual evidence for the latter.
	 *
	 * It's important that we use tupcount_pages and not scanned_pages for the
	 * check described above; scanned_pages counts pages where we could not get
	 * cleanup lock, and which were processed only for frozenxid purposes.
	 *
	 * We do update relallvisible even in the corner case, since if the table
	 * is all-visible we'd definitely like to know that.  But clamp the value
	 * to be not more than what we're setting relpages to.
	 *
	 * Also, don't change relfrozenxid/relminmxid if we skipped any pages,
	 * since then we don't know for certain that all tuples have a newer xmin.
	 */
	new_rel_pages = vacrelstats->rel_pages;
	new_rel_tuples = vacrelstats->new_rel_tuples;
	if (vacrelstats->tupcount_pages == 0 && new_rel_pages > 0)
	{
		new_rel_pages = vacrelstats->old_rel_pages;
		new_rel_tuples = vacrelstats->old_rel_tuples;
	}

	new_rel_allvisible = visibilitymap_count(onerel);
	if (new_rel_allvisible > new_rel_pages)
		new_rel_allvisible = new_rel_pages;

	new_frozen_xid = scanned_all ? FreezeLimit : InvalidTransactionId;
	new_min_multi = scanned_all ? MultiXactCutoff : InvalidMultiXactId;

	vac_update_relstats(onerel,
						new_rel_pages,
						new_rel_tuples,
						new_rel_allvisible,
						vacrelstats->hasindex,
						new_frozen_xid,
						new_min_multi,
<<<<<<< HEAD
						false,
						true /* isvacuum */);
=======
						false);
>>>>>>> ab93f90c

	/* report results to the stats collector, too */
	new_live_tuples = new_rel_tuples - vacrelstats->new_dead_tuples;
	if (new_live_tuples < 0)
		new_live_tuples = 0;	/* just in case */

	pgstat_report_vacuum(RelationGetRelid(onerel),
						 onerel->rd_rel->relisshared,
						 new_live_tuples,
						 vacrelstats->new_dead_tuples);

	if (gp_indexcheck_vacuum == INDEX_CHECK_ALL ||
		(gp_indexcheck_vacuum == INDEX_CHECK_SYSTEM &&
		 PG_CATALOG_NAMESPACE == RelationGetNamespace(onerel)))
	{
		int			i;

		for (i = 0; i < nindexes; i++)
		{
			if (Irel[i]->rd_rel->relam == BTREE_AM_OID)
				_bt_validate_vacuum(Irel[i], onerel, OldestXmin);
		}
	}

	/* and log the action if appropriate */
	if (IsAutoVacuumWorkerProcess() && params->log_min_duration >= 0)
	{
		TimestampTz endtime = GetCurrentTimestamp();

		if (params->log_min_duration == 0 ||
			TimestampDifferenceExceeds(starttime, endtime,
									   params->log_min_duration))
		{
			StringInfoData buf;

			TimestampDifference(starttime, endtime, &secs, &usecs);

			read_rate = 0;
			write_rate = 0;
			if ((secs > 0) || (usecs > 0))
			{
				read_rate = (double) BLCKSZ *VacuumPageMiss / (1024 * 1024) /
							(secs + usecs / 1000000.0);
				write_rate = (double) BLCKSZ *VacuumPageDirty / (1024 * 1024) /
							(secs + usecs / 1000000.0);
			}

			/*
			 * This is pretty messy, but we split it up so that we can skip
			 * emitting individual parts of the message when not applicable.
			 */
			initStringInfo(&buf);
			appendStringInfo(&buf, _("automatic vacuum of table \"%s.%s.%s\": index scans: %d\n"),
							 get_database_name(MyDatabaseId),
							 get_namespace_name(RelationGetNamespace(onerel)),
							 RelationGetRelationName(onerel),
							 vacrelstats->num_index_scans);
			appendStringInfo(&buf, _("pages: %u removed, %u remain, %u skipped due to pins\n"),
							 vacrelstats->pages_removed,
							 vacrelstats->rel_pages,
							 vacrelstats->pinskipped_pages);
			appendStringInfo(&buf,
							 _("tuples: %.0f removed, %.0f remain, %.0f are dead but not yet removable\n"),
							 vacrelstats->tuples_deleted,
							 vacrelstats->new_rel_tuples,
							 vacrelstats->new_dead_tuples);
			appendStringInfo(&buf,
						 _("buffer usage: %d hits, %d misses, %d dirtied\n"),
							 VacuumPageHit,
							 VacuumPageMiss,
							 VacuumPageDirty);
			appendStringInfo(&buf, _("avg read rate: %.3f MB/s, avg write rate: %.3f MB/s\n"),
							 read_rate, write_rate);
			appendStringInfo(&buf, _("system usage: %s"), pg_rusage_show(&ru0));

			ereport(LOG,
					(errmsg_internal("%s", buf.data)));
			pfree(buf.data);
		}
	}
}

/*
 * lazy_vacuum_aorel -- perform LAZY VACUUM for one Append-only relation.
 */
static void
lazy_vacuum_aorel(Relation onerel, VacuumStmt *vacstmt)
{
	LVRelStats *vacrelstats;
	bool		update_relstats = true;

	vacrelstats = (LVRelStats *) palloc0(sizeof(LVRelStats));

	switch (vacstmt->appendonly_phase)
	{
		case AOVAC_PREPARE:
			elogif(Debug_appendonly_print_compaction, LOG,
				   "Vacuum prepare phase %s", RelationGetRelationName(onerel));

			vacuum_appendonly_indexes(onerel, vacstmt);
			if (RelationIsAoRows(onerel))
				AppendOnlyTruncateToEOF(onerel);
			else
				AOCSTruncateToEOF(onerel);

			/*
			 * MPP-23647.  For empty tables, we skip compaction phase
			 * and cleanup phase.  Therefore, we update the stats
			 * (specifically, relfrozenxid) in prepare phase if the
			 * table is empty.  Otherwise, the stats will be updated in
			 * the cleanup phase, when we would have computed the
			 * correct values for stats.
			 */
			if (vacstmt->appendonly_relation_empty)
			{
				update_relstats = true;
				/*
				 * For an empty relation, the only stats we care about
				 * is relfrozenxid and relhasindex.  We need to be
				 * mindful of correctly setting relhasindex here.
				 * relfrozenxid is already taken care of above by
				 * calling vacuum_set_xid_limits().
				 */
				vacrelstats->hasindex = onerel->rd_rel->relhasindex;
			}
			else
			{
				/*
				 * For a non-empty relation, follow the usual
				 * compaction phases and do not update stats in
				 * prepare phase.
				 */
				update_relstats = false;
			}
			break;

		case AOVAC_COMPACT:
		case AOVAC_DROP:
			vacuum_appendonly_rel(onerel, vacstmt);
			update_relstats = false;
			break;

		case AOVAC_CLEANUP:
			elogif(Debug_appendonly_print_compaction, LOG,
				   "Vacuum cleanup phase %s", RelationGetRelationName(onerel));

			vacuum_appendonly_fill_stats(onerel, GetActiveSnapshot(),
										 &vacrelstats->rel_pages,
										 &vacrelstats->new_rel_tuples,
										 &vacrelstats->hasindex);
			/* reset the remaining LVRelStats values */
			vacrelstats->nonempty_pages = 0;
			vacrelstats->num_dead_tuples = 0;
			vacrelstats->max_dead_tuples = 0;
			vacrelstats->tuples_deleted = 0;
			vacrelstats->pages_removed = 0;
			break;

		default:
			elog(ERROR, "invalid AO vacuum phase %d", vacstmt->appendonly_phase);
	}

	if (update_relstats)
	{
		/* Update statistics in pg_class */
		vac_update_relstats(onerel,
							vacrelstats->rel_pages,
							vacrelstats->new_rel_tuples,
							0, /* AO does not currently have an equivalent to
							      Heap's 'all visible pages' */
							vacrelstats->hasindex,
							FreezeLimit,
							MultiXactCutoff,
							false,
							true /* isvacuum */);

		/*
		 * Report results to the stats collector.
		 * Explicitly pass 0 as num_dead_tuples. AO tables use hidden
		 * tuples in a conceptually similar way that regular tables
		 * use dead tuples. However with regards to pgstat these are
		 * semantically distinct thus exposing them will be ambiguous.
		 */
		pgstat_report_vacuum(RelationGetRelid(onerel),
							 onerel->rd_rel->relisshared,
							 vacrelstats->new_rel_tuples,
							 0 /* num_dead_tuples */);
	}
}

/*
 * For Hot Standby we need to know the highest transaction id that will
 * be removed by any change. VACUUM proceeds in a number of passes so
 * we need to consider how each pass operates. The first phase runs
 * heap_page_prune(), which can issue XLOG_HEAP2_CLEAN records as it
 * progresses - these will have a latestRemovedXid on each record.
 * In some cases this removes all of the tuples to be removed, though
 * often we have dead tuples with index pointers so we must remember them
 * for removal in phase 3. Index records for those rows are removed
 * in phase 2 and index blocks do not have MVCC information attached.
 * So before we can allow removal of any index tuples we need to issue
 * a WAL record containing the latestRemovedXid of rows that will be
 * removed in phase three. This allows recovery queries to block at the
 * correct place, i.e. before phase two, rather than during phase three
 * which would be after the rows have become inaccessible.
 */
static void
vacuum_log_cleanup_info(Relation rel, LVRelStats *vacrelstats)
{
	/*
	 * Skip this for relations for which no WAL is to be written, or if we're
	 * not trying to support archive recovery.
	 */
	if (!RelationNeedsWAL(rel) || !XLogIsNeeded())
		return;

	/*
	 * No need to write the record at all unless it contains a valid value
	 */
	if (TransactionIdIsValid(vacrelstats->latestRemovedXid))
		(void) log_heap_cleanup_info(rel->rd_node, vacrelstats->latestRemovedXid);
}

/*
 *	lazy_scan_heap() -- scan an open heap relation
 *
 *		This routine prunes each page in the heap, which will among other
 *		things truncate dead tuples to dead line pointers, defragment the
 *		page, and set commit status bits (see heap_page_prune).  It also builds
 *		lists of dead tuples and pages with free space, calculates statistics
 *		on the number of live tuples in the heap, and marks pages as
 *		all-visible if appropriate.  When done, or when we run low on space for
 *		dead-tuple TIDs, invoke vacuuming of indexes and call lazy_vacuum_heap
 *		to reclaim dead line pointers.
 *
 *		If there are no indexes then we can reclaim line pointers on the fly;
 *		dead line pointers need only be retained until all index pointers that
 *		reference them have been killed.
 */
static void
lazy_scan_heap(Relation onerel, LVRelStats *vacrelstats,
			   Relation *Irel, int nindexes, bool scan_all)
{
	BlockNumber nblocks,
				blkno;
	HeapTupleData tuple;
	char	   *relname;
	TransactionId relfrozenxid = onerel->rd_rel->relfrozenxid;
	TransactionId relminmxid = onerel->rd_rel->relminmxid;
	BlockNumber empty_pages,
				vacuumed_pages;
	double		num_tuples,
				tups_vacuumed,
				nkeep,
				nunused;
	IndexBulkDeleteResult **indstats;
	int			i;
	PGRUsage	ru0;
	Buffer		vmbuffer = InvalidBuffer;
	BlockNumber next_not_all_visible_block;
	bool		skipping_all_visible_blocks;
	xl_heap_freeze_tuple *frozen;
	StringInfoData buf;

	pg_rusage_init(&ru0);

	relname = RelationGetRelationName(onerel);
	ereport(elevel,
			(errmsg("vacuuming \"%s.%s\"",
					get_namespace_name(RelationGetNamespace(onerel)),
					relname)));

	empty_pages = vacuumed_pages = 0;
	num_tuples = tups_vacuumed = nkeep = nunused = 0;

	indstats = (IndexBulkDeleteResult **)
		palloc0(nindexes * sizeof(IndexBulkDeleteResult *));

	nblocks = RelationGetNumberOfBlocks(onerel);
	vacrelstats->rel_pages = nblocks;
	vacrelstats->scanned_pages = 0;
	vacrelstats->tupcount_pages = 0;
	vacrelstats->nonempty_pages = 0;
	vacrelstats->latestRemovedXid = InvalidTransactionId;

	lazy_space_alloc(vacrelstats, nblocks);
	frozen = palloc(sizeof(xl_heap_freeze_tuple) * MaxHeapTuplesPerPage);

	/*
	 * We want to skip pages that don't require vacuuming according to the
	 * visibility map, but only when we can skip at least SKIP_PAGES_THRESHOLD
	 * consecutive pages.  Since we're reading sequentially, the OS should be
	 * doing readahead for us, so there's no gain in skipping a page now and
	 * then; that's likely to disable readahead and so be counterproductive.
	 * Also, skipping even a single page means that we can't update
	 * relfrozenxid, so we only want to do it if we can skip a goodly number
	 * of pages.
	 *
	 * Before entering the main loop, establish the invariant that
	 * next_not_all_visible_block is the next block number >= blkno that's not
	 * all-visible according to the visibility map, or nblocks if there's no
	 * such block.  Also, we set up the skipping_all_visible_blocks flag,
	 * which is needed because we need hysteresis in the decision: once we've
	 * started skipping blocks, we may as well skip everything up to the next
	 * not-all-visible block.
	 *
	 * Note: if scan_all is true, we won't actually skip any pages; but we
	 * maintain next_not_all_visible_block anyway, so as to set up the
	 * all_visible_according_to_vm flag correctly for each page.
	 *
	 * Note: The value returned by visibilitymap_test could be slightly
	 * out-of-date, since we make this test before reading the corresponding
	 * heap page or locking the buffer.  This is OK.  If we mistakenly think
	 * that the page is all-visible when in fact the flag's just been cleared,
	 * we might fail to vacuum the page.  But it's OK to skip pages when
	 * scan_all is not set, so no great harm done; the next vacuum will find
	 * them.  If we make the reverse mistake and vacuum a page unnecessarily,
	 * it'll just be a no-op.
	 */
	for (next_not_all_visible_block = 0;
		 next_not_all_visible_block < nblocks;
		 next_not_all_visible_block++)
	{
		if (!visibilitymap_test(onerel, next_not_all_visible_block, &vmbuffer))
			break;
		vacuum_delay_point();
	}
	if (next_not_all_visible_block >= SKIP_PAGES_THRESHOLD)
		skipping_all_visible_blocks = true;
	else
		skipping_all_visible_blocks = false;

	for (blkno = 0; blkno < nblocks; blkno++)
	{
		Buffer		buf;
		Page		page;
		OffsetNumber offnum,
					maxoff;
		bool		tupgone,
					hastup;
		int			prev_dead_count;
		int			nfrozen;
		Size		freespace;
		bool		all_visible_according_to_vm;
		bool		all_visible;
		bool		has_dead_tuples;
		TransactionId visibility_cutoff_xid = InvalidTransactionId;

		if (blkno == next_not_all_visible_block)
		{
			/* Time to advance next_not_all_visible_block */
			for (next_not_all_visible_block++;
				 next_not_all_visible_block < nblocks;
				 next_not_all_visible_block++)
			{
				if (!visibilitymap_test(onerel, next_not_all_visible_block,
										&vmbuffer))
					break;
				vacuum_delay_point();
			}

			/*
			 * We know we can't skip the current block.  But set up
			 * skipping_all_visible_blocks to do the right thing at the
			 * following blocks.
			 */
			if (next_not_all_visible_block - blkno > SKIP_PAGES_THRESHOLD)
				skipping_all_visible_blocks = true;
			else
				skipping_all_visible_blocks = false;
			all_visible_according_to_vm = false;
		}
		else
		{
			/* Current block is all-visible */
			if (skipping_all_visible_blocks && !scan_all)
				continue;
			all_visible_according_to_vm = true;
		}

		vacuum_delay_point();

		/*
		 * If we are close to overrunning the available space for dead-tuple
		 * TIDs, pause and do a cycle of vacuuming before we tackle this page.
		 */
		if ((vacrelstats->max_dead_tuples - vacrelstats->num_dead_tuples) < MaxHeapTuplesPerPage &&
			vacrelstats->num_dead_tuples > 0)
		{
			/*
			 * Before beginning index vacuuming, we release any pin we may
			 * hold on the visibility map page.  This isn't necessary for
			 * correctness, but we do it anyway to avoid holding the pin
			 * across a lengthy, unrelated operation.
			 */
			if (BufferIsValid(vmbuffer))
			{
				ReleaseBuffer(vmbuffer);
				vmbuffer = InvalidBuffer;
			}

			/* Log cleanup info before we touch indexes */
			vacuum_log_cleanup_info(onerel, vacrelstats);

			/* Remove index entries */
			for (i = 0; i < nindexes; i++)
				lazy_vacuum_index(Irel[i],
								  &indstats[i],
								  vacrelstats);
			/* Remove tuples from heap */
			lazy_vacuum_heap(onerel, vacrelstats);

			/*
			 * Forget the now-vacuumed tuples, and press on, but be careful
			 * not to reset latestRemovedXid since we want that value to be
			 * valid.
			 */
			vacrelstats->num_dead_tuples = 0;
			vacrelstats->num_index_scans++;
		}

		/*
		 * Pin the visibility map page in case we need to mark the page
		 * all-visible.  In most cases this will be very cheap, because we'll
		 * already have the correct page pinned anyway.  However, it's
		 * possible that (a) next_not_all_visible_block is covered by a
		 * different VM page than the current block or (b) we released our pin
		 * and did a cycle of index vacuuming.
		 */
		visibilitymap_pin(onerel, blkno, &vmbuffer);

		buf = ReadBufferExtended(onerel, MAIN_FORKNUM, blkno,
								 RBM_NORMAL, vac_strategy);

		/* We need buffer cleanup lock so that we can prune HOT chains. */
		if (!ConditionalLockBufferForCleanup(buf))
		{
			/*
			 * If we're not scanning the whole relation to guard against XID
			 * wraparound, it's OK to skip vacuuming a page.  The next vacuum
			 * will clean it up.
			 */
			if (!scan_all)
			{
				ReleaseBuffer(buf);
				vacrelstats->pinskipped_pages++;
				continue;
			}

			/*
			 * If this is a wraparound checking vacuum, then we read the page
			 * with share lock to see if any xids need to be frozen. If the
			 * page doesn't need attention we just skip and continue. If it
			 * does, we wait for cleanup lock.
			 *
			 * We could defer the lock request further by remembering the page
			 * and coming back to it later, or we could even register
			 * ourselves for multiple buffers and then service whichever one
			 * is received first.  For now, this seems good enough.
			 */
			LockBuffer(buf, BUFFER_LOCK_SHARE);
			if (!lazy_check_needs_freeze(buf))
			{
				UnlockReleaseBuffer(buf);
				vacrelstats->scanned_pages++;
				vacrelstats->pinskipped_pages++;
				continue;
			}
			LockBuffer(buf, BUFFER_LOCK_UNLOCK);
			LockBufferForCleanup(buf);
			/* drop through to normal processing */
		}

		vacrelstats->scanned_pages++;
		vacrelstats->tupcount_pages++;

		page = BufferGetPage(buf);

		if (PageIsNew(page))
		{
			/*
			 * An all-zeroes page could be left over if a backend extends the
			 * relation but crashes before initializing the page. Reclaim such
			 * pages for use.
			 *
			 * We have to be careful here because we could be looking at a
			 * page that someone has just added to the relation and not yet
			 * been able to initialize (see RelationGetBufferForTuple). To
			 * protect against that, release the buffer lock, grab the
			 * relation extension lock momentarily, and re-lock the buffer. If
			 * the page is still uninitialized by then, it must be left over
			 * from a crashed backend, and we can initialize it.
			 *
			 * We don't really need the relation lock when this is a new or
			 * temp relation, but it's probably not worth the code space to
			 * check that, since this surely isn't a critical path.
			 *
			 * Note: the comparable code in vacuum.c need not worry because
			 * it's got exclusive lock on the whole relation.
			 */
			LockBuffer(buf, BUFFER_LOCK_UNLOCK);
			LockRelationForExtension(onerel, ExclusiveLock);
			UnlockRelationForExtension(onerel, ExclusiveLock);
			LockBufferForCleanup(buf);
			if (PageIsNew(page))
			{
				ereport(WARNING,
				(errmsg("relation \"%s\" page %u is uninitialized --- fixing",
						relname, blkno)));
				PageInit(page, BufferGetPageSize(buf), 0);
				empty_pages++;
			}
			freespace = PageGetHeapFreeSpace(page);
			MarkBufferDirty(buf);
			UnlockReleaseBuffer(buf);

			RecordPageWithFreeSpace(onerel, blkno, freespace);
			continue;
		}

		if (PageIsEmpty(page))
		{
			empty_pages++;
			freespace = PageGetHeapFreeSpace(page);

			/* empty pages are always all-visible */
			if (!PageIsAllVisible(page))
			{
				START_CRIT_SECTION();

				/* mark buffer dirty before writing a WAL record */
				MarkBufferDirty(buf);

				/*
				 * It's possible that another backend has extended the heap,
				 * initialized the page, and then failed to WAL-log the page
				 * due to an ERROR.  Since heap extension is not WAL-logged,
				 * recovery might try to replay our record setting the page
				 * all-visible and find that the page isn't initialized, which
				 * will cause a PANIC.  To prevent that, check whether the
				 * page has been previously WAL-logged, and if not, do that
				 * now.
				 */
				if (RelationNeedsWAL(onerel) &&
					PageGetLSN(page) == InvalidXLogRecPtr)
					log_newpage_buffer(buf, true);

				PageSetAllVisible(page);
				visibilitymap_set(onerel, blkno, buf, InvalidXLogRecPtr,
								  vmbuffer, InvalidTransactionId);
				END_CRIT_SECTION();
			}

			UnlockReleaseBuffer(buf);
			RecordPageWithFreeSpace(onerel, blkno, freespace);
			continue;
		}

		/*
		 * Prune all HOT-update chains in this page.
		 *
		 * We count tuples removed by the pruning step as removed by VACUUM.
		 */
		tups_vacuumed += heap_page_prune(onerel, buf, OldestXmin, false,
										 &vacrelstats->latestRemovedXid);

		/*
		 * Now scan the page to collect vacuumable items and check for tuples
		 * requiring freezing.
		 */
		all_visible = true;
		has_dead_tuples = false;
		nfrozen = 0;
		hastup = false;
		prev_dead_count = vacrelstats->num_dead_tuples;
		maxoff = PageGetMaxOffsetNumber(page);

		/*
		 * Note: If you change anything in the loop below, also look at
		 * heap_page_is_all_visible to see if that needs to be changed.
		 */
		for (offnum = FirstOffsetNumber;
			 offnum <= maxoff;
			 offnum = OffsetNumberNext(offnum))
		{
			ItemId		itemid;

			itemid = PageGetItemId(page, offnum);

			/* Unused items require no processing, but we count 'em */
			if (!ItemIdIsUsed(itemid))
			{
				nunused += 1;
				continue;
			}

			/* Redirect items mustn't be touched */
			if (ItemIdIsRedirected(itemid))
			{
				hastup = true;	/* this page won't be truncatable */
				continue;
			}

			ItemPointerSet(&(tuple.t_self), blkno, offnum);

			/*
			 * DEAD item pointers are to be vacuumed normally; but we don't
			 * count them in tups_vacuumed, else we'd be double-counting (at
			 * least in the common case where heap_page_prune() just freed up
			 * a non-HOT tuple).
			 */
			if (ItemIdIsDead(itemid))
			{
				lazy_record_dead_tuple(vacrelstats, &(tuple.t_self));
				all_visible = false;
				continue;
			}

			Assert(ItemIdIsNormal(itemid));

			tuple.t_data = (HeapTupleHeader) PageGetItem(page, itemid);
			tuple.t_len = ItemIdGetLength(itemid);
#if 0
			tuple.t_tableOid = RelationGetRelid(onerel);
#endif

			tupgone = false;

			switch (HeapTupleSatisfiesVacuum(onerel, &tuple, OldestXmin, buf))
			{
				case HEAPTUPLE_DEAD:

					/*
					 * Ordinarily, DEAD tuples would have been removed by
					 * heap_page_prune(), but it's possible that the tuple
					 * state changed since heap_page_prune() looked.  In
					 * particular an INSERT_IN_PROGRESS tuple could have
					 * changed to DEAD if the inserter aborted.  So this
					 * cannot be considered an error condition.
					 *
					 * If the tuple is HOT-updated then it must only be
					 * removed by a prune operation; so we keep it just as if
					 * it were RECENTLY_DEAD.  Also, if it's a heap-only
					 * tuple, we choose to keep it, because it'll be a lot
					 * cheaper to get rid of it in the next pruning pass than
					 * to treat it like an indexed tuple.
					 *
					 * If this were to happen for a tuple that actually needed
					 * to be deleted, we'd be in trouble, because it'd
					 * possibly leave a tuple below the relation's xmin
					 * horizon alive.  heap_prepare_freeze_tuple() is prepared
					 * to detect that case and abort the transaction,
					 * preventing corruption.
					 */
					if (HeapTupleIsHotUpdated(&tuple) ||
						HeapTupleIsHeapOnly(&tuple))
						nkeep += 1;
					else
						tupgone = true; /* we can delete the tuple */
					all_visible = false;
					break;
				case HEAPTUPLE_LIVE:
					/* Tuple is good --- but let's do some validity checks */
					if (onerel->rd_rel->relhasoids &&
						!OidIsValid(HeapTupleGetOid(&tuple)))
						elog(WARNING, "relation \"%s\" TID %u/%u: OID is invalid",
							 relname, blkno, offnum);

					/*
					 * Is the tuple definitely visible to all transactions?
					 *
					 * NB: Like with per-tuple hint bits, we can't set the
					 * PD_ALL_VISIBLE flag if the inserter committed
					 * asynchronously. See SetHintBits for more info. Check
					 * that the tuple is hinted xmin-committed because of
					 * that.
					 */
					if (all_visible)
					{
						TransactionId xmin;

						if (!HeapTupleHeaderXminCommitted(tuple.t_data))
						{
							all_visible = false;
							break;
						}

						/*
						 * The inserter definitely committed. But is it old
						 * enough that everyone sees it as committed?
						 */
						xmin = HeapTupleHeaderGetXmin(tuple.t_data);
						if (!TransactionIdPrecedes(xmin, OldestXmin))
						{
							all_visible = false;
							break;
						}

						/* Track newest xmin on page. */
						if (TransactionIdFollows(xmin, visibility_cutoff_xid))
							visibility_cutoff_xid = xmin;
					}
					break;
				case HEAPTUPLE_RECENTLY_DEAD:

					/*
					 * If tuple is recently deleted then we must not remove it
					 * from relation.
					 */
					nkeep += 1;
					all_visible = false;
					break;
				case HEAPTUPLE_INSERT_IN_PROGRESS:
					/* This is an expected case during concurrent vacuum */
					all_visible = false;
					break;
				case HEAPTUPLE_DELETE_IN_PROGRESS:
					/* This is an expected case during concurrent vacuum */
					all_visible = false;
					break;
				default:
					elog(ERROR, "unexpected HeapTupleSatisfiesVacuum result");
					break;
			}

			if (tupgone)
			{
				lazy_record_dead_tuple(vacrelstats, &(tuple.t_self));
				HeapTupleHeaderAdvanceLatestRemovedXid(tuple.t_data,
											 &vacrelstats->latestRemovedXid);
				tups_vacuumed += 1;
				has_dead_tuples = true;
			}
			else
			{
				num_tuples += 1;
				hastup = true;

				/*
				 * Each non-removable tuple must be checked to see if it needs
				 * freezing.  Note we already have exclusive buffer lock.
				 */
				if (heap_prepare_freeze_tuple(tuple.t_data,
											  relfrozenxid, relminmxid,
											  FreezeLimit, MultiXactCutoff,
											  &frozen[nfrozen]))
					frozen[nfrozen++].offset = offnum;
			}
		}						/* scan along page */

		/*
		 * If we froze any tuples, mark the buffer dirty, and write a WAL
		 * record recording the changes.  We must log the changes to be
		 * crash-safe against future truncation of CLOG.
		 */
		if (nfrozen > 0)
		{
			START_CRIT_SECTION();

			MarkBufferDirty(buf);

			/* execute collected freezes */
			for (i = 0; i < nfrozen; i++)
			{
				ItemId		itemid;
				HeapTupleHeader htup;

				itemid = PageGetItemId(page, frozen[i].offset);
				htup = (HeapTupleHeader) PageGetItem(page, itemid);

				heap_execute_freeze_tuple(htup, &frozen[i]);
			}

			/* Now WAL-log freezing if necessary */
			if (RelationNeedsWAL(onerel))
			{
				XLogRecPtr	recptr;

				recptr = log_heap_freeze(onerel, buf, FreezeLimit,
										 frozen, nfrozen);
				PageSetLSN(page, recptr);
			}

			END_CRIT_SECTION();
		}

		/*
		 * If there are no indexes then we can vacuum the page right now
		 * instead of doing a second scan.
		 */
		if (nindexes == 0 &&
			vacrelstats->num_dead_tuples > 0)
		{
			/* Remove tuples from heap */
			lazy_vacuum_page(onerel, blkno, buf, 0, vacrelstats, &vmbuffer);
			has_dead_tuples = false;

			/*
			 * Forget the now-vacuumed tuples, and press on, but be careful
			 * not to reset latestRemovedXid since we want that value to be
			 * valid.
			 */
			vacrelstats->num_dead_tuples = 0;
			vacuumed_pages++;
		}

		freespace = PageGetHeapFreeSpace(page);

		/* mark page all-visible, if appropriate */
		if (all_visible && !all_visible_according_to_vm)
		{
			/*
			 * It should never be the case that the visibility map page is set
			 * while the page-level bit is clear, but the reverse is allowed
			 * (if checksums are not enabled).  Regardless, set the both bits
			 * so that we get back in sync.
			 *
			 * NB: If the heap page is all-visible but the VM bit is not set,
			 * we don't need to dirty the heap page.  However, if checksums
			 * are enabled, we do need to make sure that the heap page is
			 * dirtied before passing it to visibilitymap_set(), because it
			 * may be logged.  Given that this situation should only happen in
			 * rare cases after a crash, it is not worth optimizing.
			 */
			PageSetAllVisible(page);
			MarkBufferDirty(buf);
			visibilitymap_set(onerel, blkno, buf, InvalidXLogRecPtr,
							  vmbuffer, visibility_cutoff_xid);
		}

		/*
		 * As of PostgreSQL 9.2, the visibility map bit should never be set if
		 * the page-level bit is clear.  However, it's possible that the bit
		 * got cleared after we checked it and before we took the buffer
		 * content lock, so we must recheck before jumping to the conclusion
		 * that something bad has happened.
		 */
		else if (all_visible_according_to_vm && !PageIsAllVisible(page)
				 && visibilitymap_test(onerel, blkno, &vmbuffer))
		{
			elog(WARNING, "page is not marked all-visible but visibility map bit is set in relation \"%s\" page %u",
				 relname, blkno);
			visibilitymap_clear(onerel, blkno, vmbuffer);
		}

		/*
		 * It's possible for the value returned by GetOldestXmin() to move
		 * backwards, so it's not wrong for us to see tuples that appear to
		 * not be visible to everyone yet, while PD_ALL_VISIBLE is already
		 * set. The real safe xmin value never moves backwards, but
		 * GetOldestXmin() is conservative and sometimes returns a value
		 * that's unnecessarily small, so if we see that contradiction it just
		 * means that the tuples that we think are not visible to everyone yet
		 * actually are, and the PD_ALL_VISIBLE flag is correct.
		 *
		 * There should never be dead tuples on a page with PD_ALL_VISIBLE
		 * set, however.
		 */
		else if (PageIsAllVisible(page) && has_dead_tuples)
		{
			elog(WARNING, "page containing dead tuples is marked as all-visible in relation \"%s\" page %u",
				 relname, blkno);
			PageClearAllVisible(page);
			MarkBufferDirty(buf);
			visibilitymap_clear(onerel, blkno, vmbuffer);
		}

		UnlockReleaseBuffer(buf);

		/* Remember the location of the last page with nonremovable tuples */
		if (hastup)
			vacrelstats->nonempty_pages = blkno + 1;

		/*
		 * If we remembered any tuples for deletion, then the page will be
		 * visited again by lazy_vacuum_heap, which will compute and record
		 * its post-compaction free space.  If not, then we're done with this
		 * page, so remember its free space as-is.  (This path will always be
		 * taken if there are no indexes.)
		 */
		if (vacrelstats->num_dead_tuples == prev_dead_count)
			RecordPageWithFreeSpace(onerel, blkno, freespace);
	}

	pfree(frozen);

	/* save stats for use later */
	vacrelstats->scanned_tuples = num_tuples;
	vacrelstats->tuples_deleted = tups_vacuumed;
	vacrelstats->new_dead_tuples = nkeep;

	/* now we can compute the new value for pg_class.reltuples */
	vacrelstats->new_rel_tuples = vac_estimate_reltuples(onerel, false,
														 nblocks,
												  vacrelstats->tupcount_pages,
														 num_tuples);

	/*
	 * Release any remaining pin on visibility map page.
	 */
	if (BufferIsValid(vmbuffer))
	{
		ReleaseBuffer(vmbuffer);
		vmbuffer = InvalidBuffer;
	}

	/* If any tuples need to be deleted, perform final vacuum cycle */
	/* XXX put a threshold on min number of tuples here? */
	if (vacrelstats->num_dead_tuples > 0)
	{
		/* Log cleanup info before we touch indexes */
		vacuum_log_cleanup_info(onerel, vacrelstats);

		/* Remove index entries */
		for (i = 0; i < nindexes; i++)
			lazy_vacuum_index(Irel[i],
							  &indstats[i],
							  vacrelstats);
		/* Remove tuples from heap */
		lazy_vacuum_heap(onerel, vacrelstats);
		vacrelstats->num_index_scans++;
	}

	/* Do post-vacuum cleanup and statistics update for each index */
	for (i = 0; i < nindexes; i++)
		lazy_cleanup_index(Irel[i], indstats[i], vacrelstats);

	/* If no indexes, make log report that lazy_vacuum_heap would've made */
	if (vacuumed_pages)
		ereport(elevel,
				(errmsg("\"%s\": removed %.0f row versions in %u pages",
						RelationGetRelationName(onerel),
						tups_vacuumed, vacuumed_pages)));

	/*
	 * This is pretty messy, but we split it up so that we can skip emitting
	 * individual parts of the message when not applicable.
	 */
	initStringInfo(&buf);
	appendStringInfo(&buf,
					 _("%.0f dead row versions cannot be removed yet.\n"),
					 nkeep);
	appendStringInfo(&buf, _("There were %.0f unused item pointers.\n"),
					 nunused);
	appendStringInfo(&buf, _("Skipped %u pages due to buffer pins.\n"),
					 vacrelstats->pinskipped_pages);
	appendStringInfo(&buf, _("%u pages are entirely empty.\n"),
					 empty_pages);
	appendStringInfo(&buf, _("%s."),
					 pg_rusage_show(&ru0));

	ereport(elevel,
			(errmsg("\"%s\": found %.0f removable, %.0f nonremovable row versions in %u out of %u pages",
					RelationGetRelationName(onerel),
					tups_vacuumed, num_tuples,
					vacrelstats->scanned_pages, nblocks),
			 errdetail_internal("%s", buf.data)));
	pfree(buf.data);
}


/*
 *	lazy_vacuum_heap() -- second pass over the heap
 *
 *		This routine marks dead tuples as unused and compacts out free
 *		space on their pages.  Pages not having dead tuples recorded from
 *		lazy_scan_heap are not visited at all.
 *
 * Note: the reason for doing this as a second pass is we cannot remove
 * the tuples until we've removed their index entries, and we want to
 * process index entry removal in batches as large as possible.
 */
static void
lazy_vacuum_heap(Relation onerel, LVRelStats *vacrelstats)
{
	int			tupindex;
	int			npages;
	PGRUsage	ru0;
	Buffer		vmbuffer = InvalidBuffer;

	pg_rusage_init(&ru0);
	npages = 0;

	tupindex = 0;
	while (tupindex < vacrelstats->num_dead_tuples)
	{
		BlockNumber tblk;
		Buffer		buf;
		Page		page;
		Size		freespace;

		vacuum_delay_point();

		tblk = ItemPointerGetBlockNumber(&vacrelstats->dead_tuples[tupindex]);
		buf = ReadBufferExtended(onerel, MAIN_FORKNUM, tblk, RBM_NORMAL,
								 vac_strategy);
		if (!ConditionalLockBufferForCleanup(buf))
		{
			ReleaseBuffer(buf);
			++tupindex;
			continue;
		}
		tupindex = lazy_vacuum_page(onerel, tblk, buf, tupindex, vacrelstats,
									&vmbuffer);

		/* Now that we've compacted the page, record its available space */
		page = BufferGetPage(buf);
		freespace = PageGetHeapFreeSpace(page);

		UnlockReleaseBuffer(buf);
		RecordPageWithFreeSpace(onerel, tblk, freespace);
		npages++;
	}

	if (BufferIsValid(vmbuffer))
	{
		ReleaseBuffer(vmbuffer);
		vmbuffer = InvalidBuffer;
	}

	ereport(elevel,
			(errmsg("\"%s\": removed %d row versions in %d pages",
					RelationGetRelationName(onerel),
					tupindex, npages),
			 errdetail("%s.",
					   pg_rusage_show(&ru0))));
}

/*
 *	lazy_vacuum_page() -- free dead tuples on a page
 *					 and repair its fragmentation.
 *
 * Caller must hold pin and buffer cleanup lock on the buffer.
 *
 * tupindex is the index in vacrelstats->dead_tuples of the first dead
 * tuple for this page.  We assume the rest follow sequentially.
 * The return value is the first tupindex after the tuples of this page.
 */
static int
lazy_vacuum_page(Relation onerel, BlockNumber blkno, Buffer buffer,
				 int tupindex, LVRelStats *vacrelstats, Buffer *vmbuffer)
{
	Page		page = BufferGetPage(buffer);
	OffsetNumber unused[MaxOffsetNumber];
	int			uncnt = 0;
	TransactionId visibility_cutoff_xid;

	START_CRIT_SECTION();

	for (; tupindex < vacrelstats->num_dead_tuples; tupindex++)
	{
		BlockNumber tblk;
		OffsetNumber toff;
		ItemId		itemid;

		tblk = ItemPointerGetBlockNumber(&vacrelstats->dead_tuples[tupindex]);
		if (tblk != blkno)
			break;				/* past end of tuples for this block */
		toff = ItemPointerGetOffsetNumber(&vacrelstats->dead_tuples[tupindex]);
		itemid = PageGetItemId(page, toff);
		ItemIdSetUnused(itemid);
		unused[uncnt++] = toff;
	}

	PageRepairFragmentation(page);

	/*
	 * Mark buffer dirty before we write WAL.
	 */
	MarkBufferDirty(buffer);

	/* XLOG stuff */
	if (RelationNeedsWAL(onerel))
	{
		XLogRecPtr	recptr;

		recptr = log_heap_clean(onerel, buffer,
								NULL, 0, NULL, 0,
								unused, uncnt,
								vacrelstats->latestRemovedXid);
		PageSetLSN(page, recptr);
	}

	/*
	 * End critical section, so we safely can do visibility tests (which
	 * possibly need to perform IO and allocate memory!). If we crash now the
	 * page (including the corresponding vm bit) might not be marked all
	 * visible, but that's fine. A later vacuum will fix that.
	 */
	END_CRIT_SECTION();

	/*
	 * Now that we have removed the dead tuples from the page, once again
	 * check if the page has become all-visible.  The page is already marked
	 * dirty, exclusively locked, and, if needed, a full page image has been
	 * emitted in the log_heap_clean() above.
	 */
	if (heap_page_is_all_visible(onerel, buffer, &visibility_cutoff_xid))
		PageSetAllVisible(page);

	/*
	 * All the changes to the heap page have been done. If the all-visible
	 * flag is now set, also set the VM bit.
	 */
	if (PageIsAllVisible(page) &&
		!visibilitymap_test(onerel, blkno, vmbuffer))
	{
		Assert(BufferIsValid(*vmbuffer));
		visibilitymap_set(onerel, blkno, buffer, InvalidXLogRecPtr, *vmbuffer,
						  visibility_cutoff_xid);
	}

	return tupindex;
}

/*
 *	lazy_check_needs_freeze() -- scan page to see if any tuples
 *					 need to be cleaned to avoid wraparound
 *
 * Returns true if the page needs to be vacuumed using cleanup lock.
 */
static bool
lazy_check_needs_freeze(Buffer buf)
{
	Page		page;
	OffsetNumber offnum,
				maxoff;
	HeapTupleHeader tupleheader;

	page = BufferGetPage(buf);

	if (PageIsNew(page) || PageIsEmpty(page))
	{
		/* PageIsNew probably shouldn't happen... */
		return false;
	}

	maxoff = PageGetMaxOffsetNumber(page);
	for (offnum = FirstOffsetNumber;
		 offnum <= maxoff;
		 offnum = OffsetNumberNext(offnum))
	{
		ItemId		itemid;

		itemid = PageGetItemId(page, offnum);

		if (!ItemIdIsNormal(itemid))
			continue;

		tupleheader = (HeapTupleHeader) PageGetItem(page, itemid);

		if (heap_tuple_needs_freeze(tupleheader, FreezeLimit,
									MultiXactCutoff, buf))
			return true;
	}							/* scan along page */

	return false;
}


/*
 *	lazy_vacuum_index() -- vacuum one index relation.
 *
 *		Delete all the index entries pointing to tuples listed in
 *		vacrelstats->dead_tuples, and update running statistics.
 */
static void
lazy_vacuum_index(Relation indrel,
				  IndexBulkDeleteResult **stats,
				  LVRelStats *vacrelstats)
{
	IndexVacuumInfo ivinfo;
	PGRUsage	ru0;

	pg_rusage_init(&ru0);

	ivinfo.index = indrel;
	ivinfo.analyze_only = false;
	ivinfo.estimated_count = true;
	ivinfo.message_level = elevel;
	ivinfo.num_heap_tuples = vacrelstats->old_rel_tuples;
	ivinfo.strategy = vac_strategy;

	/* Do bulk deletion */
	*stats = index_bulk_delete(&ivinfo, *stats,
							   lazy_tid_reaped, (void *) vacrelstats);

	ereport(elevel,
			(errmsg("scanned index \"%s\" to remove %d row versions",
					RelationGetRelationName(indrel),
					vacrelstats->num_dead_tuples),
			 errdetail("%s.", pg_rusage_show(&ru0))));
}

/*
 *	lazy_cleanup_index() -- do post-vacuum cleanup for one index relation.
 */
static void
lazy_cleanup_index(Relation indrel,
				   IndexBulkDeleteResult *stats,
				   LVRelStats *vacrelstats)
{
	IndexVacuumInfo ivinfo;
	PGRUsage	ru0;

	pg_rusage_init(&ru0);

	ivinfo.index = indrel;
	ivinfo.analyze_only = false;
	ivinfo.estimated_count = (vacrelstats->tupcount_pages < vacrelstats->rel_pages);
	ivinfo.message_level = elevel;
	ivinfo.num_heap_tuples = vacrelstats->new_rel_tuples;
	ivinfo.strategy = vac_strategy;

	stats = index_vacuum_cleanup(&ivinfo, stats);

	if (!stats)
		return;

	/*
	 * Now update statistics in pg_class, but only if the index says the count
	 * is accurate.
	 */
	if (!stats->estimated_count)
		vac_update_relstats(indrel,
							stats->num_pages,
							stats->num_index_tuples,
							0,
							false,
							InvalidTransactionId,
							InvalidMultiXactId,
<<<<<<< HEAD
							false,
							true /* isvacuum */);
=======
							false);
>>>>>>> ab93f90c

	ereport(elevel,
			(errmsg("index \"%s\" now contains %.0f row versions in %u pages",
					RelationGetRelationName(indrel),
					stats->num_index_tuples,
					stats->num_pages),
			 errdetail("%.0f index row versions were removed.\n"
			 "%u index pages have been deleted, %u are currently reusable.\n"
					   "%s.",
					   stats->tuples_removed,
					   stats->pages_deleted, stats->pages_free,
					   pg_rusage_show(&ru0))));

	pfree(stats);
}

/*
 * lazy_truncate_heap - try to truncate off any empty pages at the end
 */
static void
lazy_truncate_heap(Relation onerel, LVRelStats *vacrelstats)
{
	BlockNumber old_rel_pages = vacrelstats->rel_pages;
	BlockNumber new_rel_pages;
	PGRUsage	ru0;
	int			lock_retry;

	pg_rusage_init(&ru0);

	/*
	 * Loop until no more truncating can be done.
	 */
	do
	{
		/*
		 * We need full exclusive lock on the relation in order to do
		 * truncation. If we can't get it, give up rather than waiting --- we
		 * don't want to block other backends, and we don't want to deadlock
		 * (which is quite possible considering we already hold a lower-grade
		 * lock).
		 */
		vacrelstats->lock_waiter_detected = false;
		lock_retry = 0;
		while (true)
		{
			if (ConditionalLockRelation(onerel, AccessExclusiveLock))
				break;

			/*
			 * Check for interrupts while trying to (re-)acquire the exclusive
			 * lock.
			 */
			CHECK_FOR_INTERRUPTS();

			if (++lock_retry > (VACUUM_TRUNCATE_LOCK_TIMEOUT /
								VACUUM_TRUNCATE_LOCK_WAIT_INTERVAL))
			{
				/*
				 * We failed to establish the lock in the specified number of
				 * retries. This means we give up truncating.
				 */
				vacrelstats->lock_waiter_detected = true;
				ereport(elevel,
						(errmsg("\"%s\": stopping truncate due to conflicting lock request",
								RelationGetRelationName(onerel))));
				return;
			}

			pg_usleep(VACUUM_TRUNCATE_LOCK_WAIT_INTERVAL * 1000L);
		}

		/*
		 * Now that we have exclusive lock, look to see if the rel has grown
		 * whilst we were vacuuming with non-exclusive lock.  If so, give up;
		 * the newly added pages presumably contain non-deletable tuples.
		 */
		new_rel_pages = RelationGetNumberOfBlocks(onerel);
		if (new_rel_pages != old_rel_pages)
		{
			/*
			 * Note: we intentionally don't update vacrelstats->rel_pages with
			 * the new rel size here.  If we did, it would amount to assuming
			 * that the new pages are empty, which is unlikely. Leaving the
			 * numbers alone amounts to assuming that the new pages have the
			 * same tuple density as existing ones, which is less unlikely.
			 */
			UnlockRelation(onerel, AccessExclusiveLock);
			return;
		}

		/*
		 * Scan backwards from the end to verify that the end pages actually
		 * contain no tuples.  This is *necessary*, not optional, because
		 * other backends could have added tuples to these pages whilst we
		 * were vacuuming.
		 */
		new_rel_pages = count_nondeletable_pages(onerel, vacrelstats);

		if (new_rel_pages >= old_rel_pages)
		{
			/* can't do anything after all */
			UnlockRelation(onerel, AccessExclusiveLock);
			return;
		}

		/*
		 * Okay to truncate.
		 */
		RelationTruncate(onerel, new_rel_pages);

		/*
		 * We can release the exclusive lock as soon as we have truncated.
		 * Other backends can't safely access the relation until they have
		 * processed the smgr invalidation that smgrtruncate sent out ... but
		 * that should happen as part of standard invalidation processing once
		 * they acquire lock on the relation.
		 */
		UnlockRelation(onerel, AccessExclusiveLock);

		/*
		 * Update statistics.  Here, it *is* correct to adjust rel_pages
		 * without also touching reltuples, since the tuple count wasn't
		 * changed by the truncation.
		 */
		vacrelstats->pages_removed += old_rel_pages - new_rel_pages;
		vacrelstats->rel_pages = new_rel_pages;

		ereport(elevel,
				(errmsg("\"%s\": truncated %u to %u pages",
						RelationGetRelationName(onerel),
						old_rel_pages, new_rel_pages),
				 errdetail("%s.",
						   pg_rusage_show(&ru0))));
		old_rel_pages = new_rel_pages;
	} while (new_rel_pages > vacrelstats->nonempty_pages &&
			 vacrelstats->lock_waiter_detected);
}


/*
 * Fills in the relation statistics for an append-only relation.
 *
 *	This information is used to update the reltuples and relpages information
 *	in pg_class. reltuples is the same as "pg_aoseg_<oid>:tupcount"
 *	column and we simulate relpages by subdividing the eof value
 *	("pg_aoseg_<oid>:eof") over the defined page size.
 *
 * Note: In QD, we don't track the file size across segments, so even
 * though the tuple count is returned correctly, the number of pages is
 * always 0.
 */
void
vacuum_appendonly_fill_stats(Relation aorel, Snapshot snapshot,
							 BlockNumber *rel_pages, double *rel_tuples,
							 bool *relhasindex)
{
	FileSegTotals *fstotal;
	BlockNumber nblocks;
	char	   *relname;
	double		num_tuples;
	double		totalbytes;
	double		eof;
	int64       hidden_tupcount;
	AppendOnlyVisimap visimap;

	Assert(RelationIsAppendOptimized(aorel));

	relname = RelationGetRelationName(aorel);

	/* get updated statistics from the pg_aoseg table */
	if (RelationIsAoRows(aorel))
	{
		fstotal = GetSegFilesTotals(aorel, snapshot);
	}
	else
	{
		Assert(RelationIsAoCols(aorel));
		fstotal = GetAOCSSSegFilesTotals(aorel, snapshot);
	}

	/* calculate the values we care about */
	eof = (double)fstotal->totalbytes;
	num_tuples = (double)fstotal->totaltuples;
	totalbytes = eof;
	nblocks = (uint32)RelationGuessNumberOfBlocks(totalbytes);

	AppendOnlyVisimap_Init(&visimap,
						   aorel->rd_appendonly->visimaprelid,
						   aorel->rd_appendonly->visimapidxid,
						   AccessShareLock,
						   snapshot);
	hidden_tupcount = AppendOnlyVisimap_GetRelationHiddenTupleCount(&visimap);
	num_tuples -= hidden_tupcount;
	Assert(num_tuples > -1.0);
	AppendOnlyVisimap_Finish(&visimap, AccessShareLock);

	elogif (Debug_appendonly_print_compaction, LOG,
			"Gather statistics after vacuum for append-only relation %s: "
			"page count %d, tuple count %f",
			relname,
			nblocks, num_tuples);

	*rel_pages = nblocks;
	*rel_tuples = num_tuples;
	*relhasindex = aorel->rd_rel->relhasindex;

	ereport(elevel,
			(errmsg("\"%s\": found %.0f rows in %u pages.",
					relname, num_tuples, nblocks)));
	pfree(fstotal);
}

/*
 *	vacuum_appendonly_rel() -- vaccum an append-only relation
 *
 *		This procedure will be what gets executed both for VACUUM
 *		and VACUUM FULL (and also ANALYZE or any other thing that
 *		needs the pg_class stats updated).
 *
 *		The function can compact append-only segment files or just
 *		truncating the segment file to its existing eof.
 *
 *		Afterwards, the reltuples and relpages information in pg_class
 *		are updated. reltuples is the same as "pg_aoseg_<oid>:tupcount"
 *		column and we simulate relpages by subdividing the eof value
 *		("pg_aoseg_<oid>:eof") over the defined page size.
 *
 *
 *		There are txn ids, hint bits, free space, dead tuples,
 *		etc. these are all irrelevant in the append only relation context.
 *
 */
void
vacuum_appendonly_rel(Relation aorel, VacuumStmt *vacstmt)
{
	char	   *relname;

	Assert(RelationIsAppendOptimized(aorel));

	relname = RelationGetRelationName(aorel);
	ereport(elevel,
			(errmsg("vacuuming \"%s.%s\"",
					get_namespace_name(RelationGetNamespace(aorel)),
					relname)));

	if (Gp_role == GP_ROLE_DISPATCH)
	{
		return;
	}

	if (vacstmt->appendonly_phase == AOVAC_DROP)
	{
		Assert(!vacstmt->appendonly_compaction_insert_segno);

		elogif(Debug_appendonly_print_compaction, LOG,
			"Vacuum drop phase %s", RelationGetRelationName(aorel));

		if (RelationIsAoRows(aorel))
		{
			AppendOnlyDrop(aorel, vacstmt->appendonly_compaction_segno);
		}
		else
		{
			Assert(RelationIsAoCols(aorel));
			AOCSDrop(aorel, vacstmt->appendonly_compaction_segno);
		}
	}
	else
	{
		Assert(vacstmt->appendonly_phase == AOVAC_COMPACT);
		Assert(list_length(vacstmt->appendonly_compaction_insert_segno) == 1);

		int insert_segno = linitial_int(vacstmt->appendonly_compaction_insert_segno);

		if (insert_segno == APPENDONLY_COMPACTION_SEGNO_INVALID)
		{
			elogif(Debug_appendonly_print_compaction, LOG,
			"Vacuum pseudo-compaction phase %s", RelationGetRelationName(aorel));
		}
		else
		{
			elogif(Debug_appendonly_print_compaction, LOG,
				"Vacuum compaction phase %s", RelationGetRelationName(aorel));
			if (RelationIsAoRows(aorel))
			{
				AppendOnlyCompact(aorel,
								  vacstmt->appendonly_compaction_segno,
								  insert_segno, (vacstmt->options & VACOPT_FULL));
			}
			else
			{
				Assert(RelationIsAoCols(aorel));
				AOCSCompact(aorel,
							vacstmt->appendonly_compaction_segno,
							insert_segno, (vacstmt->options & VACOPT_FULL));
			}
		}
	}
}

/*
 * Rescan end pages to verify that they are (still) empty of tuples.
 *
 * Returns number of nondeletable pages (last nonempty page + 1).
 */
static BlockNumber
count_nondeletable_pages(Relation onerel, LVRelStats *vacrelstats)
{
	BlockNumber blkno;
	instr_time	starttime;

	/* Initialize the starttime if we check for conflicting lock requests */
	INSTR_TIME_SET_CURRENT(starttime);

	/* Strange coding of loop control is needed because blkno is unsigned */
	blkno = vacrelstats->rel_pages;
	while (blkno > vacrelstats->nonempty_pages)
	{
		Buffer		buf;
		Page		page;
		OffsetNumber offnum,
					maxoff;
		bool		hastup;

		/*
		 * Check if another process requests a lock on our relation. We are
		 * holding an AccessExclusiveLock here, so they will be waiting. We
		 * only do this once per VACUUM_TRUNCATE_LOCK_CHECK_INTERVAL, and we
		 * only check if that interval has elapsed once every 32 blocks to
		 * keep the number of system calls and actual shared lock table
		 * lookups to a minimum.
		 */
		if ((blkno % 32) == 0)
		{
			instr_time	currenttime;
			instr_time	elapsed;

			INSTR_TIME_SET_CURRENT(currenttime);
			elapsed = currenttime;
			INSTR_TIME_SUBTRACT(elapsed, starttime);
			if ((INSTR_TIME_GET_MICROSEC(elapsed) / 1000)
				>= VACUUM_TRUNCATE_LOCK_CHECK_INTERVAL)
			{
				if (LockHasWaitersRelation(onerel, AccessExclusiveLock))
				{
					ereport(elevel,
							(errmsg("\"%s\": suspending truncate due to conflicting lock request",
									RelationGetRelationName(onerel))));

					vacrelstats->lock_waiter_detected = true;
					return blkno;
				}
				starttime = currenttime;
			}
		}

		/*
		 * We don't insert a vacuum delay point here, because we have an
		 * exclusive lock on the table which we want to hold for as short a
		 * time as possible.  We still need to check for interrupts however.
		 */
		CHECK_FOR_INTERRUPTS();

		blkno--;

		buf = ReadBufferExtended(onerel, MAIN_FORKNUM, blkno,
								 RBM_NORMAL, vac_strategy);

		/* In this phase we only need shared access to the buffer */
		LockBuffer(buf, BUFFER_LOCK_SHARE);

		page = BufferGetPage(buf);

		if (PageIsNew(page) || PageIsEmpty(page))
		{
			/* PageIsNew probably shouldn't happen... */
			UnlockReleaseBuffer(buf);
			continue;
		}

		hastup = false;
		maxoff = PageGetMaxOffsetNumber(page);
		for (offnum = FirstOffsetNumber;
			 offnum <= maxoff;
			 offnum = OffsetNumberNext(offnum))
		{
			ItemId		itemid;

			itemid = PageGetItemId(page, offnum);

			/*
			 * Note: any non-unused item should be taken as a reason to keep
			 * this page.  We formerly thought that DEAD tuples could be
			 * thrown away, but that's not so, because we'd not have cleaned
			 * out their index entries.
			 */
			if (ItemIdIsUsed(itemid))
			{
				hastup = true;
				break;			/* can stop scanning */
			}
		}						/* scan along page */

		UnlockReleaseBuffer(buf);

		/* Done scanning if we found a tuple here */
		if (hastup)
			return blkno + 1;
	}

	/*
	 * If we fall out of the loop, all the previously-thought-to-be-empty
	 * pages still are; we need not bother to look at the last known-nonempty
	 * page.
	 */
	return vacrelstats->nonempty_pages;
}

/*
 * lazy_space_alloc - space allocation decisions for lazy vacuum
 *
 * See the comments at the head of this file for rationale.
 */
static void
lazy_space_alloc(LVRelStats *vacrelstats, BlockNumber relblocks)
{
	long		maxtuples;
	int			vac_work_mem = IsAutoVacuumWorkerProcess() &&
	autovacuum_work_mem != -1 ?
	autovacuum_work_mem : maintenance_work_mem;

	if (vacrelstats->hasindex)
	{
		maxtuples = (vac_work_mem * 1024L) / sizeof(ItemPointerData);
		maxtuples = Min(maxtuples, INT_MAX);
		maxtuples = Min(maxtuples, MaxAllocSize / sizeof(ItemPointerData));

		/* curious coding here to ensure the multiplication can't overflow */
		if ((BlockNumber) (maxtuples / LAZY_ALLOC_TUPLES) > relblocks)
			maxtuples = relblocks * LAZY_ALLOC_TUPLES;

		/* stay sane if small maintenance_work_mem */
		maxtuples = Max(maxtuples, MaxHeapTuplesPerPage);
	}
	else
	{
		maxtuples = MaxHeapTuplesPerPage;
	}

	vacrelstats->num_dead_tuples = 0;
	vacrelstats->max_dead_tuples = (int) maxtuples;
	vacrelstats->dead_tuples = (ItemPointer)
		palloc(maxtuples * sizeof(ItemPointerData));
}

/*
 * lazy_record_dead_tuple - remember one deletable tuple
 */
static void
lazy_record_dead_tuple(LVRelStats *vacrelstats,
					   ItemPointer itemptr)
{
	/*
	 * The array shouldn't overflow under normal behavior, but perhaps it
	 * could if we are given a really small maintenance_work_mem. In that
	 * case, just forget the last few tuples (we'll get 'em next time).
	 */
	if (vacrelstats->num_dead_tuples < vacrelstats->max_dead_tuples)
	{
		vacrelstats->dead_tuples[vacrelstats->num_dead_tuples] = *itemptr;
		vacrelstats->num_dead_tuples++;
	}
}

/*
 *	lazy_tid_reaped() -- is a particular tid deletable?
 *
 *		This has the right signature to be an IndexBulkDeleteCallback.
 *
 *		Assumes dead_tuples array is in sorted order.
 */
static bool
lazy_tid_reaped(ItemPointer itemptr, void *state)
{
	LVRelStats *vacrelstats = (LVRelStats *) state;
	ItemPointer res;

	res = (ItemPointer) bsearch((void *) itemptr,
								(void *) vacrelstats->dead_tuples,
								vacrelstats->num_dead_tuples,
								sizeof(ItemPointerData),
								vac_cmp_itemptr);

	return (res != NULL);
}

/*
 * Comparator routines for use with qsort() and bsearch().
 */
static int
vac_cmp_itemptr(const void *left, const void *right)
{
	BlockNumber lblk,
				rblk;
	OffsetNumber loff,
				roff;

	lblk = ItemPointerGetBlockNumber((ItemPointer) left);
	rblk = ItemPointerGetBlockNumber((ItemPointer) right);

	if (lblk < rblk)
		return -1;
	if (lblk > rblk)
		return 1;

	loff = ItemPointerGetOffsetNumber((ItemPointer) left);
	roff = ItemPointerGetOffsetNumber((ItemPointer) right);

	if (loff < roff)
		return -1;
	if (loff > roff)
		return 1;

	return 0;
}

/*
 * Check if every tuple in the given page is visible to all current and future
 * transactions. Also return the visibility_cutoff_xid which is the highest
 * xmin amongst the visible tuples.
 */
static bool
heap_page_is_all_visible(Relation rel, Buffer buf, TransactionId *visibility_cutoff_xid)
{
	Page		page = BufferGetPage(buf);
	BlockNumber blockno = BufferGetBlockNumber(buf);
	OffsetNumber offnum,
				maxoff;
	bool		all_visible = true;

	*visibility_cutoff_xid = InvalidTransactionId;

	/*
	 * This is a stripped down version of the line pointer scan in
	 * lazy_scan_heap(). So if you change anything here, also check that code.
	 */
	maxoff = PageGetMaxOffsetNumber(page);
	for (offnum = FirstOffsetNumber;
		 offnum <= maxoff && all_visible;
		 offnum = OffsetNumberNext(offnum))
	{
		ItemId		itemid;
		HeapTupleData tuple;

		itemid = PageGetItemId(page, offnum);

		/* Unused or redirect line pointers are of no interest */
		if (!ItemIdIsUsed(itemid) || ItemIdIsRedirected(itemid))
			continue;

		ItemPointerSet(&(tuple.t_self), blockno, offnum);

		/*
		 * Dead line pointers can have index pointers pointing to them. So
		 * they can't be treated as visible
		 */
		if (ItemIdIsDead(itemid))
		{
			all_visible = false;
			break;
		}

		Assert(ItemIdIsNormal(itemid));

		tuple.t_data = (HeapTupleHeader) PageGetItem(page, itemid);
		tuple.t_len = ItemIdGetLength(itemid);
#if 0
		tuple.t_tableOid = RelationGetRelid(rel);
#endif

		switch (HeapTupleSatisfiesVacuum(rel, &tuple, OldestXmin, buf))
		{
			case HEAPTUPLE_LIVE:
				{
					TransactionId xmin;

					/* Check comments in lazy_scan_heap. */
					if (!HeapTupleHeaderXminCommitted(tuple.t_data))
					{
						all_visible = false;
						break;
					}

					/*
					 * The inserter definitely committed. But is it old enough
					 * that everyone sees it as committed?
					 */
					xmin = HeapTupleHeaderGetXmin(tuple.t_data);
					if (!TransactionIdPrecedes(xmin, OldestXmin))
					{
						all_visible = false;
						break;
					}

					/* Track newest xmin on page. */
					if (TransactionIdFollows(xmin, *visibility_cutoff_xid))
						*visibility_cutoff_xid = xmin;
				}
				break;

			case HEAPTUPLE_DEAD:
			case HEAPTUPLE_RECENTLY_DEAD:
			case HEAPTUPLE_INSERT_IN_PROGRESS:
			case HEAPTUPLE_DELETE_IN_PROGRESS:
				all_visible = false;
				break;

			default:
				elog(ERROR, "unexpected HeapTupleSatisfiesVacuum result");
				break;
		}
	}							/* scan along page */

	return all_visible;
}<|MERGE_RESOLUTION|>--- conflicted
+++ resolved
@@ -118,13 +118,9 @@
 	BlockNumber old_rel_pages;	/* previous value of pg_class.relpages */
 	BlockNumber rel_pages;		/* total number of pages */
 	BlockNumber scanned_pages;	/* number of pages we examined */
-<<<<<<< HEAD
+	BlockNumber pinskipped_pages;		/* # of pages we skipped due to a pin */
 	BlockNumber	tupcount_pages;	/* pages whose tuples we counted */
 	double		scanned_tuples; /* counts only tuples on tupcount_pages */
-=======
-	BlockNumber pinskipped_pages;		/* # of pages we skipped due to a pin */
-	double		scanned_tuples; /* counts only tuples on scanned pages */
->>>>>>> ab93f90c
 	double		old_rel_tuples; /* previous value of pg_class.reltuples */
 	double		new_rel_tuples; /* new estimated total # of tuples */
 	double		new_dead_tuples;	/* new estimated total # of dead tuples */
@@ -153,7 +149,7 @@
 
 
 /* non-export function prototypes */
-static void lazy_vacuum_aorel(Relation onerel, VacuumStmt *vacstmt);
+static void lazy_vacuum_aorel(Relation onerel, int options, AOVacuumPhaseConfig *ao_vacuum_phase_config);
 static void lazy_scan_heap(Relation onerel, LVRelStats *vacrelstats,
 			   Relation *Irel, int nindexes, bool scan_all);
 static void lazy_vacuum_heap(Relation onerel, LVRelStats *vacrelstats);
@@ -189,7 +185,8 @@
  */
 void
 lazy_vacuum_rel(Relation onerel, int options, VacuumParams *params,
-				BufferAccessStrategy bstrategy)
+				BufferAccessStrategy bstrategy,
+				AOVacuumPhaseConfig *ao_vacuum_phase_config)
 {
 	LVRelStats *vacrelstats;
 	Relation   *Irel;
@@ -230,7 +227,8 @@
 		elevel = DEBUG2; /* vacuum and analyze messages aren't interesting from the QD */
 
 #ifdef FAULT_INJECTOR
-	if (vacstmt->appendonly_phase == AOVAC_DROP)
+	if (ao_vacuum_phase_config != NULL &&
+		ao_vacuum_phase_config->appendonly_phase == AOVAC_DROP)
 	{
 			FaultInjector_InjectFaultIfSet(
 				"compaction_before_segmentfile_drop",
@@ -238,7 +236,8 @@
 				"",	// databaseName
 				RelationGetRelationName(onerel)); // tableName
 	}
-	if (vacstmt->appendonly_phase == AOVAC_CLEANUP)
+	if (ao_vacuum_phase_config != NULL &&
+		ao_vacuum_phase_config->appendonly_phase == AOVAC_CLEANUP)
 	{
 			FaultInjector_InjectFaultIfSet(
 				"compaction_before_cleanup_phase",
@@ -280,7 +279,7 @@
 	 */
 	if (RelationIsAppendOptimized(onerel))
 	{
-		lazy_vacuum_aorel(onerel, vacstmt);
+		lazy_vacuum_aorel(onerel, options, ao_vacuum_phase_config);
 		return;
 	}
 
@@ -377,12 +376,8 @@
 						vacrelstats->hasindex,
 						new_frozen_xid,
 						new_min_multi,
-<<<<<<< HEAD
 						false,
 						true /* isvacuum */);
-=======
-						false);
->>>>>>> ab93f90c
 
 	/* report results to the stats collector, too */
 	new_live_tuples = new_rel_tuples - vacrelstats->new_dead_tuples;
@@ -469,20 +464,20 @@
  * lazy_vacuum_aorel -- perform LAZY VACUUM for one Append-only relation.
  */
 static void
-lazy_vacuum_aorel(Relation onerel, VacuumStmt *vacstmt)
+lazy_vacuum_aorel(Relation onerel, int options, AOVacuumPhaseConfig *ao_vacuum_phase_config)
 {
 	LVRelStats *vacrelstats;
 	bool		update_relstats = true;
 
 	vacrelstats = (LVRelStats *) palloc0(sizeof(LVRelStats));
 
-	switch (vacstmt->appendonly_phase)
+	switch (ao_vacuum_phase_config->appendonly_phase)
 	{
 		case AOVAC_PREPARE:
 			elogif(Debug_appendonly_print_compaction, LOG,
 				   "Vacuum prepare phase %s", RelationGetRelationName(onerel));
 
-			vacuum_appendonly_indexes(onerel, vacstmt);
+			vacuum_appendonly_indexes(onerel, options);
 			if (RelationIsAoRows(onerel))
 				AppendOnlyTruncateToEOF(onerel);
 			else
@@ -496,7 +491,7 @@
 			 * the cleanup phase, when we would have computed the
 			 * correct values for stats.
 			 */
-			if (vacstmt->appendonly_relation_empty)
+			if (ao_vacuum_phase_config->appendonly_relation_empty)
 			{
 				update_relstats = true;
 				/*
@@ -521,7 +516,7 @@
 
 		case AOVAC_COMPACT:
 		case AOVAC_DROP:
-			vacuum_appendonly_rel(onerel, vacstmt);
+			vacuum_appendonly_rel(onerel, options, ao_vacuum_phase_config);
 			update_relstats = false;
 			break;
 
@@ -542,7 +537,7 @@
 			break;
 
 		default:
-			elog(ERROR, "invalid AO vacuum phase %d", vacstmt->appendonly_phase);
+			elog(ERROR, "invalid AO vacuum phase %d", ao_vacuum_phase_config->appendonly_phase);
 	}
 
 	if (update_relstats)
@@ -1614,12 +1609,8 @@
 							false,
 							InvalidTransactionId,
 							InvalidMultiXactId,
-<<<<<<< HEAD
 							false,
 							true /* isvacuum */);
-=======
-							false);
->>>>>>> ab93f90c
 
 	ereport(elevel,
 			(errmsg("index \"%s\" now contains %.0f row versions in %u pages",
@@ -1853,7 +1844,7 @@
  *
  */
 void
-vacuum_appendonly_rel(Relation aorel, VacuumStmt *vacstmt)
+vacuum_appendonly_rel(Relation aorel, int options, AOVacuumPhaseConfig *ao_vacuum_phase_config)
 {
 	char	   *relname;
 
@@ -1870,29 +1861,29 @@
 		return;
 	}
 
-	if (vacstmt->appendonly_phase == AOVAC_DROP)
-	{
-		Assert(!vacstmt->appendonly_compaction_insert_segno);
+	if (ao_vacuum_phase_config->appendonly_phase == AOVAC_DROP)
+	{
+		Assert(!ao_vacuum_phase_config->appendonly_compaction_insert_segno);
 
 		elogif(Debug_appendonly_print_compaction, LOG,
 			"Vacuum drop phase %s", RelationGetRelationName(aorel));
 
 		if (RelationIsAoRows(aorel))
 		{
-			AppendOnlyDrop(aorel, vacstmt->appendonly_compaction_segno);
+			AppendOnlyDrop(aorel, ao_vacuum_phase_config->appendonly_compaction_segno);
 		}
 		else
 		{
 			Assert(RelationIsAoCols(aorel));
-			AOCSDrop(aorel, vacstmt->appendonly_compaction_segno);
+			AOCSDrop(aorel, ao_vacuum_phase_config->appendonly_compaction_segno);
 		}
 	}
 	else
 	{
-		Assert(vacstmt->appendonly_phase == AOVAC_COMPACT);
-		Assert(list_length(vacstmt->appendonly_compaction_insert_segno) == 1);
-
-		int insert_segno = linitial_int(vacstmt->appendonly_compaction_insert_segno);
+		Assert(ao_vacuum_phase_config->appendonly_phase == AOVAC_COMPACT);
+		Assert(list_length(ao_vacuum_phase_config->appendonly_compaction_insert_segno) == 1);
+
+		int insert_segno = linitial_int(ao_vacuum_phase_config->appendonly_compaction_insert_segno);
 
 		if (insert_segno == APPENDONLY_COMPACTION_SEGNO_INVALID)
 		{
@@ -1906,15 +1897,15 @@
 			if (RelationIsAoRows(aorel))
 			{
 				AppendOnlyCompact(aorel,
-								  vacstmt->appendonly_compaction_segno,
-								  insert_segno, (vacstmt->options & VACOPT_FULL));
+								  ao_vacuum_phase_config->appendonly_compaction_segno,
+								  insert_segno, (options & VACOPT_FULL));
 			}
 			else
 			{
 				Assert(RelationIsAoCols(aorel));
 				AOCSCompact(aorel,
-							vacstmt->appendonly_compaction_segno,
-							insert_segno, (vacstmt->options & VACOPT_FULL));
+							ao_vacuum_phase_config->appendonly_compaction_segno,
+							insert_segno, (options & VACOPT_FULL));
 			}
 		}
 	}
