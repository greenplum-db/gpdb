--- conflicted
+++ resolved
@@ -101,16 +101,10 @@
 	/* hasindex = true means two-pass strategy; false means one-pass */
 	bool		hasindex;
 	/* Overall statistics about rel */
-<<<<<<< HEAD
 	BlockNumber old_rel_pages;	/* previous value of pg_class.relpages */
 	BlockNumber rel_pages;		/* total number of pages */
 	BlockNumber scanned_pages;	/* number of pages we examined */
 	double		scanned_tuples;	/* counts only tuples on scanned pages */
-=======
-	BlockNumber rel_pages;		/* total number of pages */
-	BlockNumber scanned_pages;	/* number of pages we examined */
-	double		scanned_tuples; /* counts only tuples on scanned pages */
->>>>>>> a4bebdd9
 	double		old_rel_tuples; /* previous value of pg_class.reltuples */
 	double		new_rel_tuples; /* new estimated total # of tuples */
 	BlockNumber pages_removed;
@@ -244,10 +238,7 @@
 
 	vacrelstats = (LVRelStats *) palloc0(sizeof(LVRelStats));
 
-<<<<<<< HEAD
 	vacrelstats->old_rel_pages = onerel->rd_rel->relpages;
-=======
->>>>>>> a4bebdd9
 	vacrelstats->old_rel_tuples = onerel->rd_rel->reltuples;
 	vacrelstats->num_index_scans = 0;
 	vacrelstats->pages_removed = 0;
@@ -293,7 +284,6 @@
 	FreeSpaceMapVacuum(onerel);
 
 	/*
-<<<<<<< HEAD
 	 * Update statistics in pg_class.
 	 *
 	 * A corner case here is that if we scanned no pages at all because every
@@ -321,23 +311,11 @@
 						vacrelstats->hasindex,
 						new_frozen_xid,
 						true /* isvacuum */);
-=======
-	 * Update statistics in pg_class.  But don't change relfrozenxid if we
-	 * skipped any pages.
-	 */
-	vac_update_relstats(onerel,
-						vacrelstats->rel_pages, vacrelstats->new_rel_tuples,
-						vacrelstats->hasindex,
-					  (vacrelstats->scanned_pages < vacrelstats->rel_pages) ?
-						InvalidTransactionId :
-						FreezeLimit);
->>>>>>> a4bebdd9
 
 	/* report results to the stats collector, too */
 	pgstat_report_vacuum(RelationGetRelid(onerel),
 						 onerel->rd_rel->relisshared,
 						 vacrelstats->new_rel_tuples);
-<<<<<<< HEAD
 
 	if (gp_indexcheck_vacuum == INDEX_CHECK_ALL ||
 		(gp_indexcheck_vacuum == INDEX_CHECK_SYSTEM &&
@@ -351,8 +329,6 @@
 				_bt_validate_vacuum(Irel[i], onerel, OldestXmin);
 		}
 	}
-=======
->>>>>>> a4bebdd9
 
 	/* and log the action if appropriate */
 	if (IsAutoVacuumWorkerProcess() && Log_autovacuum_min_duration >= 0)
@@ -375,7 +351,6 @@
 							vacrelstats->new_rel_tuples,
 							pg_rusage_show(&ru0))));
 	}
-<<<<<<< HEAD
 }
 
 /*
@@ -473,8 +448,6 @@
 							 onerel->rd_rel->relisshared,
 							 vacrelstats->new_rel_tuples);
 	}
-=======
->>>>>>> a4bebdd9
 }
 
 /*
@@ -576,15 +549,9 @@
 	 * of pages.
 	 *
 	 * Before entering the main loop, establish the invariant that
-<<<<<<< HEAD
-	 * next_not_all_visible_block is the next block number >= blkno that's
-	 * not all-visible according to the visibility map, or nblocks if there's
-	 * no such block.  Also, we set up the skipping_all_visible_blocks flag,
-=======
 	 * next_not_all_visible_block is the next block number >= blkno that's not
 	 * all-visible according to the visibility map, or nblocks if there's no
 	 * such block.	Also, we set up the skipping_all_visible_blocks flag,
->>>>>>> a4bebdd9
 	 * which is needed because we need hysteresis in the decision: once we've
 	 * started skipping blocks, we may as well skip everything up to the next
 	 * not-all-visible block.
@@ -983,25 +950,16 @@
 			PageSetAllVisible(page);
 			MarkBufferDirty(buf);
 		}
-<<<<<<< HEAD
-=======
-
->>>>>>> a4bebdd9
+
 		/*
 		 * It's possible for the value returned by GetOldestXmin() to move
 		 * backwards, so it's not wrong for us to see tuples that appear to
 		 * not be visible to everyone yet, while PD_ALL_VISIBLE is already
 		 * set. The real safe xmin value never moves backwards, but
 		 * GetOldestXmin() is conservative and sometimes returns a value
-<<<<<<< HEAD
-		 * that's unnecessarily small, so if we see that contradiction it
-		 * just means that the tuples that we think are not visible to
-		 * everyone yet actually are, and the PD_ALL_VISIBLE flag is correct.
-=======
 		 * that's unnecessarily small, so if we see that contradiction it just
 		 * means that the tuples that we think are not visible to everyone yet
 		 * actually are, and the PD_ALL_VISIBLE flag is correct.
->>>>>>> a4bebdd9
 		 *
 		 * There should never be dead tuples on a page with PD_ALL_VISIBLE
 		 * set, however.
@@ -1057,11 +1015,7 @@
 	/* now we can compute the new value for pg_class.reltuples */
 	vacrelstats->new_rel_tuples = vac_estimate_reltuples(onerel, false,
 														 nblocks,
-<<<<<<< HEAD
-														 vacrelstats->scanned_pages,
-=======
 												  vacrelstats->scanned_pages,
->>>>>>> a4bebdd9
 														 num_tuples);
 
 	/* If any tuples need to be deleted, perform final vacuum cycle */
@@ -1343,19 +1297,11 @@
 	if (new_rel_pages != old_rel_pages)
 	{
 		/*
-<<<<<<< HEAD
-		 * Note: we intentionally don't update vacrelstats->rel_pages with
-		 * the new rel size here.  If we did, it would amount to assuming that
-		 * the new pages are empty, which is unlikely. Leaving the numbers
-		 * alone amounts to assuming that the new pages have the same tuple
-		 * density as existing ones, which is less unlikely.
-=======
 		 * Note: we intentionally don't update vacrelstats->rel_pages with the
 		 * new rel size here.  If we did, it would amount to assuming that the
 		 * new pages are empty, which is unlikely.	Leaving the numbers alone
 		 * amounts to assuming that the new pages have the same tuple density
 		 * as existing ones, which is less unlikely.
->>>>>>> a4bebdd9
 		 */
 		UnlockRelation(onerel, AccessExclusiveLock);
 		return;
