--- conflicted
+++ resolved
@@ -268,12 +268,8 @@
 static BufferAccessStrategy vac_strategy;
 
 /* non-export function prototypes */
-<<<<<<< HEAD
-static List *get_rel_oids(List *relids, VacuumStmt *vacstmt, bool isVacuum);
-=======
-static List *get_rel_oids(Oid relid, const RangeVar *vacrel,
+static List *get_rel_oids(Oid relid, VacuumStmt *vacstmt,
 			 const char *stmttype);
->>>>>>> 49f001d8
 static void vac_truncate_clog(TransactionId frozenXID);
 static void vacuum_rel(Relation onerel, VacuumStmt *vacstmt, LOCKMODE lmode, List *updated_stats,
 		   bool for_wraparound);
@@ -445,21 +441,20 @@
 	/*
 	 * Build list of relations to process, unless caller gave us one. (If we
 	 * build one, we put it in vac_context for safekeeping.)
-	 * Analyze on midlevel partition is not allowed directly so vacuum_relations
-	 * and analyze_relations may be different.
-	 * In case of partitioned tables, vacuum_relation will contain all OIDs of the
-	 * partitions of a partitioned table. However, analyze_relation will contain all the OIDs
-	 * of partition of a partitioned table except midlevel partition unless
-	 * GUC optimizer_analyze_midlevel_partition is set to on.
-	 */
-<<<<<<< HEAD
+	 */
+
+	/*
+	 * Analyze on midlevel partition is not allowed directly so
+	 * vacuum_relations and analyze_relations may be different.  In case of
+	 * partitioned tables, vacuum_relation will contain all OIDs of the
+	 * partitions of a partitioned table. However, analyze_relation will
+	 * contain all the OIDs of partition of a partitioned table except midlevel
+	 * partition unless GUC optimizer_analyze_midlevel_partition is set to on.
+	 */
 	if (vacstmt->vacuum)
-		vacuum_relations = get_rel_oids(relids, vacstmt, true /* Requesting relations for VACUUM */);
+		vacuum_relations = get_rel_oids(relid, vacstmt, stmttype);
 	if (vacstmt->analyze)
-		analyze_relations = get_rel_oids(relids, vacstmt, false /* Requesting relations for ANALYZE */);
-=======
-	relations = get_rel_oids(relid, vacstmt->relation, stmttype);
->>>>>>> 49f001d8
+		analyze_relations = get_rel_oids(relid, vacstmt, stmttype);
 
 	/*
 	 * Decide whether we need to start/commit our own transactions.
@@ -539,7 +534,8 @@
 		if (vacstmt->vacuum)
 		{
 			/*
-			 * Loop to process each selected relation which needs to be vacuumed.
+			 * Loop to process each selected relation which needs to be
+			 * vacuumed.
 			 */
 			foreach(cur, vacuum_relations)
 			{
@@ -551,8 +547,9 @@
 		if (vacstmt->analyze)
 		{
 			/*
-			 * If there are no partition tables in the database and ANALYZE ROOTPARTITION ALL
-			 * is executed report a WARNING as no root partitions are there to be analyzed
+			 * If there are no partition tables in the database and ANALYZE
+			 * ROOTPARTITION ALL is executed, report a WARNING as no root
+			 * partitions are there to be analyzed
 			 */
 			if (vacstmt->rootonly && NIL == analyze_relations && !vacstmt->relation)
 			{
@@ -668,22 +665,16 @@
  * The vacuum statement will be modified.
  *
  */
-<<<<<<< HEAD
 static bool vacuum_assign_compaction_segno(
 		Relation onerel,
 		List *compactedSegmentFileList,
 		List *insertedSegmentFileList,
 		VacuumStmt *vacstmt)
-=======
-static List *
-get_rel_oids(Oid relid, const RangeVar *vacrel, const char *stmttype)
->>>>>>> 49f001d8
 {
 	List *new_compaction_list;
 	List *insert_segno;
 	bool is_drop;
 
-<<<<<<< HEAD
 	Assert(Gp_role != GP_ROLE_EXECUTE);
 	Assert(vacstmt->appendonly_compaction_segno == NIL);
 	Assert(vacstmt->appendonly_compaction_insert_segno == NIL);
@@ -707,16 +698,6 @@
 	new_compaction_list = SetSegnoForCompaction(onerel,
 			compactedSegmentFileList, insertedSegmentFileList, &is_drop);
 	if (new_compaction_list)
-=======
-	/* OID supplied by VACUUM's caller? */
-	if (OidIsValid(relid))
-	{
-		oldcontext = MemoryContextSwitchTo(vac_context);
-		oid_list = lappend_oid(oid_list, relid);
-		MemoryContextSwitchTo(oldcontext);
-	}
-	else if (vacrel)
->>>>>>> 49f001d8
 	{
 		if (!is_drop)
 		{
@@ -1069,7 +1050,7 @@
 		 * Functions in indexes may want a snapshot set. Also, setting
 		 * a snapshot ensures that RecentGlobalXmin is kept truly recent.
 		 */
-		ActiveSnapshot = CopySnapshot(GetTransactionSnapshot());
+		PushActiveSnapshot(GetTransactionSnapshot());
 
 		if (!vacstmt->full)
 		{
@@ -1147,11 +1128,11 @@
 
 			if (onerel == NULL)
 			{
+				PopActiveSnapshot();
 				CommitTransactionCommand();
 				continue;
 			}
 		}
-
 
 		vacuumStatement_AssignRelation(vacstmt, relid, relations);
 
@@ -1238,6 +1219,7 @@
 							MemoryContextSwitchTo(oldctx);
 							/* Nothing left to do for this relation */
 							relation_close(onerel, NoLock);
+							PopActiveSnapshot();
 							CommitTransactionCommand();
 							/* don't dispatch this iteration */
 							continue;
@@ -1433,6 +1415,8 @@
 		}
 		vacstmt->appendonly_compaction_vacuum_prepare = false;
 
+		PopActiveSnapshot();
+
 		/*
 		 * Transaction commit is always executed on QD.
 		 */
@@ -1481,18 +1465,21 @@
  * per-relation transactions.
  */
 static List *
-get_rel_oids(List *relids, VacuumStmt *vacstmt, bool isVacuum)
+get_rel_oids(Oid relid, VacuumStmt *vacstmt, const char *stmttype)
 {
 	List	   *oid_list = NIL;
 	MemoryContext oldcontext;
 
-	/* List supplied by VACUUM's caller? */
-	if (relids)
-		return relids;
-
-	if (vacstmt->relation)
-	{
-		if (isVacuum)
+	/* OID supplied by VACUUM's caller? */
+	if (OidIsValid(relid))
+	{
+		oldcontext = MemoryContextSwitchTo(vac_context);
+		oid_list = lappend_oid(oid_list, relid);
+		MemoryContextSwitchTo(oldcontext);
+	}
+	else if (vacstmt->relation)
+	{
+		if (strcmp(stmttype, "VACUUM") == 0)
 		{
 			/* Process a specific relation */
 			Oid			relid;
@@ -2165,6 +2152,16 @@
 	/* Restore userid and security context */
 	SetUserIdAndSecContext(save_userid, save_sec_context);
 
+	/*
+	 * Complete the transaction and free all temporary memory used.
+	 * NOT in GPDB, though! The caller still needs to have the relation open.
+	 */
+#if 0
+	if (vacstmt->full)
+		PopActiveSnapshot();
+	CommitTransactionCommand();
+#endif
+
 	/* now we can allow interrupts again, if disabled */
 	if (heldoff)
 		RESUME_INTERRUPTS();
@@ -2364,12 +2361,7 @@
 
 	if (RelationIsAoRows(aoRelation))
 	{
-<<<<<<< HEAD
 		segmentFileInfo = GetAllFileSegInfo(aoRelation, SnapshotNow, &totalSegfiles);
-=======
-		/* functions in indexes may want a snapshot set */
-		PushActiveSnapshot(GetTransactionSnapshot());
->>>>>>> 49f001d8
 	}
 	else
 	{
@@ -2422,7 +2414,6 @@
 
 	if (segmentFileInfo)
 	{
-<<<<<<< HEAD
 		if (RelationIsAoRows(aoRelation))
 		{
 			FreeAllSegFileInfo(segmentFileInfo, totalSegfiles);
@@ -2432,12 +2423,6 @@
 			FreeAllAOCSSegFileInfo((AOCSFileSegInfo **)segmentFileInfo, totalSegfiles);
 		}
 		pfree(segmentFileInfo);
-=======
-		if (vacstmt->full)
-			PopActiveSnapshot();
-		CommitTransactionCommand();
-		return;
->>>>>>> 49f001d8
 	}
 
 	vac_close_indexes(nindexes, Irel, NoLock);
@@ -2497,49 +2482,14 @@
 		if (vacstmt->heap_truncate)
 			scan_heap_for_truncate(vacrelstats, onerel, &vacuum_pages);
 		else
-<<<<<<< HEAD
 			scan_heap(vacrelstats, onerel, &vacuum_pages, &fraged_pages);
 
 		gp_disable_tuple_hints = save_disable_tuple_hints;
-=======
-			ereport(WARNING,
-					(errmsg("skipping \"%s\" --- only table or database owner can vacuum it",
-							RelationGetRelationName(onerel))));
-		relation_close(onerel, lmode);
-		if (vacstmt->full)
-			PopActiveSnapshot();
-		CommitTransactionCommand();
-		return;
-	}
-
-	/*
-	 * Check that it's a plain table; we used to do this in get_rel_oids() but
-	 * seems safer to check after we've locked the relation.
-	 */
-	if (onerel->rd_rel->relkind != expected_relkind)
-	{
-		ereport(WARNING,
-				(errmsg("skipping \"%s\" --- cannot vacuum indexes, views, or special system tables",
-						RelationGetRelationName(onerel))));
-		relation_close(onerel, lmode);
-		if (vacstmt->full)
-			PopActiveSnapshot();
-		CommitTransactionCommand();
-		return;
->>>>>>> 49f001d8
 	}
 	PG_CATCH();
 	{
-<<<<<<< HEAD
 		gp_disable_tuple_hints = save_disable_tuple_hints;
 		PG_RE_THROW();
-=======
-		relation_close(onerel, lmode);
-		if (vacstmt->full)
-			PopActiveSnapshot();
-		CommitTransactionCommand();
-		return;
->>>>>>> 49f001d8
 	}
 	PG_END_TRY();
 
@@ -2600,7 +2550,6 @@
 		}
 		vac_close_indexes(nindexes, Irel, NoLock);
 
-<<<<<<< HEAD
 		SIMPLE_FAULT_INJECTOR(VacuumFullAfterTruncate);
 	}
 	else
@@ -2621,14 +2570,6 @@
 				vacuum_heap(vacrelstats, onerel, &vacuum_pages);
 			}
 		}
-=======
-	/*
-	 * Complete the transaction and free all temporary memory used.
-	 */
-	if (vacstmt->full)
-		PopActiveSnapshot();
-	CommitTransactionCommand();
->>>>>>> 49f001d8
 
 		/*
 		 * Store the relation stats in global array, so that we can
@@ -2704,7 +2645,7 @@
 		{
 			elogif(Debug_appendonly_print_compaction, LOG,
 					"Vacuum full cleanup phase %s", RelationGetRelationName(onerel));
-			vacuum_appendonly_fill_stats(onerel, ActiveSnapshot,
+			vacuum_appendonly_fill_stats(onerel, GetActiveSnapshot(),
 										 &vacrelstats->rel_pages,
 										 &vacrelstats->rel_tuples,
 										 &vacrelstats->hasindex);
