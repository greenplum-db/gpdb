/*-------------------------------------------------------------------------
 *
 * explain_gp.c
 *	  Functions supporting the Greenplum extensions to EXPLAIN ANALYZE
 *
 * Portions Copyright (c) 2006-2008, Greenplum inc
 * Portions Copyright (c) 2012-Present Pivotal Software, Inc.
 *
 *
 * IDENTIFICATION
 *	    src/backend/commands/explain_gp.c
 *
 *-------------------------------------------------------------------------
 */

#include "portability/instr_time.h"

#include "libpq-fe.h"
#include "libpq-int.h"
#include "cdb/cdbconn.h"		/* SegmentDatabaseDescriptor */
#include "cdb/cdbdisp.h"                /* CheckDispatchResult() */
#include "cdb/cdbdispatchresult.h"	/* CdbDispatchResults */
#include "cdb/cdbexplain.h"		/* me */
#include "cdb/cdbpartition.h"
#include "cdb/cdbpathlocus.h"
#include "cdb/cdbutil.h"
#include "cdb/cdbvars.h"		/* GpIdentity.segindex */
#include "cdb/memquota.h"
#include "libpq/pqformat.h"		/* pq_beginmessage() etc. */
#include "miscadmin.h"
#include "utils/resscheduler.h"
#include "utils/memaccounting.h"
#include "utils/memutils.h"		/* MemoryContextGetPeakSpace() */
#include "utils/vmem_tracker.h"

#include "cdb/cdbexplain.h"             /* cdbexplain_recvExecStats */

#define NUM_SORT_METHOD 5

#define TOP_N_HEAP_SORT_STR "top-N heapsort"
#define QUICK_SORT_STR "quicksort"
#define EXTERNAL_SORT_STR "external sort"
#define EXTERNAL_MERGE_STR "external merge"
#define IN_PROGRESS_SORT_STR "sort still in progress"

#define NUM_SORT_SPACE_TYPE 2
#define MEMORY_STR_SORT_SPACE_TYPE "Memory"
#define DISK_STR_SORT_SPACE_TYPE "Disk"

/* Convert bytes into kilobytes */
#define kb(x) (floor((x + 1023.0) / 1024.0))

/*
 * Different sort method in GPDB.
 *
 * Make sure to update NUM_SORT_METHOD when this enum changes.
 * This enum value is used an index in the array sortSpaceUsed
 * in struct CdbExplain_NodeSummary.
 */
typedef enum
{
	UNINITIALIZED_SORT = 0,
	TOP_N_HEAP_SORT = 1,
	QUICK_SORT = 2,
	EXTERNAL_SORT = 3,
	EXTERNAL_MERGE = 4,
	IN_PROGRESS_SORT = 5
} ExplainSortMethod;

typedef enum
{
	UNINITIALIZED_SORT_SPACE_TYPE = 0,
	MEMORY_SORT_SPACE_TYPE = 1,
	DISK_SORT_SPACE_TYPE = 2
} ExplainSortSpaceType;

/*
 * Convert the above enum `ExplainSortMethod` to printable string for
 * Explain Analyze.
 * Note : No conversion available for `UNINITALIZED_SORT`. Caller has to index
 * this array by subtracting 1 from origin enum value.
 *
 * E.g. sort_method_enum_str[TOP_N_HEAP_SORT-1]
 */
const char *sort_method_enum_str[] = {
	TOP_N_HEAP_SORT_STR,
	QUICK_SORT_STR,
	EXTERNAL_SORT_STR,
	EXTERNAL_MERGE_STR,
	IN_PROGRESS_SORT_STR
};

/* EXPLAIN ANALYZE statistics for one plan node of a slice */
typedef struct CdbExplain_StatInst
{
	NodeTag		pstype;			/* PlanState node type */
	instr_time	starttime;		/* Start time of current iteration of node */
	instr_time	counter;		/* Accumulated runtime for this node */
	double		firsttuple;		/* Time for first tuple of this cycle */
	double		startup;		/* Total startup time (in seconds) */
	double		total;			/* Total total time (in seconds) */
	double		ntuples;		/* Total tuples produced */
	double		nloops;			/* # of run cycles for this node */
	double		execmemused;	/* executor memory used (bytes) */
	double		workmemused;	/* work_mem actually used (bytes) */
	double		workmemwanted;	/* work_mem to avoid workfile i/o (bytes) */
	bool		workfileCreated;	/* workfile created in this node */
	instr_time	firststart;		/* Start time of first iteration of node */
	double		peakMemBalance; /* Max mem account balance */
	int			numPartScanned; /* Number of part tables scanned */
	ExplainSortMethod sortMethod;	/* Type of sort */
	ExplainSortSpaceType sortSpaceType; /* Sort space type */
	long		sortSpaceUsed;	/* Memory / Disk used by sort(KBytes) */
	int			bnotes;			/* Offset to beginning of node's extra text */
	int			enotes;			/* Offset to end of node's extra text */
} CdbExplain_StatInst;


/* EXPLAIN ANALYZE statistics for one process working on one slice */
typedef struct CdbExplain_SliceWorker
{
	double		peakmemused;	/* bytes alloc in per-query mem context tree */
	double		vmem_reserved;	/* vmem reserved by a QE */
	double		memory_accounting_global_peak;	/* peak memory observed during
												 * memory accounting */
} CdbExplain_SliceWorker;


/* Header of EXPLAIN ANALYZE statistics message sent from qExec to qDisp */
typedef struct CdbExplain_StatHdr
{
	NodeTag		type;			/* T_CdbExplain_StatHdr */
	int			segindex;		/* segment id */
	int			nInst;			/* num of StatInst entries following StatHdr */
	int			bnotes;			/* offset to extra text area */
	int			enotes;			/* offset to end of extra text area */

	int			memAccountCount;	/* How many mem account we serialized */
	int			memAccountStartOffset;	/* Where in the header our memory
										 * account array is serialized */

	CdbExplain_SliceWorker worker;	/* qExec's overall stats for slice */

	/*
	 * During serialization, we use this as a temporary StatInst and save
	 * "one-at-a-time" StatInst into this variable. We then write this
	 * variable into buffer (serialize it) and then "recycle" the same inst
	 * for next plan node's StatInst. During deserialization, an Array
	 * [0..nInst-1] of StatInst entries is appended starting here.
	 */
	CdbExplain_StatInst inst[1];

	/* extra text is appended after that */
} CdbExplain_StatHdr;


/* Dispatch status summarized over workers in a slice */
typedef struct CdbExplain_DispatchSummary
{
	int			nResult;
	int			nOk;
	int			nError;
	int			nCanceled;
	int			nNotDispatched;
	int			nIgnorableError;
} CdbExplain_DispatchSummary;


/* One node's EXPLAIN ANALYZE statistics for all the workers of its segworker group */
typedef struct CdbExplain_NodeSummary
{
	/* Summary over all the node's workers */
	CdbExplain_Agg ntuples;
	CdbExplain_Agg execmemused;
	CdbExplain_Agg workmemused;
	CdbExplain_Agg workmemwanted;
	CdbExplain_Agg totalWorkfileCreated;
	CdbExplain_Agg peakMemBalance;
	/* Used for DynamicSeqScan, DynamicIndexScan and DynamicBitmapHeapScan */
	CdbExplain_Agg totalPartTableScanned;
	/* Summary of space used by sort */
	CdbExplain_Agg sortSpaceUsed[NUM_SORT_SPACE_TYPE][NUM_SORT_METHOD];

	/* insts array info */
	int			segindex0;		/* segment id of insts[0] */
	int			ninst;			/* num of StatInst entries in inst array */

	/* Array [0..ninst-1] of StatInst entries is appended starting here */
	CdbExplain_StatInst insts[1];	/* variable size - must be last */
} CdbExplain_NodeSummary;


/* One slice's statistics for all the workers of its segworker group */
typedef struct CdbExplain_SliceSummary
{
	Slice	   *slice;

	/* worker array */
	int			nworker;		/* num of SliceWorker slots in worker array */
	int			segindex0;		/* segment id of workers[0] */
	CdbExplain_SliceWorker *workers;	/* -> array [0..nworker-1] of
										 * SliceWorker */

	/*
	 * We use void ** as we don't have access to MemoryAccount struct, which
	 * is private to memory accounting framework
	 */
	void	  **memoryAccounts; /* Array of pointers to serialized memory
								 * accounts array, one array per worker
								 * [0...nworker-1]. */
	MemoryAccountIdType *memoryAccountCount;	/* Array of memory account
												 * counts, one per slice */

	CdbExplain_Agg peakmemused; /* Summary of SliceWorker stats over all of
								 * the slice's workers */

	CdbExplain_Agg vmem_reserved;	/* vmem reserved by QEs */

	CdbExplain_Agg memory_accounting_global_peak;	/* Peak memory accounting
													 * balance by QEs */

	/* Rollup of per-node stats over all of the slice's workers and nodes */
	double		workmemused_max;
	double		workmemwanted_max;

	/* How many workers were dispatched and returned results? (0 if local) */
	CdbExplain_DispatchSummary dispatchSummary;
} CdbExplain_SliceSummary;


/* State for cdbexplain_showExecStats() */
typedef struct CdbExplain_ShowStatCtx
{
	StringInfoData extratextbuf;
	instr_time	querystarttime;

	/* Rollup of per-node stats over the entire query plan */
	double		workmemused_max;
	double		workmemwanted_max;

	bool		stats_gathered;
	/* Per-slice statistics are deposited in this SliceSummary array */
	int			nslice;			/* num of slots in slices array */
	CdbExplain_SliceSummary *slices;	/* -> array[0..nslice-1] of
										 * SliceSummary */
} CdbExplain_ShowStatCtx;


/* State for cdbexplain_sendStatWalker() and cdbexplain_collectStatsFromNode() */
typedef struct CdbExplain_SendStatCtx
{
	StringInfoData *notebuf;
	StringInfoData buf;
	CdbExplain_StatHdr hdr;
} CdbExplain_SendStatCtx;


/* State for cdbexplain_recvStatWalker() and cdbexplain_depositStatsToNode() */
typedef struct CdbExplain_RecvStatCtx
{
	/*
	 * iStatInst is the current StatInst serial during the depositing process
	 * for a slice. We walk the plan tree, and for each node we deposit stat
	 * from all the QEs of the segworker group for current slice. After we
	 * finish one node, we increase iStatInst, which means we are done with
	 * one plan node's stat across all segments and now moving forward to the
	 * next one. Once we are done processing all the plan node of a PARTICULAR
	 * slice, then we switch to the next slice, read the messages from all the
	 * QEs of the next slice (another segworker group) store them in the
	 * msgptrs, reset the iStatInst and then start parsing these messages and
	 * depositing them in the nodes of the new slice.
	 */
	int			iStatInst;

	/*
	 * nStatInst is the total number of StatInst for current slice. Typically
	 * this is the number of plan nodes in the current slice.
	 */
	int			nStatInst;

	/*
	 * segIndexMin is the min of segment index from which we collected message
	 * (i.e., saved msgptrs)
	 */
	int			segindexMin;

	/*
	 * segIndexMax is the max of segment index from which we collected message
	 * (i.e., saved msgptrs)
	 */
	int			segindexMax;

	/*
	 * We deposit stat for one slice at a time. sliceIndex saves the current
	 * slice
	 */
	int			sliceIndex;

	/*
	 * The number of msgptrs that we have saved for current slice. This is
	 * typically the number of QE processes
	 */
	int			nmsgptr;
	/* The actual messages. Contains an array of StatInst too */
	CdbExplain_StatHdr **msgptrs;
	CdbDispatchResults *dispatchResults;
	StringInfoData *extratextbuf;
	CdbExplain_ShowStatCtx *showstatctx;

	/* Rollup of per-node stats over all of the slice's workers and nodes */
	double		workmemused_max;
	double		workmemwanted_max;
} CdbExplain_RecvStatCtx;


/* State for cdbexplain_localStatWalker() */
typedef struct CdbExplain_LocalStatCtx
{
	CdbExplain_SendStatCtx send;
	CdbExplain_RecvStatCtx recv;
	CdbExplain_StatHdr *msgptrs[1];
} CdbExplain_LocalStatCtx;


static void
cdbexplain_showExecStatsEnd(struct PlannedStmt *stmt,
							struct CdbExplain_ShowStatCtx  *showstatctx,
                            struct EState                  *estate,
							ExplainState *es);

static void cdbexplain_showExecStats(struct PlanState *planstate,
									 ExplainState *es);
static CdbVisitOpt cdbexplain_localStatWalker(PlanState *planstate,
											  void *context);
static CdbVisitOpt cdbexplain_sendStatWalker(PlanState *planstate,
											 void *context);
static CdbVisitOpt cdbexplain_recvStatWalker(PlanState *planstate,
											 void *context);
static void cdbexplain_collectSliceStats(PlanState *planstate,
										 CdbExplain_SliceWorker *out_worker);
static void cdbexplain_depositSliceStats(CdbExplain_StatHdr *hdr,
										 CdbExplain_RecvStatCtx *recvstatctx);
static void cdbexplain_collectStatsFromNode(PlanState *planstate,
											CdbExplain_SendStatCtx *ctx);
static void cdbexplain_depositStatsToNode(PlanState *planstate,
										  CdbExplain_RecvStatCtx *ctx);
static int cdbexplain_collectExtraText(PlanState *planstate,
									   StringInfo notebuf);
static int cdbexplain_countLeafPartTables(PlanState *planstate);

static void show_motion_keys(PlanState *planstate, List *hashExpr, int nkeys,
							 AttrNumber *keycols, const char *qlabel,
							 List *ancestors, ExplainState *es);
static void explain_partition_selector(PartitionSelector *ps,
						   PlanState *parentstate,
						   List *ancestors, ExplainState *es);
static void
gpexplain_formatSlicesOutput(struct CdbExplain_ShowStatCtx *showstatctx,
                             struct EState *estate,
                             ExplainState *es);

/*
 * Convert the sort method in string to corresponding
 * enum ExplainSortMethod.
 *
 * If you change please update tuplesort_get_stats / tuplesort_get_stats_mk
 * in tuplesort.c / tuplesort_mk.c
 */
static ExplainSortMethod
String2ExplainSortMethod(const char *sortMethod)
{
	if (sortMethod == NULL)
	{
		return UNINITIALIZED_SORT;
	}
	else if (strcmp(TOP_N_HEAP_SORT_STR, sortMethod) == 0)
	{
		return TOP_N_HEAP_SORT;
	}
	else if (strcmp(QUICK_SORT_STR, sortMethod) == 0)
	{
		return QUICK_SORT;
	}
	else if (strcmp(EXTERNAL_SORT_STR, sortMethod) == 0)
	{
		return EXTERNAL_SORT;
	}
	else if (strcmp(EXTERNAL_MERGE_STR, sortMethod) == 0)
	{
		return EXTERNAL_MERGE;
	}
	else if (strcmp(IN_PROGRESS_SORT_STR, sortMethod) == 0)
	{
		return IN_PROGRESS_SORT;
	}
	return UNINITIALIZED_SORT;
}

static ExplainSortSpaceType
String2ExplainSortSpaceType(const char *sortSpaceType, ExplainSortMethod sortMethod)
{
	if (sortSpaceType == NULL ||
		sortMethod == UNINITIALIZED_SORT)
	{
		return UNINITIALIZED_SORT_SPACE_TYPE;
	}
	else if (strcmp(MEMORY_STR_SORT_SPACE_TYPE, sortSpaceType) == 0)
	{
		return MEMORY_SORT_SPACE_TYPE;
	}
	else
	{
		Assert(strcmp(DISK_STR_SORT_SPACE_TYPE, sortSpaceType) == 0);
		return DISK_SORT_SPACE_TYPE;
	}
}

/*
 * cdbexplain_localExecStats
 *	  Called by qDisp to build NodeSummary and SliceSummary blocks
 *	  containing EXPLAIN ANALYZE statistics for a root slice that
 *	  has been executed locally in the qDisp process.  Attaches these
 *	  structures to the PlanState nodes' Instrumentation objects for
 *	  later use by cdbexplain_showExecStats().
 *
 * 'planstate' is the top PlanState node of the slice.
 * 'showstatctx' is a CdbExplain_ShowStatCtx object which was created by
 *		calling cdbexplain_showExecStatsBegin().
 */
void
cdbexplain_localExecStats(struct PlanState *planstate,
						  struct CdbExplain_ShowStatCtx *showstatctx)
{
	CdbExplain_LocalStatCtx ctx;

	Assert(Gp_role != GP_ROLE_EXECUTE);

	Insist(planstate && planstate->instrument && showstatctx);

	memset(&ctx, 0, sizeof(ctx));

	/* Set up send context area. */
	ctx.send.notebuf = &showstatctx->extratextbuf;

	/* Set up a temporary StatHdr for both collecting and depositing stats. */
	ctx.msgptrs[0] = &ctx.send.hdr;
	ctx.send.hdr.segindex = GpIdentity.segindex;
	ctx.send.hdr.nInst = 1;

	/* Set up receive context area referencing our temp StatHdr. */
	ctx.recv.nStatInst = ctx.send.hdr.nInst;
	ctx.recv.segindexMin = ctx.recv.segindexMax = ctx.send.hdr.segindex;

	ctx.recv.sliceIndex = LocallyExecutingSliceIndex(planstate->state);
	ctx.recv.msgptrs = ctx.msgptrs;
	ctx.recv.nmsgptr = 1;
	ctx.recv.dispatchResults = NULL;
	ctx.recv.extratextbuf = NULL;
	ctx.recv.showstatctx = showstatctx;

	/*
	 * Collect and redeposit statistics from each PlanState node in this
	 * slice. Any extra message text will be appended directly to
	 * extratextbuf.
	 */
	planstate_walk_node(planstate, cdbexplain_localStatWalker, &ctx);

	/* Obtain per-slice stats and put them in SliceSummary. */
	cdbexplain_collectSliceStats(planstate, &ctx.send.hdr.worker);
	cdbexplain_depositSliceStats(&ctx.send.hdr, &ctx.recv);
}								/* cdbexplain_localExecStats */


/*
 * cdbexplain_localStatWalker
 */
static CdbVisitOpt
cdbexplain_localStatWalker(PlanState *planstate, void *context)
{
	CdbExplain_LocalStatCtx *ctx = (CdbExplain_LocalStatCtx *) context;

	/* Collect stats into our temporary StatInst and caller's extratextbuf. */
	cdbexplain_collectStatsFromNode(planstate, &ctx->send);

	/* Redeposit stats back into Instrumentation, and attach a NodeSummary. */
	cdbexplain_depositStatsToNode(planstate, &ctx->recv);

	/* Don't descend across a slice boundary. */
	if (IsA(planstate, MotionState))
		return CdbVisit_Skip;

	return CdbVisit_Walk;
}								/* cdbexplain_localStatWalker */


/*
 * cdbexplain_sendExecStats
 *	  Called by qExec process to send EXPLAIN ANALYZE statistics to qDisp.
 *	  On the qDisp, libpq will recognize our special message type ('Y') and
 *	  attach the message to the current command's PGresult object.
 */
void
cdbexplain_sendExecStats(QueryDesc *queryDesc)
{
	EState	   *estate;
	PlanState  *planstate;
	CdbExplain_SendStatCtx ctx;
	StringInfoData notebuf;
	StringInfoData memoryAccountTreeBuffer;

	/* Header offset (where header begins in the message buffer) */
	int			hoff;

	Assert(Gp_role == GP_ROLE_EXECUTE);

	if (!queryDesc ||
		!queryDesc->estate)
		return;

	/* If executing a root slice (UPD/DEL/INS), start at top of plan tree. */
	estate = queryDesc->estate;
	if (LocallyExecutingSliceIndex(estate) == RootSliceIndex(estate))
		planstate = queryDesc->planstate;

	/* Non-root slice: Start at child of our sending Motion node. */
	else
	{
		planstate = &(getMotionState(queryDesc->planstate, LocallyExecutingSliceIndex(estate))->ps);
		Assert(planstate &&
			   IsA(planstate, MotionState) &&
			   planstate->lefttree);
		planstate = planstate->lefttree;
	}

	if (planstate == NULL)
		return;

	/* Start building the message header in our context area. */
	memset(&ctx, 0, sizeof(ctx));
	ctx.hdr.type = T_CdbExplain_StatHdr;
	ctx.hdr.segindex = GpIdentity.segindex;
	ctx.hdr.nInst = 0;

	/* Allocate a separate buffer where nodes can append extra message text. */
	initStringInfo(&notebuf);
	ctx.notebuf = &notebuf;

	/* Reserve buffer space for the message header (excluding 'inst' array). */
	pq_beginmessage(&ctx.buf, 'Y');

	/* Where the actual StatHdr begins */
	hoff = ctx.buf.len;

	/*
	 * Write everything until inst member including "CdbExplain_SliceWorker
	 * worker"
	 */
	appendBinaryStringInfo(&ctx.buf, (char *) &ctx.hdr, sizeof(ctx.hdr) - sizeof(ctx.hdr.inst));

	/* Append statistics from each PlanState node in this slice. */
	planstate_walk_node(planstate, cdbexplain_sendStatWalker, &ctx);

	/* Obtain per-slice stats and put them in StatHdr. */
	cdbexplain_collectSliceStats(planstate, &ctx.hdr.worker);

	/* Append MemoryAccount Tree */
	ctx.hdr.memAccountStartOffset = ctx.buf.len - hoff;
	initStringInfo(&memoryAccountTreeBuffer);
	uint		totalSerialized = MemoryAccounting_Serialize(&memoryAccountTreeBuffer);

	ctx.hdr.memAccountCount = totalSerialized;
	appendBinaryStringInfo(&ctx.buf, memoryAccountTreeBuffer.data, memoryAccountTreeBuffer.len);
	pfree(memoryAccountTreeBuffer.data);

	/* Append the extra message text. */
	ctx.hdr.bnotes = ctx.buf.len - hoff;
	appendBinaryStringInfo(&ctx.buf, notebuf.data, notebuf.len);
	ctx.hdr.enotes = ctx.buf.len - hoff;
	pfree(notebuf.data);

	/*
	 * Move the message header into the buffer. Rewrite the updated header
	 * (with bnotes, enotes, nInst etc.) Note: this is the second time we are
	 * writing the header. The first write merely reserves space for the
	 * header
	 */
	memcpy(ctx.buf.data + hoff, (char *) &ctx.hdr, sizeof(ctx.hdr) - sizeof(ctx.hdr.inst));

	/* Send message to qDisp process. */
	pq_endmessage(&ctx.buf);
}								/* cdbexplain_sendExecStats */


/*
 * cdbexplain_sendStatWalker
 */
static CdbVisitOpt
cdbexplain_sendStatWalker(PlanState *planstate, void *context)
{
	CdbExplain_SendStatCtx *ctx = (CdbExplain_SendStatCtx *) context;
	CdbExplain_StatInst *si = &ctx->hdr.inst[0];

	/* Stuff stats into our temporary StatInst.  Add extra text to notebuf. */
	cdbexplain_collectStatsFromNode(planstate, ctx);

	/* Append StatInst instance to message. */
	appendBinaryStringInfo(&ctx->buf, (char *) si, sizeof(*si));
	ctx->hdr.nInst++;

	/* Don't descend across a slice boundary. */
	if (IsA(planstate, MotionState))
		return CdbVisit_Skip;

	return CdbVisit_Walk;
}								/* cdbexplain_sendStatWalker */


/*
 * cdbexplain_recvExecStats
 *	  Called by qDisp to transfer a slice's EXPLAIN ANALYZE statistics
 *	  from the CdbDispatchResults structures to the PlanState tree.
 *	  Recursively does the same for slices that are descendants of the
 *	  one specified.
 *
 * 'showstatctx' is a CdbExplain_ShowStatCtx object which was created by
 *		calling cdbexplain_showExecStatsBegin().
 */
void
cdbexplain_recvExecStats(struct PlanState *planstate,
						 struct CdbDispatchResults *dispatchResults,
						 int sliceIndex,
						 struct CdbExplain_ShowStatCtx *showstatctx)
{
	CdbDispatchResult *dispatchResultBeg;
	CdbDispatchResult *dispatchResultEnd;
	CdbExplain_RecvStatCtx ctx;
	CdbExplain_DispatchSummary ds;
	int			gpsegmentCount = getgpsegmentCount();
	int			iDispatch;
	int			nDispatch;
	int			imsgptr;

	if (!planstate ||
		!planstate->instrument ||
		!showstatctx)
		return;

	/*
	 * Note that the caller may free the CdbDispatchResults upon return, maybe
	 * before EXPLAIN ANALYZE examines the PlanState tree.  Consequently we
	 * must not return ptrs into the dispatch result buffers, but must copy
	 * any needed information into a sufficiently long-lived memory context.
	 */

	/* Initialize treewalk context. */
	memset(&ctx, 0, sizeof(ctx));
	ctx.dispatchResults = dispatchResults;
	ctx.extratextbuf = &showstatctx->extratextbuf;
	ctx.showstatctx = showstatctx;
	ctx.sliceIndex = sliceIndex;

	/* Find the slice's CdbDispatchResult objects. */
	dispatchResultBeg = cdbdisp_resultBegin(dispatchResults, sliceIndex);
	dispatchResultEnd = cdbdisp_resultEnd(dispatchResults, sliceIndex);
	nDispatch = dispatchResultEnd - dispatchResultBeg;

	/* Initialize worker counts. */
	memset(&ds, 0, sizeof(ds));
	ds.nResult = nDispatch;

	/* Find and validate the statistics returned from each qExec. */
	if (nDispatch > 0)
		ctx.msgptrs = (CdbExplain_StatHdr **) palloc0(nDispatch * sizeof(ctx.msgptrs[0]));
	for (iDispatch = 0; iDispatch < nDispatch; iDispatch++)
	{
		CdbDispatchResult *dispatchResult = &dispatchResultBeg[iDispatch];
		PGresult   *pgresult;
		CdbExplain_StatHdr *hdr;
		pgCdbStatCell *statcell;

		/* Update worker counts. */
		if (!dispatchResult->hasDispatched)
			ds.nNotDispatched++;
		else if (dispatchResult->wasCanceled)
			ds.nCanceled++;
		else if (dispatchResult->errcode)
			ds.nError++;
		else if (dispatchResult->okindex >= 0)
			ds.nOk++;			/* qExec returned successful completion */
		else
			ds.nIgnorableError++;	/* qExec returned an error that's likely a
									 * side-effect of another qExec's failure,
									 * e.g. an interconnect error */

		/* Find this qExec's last PGresult.  If none, skip to next qExec. */
		pgresult = cdbdisp_getPGresult(dispatchResult, -1);
		if (!pgresult)
			continue;

		/* Find our statistics in list of response messages.  If none, skip. */
		for (statcell = pgresult->cdbstats; statcell; statcell = statcell->next)
		{
			if (IsA((Node *) statcell->data, CdbExplain_StatHdr))
				break;
		}
		if (!statcell)
			continue;

		/* Validate the message header. */
		hdr = (CdbExplain_StatHdr *) statcell->data;
		if ((size_t) statcell->len < sizeof(*hdr) ||
			(size_t) statcell->len != (sizeof(*hdr) - sizeof(hdr->inst) +
									   hdr->nInst * sizeof(hdr->inst) +
									   hdr->memAccountCount * MemoryAccounting_SizeOfAccountInBytes() +
									   hdr->enotes - hdr->bnotes) ||
			statcell->len != hdr->enotes ||
			hdr->segindex < -1 ||
			hdr->segindex >= gpsegmentCount)
		{
			ereport(ERROR, (errcode(ERRCODE_GP_INTERCONNECTION_ERROR),
							errmsg_internal("Invalid execution statistics "
											"response returned from seg%d.  "
											"length=%d",
											hdr->segindex,
											statcell->len),
							errhint("Please verify that all instances are using "
									"the correct %s software version.",
									PACKAGE_NAME)
							));
		}

		/* Slice should have same number of plan nodes on every qExec. */
		if (iDispatch == 0)
			ctx.nStatInst = hdr->nInst;
		else
		{
			/* MPP-2140: what causes this ? */
			if (ctx.nStatInst != hdr->nInst)
				ereport(ERROR, (errcode(ERRCODE_GP_INTERCONNECTION_ERROR),
								errmsg("Invalid execution statistics "
									   "received stats node-count mismatch: cdbexplain_recvExecStats() ctx.nStatInst %d hdr->nInst %d", ctx.nStatInst, hdr->nInst),
								errhint("Please verify that all instances are using "
										"the correct %s software version.",
										PACKAGE_NAME)));

			Insist(ctx.nStatInst == hdr->nInst);
		}

		/* Save lowest and highest segment id for which we have stats. */
		if (iDispatch == 0)
			ctx.segindexMin = ctx.segindexMax = hdr->segindex;
		else if (ctx.segindexMax < hdr->segindex)
			ctx.segindexMax = hdr->segindex;
		else if (ctx.segindexMin > hdr->segindex)
			ctx.segindexMin = hdr->segindex;

		/* Save message ptr for easy reference. */
		ctx.msgptrs[ctx.nmsgptr] = hdr;
		ctx.nmsgptr++;
	}

	/* Attach NodeSummary to each PlanState node's Instrumentation node. */
	planstate_walk_node(planstate, cdbexplain_recvStatWalker, &ctx);

	/* Make sure we visited the right number of PlanState nodes. */
	Insist(ctx.iStatInst == ctx.nStatInst);

	/* Transfer per-slice stats from message headers to the SliceSummary. */
	for (imsgptr = 0; imsgptr < ctx.nmsgptr; imsgptr++)
		cdbexplain_depositSliceStats(ctx.msgptrs[imsgptr], &ctx);

	/* Transfer worker counts to SliceSummary. */
	showstatctx->slices[sliceIndex].dispatchSummary = ds;

	/* Signal that we've gathered all the statistics
	 * For some query, which has initplan on top of the plan,
	 * its `ANALYZE EXPLAIN` invoke `cdbexplain_recvExecStats`
	 * multi-times in different recursive routine to collect
	 * metrics on both initplan and plan. Thus, this variable
	 * should only assign on slice 0 after gather result done
	 * to promise all slices information have been collected.
	 */
	if (sliceIndex == 0)
		showstatctx->stats_gathered = true;

	/* Clean up. */
	if (ctx.msgptrs)
		pfree(ctx.msgptrs);
}								/* cdbexplain_recvExecStats */


/*
 * cdbexplain_recvStatWalker
 *	  Update the given PlanState node's Instrument node with statistics
 *	  received from qExecs.  Attach a CdbExplain_NodeSummary block to
 *	  the Instrument node.  At a MotionState node, descend to child slice.
 */
static CdbVisitOpt
cdbexplain_recvStatWalker(PlanState *planstate, void *context)
{
	CdbExplain_RecvStatCtx *ctx = (CdbExplain_RecvStatCtx *) context;

	/* If slice was dispatched to qExecs, and stats came back, grab 'em. */
	if (ctx->nmsgptr > 0)
	{
		/* Transfer received stats to Instrumentation, NodeSummary, etc. */
		cdbexplain_depositStatsToNode(planstate, ctx);

		/* Advance to next node's entry in all of the StatInst arrays. */
		ctx->iStatInst++;
	}

	/* Motion operator?  Descend to next slice. */
	if (IsA(planstate, MotionState))
	{
		cdbexplain_recvExecStats(planstate->lefttree,
								 ctx->dispatchResults,
								 ((Motion *) planstate->plan)->motionID,
								 ctx->showstatctx);
		return CdbVisit_Skip;
	}

	return CdbVisit_Walk;
}								/* cdbexplain_recvStatWalker */


/*
 * cdbexplain_collectSliceStats
 *	  Obtain per-slice statistical observations from the current slice
 *	  (which has just completed execution in the current process) and
 *	  store the information in the given SliceWorker struct.
 *
 * 'planstate' is the top PlanState node of the current slice.
 */
static void
cdbexplain_collectSliceStats(PlanState *planstate,
							 CdbExplain_SliceWorker *out_worker)
{
	EState	   *estate = planstate->state;

	/* Max bytes malloc'ed under executor's per-query memory context. */
	out_worker->peakmemused =
		(double) MemoryContextGetPeakSpace(estate->es_query_cxt);

	out_worker->vmem_reserved = (double) VmemTracker_GetMaxReservedVmemBytes();

	out_worker->memory_accounting_global_peak = (double) MemoryAccounting_GetGlobalPeak();

}								/* cdbexplain_collectSliceStats */


/*
 * cdbexplain_depositSliceStats
 *	  Transfer a worker's per-slice stats contribution from StatHdr into the
 *	  SliceSummary array in the ShowStatCtx.  Transfer the rollup of per-node
 *	  stats from the RecvStatCtx into the SliceSummary.
 *
 * Kludge: In a non-parallel plan, slice numbers haven't been assigned, so we
 * may be called more than once with sliceIndex == 0: once for the outermost
 * query and once for each InitPlan subquery.  In this case we dynamically
 * expand the SliceSummary array.  CDB TODO: Always assign proper root slice
 * ids (in qDispSliceId field of SubPlan node); then remove this kludge.
 */
static void
cdbexplain_depositSliceStats(CdbExplain_StatHdr *hdr,
							 CdbExplain_RecvStatCtx *recvstatctx)
{
	int			sliceIndex = recvstatctx->sliceIndex;
	CdbExplain_ShowStatCtx *showstatctx = recvstatctx->showstatctx;
	CdbExplain_SliceSummary *ss = &showstatctx->slices[sliceIndex];
	CdbExplain_SliceWorker *ssw;
	int			iworker;

	Insist(sliceIndex >= 0 &&
		   sliceIndex < showstatctx->nslice);

	/* Kludge:	QD can have more than one 'Slice 0' if plan is non-parallel. */
	if (sliceIndex == 0 &&
		recvstatctx->dispatchResults == NULL &&
		ss->workers)
	{
		Assert(ss->nworker == 1 &&
			   recvstatctx->segindexMin == hdr->segindex &&
			   recvstatctx->segindexMax == hdr->segindex);

		/* Expand the SliceSummary array to make room for InitPlan subquery. */
		sliceIndex = showstatctx->nslice++;
		showstatctx->slices = (CdbExplain_SliceSummary *)
			repalloc(showstatctx->slices, showstatctx->nslice * sizeof(showstatctx->slices[0]));
		ss = &showstatctx->slices[sliceIndex];
		memset(ss, 0, sizeof(*ss));
	}

	/* Slice's first worker? */
	if (!ss->workers)
	{
		/* Allocate SliceWorker array and attach it to the SliceSummary. */
		ss->segindex0 = recvstatctx->segindexMin;
		ss->nworker = recvstatctx->segindexMax + 1 - ss->segindex0;
		ss->workers = (CdbExplain_SliceWorker *) palloc0(ss->nworker * sizeof(ss->workers[0]));
		ss->memoryAccounts = (void **) palloc0(ss->nworker * sizeof(ss->memoryAccounts[0]));
		ss->memoryAccountCount = (MemoryAccountIdType *) palloc0(ss->nworker * sizeof(ss->memoryAccountCount[0]));
	}

	/* Save a copy of this SliceWorker instance in the worker array. */
	iworker = hdr->segindex - ss->segindex0;
	ssw = &ss->workers[iworker];
	Insist(iworker >= 0 && iworker < ss->nworker);
	Insist(ssw->peakmemused == 0);	/* each worker should be seen just once */
	*ssw = hdr->worker;

	const char *originalSerializedMemoryAccountingStartAddress = ((const char *) hdr) +
	hdr->memAccountStartOffset;

	size_t		byteCount = MemoryAccounting_SizeOfAccountInBytes() * hdr->memAccountCount;

	/*
	 * We need to copy of the serialized bits. These bits have shorter
	 * lifespan and can get out of scope before we finish explain analyze.
	 */
	void	   *copiedSerializedMemoryAccountingStartAddress = palloc(byteCount);

	memcpy(copiedSerializedMemoryAccountingStartAddress, originalSerializedMemoryAccountingStartAddress, byteCount);

	ss->memoryAccounts[iworker] = copiedSerializedMemoryAccountingStartAddress;
	ss->memoryAccountCount[iworker] = hdr->memAccountCount;

	/* Rollup of per-worker stats into SliceSummary */
	cdbexplain_agg_upd(&ss->peakmemused, hdr->worker.peakmemused, hdr->segindex);
	cdbexplain_agg_upd(&ss->vmem_reserved, hdr->worker.vmem_reserved, hdr->segindex);
	cdbexplain_agg_upd(&ss->memory_accounting_global_peak, hdr->worker.memory_accounting_global_peak, hdr->segindex);

	/* Rollup of per-node stats over all nodes of the slice into SliceSummary */
	ss->workmemused_max = recvstatctx->workmemused_max;
	ss->workmemwanted_max = recvstatctx->workmemwanted_max;

	/* Rollup of per-node stats over the whole query into ShowStatCtx. */
	showstatctx->workmemused_max = Max(showstatctx->workmemused_max, recvstatctx->workmemused_max);
	showstatctx->workmemwanted_max = Max(showstatctx->workmemwanted_max, recvstatctx->workmemwanted_max);
}								/* cdbexplain_depositSliceStats */


/*
 * cdbexplain_collectStatsFromNode
 *
 * Called by sendStatWalker and localStatWalker to obtain a node's statistics
 * and transfer them into the temporary StatHdr and StatInst in the SendStatCtx.
 * Also obtains the node's extra message text, which it appends to the caller's
 * cxt->nodebuf.
 */
static void
cdbexplain_collectStatsFromNode(PlanState *planstate, CdbExplain_SendStatCtx *ctx)
{
	CdbExplain_StatInst *si = &ctx->hdr.inst[0];
	Instrumentation *instr = planstate->instrument;

	Insist(instr);

	/* We have to finalize statistics, since ExecutorEnd hasn't been called. */
	InstrEndLoop(instr);

	/* Initialize the StatInst slot in the temporary StatHdr. */
	memset(si, 0, sizeof(*si));
	si->pstype = planstate->type;

	/* Add this node's extra message text to notebuf.  Store final stats. */
	si->bnotes = cdbexplain_collectExtraText(planstate, ctx->notebuf);
	si->enotes = ctx->notebuf->len;

	/* Make sure there is a '\0' between this node's message and the next. */
	if (si->bnotes < si->enotes)
		appendStringInfoChar(ctx->notebuf, '\0');

	/* Transfer this node's statistics from Instrumentation into StatInst. */
	si->starttime = instr->starttime;
	si->counter = instr->counter;
	si->firsttuple = instr->firsttuple;
	si->startup = instr->startup;
	si->total = instr->total;
	si->ntuples = instr->ntuples;
	si->nloops = instr->nloops;
	si->execmemused = instr->execmemused;
	si->workmemused = instr->workmemused;
	si->workmemwanted = instr->workmemwanted;
	si->workfileCreated = instr->workfileCreated;
	si->peakMemBalance = MemoryAccounting_GetAccountPeakBalance(planstate->memoryAccountId);
	si->firststart = instr->firststart;
	si->numPartScanned = instr->numPartScanned;
	si->sortMethod = String2ExplainSortMethod(instr->sortMethod);
	si->sortSpaceType = String2ExplainSortSpaceType(instr->sortSpaceType, si->sortMethod);
	si->sortSpaceUsed = instr->sortSpaceUsed;
}								/* cdbexplain_collectStatsFromNode */


/*
 * CdbExplain_DepStatAcc
 *	  Segment statistic accumulator used by cdbexplain_depositStatsToNode().
 */
typedef struct CdbExplain_DepStatAcc
{
	/* vmax, vsum, vcnt, segmax */
	CdbExplain_Agg agg;
	/* max's received StatHdr */
	CdbExplain_StatHdr *rshmax;
	/* max's received inst in StatHdr */
	CdbExplain_StatInst *rsimax;
	/* max's inst in NodeSummary */
	CdbExplain_StatInst *nsimax;
	/* max run-time of all the segments */
	double		max_total;
	/* start time of the first iteration for node with maximum runtime */
	instr_time	firststart_of_max_total;
} CdbExplain_DepStatAcc;

static void
cdbexplain_depStatAcc_init0(CdbExplain_DepStatAcc *acc)
{
	cdbexplain_agg_init0(&acc->agg);
	acc->rshmax = NULL;
	acc->rsimax = NULL;
	acc->nsimax = NULL;
	acc->max_total = 0;
	INSTR_TIME_SET_ZERO(acc->firststart_of_max_total);
}								/* cdbexplain_depStatAcc_init0 */

static inline void
cdbexplain_depStatAcc_upd(CdbExplain_DepStatAcc *acc,
						  double v,
						  CdbExplain_StatHdr *rsh,
						  CdbExplain_StatInst *rsi,
						  CdbExplain_StatInst *nsi)
{
	if (cdbexplain_agg_upd(&acc->agg, v, rsh->segindex))
	{
		acc->rshmax = rsh;
		acc->rsimax = rsi;
		acc->nsimax = nsi;
	}

	if (acc->max_total < nsi->total)
	{
		acc->max_total = nsi->total;
		INSTR_TIME_ASSIGN(acc->firststart_of_max_total, nsi->firststart);
	}
}								/* cdbexplain_depStatAcc_upd */

static void
cdbexplain_depStatAcc_saveText(CdbExplain_DepStatAcc *acc,
							   StringInfoData *extratextbuf,
							   bool *saved_inout)
{
	CdbExplain_StatHdr *rsh = acc->rshmax;
	CdbExplain_StatInst *rsi = acc->rsimax;
	CdbExplain_StatInst *nsi = acc->nsimax;

	if (acc->agg.vcnt > 0 &&
		nsi->bnotes == nsi->enotes &&
		rsi->bnotes < rsi->enotes)
	{
		/* Locate extra message text in dispatch result buffer. */
		int			notelen = rsi->enotes - rsi->bnotes;
		const char *notes = (const char *) rsh + rsh->bnotes + rsi->bnotes;

		Insist(rsh->bnotes + rsi->enotes < rsh->enotes &&
			   notes[notelen] == '\0');

		/* Append to extratextbuf. */
		nsi->bnotes = extratextbuf->len;
		appendBinaryStringInfo(extratextbuf, notes, notelen);
		nsi->enotes = extratextbuf->len;

		/* Tell caller that some extra text has been saved. */
		if (saved_inout)
			*saved_inout = true;
	}
}								/* cdbexplain_depStatAcc_saveText */


/*
 * cdbexplain_depositStatsToNode
 *
 * Called by recvStatWalker and localStatWalker to update the given
 * PlanState node's Instrument node with statistics received from
 * workers or collected locally.  Attaches a CdbExplain_NodeSummary
 * block to the Instrument node.  If top node of slice, per-slice
 * statistics are transferred from the StatHdr to the SliceSummary.
 */
static void
cdbexplain_depositStatsToNode(PlanState *planstate, CdbExplain_RecvStatCtx *ctx)
{
	Instrumentation *instr = planstate->instrument;
	CdbExplain_StatHdr *rsh;	/* The header (which includes StatInst) */
	CdbExplain_StatInst *rsi;	/* The current StatInst */

	/*
	 * Points to the insts array of node summary (CdbExplain_NodeSummary).
	 * Used for saving every rsi in the node summary (in addition to saving
	 * the max/avg).
	 */
	CdbExplain_StatInst *nsi;

	/*
	 * ns is the node summary across all QEs of the segworker group. It also
	 * contains detailed "unsummarized" raw stat for a node across all QEs in
	 * current segworker group (in the insts array)
	 */
	CdbExplain_NodeSummary *ns;
	CdbExplain_DepStatAcc ntuples;
	CdbExplain_DepStatAcc execmemused;
	CdbExplain_DepStatAcc workmemused;
	CdbExplain_DepStatAcc workmemwanted;
	CdbExplain_DepStatAcc totalWorkfileCreated;
	CdbExplain_DepStatAcc peakmemused;
	CdbExplain_DepStatAcc vmem_reserved;
	CdbExplain_DepStatAcc memory_accounting_global_peak;
	CdbExplain_DepStatAcc peakMemBalance;
	CdbExplain_DepStatAcc totalPartTableScanned;
	CdbExplain_DepStatAcc sortSpaceUsed[NUM_SORT_SPACE_TYPE][NUM_SORT_METHOD];
	int			imsgptr;
	int			nInst;

	Insist(instr &&
		   ctx->iStatInst < ctx->nStatInst);

	/* Allocate NodeSummary block. */
	nInst = ctx->segindexMax + 1 - ctx->segindexMin;
	ns = (CdbExplain_NodeSummary *) palloc0(sizeof(*ns) - sizeof(ns->insts) +
											nInst * sizeof(ns->insts[0]));
	ns->segindex0 = ctx->segindexMin;
	ns->ninst = nInst;

	/* Attach our new NodeSummary to the Instrumentation node. */
	instr->cdbNodeSummary = ns;

	/* Initialize per-node accumulators. */
	cdbexplain_depStatAcc_init0(&ntuples);
	cdbexplain_depStatAcc_init0(&execmemused);
	cdbexplain_depStatAcc_init0(&workmemused);
	cdbexplain_depStatAcc_init0(&workmemwanted);
	cdbexplain_depStatAcc_init0(&totalWorkfileCreated);
	cdbexplain_depStatAcc_init0(&peakMemBalance);
	cdbexplain_depStatAcc_init0(&totalPartTableScanned);
	for (int idx = 0; idx < NUM_SORT_METHOD; ++idx)
	{
		cdbexplain_depStatAcc_init0(&sortSpaceUsed[MEMORY_SORT_SPACE_TYPE - 1][idx]);
		cdbexplain_depStatAcc_init0(&sortSpaceUsed[DISK_SORT_SPACE_TYPE - 1][idx]);
	}

	/* Initialize per-slice accumulators. */
	cdbexplain_depStatAcc_init0(&peakmemused);
	cdbexplain_depStatAcc_init0(&vmem_reserved);
	cdbexplain_depStatAcc_init0(&memory_accounting_global_peak);

	/* Examine the statistics from each qExec. */
	for (imsgptr = 0; imsgptr < ctx->nmsgptr; imsgptr++)
	{
		/* Locate PlanState node's StatInst received from this qExec. */
		rsh = ctx->msgptrs[imsgptr];
		rsi = &rsh->inst[ctx->iStatInst];

		Insist(rsi->pstype == planstate->type &&
			   ns->segindex0 <= rsh->segindex &&
			   rsh->segindex < ns->segindex0 + ns->ninst);

		/* Locate this qExec's StatInst slot in node's NodeSummary block. */
		nsi = &ns->insts[rsh->segindex - ns->segindex0];

		/* Copy the StatInst to NodeSummary from dispatch result buffer. */
		*nsi = *rsi;

		/*
		 * Drop qExec's extra text.  We rescue it below if qExec is a winner.
		 * For local qDisp slice, ctx->extratextbuf is NULL, which tells us to
		 * leave the extra text undisturbed in its existing buffer.
		 */
		if (ctx->extratextbuf)
			nsi->bnotes = nsi->enotes = 0;

		/* Update per-node accumulators. */
		cdbexplain_depStatAcc_upd(&ntuples, rsi->ntuples, rsh, rsi, nsi);
		cdbexplain_depStatAcc_upd(&execmemused, rsi->execmemused, rsh, rsi, nsi);
		cdbexplain_depStatAcc_upd(&workmemused, rsi->workmemused, rsh, rsi, nsi);
		cdbexplain_depStatAcc_upd(&workmemwanted, rsi->workmemwanted, rsh, rsi, nsi);
		cdbexplain_depStatAcc_upd(&totalWorkfileCreated, (rsi->workfileCreated ? 1 : 0), rsh, rsi, nsi);
		cdbexplain_depStatAcc_upd(&peakMemBalance, rsi->peakMemBalance, rsh, rsi, nsi);
		cdbexplain_depStatAcc_upd(&totalPartTableScanned, rsi->numPartScanned, rsh, rsi, nsi);
		if (rsi->sortMethod < NUM_SORT_METHOD && rsi->sortMethod != UNINITIALIZED_SORT && rsi->sortSpaceType != UNINITIALIZED_SORT_SPACE_TYPE)
		{
			Assert(rsi->sortSpaceType <= NUM_SORT_SPACE_TYPE);
			cdbexplain_depStatAcc_upd(&sortSpaceUsed[rsi->sortSpaceType - 1][rsi->sortMethod - 1], (double) rsi->sortSpaceUsed, rsh, rsi, nsi);
		}

		/* Update per-slice accumulators. */
		cdbexplain_depStatAcc_upd(&peakmemused, rsh->worker.peakmemused, rsh, rsi, nsi);
		cdbexplain_depStatAcc_upd(&vmem_reserved, rsh->worker.vmem_reserved, rsh, rsi, nsi);
		cdbexplain_depStatAcc_upd(&memory_accounting_global_peak, rsh->worker.memory_accounting_global_peak, rsh, rsi, nsi);
	}

	/* Save per-node accumulated stats in NodeSummary. */
	ns->ntuples = ntuples.agg;
	ns->execmemused = execmemused.agg;
	ns->workmemused = workmemused.agg;
	ns->workmemwanted = workmemwanted.agg;
	ns->totalWorkfileCreated = totalWorkfileCreated.agg;
	ns->peakMemBalance = peakMemBalance.agg;
	ns->totalPartTableScanned = totalPartTableScanned.agg;
	for (int idx = 0; idx < NUM_SORT_METHOD; ++idx)
	{
		ns->sortSpaceUsed[MEMORY_SORT_SPACE_TYPE - 1][idx] = sortSpaceUsed[MEMORY_SORT_SPACE_TYPE - 1][idx].agg;
		ns->sortSpaceUsed[DISK_SORT_SPACE_TYPE - 1][idx] = sortSpaceUsed[DISK_SORT_SPACE_TYPE - 1][idx].agg;
	}

	/* Roll up summary over all nodes of slice into RecvStatCtx. */
	ctx->workmemused_max = Max(ctx->workmemused_max, workmemused.agg.vmax);
	ctx->workmemwanted_max = Max(ctx->workmemwanted_max, workmemwanted.agg.vmax);

	instr->total = ntuples.max_total;
	INSTR_TIME_ASSIGN(instr->firststart, ntuples.firststart_of_max_total);

	/* Put winner's stats into qDisp PlanState's Instrument node. */
	if (ntuples.agg.vcnt > 0)
	{
		instr->starttime = ntuples.nsimax->starttime;
		instr->counter = ntuples.nsimax->counter;
		instr->firsttuple = ntuples.nsimax->firsttuple;
		instr->startup = ntuples.nsimax->startup;
		instr->total = ntuples.nsimax->total;
		instr->ntuples = ntuples.nsimax->ntuples;
		instr->nloops = ntuples.nsimax->nloops;
		instr->execmemused = ntuples.nsimax->execmemused;
		instr->workmemused = ntuples.nsimax->workmemused;
		instr->workmemwanted = ntuples.nsimax->workmemwanted;
		instr->workfileCreated = ntuples.nsimax->workfileCreated;
		instr->firststart = ntuples.nsimax->firststart;
	}

	/* Save extra message text for the most interesting winning qExecs. */
	if (ctx->extratextbuf)
	{
		bool		saved = false;

		/* One worker which used or wanted the most work_mem */
		if (workmemwanted.agg.vmax >= workmemused.agg.vmax)
			cdbexplain_depStatAcc_saveText(&workmemwanted, ctx->extratextbuf, &saved);
		else if (workmemused.agg.vmax > 1.05 * cdbexplain_agg_avg(&workmemused.agg))
			cdbexplain_depStatAcc_saveText(&workmemused, ctx->extratextbuf, &saved);

		/* Worker which used the most executor memory (this node's usage) */
		if (execmemused.agg.vmax > 1.05 * cdbexplain_agg_avg(&execmemused.agg))
			cdbexplain_depStatAcc_saveText(&execmemused, ctx->extratextbuf, &saved);

		/*
		 * For the worker which had the highest peak executor memory usage
		 * overall across the whole slice, we'll report the extra message text
		 * from all of the nodes in the slice.  But only if that worker stands
		 * out more than 5% above the average.
		 */
		if (peakmemused.agg.vmax > 1.05 * cdbexplain_agg_avg(&peakmemused.agg))
			cdbexplain_depStatAcc_saveText(&peakmemused, ctx->extratextbuf, &saved);

		/*
		 * One worker which produced the greatest number of output rows.
		 * (Always give at least one node a chance to have its extra message
		 * text seen.  In case no node stood out above the others, make a
		 * repeatable choice based on the number of output rows.)
		 */
		if (!saved ||
			ntuples.agg.vmax > 1.05 * cdbexplain_agg_avg(&ntuples.agg))
			cdbexplain_depStatAcc_saveText(&ntuples, ctx->extratextbuf, &saved);
	}
}								/* cdbexplain_depositStatsToNode */


/*
 * cdbexplain_collectExtraText
 *	  Allow a node to supply additional text for its EXPLAIN ANALYZE report.
 *
 * Returns the starting offset of the extra message text from notebuf->data.
 * The caller can compute the length as notebuf->len minus the starting offset.
 * If the node did not provide any extra message text, the length will be 0.
 */
static int
cdbexplain_collectExtraText(PlanState *planstate, StringInfo notebuf)
{
	int			bnotes = notebuf->len;

	/*
	 * Invoke node's callback.  It may append to our notebuf and/or its own
	 * cdbexplainbuf; and store final statistics in its Instrumentation node.
	 */
	if (planstate->cdbexplainfun)
		planstate->cdbexplainfun(planstate, notebuf);

	/*
	 * Append contents of node's extra message buffer.  This allows nodes to
	 * contribute EXPLAIN ANALYZE info without having to set up a callback.
	 */
	if (planstate->cdbexplainbuf && planstate->cdbexplainbuf->len > 0)
	{
		/* If callback added to notebuf, make sure text ends with a newline. */
		if (bnotes < notebuf->len &&
			notebuf->data[notebuf->len - 1] != '\n')
			appendStringInfoChar(notebuf, '\n');

		appendBinaryStringInfo(notebuf, planstate->cdbexplainbuf->data,
							   planstate->cdbexplainbuf->len);

		resetStringInfo(planstate->cdbexplainbuf);
	}

	return bnotes;
}								/* cdbexplain_collectExtraText */


/*
 * cdbexplain_formatExtraText
 *	  Format extra message text into the EXPLAIN output buffer.
 */
static void
cdbexplain_formatExtraText(StringInfo str,
						   int indent,
						   int segindex,
						   const char *notes,
						   int notelen)
{
	const char *cp = notes;
	const char *ep = notes + notelen;

	/* Could be more than one line... */
	while (cp < ep)
	{
		const char *nlp = strchr(cp, '\n');
		const char *dp = nlp ? nlp : ep;

		/* Strip trailing whitespace. */
		while (cp < dp &&
			   isspace(dp[-1]))
			dp--;

		/* Add to output buffer. */
		if (cp < dp)
		{
			appendStringInfoSpaces(str, indent * 2);
			if (segindex >= 0)
			{
				appendStringInfo(str, "(seg%d) ", segindex);
				if (segindex < 10)
					appendStringInfoChar(str, ' ');
				if (segindex < 100)
					appendStringInfoChar(str, ' ');
			}
			appendBinaryStringInfo(str, cp, dp - cp);
			if (nlp)
				appendStringInfoChar(str, '\n');
		}

		if (!nlp)
			break;
		cp = nlp + 1;
	}
}								/* cdbexplain_formatExtraText */



/*
 * cdbexplain_formatMemory
 *	  Convert memory size to string from (double) bytes.
 *
 *		outbuf:  [output] pointer to a char buffer to be filled
 *		bufsize: [input] maximum number of characters to write to outbuf (must be set by the caller)
 *		bytes:	 [input] a value representing memory size in bytes to be written to outbuf
 */
static void
cdbexplain_formatMemory(char *outbuf, int bufsize, double bytes)
{
	Assert(outbuf != NULL && "CDBEXPLAIN: char buffer is null");
	Assert(bufsize > 0 && "CDBEXPLAIN: size of char buffer is zero");
	/* check if truncation occurs */
#ifdef USE_ASSERT_CHECKING
	int			nchars_written =
#endif							/* USE_ASSERT_CHECKING */
	snprintf(outbuf, bufsize, "%.0fK bytes", kb(bytes));

	Assert(nchars_written < bufsize &&
		   "CDBEXPLAIN:  size of char buffer is smaller than the required number of chars");
}								/* cdbexplain_formatMemory */



/*
 * cdbexplain_formatSeconds
 *	  Convert time in seconds to readable string
 *
 *		outbuf:  [output] pointer to a char buffer to be filled
 *		bufsize: [input] maximum number of characters to write to outbuf (must be set by the caller)
 *		seconds: [input] a value representing no. of seconds to be written to outbuf
 */
static void
cdbexplain_formatSeconds(char *outbuf, int bufsize, double seconds, bool unit)
{
	Assert(outbuf != NULL && "CDBEXPLAIN: char buffer is null");
	Assert(bufsize > 0 && "CDBEXPLAIN: size of char buffer is zero");
	double		ms = seconds * 1000.0;

	/* check if truncation occurs */
#ifdef USE_ASSERT_CHECKING
	int			nchars_written =
#endif							/* USE_ASSERT_CHECKING */
	snprintf(outbuf, bufsize, "%.*f%s",
			 (ms < 10.0 && ms != 0.0 && ms > -10.0) ? 3 : 0,
			 ms, (unit ? " ms" : ""));

	Assert(nchars_written < bufsize &&
		   "CDBEXPLAIN:  size of char buffer is smaller than the required number of chars");
}								/* cdbexplain_formatSeconds */


/*
 * cdbexplain_formatSeg
 *	  Convert segment id to string.
 *
 *		outbuf:  [output] pointer to a char buffer to be filled
 *		bufsize: [input] maximum number of characters to write to outbuf (must be set by the caller)
 *		segindex:[input] a value representing segment index to be written to outbuf
 *		nInst:	 [input] no. of stat instances
 */
static void
cdbexplain_formatSeg(char *outbuf, int bufsize, int segindex, int nInst)
{
	Assert(outbuf != NULL && "CDBEXPLAIN: char buffer is null");
	Assert(bufsize > 0 && "CDBEXPLAIN: size of char buffer is zero");

	if (nInst > 1 && segindex >= 0)
	{
		/* check if truncation occurs */
#ifdef USE_ASSERT_CHECKING
		int			nchars_written =
#endif							/* USE_ASSERT_CHECKING */
		snprintf(outbuf, bufsize, " (seg%d)", segindex);

		Assert(nchars_written < bufsize &&
			   "CDBEXPLAIN:  size of char buffer is smaller than the required number of chars");
	}
	else
	{
		outbuf[0] = '\0';
	}
}								/* cdbexplain_formatSeg */


/*
 * cdbexplain_showExecStatsBegin
 *	  Called by qDisp process to create a CdbExplain_ShowStatCtx structure
 *	  in which to accumulate overall statistics for a query.
 *
 * 'querystarttime' is the timestamp of the start of the query, in a
 *		platform-dependent format.
 *
 * Note this function is called before ExecutorStart(), so there is no EState
 * or SliceTable yet.
 */
struct CdbExplain_ShowStatCtx *
cdbexplain_showExecStatsBegin(struct QueryDesc *queryDesc,
							  instr_time querystarttime)
{
	CdbExplain_ShowStatCtx *ctx;
	int			nslice;

	Assert(Gp_role != GP_ROLE_EXECUTE);

	/* Allocate and zero the ShowStatCtx */
	ctx = (CdbExplain_ShowStatCtx *) palloc0(sizeof(*ctx));

	ctx->querystarttime = querystarttime;

	/* Determine number of slices.  (SliceTable hasn't been built yet.) */
	nslice = 1 + queryDesc->plannedstmt->planTree->nMotionNodes + queryDesc->plannedstmt->planTree->nInitPlans;

	/* Allocate and zero the SliceSummary array. */
	ctx->nslice = nslice;
	ctx->slices = (CdbExplain_SliceSummary *) palloc0(nslice * sizeof(ctx->slices[0]));

	/* Allocate a buffer in which we can collect any extra message text. */
	initStringInfoOfSize(&ctx->extratextbuf, 4000);

	return ctx;
}								/* cdbexplain_showExecStatsBegin */

/*
 * nodeSupportWorkfileCaching
 *	 Return true if a given node supports workfile caching.
 */
static bool
nodeSupportWorkfileCaching(PlanState *planstate)
{
	return (IsA(planstate, SortState) ||
			IsA(planstate, HashJoinState) ||
			(IsA(planstate, AggState) &&((Agg *) planstate->plan)->aggstrategy == AGG_HASHED) ||
			IsA(planstate, MaterialState));
}

/*
 * cdbexplain_showExecStats
 *	  Called by qDisp process to format a node's EXPLAIN ANALYZE statistics.
 *
 * 'planstate' is the node whose statistics are to be displayed.
 * 'str' is the output buffer.
 * 'indent' is the root indentation for all the text generated for explain output
 * 'ctx' is a CdbExplain_ShowStatCtx object which was created by a call to
 *		cdbexplain_showExecStatsBegin().
 */
static void
cdbexplain_showExecStats(struct PlanState *planstate, ExplainState *es)
{
	struct CdbExplain_ShowStatCtx *ctx = es->showstatctx;
	Instrumentation *instr = planstate->instrument;
	CdbExplain_NodeSummary *ns = instr->cdbNodeSummary;
	instr_time	timediff;
	int			i;

	char		totalbuf[50];
	char		avgbuf[50];
	char		maxbuf[50];
	char		segbuf[50];
	char		startbuf[50];

	/* Might not have received stats from qExecs if they hit errors. */
	if (!ns)
		return;

	Assert(instr != NULL);

	if ((EXPLAIN_MEMORY_VERBOSITY_DETAIL <= explain_memory_verbosity)
		&& planstate->type == T_MotionState)
	{
		Motion	   *pMotion = (Motion *) planstate->plan;
		int			curSliceId = pMotion->motionID;

		for (int iWorker = 0; iWorker < ctx->slices[curSliceId].nworker; iWorker++)
		{
			if (es->format == EXPLAIN_FORMAT_TEXT)
			{
				appendStringInfoSpaces(es->str, es->indent * 2);
				appendStringInfo(es->str, "slice %d, seg %d\n", curSliceId, iWorker);
			}
			else
			{
				ExplainOpenGroup("MemoryAccounting", NULL, false, es);
				ExplainPropertyInteger("Slice", curSliceId, es);
				ExplainPropertyInteger("Segment", iWorker, es);
			}

			MemoryAccounting_CombinedAccountArrayToExplain(ctx->slices[curSliceId].memoryAccounts[iWorker],
														   ctx->slices[curSliceId].memoryAccountCount[iWorker],
														   es);
			if (es->format != EXPLAIN_FORMAT_TEXT)
				ExplainCloseGroup("MemoryAccounting", NULL, false, es);
		}
	}

	/*
	 * Executor memory used by this individual node, if it allocates from a
	 * memory context of its own instead of sharing the per-query context.
	 */
	if (es->analyze && es->verbose && ns->execmemused.vcnt > 0)
	{
		if (es->format == EXPLAIN_FORMAT_TEXT)
		{
			appendStringInfoSpaces(es->str, es->indent * 2);
			appendStringInfo(es->str, "Executor Memory: %ldkB  Segments: %d  Max: %ldkB (segment %d)\n",
							 (long) kb(ns->execmemused.vsum),
							 ns->execmemused.vcnt,
							 (long) kb(ns->execmemused.vmax),
							 ns->execmemused.imax);
		}
		else
		{
			ExplainPropertyLong("Executor Memory", (long) kb(ns->execmemused.vsum), es);
			ExplainPropertyInteger("Executor Memory Segments", ns->execmemused.vcnt, es);
			ExplainPropertyLong("Executor Max Memory", (long) kb(ns->execmemused.vmax), es);
			ExplainPropertyInteger("Executor Max Memory Segment", ns->execmemused.imax, es);
		}
	}

	/*
	 * Actual work_mem used and wanted
	 */
	if (es->analyze && es->verbose && ns->workmemused.vcnt > 0)
	{
		if (es->format == EXPLAIN_FORMAT_TEXT)
		{
			appendStringInfoSpaces(es->str, es->indent * 2);
			appendStringInfo(es->str, "work_mem: %ldkB  Segments: %d  Max: %ldkB (segment %d)",
							 (long) kb(ns->workmemused.vsum),
							 ns->workmemused.vcnt,
							 (long) kb(ns->workmemused.vmax),
							 ns->workmemused.imax);

			/*
			 * Total number of segments in which this node reuses cached or
			 * creates workfiles.
			 */
			if (nodeSupportWorkfileCaching(planstate))
				appendStringInfo(es->str, "  Workfile: (%d spilling)",
								 ns->totalWorkfileCreated.vcnt);

			appendStringInfo(es->str, "\n");

			if (ns->workmemwanted.vcnt > 0)
			{
				appendStringInfoSpaces(es->str, es->indent * 2);
				cdbexplain_formatMemory(maxbuf, sizeof(maxbuf), ns->workmemwanted.vmax);
				if (ns->ninst == 1)
				{
					appendStringInfo(es->str,
								 "Work_mem wanted: %s to lessen workfile I/O.",
								 maxbuf);
				}
				else
				{
					cdbexplain_formatMemory(avgbuf, sizeof(avgbuf), cdbexplain_agg_avg(&ns->workmemwanted));
					cdbexplain_formatSeg(segbuf, sizeof(segbuf), ns->workmemwanted.imax, ns->ninst);
					appendStringInfo(es->str,
									 "Work_mem wanted: %s avg, %s max%s"
									 " to lessen workfile I/O affecting %d workers.",
									 avgbuf, maxbuf, segbuf, ns->workmemwanted.vcnt);
				}

				appendStringInfo(es->str, "\n");
			}
		}
		else
		{
			ExplainOpenGroup("work_mem", "work_mem", true, es);
			ExplainPropertyLong("Used", (long) kb(ns->workmemused.vsum), es);
			ExplainPropertyInteger("Segments", ns->workmemused.vcnt, es);
			ExplainPropertyLong("Max Memory", (long) kb(ns->workmemused.vmax), es);
			ExplainPropertyLong("Max Memory Segment", ns->workmemused.imax, es);

			/*
			 * Total number of segments in which this node reuses cached or
			 * creates workfiles.
			 */
			if (nodeSupportWorkfileCaching(planstate))
				ExplainPropertyInteger("Workfile Spilling", ns->totalWorkfileCreated.vcnt, es);

			if (ns->workmemwanted.vcnt > 0)
			{
				ExplainPropertyLong("Max Memory Wanted", (long) kb(ns->workmemwanted.vmax), es);

				if (ns->ninst > 1)
				{
					ExplainPropertyInteger("Max Memory Wanted Segment", ns->workmemwanted.imax, es);
					ExplainPropertyLong("Avg Memory Wanted", (long) kb(cdbexplain_agg_avg(&ns->workmemwanted)), es);
					ExplainPropertyInteger("Segments Affected", ns->ninst, es);
				}
			}

			ExplainCloseGroup("work_mem", "work_mem", true, es);
		}
	}

	if (es->verbose && EXPLAIN_MEMORY_VERBOSITY_SUPPRESS < explain_memory_verbosity)
	{
		/*
		 * Memory account balance without overhead
		 */
		appendStringInfoSpaces(es->str, es->indent * 2);
		cdbexplain_formatMemory(maxbuf, sizeof(maxbuf), ns->peakMemBalance.vmax);
		if (ns->peakMemBalance.vcnt == 1)
		{
			appendStringInfo(es->str,
							 "Memory:  %s.\n",
							 maxbuf);
		}
		else
		{
			cdbexplain_formatSeg(segbuf, sizeof(segbuf), ns->peakMemBalance.imax, ns->ninst);
			cdbexplain_formatMemory(avgbuf, sizeof(avgbuf), cdbexplain_agg_avg(&ns->peakMemBalance));
			appendStringInfo(es->str,
							 "Memory:  %s avg, %s max%s.\n",
							 avgbuf,
							 maxbuf,
							 segbuf);
		}
	}

	/*
	 * Print number of partitioned tables scanned for dynamic scans.
	 */
	if (0 <= ns->totalPartTableScanned.vcnt && (T_DynamicSeqScanState == planstate->type
												|| T_DynamicIndexScanState == planstate->type))
	{
		/*
		 * FIXME: Only displayed in TEXT format
		 * [#159443692]
		 */
		if (es->format == EXPLAIN_FORMAT_TEXT)
		{
			double		nPartTableScanned_avg = cdbexplain_agg_avg(&ns->totalPartTableScanned);

			if (0 == nPartTableScanned_avg)
			{
				if (T_DynamicBitmapHeapScanState == planstate->type)
				{
					int			numTotalLeafParts = cdbexplain_countLeafPartTables(planstate);

					appendStringInfoSpaces(es->str, es->indent * 2);
					appendStringInfo(es->str,
									 "Partitions scanned:  0 (out of %d).\n",
									 numTotalLeafParts);
				}
			}
			else
			{
				cdbexplain_formatSeg(segbuf, sizeof(segbuf), ns->totalPartTableScanned.imax, ns->ninst);
				int			numTotalLeafParts = cdbexplain_countLeafPartTables(planstate);

				appendStringInfoSpaces(es->str, es->indent * 2);

				/* only 1 segment scans partitions */
				if (1 == ns->totalPartTableScanned.vcnt)
				{
					/* rescan */
					if (1 < instr->nloops)
					{
						double		totalPartTableScannedPerRescan = ns->totalPartTableScanned.vmax / instr->nloops;

						appendStringInfo(es->str,
										 "Partitions scanned:  %.0f (out of %d) %s of %ld scans.\n",
										 totalPartTableScannedPerRescan,
										 numTotalLeafParts,
										 segbuf,
										 instr->nloops);
					}
					else
					{
						appendStringInfo(es->str,
										 "Partitions scanned:  %.0f (out of %d) %s.\n",
										 ns->totalPartTableScanned.vmax,
										 numTotalLeafParts,
										 segbuf);
					}
				}
				else
				{
					/* rescan */
					if (1 < instr->nloops)
					{
						double		totalPartTableScannedPerRescan = nPartTableScanned_avg / instr->nloops;
						double		maxPartTableScannedPerRescan = ns->totalPartTableScanned.vmax / instr->nloops;

						appendStringInfo(es->str,
										 "Partitions scanned:  Avg %.1f (out of %d) x %d workers of %ld scans."
										 "  Max %.0f parts%s.\n",
										 totalPartTableScannedPerRescan,
										 numTotalLeafParts,
										 ns->totalPartTableScanned.vcnt,
										 instr->nloops,
										 maxPartTableScannedPerRescan,
										 segbuf
							);
					}
					else
					{
						appendStringInfo(es->str,
										 "Partitions scanned:  Avg %.1f (out of %d) x %d workers."
										 "  Max %.0f parts%s.\n",
										 nPartTableScanned_avg,
										 numTotalLeafParts,
										 ns->totalPartTableScanned.vcnt,
										 ns->totalPartTableScanned.vmax,
										 segbuf);
					}
				}
			}
		}
	}

	bool 			haveExtraText = false;
	StringInfoData	extraData;

	initStringInfo(&extraData);

	for (i = 0; i < ns->ninst; i++)
	{
		CdbExplain_StatInst *nsi = &ns->insts[i];

		if (nsi->bnotes < nsi->enotes)
		{
			if (!haveExtraText)
			{
				ExplainOpenGroup("Extra Text", "Extra Text", false, es);
				ExplainOpenGroup("Segment", NULL, true, es);
				haveExtraText = true;
			}
			
			resetStringInfo(&extraData);

			cdbexplain_formatExtraText(&extraData,
									   0,
									   (ns->ninst == 1) ? -1
									   : ns->segindex0 + i,
									   ctx->extratextbuf.data + nsi->bnotes,
									   nsi->enotes - nsi->bnotes);
			ExplainPropertyStringInfo("Extra Text", es, "%s", extraData.data);
		}
	}

	if (haveExtraText)
	{
		ExplainCloseGroup("Segment", NULL, true, es);
		ExplainCloseGroup("Extra Text", "Extra Text", false, es);
	}
	pfree(extraData.data);

	/*
	 * Dump stats for all workers.
	 */
	if (gp_enable_explain_allstat && ns->segindex0 >= 0 && ns->ninst > 0)
	{
		if (es->format == EXPLAIN_FORMAT_TEXT)
		{
			/*
			 * create a header for all stats: separate each individual stat by an
			 * underscore, separate the grouped stats for each node by a slash
			 */
			appendStringInfoSpaces(es->str, es->indent * 2);
			appendStringInfoString(es->str,
								   "allstat: seg_firststart_total_ntuples");
		}
		else
			ExplainOpenGroup("Allstat", "Allstat", true, es);

		for (i = 0; i < ns->ninst; i++)
		{
			CdbExplain_StatInst *nsi = &ns->insts[i];

			if (INSTR_TIME_IS_ZERO(nsi->firststart))
				continue;

			/* Time from start of query on qDisp to worker's first result row */
			INSTR_TIME_SET_ZERO(timediff);
			INSTR_TIME_ACCUM_DIFF(timediff, nsi->firststart, ctx->querystarttime);

			if (es->format == EXPLAIN_FORMAT_TEXT)
			{
				cdbexplain_formatSeconds(startbuf, sizeof(startbuf),
										 INSTR_TIME_GET_DOUBLE(timediff), true);
				cdbexplain_formatSeconds(totalbuf, sizeof(totalbuf),
										 nsi->total, true);
				appendStringInfo(es->str,
								 "/seg%d_%s_%s_%.0f",
								 ns->segindex0 + i,
								 startbuf,
								 totalbuf,
								 nsi->ntuples);
			}
			else
			{
				cdbexplain_formatSeconds(startbuf, sizeof(startbuf),
										 INSTR_TIME_GET_DOUBLE(timediff), false);
				cdbexplain_formatSeconds(totalbuf, sizeof(totalbuf),
										 nsi->total, false);

				ExplainOpenGroup("Segment", NULL, false, es);
				ExplainPropertyInteger("Segment index", ns->segindex0 + i, es);
				ExplainPropertyText("Time To First Result", startbuf, es);
				ExplainPropertyText("Time To Total Result", totalbuf, es);
				ExplainPropertyFloat("Tuples", nsi->ntuples, 1, es);
				ExplainCloseGroup("Segment", NULL, false, es);
			}
		}

		if (es->format == EXPLAIN_FORMAT_TEXT)
			appendStringInfoString(es->str, "//end\n");
		else
			ExplainCloseGroup("Allstat", "Allstat", true, es);
	}
}								/* cdbexplain_showExecStats */

/*
 *	ExplainPrintExecStatsEnd
 *			External API wrapper for cdbexplain_showExecStatsEnd
 *
 * This is an externally exposed wrapper for cdbexplain_showExecStatsEnd such
 * that extensions, such as auto_explain, can leverage the Greenplum specific
 * parts of the EXPLAIN machinery.
 */
void
ExplainPrintExecStatsEnd(ExplainState *es, QueryDesc *queryDesc)
{
	cdbexplain_showExecStatsEnd(queryDesc->plannedstmt,
								queryDesc->showstatctx,
								queryDesc->estate, es);
}

/*
 * cdbexplain_showExecStatsEnd
 *	  Called by qDisp process to format the overall statistics for a query
 *	  into the caller's buffer.
 *
 * 'ctx' is the CdbExplain_ShowStatCtx object which was created by a call to
 *		cdbexplain_showExecStatsBegin() and contains statistics which have
 *		been accumulated over a series of calls to cdbexplain_showExecStats().
 *		Invalid on return (it is freed).
 *
 * This doesn't free the CdbExplain_ShowStatCtx object or buffers, because
 * they will be free'd shortly by the end of statement anyway.
 */
static void
cdbexplain_showExecStatsEnd(struct PlannedStmt *stmt,
							struct CdbExplain_ShowStatCtx *showstatctx,
							struct EState *estate,
							ExplainState *es)
{
    gpexplain_formatSlicesOutput(showstatctx, estate, es);

	if (!IsResManagerMemoryPolicyNone())
	{
		ExplainOpenGroup("Statement statistics", "Statement statistics", true, es);
		if (es->format == EXPLAIN_FORMAT_TEXT)
			appendStringInfo(es->str, "Memory used:  %ldkB\n", (long) kb(stmt->query_mem));
		else
			ExplainPropertyLong("Memory used", (long) kb(stmt->query_mem), es);

		if (optimizer && explain_memory_verbosity == EXPLAIN_MEMORY_VERBOSITY_SUMMARY)
		{
			MemoryAccountExplain *acct = MemoryAccounting_ExplainCurrentOptimizerAccountInfo();

			if (acct != NULL)
			{
				if (es->format == EXPLAIN_FORMAT_TEXT)
				{
					appendStringInfo(es->str, "ORCA Memory used: peak %ldkB  allocated %ldkB  freed %ldkB\n",
									 (long) ceil((double) acct->peak / 1024L),
									 (long) ceil((double) acct->allocated / 1024L),
									 (long) ceil((double) acct->freed / 1024L));
				}
				else
				{
					ExplainPropertyLong("ORCA Memory Used Peak",
										ceil((double) acct->peak / 1024L), es);
					ExplainPropertyLong("ORCA Memory Used Allocated",
										ceil((double) acct->allocated / 1024L), es);
					ExplainPropertyLong("ORCA Memory Used Freed",
										ceil((double) acct->freed / 1024L), es);
				}

				pfree(acct);
			}
		}

		if (showstatctx->workmemwanted_max > 0)
		{
			long mem_wanted;

<<<<<<< HEAD
			mem_wanted = (long) PolicyAutoStatementMemForNoSpillKB(stmt,
							(uint64) (showstatctx->workmemwanted_max + 1024) / 1024L);
=======
			mem_wanted = (long) PolicyAutoStatementMemForNoSpill(stmt,
							(uint64) showstatctx->workmemwanted_max);

			/*
			 * Round up to a kilobyte in case we end up requiring less than
			 * that.
			 */
			if (mem_wanted <= 1024L)
				mem_wanted = 1L;
			else
				mem_wanted = mem_wanted / 1024L;
>>>>>>> b25022f1

			if (es->format == EXPLAIN_FORMAT_TEXT)
				appendStringInfo(es->str, "Memory wanted:  %ldkB\n", mem_wanted);
			else
				ExplainPropertyLong("Memory wanted", mem_wanted, es);
		}

		ExplainCloseGroup("Statement statistics", "Statement statistics", true, es);
	}
}								/* cdbexplain_showExecStatsEnd */

/*
 * Given a statistics context search for all the slice statistics
 * and format them to the correct layout
 */
static void
gpexplain_formatSlicesOutput(struct CdbExplain_ShowStatCtx *showstatctx,
                             struct EState *estate,
                             ExplainState *es)
{
	Slice	   *slice;
	int			sliceIndex;
	int			flag;
	double		total_memory_across_slices = 0;

	char		avgbuf[50];
	char		maxbuf[50];
	char		segbuf[50];

    if (showstatctx->nslice > 0)
        ExplainOpenGroup("Slice statistics", "Slice statistics", false, es);

    for (sliceIndex = 0; sliceIndex < showstatctx->nslice; sliceIndex++)
    {
        CdbExplain_SliceSummary *ss = &showstatctx->slices[sliceIndex];
        CdbExplain_DispatchSummary *ds = &ss->dispatchSummary;
        
        flag = es->str->len;
        if (es->format == EXPLAIN_FORMAT_TEXT)
        {

            appendStringInfo(es->str, "  (slice%d) ", sliceIndex);
            if (sliceIndex < 10)
                appendStringInfoChar(es->str, ' ');

            appendStringInfoString(es->str, "  ");
        }
        else 
        {
            ExplainOpenGroup("Slice", NULL, true, es);
            ExplainPropertyInteger("Slice", sliceIndex, es);
        }

        /* Worker counts */
        slice = getCurrentSlice(estate, sliceIndex);
        if (slice &&
            slice->gangSize > 0 &&
            slice->gangSize != ss->dispatchSummary.nOk)
        {
            int nNotDispatched = slice->gangSize - ds->nResult + ds->nNotDispatched;

            es->str->data[flag] = (ss->dispatchSummary.nError > 0) ? 'X' : '_';
            StringInfoData workersInformationText;
            initStringInfo(&workersInformationText);

            appendStringInfo(&workersInformationText, "Workers:");

            if (es->format == EXPLAIN_FORMAT_TEXT)
            {
                if (ds->nError == 1)
                {
                    appendStringInfo(&workersInformationText,
                                     " %d error;",
                                     ds->nError);
                }
                else if (ds->nError > 1)
                {
                    appendStringInfo(&workersInformationText,
                                     " %d errors;",
                                     ds->nError);
                }
            }
            else
            {
                ExplainOpenGroup("Workers", "Workers", true, es);
                if (ds->nError > 0)
                    ExplainPropertyInteger("Errors", ds->nError, es);
            }

            if (ds->nCanceled > 0)
            {
                if (es->format == EXPLAIN_FORMAT_TEXT)
                {
                    appendStringInfo(&workersInformationText,
                                     " %d canceled;",
                                     ds->nCanceled);
                }
                else
                {
                    ExplainPropertyInteger("Canceled", ds->nCanceled, es);
                }
            }

            if (nNotDispatched > 0)
            {
                if (es->format == EXPLAIN_FORMAT_TEXT)
                {
                    appendStringInfo(&workersInformationText,
                                     " %d not dispatched;",
                                     nNotDispatched);
                }
                else
                {
                    ExplainPropertyInteger("Not Dispatched", nNotDispatched, es);
                }
            }

            if (ds->nIgnorableError > 0)
            {
                if (es->format == EXPLAIN_FORMAT_TEXT)
                {
                    appendStringInfo(&workersInformationText,
                                     " %d aborted;",
                                     ds->nIgnorableError);
                }
                else
                {
                    ExplainPropertyInteger("Aborted", ds->nIgnorableError, es);
                }
            }

            if (ds->nOk > 0)
            {
                if (es->format == EXPLAIN_FORMAT_TEXT)
                {
                    appendStringInfo(&workersInformationText,
                                     " %d ok;",
                                     ds->nOk);
                }
                else
                {
                    ExplainPropertyInteger("Ok", ds->nOk, es);
                }
            }

            if (es->format == EXPLAIN_FORMAT_TEXT)
            {
                workersInformationText.len--;
                ExplainPropertyStringInfo("Workers", es, "%s.  ", workersInformationText.data);
            }
            else
            {
                ExplainCloseGroup("Workers", "Workers", true, es);
            }
        }

        /* Executor memory high-water mark */
        cdbexplain_formatMemory(maxbuf, sizeof(maxbuf), ss->peakmemused.vmax);
        if (ss->peakmemused.vcnt == 1)
        {
            if (es->format == EXPLAIN_FORMAT_TEXT)
            {
                const char *seg = segbuf;

                if (ss->peakmemused.imax >= 0)
                {
                    cdbexplain_formatSeg(segbuf, sizeof(segbuf), ss->peakmemused.imax, 999);
                }
                else if (slice &&
                         slice->gangSize > 0)
                {
                    seg = " (entry db)";
                }
                else
                {
                    seg = "";
                }
                appendStringInfo(es->str,
                                 "Executor memory: %s%s.",
                                 maxbuf,
                                 seg);
            }
            else
            {
                ExplainPropertyInteger("Executor Memory", ss->peakmemused.vmax, es);
            }
        }
        else if (ss->peakmemused.vcnt > 1)
        {
            if (es->format == EXPLAIN_FORMAT_TEXT)
            {
                cdbexplain_formatMemory(avgbuf, sizeof(avgbuf), cdbexplain_agg_avg(&ss->peakmemused));
                cdbexplain_formatSeg(segbuf, sizeof(segbuf), ss->peakmemused.imax, ss->nworker);
                appendStringInfo(es->str,
                                 "Executor memory: %s avg x %d workers, %s max%s.",
                                 avgbuf,
                                 ss->peakmemused.vcnt,
                                 maxbuf,
                                 segbuf);
            }
            else
            {
                ExplainOpenGroup("Executor Memory", "Executor Memory", true, es);
                ExplainPropertyInteger("Average", cdbexplain_agg_avg(&ss->peakmemused), es);
                ExplainPropertyInteger("Workers", ss->peakmemused.vcnt, es);
                ExplainPropertyInteger("Maximum Memory Used", ss->peakmemused.vmax, es);
                ExplainCloseGroup("Executor Memory", "Executor Memory", true, es);
            }
        }

        if (EXPLAIN_MEMORY_VERBOSITY_SUPPRESS < explain_memory_verbosity)
        {
            /* Memory accounting global peak memory usage */
            double peakMemoryUsage = ss->memory_accounting_global_peak.vmax;
            int workers = 1;
            cdbexplain_formatMemory(maxbuf, sizeof(maxbuf), peakMemoryUsage);
			peakMemoryUsage = kb(peakMemoryUsage);
			
            if (ss->memory_accounting_global_peak.vcnt == 1)
            {
                
                if (es->format == EXPLAIN_FORMAT_TEXT)
                {
                    const char *seg = segbuf;

                    if (ss->memory_accounting_global_peak.imax >= 0)
                    {
                        cdbexplain_formatSeg(segbuf, sizeof(segbuf), ss->memory_accounting_global_peak.imax, 999);
                    }
                    else if (slice &&
                             slice->gangSize > 0)
                    {
                        seg = " (entry db)";
                    }
                    else
                    {
                        seg = "";
                    }
                    appendStringInfo(es->str,
                                     "  Peak memory: %s%s.",
                                     maxbuf,
                                     seg);
                } 
                else
                {
                    ExplainPropertyInteger("Global Peak Memory", ss->memory_accounting_global_peak.vmax, es);
                }
            }
            else if (ss->memory_accounting_global_peak.vcnt > 1)
            {
				if (es->format == EXPLAIN_FORMAT_TEXT)
                {
                	peakMemoryUsage = cdbexplain_agg_avg(&ss->memory_accounting_global_peak);
                	workers = ss->memory_accounting_global_peak.vcnt;
                	peakMemoryUsage = kb(peakMemoryUsage);
                	cdbexplain_formatMemory(avgbuf, sizeof(avgbuf), peakMemoryUsage);
                	cdbexplain_formatSeg(segbuf, sizeof(segbuf), ss->memory_accounting_global_peak.imax, ss->nworker);
                	appendStringInfo(es->str,
                	                 "  Peak memory: %s avg x %d workers, %s max%s.",
                	                 avgbuf,
                	                 ss->memory_accounting_global_peak.vcnt,
                	                 maxbuf,
                	                 segbuf);
				}
				else
                {
                    ExplainOpenGroup("Global Peak Memory", "Global Peak Memory", true, es);
                    ExplainPropertyInteger("Average", cdbexplain_agg_avg(&ss->memory_accounting_global_peak), es);
                    ExplainPropertyInteger("Workers", ss->memory_accounting_global_peak.vcnt, es);
                    ExplainPropertyInteger("Maximum Memory Used", ss->memory_accounting_global_peak.vmax, es);
                    ExplainCloseGroup("Global Peak Memory", "Global Peak Memory", true, es);
                }
            }

            total_memory_across_slices += (peakMemoryUsage * workers);

            /* Vmem reserved by QEs */
            cdbexplain_formatMemory(maxbuf, sizeof(maxbuf), ss->vmem_reserved.vmax);
            if (ss->vmem_reserved.vcnt == 1)
            {

                if (es->format == EXPLAIN_FORMAT_TEXT)
                {
                    const char *seg = segbuf;

                    if (ss->vmem_reserved.imax >= 0)
                    {
                        cdbexplain_formatSeg(segbuf, sizeof(segbuf), ss->vmem_reserved.imax, 999);
                    }
                    else if (slice &&
                             slice->gangSize > 0)
                    {
                        seg = " (entry db)";
                    }
                    else
                    {
                        seg = "";
                    }
                    appendStringInfo(es->str,
                                     "  Vmem reserved: %s%s.",
                                     maxbuf,
                                     seg);
                }
                else
                {
                    ExplainPropertyInteger("Virtual Memory", ss->vmem_reserved.vmax, es);
                }
            }
            else if (ss->vmem_reserved.vcnt > 1)
            {
                if (es->format == EXPLAIN_FORMAT_TEXT)
                {
                    cdbexplain_formatMemory(avgbuf, sizeof(avgbuf), cdbexplain_agg_avg(&ss->vmem_reserved));
                    cdbexplain_formatSeg(segbuf, sizeof(segbuf), ss->vmem_reserved.imax, ss->nworker);
                    appendStringInfo(es->str,
                                     "  Vmem reserved: %s avg x %d workers, %s max%s.",
                                     avgbuf,
                                     ss->vmem_reserved.vcnt,
                                     maxbuf,
                                     segbuf);
                }
                else
                {
                    ExplainOpenGroup("Virtual Memory", "Virtual Memory", true, es);
                    ExplainPropertyInteger("Average", cdbexplain_agg_avg(&ss->vmem_reserved), es);
                    ExplainPropertyInteger("Workers", ss->vmem_reserved.vcnt, es);
                    ExplainPropertyInteger("Maximum Memory Used", ss->vmem_reserved.vmax, es);
                    ExplainCloseGroup("Virtual Memory", "Virtual Memory", true, es);
                }

            }
        }

        /* Work_mem used/wanted (max over all nodes and workers of slice) */
        if (ss->workmemused_max + ss->workmemwanted_max > 0)
        {
            if (es->format == EXPLAIN_FORMAT_TEXT)
            {
                cdbexplain_formatMemory(maxbuf, sizeof(maxbuf), ss->workmemused_max);
                appendStringInfo(es->str, "  Work_mem: %s max", maxbuf);
                if (ss->workmemwanted_max > 0)
                {
                    es->str->data[flag] = '*';	/* draw attention to this slice */
                    cdbexplain_formatMemory(maxbuf, sizeof(maxbuf), ss->workmemwanted_max);
                    appendStringInfo(es->str, ", %s wanted", maxbuf);
                }
                appendStringInfoChar(es->str, '.');
            }
            else
            {
                ExplainPropertyInteger("Work Maximum Memory", ss->workmemused_max, es);
            }
        }

        if (es->format == EXPLAIN_FORMAT_TEXT)
            appendStringInfoChar(es->str, '\n');

        ExplainCloseGroup("Slice", NULL, true, es);
    }

    if (showstatctx->nslice > 0)
        ExplainCloseGroup("Slice statistics", "Slice statistics", false, es);

    if (total_memory_across_slices > 0)
    {
        if (es->format == EXPLAIN_FORMAT_TEXT)
        {
            appendStringInfo(es->str, "Total memory used across slices: %.0fK bytes \n", total_memory_across_slices);
        }
        else
        {
            ExplainPropertyInteger("Total memory used across slices", total_memory_across_slices, es);
        }
    }
}

static int
cdbexplain_countLeafPartTables(PlanState *planstate)
{
	Assert(IsA(planstate, DynamicSeqScanState) ||
		   IsA(planstate, DynamicIndexScanState));
	Scan	   *scan = (Scan *) planstate->plan;

	Oid			root_oid = getrelid(scan->scanrelid, planstate->state->es_range_table);

	return countLeafPartTables(root_oid);
}

/*
 * Show the hash and merge keys for a Motion node.
 */
static void
show_motion_keys(PlanState *planstate, List *hashExpr, int nkeys, AttrNumber *keycols,
			     const char *qlabel, List *ancestors, ExplainState *es)
{
	Plan	   *plan = planstate->plan;
	List	   *context;
	char	   *exprstr;
	bool		useprefix = list_length(es->rtable) > 1;
	int			keyno;
	List	   *result = NIL;

	if (!nkeys && !hashExpr)
		return;

	/* Set up deparse context */
	context = set_deparse_context_planstate(es->deparse_cxt,
											(Node *) planstate,
											ancestors);

    /* Merge Receive ordering key */
    for (keyno = 0; keyno < nkeys; keyno++)
    {
	    /* find key expression in tlist */
	    AttrNumber	keyresno = keycols[keyno];
	    TargetEntry *target = get_tle_by_resno(plan->targetlist, keyresno);

	    /* Deparse the expression, showing any top-level cast */
	    if (target)
	        exprstr = deparse_expression((Node *) target->expr, context,
								         useprefix, true);
        else
        {
            elog(WARNING, "Gather Motion %s error: no tlist item %d",
                 qlabel, keyresno);
            exprstr = "*BOGUS*";
        }

		result = lappend(result, exprstr);
    }

	if (list_length(result) > 0)
		ExplainPropertyList(qlabel, result, es);

    /* Hashed repartitioning key */
    if (hashExpr)
    {
	    /* Deparse the expression */
	    exprstr = deparse_expression((Node *)hashExpr, context, useprefix, true);
		ExplainPropertyText("Hash Key", exprstr, es);
    }
}

/*
 * Explain a partition selector node, including partition elimination
 * expression and number of statically selected partitions, if available.
 */
static void
explain_partition_selector(PartitionSelector *ps, PlanState *parentstate,
						   List *ancestors, ExplainState *es)
{
	if (ps->printablePredicate)
	{
		List	   *context;
		bool		useprefix;
		char	   *exprstr;

		/* Set up deparsing context */
		context = set_deparse_context_planstate(es->deparse_cxt,
												(Node *) parentstate,
												ancestors);
		useprefix = list_length(es->rtable) > 1;

		/* Deparse the expression */
		exprstr = deparse_expression(ps->printablePredicate, context, useprefix, false);

		ExplainPropertyText("Filter", exprstr, es);
	}

	if (ps->staticSelection)
	{
		int nPartsSelected = list_length(ps->staticPartOids);
		int nPartsTotal = countLeafPartTables(ps->relid);

		ExplainPropertyStringInfo("Partitions selected", es, "%d (out of %d)", nPartsSelected, nPartsTotal);
	}
}<|MERGE_RESOLUTION|>--- conflicted
+++ resolved
@@ -1955,10 +1955,6 @@
 		{
 			long mem_wanted;
 
-<<<<<<< HEAD
-			mem_wanted = (long) PolicyAutoStatementMemForNoSpillKB(stmt,
-							(uint64) (showstatctx->workmemwanted_max + 1024) / 1024L);
-=======
 			mem_wanted = (long) PolicyAutoStatementMemForNoSpill(stmt,
 							(uint64) showstatctx->workmemwanted_max);
 
@@ -1970,7 +1966,6 @@
 				mem_wanted = 1L;
 			else
 				mem_wanted = mem_wanted / 1024L;
->>>>>>> b25022f1
 
 			if (es->format == EXPLAIN_FORMAT_TEXT)
 				appendStringInfo(es->str, "Memory wanted:  %ldkB\n", mem_wanted);
