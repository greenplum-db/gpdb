/*-------------------------------------------------------------------------
 *
 * explain_gp.c
 *	  Functions supporting the Greenplum extensions to EXPLAIN ANALYZE
 *
 * Portions Copyright (c) 2006-2008, Greenplum inc
 * Portions Copyright (c) 2012-Present Pivotal Software, Inc.
 *
 *
 * IDENTIFICATION
 *	    src/backend/commands/explain_gp.c
 *
 *-------------------------------------------------------------------------
 */

#include "portability/instr_time.h"

#include "libpq-fe.h"
#include "libpq-int.h"
#include "cdb/cdbconn.h"		/* SegmentDatabaseDescriptor */
#include "cdb/cdbdisp.h"                /* CheckDispatchResult() */
#include "cdb/cdbdispatchresult.h"	/* CdbDispatchResults */
#include "cdb/cdbexplain.h"		/* me */
#include "cdb/cdbpartition.h"
#include "cdb/cdbpathlocus.h"
#include "cdb/cdbpullup.h"              /* cdbpullup_targetlist() */
#include "cdb/cdbutil.h"
#include "cdb/cdbvars.h"		/* GpIdentity.segindex */
#include "cdb/memquota.h"
#include "libpq/pqformat.h"		/* pq_beginmessage() etc. */
#include "miscadmin.h"
#include "utils/resscheduler.h"
#include "utils/memaccounting.h"
#include "utils/memutils.h"		/* MemoryContextGetPeakSpace() */
#include "utils/vmem_tracker.h"

#include "cdb/cdbexplain.h"             /* cdbexplain_recvExecStats */

#define NUM_SORT_METHOD 5

#define TOP_N_HEAP_SORT_STR "top-N heapsort"
#define QUICK_SORT_STR "quicksort"
#define EXTERNAL_SORT_STR "external sort"
#define EXTERNAL_MERGE_STR "external merge"
#define IN_PROGRESS_SORT_STR "sort still in progress"

#define NUM_SORT_SPACE_TYPE 2
#define MEMORY_STR_SORT_SPACE_TYPE "Memory"
#define DISK_STR_SORT_SPACE_TYPE "Disk"

/* Convert bytes into kilobytes */
#define kb(x) (floor((x + 1023.0) / 1024.0))

/*
 * Different sort method in GPDB.
 *
 * Make sure to update NUM_SORT_METHOD when this enum changes.
 * This enum value is used an index in the array sortSpaceUsed
 * in struct CdbExplain_NodeSummary.
 */
typedef enum
{
	UNINITIALIZED_SORT = 0,
	TOP_N_HEAP_SORT = 1,
	QUICK_SORT = 2,
	EXTERNAL_SORT = 3,
	EXTERNAL_MERGE = 4,
	IN_PROGRESS_SORT = 5
} ExplainSortMethod;

typedef enum
{
	UNINITIALIZED_SORT_SPACE_TYPE = 0,
	MEMORY_SORT_SPACE_TYPE = 1,
	DISK_SORT_SPACE_TYPE = 2
} ExplainSortSpaceType;

/*
 * Convert the above enum `ExplainSortMethod` to printable string for
 * Explain Analyze.
 * Note : No conversion available for `UNINITALIZED_SORT`. Caller has to index
 * this array by subtracting 1 from origin enum value.
 *
 * E.g. sort_method_enum_str[TOP_N_HEAP_SORT-1]
 */
const char *sort_method_enum_str[] = {
	TOP_N_HEAP_SORT_STR,
	QUICK_SORT_STR,
	EXTERNAL_SORT_STR,
	EXTERNAL_MERGE_STR,
	IN_PROGRESS_SORT_STR
};

/* EXPLAIN ANALYZE statistics for one plan node of a slice */
typedef struct CdbExplain_StatInst
{
	NodeTag		pstype;			/* PlanState node type */
	bool		running;		/* True if we've completed first tuple */
	instr_time	starttime;		/* Start time of current iteration of node */
	instr_time	counter;		/* Accumulated runtime for this node */
	double		firsttuple;		/* Time for first tuple of this cycle */
	double		startup;		/* Total startup time (in seconds) */
	double		total;			/* Total total time (in seconds) */
	double		ntuples;		/* Total tuples produced */
	double		nloops;			/* # of run cycles for this node */
	double		execmemused;	/* executor memory used (bytes) */
	double		workmemused;	/* work_mem actually used (bytes) */
	double		workmemwanted;	/* work_mem to avoid workfile i/o (bytes) */
	bool		workfileCreated;	/* workfile created in this node */
	instr_time	firststart;		/* Start time of first iteration of node */
	double		peakMemBalance; /* Max mem account balance */
	int			numPartScanned; /* Number of part tables scanned */
	ExplainSortMethod sortMethod;	/* Type of sort */
	ExplainSortSpaceType sortSpaceType; /* Sort space type */
	long		sortSpaceUsed;	/* Memory / Disk used by sort(KBytes) */
	int			bnotes;			/* Offset to beginning of node's extra text */
	int			enotes;			/* Offset to end of node's extra text */
} CdbExplain_StatInst;


/* EXPLAIN ANALYZE statistics for one process working on one slice */
typedef struct CdbExplain_SliceWorker
{
	double		peakmemused;	/* bytes alloc in per-query mem context tree */
	double		vmem_reserved;	/* vmem reserved by a QE */
	double		memory_accounting_global_peak;	/* peak memory observed during
												 * memory accounting */
} CdbExplain_SliceWorker;


/* Header of EXPLAIN ANALYZE statistics message sent from qExec to qDisp */
typedef struct CdbExplain_StatHdr
{
	NodeTag		type;			/* T_CdbExplain_StatHdr */
	int			segindex;		/* segment id */
	int			nInst;			/* num of StatInst entries following StatHdr */
	int			bnotes;			/* offset to extra text area */
	int			enotes;			/* offset to end of extra text area */

	int			memAccountCount;	/* How many mem account we serialized */
	int			memAccountStartOffset;	/* Where in the header our memory
										 * account array is serialized */

	CdbExplain_SliceWorker worker;	/* qExec's overall stats for slice */

	/*
	 * During serialization, we use this as a temporary StatInst and save
	 * "one-at-a-time" StatInst into this variable. We then write this
	 * variable into buffer (serialize it) and then "recycle" the same inst
	 * for next plan node's StatInst. During deserialization, an Array
	 * [0..nInst-1] of StatInst entries is appended starting here.
	 */
	CdbExplain_StatInst inst[1];

	/* extra text is appended after that */
} CdbExplain_StatHdr;


/* Dispatch status summarized over workers in a slice */
typedef struct CdbExplain_DispatchSummary
{
	int			nResult;
	int			nOk;
	int			nError;
	int			nCanceled;
	int			nNotDispatched;
	int			nIgnorableError;
} CdbExplain_DispatchSummary;


/* One node's EXPLAIN ANALYZE statistics for all the workers of its segworker group */
typedef struct CdbExplain_NodeSummary
{
	/* Summary over all the node's workers */
	CdbExplain_Agg ntuples;
	CdbExplain_Agg execmemused;
	CdbExplain_Agg workmemused;
	CdbExplain_Agg workmemwanted;
	CdbExplain_Agg totalWorkfileCreated;
	CdbExplain_Agg peakMemBalance;
	/* Used for DynamicTableScan, DynamicIndexScan and DynamicBitmapTableScan */
	CdbExplain_Agg totalPartTableScanned;
	/* Summary of space used by sort */
	CdbExplain_Agg sortSpaceUsed[NUM_SORT_SPACE_TYPE][NUM_SORT_METHOD];

	/* insts array info */
	int			segindex0;		/* segment id of insts[0] */
	int			ninst;			/* num of StatInst entries in inst array */

	/* Array [0..ninst-1] of StatInst entries is appended starting here */
	CdbExplain_StatInst insts[1];	/* variable size - must be last */
} CdbExplain_NodeSummary;


/* One slice's statistics for all the workers of its segworker group */
typedef struct CdbExplain_SliceSummary
{
	Slice	   *slice;

	/* worker array */
	int			nworker;		/* num of SliceWorker slots in worker array */
	int			segindex0;		/* segment id of workers[0] */
	CdbExplain_SliceWorker *workers;	/* -> array [0..nworker-1] of
										 * SliceWorker */

	/*
	 * We use void ** as we don't have access to MemoryAccount struct, which
	 * is private to memory accounting framework
	 */
	void	  **memoryAccounts; /* Array of pointers to serialized memory
								 * accounts array, one array per worker
								 * [0...nworker-1]. */
	MemoryAccountIdType *memoryAccountCount;	/* Array of memory account
												 * counts, one per slice */

	CdbExplain_Agg peakmemused; /* Summary of SliceWorker stats over all of
								 * the slice's workers */

	CdbExplain_Agg vmem_reserved;	/* vmem reserved by QEs */

	CdbExplain_Agg memory_accounting_global_peak;	/* Peak memory accounting
													 * balance by QEs */

	/* Rollup of per-node stats over all of the slice's workers and nodes */
	double		workmemused_max;
	double		workmemwanted_max;

	/* How many workers were dispatched and returned results? (0 if local) */
	CdbExplain_DispatchSummary dispatchSummary;
} CdbExplain_SliceSummary;


/* State for cdbexplain_showExecStats() */
typedef struct CdbExplain_ShowStatCtx
{
	StringInfoData extratextbuf;
	instr_time	querystarttime;

	/* Rollup of per-node stats over the entire query plan */
	double		workmemused_max;
	double		workmemwanted_max;

	/* Per-slice statistics are deposited in this SliceSummary array */
	int			nslice;			/* num of slots in slices array */
	CdbExplain_SliceSummary *slices;	/* -> array[0..nslice-1] of
										 * SliceSummary */
} CdbExplain_ShowStatCtx;


/* State for cdbexplain_sendStatWalker() and cdbexplain_collectStatsFromNode() */
typedef struct CdbExplain_SendStatCtx
{
	StringInfoData *notebuf;
	StringInfoData buf;
	CdbExplain_StatHdr hdr;
} CdbExplain_SendStatCtx;


/* State for cdbexplain_recvStatWalker() and cdbexplain_depositStatsToNode() */
typedef struct CdbExplain_RecvStatCtx
{
	/*
	 * iStatInst is the current StatInst serial during the depositing process
	 * for a slice. We walk the plan tree, and for each node we deposit stat
	 * from all the QEs of the segworker group for current slice. After we
	 * finish one node, we increase iStatInst, which means we are done with
	 * one plan node's stat across all segments and now moving forward to the
	 * next one. Once we are done processing all the plan node of a PARTICULAR
	 * slice, then we switch to the next slice, read the messages from all the
	 * QEs of the next slice (another segworker group) store them in the
	 * msgptrs, reset the iStatInst and then start parsing these messages and
	 * depositing them in the nodes of the new slice.
	 */
	int			iStatInst;

	/*
	 * nStatInst is the total number of StatInst for current slice. Typically
	 * this is the number of plan nodes in the current slice.
	 */
	int			nStatInst;

	/*
	 * segIndexMin is the min of segment index from which we collected message
	 * (i.e., saved msgptrs)
	 */
	int			segindexMin;

	/*
	 * segIndexMax is the max of segment index from which we collected message
	 * (i.e., saved msgptrs)
	 */
	int			segindexMax;

	/*
	 * We deposit stat for one slice at a time. sliceIndex saves the current
	 * slice
	 */
	int			sliceIndex;

	/*
	 * The number of msgptrs that we have saved for current slice. This is
	 * typically the number of QE processes
	 */
	int			nmsgptr;
	/* The actual messages. Contains an array of StatInst too */
	CdbExplain_StatHdr **msgptrs;
	CdbDispatchResults *dispatchResults;
	StringInfoData *extratextbuf;
	CdbExplain_ShowStatCtx *showstatctx;

	/* Rollup of per-node stats over all of the slice's workers and nodes */
	double		workmemused_max;
	double		workmemwanted_max;
} CdbExplain_RecvStatCtx;


/* State for cdbexplain_localStatWalker() */
typedef struct CdbExplain_LocalStatCtx
{
	CdbExplain_SendStatCtx send;
	CdbExplain_RecvStatCtx recv;
	CdbExplain_StatHdr *msgptrs[1];
} CdbExplain_LocalStatCtx;


static void cdbexplain_showExecStats(struct PlanState *planstate,
									 ExplainState *es);
static CdbVisitOpt cdbexplain_localStatWalker(PlanState *planstate,
											  void *context);
static CdbVisitOpt cdbexplain_sendStatWalker(PlanState *planstate,
											 void *context);
static CdbVisitOpt cdbexplain_recvStatWalker(PlanState *planstate,
											 void *context);
static void cdbexplain_collectSliceStats(PlanState *planstate,
										 CdbExplain_SliceWorker *out_worker);
static void cdbexplain_depositSliceStats(CdbExplain_StatHdr *hdr,
										 CdbExplain_RecvStatCtx *recvstatctx);
static void cdbexplain_collectStatsFromNode(PlanState *planstate,
											CdbExplain_SendStatCtx *ctx);
static void cdbexplain_depositStatsToNode(PlanState *planstate,
										  CdbExplain_RecvStatCtx *ctx);
static int cdbexplain_collectExtraText(PlanState *planstate,
									   StringInfo notebuf);
static int cdbexplain_countLeafPartTables(PlanState *planstate);

static void show_motion_keys(PlanState *planstate, List *hashExpr, int nkeys,
							 AttrNumber *keycols, const char *qlabel,
							 List *ancestors, ExplainState *es);
static void explain_partition_selector(PartitionSelector *ps,
						   PlanState *parentstate,
						   List *ancestors, ExplainState *es);
static void
gpexplain_formatSlicesOutput(struct CdbExplain_ShowStatCtx *showstatctx,
                             struct EState *estate,
                             ExplainState *es);

/*
 * Convert the sort method in string to corresponding
 * enum ExplainSortMethod.
 *
 * If you change please update tuplesort_get_stats / tuplesort_get_stats_mk
 * in tuplesort.c / tuplesort_mk.c
 */
static ExplainSortMethod
String2ExplainSortMethod(const char *sortMethod)
{
	if (sortMethod == NULL)
	{
		return UNINITIALIZED_SORT;
	}
	else if (strcmp(TOP_N_HEAP_SORT_STR, sortMethod) == 0)
	{
		return TOP_N_HEAP_SORT;
	}
	else if (strcmp(QUICK_SORT_STR, sortMethod) == 0)
	{
		return QUICK_SORT;
	}
	else if (strcmp(EXTERNAL_SORT_STR, sortMethod) == 0)
	{
		return EXTERNAL_SORT;
	}
	else if (strcmp(EXTERNAL_MERGE_STR, sortMethod) == 0)
	{
		return EXTERNAL_MERGE;
	}
	else if (strcmp(IN_PROGRESS_SORT_STR, sortMethod) == 0)
	{
		return IN_PROGRESS_SORT;
	}
	return UNINITIALIZED_SORT;
}

static ExplainSortSpaceType
String2ExplainSortSpaceType(const char *sortSpaceType, ExplainSortMethod sortMethod)
{
	if (sortSpaceType == NULL ||
		sortMethod == UNINITIALIZED_SORT)
	{
		return UNINITIALIZED_SORT_SPACE_TYPE;
	}
	else if (strcmp(MEMORY_STR_SORT_SPACE_TYPE, sortSpaceType) == 0)
	{
		return MEMORY_SORT_SPACE_TYPE;
	}
	else
	{
		Assert(strcmp(DISK_STR_SORT_SPACE_TYPE, sortSpaceType) == 0);
		return DISK_SORT_SPACE_TYPE;
	}
}

/*
 * cdbexplain_localExecStats
 *	  Called by qDisp to build NodeSummary and SliceSummary blocks
 *	  containing EXPLAIN ANALYZE statistics for a root slice that
 *	  has been executed locally in the qDisp process.  Attaches these
 *	  structures to the PlanState nodes' Instrumentation objects for
 *	  later use by cdbexplain_showExecStats().
 *
 * 'planstate' is the top PlanState node of the slice.
 * 'showstatctx' is a CdbExplain_ShowStatCtx object which was created by
 *		calling cdbexplain_showExecStatsBegin().
 */
void
cdbexplain_localExecStats(struct PlanState *planstate,
						  struct CdbExplain_ShowStatCtx *showstatctx)
{
	CdbExplain_LocalStatCtx ctx;

	Assert(Gp_role != GP_ROLE_EXECUTE);

	Insist(planstate && planstate->instrument && showstatctx);

	memset(&ctx, 0, sizeof(ctx));

	/* Set up send context area. */
	ctx.send.notebuf = &showstatctx->extratextbuf;

	/* Set up a temporary StatHdr for both collecting and depositing stats. */
	ctx.msgptrs[0] = &ctx.send.hdr;
	ctx.send.hdr.segindex = GpIdentity.segindex;
	ctx.send.hdr.nInst = 1;

	/* Set up receive context area referencing our temp StatHdr. */
	ctx.recv.nStatInst = ctx.send.hdr.nInst;
	ctx.recv.segindexMin = ctx.recv.segindexMax = ctx.send.hdr.segindex;

	ctx.recv.sliceIndex = LocallyExecutingSliceIndex(planstate->state);
	ctx.recv.msgptrs = ctx.msgptrs;
	ctx.recv.nmsgptr = 1;
	ctx.recv.dispatchResults = NULL;
	ctx.recv.extratextbuf = NULL;
	ctx.recv.showstatctx = showstatctx;

	/*
	 * Collect and redeposit statistics from each PlanState node in this
	 * slice. Any extra message text will be appended directly to
	 * extratextbuf.
	 */
	planstate_walk_node(planstate, cdbexplain_localStatWalker, &ctx);

	/* Obtain per-slice stats and put them in SliceSummary. */
	cdbexplain_collectSliceStats(planstate, &ctx.send.hdr.worker);
	cdbexplain_depositSliceStats(&ctx.send.hdr, &ctx.recv);
}								/* cdbexplain_localExecStats */


/*
 * cdbexplain_localStatWalker
 */
static CdbVisitOpt
cdbexplain_localStatWalker(PlanState *planstate, void *context)
{
	CdbExplain_LocalStatCtx *ctx = (CdbExplain_LocalStatCtx *) context;

	/* Collect stats into our temporary StatInst and caller's extratextbuf. */
	cdbexplain_collectStatsFromNode(planstate, &ctx->send);

	/* Redeposit stats back into Instrumentation, and attach a NodeSummary. */
	cdbexplain_depositStatsToNode(planstate, &ctx->recv);

	/* Don't descend across a slice boundary. */
	if (IsA(planstate, MotionState))
		return CdbVisit_Skip;

	return CdbVisit_Walk;
}								/* cdbexplain_localStatWalker */


/*
 * cdbexplain_sendExecStats
 *	  Called by qExec process to send EXPLAIN ANALYZE statistics to qDisp.
 *	  On the qDisp, libpq will recognize our special message type ('Y') and
 *	  attach the message to the current command's PGresult object.
 */
void
cdbexplain_sendExecStats(QueryDesc *queryDesc)
{
	EState	   *estate;
	PlanState  *planstate;
	CdbExplain_SendStatCtx ctx;
	StringInfoData notebuf;
	StringInfoData memoryAccountTreeBuffer;

	/* Header offset (where header begins in the message buffer) */
	int			hoff;

	Assert(Gp_role == GP_ROLE_EXECUTE);

	if (!queryDesc ||
		!queryDesc->estate)
		return;

	/* If executing a root slice (UPD/DEL/INS), start at top of plan tree. */
	estate = queryDesc->estate;
	if (LocallyExecutingSliceIndex(estate) == RootSliceIndex(estate))
		planstate = queryDesc->planstate;

	/* Non-root slice: Start at child of our sending Motion node. */
	else
	{
		planstate = &(getMotionState(queryDesc->planstate, LocallyExecutingSliceIndex(estate))->ps);
		Assert(planstate &&
			   IsA(planstate, MotionState) &&
			   planstate->lefttree);
		planstate = planstate->lefttree;
	}

	if (planstate == NULL)
		return;

	/* Start building the message header in our context area. */
	memset(&ctx, 0, sizeof(ctx));
	ctx.hdr.type = T_CdbExplain_StatHdr;
	ctx.hdr.segindex = GpIdentity.segindex;
	ctx.hdr.nInst = 0;

	/* Allocate a separate buffer where nodes can append extra message text. */
	initStringInfo(&notebuf);
	ctx.notebuf = &notebuf;

	/* Reserve buffer space for the message header (excluding 'inst' array). */
	pq_beginmessage(&ctx.buf, 'Y');

	/* Where the actual StatHdr begins */
	hoff = ctx.buf.len;

	/*
	 * Write everything until inst member including "CdbExplain_SliceWorker
	 * worker"
	 */
	appendBinaryStringInfo(&ctx.buf, (char *) &ctx.hdr, sizeof(ctx.hdr) - sizeof(ctx.hdr.inst));

	/* Append statistics from each PlanState node in this slice. */
	planstate_walk_node(planstate, cdbexplain_sendStatWalker, &ctx);

	/* Obtain per-slice stats and put them in StatHdr. */
	cdbexplain_collectSliceStats(planstate, &ctx.hdr.worker);

	/* Append MemoryAccount Tree */
	ctx.hdr.memAccountStartOffset = ctx.buf.len - hoff;
	initStringInfo(&memoryAccountTreeBuffer);
	uint		totalSerialized = MemoryAccounting_Serialize(&memoryAccountTreeBuffer);

	ctx.hdr.memAccountCount = totalSerialized;
	appendBinaryStringInfo(&ctx.buf, memoryAccountTreeBuffer.data, memoryAccountTreeBuffer.len);
	pfree(memoryAccountTreeBuffer.data);

	/* Append the extra message text. */
	ctx.hdr.bnotes = ctx.buf.len - hoff;
	appendBinaryStringInfo(&ctx.buf, notebuf.data, notebuf.len);
	ctx.hdr.enotes = ctx.buf.len - hoff;
	pfree(notebuf.data);

	/*
	 * Move the message header into the buffer. Rewrite the updated header
	 * (with bnotes, enotes, nInst etc.) Note: this is the second time we are
	 * writing the header. The first write merely reserves space for the
	 * header
	 */
	memcpy(ctx.buf.data + hoff, (char *) &ctx.hdr, sizeof(ctx.hdr) - sizeof(ctx.hdr.inst));

	/* Send message to qDisp process. */
	pq_endmessage(&ctx.buf);
}								/* cdbexplain_sendExecStats */


/*
 * cdbexplain_sendStatWalker
 */
static CdbVisitOpt
cdbexplain_sendStatWalker(PlanState *planstate, void *context)
{
	CdbExplain_SendStatCtx *ctx = (CdbExplain_SendStatCtx *) context;
	CdbExplain_StatInst *si = &ctx->hdr.inst[0];

	/* Stuff stats into our temporary StatInst.  Add extra text to notebuf. */
	cdbexplain_collectStatsFromNode(planstate, ctx);

	/* Append StatInst instance to message. */
	appendBinaryStringInfo(&ctx->buf, (char *) si, sizeof(*si));
	ctx->hdr.nInst++;

	/* Don't descend across a slice boundary. */
	if (IsA(planstate, MotionState))
		return CdbVisit_Skip;

	return CdbVisit_Walk;
}								/* cdbexplain_sendStatWalker */


/*
 * cdbexplain_recvExecStats
 *	  Called by qDisp to transfer a slice's EXPLAIN ANALYZE statistics
 *	  from the CdbDispatchResults structures to the PlanState tree.
 *	  Recursively does the same for slices that are descendants of the
 *	  one specified.
 *
 * 'showstatctx' is a CdbExplain_ShowStatCtx object which was created by
 *		calling cdbexplain_showExecStatsBegin().
 */
void
cdbexplain_recvExecStats(struct PlanState *planstate,
						 struct CdbDispatchResults *dispatchResults,
						 int sliceIndex,
						 struct CdbExplain_ShowStatCtx *showstatctx)
{
	CdbDispatchResult *dispatchResultBeg;
	CdbDispatchResult *dispatchResultEnd;
	CdbExplain_RecvStatCtx ctx;
	CdbExplain_DispatchSummary ds;
	int			gpsegmentCount = getgpsegmentCount();
	int			iDispatch;
	int			nDispatch;
	int			imsgptr;

	if (!planstate ||
		!planstate->instrument ||
		!showstatctx)
		return;

	/*
	 * Note that the caller may free the CdbDispatchResults upon return, maybe
	 * before EXPLAIN ANALYZE examines the PlanState tree.  Consequently we
	 * must not return ptrs into the dispatch result buffers, but must copy
	 * any needed information into a sufficiently long-lived memory context.
	 */

	/* Initialize treewalk context. */
	memset(&ctx, 0, sizeof(ctx));
	ctx.dispatchResults = dispatchResults;
	ctx.extratextbuf = &showstatctx->extratextbuf;
	ctx.showstatctx = showstatctx;
	ctx.sliceIndex = sliceIndex;

	/* Find the slice's CdbDispatchResult objects. */
	dispatchResultBeg = cdbdisp_resultBegin(dispatchResults, sliceIndex);
	dispatchResultEnd = cdbdisp_resultEnd(dispatchResults, sliceIndex);
	nDispatch = dispatchResultEnd - dispatchResultBeg;

	/* Initialize worker counts. */
	memset(&ds, 0, sizeof(ds));
	ds.nResult = nDispatch;

	/* Find and validate the statistics returned from each qExec. */
	if (nDispatch > 0)
		ctx.msgptrs = (CdbExplain_StatHdr **) palloc0(nDispatch * sizeof(ctx.msgptrs[0]));
	for (iDispatch = 0; iDispatch < nDispatch; iDispatch++)
	{
		CdbDispatchResult *dispatchResult = &dispatchResultBeg[iDispatch];
		PGresult   *pgresult;
		CdbExplain_StatHdr *hdr;
		pgCdbStatCell *statcell;

		/* Update worker counts. */
		if (!dispatchResult->hasDispatched)
			ds.nNotDispatched++;
		else if (dispatchResult->wasCanceled)
			ds.nCanceled++;
		else if (dispatchResult->errcode)
			ds.nError++;
		else if (dispatchResult->okindex >= 0)
			ds.nOk++;			/* qExec returned successful completion */
		else
			ds.nIgnorableError++;	/* qExec returned an error that's likely a
									 * side-effect of another qExec's failure,
									 * e.g. an interconnect error */

		/* Find this qExec's last PGresult.  If none, skip to next qExec. */
		pgresult = cdbdisp_getPGresult(dispatchResult, -1);
		if (!pgresult)
			continue;

		/* Find our statistics in list of response messages.  If none, skip. */
		for (statcell = pgresult->cdbstats; statcell; statcell = statcell->next)
		{
			if (IsA((Node *) statcell->data, CdbExplain_StatHdr))
				break;
		}
		if (!statcell)
			continue;

		/* Validate the message header. */
		hdr = (CdbExplain_StatHdr *) statcell->data;
		if ((size_t) statcell->len < sizeof(*hdr) ||
			(size_t) statcell->len != (sizeof(*hdr) - sizeof(hdr->inst) +
									   hdr->nInst * sizeof(hdr->inst) +
									   hdr->memAccountCount * MemoryAccounting_SizeOfAccountInBytes() +
									   hdr->enotes - hdr->bnotes) ||
			statcell->len != hdr->enotes ||
			hdr->segindex < -1 ||
			hdr->segindex >= gpsegmentCount)
		{
			ereport(ERROR, (errcode(ERRCODE_GP_INTERCONNECTION_ERROR),
							errmsg_internal("Invalid execution statistics "
											"response returned from seg%d.  "
											"length=%d",
											hdr->segindex,
											statcell->len),
							errhint("Please verify that all instances are using "
									"the correct %s software version.",
									PACKAGE_NAME)
							));
		}

		/* Slice should have same number of plan nodes on every qExec. */
		if (iDispatch == 0)
			ctx.nStatInst = hdr->nInst;
		else
		{
			/* MPP-2140: what causes this ? */
			if (ctx.nStatInst != hdr->nInst)
				ereport(ERROR, (errcode(ERRCODE_GP_INTERCONNECTION_ERROR),
								errmsg("Invalid execution statistics "
									   "received stats node-count mismatch: cdbexplain_recvExecStats() ctx.nStatInst %d hdr->nInst %d", ctx.nStatInst, hdr->nInst),
								errhint("Please verify that all instances are using "
										"the correct %s software version.",
										PACKAGE_NAME)));

			Insist(ctx.nStatInst == hdr->nInst);
		}

		/* Save lowest and highest segment id for which we have stats. */
		if (iDispatch == 0)
			ctx.segindexMin = ctx.segindexMax = hdr->segindex;
		else if (ctx.segindexMax < hdr->segindex)
			ctx.segindexMax = hdr->segindex;
		else if (ctx.segindexMin > hdr->segindex)
			ctx.segindexMin = hdr->segindex;

		/* Save message ptr for easy reference. */
		ctx.msgptrs[ctx.nmsgptr] = hdr;
		ctx.nmsgptr++;
	}

	/* Attach NodeSummary to each PlanState node's Instrumentation node. */
	planstate_walk_node(planstate, cdbexplain_recvStatWalker, &ctx);

	/* Make sure we visited the right number of PlanState nodes. */
	Insist(ctx.iStatInst == ctx.nStatInst);

	/* Transfer per-slice stats from message headers to the SliceSummary. */
	for (imsgptr = 0; imsgptr < ctx.nmsgptr; imsgptr++)
		cdbexplain_depositSliceStats(ctx.msgptrs[imsgptr], &ctx);

	/* Transfer worker counts to SliceSummary. */
	showstatctx->slices[sliceIndex].dispatchSummary = ds;

	/* Clean up. */
	if (ctx.msgptrs)
		pfree(ctx.msgptrs);
}								/* cdbexplain_recvExecStats */


/*
 * cdbexplain_recvStatWalker
 *	  Update the given PlanState node's Instrument node with statistics
 *	  received from qExecs.  Attach a CdbExplain_NodeSummary block to
 *	  the Instrument node.  At a MotionState node, descend to child slice.
 */
static CdbVisitOpt
cdbexplain_recvStatWalker(PlanState *planstate, void *context)
{
	CdbExplain_RecvStatCtx *ctx = (CdbExplain_RecvStatCtx *) context;

	/* If slice was dispatched to qExecs, and stats came back, grab 'em. */
	if (ctx->nmsgptr > 0)
	{
		/* Transfer received stats to Instrumentation, NodeSummary, etc. */
		cdbexplain_depositStatsToNode(planstate, ctx);

		/* Advance to next node's entry in all of the StatInst arrays. */
		ctx->iStatInst++;
	}

	/* Motion operator?  Descend to next slice. */
	if (IsA(planstate, MotionState))
	{
		cdbexplain_recvExecStats(planstate->lefttree,
								 ctx->dispatchResults,
								 ((Motion *) planstate->plan)->motionID,
								 ctx->showstatctx);
		return CdbVisit_Skip;
	}

	return CdbVisit_Walk;
}								/* cdbexplain_recvStatWalker */


/*
 * cdbexplain_collectSliceStats
 *	  Obtain per-slice statistical observations from the current slice
 *	  (which has just completed execution in the current process) and
 *	  store the information in the given SliceWorker struct.
 *
 * 'planstate' is the top PlanState node of the current slice.
 */
static void
cdbexplain_collectSliceStats(PlanState *planstate,
							 CdbExplain_SliceWorker *out_worker)
{
	EState	   *estate = planstate->state;

	/* Max bytes malloc'ed under executor's per-query memory context. */
	out_worker->peakmemused =
		(double) MemoryContextGetPeakSpace(estate->es_query_cxt);

	out_worker->vmem_reserved = (double) VmemTracker_GetMaxReservedVmemBytes();

	out_worker->memory_accounting_global_peak = (double) MemoryAccounting_GetGlobalPeak();

}								/* cdbexplain_collectSliceStats */


/*
 * cdbexplain_depositSliceStats
 *	  Transfer a worker's per-slice stats contribution from StatHdr into the
 *	  SliceSummary array in the ShowStatCtx.  Transfer the rollup of per-node
 *	  stats from the RecvStatCtx into the SliceSummary.
 *
 * Kludge: In a non-parallel plan, slice numbers haven't been assigned, so we
 * may be called more than once with sliceIndex == 0: once for the outermost
 * query and once for each InitPlan subquery.  In this case we dynamically
 * expand the SliceSummary array.  CDB TODO: Always assign proper root slice
 * ids (in qDispSliceId field of SubPlan node); then remove this kludge.
 */
static void
cdbexplain_depositSliceStats(CdbExplain_StatHdr *hdr,
							 CdbExplain_RecvStatCtx *recvstatctx)
{
	int			sliceIndex = recvstatctx->sliceIndex;
	CdbExplain_ShowStatCtx *showstatctx = recvstatctx->showstatctx;
	CdbExplain_SliceSummary *ss = &showstatctx->slices[sliceIndex];
	CdbExplain_SliceWorker *ssw;
	int			iworker;

	Insist(sliceIndex >= 0 &&
		   sliceIndex < showstatctx->nslice);

	/* Kludge:	QD can have more than one 'Slice 0' if plan is non-parallel. */
	if (sliceIndex == 0 &&
		recvstatctx->dispatchResults == NULL &&
		ss->workers)
	{
		Assert(ss->nworker == 1 &&
			   recvstatctx->segindexMin == hdr->segindex &&
			   recvstatctx->segindexMax == hdr->segindex);

		/* Expand the SliceSummary array to make room for InitPlan subquery. */
		sliceIndex = showstatctx->nslice++;
		showstatctx->slices = (CdbExplain_SliceSummary *)
			repalloc(showstatctx->slices, showstatctx->nslice * sizeof(showstatctx->slices[0]));
		ss = &showstatctx->slices[sliceIndex];
		memset(ss, 0, sizeof(*ss));
	}

	/* Slice's first worker? */
	if (!ss->workers)
	{
		/* Allocate SliceWorker array and attach it to the SliceSummary. */
		ss->segindex0 = recvstatctx->segindexMin;
		ss->nworker = recvstatctx->segindexMax + 1 - ss->segindex0;
		ss->workers = (CdbExplain_SliceWorker *) palloc0(ss->nworker * sizeof(ss->workers[0]));
		ss->memoryAccounts = (void **) palloc0(ss->nworker * sizeof(ss->memoryAccounts[0]));
		ss->memoryAccountCount = (MemoryAccountIdType *) palloc0(ss->nworker * sizeof(ss->memoryAccountCount[0]));
	}

	/* Save a copy of this SliceWorker instance in the worker array. */
	iworker = hdr->segindex - ss->segindex0;
	ssw = &ss->workers[iworker];
	Insist(iworker >= 0 && iworker < ss->nworker);
	Insist(ssw->peakmemused == 0);	/* each worker should be seen just once */
	*ssw = hdr->worker;

	const char *originalSerializedMemoryAccountingStartAddress = ((const char *) hdr) +
	hdr->memAccountStartOffset;

	size_t		byteCount = MemoryAccounting_SizeOfAccountInBytes() * hdr->memAccountCount;

	/*
	 * We need to copy of the serialized bits. These bits have shorter
	 * lifespan and can get out of scope before we finish explain analyze.
	 */
	void	   *copiedSerializedMemoryAccountingStartAddress = palloc(byteCount);

	memcpy(copiedSerializedMemoryAccountingStartAddress, originalSerializedMemoryAccountingStartAddress, byteCount);

	ss->memoryAccounts[iworker] = copiedSerializedMemoryAccountingStartAddress;
	ss->memoryAccountCount[iworker] = hdr->memAccountCount;

	/* Rollup of per-worker stats into SliceSummary */
	cdbexplain_agg_upd(&ss->peakmemused, hdr->worker.peakmemused, hdr->segindex);
	cdbexplain_agg_upd(&ss->vmem_reserved, hdr->worker.vmem_reserved, hdr->segindex);
	cdbexplain_agg_upd(&ss->memory_accounting_global_peak, hdr->worker.memory_accounting_global_peak, hdr->segindex);

	/* Rollup of per-node stats over all nodes of the slice into SliceSummary */
	ss->workmemused_max = recvstatctx->workmemused_max;
	ss->workmemwanted_max = recvstatctx->workmemwanted_max;

	/* Rollup of per-node stats over the whole query into ShowStatCtx. */
	showstatctx->workmemused_max = Max(showstatctx->workmemused_max, recvstatctx->workmemused_max);
	showstatctx->workmemwanted_max = Max(showstatctx->workmemwanted_max, recvstatctx->workmemwanted_max);
}								/* cdbexplain_depositSliceStats */


/*
 * cdbexplain_collectStatsFromNode
 *
 * Called by sendStatWalker and localStatWalker to obtain a node's statistics
 * and transfer them into the temporary StatHdr and StatInst in the SendStatCtx.
 * Also obtains the node's extra message text, which it appends to the caller's
 * cxt->nodebuf.
 */
static void
cdbexplain_collectStatsFromNode(PlanState *planstate, CdbExplain_SendStatCtx *ctx)
{
	CdbExplain_StatInst *si = &ctx->hdr.inst[0];
	Instrumentation *instr = planstate->instrument;

	Insist(instr);

	/* Save the state whether this node is completed the first tuple */
	bool		running = instr->running;

	/* We have to finalize statistics, since ExecutorEnd hasn't been called. */
	InstrEndLoop(instr);

	/* Initialize the StatInst slot in the temporary StatHdr. */
	memset(si, 0, sizeof(*si));
	si->pstype = planstate->type;

	/* Add this node's extra message text to notebuf.  Store final stats. */
	si->bnotes = cdbexplain_collectExtraText(planstate, ctx->notebuf);
	si->enotes = ctx->notebuf->len;

	/* Make sure there is a '\0' between this node's message and the next. */
	if (si->bnotes < si->enotes)
		appendStringInfoChar(ctx->notebuf, '\0');

	/* Transfer this node's statistics from Instrumentation into StatInst. */
	si->running = running;
	si->starttime = instr->starttime;
	si->counter = instr->counter;
	si->firsttuple = instr->firsttuple;
	si->startup = instr->startup;
	si->total = instr->total;
	si->ntuples = instr->ntuples;
	si->nloops = instr->nloops;
	si->execmemused = instr->execmemused;
	si->workmemused = instr->workmemused;
	si->workmemwanted = instr->workmemwanted;
	si->workfileCreated = instr->workfileCreated;
	si->peakMemBalance = MemoryAccounting_GetAccountPeakBalance(planstate->memoryAccountId);
	si->firststart = instr->firststart;
	si->numPartScanned = instr->numPartScanned;
	si->sortMethod = String2ExplainSortMethod(instr->sortMethod);
	si->sortSpaceType = String2ExplainSortSpaceType(instr->sortSpaceType, si->sortMethod);
	si->sortSpaceUsed = instr->sortSpaceUsed;
}								/* cdbexplain_collectStatsFromNode */


/*
 * CdbExplain_DepStatAcc
 *	  Segment statistic accumulator used by cdbexplain_depositStatsToNode().
 */
typedef struct CdbExplain_DepStatAcc
{
	/* vmax, vsum, vcnt, segmax */
	CdbExplain_Agg agg;
	/* max's received StatHdr */
	CdbExplain_StatHdr *rshmax;
	/* max's received inst in StatHdr */
	CdbExplain_StatInst *rsimax;
	/* max's inst in NodeSummary */
	CdbExplain_StatInst *nsimax;
	/* max run-time of all the segments */
	double		max_total;
	/* start time of the first iteration for node with maximum runtime */
	instr_time	firststart_of_max_total;
} CdbExplain_DepStatAcc;

static void
cdbexplain_depStatAcc_init0(CdbExplain_DepStatAcc *acc)
{
	cdbexplain_agg_init0(&acc->agg);
	acc->rshmax = NULL;
	acc->rsimax = NULL;
	acc->nsimax = NULL;
	acc->max_total = 0;
	INSTR_TIME_SET_ZERO(acc->firststart_of_max_total);
}								/* cdbexplain_depStatAcc_init0 */

static inline void
cdbexplain_depStatAcc_upd(CdbExplain_DepStatAcc *acc,
						  double v,
						  CdbExplain_StatHdr *rsh,
						  CdbExplain_StatInst *rsi,
						  CdbExplain_StatInst *nsi)
{
	if (cdbexplain_agg_upd(&acc->agg, v, rsh->segindex))
	{
		acc->rshmax = rsh;
		acc->rsimax = rsi;
		acc->nsimax = nsi;
	}

	if (acc->max_total < nsi->total)
	{
		acc->max_total = nsi->total;
		INSTR_TIME_ASSIGN(acc->firststart_of_max_total, nsi->firststart);
	}
}								/* cdbexplain_depStatAcc_upd */

static void
cdbexplain_depStatAcc_saveText(CdbExplain_DepStatAcc *acc,
							   StringInfoData *extratextbuf,
							   bool *saved_inout)
{
	CdbExplain_StatHdr *rsh = acc->rshmax;
	CdbExplain_StatInst *rsi = acc->rsimax;
	CdbExplain_StatInst *nsi = acc->nsimax;

	if (acc->agg.vcnt > 0 &&
		nsi->bnotes == nsi->enotes &&
		rsi->bnotes < rsi->enotes)
	{
		/* Locate extra message text in dispatch result buffer. */
		int			notelen = rsi->enotes - rsi->bnotes;
		const char *notes = (const char *) rsh + rsh->bnotes + rsi->bnotes;

		Insist(rsh->bnotes + rsi->enotes < rsh->enotes &&
			   notes[notelen] == '\0');

		/* Append to extratextbuf. */
		nsi->bnotes = extratextbuf->len;
		appendBinaryStringInfo(extratextbuf, notes, notelen);
		nsi->enotes = extratextbuf->len;

		/* Tell caller that some extra text has been saved. */
		if (saved_inout)
			*saved_inout = true;
	}
}								/* cdbexplain_depStatAcc_saveText */


/*
 * cdbexplain_depositStatsToNode
 *
 * Called by recvStatWalker and localStatWalker to update the given
 * PlanState node's Instrument node with statistics received from
 * workers or collected locally.  Attaches a CdbExplain_NodeSummary
 * block to the Instrument node.  If top node of slice, per-slice
 * statistics are transferred from the StatHdr to the SliceSummary.
 */
static void
cdbexplain_depositStatsToNode(PlanState *planstate, CdbExplain_RecvStatCtx *ctx)
{
	Instrumentation *instr = planstate->instrument;
	CdbExplain_StatHdr *rsh;	/* The header (which includes StatInst) */
	CdbExplain_StatInst *rsi;	/* The current StatInst */

	/*
	 * Points to the insts array of node summary (CdbExplain_NodeSummary).
	 * Used for saving every rsi in the node summary (in addition to saving
	 * the max/avg).
	 */
	CdbExplain_StatInst *nsi;

	/*
	 * ns is the node summary across all QEs of the segworker group. It also
	 * contains detailed "unsummarized" raw stat for a node across all QEs in
	 * current segworker group (in the insts array)
	 */
	CdbExplain_NodeSummary *ns;
	CdbExplain_DepStatAcc ntuples;
	CdbExplain_DepStatAcc execmemused;
	CdbExplain_DepStatAcc workmemused;
	CdbExplain_DepStatAcc workmemwanted;
	CdbExplain_DepStatAcc totalWorkfileCreated;
	CdbExplain_DepStatAcc peakmemused;
	CdbExplain_DepStatAcc vmem_reserved;
	CdbExplain_DepStatAcc memory_accounting_global_peak;
	CdbExplain_DepStatAcc peakMemBalance;
	CdbExplain_DepStatAcc totalPartTableScanned;
	CdbExplain_DepStatAcc sortSpaceUsed[NUM_SORT_SPACE_TYPE][NUM_SORT_METHOD];
	int			imsgptr;
	int			nInst;

	Insist(instr &&
		   ctx->iStatInst < ctx->nStatInst);

	/* Allocate NodeSummary block. */
	nInst = ctx->segindexMax + 1 - ctx->segindexMin;
	ns = (CdbExplain_NodeSummary *) palloc0(sizeof(*ns) - sizeof(ns->insts) +
											nInst * sizeof(ns->insts[0]));
	ns->segindex0 = ctx->segindexMin;
	ns->ninst = nInst;

	/* Attach our new NodeSummary to the Instrumentation node. */
	instr->cdbNodeSummary = ns;

	/* Initialize per-node accumulators. */
	cdbexplain_depStatAcc_init0(&ntuples);
	cdbexplain_depStatAcc_init0(&execmemused);
	cdbexplain_depStatAcc_init0(&workmemused);
	cdbexplain_depStatAcc_init0(&workmemwanted);
	cdbexplain_depStatAcc_init0(&totalWorkfileCreated);
	cdbexplain_depStatAcc_init0(&peakMemBalance);
	cdbexplain_depStatAcc_init0(&totalPartTableScanned);
	for (int idx = 0; idx < NUM_SORT_METHOD; ++idx)
	{
		cdbexplain_depStatAcc_init0(&sortSpaceUsed[MEMORY_SORT_SPACE_TYPE - 1][idx]);
		cdbexplain_depStatAcc_init0(&sortSpaceUsed[DISK_SORT_SPACE_TYPE - 1][idx]);
	}

	/* Initialize per-slice accumulators. */
	cdbexplain_depStatAcc_init0(&peakmemused);
	cdbexplain_depStatAcc_init0(&vmem_reserved);
	cdbexplain_depStatAcc_init0(&memory_accounting_global_peak);

	bool		isRunning = false;

	/* Examine the statistics from each qExec. */
	for (imsgptr = 0; imsgptr < ctx->nmsgptr; imsgptr++)
	{
		/* Locate PlanState node's StatInst received from this qExec. */
		rsh = ctx->msgptrs[imsgptr];
		rsi = &rsh->inst[ctx->iStatInst];

		Insist(rsi->pstype == planstate->type &&
			   ns->segindex0 <= rsh->segindex &&
			   rsh->segindex < ns->segindex0 + ns->ninst);

		/* Locate this qExec's StatInst slot in node's NodeSummary block. */
		nsi = &ns->insts[rsh->segindex - ns->segindex0];

		/* Copy the StatInst to NodeSummary from dispatch result buffer. */
		*nsi = *rsi;

		/*
		 * Drop qExec's extra text.  We rescue it below if qExec is a winner.
		 * For local qDisp slice, ctx->extratextbuf is NULL, which tells us to
		 * leave the extra text undisturbed in its existing buffer.
		 */
		if (ctx->extratextbuf)
			nsi->bnotes = nsi->enotes = 0;

		if (nsi->running)
		{
			isRunning = true;
		}

		/* Update per-node accumulators. */
		cdbexplain_depStatAcc_upd(&ntuples, rsi->ntuples, rsh, rsi, nsi);
		cdbexplain_depStatAcc_upd(&execmemused, rsi->execmemused, rsh, rsi, nsi);
		cdbexplain_depStatAcc_upd(&workmemused, rsi->workmemused, rsh, rsi, nsi);
		cdbexplain_depStatAcc_upd(&workmemwanted, rsi->workmemwanted, rsh, rsi, nsi);
		cdbexplain_depStatAcc_upd(&totalWorkfileCreated, (rsi->workfileCreated ? 1 : 0), rsh, rsi, nsi);
		cdbexplain_depStatAcc_upd(&peakMemBalance, rsi->peakMemBalance, rsh, rsi, nsi);
		cdbexplain_depStatAcc_upd(&totalPartTableScanned, rsi->numPartScanned, rsh, rsi, nsi);
		if (rsi->sortMethod < NUM_SORT_METHOD && rsi->sortMethod != UNINITIALIZED_SORT && rsi->sortSpaceType != UNINITIALIZED_SORT_SPACE_TYPE)
		{
			Assert(rsi->sortSpaceType <= NUM_SORT_SPACE_TYPE);
			cdbexplain_depStatAcc_upd(&sortSpaceUsed[rsi->sortSpaceType - 1][rsi->sortMethod - 1], (double) rsi->sortSpaceUsed, rsh, rsi, nsi);
		}

		/* Update per-slice accumulators. */
		cdbexplain_depStatAcc_upd(&peakmemused, rsh->worker.peakmemused, rsh, rsi, nsi);
		cdbexplain_depStatAcc_upd(&vmem_reserved, rsh->worker.vmem_reserved, rsh, rsi, nsi);
		cdbexplain_depStatAcc_upd(&memory_accounting_global_peak, rsh->worker.memory_accounting_global_peak, rsh, rsi, nsi);
	}

	/* Save per-node accumulated stats in NodeSummary. */
	ns->ntuples = ntuples.agg;
	ns->execmemused = execmemused.agg;
	ns->workmemused = workmemused.agg;
	ns->workmemwanted = workmemwanted.agg;
	ns->totalWorkfileCreated = totalWorkfileCreated.agg;
	ns->peakMemBalance = peakMemBalance.agg;
	ns->totalPartTableScanned = totalPartTableScanned.agg;
	for (int idx = 0; idx < NUM_SORT_METHOD; ++idx)
	{
		ns->sortSpaceUsed[MEMORY_SORT_SPACE_TYPE - 1][idx] = sortSpaceUsed[MEMORY_SORT_SPACE_TYPE - 1][idx].agg;
		ns->sortSpaceUsed[DISK_SORT_SPACE_TYPE - 1][idx] = sortSpaceUsed[DISK_SORT_SPACE_TYPE - 1][idx].agg;
	}

	/* Roll up summary over all nodes of slice into RecvStatCtx. */
	ctx->workmemused_max = Max(ctx->workmemused_max, workmemused.agg.vmax);
	ctx->workmemwanted_max = Max(ctx->workmemwanted_max, workmemwanted.agg.vmax);

	instr->running = isRunning;
	instr->total = ntuples.max_total;
	INSTR_TIME_ASSIGN(instr->firststart, ntuples.firststart_of_max_total);

	/* Put winner's stats into qDisp PlanState's Instrument node. */
	if (ntuples.agg.vcnt > 0)
	{
		instr->running = ntuples.nsimax->running;
		instr->starttime = ntuples.nsimax->starttime;
		instr->counter = ntuples.nsimax->counter;
		instr->firsttuple = ntuples.nsimax->firsttuple;
		instr->startup = ntuples.nsimax->startup;
		instr->total = ntuples.nsimax->total;
		instr->ntuples = ntuples.nsimax->ntuples;
		instr->nloops = ntuples.nsimax->nloops;
		instr->execmemused = ntuples.nsimax->execmemused;
		instr->workmemused = ntuples.nsimax->workmemused;
		instr->workmemwanted = ntuples.nsimax->workmemwanted;
		instr->workfileCreated = ntuples.nsimax->workfileCreated;
		instr->firststart = ntuples.nsimax->firststart;
	}

	/* Save extra message text for the most interesting winning qExecs. */
	if (ctx->extratextbuf)
	{
		bool		saved = false;

		/* One worker which used or wanted the most work_mem */
		if (workmemwanted.agg.vmax >= workmemused.agg.vmax)
			cdbexplain_depStatAcc_saveText(&workmemwanted, ctx->extratextbuf, &saved);
		else if (workmemused.agg.vmax > 1.05 * cdbexplain_agg_avg(&workmemused.agg))
			cdbexplain_depStatAcc_saveText(&workmemused, ctx->extratextbuf, &saved);

		/* Worker which used the most executor memory (this node's usage) */
		if (execmemused.agg.vmax > 1.05 * cdbexplain_agg_avg(&execmemused.agg))
			cdbexplain_depStatAcc_saveText(&execmemused, ctx->extratextbuf, &saved);

		/*
		 * For the worker which had the highest peak executor memory usage
		 * overall across the whole slice, we'll report the extra message text
		 * from all of the nodes in the slice.  But only if that worker stands
		 * out more than 5% above the average.
		 */
		if (peakmemused.agg.vmax > 1.05 * cdbexplain_agg_avg(&peakmemused.agg))
			cdbexplain_depStatAcc_saveText(&peakmemused, ctx->extratextbuf, &saved);

		/*
		 * One worker which produced the greatest number of output rows.
		 * (Always give at least one node a chance to have its extra message
		 * text seen.  In case no node stood out above the others, make a
		 * repeatable choice based on the number of output rows.)
		 */
		if (!saved ||
			ntuples.agg.vmax > 1.05 * cdbexplain_agg_avg(&ntuples.agg))
			cdbexplain_depStatAcc_saveText(&ntuples, ctx->extratextbuf, &saved);
	}
}								/* cdbexplain_depositStatsToNode */


/*
 * cdbexplain_collectExtraText
 *	  Allow a node to supply additional text for its EXPLAIN ANALYZE report.
 *
 * Returns the starting offset of the extra message text from notebuf->data.
 * The caller can compute the length as notebuf->len minus the starting offset.
 * If the node did not provide any extra message text, the length will be 0.
 */
static int
cdbexplain_collectExtraText(PlanState *planstate, StringInfo notebuf)
{
	int			bnotes = notebuf->len;

	/*
	 * Invoke node's callback.  It may append to our notebuf and/or its own
	 * cdbexplainbuf; and store final statistics in its Instrumentation node.
	 */
	if (planstate->cdbexplainfun)
		planstate->cdbexplainfun(planstate, notebuf);

	/*
	 * Append contents of node's extra message buffer.  This allows nodes to
	 * contribute EXPLAIN ANALYZE info without having to set up a callback.
	 */
	if (planstate->cdbexplainbuf && planstate->cdbexplainbuf->len > 0)
	{
		/* If callback added to notebuf, make sure text ends with a newline. */
		if (bnotes < notebuf->len &&
			notebuf->data[notebuf->len - 1] != '\n')
			appendStringInfoChar(notebuf, '\n');

		appendBinaryStringInfo(notebuf, planstate->cdbexplainbuf->data,
							   planstate->cdbexplainbuf->len);

		truncateStringInfo(planstate->cdbexplainbuf, 0);
	}

	return bnotes;
}								/* cdbexplain_collectExtraText */


/*
 * cdbexplain_formatExtraText
 *	  Format extra message text into the EXPLAIN output buffer.
 */
static void
cdbexplain_formatExtraText(StringInfo str,
						   int indent,
						   int segindex,
						   const char *notes,
						   int notelen)
{
	const char *cp = notes;
	const char *ep = notes + notelen;

	/* Could be more than one line... */
	while (cp < ep)
	{
		const char *nlp = strchr(cp, '\n');
		const char *dp = nlp ? nlp : ep;

		/* Strip trailing whitespace. */
		while (cp < dp &&
			   isspace(dp[-1]))
			dp--;

		/* Add to output buffer. */
		if (cp < dp)
		{
			appendStringInfoSpaces(str, indent * 2);
			if (segindex >= 0)
			{
				appendStringInfo(str, "(seg%d) ", segindex);
				if (segindex < 10)
					appendStringInfoChar(str, ' ');
				if (segindex < 100)
					appendStringInfoChar(str, ' ');
			}
			appendBinaryStringInfo(str, cp, dp - cp);
			if (nlp)
				appendStringInfoChar(str, '\n');
		}

		if (!nlp)
			break;
		cp = nlp + 1;
	}
}								/* cdbexplain_formatExtraText */



/*
 * cdbexplain_formatMemory
 *	  Convert memory size to string from (double) bytes.
 *
 *		outbuf:  [output] pointer to a char buffer to be filled
 *		bufsize: [input] maximum number of characters to write to outbuf (must be set by the caller)
 *		bytes:	 [input] a value representing memory size in bytes to be written to outbuf
 */
static void
cdbexplain_formatMemory(char *outbuf, int bufsize, double bytes)
{
	Assert(outbuf != NULL && "CDBEXPLAIN: char buffer is null");
	Assert(bufsize > 0 && "CDBEXPLAIN: size of char buffer is zero");
	/* check if truncation occurs */
#ifdef USE_ASSERT_CHECKING
	int			nchars_written =
#endif							/* USE_ASSERT_CHECKING */
	snprintf(outbuf, bufsize, "%.0fK bytes", kb(bytes));

	Assert(nchars_written < bufsize &&
		   "CDBEXPLAIN:  size of char buffer is smaller than the required number of chars");
}								/* cdbexplain_formatMemory */



/*
 * cdbexplain_formatSeconds
 *	  Convert time in seconds to readable string
 *
 *		outbuf:  [output] pointer to a char buffer to be filled
 *		bufsize: [input] maximum number of characters to write to outbuf (must be set by the caller)
 *		seconds: [input] a value representing no. of seconds to be written to outbuf
 */
static void
cdbexplain_formatSeconds(char *outbuf, int bufsize, double seconds, bool unit)
{
	Assert(outbuf != NULL && "CDBEXPLAIN: char buffer is null");
	Assert(bufsize > 0 && "CDBEXPLAIN: size of char buffer is zero");
	double		ms = seconds * 1000.0;

	/* check if truncation occurs */
#ifdef USE_ASSERT_CHECKING
	int			nchars_written =
#endif							/* USE_ASSERT_CHECKING */
	snprintf(outbuf, bufsize, "%.*f%s",
			 (ms < 10.0 && ms != 0.0 && ms > -10.0) ? 3 : 0,
			 ms, (unit ? " ms" : ""));

	Assert(nchars_written < bufsize &&
		   "CDBEXPLAIN:  size of char buffer is smaller than the required number of chars");
}								/* cdbexplain_formatSeconds */


/*
 * cdbexplain_formatSeg
 *	  Convert segment id to string.
 *
 *		outbuf:  [output] pointer to a char buffer to be filled
 *		bufsize: [input] maximum number of characters to write to outbuf (must be set by the caller)
 *		segindex:[input] a value representing segment index to be written to outbuf
 *		nInst:	 [input] no. of stat instances
 */
static void
cdbexplain_formatSeg(char *outbuf, int bufsize, int segindex, int nInst)
{
	Assert(outbuf != NULL && "CDBEXPLAIN: char buffer is null");
	Assert(bufsize > 0 && "CDBEXPLAIN: size of char buffer is zero");

	if (nInst > 1 && segindex >= 0)
	{
		/* check if truncation occurs */
#ifdef USE_ASSERT_CHECKING
		int			nchars_written =
#endif							/* USE_ASSERT_CHECKING */
		snprintf(outbuf, bufsize, " (seg%d)", segindex);

		Assert(nchars_written < bufsize &&
			   "CDBEXPLAIN:  size of char buffer is smaller than the required number of chars");
	}
	else
	{
		outbuf[0] = '\0';
	}
}								/* cdbexplain_formatSeg */


/*
 * cdbexplain_showExecStatsBegin
 *	  Called by qDisp process to create a CdbExplain_ShowStatCtx structure
 *	  in which to accumulate overall statistics for a query.
 *
 * 'querystarttime' is the timestamp of the start of the query, in a
 *		platform-dependent format.
 *
 * Note this function is called before ExecutorStart(), so there is no EState
 * or SliceTable yet.
 */
struct CdbExplain_ShowStatCtx *
cdbexplain_showExecStatsBegin(struct QueryDesc *queryDesc,
							  instr_time querystarttime)
{
	CdbExplain_ShowStatCtx *ctx;
	int			nslice;

	Assert(Gp_role != GP_ROLE_EXECUTE);

	/* Allocate and zero the ShowStatCtx */
	ctx = (CdbExplain_ShowStatCtx *) palloc0(sizeof(*ctx));

	ctx->querystarttime = querystarttime;

	/* Determine number of slices.  (SliceTable hasn't been built yet.) */
	nslice = 1 + queryDesc->plannedstmt->planTree->nMotionNodes + queryDesc->plannedstmt->planTree->nInitPlans;

	/* Allocate and zero the SliceSummary array. */
	ctx->nslice = nslice;
	ctx->slices = (CdbExplain_SliceSummary *) palloc0(nslice * sizeof(ctx->slices[0]));

	/* Allocate a buffer in which we can collect any extra message text. */
	initStringInfoOfSize(&ctx->extratextbuf, 4000);

	return ctx;
}								/* cdbexplain_showExecStatsBegin */

/*
 * nodeSupportWorkfileCaching
 *	 Return true if a given node supports workfile caching.
 */
static bool
nodeSupportWorkfileCaching(PlanState *planstate)
{
	return (IsA(planstate, SortState) ||
			IsA(planstate, HashJoinState) ||
			(IsA(planstate, AggState) &&((Agg *) planstate->plan)->aggstrategy == AGG_HASHED) ||
			IsA(planstate, MaterialState));
}

/*
 * cdbexplain_showExecStats
 *	  Called by qDisp process to format a node's EXPLAIN ANALYZE statistics.
 *
 * 'planstate' is the node whose statistics are to be displayed.
 * 'str' is the output buffer.
 * 'indent' is the root indentation for all the text generated for explain output
 * 'ctx' is a CdbExplain_ShowStatCtx object which was created by a call to
 *		cdbexplain_showExecStatsBegin().
 */
static void
cdbexplain_showExecStats(struct PlanState *planstate, ExplainState *es)
{
	struct CdbExplain_ShowStatCtx *ctx = es->showstatctx;
	Instrumentation *instr = planstate->instrument;
	CdbExplain_NodeSummary *ns = instr->cdbNodeSummary;
	instr_time	timediff;
	int			i;

	char		totalbuf[50];
	char		avgbuf[50];
	char		maxbuf[50];
	char		segbuf[50];
	char		startbuf[50];

	/* Might not have received stats from qExecs if they hit errors. */
	if (!ns)
		return;

	Assert(instr != NULL);

	if ((EXPLAIN_MEMORY_VERBOSITY_DETAIL <= explain_memory_verbosity)
		&& planstate->type == T_MotionState)
	{
		Motion	   *pMotion = (Motion *) planstate->plan;
		int			curSliceId = pMotion->motionID;

		/*
		 * FIXME: Only displayed in text format
		 * [#159442827]
		 */
		for (int iWorker = 0; iWorker < ctx->slices[curSliceId].nworker; iWorker++)
		{
			appendStringInfoSpaces(es->str, es->indent * 2);
			appendStringInfo(es->str, "slice %d, seg %d\n", curSliceId, iWorker);

			MemoryAccounting_CombinedAccountArrayToString(ctx->slices[curSliceId].memoryAccounts[iWorker],
														  ctx->slices[curSliceId].memoryAccountCount[iWorker], es->str, es->indent + 1);
		}
	}

	/*
	 * Executor memory used by this individual node, if it allocates from a
	 * memory context of its own instead of sharing the per-query context.
	 */
	if (es->analyze && es->verbose && ns->execmemused.vcnt > 0)
	{
		if (es->format == EXPLAIN_FORMAT_TEXT)
		{
			appendStringInfoSpaces(es->str, es->indent * 2);
			appendStringInfo(es->str, "Executor Memory: %ldkB  Segments: %d  Max: %ldkB (segment %d)\n",
							 (long) kb(ns->execmemused.vsum),
							 ns->execmemused.vcnt,
							 (long) kb(ns->execmemused.vmax),
							 ns->execmemused.imax);
		}
		else
		{
			ExplainPropertyLong("Executor Memory", (long) kb(ns->execmemused.vsum), es);
			ExplainPropertyInteger("Executor Memory Segments", ns->execmemused.vcnt, es);
			ExplainPropertyLong("Executor Max Memory", (long) kb(ns->execmemused.vmax), es);
			ExplainPropertyInteger("Executor Max Memory Segment", ns->execmemused.imax, es);
		}
	}

	/*
	 * Actual work_mem used.
	 */
	if (es->analyze && es->verbose && ns->workmemused.vcnt > 0)
	{
		if (es->format == EXPLAIN_FORMAT_TEXT)
		{
			appendStringInfoSpaces(es->str, es->indent * 2);
			appendStringInfo(es->str, "work_mem: %ldkB  Segments: %d  Max: %ldkB (segment %d)",
							 (long) kb(ns->workmemused.vsum),
							 ns->workmemused.vcnt,
							 (long) kb(ns->workmemused.vmax),
							 ns->workmemused.imax);

			/*
			 * Total number of segments in which this node reuses cached or
			 * creates workfiles.
			 */
			if (nodeSupportWorkfileCaching(planstate))
				appendStringInfo(es->str, "  Workfile: (%d spilling)",
								 ns->totalWorkfileCreated.vcnt);

			appendStringInfo(es->str, "\n");
		}
		else
		{
			ExplainPropertyLong("work_mem", (long) kb(ns->workmemused.vsum), es);
			ExplainPropertyInteger("work_mem Segments", ns->workmemused.vcnt, es);
			ExplainPropertyLong("work_mem Max Memory", (long) kb(ns->workmemused.vmax), es);
			ExplainPropertyLong("work_mem Max Memory Segment", ns->workmemused.imax, es);

			/*
			 * Total number of segments in which this node reuses cached or
			 * creates workfiles.
			 */
			if (nodeSupportWorkfileCaching(planstate))
				ExplainPropertyInteger("Workfile Spilling", ns->totalWorkfileCreated.vcnt, es);
		}
	}

	if (es->verbose && EXPLAIN_MEMORY_VERBOSITY_SUPPRESS < explain_memory_verbosity)
	{
		/*
		 * Memory account balance without overhead
		 */
		appendStringInfoSpaces(es->str, es->indent * 2);
		cdbexplain_formatMemory(maxbuf, sizeof(maxbuf), ns->peakMemBalance.vmax);
		if (ns->peakMemBalance.vcnt == 1)
		{
			appendStringInfo(es->str,
							 "Memory:  %s.\n",
							 maxbuf);
		}
		else
		{
			cdbexplain_formatSeg(segbuf, sizeof(segbuf), ns->peakMemBalance.imax, ns->ninst);
			cdbexplain_formatMemory(avgbuf, sizeof(avgbuf), cdbexplain_agg_avg(&ns->peakMemBalance));
			appendStringInfo(es->str,
							 "Memory:  %s avg, %s max%s.\n",
							 avgbuf,
							 maxbuf,
							 segbuf);
		}
	}

	/*
	 * What value of work_mem would suffice to eliminate workfile I/O?
	 * [#159443489]
	 */
	if (es->analyze && es->verbose && ns->workmemwanted.vcnt > 0)
	{
		appendStringInfoSpaces(es->str, es->indent * 2);
		cdbexplain_formatMemory(maxbuf, sizeof(maxbuf), ns->workmemwanted.vmax);
		if (ns->ninst == 1)
		{
			appendStringInfo(es->str,
							 "Work_mem wanted: %s to lessen workfile I/O.\n",
							 maxbuf);
		}
		else
		{
			cdbexplain_formatMemory(avgbuf, sizeof(avgbuf), cdbexplain_agg_avg(&ns->workmemwanted));
			cdbexplain_formatSeg(segbuf, sizeof(segbuf), ns->workmemwanted.imax, ns->ninst);
			appendStringInfo(es->str,
							 "Work_mem wanted: %s avg, %s max%s"
							 " to lessen workfile I/O affecting %d workers.\n",
							 avgbuf,
							 maxbuf,
							 segbuf,
							 ns->workmemwanted.vcnt);
		}
	}

	/*
	 * Print number of partitioned tables scanned for dynamic scans.
	 */
	if (0 <= ns->totalPartTableScanned.vcnt && (T_BitmapTableScanState == planstate->type
												|| T_DynamicTableScanState == planstate->type
												|| T_DynamicIndexScanState == planstate->type))
	{
		/*
		 * FIXME: Only displayed in TEXT format
		 * [#159443692]
		 */
		if (es->format == EXPLAIN_FORMAT_TEXT)
		{
			double		nPartTableScanned_avg = cdbexplain_agg_avg(&ns->totalPartTableScanned);

			if (0 == nPartTableScanned_avg)
			{
				bool		displayPartitionScanned = true;

				if (T_BitmapTableScanState == planstate->type)
				{
					ScanState  *scanState = (ScanState *) planstate;

					if (!isDynamicScan(scanState->ps.plan))
					{
						displayPartitionScanned = false;
					}
				}

				if (displayPartitionScanned)
				{
					int			numTotalLeafParts = cdbexplain_countLeafPartTables(planstate);

					appendStringInfoSpaces(es->str, es->indent * 2);
					appendStringInfo(es->str,
									 "Partitions scanned:  0 (out of %d).\n",
									 numTotalLeafParts);
				}
			}
			else
			{
				cdbexplain_formatSeg(segbuf, sizeof(segbuf), ns->totalPartTableScanned.imax, ns->ninst);
				int			numTotalLeafParts = cdbexplain_countLeafPartTables(planstate);

				appendStringInfoSpaces(es->str, es->indent * 2);

				/* only 1 segment scans partitions */
				if (1 == ns->totalPartTableScanned.vcnt)
				{
					/* rescan */
					if (1 < instr->nloops)
					{
						double		totalPartTableScannedPerRescan = ns->totalPartTableScanned.vmax / instr->nloops;

						appendStringInfo(es->str,
										 "Partitions scanned:  %.0f (out of %d) %s of %ld scans.\n",
										 totalPartTableScannedPerRescan,
										 numTotalLeafParts,
										 segbuf,
										 instr->nloops);
					}
					else
					{
						appendStringInfo(es->str,
										 "Partitions scanned:  %.0f (out of %d) %s.\n",
										 ns->totalPartTableScanned.vmax,
										 numTotalLeafParts,
										 segbuf);
					}
				}
				else
				{
					/* rescan */
					if (1 < instr->nloops)
					{
						double		totalPartTableScannedPerRescan = nPartTableScanned_avg / instr->nloops;
						double		maxPartTableScannedPerRescan = ns->totalPartTableScanned.vmax / instr->nloops;

						appendStringInfo(es->str,
										 "Partitions scanned:  Avg %.1f (out of %d) x %d workers of %ld scans."
										 "  Max %.0f parts%s.\n",
										 totalPartTableScannedPerRescan,
										 numTotalLeafParts,
										 ns->totalPartTableScanned.vcnt,
										 instr->nloops,
										 maxPartTableScannedPerRescan,
										 segbuf
							);
					}
					else
					{
						appendStringInfo(es->str,
										 "Partitions scanned:  Avg %.1f (out of %d) x %d workers."
										 "  Max %.0f parts%s.\n",
										 nPartTableScanned_avg,
										 numTotalLeafParts,
										 ns->totalPartTableScanned.vcnt,
										 ns->totalPartTableScanned.vmax,
										 segbuf);
					}
				}
			}
		}
	}

	bool 			haveExtraText = false;
	StringInfoData	extraData;

	initStringInfo(&extraData);

	for (i = 0; i < ns->ninst; i++)
	{
		CdbExplain_StatInst *nsi = &ns->insts[i];

		if (nsi->bnotes < nsi->enotes)
		{
			if (!haveExtraText)
			{
				ExplainOpenGroup("Extra Text", "Extra Text", false, es);
				ExplainOpenGroup("Segment", NULL, true, es);
				haveExtraText = true;
			}
<<<<<<< HEAD

			resetStringInfo(extraData);
=======
			
			resetStringInfo(&extraData);
>>>>>>> f90dcf9e

			cdbexplain_formatExtraText(&extraData,
									   0,
									   (ns->ninst == 1) ? -1
									   : ns->segindex0 + i,
									   ctx->extratextbuf.data + nsi->bnotes,
									   nsi->enotes - nsi->bnotes);
			ExplainPropertyStringInfo("Extra Text", es, "%s", extraData.data);
		}
	}

	if (haveExtraText)
	{
		ExplainCloseGroup("Segment", NULL, true, es);
		ExplainCloseGroup("Extra Text", "Extra Text", false, es);
	}
	pfree(extraData.data);

	/*
	 * Dump stats for all workers.
	 */
	if (gp_enable_explain_allstat && ns->segindex0 >= 0 && ns->ninst > 0)
	{
		if (es->format == EXPLAIN_FORMAT_TEXT)
		{
			/*
			 * create a header for all stats: separate each individual stat by an
			 * underscore, separate the grouped stats for each node by a slash
			 */
			appendStringInfoSpaces(es->str, es->indent * 2);
			appendStringInfoString(es->str,
								   "allstat: seg_firststart_total_ntuples");
		}
		else
			ExplainOpenGroup("Allstat", "Allstat", true, es);

		for (i = 0; i < ns->ninst; i++)
		{
			CdbExplain_StatInst *nsi = &ns->insts[i];

			if (INSTR_TIME_IS_ZERO(nsi->firststart))
				continue;

			/* Time from start of query on qDisp to worker's first result row */
			INSTR_TIME_SET_ZERO(timediff);
			INSTR_TIME_ACCUM_DIFF(timediff, nsi->firststart, ctx->querystarttime);

			if (es->format == EXPLAIN_FORMAT_TEXT)
			{
				cdbexplain_formatSeconds(startbuf, sizeof(startbuf),
										 INSTR_TIME_GET_DOUBLE(timediff), true);
				cdbexplain_formatSeconds(totalbuf, sizeof(totalbuf),
										 nsi->total, true);
				appendStringInfo(es->str,
								 "/seg%d_%s_%s_%.0f",
								 ns->segindex0 + i,
								 startbuf,
								 totalbuf,
								 nsi->ntuples);
			}
			else
			{
				cdbexplain_formatSeconds(startbuf, sizeof(startbuf),
										 INSTR_TIME_GET_DOUBLE(timediff), false);
				cdbexplain_formatSeconds(totalbuf, sizeof(totalbuf),
										 nsi->total, false);

				ExplainOpenGroup("Segment", NULL, false, es);
				ExplainPropertyInteger("Segment index", ns->segindex0 + i, es);
				ExplainPropertyText("Time To First Result", startbuf, es);
				ExplainPropertyText("Time To Total Result", totalbuf, es);
				ExplainPropertyFloat("Tuples", nsi->ntuples, 1, es);
				ExplainCloseGroup("Segment", NULL, false, es);
			}
		}

		if (es->format == EXPLAIN_FORMAT_TEXT)
			appendStringInfoString(es->str, "//end\n");
		else
			ExplainCloseGroup("Allstat", "Allstat", true, es);
	}
}								/* cdbexplain_showExecStats */


/*
 * cdbexplain_showExecStatsEnd
 *	  Called by qDisp process to format the overall statistics for a query
 *	  into the caller's buffer.
 *
 * 'ctx' is the CdbExplain_ShowStatCtx object which was created by a call to
 *		cdbexplain_showExecStatsBegin() and contains statistics which have
 *		been accumulated over a series of calls to cdbexplain_showExecStats().
 *		Invalid on return (it is freed).
 *
 * This doesn't free the CdbExplain_ShowStatCtx object or buffers, because
 * they will be free'd shortly by the end of statement anyway.
 */
void
cdbexplain_showExecStatsEnd(struct PlannedStmt *stmt,
							struct CdbExplain_ShowStatCtx *showstatctx,
							struct EState *estate,
							ExplainState *es)
{
    gpexplain_formatSlicesOutput(showstatctx, estate, es);

	if (!IsResManagerMemoryPolicyNone())
	{
		ExplainOpenGroup("Statement statistics", "Statement statistics", true, es);
		if (es->format == EXPLAIN_FORMAT_TEXT)
			appendStringInfo(es->str, "Memory used:  %ldkB\n", (long) kb(stmt->query_mem));
		else
			ExplainPropertyLong("Memory used", (long) kb(stmt->query_mem), es);

		if (optimizer && explain_memory_verbosity == EXPLAIN_MEMORY_VERBOSITY_SUMMARY)
		{
			MemoryAccountExplain *acct = MemoryAccounting_ExplainCurrentOptimizerAccountInfo();

			if (acct != NULL)
			{
				if (es->format == EXPLAIN_FORMAT_TEXT)
				{
					appendStringInfo(es->str, "ORCA Memory used: peak %ldkB  allocated %ldkB  freed %ldkB\n",
									 (long) ceil((double) acct->peak / 1024L),
									 (long) ceil((double) acct->allocated / 1024L),
									 (long) ceil((double) acct->freed / 1024L));
				}
				else
				{
					ExplainPropertyLong("ORCA Memory Used Peak",
										ceil((double) acct->peak / 1024L), es);
					ExplainPropertyLong("ORCA Memory Used Allocated",
										ceil((double) acct->allocated / 1024L), es);
					ExplainPropertyLong("ORCA Memory Used Freed",
										ceil((double) acct->freed / 1024L), es);
				}

				pfree(acct);
			}
		}

		if (showstatctx->workmemwanted_max > 0)
		{
			long mem_wanted;

			mem_wanted = (long) PolicyAutoStatementMemForNoSpillKB(stmt,
							(uint64) showstatctx->workmemwanted_max / 1024L);

			if (es->format == EXPLAIN_FORMAT_TEXT)
				appendStringInfo(es->str, "Memory wanted:  %ldkB\n", mem_wanted);
			else
				ExplainPropertyLong("Memory wanted", mem_wanted, es);
		}

		ExplainCloseGroup("Statement statistics", "Statement statistics", true, es);
	}
}								/* cdbexplain_showExecStatsEnd */

/*
 * Given a statistics context search for all the slice statistics
 * and format them to the correct layout
 */
static void
gpexplain_formatSlicesOutput(struct CdbExplain_ShowStatCtx *showstatctx,
                             struct EState *estate,
                             ExplainState *es)
{
	Slice	   *slice;
	int			sliceIndex;
	int			flag;
	double		total_memory_across_slices = 0;

	char		avgbuf[50];
	char		maxbuf[50];
	char		segbuf[50];

    if (showstatctx->nslice > 0)
        ExplainOpenGroup("Slice statistics", "Slice statistics", false, es);

    for (sliceIndex = 0; sliceIndex < showstatctx->nslice; sliceIndex++)
    {
        CdbExplain_SliceSummary *ss = &showstatctx->slices[sliceIndex];
        CdbExplain_DispatchSummary *ds = &ss->dispatchSummary;

        flag = es->str->len;
        if (es->format == EXPLAIN_FORMAT_TEXT)
        {

            appendStringInfo(es->str, "  (slice%d) ", sliceIndex);
            if (sliceIndex < 10)
                appendStringInfoChar(es->str, ' ');

            appendStringInfoString(es->str, "  ");
        }
        else
        {
            ExplainOpenGroup("Slice", NULL, true, es);
            ExplainPropertyInteger("Slice", sliceIndex, es);
        }

        /* Worker counts */
        slice = getCurrentSlice(estate, sliceIndex);
        if (slice &&
            slice->numGangMembersToBeActive > 0 &&
            slice->numGangMembersToBeActive != ss->dispatchSummary.nOk)
        {
            int nNotDispatched = slice->numGangMembersToBeActive - ds->nResult + ds->nNotDispatched;

            es->str->data[flag] = (ss->dispatchSummary.nError > 0) ? 'X' : '_';
            StringInfoData workersInformationText;
            initStringInfo(&workersInformationText);

            appendStringInfo(&workersInformationText, "Workers:");

            if (es->format == EXPLAIN_FORMAT_TEXT)
            {
                if (ds->nError == 1)
                {
                    appendStringInfo(&workersInformationText,
                                     " %d error;",
                                     ds->nError);
                }
                else if (ds->nError > 1)
                {
                    appendStringInfo(&workersInformationText,
                                     " %d errors;",
                                     ds->nError);
                }
            }
            else
            {
                ExplainOpenGroup("Workers", "Workers", true, es);
                if (ds->nError > 0)
                    ExplainPropertyInteger("Errors", ds->nError, es);
            }

            if (ds->nCanceled > 0)
            {
                if (es->format == EXPLAIN_FORMAT_TEXT)
                {
                    appendStringInfo(&workersInformationText,
                                     " %d canceled;",
                                     ds->nCanceled);
                }
                else
                {
                    ExplainPropertyInteger("Canceled", ds->nCanceled, es);
                }
            }

            if (nNotDispatched > 0)
            {
                if (es->format == EXPLAIN_FORMAT_TEXT)
                {
                    appendStringInfo(&workersInformationText,
                                     " %d not dispatched;",
                                     nNotDispatched);
                }
                else
                {
                    ExplainPropertyInteger("Not Dispatched", nNotDispatched, es);
                }
            }

            if (ds->nIgnorableError > 0)
            {
                if (es->format == EXPLAIN_FORMAT_TEXT)
                {
                    appendStringInfo(&workersInformationText,
                                     " %d aborted;",
                                     ds->nIgnorableError);
                }
                else
                {
                    ExplainPropertyInteger("Aborted", ds->nIgnorableError, es);
                }
            }

            if (ds->nOk > 0)
            {
                if (es->format == EXPLAIN_FORMAT_TEXT)
                {
                    appendStringInfo(&workersInformationText,
                                     " %d ok;",
                                     ds->nOk);
                }
                else
                {
                    ExplainPropertyInteger("Ok", ds->nOk, es);
                }
            }

            if (es->format == EXPLAIN_FORMAT_TEXT)
            {
                workersInformationText.len--;
                ExplainPropertyStringInfo("Workers", es, "%s.  ", workersInformationText.data);
            }
            else
            {
                ExplainCloseGroup("Workers", "Workers", true, es);
            }
        }

        /* Executor memory high-water mark */
        cdbexplain_formatMemory(maxbuf, sizeof(maxbuf), ss->peakmemused.vmax);
        if (ss->peakmemused.vcnt == 1)
        {
            if (es->format == EXPLAIN_FORMAT_TEXT)
            {
                const char *seg = segbuf;

                if (ss->peakmemused.imax >= 0)
                {
                    cdbexplain_formatSeg(segbuf, sizeof(segbuf), ss->peakmemused.imax, 999);
                }
                else if (slice &&
                         slice->gangSize > 0)
                {
                    seg = " (entry db)";
                }
                else
                {
                    seg = "";
                }
                appendStringInfo(es->str,
                                 "Executor memory: %s%s.",
                                 maxbuf,
                                 seg);
            }
            else
            {
                ExplainPropertyInteger("Executor Memory", ss->peakmemused.vmax, es);
            }
        }
        else if (ss->peakmemused.vcnt > 1)
        {
            if (es->format == EXPLAIN_FORMAT_TEXT)
            {
                cdbexplain_formatMemory(avgbuf, sizeof(avgbuf), cdbexplain_agg_avg(&ss->peakmemused));
                cdbexplain_formatSeg(segbuf, sizeof(segbuf), ss->peakmemused.imax, ss->nworker);
                appendStringInfo(es->str,
                                 "Executor memory: %s avg x %d workers, %s max%s.",
                                 avgbuf,
                                 ss->peakmemused.vcnt,
                                 maxbuf,
                                 segbuf);
            }
            else
            {
                ExplainOpenGroup("Executor Memory", "Executor Memory", true, es);
                ExplainPropertyInteger("Average", cdbexplain_agg_avg(&ss->peakmemused), es);
                ExplainPropertyInteger("Workers", ss->peakmemused.vcnt, es);
                ExplainPropertyInteger("Maximum Memory Used", ss->peakmemused.vmax, es);
                ExplainCloseGroup("Executor Memory", "Executor Memory", true, es);
            }
        }

        if (EXPLAIN_MEMORY_VERBOSITY_SUPPRESS < explain_memory_verbosity)
        {
            /* Memory accounting global peak memory usage */
            double peakMemoryUsage = ss->memory_accounting_global_peak.vmax;
            int workers = 1;
            cdbexplain_formatMemory(maxbuf, sizeof(maxbuf), peakMemoryUsage);
			peakMemoryUsage = kb(peakMemoryUsage);

            if (ss->memory_accounting_global_peak.vcnt == 1)
            {

                if (es->format == EXPLAIN_FORMAT_TEXT)
                {
                    const char *seg = segbuf;

                    if (ss->memory_accounting_global_peak.imax >= 0)
                    {
                        cdbexplain_formatSeg(segbuf, sizeof(segbuf), ss->memory_accounting_global_peak.imax, 999);
                    }
                    else if (slice &&
                             slice->gangSize > 0)
                    {
                        seg = " (entry db)";
                    }
                    else
                    {
                        seg = "";
                    }
                    appendStringInfo(es->str,
                                     "  Peak memory: %s%s.",
                                     maxbuf,
                                     seg);
                }
                else
                {
                    ExplainPropertyInteger("Global Peak Memory", ss->memory_accounting_global_peak.vmax, es);
                }
            }
            else if (ss->memory_accounting_global_peak.vcnt > 1)
            {
				if (es->format == EXPLAIN_FORMAT_TEXT)
                {
                	peakMemoryUsage = cdbexplain_agg_avg(&ss->memory_accounting_global_peak);
                	workers = ss->memory_accounting_global_peak.vcnt;
                	peakMemoryUsage = kb(peakMemoryUsage);
                	cdbexplain_formatMemory(avgbuf, sizeof(avgbuf), peakMemoryUsage);
                	cdbexplain_formatSeg(segbuf, sizeof(segbuf), ss->memory_accounting_global_peak.imax, ss->nworker);
                	appendStringInfo(es->str,
                	                 "  Peak memory: %s avg x %d workers, %s max%s.",
                	                 avgbuf,
                	                 ss->memory_accounting_global_peak.vcnt,
                	                 maxbuf,
                	                 segbuf);
				}
				else
                {
                    ExplainOpenGroup("Global Peak Memory", "Global Peak Memory", true, es);
                    ExplainPropertyInteger("Average", cdbexplain_agg_avg(&ss->memory_accounting_global_peak), es);
                    ExplainPropertyInteger("Workers", ss->memory_accounting_global_peak.vcnt, es);
                    ExplainPropertyInteger("Maximum Memory Used", ss->memory_accounting_global_peak.vmax, es);
                    ExplainCloseGroup("Global Peak Memory", "Global Peak Memory", true, es);
                }
            }

            total_memory_across_slices += (peakMemoryUsage * workers);

            /* Vmem reserved by QEs */
            cdbexplain_formatMemory(maxbuf, sizeof(maxbuf), ss->vmem_reserved.vmax);
            if (ss->vmem_reserved.vcnt == 1)
            {

                if (es->format == EXPLAIN_FORMAT_TEXT)
                {
                    const char *seg = segbuf;

                    if (ss->vmem_reserved.imax >= 0)
                    {
                        cdbexplain_formatSeg(segbuf, sizeof(segbuf), ss->vmem_reserved.imax, 999);
                    }
                    else if (slice &&
                             slice->gangSize > 0)
                    {
                        seg = " (entry db)";
                    }
                    else
                    {
                        seg = "";
                    }
                    appendStringInfo(es->str,
                                     "  Vmem reserved: %s%s.",
                                     maxbuf,
                                     seg);
                }
                else
                {
                    ExplainPropertyInteger("Virtual Memory", ss->vmem_reserved.vmax, es);
                }
            }
            else if (ss->vmem_reserved.vcnt > 1)
            {
                if (es->format == EXPLAIN_FORMAT_TEXT)
                {
                    cdbexplain_formatMemory(avgbuf, sizeof(avgbuf), cdbexplain_agg_avg(&ss->vmem_reserved));
                    cdbexplain_formatSeg(segbuf, sizeof(segbuf), ss->vmem_reserved.imax, ss->nworker);
                    appendStringInfo(es->str,
                                     "  Vmem reserved: %s avg x %d workers, %s max%s.",
                                     avgbuf,
                                     ss->vmem_reserved.vcnt,
                                     maxbuf,
                                     segbuf);
                }
                else
                {
                    ExplainOpenGroup("Virtual Memory", "Virtual Memory", true, es);
                    ExplainPropertyInteger("Average", cdbexplain_agg_avg(&ss->vmem_reserved), es);
                    ExplainPropertyInteger("Workers", ss->vmem_reserved.vcnt, es);
                    ExplainPropertyInteger("Maximum Memory Used", ss->vmem_reserved.vmax, es);
                    ExplainCloseGroup("Virtual Memory", "Virtual Memory", true, es);
                }

            }
        }

        /* Work_mem used/wanted (max over all nodes and workers of slice) */
        if (ss->workmemused_max + ss->workmemwanted_max > 0)
        {
            if (es->format == EXPLAIN_FORMAT_TEXT)
            {
                cdbexplain_formatMemory(maxbuf, sizeof(maxbuf), ss->workmemused_max);
                appendStringInfo(es->str, "  Work_mem: %s max", maxbuf);
                if (ss->workmemwanted_max > 0)
                {
                    es->str->data[flag] = '*';	/* draw attention to this slice */
                    cdbexplain_formatMemory(maxbuf, sizeof(maxbuf), ss->workmemwanted_max);
                    appendStringInfo(es->str, ", %s wanted", maxbuf);
                }
                appendStringInfoChar(es->str, '.');
            }
            else
            {
                ExplainPropertyInteger("Work Maximum Memory", ss->workmemused_max, es);
            }
        }

        if (es->format == EXPLAIN_FORMAT_TEXT)
            appendStringInfoChar(es->str, '\n');

        ExplainCloseGroup("Slice", NULL, true, es);
    }

    if (showstatctx->nslice > 0)
        ExplainCloseGroup("Slice statistics", "Slice statistics", false, es);

    if (total_memory_across_slices > 0)
    {
        if (es->format == EXPLAIN_FORMAT_TEXT)
        {
            appendStringInfo(es->str, "Total memory used across slices: %.0fK bytes \n", total_memory_across_slices);
        }
        else
        {
            ExplainPropertyInteger("Total memory used across slices", total_memory_across_slices, es);
        }
    }
}

static int
cdbexplain_countLeafPartTables(PlanState *planstate)
{
	Assert(IsA(planstate, DynamicTableScanState) ||IsA(planstate, DynamicIndexScanState)
		   ||IsA(planstate, BitmapTableScanState));
	Scan	   *scan = (Scan *) planstate->plan;

	Oid			root_oid = getrelid(scan->scanrelid, planstate->state->es_range_table);

	return countLeafPartTables(root_oid);
}

/*
 * Show the hash and merge keys for a Motion node.
 */
static void
show_motion_keys(PlanState *planstate, List *hashExpr, int nkeys, AttrNumber *keycols,
			     const char *qlabel, List *ancestors, ExplainState *es)
{
	Plan	   *plan = planstate->plan;
	List	   *context;
	char	   *exprstr;
	bool		useprefix = list_length(es->rtable) > 1;
	int			keyno;
	List	   *result = NIL;

	if (!nkeys && !hashExpr)
		return;

	/* Set up deparse context */
	context = deparse_context_for_planstate((Node *) planstate,
											ancestors,
											es->rtable,
											es->rtable_names);

    /* Merge Receive ordering key */
    for (keyno = 0; keyno < nkeys; keyno++)
    {
	    /* find key expression in tlist */
	    AttrNumber	keyresno = keycols[keyno];
	    TargetEntry *target = get_tle_by_resno(plan->targetlist, keyresno);

	    /* Deparse the expression, showing any top-level cast */
	    if (target)
	        exprstr = deparse_expression((Node *) target->expr, context,
								         useprefix, true);
        else
        {
            elog(WARNING, "Gather Motion %s error: no tlist item %d",
                 qlabel, keyresno);
            exprstr = "*BOGUS*";
        }

		result = lappend(result, exprstr);
    }

	if (list_length(result) > 0)
		ExplainPropertyList(qlabel, result, es);

    /* Hashed repartitioning key */
    if (hashExpr)
    {
	    /* Deparse the expression */
	    exprstr = deparse_expression((Node *)hashExpr, context, useprefix, true);
		ExplainPropertyText("Hash Key", exprstr, es);
    }
}

/*
 * Explain a partition selector node, including partition elimination
 * expression and number of statically selected partitions, if available.
 */
static void
explain_partition_selector(PartitionSelector *ps, PlanState *parentstate,
						   List *ancestors, ExplainState *es)
{
	if (ps->printablePredicate)
	{
		List	   *context;
		bool		useprefix;
		char	   *exprstr;

		/* Set up deparsing context */
		context = deparse_context_for_planstate((Node *) parentstate,
												ancestors,
												es->rtable,
												es->rtable_names);
		useprefix = list_length(es->rtable) > 1;

		/* Deparse the expression */
		exprstr = deparse_expression(ps->printablePredicate, context, useprefix, false);

		ExplainPropertyText("Filter", exprstr, es);
	}

	if (ps->staticSelection)
	{
		int nPartsSelected = list_length(ps->staticPartOids);
		int nPartsTotal = countLeafPartTables(ps->relid);

		ExplainPropertyStringInfo("Partitions selected", es, "%d (out of %d)", nPartsSelected, nPartsTotal);
	}
}<|MERGE_RESOLUTION|>--- conflicted
+++ resolved
@@ -1786,13 +1786,8 @@
 				ExplainOpenGroup("Segment", NULL, true, es);
 				haveExtraText = true;
 			}
-<<<<<<< HEAD
-
-			resetStringInfo(extraData);
-=======
-			
+
 			resetStringInfo(&extraData);
->>>>>>> f90dcf9e
 
 			cdbexplain_formatExtraText(&extraData,
 									   0,
