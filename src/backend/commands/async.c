/*-------------------------------------------------------------------------
 *
 * async.c
 *	  Asynchronous notification: NOTIFY, LISTEN, UNLISTEN
 *
 * Portions Copyright (c) 1996-2009, PostgreSQL Global Development Group
 * Portions Copyright (c) 1994, Regents of the University of California
 *
 * IDENTIFICATION
 *	  $PostgreSQL: pgsql/src/backend/commands/async.c,v 1.144 2008/12/09 15:59:39 heikki Exp $
 *
 *-------------------------------------------------------------------------
 */

/*-------------------------------------------------------------------------
 * New Async Notification Model:
 * 1. Multiple backends on same machine.  Multiple backends listening on
 *	  one relation.  (Note: "listening on a relation" is not really the
 *	  right way to think about it, since the notify names need not have
 *	  anything to do with the names of relations actually in the database.
 *	  But this terminology is all over the code and docs, and I don't feel
 *	  like trying to replace it.)
 *
 * 2. There is a tuple in relation "pg_listener" for each active LISTEN,
 *	  ie, each relname/listenerPID pair.  The "notification" field of the
 *	  tuple is zero when no NOTIFY is pending for that listener, or the PID
 *	  of the originating backend when a cross-backend NOTIFY is pending.
 *	  (We skip writing to pg_listener when doing a self-NOTIFY, so the
 *	  notification field should never be equal to the listenerPID field.)
 *
 * 3. The NOTIFY statement itself (routine Async_Notify) just adds the target
 *	  relname to a list of outstanding NOTIFY requests.  Actual processing
 *	  happens if and only if we reach transaction commit.  At that time (in
 *	  routine AtCommit_Notify) we scan pg_listener for matching relnames.
 *	  If the listenerPID in a matching tuple is ours, we just send a notify
 *	  message to our own front end.  If it is not ours, and "notification"
 *	  is not already nonzero, we set notification to our own PID and send a
 *	  SIGUSR2 signal to the receiving process (indicated by listenerPID).
 *	  BTW: if the signal operation fails, we presume that the listener backend
 *	  crashed without removing this tuple, and remove the tuple for it.
 *
 * 4. Upon receipt of a SIGUSR2 signal, the signal handler can call inbound-
 *	  notify processing immediately if this backend is idle (ie, it is
 *	  waiting for a frontend command and is not within a transaction block).
 *	  Otherwise the handler may only set a flag, which will cause the
 *	  processing to occur just before we next go idle.
 *
 * 5. Inbound-notify processing consists of scanning pg_listener for tuples
 *	  matching our own listenerPID and having nonzero notification fields.
 *	  For each such tuple, we send a message to our frontend and clear the
 *	  notification field.  BTW: this routine has to start/commit its own
 *	  transaction, since by assumption it is only called from outside any
 *	  transaction.
 *
 * Like NOTIFY, LISTEN and UNLISTEN just add the desired action to a list
 * of pending actions.  If we reach transaction commit, the changes are
 * applied to pg_listener just before executing any pending NOTIFYs.  This
 * method is necessary because to avoid race conditions, we must hold lock
 * on pg_listener from when we insert a new listener tuple until we commit.
 * To do that and not create undue hazard of deadlock, we don't want to
 * touch pg_listener until we are otherwise done with the transaction;
 * in particular it'd be uncool to still be taking user-commanded locks
 * while holding the pg_listener lock.
 *
 * Although we grab ExclusiveLock on pg_listener for any operation,
 * the lock is never held very long, so it shouldn't cause too much of
 * a performance problem.  (Previously we used AccessExclusiveLock, but
 * there's no real reason to forbid concurrent reads.)
 *
 * An application that listens on the same relname it notifies will get
 * NOTIFY messages for its own NOTIFYs.  These can be ignored, if not useful,
 * by comparing be_pid in the NOTIFY message to the application's own backend's
 * PID.  (As of FE/BE protocol 2.0, the backend's PID is provided to the
 * frontend during startup.)  The above design guarantees that notifies from
 * other backends will never be missed by ignoring self-notifies.  Note,
 * however, that we do *not* guarantee that a separate frontend message will
 * be sent for every outside NOTIFY.  Since there is only room for one
 * originating PID in pg_listener, outside notifies occurring at about the
 * same time may be collapsed into a single message bearing the PID of the
 * first outside backend to perform the NOTIFY.
 *-------------------------------------------------------------------------
 */

#include "postgres.h"

#include <unistd.h>
#include <signal.h>

#include "access/heapam.h"
#include "access/twophase_rmgr.h"
#include "access/xact.h"
#include "catalog/pg_listener.h"
#include "commands/async.h"
#include "libpq/libpq.h"
#include "libpq/pqformat.h"
#include "miscadmin.h"
#include "storage/ipc.h"
#include "storage/proc.h"
#include "storage/sinval.h"
#include "tcop/tcopprot.h"
#include "utils/builtins.h"
#include "utils/fmgroids.h"
#include "utils/memutils.h"
#include "utils/ps_status.h"
#include "utils/tqual.h"


/*
 * State for pending LISTEN/UNLISTEN actions consists of an ordered list of
 * all actions requested in the current transaction.  As explained above,
 * we don't actually modify pg_listener until we reach transaction commit.
 *
 * The list is kept in CurTransactionContext.  In subtransactions, each
 * subtransaction has its own list in its own CurTransactionContext, but
 * successful subtransactions attach their lists to their parent's list.
 * Failed subtransactions simply discard their lists.
 */
typedef enum
{
	LISTEN_LISTEN,
	LISTEN_UNLISTEN,
	LISTEN_UNLISTEN_ALL
} ListenActionKind;

typedef struct
{
	ListenActionKind action;
	char		condname[1];				/* actually, as long as needed */
} ListenAction;

static List *pendingActions = NIL;			/* list of ListenAction */

static List *upperPendingActions = NIL;		/* list of upper-xact lists */

/*
 * State for outbound notifies consists of a list of all relnames NOTIFYed
 * in the current transaction.	We do not actually perform a NOTIFY until
 * and unless the transaction commits.	pendingNotifies is NIL if no
 * NOTIFYs have been done in the current transaction.
 *
 * The list is kept in CurTransactionContext.  In subtransactions, each
 * subtransaction has its own list in its own CurTransactionContext, but
 * successful subtransactions attach their lists to their parent's list.
 * Failed subtransactions simply discard their lists.
 *
 * Note: the action and notify lists do not interact within a transaction.
 * In particular, if a transaction does NOTIFY and then LISTEN on the same
 * condition name, it will get a self-notify at commit.  This is a bit odd
 * but is consistent with our historical behavior.
 */
static List *pendingNotifies = NIL;				/* list of C strings */

static List *upperPendingNotifies = NIL;		/* list of upper-xact lists */

/*
 * State for inbound notifies consists of two flags: one saying whether
 * the signal handler is currently allowed to call ProcessIncomingNotify
 * directly, and one saying whether the signal has occurred but the handler
 * was not allowed to call ProcessIncomingNotify at the time.
 *
 * NB: the "volatile" on these declarations is critical!  If your compiler
 * does not grok "volatile", you'd be best advised to compile this file
 * with all optimization turned off.
 */
static volatile sig_atomic_t notifyInterruptEnabled = 0;
static volatile sig_atomic_t notifyInterruptOccurred = 0;

/* True if we've registered an on_shmem_exit cleanup */
static bool unlistenExitRegistered = false;

bool		Trace_notify = false;


static void queue_listen(ListenActionKind action, const char *condname);
static void Async_UnlistenOnExit(int code, Datum arg);
static void Exec_Listen(Relation lRel, const char *relname);
static void Exec_Unlisten(Relation lRel, const char *relname);
static void Exec_UnlistenAll(Relation lRel);
static void Send_Notify(Relation lRel);
static void ProcessIncomingNotify(void);
static void NotifyMyFrontEnd(char *relname, int32 listenerPID);
static bool AsyncExistsPendingNotify(const char *relname);
static void ClearPendingActionsAndNotifies(void);


/*
 * Async_Notify
 *
 *		This is executed by the SQL notify command.
 *
 *		Adds the relation to the list of pending notifies.
 *		Actual notification happens during transaction commit.
 *		^^^^^^^^^^^^^^^^^^^^^^^^^^^^^^^^^^^^^^^^^^^^^^^^^^^^^^
 */
void
Async_Notify(const char *relname)
{
	if (Trace_notify)
		elog(DEBUG1, "Async_Notify(%s)", relname);

	/* no point in making duplicate entries in the list ... */
	if (!AsyncExistsPendingNotify(relname))
	{
		/*
		 * The name list needs to live until end of transaction, so store it
		 * in the transaction context.
		 */
		MemoryContext oldcontext;

		oldcontext = MemoryContextSwitchTo(CurTransactionContext);

		/*
		 * Ordering of the list isn't important.  We choose to put new entries
		 * on the front, as this might make duplicate-elimination a tad faster
		 * when the same condition is signaled many times in a row.
		 */
		pendingNotifies = lcons(pstrdup(relname), pendingNotifies);

		MemoryContextSwitchTo(oldcontext);
	}
}

/*
 * queue_listen
 *		Common code for listen, unlisten, unlisten all commands.
 *
 *		Adds the request to the list of pending actions.
 *		Actual update of pg_listener happens during transaction commit.
 *		^^^^^^^^^^^^^^^^^^^^^^^^^^^^^^^^^^^^^^^^^^^^^^^^^^^^^^^^^^^^^^^
 */
static void
queue_listen(ListenActionKind action, const char *condname)
{
	MemoryContext oldcontext;
	ListenAction *actrec;

	/*
	 * Unlike Async_Notify, we don't try to collapse out duplicates. It would
	 * be too complicated to ensure we get the right interactions of
	 * conflicting LISTEN/UNLISTEN/UNLISTEN_ALL, and it's unlikely that there
	 * would be any performance benefit anyway in sane applications.
	 */
	oldcontext = MemoryContextSwitchTo(CurTransactionContext);

	/* space for terminating null is included in sizeof(ListenAction) */
	actrec = (ListenAction *) palloc(sizeof(ListenAction) + strlen(condname));
	actrec->action = action;
	strcpy(actrec->condname, condname);

	pendingActions = lappend(pendingActions, actrec);

	MemoryContextSwitchTo(oldcontext);
}

/*
 * Async_Listen
 *
 *		This is executed by the SQL listen command.
 */
void
Async_Listen(const char *relname)
{
	if (Trace_notify)
		elog(DEBUG1, "Async_Listen(%s,%d)", relname, MyProcPid);

	queue_listen(LISTEN_LISTEN, relname);
}

/*
 * Async_Unlisten
 *
 *		This is executed by the SQL unlisten command.
 */
void
Async_Unlisten(const char *relname)
{
	if (Trace_notify)
		elog(DEBUG1, "Async_Unlisten(%s,%d)", relname, MyProcPid);

<<<<<<< HEAD
	/* If we couldn't possibly be listening, no need to queue anything */
	if (pendingActions == NIL && !unlistenExitRegistered)
		return;

=======
>>>>>>> 38e93482
	queue_listen(LISTEN_UNLISTEN, relname);
}

/*
 * Async_UnlistenAll
 *
 *		This is invoked by UNLISTEN * command, and also at backend exit.
 */
void
Async_UnlistenAll(void)
{
	if (Trace_notify)
		elog(DEBUG1, "Async_UnlistenAll(%d)", MyProcPid);

	/* If we couldn't possibly be listening, no need to queue anything */
	if (pendingActions == NIL && !unlistenExitRegistered)
		return;

	queue_listen(LISTEN_UNLISTEN_ALL, "");
}

/*
 * Async_UnlistenOnExit
 *
 *		Clean up the pg_listener table at backend exit.
 *
 *		This is executed if we have done any LISTENs in this backend.
 *		It might not be necessary anymore, if the user UNLISTENed everything,
 *		but we don't try to detect that case.
 */
static void
Async_UnlistenOnExit(int code, Datum arg)
{
	/*
	 * We need to start/commit a transaction for the unlisten, but if there is
	 * already an active transaction we had better abort that one first.
	 * Otherwise we'd end up committing changes that probably ought to be
	 * discarded.
	 */
	AbortOutOfAnyTransaction();
	/* Now we can do the unlisten */
	StartTransactionCommand();
	Async_UnlistenAll();
	CommitTransactionCommand();
}

/*
 * AtPrepare_Notify
 *
 *		This is called at the prepare phase of a two-phase
 *		transaction.  Save the state for possible commit later.
 */
void
AtPrepare_Notify(void)
{
	ListCell   *p;

	/* It's not sensible to have any pending LISTEN/UNLISTEN actions */
	if (pendingActions)
		ereport(ERROR,
				(errcode(ERRCODE_FEATURE_NOT_SUPPORTED),
				 errmsg("cannot PREPARE a transaction that has executed LISTEN or UNLISTEN")));

	/* We can deal with pending NOTIFY though */
	foreach(p, pendingNotifies)
	{
		const char *relname = (const char *) lfirst(p);

		RegisterTwoPhaseRecord(TWOPHASE_RM_NOTIFY_ID, 0,
							   relname, strlen(relname) + 1);
	}

	/*
	 * We can clear the state immediately, rather than needing a separate
	 * PostPrepare call, because if the transaction fails we'd just discard
	 * the state anyway.
	 */
	ClearPendingActionsAndNotifies();
}

/*
 * AtCommit_Notify
 *
 *		This is called at transaction commit.
 *
 *		If there are pending LISTEN/UNLISTEN actions, insert or delete
 *		tuples in pg_listener accordingly.
 *
 *		If there are outbound notify requests in the pendingNotifies list,
 *		scan pg_listener for matching tuples, and either signal the other
 *		backend or send a message to our own frontend.
 *
 *		NOTE: we are still inside the current transaction, therefore can
 *		piggyback on its committing of changes.
 */
void
AtCommit_Notify(void)
{
	Relation	lRel;
	ListCell   *p;

	if (pendingActions == NIL && pendingNotifies == NIL)
		return;					/* no relevant statements in this xact */

	/*
	 * NOTIFY is disabled if not normal processing mode. This test used to be
	 * in xact.c, but it seems cleaner to do it here.
	 */
	if (!IsNormalProcessingMode())
	{
		ClearPendingActionsAndNotifies();
		return;
	}

	if (Trace_notify)
		elog(DEBUG1, "AtCommit_Notify");

	/* Acquire ExclusiveLock on pg_listener */
	lRel = heap_open(ListenerRelationId, ExclusiveLock);

	/* Perform any pending listen/unlisten actions */
	foreach(p, pendingActions)
	{
		ListenAction *actrec = (ListenAction *) lfirst(p);

		switch (actrec->action)
		{
			case LISTEN_LISTEN:
				Exec_Listen(lRel, actrec->condname);
				break;
			case LISTEN_UNLISTEN:
				Exec_Unlisten(lRel, actrec->condname);
				break;
			case LISTEN_UNLISTEN_ALL:
				Exec_UnlistenAll(lRel);
				break;
		}

		/* We must CCI after each action in case of conflicting actions */
		CommandCounterIncrement();
	}

	/* Perform any pending notifies */
	if (pendingNotifies)
		Send_Notify(lRel);

	/*
	 * We do NOT release the lock on pg_listener here; we need to hold it
	 * until end of transaction (which is about to happen, anyway) to ensure
	 * that notified backends see our tuple updates when they look. Else they
	 * might disregard the signal, which would make the application programmer
	 * very unhappy.  Also, this prevents race conditions when we have just
	 * inserted a listening tuple.
	 */
	heap_close(lRel, NoLock);

	ClearPendingActionsAndNotifies();

	if (Trace_notify)
		elog(DEBUG1, "AtCommit_Notify: done");
}

/*
 * Exec_Listen --- subroutine for AtCommit_Notify
 *
 *		Register the current backend as listening on the specified relation.
 */
static void
Exec_Listen(Relation lRel, const char *relname)
{
	HeapScanDesc scan;
	HeapTuple	tuple;
	Datum		values[Natts_pg_listener];
	bool		nulls[Natts_pg_listener];
	NameData	condname;
	bool		alreadyListener = false;

	if (Trace_notify)
		elog(DEBUG1, "Exec_Listen(%s,%d)", relname, MyProcPid);

	/* Detect whether we are already listening on this relname */
	scan = heap_beginscan(lRel, SnapshotNow, 0, NULL);
	while ((tuple = heap_getnext(scan, ForwardScanDirection)) != NULL)
	{
		Form_pg_listener listener = (Form_pg_listener) GETSTRUCT(tuple);

		if (listener->listenerpid == MyProcPid &&
			strncmp(NameStr(listener->relname), relname, NAMEDATALEN) == 0)
		{
			alreadyListener = true;
			/* No need to scan the rest of the table */
			break;
		}
	}
	heap_endscan(scan);

	if (alreadyListener)
		return;

	/*
	 * OK to insert a new tuple
	 */
	memset(nulls, false, sizeof(nulls));

	namestrcpy(&condname, relname);
	values[Anum_pg_listener_relname - 1] = NameGetDatum(&condname);
	values[Anum_pg_listener_listenerpid - 1] = Int32GetDatum(MyProcPid);
	values[Anum_pg_listener_notification - 1] = Int32GetDatum(0);		/* no notifies pending */

	tuple = heap_form_tuple(RelationGetDescr(lRel), values, nulls);

	simple_heap_insert(lRel, tuple);

#ifdef NOT_USED					/* currently there are no indexes */
	CatalogUpdateIndexes(lRel, tuple);
#endif

	heap_freetuple(tuple);

	/*
	 * now that we are listening, make sure we will unlisten before dying.
	 */
	if (!unlistenExitRegistered)
	{
		on_shmem_exit(Async_UnlistenOnExit, 0);
		unlistenExitRegistered = true;
	}
}

/*
 * Exec_Unlisten --- subroutine for AtCommit_Notify
 *
 *		Remove the current backend from the list of listening backends
 *		for the specified relation.
 */
static void
Exec_Unlisten(Relation lRel, const char *relname)
{
	HeapScanDesc scan;
	HeapTuple	tuple;

	if (Trace_notify)
		elog(DEBUG1, "Exec_Unlisten(%s,%d)", relname, MyProcPid);

	scan = heap_beginscan(lRel, SnapshotNow, 0, NULL);
	while ((tuple = heap_getnext(scan, ForwardScanDirection)) != NULL)
	{
		Form_pg_listener listener = (Form_pg_listener) GETSTRUCT(tuple);

		if (listener->listenerpid == MyProcPid &&
			strncmp(NameStr(listener->relname), relname, NAMEDATALEN) == 0)
		{
			/* Found the matching tuple, delete it */
			simple_heap_delete(lRel, &tuple->t_self);

			/*
			 * We assume there can be only one match, so no need to scan the
			 * rest of the table
			 */
			break;
		}
	}
	heap_endscan(scan);

	/*
	 * We do not complain about unlistening something not being listened;
	 * should we?
	 */
}

/*
 * Exec_UnlistenAll --- subroutine for AtCommit_Notify
 *
 *		Update pg_listener to unlisten all relations for this backend.
 */
static void
Exec_UnlistenAll(Relation lRel)
{
	HeapScanDesc scan;
	HeapTuple	lTuple;
	ScanKeyData key[1];

	if (Trace_notify)
		elog(DEBUG1, "Exec_UnlistenAll");

	/* Find and delete all entries with my listenerPID */
	ScanKeyInit(&key[0],
				Anum_pg_listener_listenerpid,
				BTEqualStrategyNumber, F_INT4EQ,
				Int32GetDatum(MyProcPid));
	scan = heap_beginscan(lRel, SnapshotNow, 1, key);

	while ((lTuple = heap_getnext(scan, ForwardScanDirection)) != NULL)
		simple_heap_delete(lRel, &lTuple->t_self);

	heap_endscan(scan);
}

/*
 * Send_Notify --- subroutine for AtCommit_Notify
 *
 *		Scan pg_listener for tuples matching our pending notifies, and
 *		either signal the other backend or send a message to our own frontend.
 */
static void
Send_Notify(Relation lRel)
{
	TupleDesc	tdesc = RelationGetDescr(lRel);
	HeapScanDesc scan;
	HeapTuple	lTuple,
				rTuple;
	Datum		value[Natts_pg_listener];
	bool		repl[Natts_pg_listener],
				nulls[Natts_pg_listener];

	/* preset data to update notify column to MyProcPid */
	memset(nulls, false, sizeof(nulls));
	memset(repl, false, sizeof(repl));
<<<<<<< HEAD
	repl[Anum_pg_listener_notification - 1] = true;
	memset(value, 0, sizeof(value));
	value[Anum_pg_listener_notification - 1] = Int32GetDatum(MyProcPid);
=======
	repl[Anum_pg_listener_notify - 1] = true;
	memset(value, 0, sizeof(value));
	value[Anum_pg_listener_notify - 1] = Int32GetDatum(MyProcPid);
>>>>>>> 38e93482

	scan = heap_beginscan(lRel, SnapshotNow, 0, NULL);

	while ((lTuple = heap_getnext(scan, ForwardScanDirection)) != NULL)
	{
		Form_pg_listener listener = (Form_pg_listener) GETSTRUCT(lTuple);
		char	   *relname = NameStr(listener->relname);
		int32		listenerPID = listener->listenerpid;

		if (!AsyncExistsPendingNotify(relname))
			continue;

		if (listenerPID == MyProcPid)
		{
			/*
			 * Self-notify: no need to bother with table update. Indeed, we
			 * *must not* clear the notification field in this path, or we
			 * could lose an outside notify, which'd be bad for applications
			 * that ignore self-notify messages.
			 */
			if (Trace_notify)
				elog(DEBUG1, "AtCommit_Notify: notifying self");

			NotifyMyFrontEnd(relname, listenerPID);
		}
		else
		{
			if (Trace_notify)
				elog(DEBUG1, "AtCommit_Notify: notifying pid %d",
					 listenerPID);

			/*
			 * If someone has already notified this listener, we don't bother
			 * modifying the table, but we do still send a SIGUSR2 signal,
			 * just in case that backend missed the earlier signal for some
			 * reason.	It's OK to send the signal first, because the other
			 * guy can't read pg_listener until we unlock it.
			 */
			if (kill(listenerPID, SIGUSR2) < 0)
			{
				/*
				 * Get rid of pg_listener entry if it refers to a PID that no
				 * longer exists.  Presumably, that backend crashed without
				 * deleting its pg_listener entries. This code used to only
				 * delete the entry if errno==ESRCH, but as far as I can see
				 * we should just do it for any failure (certainly at least
				 * for EPERM too...)
				 */
				simple_heap_delete(lRel, &lTuple->t_self);
			}
			else if (listener->notification == 0)
			{
				/* Rewrite the tuple with my PID in notification column */
				rTuple = heap_modify_tuple(lTuple, tdesc, value, nulls, repl);
				simple_heap_update(lRel, &lTuple->t_self, rTuple);

#ifdef NOT_USED					/* currently there are no indexes */
				CatalogUpdateIndexes(lRel, rTuple);
#endif
			}
		}
	}

	heap_endscan(scan);
}

/*
 * AtAbort_Notify
 *
 *		This is called at transaction abort.
 *
 *		Gets rid of pending actions and outbound notifies that we would have
 *		executed if the transaction got committed.
 */
void
AtAbort_Notify(void)
{
	ClearPendingActionsAndNotifies();
}

/*
 * AtSubStart_Notify() --- Take care of subtransaction start.
 *
 * Push empty state for the new subtransaction.
 */
void
AtSubStart_Notify(void)
{
	MemoryContext old_cxt;

	/* Keep the list-of-lists in TopTransactionContext for simplicity */
	old_cxt = MemoryContextSwitchTo(TopTransactionContext);

	upperPendingActions = lcons(pendingActions, upperPendingActions);

	Assert(list_length(upperPendingActions) ==
		   GetCurrentTransactionNestLevel() - 1);

	pendingActions = NIL;

	upperPendingNotifies = lcons(pendingNotifies, upperPendingNotifies);

	Assert(list_length(upperPendingNotifies) ==
		   GetCurrentTransactionNestLevel() - 1);

	pendingNotifies = NIL;

	MemoryContextSwitchTo(old_cxt);
}

/*
 * AtSubCommit_Notify() --- Take care of subtransaction commit.
 *
 * Reassign all items in the pending lists to the parent transaction.
 */
void
AtSubCommit_Notify(void)
{
	List	   *parentPendingActions;
	List	   *parentPendingNotifies;

	parentPendingActions = (List *) linitial(upperPendingActions);
	upperPendingActions = list_delete_first(upperPendingActions);

	Assert(list_length(upperPendingActions) ==
		   GetCurrentTransactionNestLevel() - 2);

	/*
	 * Mustn't try to eliminate duplicates here --- see queue_listen()
	 */
	pendingActions = list_concat(parentPendingActions, pendingActions);

	parentPendingNotifies = (List *) linitial(upperPendingNotifies);
	upperPendingNotifies = list_delete_first(upperPendingNotifies);

	Assert(list_length(upperPendingNotifies) ==
		   GetCurrentTransactionNestLevel() - 2);

	/*
	 * We could try to eliminate duplicates here, but it seems not worthwhile.
	 */
	pendingNotifies = list_concat(parentPendingNotifies, pendingNotifies);
}

/*
 * AtSubAbort_Notify() --- Take care of subtransaction abort.
 */
void
AtSubAbort_Notify(void)
{
	int			my_level = GetCurrentTransactionNestLevel();

	/*
	 * All we have to do is pop the stack --- the actions/notifies made in
	 * this subxact are no longer interesting, and the space will be freed
	 * when CurTransactionContext is recycled.
	 *
	 * This routine could be called more than once at a given nesting level if
	 * there is trouble during subxact abort.  Avoid dumping core by using
	 * GetCurrentTransactionNestLevel as the indicator of how far we need to
	 * prune the list.
	 */
	while (list_length(upperPendingActions) > my_level - 2)
	{
		pendingActions = (List *) linitial(upperPendingActions);
		upperPendingActions = list_delete_first(upperPendingActions);
	}

	while (list_length(upperPendingNotifies) > my_level - 2)
	{
		pendingNotifies = (List *) linitial(upperPendingNotifies);
		upperPendingNotifies = list_delete_first(upperPendingNotifies);
	}
}

/*
 * NotifyInterruptHandler
 *
 *		This is the signal handler for SIGUSR2.
 *
 *		If we are idle (notifyInterruptEnabled is set), we can safely invoke
 *		ProcessIncomingNotify directly.  Otherwise, just set a flag
 *		to do it later.
 */
void
NotifyInterruptHandler(SIGNAL_ARGS)
{
	int			save_errno = errno;

	/*
	 * Note: this is a SIGNAL HANDLER.	You must be very wary what you do
	 * here. Some helpful soul had this routine sprinkled with TPRINTFs, which
	 * would likely lead to corruption of stdio buffers if they were ever
	 * turned on.
	 */

	/* Don't joggle the elbow of proc_exit */
	if (proc_exit_inprogress)
		return;

	if (notifyInterruptEnabled)
	{
		bool		save_ImmediateInterruptOK = ImmediateInterruptOK;

		/*
		 * We may be called while ImmediateInterruptOK is true; turn it off
		 * while messing with the NOTIFY state.  (We would have to save and
		 * restore it anyway, because PGSemaphore operations inside
		 * ProcessIncomingNotify() might reset it.)
		 */
		ImmediateInterruptOK = false;

		/*
		 * I'm not sure whether some flavors of Unix might allow another
		 * SIGUSR2 occurrence to recursively interrupt this routine. To cope
		 * with the possibility, we do the same sort of dance that
		 * EnableNotifyInterrupt must do --- see that routine for comments.
		 */
		notifyInterruptEnabled = 0;		/* disable any recursive signal */
		notifyInterruptOccurred = 1;	/* do at least one iteration */
		for (;;)
		{
			notifyInterruptEnabled = 1;
			if (!notifyInterruptOccurred)
				break;
			notifyInterruptEnabled = 0;
			if (notifyInterruptOccurred)
			{
				/* Here, it is finally safe to do stuff. */
				if (Trace_notify)
					elog(DEBUG1, "NotifyInterruptHandler: perform async notify");

				ProcessIncomingNotify();

				if (Trace_notify)
					elog(DEBUG1, "NotifyInterruptHandler: done");
			}
		}

		/*
		 * Restore ImmediateInterruptOK, and check for interrupts if needed.
		 */
		ImmediateInterruptOK = save_ImmediateInterruptOK;
		if (save_ImmediateInterruptOK)
			CHECK_FOR_INTERRUPTS();
	}
	else
	{
		/*
		 * In this path it is NOT SAFE to do much of anything, except this:
		 */
		notifyInterruptOccurred = 1;
	}

	errno = save_errno;
}

/*
 * EnableNotifyInterrupt
 *
 *		This is called by the PostgresMain main loop just before waiting
 *		for a frontend command.  If we are truly idle (ie, *not* inside
 *		a transaction block), then process any pending inbound notifies,
 *		and enable the signal handler to process future notifies directly.
 *
 *		NOTE: the signal handler starts out disabled, and stays so until
 *		PostgresMain calls this the first time.
 */
void
EnableNotifyInterrupt(void)
{
	if (IsTransactionOrTransactionBlock())
		return;					/* not really idle */

	/*
	 * This code is tricky because we are communicating with a signal handler
	 * that could interrupt us at any point.  If we just checked
	 * notifyInterruptOccurred and then set notifyInterruptEnabled, we could
	 * fail to respond promptly to a signal that happens in between those two
	 * steps.  (A very small time window, perhaps, but Murphy's Law says you
	 * can hit it...)  Instead, we first set the enable flag, then test the
	 * occurred flag.  If we see an unserviced interrupt has occurred, we
	 * re-clear the enable flag before going off to do the service work. (That
	 * prevents re-entrant invocation of ProcessIncomingNotify() if another
	 * interrupt occurs.) If an interrupt comes in between the setting and
	 * clearing of notifyInterruptEnabled, then it will have done the service
	 * work and left notifyInterruptOccurred zero, so we have to check again
	 * after clearing enable.  The whole thing has to be in a loop in case
	 * another interrupt occurs while we're servicing the first. Once we get
	 * out of the loop, enable is set and we know there is no unserviced
	 * interrupt.
	 *
	 * NB: an overenthusiastic optimizing compiler could easily break this
	 * code. Hopefully, they all understand what "volatile" means these days.
	 */
	for (;;)
	{
		notifyInterruptEnabled = 1;
		if (!notifyInterruptOccurred)
			break;
		notifyInterruptEnabled = 0;
		if (notifyInterruptOccurred)
		{
			if (Trace_notify)
				elog(DEBUG1, "EnableNotifyInterrupt: perform async notify");

			ProcessIncomingNotify();

			if (Trace_notify)
				elog(DEBUG1, "EnableNotifyInterrupt: done");
		}
	}
}

/*
 * DisableNotifyInterrupt
 *
 *		This is called by the PostgresMain main loop just after receiving
 *		a frontend command.  Signal handler execution of inbound notifies
 *		is disabled until the next EnableNotifyInterrupt call.
 *
 *		The SIGUSR1 signal handler also needs to call this, so as to
 *		prevent conflicts if one signal interrupts the other.  So we
 *		must return the previous state of the flag.
 */
bool
DisableNotifyInterrupt(void)
{
	bool		result = (notifyInterruptEnabled != 0);

	notifyInterruptEnabled = 0;

	return result;
}

/*
 * ProcessIncomingNotify
 *
 *		Deal with arriving NOTIFYs from other backends.
 *		This is called either directly from the SIGUSR2 signal handler,
 *		or the next time control reaches the outer idle loop.
 *		Scan pg_listener for arriving notifies, report them to my front end,
 *		and clear the notification field in pg_listener until next time.
 *
 *		NOTE: since we are outside any transaction, we must create our own.
 */
static void
ProcessIncomingNotify(void)
{
	Relation	lRel;
	TupleDesc	tdesc;
	ScanKeyData key[1];
	HeapScanDesc scan;
	HeapTuple	lTuple,
				rTuple;
	Datum		value[Natts_pg_listener];
	bool		repl[Natts_pg_listener],
				nulls[Natts_pg_listener];
	bool		catchup_enabled;
	bool		client_wait_timeout_enabled;

	/* Must prevent SIGUSR1 and SIGALRM(for IdleSessionGangTimeout) interrupt while I am running */
	catchup_enabled = DisableCatchupInterrupt();
	client_wait_timeout_enabled = DisableClientWaitTimeoutInterrupt();

	if (Trace_notify)
		elog(DEBUG1, "ProcessIncomingNotify");

	set_ps_display("notify interrupt", false);

	notifyInterruptOccurred = 0;

	StartTransactionCommand();

	lRel = heap_open(ListenerRelationId, ExclusiveLock);
	tdesc = RelationGetDescr(lRel);

	/* Scan only entries with my listenerPID */
	ScanKeyInit(&key[0],
				Anum_pg_listener_listenerpid,
				BTEqualStrategyNumber, F_INT4EQ,
				Int32GetDatum(MyProcPid));
	scan = heap_beginscan(lRel, SnapshotNow, 1, key);

	/* Prepare data for rewriting 0 into notification field */
	memset(nulls, false, sizeof(nulls));
	memset(repl, false, sizeof(repl));
<<<<<<< HEAD
	repl[Anum_pg_listener_notification - 1] = true;
	memset(value, 0, sizeof(value));
	value[Anum_pg_listener_notification - 1] = Int32GetDatum(0);
=======
	repl[Anum_pg_listener_notify - 1] = true;
	memset(value, 0, sizeof(value));
	value[Anum_pg_listener_notify - 1] = Int32GetDatum(0);
>>>>>>> 38e93482

	while ((lTuple = heap_getnext(scan, ForwardScanDirection)) != NULL)
	{
		Form_pg_listener listener = (Form_pg_listener) GETSTRUCT(lTuple);
		char	   *relname = NameStr(listener->relname);
		int32		sourcePID = listener->notification;

		if (sourcePID != 0)
		{
			/* Notify the frontend */

			if (Trace_notify)
				elog(DEBUG1, "ProcessIncomingNotify: received %s from %d",
					 relname, (int) sourcePID);

			NotifyMyFrontEnd(relname, sourcePID);

			/*
			 * Rewrite the tuple with 0 in notification column.
			 */
			rTuple = heap_modify_tuple(lTuple, tdesc, value, nulls, repl);
			simple_heap_update(lRel, &lTuple->t_self, rTuple);

#ifdef NOT_USED					/* currently there are no indexes */
			CatalogUpdateIndexes(lRel, rTuple);
#endif
		}
	}
	heap_endscan(scan);

	/*
	 * We do NOT release the lock on pg_listener here; we need to hold it
	 * until end of transaction (which is about to happen, anyway) to ensure
	 * that other backends see our tuple updates when they look. Otherwise, a
	 * transaction started after this one might mistakenly think it doesn't
	 * need to send this backend a new NOTIFY.
	 */
	heap_close(lRel, NoLock);

	CommitTransactionCommand();

	/*
	 * Must flush the notify messages to ensure frontend gets them promptly.
	 */
	pq_flush();

	set_ps_display("idle", false);

	if (Trace_notify)
		elog(DEBUG1, "ProcessIncomingNotify: done");

	if (catchup_enabled)
		EnableCatchupInterrupt();

	if (client_wait_timeout_enabled)
		EnableClientWaitTimeoutInterrupt();
}

/*
 * Send NOTIFY message to my front end.
 */
static void
NotifyMyFrontEnd(char *relname, int32 listenerPID)
{
	if (whereToSendOutput == DestRemote)
	{
		StringInfoData buf;

		pq_beginmessage(&buf, 'A');
		pq_sendint(&buf, listenerPID, sizeof(int32));
		pq_sendstring(&buf, relname);
		if (PG_PROTOCOL_MAJOR(FrontendProtocol) >= 3)
		{
			/* XXX Add parameter string here later */
			pq_sendstring(&buf, "");
		}
		pq_endmessage(&buf);

		/*
		 * NOTE: we do not do pq_flush() here.	For a self-notify, it will
		 * happen at the end of the transaction, and for incoming notifies
		 * ProcessIncomingNotify will do it after finding all the notifies.
		 */
	}
	else
		elog(INFO, "NOTIFY for %s", relname);
}

/* Does pendingNotifies include the given relname? */
static bool
AsyncExistsPendingNotify(const char *relname)
{
	ListCell   *p;

	foreach(p, pendingNotifies)
	{
		const char *prelname = (const char *) lfirst(p);

		if (strcmp(prelname, relname) == 0)
			return true;
	}

	return false;
}

/* Clear the pendingActions and pendingNotifies lists. */
static void
ClearPendingActionsAndNotifies(void)
{
	/*
	 * We used to have to explicitly deallocate the list members and nodes,
	 * because they were malloc'd.  Now, since we know they are palloc'd in
	 * CurTransactionContext, we need not do that --- they'll go away
	 * automatically at transaction exit.  We need only reset the list head
	 * pointers.
	 */
	pendingActions = NIL;
	pendingNotifies = NIL;
}

/*
 * 2PC processing routine for COMMIT PREPARED case.
 *
 * (We don't have to do anything for ROLLBACK PREPARED.)
 */
void
notify_twophase_postcommit(TransactionId xid, uint16 info,
						   void *recdata, uint32 len)
{
	/*
	 * Set up to issue the NOTIFY at the end of my own current transaction.
	 * (XXX this has some issues if my own transaction later rolls back, or if
	 * there is any significant delay before I commit.	OK for now because we
	 * disallow COMMIT PREPARED inside a transaction block.)
	 */
	Async_Notify((char *) recdata);
}<|MERGE_RESOLUTION|>--- conflicted
+++ resolved
@@ -277,13 +277,10 @@
 	if (Trace_notify)
 		elog(DEBUG1, "Async_Unlisten(%s,%d)", relname, MyProcPid);
 
-<<<<<<< HEAD
 	/* If we couldn't possibly be listening, no need to queue anything */
 	if (pendingActions == NIL && !unlistenExitRegistered)
 		return;
 
-=======
->>>>>>> 38e93482
 	queue_listen(LISTEN_UNLISTEN, relname);
 }
 
@@ -491,7 +488,7 @@
 	namestrcpy(&condname, relname);
 	values[Anum_pg_listener_relname - 1] = NameGetDatum(&condname);
 	values[Anum_pg_listener_listenerpid - 1] = Int32GetDatum(MyProcPid);
-	values[Anum_pg_listener_notification - 1] = Int32GetDatum(0);		/* no notifies pending */
+	values[Anum_pg_listener_notify - 1] = Int32GetDatum(0);		/* no notifies pending */
 
 	tuple = heap_form_tuple(RelationGetDescr(lRel), values, nulls);
 
@@ -602,15 +599,9 @@
 	/* preset data to update notify column to MyProcPid */
 	memset(nulls, false, sizeof(nulls));
 	memset(repl, false, sizeof(repl));
-<<<<<<< HEAD
-	repl[Anum_pg_listener_notification - 1] = true;
-	memset(value, 0, sizeof(value));
-	value[Anum_pg_listener_notification - 1] = Int32GetDatum(MyProcPid);
-=======
 	repl[Anum_pg_listener_notify - 1] = true;
 	memset(value, 0, sizeof(value));
 	value[Anum_pg_listener_notify - 1] = Int32GetDatum(MyProcPid);
->>>>>>> 38e93482
 
 	scan = heap_beginscan(lRel, SnapshotNow, 0, NULL);
 
@@ -998,15 +989,9 @@
 	/* Prepare data for rewriting 0 into notification field */
 	memset(nulls, false, sizeof(nulls));
 	memset(repl, false, sizeof(repl));
-<<<<<<< HEAD
-	repl[Anum_pg_listener_notification - 1] = true;
-	memset(value, 0, sizeof(value));
-	value[Anum_pg_listener_notification - 1] = Int32GetDatum(0);
-=======
 	repl[Anum_pg_listener_notify - 1] = true;
 	memset(value, 0, sizeof(value));
 	value[Anum_pg_listener_notify - 1] = Int32GetDatum(0);
->>>>>>> 38e93482
 
 	while ((lTuple = heap_getnext(scan, ForwardScanDirection)) != NULL)
 	{
