/*-------------------------------------------------------------------------
 *
 * async.c
 *	  Asynchronous notification: NOTIFY, LISTEN, UNLISTEN
 *
<<<<<<< HEAD
 * Portions Copyright (c) 1996-2009, PostgreSQL Global Development Group
 * Portions Copyright (c) 1994, Regents of the University of California
 *
 * IDENTIFICATION
 *	  $PostgreSQL: pgsql/src/backend/commands/async.c,v 1.147 2009/06/11 14:48:55 momjian Exp $
=======
 * Portions Copyright (c) 1996-2008, PostgreSQL Global Development Group
 * Portions Copyright (c) 1994, Regents of the University of California
 *
 * IDENTIFICATION
 *	  $PostgreSQL: pgsql/src/backend/commands/async.c,v 1.138.2.2 2009/02/13 17:12:10 tgl Exp $
>>>>>>> d13f41d2
 *
 *-------------------------------------------------------------------------
 */

/*-------------------------------------------------------------------------
 * New Async Notification Model:
 * 1. Multiple backends on same machine.  Multiple backends listening on
 *	  one relation.  (Note: "listening on a relation" is not really the
 *	  right way to think about it, since the notify names need not have
 *	  anything to do with the names of relations actually in the database.
 *	  But this terminology is all over the code and docs, and I don't feel
 *	  like trying to replace it.)
 *
 * 2. There is a tuple in relation "pg_listener" for each active LISTEN,
 *	  ie, each relname/listenerPID pair.  The "notification" field of the
 *	  tuple is zero when no NOTIFY is pending for that listener, or the PID
 *	  of the originating backend when a cross-backend NOTIFY is pending.
 *	  (We skip writing to pg_listener when doing a self-NOTIFY, so the
 *	  notification field should never be equal to the listenerPID field.)
 *
 * 3. The NOTIFY statement itself (routine Async_Notify) just adds the target
 *	  relname to a list of outstanding NOTIFY requests.  Actual processing
 *	  happens if and only if we reach transaction commit.  At that time (in
 *	  routine AtCommit_Notify) we scan pg_listener for matching relnames.
 *	  If the listenerPID in a matching tuple is ours, we just send a notify
 *	  message to our own front end.  If it is not ours, and "notification"
 *	  is not already nonzero, we set notification to our own PID and send a
 *	  SIGUSR2 signal to the receiving process (indicated by listenerPID).
 *	  BTW: if the signal operation fails, we presume that the listener backend
 *	  crashed without removing this tuple, and remove the tuple for it.
 *
 * 4. Upon receipt of a SIGUSR2 signal, the signal handler can call inbound-
 *	  notify processing immediately if this backend is idle (ie, it is
 *	  waiting for a frontend command and is not within a transaction block).
 *	  Otherwise the handler may only set a flag, which will cause the
 *	  processing to occur just before we next go idle.
 *
 * 5. Inbound-notify processing consists of scanning pg_listener for tuples
 *	  matching our own listenerPID and having nonzero notification fields.
 *	  For each such tuple, we send a message to our frontend and clear the
 *	  notification field.  BTW: this routine has to start/commit its own
 *	  transaction, since by assumption it is only called from outside any
 *	  transaction.
 *
 * Like NOTIFY, LISTEN and UNLISTEN just add the desired action to a list
 * of pending actions.  If we reach transaction commit, the changes are
 * applied to pg_listener just before executing any pending NOTIFYs.  This
 * method is necessary because to avoid race conditions, we must hold lock
 * on pg_listener from when we insert a new listener tuple until we commit.
 * To do that and not create undue hazard of deadlock, we don't want to
 * touch pg_listener until we are otherwise done with the transaction;
 * in particular it'd be uncool to still be taking user-commanded locks
 * while holding the pg_listener lock.
 *
 * Although we grab ExclusiveLock on pg_listener for any operation,
 * the lock is never held very long, so it shouldn't cause too much of
 * a performance problem.  (Previously we used AccessExclusiveLock, but
 * there's no real reason to forbid concurrent reads.)
 *
 * An application that listens on the same relname it notifies will get
 * NOTIFY messages for its own NOTIFYs.  These can be ignored, if not useful,
 * by comparing be_pid in the NOTIFY message to the application's own backend's
 * PID.  (As of FE/BE protocol 2.0, the backend's PID is provided to the
 * frontend during startup.)  The above design guarantees that notifies from
 * other backends will never be missed by ignoring self-notifies.  Note,
 * however, that we do *not* guarantee that a separate frontend message will
 * be sent for every outside NOTIFY.  Since there is only room for one
 * originating PID in pg_listener, outside notifies occurring at about the
 * same time may be collapsed into a single message bearing the PID of the
 * first outside backend to perform the NOTIFY.
 *-------------------------------------------------------------------------
 */

#include "postgres.h"

#include <unistd.h>
#include <signal.h>

#include "access/heapam.h"
#include "access/twophase_rmgr.h"
#include "access/xact.h"
#include "catalog/pg_listener.h"
#include "commands/async.h"
#include "libpq/libpq.h"
#include "libpq/pqformat.h"
#include "miscadmin.h"
#include "storage/ipc.h"
#include "storage/sinval.h"
#include "tcop/tcopprot.h"
#include "utils/builtins.h"
#include "utils/fmgroids.h"
#include "utils/memutils.h"
#include "utils/ps_status.h"
#include "utils/tqual.h"


/*
 * State for pending LISTEN/UNLISTEN actions consists of an ordered list of
 * all actions requested in the current transaction.  As explained above,
 * we don't actually modify pg_listener until we reach transaction commit.
 *
 * The list is kept in CurTransactionContext.  In subtransactions, each
 * subtransaction has its own list in its own CurTransactionContext, but
 * successful subtransactions attach their lists to their parent's list.
 * Failed subtransactions simply discard their lists.
 */
typedef enum
{
	LISTEN_LISTEN,
	LISTEN_UNLISTEN,
	LISTEN_UNLISTEN_ALL
} ListenActionKind;

typedef struct
{
	ListenActionKind action;
<<<<<<< HEAD
	char		condname[1];	/* actually, as long as needed */
} ListenAction;

static List *pendingActions = NIL;		/* list of ListenAction */

static List *upperPendingActions = NIL; /* list of upper-xact lists */
=======
	char		condname[1];				/* actually, as long as needed */
} ListenAction;

static List *pendingActions = NIL;			/* list of ListenAction */

static List *upperPendingActions = NIL;		/* list of upper-xact lists */
>>>>>>> d13f41d2

/*
 * State for outbound notifies consists of a list of all relnames NOTIFYed
 * in the current transaction.	We do not actually perform a NOTIFY until
 * and unless the transaction commits.	pendingNotifies is NIL if no
 * NOTIFYs have been done in the current transaction.
 *
 * The list is kept in CurTransactionContext.  In subtransactions, each
 * subtransaction has its own list in its own CurTransactionContext, but
 * successful subtransactions attach their lists to their parent's list.
 * Failed subtransactions simply discard their lists.
 *
 * Note: the action and notify lists do not interact within a transaction.
 * In particular, if a transaction does NOTIFY and then LISTEN on the same
 * condition name, it will get a self-notify at commit.  This is a bit odd
 * but is consistent with our historical behavior.
 */
<<<<<<< HEAD
static List *pendingNotifies = NIL;		/* list of C strings */
=======
static List *pendingNotifies = NIL;				/* list of C strings */
>>>>>>> d13f41d2

static List *upperPendingNotifies = NIL;		/* list of upper-xact lists */

/*
 * State for inbound notifies consists of two flags: one saying whether
 * the signal handler is currently allowed to call ProcessIncomingNotify
 * directly, and one saying whether the signal has occurred but the handler
 * was not allowed to call ProcessIncomingNotify at the time.
 *
 * NB: the "volatile" on these declarations is critical!  If your compiler
 * does not grok "volatile", you'd be best advised to compile this file
 * with all optimization turned off.
 */
static volatile sig_atomic_t notifyInterruptEnabled = 0;
static volatile sig_atomic_t notifyInterruptOccurred = 0;

/* True if we've registered an on_shmem_exit cleanup */
static bool unlistenExitRegistered = false;

bool		Trace_notify = false;


static void queue_listen(ListenActionKind action, const char *condname);
static void Async_UnlistenOnExit(int code, Datum arg);
static void Exec_Listen(Relation lRel, const char *relname);
static void Exec_Unlisten(Relation lRel, const char *relname);
static void Exec_UnlistenAll(Relation lRel);
static void Send_Notify(Relation lRel);
static void ProcessIncomingNotify(void);
static void NotifyMyFrontEnd(char *relname, int32 listenerPID);
static bool AsyncExistsPendingNotify(const char *relname);
static void ClearPendingActionsAndNotifies(void);


/*
 * Async_Notify
 *
 *		This is executed by the SQL notify command.
 *
 *		Adds the relation to the list of pending notifies.
 *		Actual notification happens during transaction commit.
 *		^^^^^^^^^^^^^^^^^^^^^^^^^^^^^^^^^^^^^^^^^^^^^^^^^^^^^^
 */
void
Async_Notify(const char *relname)
{
	if (Trace_notify)
		elog(DEBUG1, "Async_Notify(%s)", relname);

	/* no point in making duplicate entries in the list ... */
	if (!AsyncExistsPendingNotify(relname))
	{
		/*
		 * The name list needs to live until end of transaction, so store it
		 * in the transaction context.
		 */
		MemoryContext oldcontext;

		oldcontext = MemoryContextSwitchTo(CurTransactionContext);

		/*
<<<<<<< HEAD
		 * Ordering of the list isn't important.  We choose to put new entries
		 * on the front, as this might make duplicate-elimination a tad faster
		 * when the same condition is signaled many times in a row.
=======
		 * Ordering of the list isn't important.  We choose to put new
		 * entries on the front, as this might make duplicate-elimination
		 * a tad faster when the same condition is signaled many times in
		 * a row.
>>>>>>> d13f41d2
		 */
		pendingNotifies = lcons(pstrdup(relname), pendingNotifies);

		MemoryContextSwitchTo(oldcontext);
	}
}

/*
 * queue_listen
 *		Common code for listen, unlisten, unlisten all commands.
 *
 *		Adds the request to the list of pending actions.
 *		Actual update of pg_listener happens during transaction commit.
 *		^^^^^^^^^^^^^^^^^^^^^^^^^^^^^^^^^^^^^^^^^^^^^^^^^^^^^^^^^^^^^^^
 */
static void
queue_listen(ListenActionKind action, const char *condname)
{
	MemoryContext oldcontext;
	ListenAction *actrec;

	/*
<<<<<<< HEAD
	 * Unlike Async_Notify, we don't try to collapse out duplicates. It would
	 * be too complicated to ensure we get the right interactions of
	 * conflicting LISTEN/UNLISTEN/UNLISTEN_ALL, and it's unlikely that there
	 * would be any performance benefit anyway in sane applications.
=======
	 * Unlike Async_Notify, we don't try to collapse out duplicates.
	 * It would be too complicated to ensure we get the right interactions
	 * of conflicting LISTEN/UNLISTEN/UNLISTEN_ALL, and it's unlikely that
	 * there would be any performance benefit anyway in sane applications.
>>>>>>> d13f41d2
	 */
	oldcontext = MemoryContextSwitchTo(CurTransactionContext);

	/* space for terminating null is included in sizeof(ListenAction) */
	actrec = (ListenAction *) palloc(sizeof(ListenAction) + strlen(condname));
	actrec->action = action;
	strcpy(actrec->condname, condname);

	pendingActions = lappend(pendingActions, actrec);

	MemoryContextSwitchTo(oldcontext);
}

/*
 * Async_Listen
 *
 *		This is executed by the SQL listen command.
 */
void
Async_Listen(const char *relname)
{
	if (Trace_notify)
		elog(DEBUG1, "Async_Listen(%s,%d)", relname, MyProcPid);

	queue_listen(LISTEN_LISTEN, relname);
}

/*
 * Async_Unlisten
 *
 *		This is executed by the SQL unlisten command.
 */
void
Async_Unlisten(const char *relname)
{
<<<<<<< HEAD
	if (Trace_notify)
		elog(DEBUG1, "Async_Unlisten(%s,%d)", relname, MyProcPid);

	/* If we couldn't possibly be listening, no need to queue anything */
	if (pendingActions == NIL && !unlistenExitRegistered)
		return;

	queue_listen(LISTEN_UNLISTEN, relname);
=======
	/* Handle specially the `unlisten "*"' command */
	if ((!relname) || (*relname == '\0') || (strcmp(relname, "*") == 0))
	{
		Async_UnlistenAll();
	}
	else
	{
		if (Trace_notify)
			elog(DEBUG1, "Async_Unlisten(%s,%d)", relname, MyProcPid);

		/* If we couldn't possibly be listening, no need to queue anything */
		if (pendingActions == NIL && !unlistenExitRegistered)
			return;

		queue_listen(LISTEN_UNLISTEN, relname);
	}
>>>>>>> d13f41d2
}

/*
 * Async_UnlistenAll
<<<<<<< HEAD
 *
 *		This is invoked by UNLISTEN * command, and also at backend exit.
 */
void
Async_UnlistenAll(void)
{
	if (Trace_notify)
		elog(DEBUG1, "Async_UnlistenAll(%d)", MyProcPid);

	/* If we couldn't possibly be listening, no need to queue anything */
	if (pendingActions == NIL && !unlistenExitRegistered)
		return;

	queue_listen(LISTEN_UNLISTEN_ALL, "");
}

/*
 * Async_UnlistenOnExit
 *
 *		Clean up the pg_listener table at backend exit.
 *
=======
 *
 *		This is invoked by UNLISTEN "*" command, and also at backend exit.
 */
void
Async_UnlistenAll(void)
{
	if (Trace_notify)
		elog(DEBUG1, "Async_UnlistenAll(%d)", MyProcPid);

	/* If we couldn't possibly be listening, no need to queue anything */
	if (pendingActions == NIL && !unlistenExitRegistered)
		return;

	queue_listen(LISTEN_UNLISTEN_ALL, "");
}

/*
 * Async_UnlistenOnExit
 *
 *		Clean up the pg_listener table at backend exit.
 *
>>>>>>> d13f41d2
 *		This is executed if we have done any LISTENs in this backend.
 *		It might not be necessary anymore, if the user UNLISTENed everything,
 *		but we don't try to detect that case.
 */
static void
Async_UnlistenOnExit(int code, Datum arg)
{
	/*
	 * We need to start/commit a transaction for the unlisten, but if there is
	 * already an active transaction we had better abort that one first.
	 * Otherwise we'd end up committing changes that probably ought to be
	 * discarded.
	 */
	AbortOutOfAnyTransaction();
	/* Now we can do the unlisten */
	StartTransactionCommand();
	Async_UnlistenAll();
	CommitTransactionCommand();
}

/*
 * AtPrepare_Notify
 *
 *		This is called at the prepare phase of a two-phase
 *		transaction.  Save the state for possible commit later.
 */
void
AtPrepare_Notify(void)
{
	ListCell   *p;

	/* It's not sensible to have any pending LISTEN/UNLISTEN actions */
	if (pendingActions)
		ereport(ERROR,
				(errcode(ERRCODE_FEATURE_NOT_SUPPORTED),
				 errmsg("cannot PREPARE a transaction that has executed LISTEN or UNLISTEN")));

	/* We can deal with pending NOTIFY though */
	foreach(p, pendingNotifies)
	{
		const char *relname = (const char *) lfirst(p);

		RegisterTwoPhaseRecord(TWOPHASE_RM_NOTIFY_ID, 0,
							   relname, strlen(relname) + 1);
	}

	/*
	 * We can clear the state immediately, rather than needing a separate
	 * PostPrepare call, because if the transaction fails we'd just discard
	 * the state anyway.
	 */
	ClearPendingActionsAndNotifies();
}

/*
 * AtCommit_Notify
 *
 *		This is called at transaction commit.
 *
 *		If there are pending LISTEN/UNLISTEN actions, insert or delete
 *		tuples in pg_listener accordingly.
 *
 *		If there are outbound notify requests in the pendingNotifies list,
 *		scan pg_listener for matching tuples, and either signal the other
 *		backend or send a message to our own frontend.
 *
 *		NOTE: we are still inside the current transaction, therefore can
 *		piggyback on its committing of changes.
 */
void
AtCommit_Notify(void)
{
	Relation	lRel;
	ListCell   *p;

	if (pendingActions == NIL && pendingNotifies == NIL)
		return;					/* no relevant statements in this xact */

	/*
	 * NOTIFY is disabled if not normal processing mode. This test used to be
	 * in xact.c, but it seems cleaner to do it here.
	 */
	if (!IsNormalProcessingMode())
	{
		ClearPendingActionsAndNotifies();
		return;
	}

	if (Trace_notify)
		elog(DEBUG1, "AtCommit_Notify");

	/* Acquire ExclusiveLock on pg_listener */
	lRel = heap_open(ListenerRelationId, ExclusiveLock);

	/* Perform any pending listen/unlisten actions */
	foreach(p, pendingActions)
	{
		ListenAction *actrec = (ListenAction *) lfirst(p);

		switch (actrec->action)
		{
			case LISTEN_LISTEN:
				Exec_Listen(lRel, actrec->condname);
				break;
			case LISTEN_UNLISTEN:
				Exec_Unlisten(lRel, actrec->condname);
				break;
			case LISTEN_UNLISTEN_ALL:
				Exec_UnlistenAll(lRel);
				break;
		}

		/* We must CCI after each action in case of conflicting actions */
		CommandCounterIncrement();
	}

	/* Perform any pending notifies */
	if (pendingNotifies)
		Send_Notify(lRel);

	/*
	 * We do NOT release the lock on pg_listener here; we need to hold it
	 * until end of transaction (which is about to happen, anyway) to ensure
	 * that notified backends see our tuple updates when they look. Else they
	 * might disregard the signal, which would make the application programmer
	 * very unhappy.  Also, this prevents race conditions when we have just
	 * inserted a listening tuple.
	 */
	heap_close(lRel, NoLock);

	ClearPendingActionsAndNotifies();

	if (Trace_notify)
		elog(DEBUG1, "AtCommit_Notify: done");
}

/*
 * Exec_Listen --- subroutine for AtCommit_Notify
 *
 *		Register the current backend as listening on the specified relation.
 */
static void
Exec_Listen(Relation lRel, const char *relname)
{
	HeapScanDesc scan;
	HeapTuple	tuple;
	Datum		values[Natts_pg_listener];
<<<<<<< HEAD
	bool		nulls[Natts_pg_listener];
=======
	char		nulls[Natts_pg_listener];
>>>>>>> d13f41d2
	NameData	condname;
	bool		alreadyListener = false;

	if (Trace_notify)
		elog(DEBUG1, "Exec_Listen(%s,%d)", relname, MyProcPid);

	/* Detect whether we are already listening on this relname */
	scan = heap_beginscan(lRel, SnapshotNow, 0, NULL);
	while ((tuple = heap_getnext(scan, ForwardScanDirection)) != NULL)
	{
		Form_pg_listener listener = (Form_pg_listener) GETSTRUCT(tuple);

		if (listener->listenerpid == MyProcPid &&
			strncmp(NameStr(listener->relname), relname, NAMEDATALEN) == 0)
		{
			alreadyListener = true;
			/* No need to scan the rest of the table */
			break;
		}
	}
	heap_endscan(scan);

	if (alreadyListener)
		return;

	/*
	 * OK to insert a new tuple
	 */
<<<<<<< HEAD
	memset(nulls, false, sizeof(nulls));

	namestrcpy(&condname, relname);
	values[Anum_pg_listener_relname - 1] = NameGetDatum(&condname);
	values[Anum_pg_listener_listenerpid - 1] = Int32GetDatum(MyProcPid);
	values[Anum_pg_listener_notification - 1] = Int32GetDatum(0);		/* no notifies pending */

	tuple = heap_form_tuple(RelationGetDescr(lRel), values, nulls);

=======
	memset(nulls, ' ', sizeof(nulls));

	namestrcpy(&condname, relname);
	values[Anum_pg_listener_relname - 1] = NameGetDatum(&condname);
	values[Anum_pg_listener_pid - 1] = Int32GetDatum(MyProcPid);
	values[Anum_pg_listener_notify - 1] = Int32GetDatum(0);	/* no notifies pending */

	tuple = heap_formtuple(RelationGetDescr(lRel), values, nulls);

>>>>>>> d13f41d2
	simple_heap_insert(lRel, tuple);

#ifdef NOT_USED					/* currently there are no indexes */
	CatalogUpdateIndexes(lRel, tuple);
#endif

	heap_freetuple(tuple);

	/*
	 * now that we are listening, make sure we will unlisten before dying.
	 */
	if (!unlistenExitRegistered)
	{
		on_shmem_exit(Async_UnlistenOnExit, 0);
		unlistenExitRegistered = true;
	}
}

/*
 * Exec_Unlisten --- subroutine for AtCommit_Notify
 *
 *		Remove the current backend from the list of listening backends
 *		for the specified relation.
 */
static void
Exec_Unlisten(Relation lRel, const char *relname)
{
	HeapScanDesc scan;
	HeapTuple	tuple;

	if (Trace_notify)
		elog(DEBUG1, "Exec_Unlisten(%s,%d)", relname, MyProcPid);

	scan = heap_beginscan(lRel, SnapshotNow, 0, NULL);
	while ((tuple = heap_getnext(scan, ForwardScanDirection)) != NULL)
	{
		Form_pg_listener listener = (Form_pg_listener) GETSTRUCT(tuple);

		if (listener->listenerpid == MyProcPid &&
			strncmp(NameStr(listener->relname), relname, NAMEDATALEN) == 0)
		{
			/* Found the matching tuple, delete it */
			simple_heap_delete(lRel, &tuple->t_self);

			/*
			 * We assume there can be only one match, so no need to scan the
			 * rest of the table
			 */
			break;
		}
	}
	heap_endscan(scan);

	/*
	 * We do not complain about unlistening something not being listened;
	 * should we?
	 */
}

/*
 * Exec_UnlistenAll --- subroutine for AtCommit_Notify
 *
 *		Update pg_listener to unlisten all relations for this backend.
 */
static void
Exec_UnlistenAll(Relation lRel)
{
	HeapScanDesc scan;
	HeapTuple	lTuple;
	ScanKeyData key[1];

	if (Trace_notify)
		elog(DEBUG1, "Exec_UnlistenAll");

	/* Find and delete all entries with my listenerPID */
	ScanKeyInit(&key[0],
				Anum_pg_listener_listenerpid,
				BTEqualStrategyNumber, F_INT4EQ,
				Int32GetDatum(MyProcPid));
	scan = heap_beginscan(lRel, SnapshotNow, 1, key);

	while ((lTuple = heap_getnext(scan, ForwardScanDirection)) != NULL)
		simple_heap_delete(lRel, &lTuple->t_self);

	heap_endscan(scan);
}

/*
 * Send_Notify --- subroutine for AtCommit_Notify
 *
 *		Scan pg_listener for tuples matching our pending notifies, and
 *		either signal the other backend or send a message to our own frontend.
 */
static void
Send_Notify(Relation lRel)
{
	TupleDesc	tdesc = RelationGetDescr(lRel);
	HeapScanDesc scan;
	HeapTuple	lTuple,
				rTuple;
	Datum		value[Natts_pg_listener];
	bool		repl[Natts_pg_listener],
				nulls[Natts_pg_listener];

	/* preset data to update notify column to MyProcPid */
	memset(nulls, false, sizeof(nulls));
	memset(repl, false, sizeof(repl));
	repl[Anum_pg_listener_notification - 1] = true;
	memset(value, 0, sizeof(value));
	value[Anum_pg_listener_notification - 1] = Int32GetDatum(MyProcPid);

	scan = heap_beginscan(lRel, SnapshotNow, 0, NULL);

	while ((lTuple = heap_getnext(scan, ForwardScanDirection)) != NULL)
	{
		Form_pg_listener listener = (Form_pg_listener) GETSTRUCT(lTuple);
		char	   *relname = NameStr(listener->relname);
		int32		listenerPID = listener->listenerpid;

		if (!AsyncExistsPendingNotify(relname))
			continue;

		if (listenerPID == MyProcPid)
		{
			/*
			 * Self-notify: no need to bother with table update. Indeed, we
			 * *must not* clear the notification field in this path, or we
			 * could lose an outside notify, which'd be bad for applications
			 * that ignore self-notify messages.
			 */
			if (Trace_notify)
				elog(DEBUG1, "AtCommit_Notify: notifying self");

			NotifyMyFrontEnd(relname, listenerPID);
		}
		else
		{
			if (Trace_notify)
				elog(DEBUG1, "AtCommit_Notify: notifying pid %d",
					 listenerPID);

			/*
			 * If someone has already notified this listener, we don't bother
			 * modifying the table, but we do still send a SIGUSR2 signal,
			 * just in case that backend missed the earlier signal for some
			 * reason.	It's OK to send the signal first, because the other
			 * guy can't read pg_listener until we unlock it.
			 */
			if (kill(listenerPID, SIGUSR2) < 0)
			{
				/*
				 * Get rid of pg_listener entry if it refers to a PID that no
				 * longer exists.  Presumably, that backend crashed without
				 * deleting its pg_listener entries. This code used to only
				 * delete the entry if errno==ESRCH, but as far as I can see
				 * we should just do it for any failure (certainly at least
				 * for EPERM too...)
				 */
				simple_heap_delete(lRel, &lTuple->t_self);
			}
			else if (listener->notification == 0)
			{
				/* Rewrite the tuple with my PID in notification column */
<<<<<<< HEAD
				rTuple = heap_modify_tuple(lTuple, tdesc, value, nulls, repl);
=======
				rTuple = heap_modifytuple(lTuple, tdesc, value, nulls, repl);
>>>>>>> d13f41d2
				simple_heap_update(lRel, &lTuple->t_self, rTuple);

#ifdef NOT_USED					/* currently there are no indexes */
				CatalogUpdateIndexes(lRel, rTuple);
#endif
			}
		}
	}

	heap_endscan(scan);
}

/*
 * AtAbort_Notify
 *
 *		This is called at transaction abort.
 *
 *		Gets rid of pending actions and outbound notifies that we would have
 *		executed if the transaction got committed.
 */
void
AtAbort_Notify(void)
{
	ClearPendingActionsAndNotifies();
}

/*
 * AtSubStart_Notify() --- Take care of subtransaction start.
 *
 * Push empty state for the new subtransaction.
 */
void
AtSubStart_Notify(void)
{
	MemoryContext old_cxt;

	/* Keep the list-of-lists in TopTransactionContext for simplicity */
	old_cxt = MemoryContextSwitchTo(TopTransactionContext);

	upperPendingActions = lcons(pendingActions, upperPendingActions);

	Assert(list_length(upperPendingActions) ==
		   GetCurrentTransactionNestLevel() - 1);

	pendingActions = NIL;

	upperPendingNotifies = lcons(pendingNotifies, upperPendingNotifies);

	Assert(list_length(upperPendingNotifies) ==
		   GetCurrentTransactionNestLevel() - 1);

	pendingNotifies = NIL;

	MemoryContextSwitchTo(old_cxt);
}

/*
 * AtSubCommit_Notify() --- Take care of subtransaction commit.
 *
 * Reassign all items in the pending lists to the parent transaction.
 */
void
AtSubCommit_Notify(void)
{
	List	   *parentPendingActions;
	List	   *parentPendingNotifies;

	parentPendingActions = (List *) linitial(upperPendingActions);
	upperPendingActions = list_delete_first(upperPendingActions);

	Assert(list_length(upperPendingActions) ==
		   GetCurrentTransactionNestLevel() - 2);

	/*
	 * Mustn't try to eliminate duplicates here --- see queue_listen()
	 */
	pendingActions = list_concat(parentPendingActions, pendingActions);

	parentPendingNotifies = (List *) linitial(upperPendingNotifies);
	upperPendingNotifies = list_delete_first(upperPendingNotifies);

	Assert(list_length(upperPendingNotifies) ==
		   GetCurrentTransactionNestLevel() - 2);

	/*
	 * We could try to eliminate duplicates here, but it seems not worthwhile.
	 */
	pendingNotifies = list_concat(parentPendingNotifies, pendingNotifies);
}

/*
 * AtSubAbort_Notify() --- Take care of subtransaction abort.
 */
void
AtSubAbort_Notify(void)
{
	int			my_level = GetCurrentTransactionNestLevel();

	/*
<<<<<<< HEAD
	 * All we have to do is pop the stack --- the actions/notifies made in
	 * this subxact are no longer interesting, and the space will be freed
	 * when CurTransactionContext is recycled.
=======
	 * All we have to do is pop the stack --- the actions/notifies made in this
	 * subxact are no longer interesting, and the space will be freed when
	 * CurTransactionContext is recycled.
>>>>>>> d13f41d2
	 *
	 * This routine could be called more than once at a given nesting level if
	 * there is trouble during subxact abort.  Avoid dumping core by using
	 * GetCurrentTransactionNestLevel as the indicator of how far we need to
	 * prune the list.
	 */
	while (list_length(upperPendingActions) > my_level - 2)
	{
		pendingActions = (List *) linitial(upperPendingActions);
		upperPendingActions = list_delete_first(upperPendingActions);
	}

	while (list_length(upperPendingNotifies) > my_level - 2)
	{
		pendingNotifies = (List *) linitial(upperPendingNotifies);
		upperPendingNotifies = list_delete_first(upperPendingNotifies);
	}
}

/*
 * NotifyInterruptHandler
 *
 *		This is the signal handler for SIGUSR2.
 *
 *		If we are idle (notifyInterruptEnabled is set), we can safely invoke
 *		ProcessIncomingNotify directly.  Otherwise, just set a flag
 *		to do it later.
 */
void
NotifyInterruptHandler(SIGNAL_ARGS)
{
	int			save_errno = errno;

	/*
	 * Note: this is a SIGNAL HANDLER.	You must be very wary what you do
	 * here. Some helpful soul had this routine sprinkled with TPRINTFs, which
	 * would likely lead to corruption of stdio buffers if they were ever
	 * turned on.
	 */

	/* Don't joggle the elbow of proc_exit */
	if (proc_exit_inprogress)
		return;

	if (notifyInterruptEnabled)
	{
		bool		save_ImmediateInterruptOK = ImmediateInterruptOK;

		/*
		 * We may be called while ImmediateInterruptOK is true; turn it off
		 * while messing with the NOTIFY state.  (We would have to save and
		 * restore it anyway, because PGSemaphore operations inside
		 * ProcessIncomingNotify() might reset it.)
		 */
		ImmediateInterruptOK = false;

		/*
		 * I'm not sure whether some flavors of Unix might allow another
		 * SIGUSR2 occurrence to recursively interrupt this routine. To cope
		 * with the possibility, we do the same sort of dance that
		 * EnableNotifyInterrupt must do --- see that routine for comments.
		 */
		notifyInterruptEnabled = 0;		/* disable any recursive signal */
		notifyInterruptOccurred = 1;	/* do at least one iteration */
		for (;;)
		{
			notifyInterruptEnabled = 1;
			if (!notifyInterruptOccurred)
				break;
			notifyInterruptEnabled = 0;
			if (notifyInterruptOccurred)
			{
				/* Here, it is finally safe to do stuff. */
				if (Trace_notify)
					elog(DEBUG1, "NotifyInterruptHandler: perform async notify");

				ProcessIncomingNotify();

				if (Trace_notify)
					elog(DEBUG1, "NotifyInterruptHandler: done");
			}
		}

		/*
		 * Restore ImmediateInterruptOK, and check for interrupts if needed.
		 */
		ImmediateInterruptOK = save_ImmediateInterruptOK;
		if (save_ImmediateInterruptOK)
			CHECK_FOR_INTERRUPTS();
	}
	else
	{
		/*
		 * In this path it is NOT SAFE to do much of anything, except this:
		 */
		notifyInterruptOccurred = 1;
	}

	errno = save_errno;
}

/*
 * EnableNotifyInterrupt
 *
 *		This is called by the PostgresMain main loop just before waiting
 *		for a frontend command.  If we are truly idle (ie, *not* inside
 *		a transaction block), then process any pending inbound notifies,
 *		and enable the signal handler to process future notifies directly.
 *
 *		NOTE: the signal handler starts out disabled, and stays so until
 *		PostgresMain calls this the first time.
 */
void
EnableNotifyInterrupt(void)
{
	if (IsTransactionOrTransactionBlock())
		return;					/* not really idle */

	/*
	 * This code is tricky because we are communicating with a signal handler
	 * that could interrupt us at any point.  If we just checked
	 * notifyInterruptOccurred and then set notifyInterruptEnabled, we could
	 * fail to respond promptly to a signal that happens in between those two
	 * steps.  (A very small time window, perhaps, but Murphy's Law says you
	 * can hit it...)  Instead, we first set the enable flag, then test the
	 * occurred flag.  If we see an unserviced interrupt has occurred, we
	 * re-clear the enable flag before going off to do the service work. (That
	 * prevents re-entrant invocation of ProcessIncomingNotify() if another
	 * interrupt occurs.) If an interrupt comes in between the setting and
	 * clearing of notifyInterruptEnabled, then it will have done the service
	 * work and left notifyInterruptOccurred zero, so we have to check again
	 * after clearing enable.  The whole thing has to be in a loop in case
	 * another interrupt occurs while we're servicing the first. Once we get
	 * out of the loop, enable is set and we know there is no unserviced
	 * interrupt.
	 *
	 * NB: an overenthusiastic optimizing compiler could easily break this
	 * code. Hopefully, they all understand what "volatile" means these days.
	 */
	for (;;)
	{
		notifyInterruptEnabled = 1;
		if (!notifyInterruptOccurred)
			break;
		notifyInterruptEnabled = 0;
		if (notifyInterruptOccurred)
		{
			if (Trace_notify)
				elog(DEBUG1, "EnableNotifyInterrupt: perform async notify");

			ProcessIncomingNotify();

			if (Trace_notify)
				elog(DEBUG1, "EnableNotifyInterrupt: done");
		}
	}
}

/*
 * DisableNotifyInterrupt
 *
 *		This is called by the PostgresMain main loop just after receiving
 *		a frontend command.  Signal handler execution of inbound notifies
 *		is disabled until the next EnableNotifyInterrupt call.
 *
 *		The SIGUSR1 signal handler also needs to call this, so as to
 *		prevent conflicts if one signal interrupts the other.  So we
 *		must return the previous state of the flag.
 */
bool
DisableNotifyInterrupt(void)
{
	bool		result = (notifyInterruptEnabled != 0);

	notifyInterruptEnabled = 0;

	return result;
}

/*
 * ProcessIncomingNotify
 *
 *		Deal with arriving NOTIFYs from other backends.
 *		This is called either directly from the SIGUSR2 signal handler,
 *		or the next time control reaches the outer idle loop.
 *		Scan pg_listener for arriving notifies, report them to my front end,
 *		and clear the notification field in pg_listener until next time.
 *
 *		NOTE: since we are outside any transaction, we must create our own.
 */
static void
ProcessIncomingNotify(void)
{
	Relation	lRel;
	TupleDesc	tdesc;
	ScanKeyData key[1];
	HeapScanDesc scan;
	HeapTuple	lTuple,
				rTuple;
	Datum		value[Natts_pg_listener];
	bool		repl[Natts_pg_listener],
				nulls[Natts_pg_listener];
	bool		catchup_enabled;

	/* Must prevent SIGUSR1 interrupt while I am running */
	catchup_enabled = DisableCatchupInterrupt();

	if (Trace_notify)
		elog(DEBUG1, "ProcessIncomingNotify");

	set_ps_display("notify interrupt", false);

	notifyInterruptOccurred = 0;

	StartTransactionCommand();

	lRel = heap_open(ListenerRelationId, ExclusiveLock);
	tdesc = RelationGetDescr(lRel);

	/* Scan only entries with my listenerPID */
	ScanKeyInit(&key[0],
				Anum_pg_listener_listenerpid,
				BTEqualStrategyNumber, F_INT4EQ,
				Int32GetDatum(MyProcPid));
	scan = heap_beginscan(lRel, SnapshotNow, 1, key);

	/* Prepare data for rewriting 0 into notification field */
	memset(nulls, false, sizeof(nulls));
	memset(repl, false, sizeof(repl));
	repl[Anum_pg_listener_notification - 1] = true;
	memset(value, 0, sizeof(value));
	value[Anum_pg_listener_notification - 1] = Int32GetDatum(0);

	while ((lTuple = heap_getnext(scan, ForwardScanDirection)) != NULL)
	{
		Form_pg_listener listener = (Form_pg_listener) GETSTRUCT(lTuple);
		char	   *relname = NameStr(listener->relname);
		int32		sourcePID = listener->notification;

		if (sourcePID != 0)
		{
			/* Notify the frontend */

			if (Trace_notify)
				elog(DEBUG1, "ProcessIncomingNotify: received %s from %d",
					 relname, (int) sourcePID);

			NotifyMyFrontEnd(relname, sourcePID);

			/*
			 * Rewrite the tuple with 0 in notification column.
			 */
			rTuple = heap_modify_tuple(lTuple, tdesc, value, nulls, repl);
			simple_heap_update(lRel, &lTuple->t_self, rTuple);

#ifdef NOT_USED					/* currently there are no indexes */
			CatalogUpdateIndexes(lRel, rTuple);
#endif
		}
	}
	heap_endscan(scan);

	/*
	 * We do NOT release the lock on pg_listener here; we need to hold it
	 * until end of transaction (which is about to happen, anyway) to ensure
	 * that other backends see our tuple updates when they look. Otherwise, a
	 * transaction started after this one might mistakenly think it doesn't
	 * need to send this backend a new NOTIFY.
	 */
	heap_close(lRel, NoLock);

	CommitTransactionCommand();

	/*
	 * Must flush the notify messages to ensure frontend gets them promptly.
	 */
	pq_flush();

	set_ps_display("idle", false);

	if (Trace_notify)
		elog(DEBUG1, "ProcessIncomingNotify: done");

	if (catchup_enabled)
		EnableCatchupInterrupt();
}

/*
 * Send NOTIFY message to my front end.
 */
static void
NotifyMyFrontEnd(char *relname, int32 listenerPID)
{
	if (whereToSendOutput == DestRemote)
	{
		StringInfoData buf;

		pq_beginmessage(&buf, 'A');
		pq_sendint(&buf, listenerPID, sizeof(int32));
		pq_sendstring(&buf, relname);
		if (PG_PROTOCOL_MAJOR(FrontendProtocol) >= 3)
		{
			/* XXX Add parameter string here later */
			pq_sendstring(&buf, "");
		}
		pq_endmessage(&buf);

		/*
		 * NOTE: we do not do pq_flush() here.	For a self-notify, it will
		 * happen at the end of the transaction, and for incoming notifies
		 * ProcessIncomingNotify will do it after finding all the notifies.
		 */
	}
	else
		elog(INFO, "NOTIFY for %s", relname);
}

/* Does pendingNotifies include the given relname? */
static bool
AsyncExistsPendingNotify(const char *relname)
{
	ListCell   *p;

	foreach(p, pendingNotifies)
	{
		const char *prelname = (const char *) lfirst(p);

		if (strcmp(prelname, relname) == 0)
			return true;
	}

	return false;
}

/* Clear the pendingActions and pendingNotifies lists. */
static void
ClearPendingActionsAndNotifies(void)
{
	/*
	 * We used to have to explicitly deallocate the list members and nodes,
	 * because they were malloc'd.  Now, since we know they are palloc'd in
	 * CurTransactionContext, we need not do that --- they'll go away
	 * automatically at transaction exit.  We need only reset the list head
	 * pointers.
	 */
	pendingActions = NIL;
	pendingNotifies = NIL;
}

/*
 * 2PC processing routine for COMMIT PREPARED case.
 *
 * (We don't have to do anything for ROLLBACK PREPARED.)
 */
void
notify_twophase_postcommit(TransactionId xid, uint16 info,
						   void *recdata, uint32 len)
{
	/*
	 * Set up to issue the NOTIFY at the end of my own current transaction.
	 * (XXX this has some issues if my own transaction later rolls back, or if
	 * there is any significant delay before I commit.	OK for now because we
	 * disallow COMMIT PREPARED inside a transaction block.)
	 */
	Async_Notify((char *) recdata);
}<|MERGE_RESOLUTION|>--- conflicted
+++ resolved
@@ -3,19 +3,11 @@
  * async.c
  *	  Asynchronous notification: NOTIFY, LISTEN, UNLISTEN
  *
-<<<<<<< HEAD
  * Portions Copyright (c) 1996-2009, PostgreSQL Global Development Group
  * Portions Copyright (c) 1994, Regents of the University of California
  *
  * IDENTIFICATION
  *	  $PostgreSQL: pgsql/src/backend/commands/async.c,v 1.147 2009/06/11 14:48:55 momjian Exp $
-=======
- * Portions Copyright (c) 1996-2008, PostgreSQL Global Development Group
- * Portions Copyright (c) 1994, Regents of the University of California
- *
- * IDENTIFICATION
- *	  $PostgreSQL: pgsql/src/backend/commands/async.c,v 1.138.2.2 2009/02/13 17:12:10 tgl Exp $
->>>>>>> d13f41d2
  *
  *-------------------------------------------------------------------------
  */
@@ -132,21 +124,12 @@
 typedef struct
 {
 	ListenActionKind action;
-<<<<<<< HEAD
-	char		condname[1];	/* actually, as long as needed */
-} ListenAction;
-
-static List *pendingActions = NIL;		/* list of ListenAction */
-
-static List *upperPendingActions = NIL; /* list of upper-xact lists */
-=======
 	char		condname[1];				/* actually, as long as needed */
 } ListenAction;
 
 static List *pendingActions = NIL;			/* list of ListenAction */
 
 static List *upperPendingActions = NIL;		/* list of upper-xact lists */
->>>>>>> d13f41d2
 
 /*
  * State for outbound notifies consists of a list of all relnames NOTIFYed
@@ -164,11 +147,7 @@
  * condition name, it will get a self-notify at commit.  This is a bit odd
  * but is consistent with our historical behavior.
  */
-<<<<<<< HEAD
-static List *pendingNotifies = NIL;		/* list of C strings */
-=======
 static List *pendingNotifies = NIL;				/* list of C strings */
->>>>>>> d13f41d2
 
 static List *upperPendingNotifies = NIL;		/* list of upper-xact lists */
 
@@ -230,16 +209,9 @@
 		oldcontext = MemoryContextSwitchTo(CurTransactionContext);
 
 		/*
-<<<<<<< HEAD
 		 * Ordering of the list isn't important.  We choose to put new entries
 		 * on the front, as this might make duplicate-elimination a tad faster
 		 * when the same condition is signaled many times in a row.
-=======
-		 * Ordering of the list isn't important.  We choose to put new
-		 * entries on the front, as this might make duplicate-elimination
-		 * a tad faster when the same condition is signaled many times in
-		 * a row.
->>>>>>> d13f41d2
 		 */
 		pendingNotifies = lcons(pstrdup(relname), pendingNotifies);
 
@@ -262,17 +234,10 @@
 	ListenAction *actrec;
 
 	/*
-<<<<<<< HEAD
 	 * Unlike Async_Notify, we don't try to collapse out duplicates. It would
 	 * be too complicated to ensure we get the right interactions of
 	 * conflicting LISTEN/UNLISTEN/UNLISTEN_ALL, and it's unlikely that there
 	 * would be any performance benefit anyway in sane applications.
-=======
-	 * Unlike Async_Notify, we don't try to collapse out duplicates.
-	 * It would be too complicated to ensure we get the right interactions
-	 * of conflicting LISTEN/UNLISTEN/UNLISTEN_ALL, and it's unlikely that
-	 * there would be any performance benefit anyway in sane applications.
->>>>>>> d13f41d2
 	 */
 	oldcontext = MemoryContextSwitchTo(CurTransactionContext);
 
@@ -308,7 +273,6 @@
 void
 Async_Unlisten(const char *relname)
 {
-<<<<<<< HEAD
 	if (Trace_notify)
 		elog(DEBUG1, "Async_Unlisten(%s,%d)", relname, MyProcPid);
 
@@ -317,29 +281,10 @@
 		return;
 
 	queue_listen(LISTEN_UNLISTEN, relname);
-=======
-	/* Handle specially the `unlisten "*"' command */
-	if ((!relname) || (*relname == '\0') || (strcmp(relname, "*") == 0))
-	{
-		Async_UnlistenAll();
-	}
-	else
-	{
-		if (Trace_notify)
-			elog(DEBUG1, "Async_Unlisten(%s,%d)", relname, MyProcPid);
-
-		/* If we couldn't possibly be listening, no need to queue anything */
-		if (pendingActions == NIL && !unlistenExitRegistered)
-			return;
-
-		queue_listen(LISTEN_UNLISTEN, relname);
-	}
->>>>>>> d13f41d2
 }
 
 /*
  * Async_UnlistenAll
-<<<<<<< HEAD
  *
  *		This is invoked by UNLISTEN * command, and also at backend exit.
  */
@@ -361,29 +306,6 @@
  *
  *		Clean up the pg_listener table at backend exit.
  *
-=======
- *
- *		This is invoked by UNLISTEN "*" command, and also at backend exit.
- */
-void
-Async_UnlistenAll(void)
-{
-	if (Trace_notify)
-		elog(DEBUG1, "Async_UnlistenAll(%d)", MyProcPid);
-
-	/* If we couldn't possibly be listening, no need to queue anything */
-	if (pendingActions == NIL && !unlistenExitRegistered)
-		return;
-
-	queue_listen(LISTEN_UNLISTEN_ALL, "");
-}
-
-/*
- * Async_UnlistenOnExit
- *
- *		Clean up the pg_listener table at backend exit.
- *
->>>>>>> d13f41d2
  *		This is executed if we have done any LISTENs in this backend.
  *		It might not be necessary anymore, if the user UNLISTENed everything,
  *		but we don't try to detect that case.
@@ -531,11 +453,7 @@
 	HeapScanDesc scan;
 	HeapTuple	tuple;
 	Datum		values[Natts_pg_listener];
-<<<<<<< HEAD
 	bool		nulls[Natts_pg_listener];
-=======
-	char		nulls[Natts_pg_listener];
->>>>>>> d13f41d2
 	NameData	condname;
 	bool		alreadyListener = false;
 
@@ -564,7 +482,6 @@
 	/*
 	 * OK to insert a new tuple
 	 */
-<<<<<<< HEAD
 	memset(nulls, false, sizeof(nulls));
 
 	namestrcpy(&condname, relname);
@@ -574,17 +491,6 @@
 
 	tuple = heap_form_tuple(RelationGetDescr(lRel), values, nulls);
 
-=======
-	memset(nulls, ' ', sizeof(nulls));
-
-	namestrcpy(&condname, relname);
-	values[Anum_pg_listener_relname - 1] = NameGetDatum(&condname);
-	values[Anum_pg_listener_pid - 1] = Int32GetDatum(MyProcPid);
-	values[Anum_pg_listener_notify - 1] = Int32GetDatum(0);	/* no notifies pending */
-
-	tuple = heap_formtuple(RelationGetDescr(lRel), values, nulls);
-
->>>>>>> d13f41d2
 	simple_heap_insert(lRel, tuple);
 
 #ifdef NOT_USED					/* currently there are no indexes */
@@ -748,11 +654,7 @@
 			else if (listener->notification == 0)
 			{
 				/* Rewrite the tuple with my PID in notification column */
-<<<<<<< HEAD
 				rTuple = heap_modify_tuple(lTuple, tdesc, value, nulls, repl);
-=======
-				rTuple = heap_modifytuple(lTuple, tdesc, value, nulls, repl);
->>>>>>> d13f41d2
 				simple_heap_update(lRel, &lTuple->t_self, rTuple);
 
 #ifdef NOT_USED					/* currently there are no indexes */
@@ -852,15 +754,9 @@
 	int			my_level = GetCurrentTransactionNestLevel();
 
 	/*
-<<<<<<< HEAD
 	 * All we have to do is pop the stack --- the actions/notifies made in
 	 * this subxact are no longer interesting, and the space will be freed
 	 * when CurTransactionContext is recycled.
-=======
-	 * All we have to do is pop the stack --- the actions/notifies made in this
-	 * subxact are no longer interesting, and the space will be freed when
-	 * CurTransactionContext is recycled.
->>>>>>> d13f41d2
 	 *
 	 * This routine could be called more than once at a given nesting level if
 	 * there is trouble during subxact abort.  Avoid dumping core by using
