--- conflicted
+++ resolved
@@ -58,12 +58,6 @@
 #define RESGROUP_MAX_CPU_WEIGHT	(500)
 
 #define RESGROUP_MIN_MIN_COST		(0)
-<<<<<<< HEAD
-#define RESGROUP_MAX_MIN_COST		(500)
-
-
-=======
->>>>>>> 9bbb5298
 static int str2Int(const char *str, const char *prop);
 static ResGroupLimitType getResgroupOptionType(const char* defname);
 static ResGroupCap getResgroupOptionValue(DefElem *defel);
