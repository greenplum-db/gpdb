--- conflicted
+++ resolved
@@ -483,8 +483,7 @@
 	 * relation.  To avoid lock upgrade hazards, that lock should be at least
 	 * as strong as the one we take here.
 	 */
-<<<<<<< HEAD
-	lockmode = stmt->concurrent ? ShareUpdateExclusiveLock : ShareLock;
+	lockmode = concurrent ? ShareUpdateExclusiveLock : ShareLock;
 
 	/*
 	 * Appendoptimized tables need block directory relation for index
@@ -508,9 +507,6 @@
 			lockmode = ShareRowExclusiveLock; /* Relation is AO, and has no block directory */
 	}
 
-=======
-	lockmode = concurrent ? ShareUpdateExclusiveLock : ShareLock;
->>>>>>> 30ffdd24
 	rel = heap_open(relationId, lockmode);
 
 	relationId = RelationGetRelid(rel);
@@ -836,13 +832,8 @@
 	 * A valid stmt->oldNode implies that we already have a built form of the
 	 * index.  The caller should also decline any index build.
 	 */
-<<<<<<< HEAD
-	Assert(!OidIsValid(stmt->oldNode) || (skip_build && !stmt->concurrent));
-	
-=======
 	Assert(!OidIsValid(stmt->oldNode) || (skip_build && !concurrent));
 
->>>>>>> 30ffdd24
 	/*
 	 * Make the catalog entries for the index, including constraints. Then, if
 	 * not skip_build || concurrent, actually build the index.
@@ -856,9 +847,8 @@
 					 coloptions, reloptions, stmt->primary,
 					 stmt->isconstraint, stmt->deferrable, stmt->initdeferred,
 					 allowSystemTableMods,
-<<<<<<< HEAD
-					 skip_build || stmt->concurrent,
-					 stmt->concurrent, !check_rights,
+					 skip_build || concurrent,
+					 concurrent, !check_rights,
 					 &createdConstraintId);
 
 	if (shouldDispatch)
@@ -877,17 +867,12 @@
 		if (!indexInfo->ii_BrokenHotChain)
 			cdb_sync_indcheckxmin_with_segments(indexRelationId);
 	}
-=======
-					 skip_build || concurrent,
-					 concurrent, !check_rights);
->>>>>>> 30ffdd24
 
 	/* Add any requested comment */
 	if (stmt->idxcomment != NULL)
 		CreateComments(indexRelationId, RelationRelationId, 0,
 					   stmt->idxcomment);
 
-<<<<<<< HEAD
 	if (partitioned)
 	{
 		/*
@@ -1113,10 +1098,7 @@
 		return indexRelationId;
 	}
 
-	if (!stmt->concurrent)
-=======
 	if (!concurrent)
->>>>>>> 30ffdd24
 	{
 		/* Close the heap and we're done, in the non-concurrent case */
 		if (need_longlock)
