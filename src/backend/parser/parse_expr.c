/*-------------------------------------------------------------------------
 *
 * parse_expr.c
 *	  handle expressions in parser
 *
 * Portions Copyright (c) 1996-2009, PostgreSQL Global Development Group
 * Portions Copyright (c) 1994, Regents of the University of California
 *
 *
 * IDENTIFICATION
<<<<<<< HEAD
 *	  $PostgreSQL: pgsql/src/backend/parser/parse_expr.c,v 1.237 2008/10/26 02:46:25 tgl Exp $
=======
 *	  $PostgreSQL: pgsql/src/backend/parser/parse_expr.c,v 1.239 2009/01/01 17:23:45 momjian Exp $
>>>>>>> b0a6ad70
 *
 *-------------------------------------------------------------------------
 */

#include "postgres.h"

#include "catalog/namespace.h"
#include "catalog/pg_type.h"
#include "commands/dbcommands.h"
#include "miscadmin.h"
#include "nodes/makefuncs.h"
#include "nodes/nodeFuncs.h"
#include "optimizer/clauses.h"
#include "optimizer/var.h"
#include "parser/analyze.h"
#include "parser/parse_agg.h"
#include "parser/parse_coerce.h"
#include "parser/parse_clause.h"
#include "parser/parse_expr.h"
#include "parser/parse_func.h"
#include "parser/parse_oper.h"
#include "parser/parse_relation.h"
#include "parser/parse_target.h"
#include "parser/parse_type.h"
#include "rewrite/rewriteManip.h"
#include "utils/builtins.h"
#include "utils/lsyscache.h"
#include "utils/xml.h"


bool		Transform_null_equals = false;

static Node *transformExprRecurse(ParseState *pstate, Node *expr);
static Node *transformParamRef(ParseState *pstate, ParamRef *pref);
static Node *transformAExprOp(ParseState *pstate, A_Expr *a);
static Node *transformAExprAnd(ParseState *pstate, A_Expr *a);
static Node *transformAExprOr(ParseState *pstate, A_Expr *a);
static Node *transformAExprNot(ParseState *pstate, A_Expr *a);
static Node *transformAExprOpAny(ParseState *pstate, A_Expr *a);
static Node *transformAExprOpAll(ParseState *pstate, A_Expr *a);
static Node *transformAExprDistinct(ParseState *pstate, A_Expr *a);
static Node *transformAExprNullIf(ParseState *pstate, A_Expr *a);
static Node *transformAExprOf(ParseState *pstate, A_Expr *a);
static Node *transformAExprIn(ParseState *pstate, A_Expr *a);
static Node *transformFuncCall(ParseState *pstate, FuncCall *fn);
static Node *transformCaseExpr(ParseState *pstate, CaseExpr *c);
static Node *transformSubLink(ParseState *pstate, SubLink *sublink);
static Node *transformArrayExpr(ParseState *pstate, A_ArrayExpr *a,
				   Oid array_type, Oid element_type, int32 typmod);
static Node *transformRowExpr(ParseState *pstate, RowExpr *r);
static Node *transformTableValueExpr(ParseState *pstate, TableValueExpr *t);
static Node *transformCoalesceExpr(ParseState *pstate, CoalesceExpr *c);
static Node *transformMinMaxExpr(ParseState *pstate, MinMaxExpr *m);
static Node *transformXmlExpr(ParseState *pstate, XmlExpr *x);
static Node *transformXmlSerialize(ParseState *pstate, XmlSerialize *xs);
static Node *transformBooleanTest(ParseState *pstate, BooleanTest *b);
static Node *transformCurrentOfExpr(ParseState *pstate, CurrentOfExpr *cexpr);
static Node *transformColumnRef(ParseState *pstate, ColumnRef *cref);
static Node *transformWholeRowRef(ParseState *pstate, char *schemaname,
					 char *relname, int location);
static Node *transformIndirection(ParseState *pstate, Node *basenode,
					 List *indirection);
static Node *transformGroupingFunc(ParseState *pstate, GroupingFunc *gf);
static Node *transformTypeCast(ParseState *pstate, TypeCast *tc);
static Node *make_row_comparison_op(ParseState *pstate, List *opname,
					   List *largs, List *rargs, int location);
static Node *make_row_distinct_op(ParseState *pstate, List *opname,
					 RowExpr *lrow, RowExpr *rrow, int location);
static Expr *make_distinct_op(ParseState *pstate, List *opname,
				 Node *ltree, Node *rtree, int location);
static bool isWhenIsNotDistinctFromExpr(Node *warg);


/*
 * transformExpr -
 *	  Analyze and transform expressions. Type checking and type casting is
 *	  done here. The optimizer and the executor cannot handle the original
 *	  (raw) expressions collected by the parse tree. Hence the transformation
 *	  here.
 *
 * NOTE: there are various cases in which this routine will get applied to
 * an already-transformed expression.  Some examples:
 *	1. At least one construct (BETWEEN/AND) puts the same nodes
 *	into two branches of the parse tree; hence, some nodes
 *	are transformed twice.
 *	2. Another way it can happen is that coercion of an operator or
 *	function argument to the required type (via coerce_type())
 *	can apply transformExpr to an already-transformed subexpression.
 *	An example here is "SELECT count(*) + 1.0 FROM table".
 *	3. CREATE TABLE t1 (LIKE t2 INCLUDING INDEXES) can pass in
 *	already-transformed index expressions.
 * While it might be possible to eliminate these cases, the path of
 * least resistance so far has been to ensure that transformExpr() does
 * no damage if applied to an already-transformed tree.  This is pretty
 * easy for cases where the transformation replaces one node type with
 * another, such as A_Const => Const; we just do nothing when handed
 * a Const.  More care is needed for node types that are used as both
 * input and output of transformExpr; see SubLink for example.
 */
Node *
transformExpr(ParseState *pstate, Node *expr, ParseExprKind exprKind)
{
	Node	   *result;
	ParseExprKind sv_expr_kind;

	/* Save and restore identity of expression type we're parsing */
	Assert(exprKind != EXPR_KIND_NONE);
	sv_expr_kind = pstate->p_expr_kind;
	pstate->p_expr_kind = exprKind;

	result = transformExprRecurse(pstate, expr);

	pstate->p_expr_kind = sv_expr_kind;

	return result;
}

static Node *
transformExprRecurse(ParseState *pstate, Node *expr)
{
	Node	   *result;

	if (expr == NULL)
		return NULL;

	/* Guard against stack overflow due to overly complex expressions */
	check_stack_depth();

	switch (nodeTag(expr))
	{
		case T_ColumnRef:
			result = transformColumnRef(pstate, (ColumnRef *) expr);
			break;

		case T_ParamRef:
			result = transformParamRef(pstate, (ParamRef *) expr);
			break;

		case T_A_Const:
			{
				A_Const    *con = (A_Const *) expr;
				Value	   *val = &con->val;

				result = (Node *) make_const(pstate, val, con->location);
				break;
			}

		case T_A_Indirection:
			{
				A_Indirection *ind = (A_Indirection *) expr;

				result = transformExprRecurse(pstate, ind->arg);
				result = transformIndirection(pstate, result,
											  ind->indirection);
				break;
			}

		case T_A_ArrayExpr:
			result = transformArrayExpr(pstate, (A_ArrayExpr *) expr,
										InvalidOid, InvalidOid, -1);
			break;

		case T_TypeCast:
			{
				TypeCast   *tc = (TypeCast *) expr;

				/*
				 * If the subject of the typecast is an ARRAY[] construct and
				 * the target type is an array type, we invoke
				 * transformArrayExpr() directly so that we can pass down the
				 * type information.  This avoids some cases where
				 * transformArrayExpr() might not infer the correct type.
				 */
				if (IsA(tc->arg, A_ArrayExpr))
				{
					Oid			targetType;
					Oid			elementType;
					int32		targetTypmod;

					targetType = typenameTypeId(pstate, tc->typeName,
												&targetTypmod);

					elementType = get_element_type(targetType);
					if (OidIsValid(elementType))
					{
						/*
						 * tranformArrayExpr doesn't know how to check domain
						 * constraints, so ask it to return the base type
						 * instead. transformTypeCast below will cast it to
						 * the domain. In the usual case that the target is
						 * not a domain, transformTypeCast is a no-op.
						 */
						targetType = getBaseTypeAndTypmod(targetType,
														  &targetTypmod);
						tc = copyObject(tc);
						tc->arg = transformArrayExpr(pstate,
													 (A_ArrayExpr *) tc->arg,
													 targetType,
													 elementType,
													 targetTypmod);
					}
				}

				result = transformTypeCast(pstate, tc);
				break;
			}

		case T_A_Expr:
			{
				A_Expr	   *a = (A_Expr *) expr;

				switch (a->kind)
				{
					case AEXPR_OP:
						result = transformAExprOp(pstate, a);
						break;
					case AEXPR_AND:
						result = transformAExprAnd(pstate, a);
						break;
					case AEXPR_OR:
						result = transformAExprOr(pstate, a);
						break;
					case AEXPR_NOT:
						result = transformAExprNot(pstate, a);
						break;
					case AEXPR_OP_ANY:
						result = transformAExprOpAny(pstate, a);
						break;
					case AEXPR_OP_ALL:
						result = transformAExprOpAll(pstate, a);
						break;
					case AEXPR_DISTINCT:
						result = transformAExprDistinct(pstate, a);
						break;
					case AEXPR_NULLIF:
						result = transformAExprNullIf(pstate, a);
						break;
					case AEXPR_OF:
						result = transformAExprOf(pstate, a);
						break;
					case AEXPR_IN:
						result = transformAExprIn(pstate, a);
						break;
					default:
						elog(ERROR, "unrecognized A_Expr kind: %d", a->kind);
						result = NULL;		/* keep compiler quiet */
						break;
				}
				break;
			}

		case T_FuncCall:
			result = transformFuncCall(pstate, (FuncCall *) expr);
			break;

		case T_SubLink:
			result = transformSubLink(pstate, (SubLink *) expr);
			break;

		case T_CaseExpr:
			result = transformCaseExpr(pstate, (CaseExpr *) expr);
			break;

		case T_RowExpr:
			result = transformRowExpr(pstate, (RowExpr *) expr);
			break;

		case T_TableValueExpr:
			result = transformTableValueExpr(pstate, (TableValueExpr *) expr);
			break;

		case T_CoalesceExpr:
			result = transformCoalesceExpr(pstate, (CoalesceExpr *) expr);
			break;

		case T_MinMaxExpr:
			result = transformMinMaxExpr(pstate, (MinMaxExpr *) expr);
			break;

		case T_XmlExpr:
			result = transformXmlExpr(pstate, (XmlExpr *) expr);
			break;

		case T_XmlSerialize:
			result = transformXmlSerialize(pstate, (XmlSerialize *) expr);
			break;

		case T_NullTest:
			{
				NullTest   *n = (NullTest *) expr;

				n->arg = (Expr *) transformExprRecurse(pstate, (Node *) n->arg);
				/* the argument can be any type, so don't coerce it */
				result = expr;
				break;
			}

		case T_BooleanTest:
			result = transformBooleanTest(pstate, (BooleanTest *) expr);
			break;

		case T_CurrentOfExpr:
			result = transformCurrentOfExpr(pstate, (CurrentOfExpr *) expr);
			break;

		case T_GroupingFunc:
			{
				GroupingFunc *gf = (GroupingFunc *)expr;
				result = transformGroupingFunc(pstate, gf);
				break;
			}

		case T_PartitionBoundSpec:
			{
				PartitionBoundSpec *in = (PartitionBoundSpec *)expr;
				PartitionRangeItem *ri;
				List *out = NIL;
				ListCell *lc;

				if (in->partStart)
				{
					ri = (PartitionRangeItem *)in->partStart;

					/* ALTER TABLE ... ADD PARTITION might feed
					 * "pre-cooked" expressions into the boundspec for
					 * range items (which are Lists) 
					 */
					{
						Assert(IsA(in->partStart, PartitionRangeItem));

						foreach(lc, ri->partRangeVal)
						{
							Node *n = lfirst(lc);
							out = lappend(out, transformExpr(pstate, n,
															 EXPR_KIND_PARTITION_EXPRESSION));
						}
						ri->partRangeVal = out;
						out = NIL;
					}
				}
				if (in->partEnd)
				{
					ri = (PartitionRangeItem *)in->partEnd;

					/* ALTER TABLE ... ADD PARTITION might feed
					 * "pre-cooked" expressions into the boundspec for
					 * range items (which are Lists) 
					 */
					{
						Assert(IsA(in->partEnd, PartitionRangeItem));
						foreach(lc, ri->partRangeVal)
						{
							Node *n = lfirst(lc);
							out = lappend(out, transformExpr(pstate, n,
															 EXPR_KIND_PARTITION_EXPRESSION));
						}
						ri->partRangeVal = out;
						out = NIL;
					}
				}
				if (in->partEvery)
				{
					ri = (PartitionRangeItem *)in->partEvery;
					Assert(IsA(in->partEvery, PartitionRangeItem));
					foreach(lc, ri->partRangeVal)
					{
						Node *n = lfirst(lc);
						out = lappend(out, transformExpr(pstate, n,
														 EXPR_KIND_PARTITION_EXPRESSION));
					}
					ri->partRangeVal = out;
				}

				result = (Node *)in;
			}
			break;

			/*********************************************
			 * Quietly accept node types that may be presented when we are
			 * called on an already-transformed tree.
			 *
			 * Do any other node types need to be accepted?  For now we are
			 * taking a conservative approach, and only accepting node
			 * types that are demonstrably necessary to accept.
			 *********************************************/
		case T_Var:
		case T_Const:
		case T_Param:
		case T_Aggref:
		case T_ArrayRef:
		case T_FuncExpr:
		case T_OpExpr:
		case T_DistinctExpr:
		case T_ScalarArrayOpExpr:
		case T_NullIfExpr:
		case T_BoolExpr:
		case T_FieldSelect:
		case T_FieldStore:
		case T_RelabelType:
		case T_CoerceViaIO:
		case T_ArrayCoerceExpr:
		case T_ConvertRowtypeExpr:
		case T_CaseTestExpr:
		case T_ArrayExpr:
		case T_CoerceToDomain:
		case T_CoerceToDomainValue:
		case T_SetToDefault:
		case T_GroupId:
		case T_Integer:
			{
				result = (Node *) expr;
				break;
			}

		default:
			/* should not reach here */
			elog(ERROR, "unrecognized node type: %d", (int) nodeTag(expr));
			result = NULL;		/* keep compiler quiet */
			break;
	}

	return result;
}

static Node *
transformIndirection(ParseState *pstate, Node *basenode, List *indirection)
{
	Node	   *result = basenode;
	List	   *subscripts = NIL;
	int			location = exprLocation(basenode);
	ListCell   *i;

	/*
	 * We have to split any field-selection operations apart from
	 * subscripting.  Adjacent A_Indices nodes have to be treated as a single
	 * multidimensional subscript operation.
	 */
	foreach(i, indirection)
	{
		Node	   *n = lfirst(i);

		if (IsA(n, A_Indices))
			subscripts = lappend(subscripts, n);
		else if (IsA(n, A_Star))
		{
			ereport(ERROR,
					(errcode(ERRCODE_FEATURE_NOT_SUPPORTED),
					 errmsg("row expansion via \"*\" is not supported here"),
					 parser_errposition(pstate, exprLocation(basenode))));
		}
		else
		{
			Assert(IsA(n, String));

			/* process subscripts before this field selection */
			if (subscripts)
				result = (Node *) transformArraySubscripts(pstate,
														   result,
														   exprType(result),
														   InvalidOid,
														   exprTypmod(result),
														   subscripts,
														   NULL);
			subscripts = NIL;

			result = ParseFuncOrColumn(pstate,
									   list_make1(n),
									   list_make1(result),
									   NULL, location);
		}
	}
	/* process trailing subscripts, if any */
	if (subscripts)
		result = (Node *) transformArraySubscripts(pstate,
												   result,
												   exprType(result),
												   InvalidOid,
												   exprTypmod(result),
												   subscripts,
												   NULL);

	return result;
}

static Node *
transformColumnRef(ParseState *pstate, ColumnRef *cref)
{
	int			numnames = list_length(cref->fields);
	Node	   *node;
	int			levels_up;

	/*----------
	 * The allowed syntaxes are:
	 *
	 * A		First try to resolve as unqualified column name;
	 *			if no luck, try to resolve as unqualified table name (A.*).
	 * A.B		A is an unqualified table name; B is either a
	 *			column or function name (trying column name first).
	 * A.B.C	schema A, table B, col or func name C.
	 * A.B.C.D	catalog A, schema B, table C, col or func D.
	 * A.*		A is an unqualified table name; means whole-row value.
	 * A.B.*	whole-row value of table B in schema A.
	 * A.B.C.*	whole-row value of table C in schema B in catalog A.
	 *
	 * We do not need to cope with bare "*"; that will only be accepted by
	 * the grammar at the top level of a SELECT list, and transformTargetList
	 * will take care of it before it ever gets here.  Also, "A.*" etc will
	 * be expanded by transformTargetList if they appear at SELECT top level,
	 * so here we are only going to see them as function or operator inputs.
	 *
	 * Currently, if a catalog name is given then it must equal the current
	 * database name; we check it here and then discard it.
	 *----------
	 */
	switch (numnames)
	{
		case 1:
			{
				Node	   *field1 = (Node *) linitial(cref->fields);
				char	   *name1;

				Assert(IsA(field1, String));
				name1 = strVal(field1);

				/* Try to identify as an unqualified column */
				node = colNameToVar(pstate, name1, false, cref->location);

				if (node == NULL)
				{
					/*
					 * Not known as a column of any range-table entry.
					 *
					 * Consider the possibility that it's VALUE in a domain
					 * check expression.  (We handle VALUE as a name, not a
					 * keyword, to avoid breaking a lot of applications that
					 * have used VALUE as a column name in the past.)
					 */
					if (pstate->p_value_substitute != NULL &&
						strcmp(name1, "value") == 0)
					{
						node = (Node *) copyObject(pstate->p_value_substitute);

						/*
						 * Try to propagate location knowledge.  This should
						 * be extended if p_value_substitute can ever take on
						 * other node types.
						 */
						if (IsA(node, CoerceToDomainValue))
							((CoerceToDomainValue *) node)->location = cref->location;
						break;
					}

					/*
					 * Try to find the name as a relation.	Note that only
					 * relations already entered into the rangetable will be
					 * recognized.
					 *
					 * This is a hack for backwards compatibility with
					 * PostQUEL-inspired syntax.  The preferred form now is
					 * "rel.*".
					 */
					if (refnameRangeTblEntry(pstate, NULL, name1,
											 cref->location,
											 &levels_up) != NULL)
						node = transformWholeRowRef(pstate, NULL, name1,
													cref->location);
					else
						ereport(ERROR,
								(errcode(ERRCODE_UNDEFINED_COLUMN),
								 errmsg("column \"%s\" does not exist",
										name1),
								 parser_errposition(pstate, cref->location)));
				}
				break;
			}
		case 2:
			{
				Node	   *field1 = (Node *) linitial(cref->fields);
				Node	   *field2 = (Node *) lsecond(cref->fields);
				char	   *name1;
				char	   *name2;

				Assert(IsA(field1, String));
				name1 = strVal(field1);

				/* Whole-row reference? */
				if (IsA(field2, A_Star))
				{
					node = transformWholeRowRef(pstate, NULL, name1,
												cref->location);
					break;
				}

				Assert(IsA(field2, String));
				name2 = strVal(field2);

				/* Try to identify as a once-qualified column */
				node = qualifiedNameToVar(pstate, NULL, name1, name2, true,
										  cref->location);
				if (node == NULL)
				{
					/*
					 * Not known as a column of any range-table entry, so try
					 * it as a function call.  Here, we will create an
					 * implicit RTE for tables not already entered.
					 */
					node = transformWholeRowRef(pstate, NULL, name1,
												cref->location);
					node = ParseFuncOrColumn(pstate,
											 list_make1(makeString(name2)),
											 list_make1(node),
											 NULL,
											 cref->location);
				}
				break;
			}
		case 3:
			{
				Node	   *field1 = (Node *) linitial(cref->fields);
				Node	   *field2 = (Node *) lsecond(cref->fields);
				Node	   *field3 = (Node *) lthird(cref->fields);
				char	   *name1;
				char	   *name2;
				char	   *name3;

				Assert(IsA(field1, String));
				name1 = strVal(field1);
				Assert(IsA(field2, String));
				name2 = strVal(field2);

				/* Whole-row reference? */
				if (IsA(field3, A_Star))
				{
					node = transformWholeRowRef(pstate, name1, name2,
												cref->location);
					break;
				}

				Assert(IsA(field3, String));
				name3 = strVal(field3);

				/* Try to identify as a twice-qualified column */
				node = qualifiedNameToVar(pstate, name1, name2, name3, true,
										  cref->location);
				if (node == NULL)
				{
					/* Try it as a function call */
					node = transformWholeRowRef(pstate, name1, name2,
												cref->location);
					node = ParseFuncOrColumn(pstate,
											 list_make1(makeString(name3)),
											 list_make1(node),
											 NULL,
											 cref->location);
				}
				break;
			}
		case 4:
			{
				Node	   *field1 = (Node *) linitial(cref->fields);
				Node	   *field2 = (Node *) lsecond(cref->fields);
				Node	   *field3 = (Node *) lthird(cref->fields);
				Node	   *field4 = (Node *) lfourth(cref->fields);
				char	   *name1;
				char	   *name2;
				char	   *name3;
				char	   *name4;

				Assert(IsA(field1, String));
				name1 = strVal(field1);
				Assert(IsA(field2, String));
				name2 = strVal(field2);
				Assert(IsA(field3, String));
				name3 = strVal(field3);

				/*
				 * We check the catalog name and then ignore it.
				 */
				if (strcmp(name1, get_database_name(MyDatabaseId)) != 0)
					ereport(ERROR,
							(errcode(ERRCODE_FEATURE_NOT_SUPPORTED),
							 errmsg("cross-database references are not implemented: %s",
									NameListToString(cref->fields)),
							 parser_errposition(pstate, cref->location)));

				/* Whole-row reference? */
				if (IsA(field4, A_Star))
				{
					node = transformWholeRowRef(pstate, name2, name3,
												cref->location);
					break;
				}

				Assert(IsA(field4, String));
				name4 = strVal(field4);

				/* Try to identify as a twice-qualified column */
				node = qualifiedNameToVar(pstate, name2, name3, name4, true,
										  cref->location);
				if (node == NULL)
				{
					/* Try it as a function call */
					node = transformWholeRowRef(pstate, name2, name3,
												cref->location);
					node = ParseFuncOrColumn(pstate,
											 list_make1(makeString(name4)),
											 list_make1(node),
											 NULL,
											 cref->location);
				}
				break;
			}
		default:
			ereport(ERROR,
					(errcode(ERRCODE_SYNTAX_ERROR),
				errmsg("improper qualified name (too many dotted names): %s",
					   NameListToString(cref->fields)),
					 parser_errposition(pstate, cref->location)));
			node = NULL;		/* keep compiler quiet */
			break;
	}

	return node;
}

/*
 * Locate the parameter type info for the given parameter number, and
 * return a pointer to it.
 */
static Oid *
find_param_type(ParseState *pstate, int paramno, int location)
{
	Oid		   *result;

	/*
	 * Find topmost ParseState, which is where paramtype info lives.
	 */
	while (pstate->parentParseState != NULL)
		pstate = pstate->parentParseState;

	/* Check parameter number is in range */
	if (paramno <= 0)			/* probably can't happen? */
		ereport(ERROR,
				(errcode(ERRCODE_UNDEFINED_PARAMETER),
				 errmsg("there is no parameter $%d", paramno),
				 parser_errposition(pstate, location)));
	if (paramno > pstate->p_numparams)
	{
		if (!pstate->p_variableparams)
			ereport(ERROR,
					(errcode(ERRCODE_UNDEFINED_PARAMETER),
					 errmsg("there is no parameter $%d", paramno),
					 parser_errposition(pstate, location)));
		/* Okay to enlarge param array */
		if (pstate->p_paramtypes)
			pstate->p_paramtypes = (Oid *) repalloc(pstate->p_paramtypes,
													paramno * sizeof(Oid));
		else
			pstate->p_paramtypes = (Oid *) palloc(paramno * sizeof(Oid));
		/* Zero out the previously-unreferenced slots */
		MemSet(pstate->p_paramtypes + pstate->p_numparams,
			   0,
			   (paramno - pstate->p_numparams) * sizeof(Oid));
		pstate->p_numparams = paramno;
	}

	result = &pstate->p_paramtypes[paramno - 1];

	if (pstate->p_variableparams)
	{
		/* If not seen before, initialize to UNKNOWN type */
		if (*result == InvalidOid)
			*result = UNKNOWNOID;
	}

	return result;
}

static Node *
transformParamRef(ParseState *pstate, ParamRef *pref)
{
	int			paramno = pref->number;
	Oid		   *pptype = find_param_type(pstate, paramno, pref->location);
	Param	   *param;

	param = makeNode(Param);
	param->paramkind = PARAM_EXTERN;
	param->paramid = paramno;
	param->paramtype = *pptype;
	param->paramtypmod = -1;
	param->location = pref->location;

	return (Node *) param;
}

/* Test whether an a_expr is a plain NULL constant or not */
static bool
exprIsNullConstant(Node *arg)
{
	if (arg && IsA(arg, A_Const))
	{
		A_Const    *con = (A_Const *) arg;

		if (con->val.type == T_Null)
			return true;
	}
	return false;
}

static Node *
transformAExprOp(ParseState *pstate, A_Expr *a)
{
	Node	   *lexpr = a->lexpr;
	Node	   *rexpr = a->rexpr;
	Node	   *result;

	/*
	 * Special-case "foo = NULL" and "NULL = foo" for compatibility with
	 * standards-broken products (like Microsoft's).  Turn these into IS NULL
	 * exprs. (If either side is a CaseTestExpr, then the expression was
	 * generated internally from a CASE-WHEN expression, and
	 * transform_null_equals does not apply.)
	 */
	if (Transform_null_equals &&
		list_length(a->name) == 1 &&
		strcmp(strVal(linitial(a->name)), "=") == 0 &&
		(exprIsNullConstant(lexpr) || exprIsNullConstant(rexpr)) &&
		(!IsA(lexpr, CaseTestExpr) && !IsA(rexpr, CaseTestExpr)))
	{
		NullTest   *n = makeNode(NullTest);

		n->nulltesttype = IS_NULL;

		if (exprIsNullConstant(lexpr))
			n->arg = (Expr *) rexpr;
		else
			n->arg = (Expr *) lexpr;

		result = transformExprRecurse(pstate, (Node *) n);
	}
	else if (lexpr && IsA(lexpr, RowExpr) &&
			 rexpr && IsA(rexpr, SubLink) &&
			 ((SubLink *) rexpr)->subLinkType == EXPR_SUBLINK)
	{
		/*
		 * Convert "row op subselect" into a ROWCOMPARE sublink. Formerly the
		 * grammar did this, but now that a row construct is allowed anywhere
		 * in expressions, it's easier to do it here.
		 */
		SubLink    *s = (SubLink *) rexpr;

		s->subLinkType = ROWCOMPARE_SUBLINK;
		s->testexpr = lexpr;
		s->operName = a->name;
		s->location = a->location;
		result = transformExprRecurse(pstate, (Node *) s);
	}
	else if (lexpr && IsA(lexpr, RowExpr) &&
			 rexpr && IsA(rexpr, RowExpr))
	{
		/* "row op row" */
		lexpr = transformExprRecurse(pstate, lexpr);
		rexpr = transformExprRecurse(pstate, rexpr);
		Assert(IsA(lexpr, RowExpr));
		Assert(IsA(rexpr, RowExpr));

		result = make_row_comparison_op(pstate,
										a->name,
										((RowExpr *) lexpr)->args,
										((RowExpr *) rexpr)->args,
										a->location);
	}
	else
	{
		/* Ordinary scalar operator */
		lexpr = transformExprRecurse(pstate, lexpr);
		rexpr = transformExprRecurse(pstate, rexpr);

		result = (Node *) make_op(pstate,
								  a->name,
								  lexpr,
								  rexpr,
								  a->location);
	}

	return result;
}

static Node *
transformAExprAnd(ParseState *pstate, A_Expr *a)
{
	Node	   *lexpr = transformExprRecurse(pstate, a->lexpr);
	Node	   *rexpr = transformExprRecurse(pstate, a->rexpr);

	lexpr = coerce_to_boolean(pstate, lexpr, "AND");
	rexpr = coerce_to_boolean(pstate, rexpr, "AND");

	return (Node *) makeBoolExpr(AND_EXPR,
								 list_make2(lexpr, rexpr),
								 a->location);
}

static Node *
transformAExprOr(ParseState *pstate, A_Expr *a)
{
	Node	   *lexpr = transformExprRecurse(pstate, a->lexpr);
	Node	   *rexpr = transformExprRecurse(pstate, a->rexpr);

	lexpr = coerce_to_boolean(pstate, lexpr, "OR");
	rexpr = coerce_to_boolean(pstate, rexpr, "OR");

	return (Node *) makeBoolExpr(OR_EXPR,
								 list_make2(lexpr, rexpr),
								 a->location);
}

static Node *
transformAExprNot(ParseState *pstate, A_Expr *a)
{
	Node	   *rexpr = transformExprRecurse(pstate, a->rexpr);

	rexpr = coerce_to_boolean(pstate, rexpr, "NOT");

	return (Node *) makeBoolExpr(NOT_EXPR,
								 list_make1(rexpr),
								 a->location);
}

static Node *
transformAExprOpAny(ParseState *pstate, A_Expr *a)
{
	Node	   *lexpr = transformExprRecurse(pstate, a->lexpr);
	Node	   *rexpr = transformExprRecurse(pstate, a->rexpr);

	return (Node *) make_scalar_array_op(pstate,
										 a->name,
										 true,
										 lexpr,
										 rexpr,
										 a->location);
}

static Node *
transformAExprOpAll(ParseState *pstate, A_Expr *a)
{
	Node	   *lexpr = transformExprRecurse(pstate, a->lexpr);
	Node	   *rexpr = transformExprRecurse(pstate, a->rexpr);

	return (Node *) make_scalar_array_op(pstate,
										 a->name,
										 false,
										 lexpr,
										 rexpr,
										 a->location);
}

static Node *
transformAExprDistinct(ParseState *pstate, A_Expr *a)
{
	Node	   *lexpr = transformExprRecurse(pstate, a->lexpr);
	Node	   *rexpr = transformExprRecurse(pstate, a->rexpr);

	if (lexpr && IsA(lexpr, RowExpr) &&
		rexpr && IsA(rexpr, RowExpr))
	{
		/* "row op row" */
		return make_row_distinct_op(pstate, a->name,
									(RowExpr *) lexpr,
									(RowExpr *) rexpr,
									a->location);
	}
	else
	{
		/* Ordinary scalar operator */
		return (Node *) make_distinct_op(pstate,
										 a->name,
										 lexpr,
										 rexpr,
										 a->location);
	}
}

static Node *
transformAExprNullIf(ParseState *pstate, A_Expr *a)
{
	Node	   *lexpr = transformExprRecurse(pstate, a->lexpr);
	Node	   *rexpr = transformExprRecurse(pstate, a->rexpr);
	Node	   *result;

	result = (Node *) make_op(pstate,
							  a->name,
							  lexpr,
							  rexpr,
							  a->location);
	if (((OpExpr *) result)->opresulttype != BOOLOID)
		ereport(ERROR,
				(errcode(ERRCODE_DATATYPE_MISMATCH),
				 errmsg("NULLIF requires = operator to yield boolean"),
				 parser_errposition(pstate, a->location)));

	/*
	 * We rely on NullIfExpr and OpExpr being the same struct
	 */
	NodeSetTag(result, T_NullIfExpr);

	return result;
}

static Node *
transformAExprOf(ParseState *pstate, A_Expr *a)
{
	/*
	 * Checking an expression for match to a list of type names. Will result
	 * in a boolean constant node.
	 */
	Node	   *lexpr = transformExprRecurse(pstate, a->lexpr);
	Const	   *result;
	ListCell   *telem;
	Oid			ltype,
				rtype;
	bool		matched = false;

	ltype = exprType(lexpr);
	foreach(telem, (List *) a->rexpr)
	{
		rtype = typenameTypeId(pstate, lfirst(telem), NULL);
		matched = (rtype == ltype);
		if (matched)
			break;
	}

	/*
	 * We have two forms: equals or not equals. Flip the sense of the result
	 * for not equals.
	 */
	if (strcmp(strVal(linitial(a->name)), "<>") == 0)
		matched = (!matched);

	result = (Const *) makeBoolConst(matched, false);

	/* Make the result have the original input's parse location */
	result->location = exprLocation((Node *) a);

	return (Node *) result;
}

static Node *
transformAExprIn(ParseState *pstate, A_Expr *a)
{
	Node	   *result = NULL;
	Node	   *lexpr;
	List	   *rexprs;
	List	   *rvars;
	List	   *rnonvars;
	bool		useOr;
	bool		haveRowExpr;
	ListCell   *l;

	/*
	 * If the operator is <>, combine with AND not OR.
	 */
	if (strcmp(strVal(linitial(a->name)), "<>") == 0)
		useOr = false;
	else
		useOr = true;

	/*
	 * We try to generate a ScalarArrayOpExpr from IN/NOT IN, but this is only
	 * possible if the inputs are all scalars (no RowExprs) and there is a
	 * suitable array type available.  If not, we fall back to a boolean
	 * condition tree with multiple copies of the lefthand expression.
	 * Also, any IN-list items that contain Vars are handled as separate
	 * boolean conditions, because that gives the planner more scope for
	 * optimization on such clauses.
	 *
	 * First step: transform all the inputs, and detect whether any are
	 * RowExprs or contain Vars.
	 */
	lexpr = transformExprRecurse(pstate, a->lexpr);
	haveRowExpr = (lexpr && IsA(lexpr, RowExpr));
	rexprs = rvars = rnonvars = NIL;
	foreach(l, (List *) a->rexpr)
	{
		Node	   *rexpr = transformExprRecurse(pstate, lfirst(l));

		haveRowExpr |= (rexpr && IsA(rexpr, RowExpr));
		rexprs = lappend(rexprs, rexpr);
		if (contain_vars_of_level(rexpr, 0))
			rvars = lappend(rvars, rexpr);
		else
			rnonvars = lappend(rnonvars, rexpr);
	}

	/*
	 * ScalarArrayOpExpr is only going to be useful if there's more than
	 * one non-Var righthand item.  Also, it won't work for RowExprs.
	 */
	if (!haveRowExpr && list_length(rnonvars) > 1)
	{
		List	   *allexprs;
		Oid			scalar_type;
		Oid			array_type;

		/*
		 * Try to select a common type for the array elements.  Note that
		 * since the LHS' type is first in the list, it will be preferred when
		 * there is doubt (eg, when all the RHS items are unknown literals).
		 *
		 * Note: use list_concat here not lcons, to avoid damaging rnonvars.
		 */
		allexprs = list_concat(list_make1(lexpr), rnonvars);
		scalar_type = select_common_type(pstate, allexprs, NULL, NULL);

		/* Do we have an array type to use? */
		if (OidIsValid(scalar_type))
			array_type = get_array_type(scalar_type);
		else
			array_type = InvalidOid;
		if (array_type != InvalidOid)
		{
			/*
			 * OK: coerce all the right-hand non-Var inputs to the common type
			 * and build an ArrayExpr for them.
			 */
			List	   *aexprs;
			ArrayExpr  *newa;

			aexprs = NIL;
			foreach(l, rnonvars)
			{
				Node	   *rexpr = (Node *) lfirst(l);

				rexpr = coerce_to_common_type(pstate, rexpr,
											  scalar_type,
											  "IN");
				aexprs = lappend(aexprs, rexpr);
			}
			newa = makeNode(ArrayExpr);
			newa->array_typeid = array_type;
			newa->element_typeid = scalar_type;
			newa->elements = aexprs;
			newa->multidims = false;
			newa->location = -1;

			result = (Node *) make_scalar_array_op(pstate,
												   a->name,
												   useOr,
												   lexpr,
												   (Node *) newa,
												   a->location);

			/* Consider only the Vars (if any) in the loop below */
			rexprs = rvars;
		}
	}

	/*
	 * Must do it the hard way, ie, with a boolean expression tree.
	 */
	foreach(l, rexprs)
	{
		Node	   *rexpr = (Node *) lfirst(l);
		Node	   *cmp;

		if (haveRowExpr)
		{
			if (!IsA(lexpr, RowExpr) ||
				!IsA(rexpr, RowExpr))
				ereport(ERROR,
						(errcode(ERRCODE_SYNTAX_ERROR),
				   errmsg("arguments of row IN must all be row expressions"),
						 parser_errposition(pstate, a->location)));
			cmp = make_row_comparison_op(pstate,
										 a->name,
							  (List *) copyObject(((RowExpr *) lexpr)->args),
										 ((RowExpr *) rexpr)->args,
										 a->location);
		}
		else
			cmp = (Node *) make_op(pstate,
								   a->name,
								   copyObject(lexpr),
								   rexpr,
								   a->location);

		cmp = coerce_to_boolean(pstate, cmp, "IN");
		if (result == NULL)
			result = cmp;
		else
			result = (Node *) makeBoolExpr(useOr ? OR_EXPR : AND_EXPR,
										   list_make2(result, cmp),
										   a->location);
	}

	return result;
}

static Node *
transformFuncCall(ParseState *pstate, FuncCall *fn)
{
	List	   *targs;
	ListCell   *args;

	/* Transform the list of arguments ... */
	targs = NIL;
	foreach(args, fn->args)
	{
		targs = lappend(targs, transformExprRecurse(pstate,
													(Node *) lfirst(args)));
	}

	/*
	 * When WITHIN GROUP is used, we treat its ORDER BY expressions as
	 * additional arguments to the function, for purposes of function lookup
	 * and argument type coercion.	So, transform each such expression and add
	 * them to the targs list.	We don't explicitly mark where each argument
	 * came from, but ParseFuncOrColumn can tell what's what by reference to
	 * list_length(fn->agg_order).
	 */
	if (fn->agg_within_group)
	{
		Assert(fn->agg_order != NIL);
		foreach(args, fn->agg_order)
		{
			SortBy	   *arg = (SortBy *) lfirst(args);

			targs = lappend(targs, transformExpr(pstate, arg->node,
												 EXPR_KIND_ORDER_BY));
		}
	}

	/* ... and hand off to ParseFuncOrColumn */
	return ParseFuncOrColumn(pstate,
							 fn->funcname,
							 targs,
							 fn,
							 fn->location);
}

/*
 * Check if this is CASE x WHEN IS NOT DISTINCT FROM y:
 * From the raw grammar output, we produce AEXPR_NOT expression
 * 		which has the rhs = AEXPR_DISTINCT expression which has its lhs = NULL
 */
static bool
isWhenIsNotDistinctFromExpr(Node *warg)
{
	if (IsA(warg, A_Expr))
	{
		A_Expr *top = (A_Expr *) warg;
		if (top->kind == AEXPR_NOT && IsA(top->rexpr, A_Expr))
		{
			A_Expr *expr = (A_Expr *) top->rexpr;
			if (expr->kind == AEXPR_DISTINCT && expr->lexpr == NULL)
				return true;
		}
	}
	return false;
}

static Node *
transformCaseExpr(ParseState *pstate, CaseExpr *c)
{
	CaseExpr   *newc;
	Node	   *arg;
	CaseTestExpr *placeholder;
	List	   *newargs;
	List	   *resultexprs;
	ListCell   *l;
	Node	   *defresult;
	Oid			ptype;

	/* If we already transformed this node, do nothing */
	if (OidIsValid(c->casetype))
		return (Node *) c;

	newc = makeNode(CaseExpr);

	/* transform the test expression, if any */
	arg = transformExprRecurse(pstate, (Node *) c->arg);

	/* generate placeholder for test expression */
	if (arg)
	{
		/*
		 * If test expression is an untyped literal, force it to text. We have
		 * to do something now because we won't be able to do this coercion on
		 * the placeholder.  This is not as flexible as what was done in 7.4
		 * and before, but it's good enough to handle the sort of silly coding
		 * commonly seen.
		 */
		if (exprType(arg) == UNKNOWNOID)
			arg = coerce_to_common_type(pstate, arg, TEXTOID, "CASE");

		placeholder = makeNode(CaseTestExpr);
		placeholder->typeId = exprType(arg);
		placeholder->typeMod = exprTypmod(arg);
	}
	else
		placeholder = NULL;

	newc->arg = (Expr *) arg;

	/* transform the list of arguments */
	newargs = NIL;
	resultexprs = NIL;
	foreach(l, c->args)
	{
		CaseWhen   *w = (CaseWhen *) lfirst(l);
		CaseWhen   *neww = makeNode(CaseWhen);
		Node	   *warg;

		Assert(IsA(w, CaseWhen));

		warg = (Node *) w->expr;
		if (placeholder)
		{
			/* 
			 * CASE placeholder WHEN IS NOT DISTINCT FROM warg:
			 * 		set: warg->rhs->lhs = placeholder
			 */
			if (isWhenIsNotDistinctFromExpr(warg))
			{
				/*
				 * Make a copy before we change warg.
				 * In transformation we don't want to change source (CaseExpr* Node).
				 * Always create new node and do the transformation
				 */
				warg = copyObject(warg);
				A_Expr *top  = (A_Expr *) warg;
				A_Expr *expr = (A_Expr *) top->rexpr;
				expr->lexpr = (Node *) placeholder;
			}
			else
				warg = (Node *) makeSimpleA_Expr(AEXPR_OP, "=",
													(Node *) placeholder,
													 warg,
													 w->location);
		}
		else
		{
			if (isWhenIsNotDistinctFromExpr(warg))
				ereport(ERROR,
						(errcode(ERRCODE_SYNTAX_ERROR),
						 errmsg("syntax error at or near \"NOT\""),
						 errhint("Missing <operand> for \"CASE <operand> WHEN IS NOT DISTINCT FROM ...\""),
						 parser_errposition(pstate, exprLocation((Node *) warg))));
		}
		neww->expr = (Expr *) transformExprRecurse(pstate, warg);

		neww->expr = (Expr *) coerce_to_boolean(pstate,
												(Node *) neww->expr,
												"CASE/WHEN");

		warg = (Node *) w->result;
		neww->result = (Expr *) transformExprRecurse(pstate, warg);
		neww->location = w->location;

		newargs = lappend(newargs, neww);
		resultexprs = lappend(resultexprs, neww->result);
	}

	newc->args = newargs;

	/* transform the default clause */
	defresult = (Node *) c->defresult;
	if (defresult == NULL)
	{
		A_Const    *n = makeNode(A_Const);

		n->val.type = T_Null;
		n->location = -1;
		defresult = (Node *) n;
	}
	newc->defresult = (Expr *) transformExprRecurse(pstate, defresult);

	/*
	 * Note: default result is considered the most significant type in
	 * determining preferred type. This is how the code worked before, but it
	 * seems a little bogus to me --- tgl
	 */
	resultexprs = lcons(newc->defresult, resultexprs);

	ptype = select_common_type(pstate, resultexprs, "CASE", NULL);
	Assert(OidIsValid(ptype));
	newc->casetype = ptype;

	/* Convert default result clause, if necessary */
	newc->defresult = (Expr *)
		coerce_to_common_type(pstate,
							  (Node *) newc->defresult,
							  ptype,
							  "CASE/ELSE");

	/* Convert when-clause results, if necessary */
	foreach(l, newc->args)
	{
		CaseWhen   *w = (CaseWhen *) lfirst(l);

		w->result = (Expr *)
			coerce_to_common_type(pstate,
								  (Node *) w->result,
								  ptype,
								  "CASE/WHEN");
	}

	newc->location = c->location;

	return (Node *) newc;
}

static Node *
transformSubLink(ParseState *pstate, SubLink *sublink)
{
	Node	   *result = (Node *) sublink;
	Query	   *qtree;
	const char *err;

	/* If we already transformed this node, do nothing */
	if (IsA(sublink->subselect, Query))
		return result;

	/*
	 * Check to see if the sublink is in an invalid place within the query.
	 * We allow sublinks everywhere in SELECT/INSERT/UPDATE/DELETE, but
	 * generally not in utility statements.
	 */
	err = NULL;
	switch (pstate->p_expr_kind)
	{
		case EXPR_KIND_NONE:
			Assert(false);		/* can't happen */
			break;
		case EXPR_KIND_OTHER:
			/* Accept sublink here; caller must throw error if wanted */
			break;
		case EXPR_KIND_JOIN_ON:
		case EXPR_KIND_JOIN_USING:
		case EXPR_KIND_FROM_SUBSELECT:
		case EXPR_KIND_FROM_FUNCTION:
		case EXPR_KIND_WHERE:
		case EXPR_KIND_HAVING:
		case EXPR_KIND_FILTER:
		case EXPR_KIND_WINDOW_PARTITION:
		case EXPR_KIND_WINDOW_ORDER:
		case EXPR_KIND_WINDOW_FRAME_RANGE:
		case EXPR_KIND_WINDOW_FRAME_ROWS:
		case EXPR_KIND_SELECT_TARGET:
		case EXPR_KIND_INSERT_TARGET:
		case EXPR_KIND_UPDATE_SOURCE:
		case EXPR_KIND_UPDATE_TARGET:
		case EXPR_KIND_GROUP_BY:
		case EXPR_KIND_ORDER_BY:
		case EXPR_KIND_DISTINCT_ON:
		case EXPR_KIND_LIMIT:
		case EXPR_KIND_OFFSET:
		case EXPR_KIND_RETURNING:
		case EXPR_KIND_VALUES:
			/* okay */
			break;
		case EXPR_KIND_CHECK_CONSTRAINT:
		case EXPR_KIND_DOMAIN_CHECK:
			err = _("cannot use subquery in CHECK constraint");
			break;
		case EXPR_KIND_COLUMN_DEFAULT:
		case EXPR_KIND_FUNCTION_DEFAULT:
			err = _("cannot use subquery in DEFAULT expression");
			break;
		case EXPR_KIND_INDEX_EXPRESSION:
			err = _("cannot use subquery in index expression");
			break;
		case EXPR_KIND_INDEX_PREDICATE:
			err = _("cannot use subquery in index predicate");
			break;
		case EXPR_KIND_ALTER_COL_TRANSFORM:
			err = _("cannot use subquery in transform expression");
			break;
		case EXPR_KIND_EXECUTE_PARAMETER:
			err = _("cannot use subquery in EXECUTE parameter");
			break;
		case EXPR_KIND_TRIGGER_WHEN:
			err = _("cannot use subquery in trigger WHEN condition");
			break;
		case EXPR_KIND_PARTITION_EXPRESSION:
			err = _("cannot use subquery in partition key expression");
			break;

		case EXPR_KIND_SCATTER_BY:
			/* okay */
			break;

			/*
			 * There is intentionally no default: case here, so that the
			 * compiler will warn if we add a new ParseExprKind without
			 * extending this switch.  If we do see an unrecognized value at
			 * runtime, the behavior will be the same as for EXPR_KIND_OTHER,
			 * which is sane anyway.
			 */
	}
	if (err)
		ereport(ERROR,
				(errcode(ERRCODE_FEATURE_NOT_SUPPORTED),
				 errmsg_internal("%s", err),
				 parser_errposition(pstate, sublink->location)));

	pstate->p_hasSubLinks = true;

	/*
	 * OK, let's transform the sub-SELECT.
	 */
	qtree = parse_sub_analyze(sublink->subselect, pstate);

	/*
	 * Check that we got something reasonable.	Many of these conditions are
	 * impossible given restrictions of the grammar, but check 'em anyway.
	 */
	if (!IsA(qtree, Query) ||
		qtree->commandType != CMD_SELECT ||
		qtree->utilityStmt != NULL)
		elog(ERROR, "unexpected non-SELECT command in SubLink");
	if (qtree->intoClause)
		ereport(ERROR,
				(errcode(ERRCODE_SYNTAX_ERROR),
				 errmsg("subquery cannot have SELECT INTO"),
				 parser_errposition(pstate,
									exprLocation((Node *) qtree->intoClause))));

	sublink->subselect = (Node *) qtree;

	if (sublink->subLinkType == EXISTS_SUBLINK)
	{
		/*
		 * EXISTS needs no test expression or combining operator. These fields
		 * should be null already, but make sure.
		 */
		sublink->testexpr = NULL;
		sublink->operName = NIL;
	}
	else if (sublink->subLinkType == EXPR_SUBLINK ||
			 sublink->subLinkType == ARRAY_SUBLINK)
	{
		ListCell   *tlist_item = list_head(qtree->targetList);

		/*
		 * Make sure the subselect delivers a single column (ignoring resjunk
		 * targets).
		 */
		if (tlist_item == NULL ||
			((TargetEntry *) lfirst(tlist_item))->resjunk)
			ereport(ERROR,
					(errcode(ERRCODE_SYNTAX_ERROR),
					 errmsg("subquery must return a column"),
					 parser_errposition(pstate, sublink->location)));
		while ((tlist_item = lnext(tlist_item)) != NULL)
		{
			if (!((TargetEntry *) lfirst(tlist_item))->resjunk)
				ereport(ERROR,
						(errcode(ERRCODE_SYNTAX_ERROR),
						 errmsg("subquery must return only one column"),
						 parser_errposition(pstate, sublink->location)));
		}

		/*
		 * EXPR and ARRAY need no test expression or combining operator. These
		 * fields should be null already, but make sure.
		 */
		sublink->testexpr = NULL;
		sublink->operName = NIL;
	}
	else
	{
		/* ALL, ANY, or ROWCOMPARE: generate row-comparing expression */
		Node	   *lefthand;
		List	   *left_list;
		List	   *right_list;
		ListCell   *l;

		/*
		 * Transform lefthand expression, and convert to a list
		 */
		lefthand = transformExprRecurse(pstate, sublink->testexpr);
		if (lefthand && IsA(lefthand, RowExpr))
			left_list = ((RowExpr *) lefthand)->args;
		else
			left_list = list_make1(lefthand);

		/*
		 * Build a list of PARAM_SUBLINK nodes representing the output columns
		 * of the subquery.
		 */
		right_list = NIL;
		foreach(l, qtree->targetList)
		{
			TargetEntry *tent = (TargetEntry *) lfirst(l);
			Param	   *param;

			if (tent->resjunk)
				continue;

			param = makeNode(Param);
			param->paramkind = PARAM_SUBLINK;
			param->paramid = tent->resno;
			param->paramtype = exprType((Node *) tent->expr);
			param->paramtypmod = exprTypmod((Node *) tent->expr);
			param->location = -1;

			right_list = lappend(right_list, param);
		}

		/*
		 * We could rely on make_row_comparison_op to complain if the list
		 * lengths differ, but we prefer to generate a more specific error
		 * message.
		 */
		if (list_length(left_list) < list_length(right_list))
			ereport(ERROR,
					(errcode(ERRCODE_SYNTAX_ERROR),
					 errmsg("subquery has too many columns"),
					 parser_errposition(pstate, sublink->location)));
		if (list_length(left_list) > list_length(right_list))
			ereport(ERROR,
					(errcode(ERRCODE_SYNTAX_ERROR),
					 errmsg("subquery has too few columns"),
					 parser_errposition(pstate, sublink->location)));

		/*
		 * Identify the combining operator(s) and generate a suitable
		 * row-comparison expression.
		 */
		sublink->testexpr = make_row_comparison_op(pstate,
												   sublink->operName,
												   left_list,
												   right_list,
												   sublink->location);
	}

	return result;
}

/*
 * transformArrayExpr
 *
 * If the caller specifies the target type, the resulting array will
 * be of exactly that type.  Otherwise we try to infer a common type
 * for the elements using select_common_type().
 */
static Node *
transformArrayExpr(ParseState *pstate, A_ArrayExpr *a,
				   Oid array_type, Oid element_type, int32 typmod)
{
	ArrayExpr  *newa = makeNode(ArrayExpr);
	List	   *newelems = NIL;
	List	   *newcoercedelems = NIL;
	ListCell   *element;
	Oid			coerce_type;
	bool		coerce_hard;

	/*
	 * Transform the element expressions
	 *
	 * Assume that the array is one-dimensional unless we find an array-type
	 * element expression.
	 */
	newa->multidims = false;
	foreach(element, a->elements)
	{
		Node	   *e = (Node *) lfirst(element);
		Node	   *newe;

		/*
		 * If an element is itself an A_ArrayExpr, recurse directly so that
		 * we can pass down any target type we were given.
		 */
		if (IsA(e, A_ArrayExpr))
		{
			newe = transformArrayExpr(pstate,
									  (A_ArrayExpr *) e,
									  array_type,
									  element_type,
									  typmod);
			/* we certainly have an array here */
			Assert(array_type == InvalidOid || array_type == exprType(newe));
			newa->multidims = true;
		}
		else
		{
			newe = transformExprRecurse(pstate, e);

			/*
			 * Check for sub-array expressions, if we haven't already
			 * found one.
			 */
			if (!newa->multidims && type_is_array(exprType(newe)))
				newa->multidims = true;
		}

		newelems = lappend(newelems, newe);
	}

	/*
	 * Select a target type for the elements.
	 *
	 * If we haven't been given a target array type, we must try to deduce a
	 * common type based on the types of the individual elements present.
	 */
	if (OidIsValid(array_type))
	{
		/* Caller must ensure array_type matches element_type */
		Assert(OidIsValid(element_type));
		coerce_type = (newa->multidims ? array_type : element_type);
		coerce_hard = true;
	}
	else
	{
		/* Can't handle an empty array without a target type */
		if (newelems == NIL)
			ereport(ERROR,
					(errcode(ERRCODE_INDETERMINATE_DATATYPE),
					 errmsg("cannot determine type of empty array"),
					 errhint("Explicitly cast to the desired type, "
							 "for example ARRAY[]::integer[]."),
					 parser_errposition(pstate, a->location)));

		/* Select a common type for the elements */
		coerce_type = select_common_type(pstate, newelems, "ARRAY", NULL);

		if (newa->multidims)
		{
			array_type = coerce_type;
			element_type = get_element_type(array_type);
			if (!OidIsValid(element_type))
				ereport(ERROR,
						(errcode(ERRCODE_UNDEFINED_OBJECT),
						 errmsg("could not find element type for data type %s",
								format_type_be(array_type)),
						 parser_errposition(pstate, a->location)));
		}
		else
		{
			element_type = coerce_type;
			array_type = get_array_type(element_type);
			if (!OidIsValid(array_type))
				ereport(ERROR,
						(errcode(ERRCODE_UNDEFINED_OBJECT),
						 errmsg("could not find array type for data type %s",
								format_type_be(element_type)),
						 parser_errposition(pstate, a->location)));
		}
		coerce_hard = false;
	}

	/*
	 * Coerce elements to target type
	 *
	 * If the array has been explicitly cast, then the elements are in turn
	 * explicitly coerced.
	 *
	 * If the array's type was merely derived from the common type of its
	 * elements, then the elements are implicitly coerced to the common type.
	 * This is consistent with other uses of select_common_type().
	 */
	foreach(element, newelems)
	{
		Node	   *e = (Node *) lfirst(element);
		Node	   *newe;

		if (coerce_hard)
		{
			newe = coerce_to_target_type(pstate, e,
										 exprType(e),
										 coerce_type,
										 typmod,
										 COERCION_EXPLICIT,
										 COERCE_EXPLICIT_CAST,
										 -1);
			if (newe == NULL)
				ereport(ERROR,
						(errcode(ERRCODE_CANNOT_COERCE),
						 errmsg("cannot cast type %s to %s",
								format_type_be(exprType(e)),
								format_type_be(coerce_type)),
						 parser_errposition(pstate, exprLocation(e))));
		}
		else
			newe = coerce_to_common_type(pstate, e,
										 coerce_type,
										 "ARRAY");
		newcoercedelems = lappend(newcoercedelems, newe);
	}

	newa->array_typeid = array_type;
	newa->element_typeid = element_type;
	newa->elements = newcoercedelems;
	newa->location = a->location;

	return (Node *) newa;
}

static Node *
transformRowExpr(ParseState *pstate, RowExpr *r)
{
	RowExpr    *newr;

	/* If we already transformed this node, do nothing */
	if (OidIsValid(r->row_typeid))
		return (Node *) r;

	newr = makeNode(RowExpr);

	/* Transform the field expressions */
	newr->args = transformExpressionList(pstate, r->args, pstate->p_expr_kind);

	/* Barring later casting, we consider the type RECORD */
	newr->row_typeid = RECORDOID;
	newr->row_format = COERCE_IMPLICIT_CAST;
	newr->colnames = NIL;		/* ROW() has anonymous columns */
	newr->location = r->location;

	return (Node *) newr;
}

static Node *
transformTableValueExpr(ParseState *pstate, TableValueExpr *t)
{
	Query		*query;

	/* If we already transformed this node, do nothing */
	if (IsA(t->subquery, Query))
		return (Node*) t;

	/* 
	 * Table Value Expressions are subselects that can occur as parameters to
	 * functions.  One result of this is that this code shares a lot with
	 * transformRangeSubselect due to the nature of subquery resolution.
	 */
	pstate->p_hasTblValueExpr = true;

	/* Analyze and transform the subquery */
	query = parse_sub_analyze(t->subquery, pstate);

	query->isTableValueSelect = true;

	/* 
	 * Check that we got something reasonable.  Most of these conditions
	 * are probably impossible given restrictions in the grammar.
	 */
	if (query == NULL || !IsA(query, Query))
		elog(ERROR, "unexpected non-SELECT command in TableValueExpr");
	if (query->commandType != CMD_SELECT)
		elog(ERROR, "unexpected non-SELECT command in TableValueExpr");
	if (query->intoClause != NULL)
		ereport(ERROR,
				(errcode(ERRCODE_SYNTAX_ERROR),
				 errmsg("subquery in TABLE value expression cannot have SELECT INTO"),
				 parser_errposition(pstate, t->location)));
	t->subquery = (Node*) query;

	/*
	 * Insist that the TABLE value expression does not contain references to the outer
	 * range table, this would be an unsupported correlated TABLE value expression.
	 */
	if (contain_vars_of_level_or_above((Node *) query, 1))
		ereport(ERROR,
				(errcode(ERRCODE_INVALID_COLUMN_REFERENCE),
				 errmsg("subquery in TABLE value expression may not refer "
						"to relation of another query level"),
				 parser_errposition(pstate, t->location)));

	return (Node*) t;
}

static Node *
transformCoalesceExpr(ParseState *pstate, CoalesceExpr *c)
{
	CoalesceExpr *newc = makeNode(CoalesceExpr);
	List	   *newargs = NIL;
	List	   *newcoercedargs = NIL;
	ListCell   *args;

	foreach(args, c->args)
	{
		Node	   *e = (Node *) lfirst(args);
		Node	   *newe;

		newe = transformExprRecurse(pstate, e);
		newargs = lappend(newargs, newe);
	}

	newc->coalescetype = select_common_type(pstate, newargs, "COALESCE", NULL);

	/* Convert arguments if necessary */
	foreach(args, newargs)
	{
		Node	   *e = (Node *) lfirst(args);
		Node	   *newe;

		newe = coerce_to_common_type(pstate, e,
									 newc->coalescetype,
									 "COALESCE");
		newcoercedargs = lappend(newcoercedargs, newe);
	}

	newc->args = newcoercedargs;
	newc->location = c->location;
	return (Node *) newc;
}

static Node *
transformMinMaxExpr(ParseState *pstate, MinMaxExpr *m)
{
	MinMaxExpr *newm = makeNode(MinMaxExpr);
	List	   *newargs = NIL;
	List	   *newcoercedargs = NIL;
	const char *funcname = (m->op == IS_GREATEST) ? "GREATEST" : "LEAST";
	ListCell   *args;

	newm->op = m->op;
	foreach(args, m->args)
	{
		Node	   *e = (Node *) lfirst(args);
		Node	   *newe;

		newe = transformExprRecurse(pstate, e);
		newargs = lappend(newargs, newe);
	}

	newm->minmaxtype = select_common_type(pstate, newargs, funcname, NULL);

	/* Convert arguments if necessary */
	foreach(args, newargs)
	{
		Node	   *e = (Node *) lfirst(args);
		Node	   *newe;

		newe = coerce_to_common_type(pstate, e,
									 newm->minmaxtype,
									 funcname);
		newcoercedargs = lappend(newcoercedargs, newe);
	}

	newm->args = newcoercedargs;
	newm->location = m->location;
	return (Node *) newm;
}

static Node *
transformXmlExpr(ParseState *pstate, XmlExpr *x)
{
	XmlExpr    *newx;
	ListCell   *lc;
	int			i;

	/* If we already transformed this node, do nothing */
	if (OidIsValid(x->type))
		return (Node *) x;

	newx = makeNode(XmlExpr);
	newx->op = x->op;
	if (x->name)
		newx->name = map_sql_identifier_to_xml_name(x->name, false, false);
	else
		newx->name = NULL;
	newx->xmloption = x->xmloption;
	newx->type = XMLOID;		/* this just marks the node as transformed */
	newx->typmod = -1;
	newx->location = x->location;

	/*
	 * gram.y built the named args as a list of ResTarget.	Transform each,
	 * and break the names out as a separate list.
	 */
	newx->named_args = NIL;
	newx->arg_names = NIL;

	foreach(lc, x->named_args)
	{
		ResTarget  *r = (ResTarget *) lfirst(lc);
		Node	   *expr;
		char	   *argname;

		Assert(IsA(r, ResTarget));

		expr = transformExprRecurse(pstate, r->val);

		if (r->name)
			argname = map_sql_identifier_to_xml_name(r->name, false, false);
		else if (IsA(r->val, ColumnRef))
			argname = map_sql_identifier_to_xml_name(FigureColname(r->val),
													 true, false);
		else
		{
			ereport(ERROR,
					(errcode(ERRCODE_SYNTAX_ERROR),
					 x->op == IS_XMLELEMENT
					 ? errmsg("unnamed XML attribute value must be a column reference")
					 : errmsg("unnamed XML element value must be a column reference"),
					 parser_errposition(pstate, r->location)));
			argname = NULL;		/* keep compiler quiet */
		}

		/* reject duplicate argnames in XMLELEMENT only */
		if (x->op == IS_XMLELEMENT)
		{
			ListCell   *lc2;

			foreach(lc2, newx->arg_names)
			{
				if (strcmp(argname, strVal(lfirst(lc2))) == 0)
					ereport(ERROR,
							(errcode(ERRCODE_SYNTAX_ERROR),
							 errmsg("XML attribute name \"%s\" appears more than once",
									argname),
							 parser_errposition(pstate, r->location)));
			}
		}

		newx->named_args = lappend(newx->named_args, expr);
		newx->arg_names = lappend(newx->arg_names, makeString(argname));
	}

	/* The other arguments are of varying types depending on the function */
	newx->args = NIL;
	i = 0;
	foreach(lc, x->args)
	{
		Node	   *e = (Node *) lfirst(lc);
		Node	   *newe;

		newe = transformExprRecurse(pstate, e);
		switch (x->op)
		{
			case IS_XMLCONCAT:
				newe = coerce_to_specific_type(pstate, newe, XMLOID,
											   "XMLCONCAT");
				break;
			case IS_XMLELEMENT:
				/* no coercion necessary */
				break;
			case IS_XMLFOREST:
				newe = coerce_to_specific_type(pstate, newe, XMLOID,
											   "XMLFOREST");
				break;
			case IS_XMLPARSE:
				if (i == 0)
					newe = coerce_to_specific_type(pstate, newe, TEXTOID,
												   "XMLPARSE");
				else
					newe = coerce_to_boolean(pstate, newe, "XMLPARSE");
				break;
			case IS_XMLPI:
				newe = coerce_to_specific_type(pstate, newe, TEXTOID,
											   "XMLPI");
				break;
			case IS_XMLROOT:
				if (i == 0)
					newe = coerce_to_specific_type(pstate, newe, XMLOID,
												   "XMLROOT");
				else if (i == 1)
					newe = coerce_to_specific_type(pstate, newe, TEXTOID,
												   "XMLROOT");
				else
					newe = coerce_to_specific_type(pstate, newe, INT4OID,
												   "XMLROOT");
				break;
			case IS_XMLSERIALIZE:
				/* not handled here */
				Assert(false);
				break;
			case IS_DOCUMENT:
				newe = coerce_to_specific_type(pstate, newe, XMLOID,
											   "IS DOCUMENT");
				break;
		}
		newx->args = lappend(newx->args, newe);
		i++;
	}

	return (Node *) newx;
}

static Node *
transformXmlSerialize(ParseState *pstate, XmlSerialize *xs)
{
	Node	   *result;
	XmlExpr    *xexpr;
	Oid			targetType;
	int32		targetTypmod;

	xexpr = makeNode(XmlExpr);
	xexpr->op = IS_XMLSERIALIZE;
	xexpr->args = list_make1(coerce_to_specific_type(pstate,
										transformExprRecurse(pstate, xs->expr),
													 XMLOID,
													 "XMLSERIALIZE"));

	targetType = typenameTypeId(pstate, xs->typeName, &targetTypmod);

	xexpr->xmloption = xs->xmloption;
	xexpr->location = xs->location;
	/* We actually only need these to be able to parse back the expression. */
	xexpr->type = targetType;
	xexpr->typmod = targetTypmod;

	/*
	 * The actual target type is determined this way.  SQL allows char and
	 * varchar as target types.  We allow anything that can be cast implicitly
	 * from text.  This way, user-defined text-like data types automatically
	 * fit in.
	 */
	result = coerce_to_target_type(pstate, (Node *) xexpr,
								   TEXTOID, targetType, targetTypmod,
								   COERCION_IMPLICIT,
								   COERCE_IMPLICIT_CAST,
								   -1);
	if (result == NULL)
		ereport(ERROR,
				(errcode(ERRCODE_CANNOT_COERCE),
				 errmsg("cannot cast XMLSERIALIZE result to %s",
						format_type_be(targetType)),
				 parser_errposition(pstate, xexpr->location)));
	return result;
}

static Node *
transformBooleanTest(ParseState *pstate, BooleanTest *b)
{
	const char *clausename;

	switch (b->booltesttype)
	{
		case IS_TRUE:
			clausename = "IS TRUE";
			break;
		case IS_NOT_TRUE:
			clausename = "IS NOT TRUE";
			break;
		case IS_FALSE:
			clausename = "IS FALSE";
			break;
		case IS_NOT_FALSE:
			clausename = "IS NOT FALSE";
			break;
		case IS_UNKNOWN:
			clausename = "IS UNKNOWN";
			break;
		case IS_NOT_UNKNOWN:
			clausename = "IS NOT UNKNOWN";
			break;
		default:
			elog(ERROR, "unrecognized booltesttype: %d",
				 (int) b->booltesttype);
			clausename = NULL;	/* keep compiler quiet */
	}

	b->arg = (Expr *) transformExprRecurse(pstate, (Node *) b->arg);

	b->arg = (Expr *) coerce_to_boolean(pstate,
										(Node *) b->arg,
										clausename);

	return (Node *) b;
}

static Node *
transformCurrentOfExpr(ParseState *pstate, CurrentOfExpr *cexpr)
{
	int			sublevels_up;

	/*
	 * The target RTE must be simply updatable. If not, we error out
	 * early here to avoid having to deal with error cases later:
	 * rewriting/planning against views, for example.
	 */
	Assert(pstate->p_target_rangetblentry != NULL);
	(void) isSimplyUpdatableRelation(pstate->p_target_rangetblentry->relid, false);

	/* CURRENT OF can only appear at top level of UPDATE/DELETE */
	Assert(pstate->p_target_rangetblentry != NULL);
	cexpr->cvarno = RTERangeTablePosn(pstate,
									  pstate->p_target_rangetblentry,
									  &sublevels_up);
	Assert(sublevels_up == 0);

	cexpr->target_relid = pstate->p_target_rangetblentry->relid;

	/* If a parameter is used, it must be of type REFCURSOR */
	if (cexpr->cursor_name == NULL)
	{
		Oid		   *pptype = find_param_type(pstate, cexpr->cursor_param, -1);

		if (pstate->p_variableparams && *pptype == UNKNOWNOID)
		{
			/* resolve unknown param type as REFCURSOR */
			*pptype = REFCURSOROID;
		}
		else if (*pptype != REFCURSOROID)
		{
			ereport(ERROR,
					(errcode(ERRCODE_AMBIGUOUS_PARAMETER),
					 errmsg("inconsistent types deduced for parameter $%d",
							cexpr->cursor_param),
					 errdetail("%s versus %s",
							   format_type_be(*pptype),
							   format_type_be(REFCURSOROID))));
		}
	}

	return (Node *) cexpr;
}

/*
 * Construct a whole-row reference to represent the notation "relation.*".
 *
 * A whole-row reference is a Var with varno set to the correct range
 * table entry, and varattno == 0 to signal that it references the whole
 * tuple.  (Use of zero here is unclean, since it could easily be confused
 * with error cases, but it's not worth changing now.)  The vartype indicates
 * a rowtype; either a named composite type, or RECORD.
 */
static Node *
transformWholeRowRef(ParseState *pstate, char *schemaname, char *relname,
					 int location)
{
	Var		   *result;
	RangeTblEntry *rte;
	int			vnum;
	int			sublevels_up;
	Oid			toid;

	/* Look up the referenced RTE, creating it if needed */

	rte = refnameRangeTblEntry(pstate, schemaname, relname, location,
							   &sublevels_up);

	if (rte == NULL)
		rte = addImplicitRTE(pstate,
							 makeRangeVar(schemaname, relname, location));

	vnum = RTERangeTablePosn(pstate, rte, &sublevels_up);

	/* Build the appropriate referencing node */

	switch (rte->rtekind)
	{
		case RTE_RELATION:
			/* relation: the rowtype is a named composite type */
			toid = get_rel_type_id(rte->relid);
			if (!OidIsValid(toid))
				elog(ERROR, "could not find type OID for relation %u",
					 rte->relid);
			result = makeVar(vnum,
							 InvalidAttrNumber,
							 toid,
							 -1,
							 sublevels_up);
			break;
		case RTE_TABLEFUNCTION:
		case RTE_FUNCTION:
			toid = exprType(rte->funcexpr);
			if (type_is_rowtype(toid))
			{
				/* func returns composite; same as relation case */
				result = makeVar(vnum,
								 InvalidAttrNumber,
								 toid,
								 -1,
								 sublevels_up);
			}
			else
			{
				/*
				 * func returns scalar; instead of making a whole-row Var,
				 * just reference the function's scalar output.  (XXX this
				 * seems a tad inconsistent, especially if "f.*" was
				 * explicitly written ...)
				 */
				result = makeVar(vnum,
								 1,
								 toid,
								 -1,
								 sublevels_up);
			}
			break;
		case RTE_VALUES:
			toid = RECORDOID;
			/* returns composite; same as relation case */
			result = makeVar(vnum,
							 InvalidAttrNumber,
							 toid,
							 -1,
							 sublevels_up);
			break;
		default:

			/*
			 * RTE is a join or subselect.	We represent this as a whole-row
			 * Var of RECORD type.	(Note that in most cases the Var will be
			 * expanded to a RowExpr during planning, but that is not our
			 * concern here.)
			 */
			result = makeVar(vnum,
							 InvalidAttrNumber,
							 RECORDOID,
							 -1,
							 sublevels_up);
			break;
	}

	/* location is not filled in by makeVar */
	result->location = location;

	return (Node *) result;
}

static Node *
transformGroupingFunc(ParseState *pstate, GroupingFunc *gf)
{
	List *targs = NIL;
	ListCell *lc;
	GroupingFunc *new_gf;

	new_gf = makeNode(GroupingFunc);

	/*
	 * Transform the list of arguments.
	 */
	foreach (lc, gf->args)
		targs = lappend(targs, transformExpr(pstate, (Node *)lfirst(lc),
											 EXPR_KIND_GROUP_BY));

	new_gf->args = targs;

	new_gf->ngrpcols = gf->ngrpcols;

	return (Node *)new_gf;
}

/*
 * Handle an explicit CAST construct.
 *
 * Transform the argument, then look up the type name and apply any necessary
 * coercion function(s).
 */
static Node *
transformTypeCast(ParseState *pstate, TypeCast *tc)
{
	Node	   *result;
	Node	   *expr = transformExprRecurse(pstate, tc->arg);
	Oid			inputType = exprType(expr);
	Oid			targetType;
	int32		targetTypmod;
	int			location;

	targetType = typenameTypeId(pstate, tc->typeName, &targetTypmod);

	if (inputType == InvalidOid)
		return expr;			/* do nothing if NULL input */

	/*
	 * Location of the coercion is preferentially the location of the :: or
	 * CAST symbol, but if there is none then use the location of the type
	 * name (this can happen in TypeName 'string' syntax, for instance).
	 */
	location = tc->location;
	if (location < 0)
		location = tc->typeName->location;

	result = coerce_to_target_type(pstate, expr, inputType,
								   targetType, targetTypmod,
								   COERCION_EXPLICIT,
								   COERCE_EXPLICIT_CAST,
								   location);
	if (result == NULL)
		ereport(ERROR,
				(errcode(ERRCODE_CANNOT_COERCE),
				 errmsg("cannot cast type %s to %s",
						format_type_be(inputType),
						format_type_be(targetType)),
				 parser_coercion_errposition(pstate, location, expr)));

	return result;
}

/*
 * Transform a "row compare-op row" construct
 *
 * The inputs are lists of already-transformed expressions.
 * As with coerce_type, pstate may be NULL if no special unknown-Param
 * processing is wanted.
 *
 * The output may be a single OpExpr, an AND or OR combination of OpExprs,
 * or a RowCompareExpr.  In all cases it is guaranteed to return boolean.
 * The AND, OR, and RowCompareExpr cases further imply things about the
 * behavior of the operators (ie, they behave as =, <>, or < <= > >=).
 */
static Node *
make_row_comparison_op(ParseState *pstate, List *opname,
					   List *largs, List *rargs, int location)
{
	RowCompareExpr *rcexpr;
	RowCompareType rctype;
	List	   *opexprs;
	List	   *opnos;
	List	   *opfamilies;
	ListCell   *l,
			   *r;
	List	  **opfamily_lists;
	List	  **opstrat_lists;
	Bitmapset  *strats;
	int			nopers;
	int			i;

	nopers = list_length(largs);
	if (nopers != list_length(rargs))
		ereport(ERROR,
				(errcode(ERRCODE_SYNTAX_ERROR),
				 errmsg("unequal number of entries in row expressions"),
				 parser_errposition(pstate, location)));

	/*
	 * We can't compare zero-length rows because there is no principled basis
	 * for figuring out what the operator is.
	 */
	if (nopers == 0)
		ereport(ERROR,
				(errcode(ERRCODE_FEATURE_NOT_SUPPORTED),
				 errmsg("cannot compare rows of zero length"),
				 parser_errposition(pstate, location)));

	/*
	 * Identify all the pairwise operators, using make_op so that behavior is
	 * the same as in the simple scalar case.
	 */
	opexprs = NIL;
	forboth(l, largs, r, rargs)
	{
		Node	   *larg = (Node *) lfirst(l);
		Node	   *rarg = (Node *) lfirst(r);
		OpExpr	   *cmp;

		cmp = (OpExpr *) make_op(pstate, opname, larg, rarg, location);
		Assert(IsA(cmp, OpExpr));

		/*
		 * We don't use coerce_to_boolean here because we insist on the
		 * operator yielding boolean directly, not via coercion.  If it
		 * doesn't yield bool it won't be in any index opfamilies...
		 */
		if (cmp->opresulttype != BOOLOID)
			ereport(ERROR,
					(errcode(ERRCODE_DATATYPE_MISMATCH),
				   errmsg("row comparison operator must yield type boolean, "
						  "not type %s",
						  format_type_be(cmp->opresulttype)),
					 parser_errposition(pstate, location)));
		if (expression_returns_set((Node *) cmp))
			ereport(ERROR,
					(errcode(ERRCODE_DATATYPE_MISMATCH),
					 errmsg("row comparison operator must not return a set"),
					 parser_errposition(pstate, location)));
		opexprs = lappend(opexprs, cmp);
	}

	/*
	 * If rows are length 1, just return the single operator.  In this case we
	 * don't insist on identifying btree semantics for the operator (but we
	 * still require it to return boolean).
	 */
	if (nopers == 1)
		return (Node *) linitial(opexprs);

	/*
	 * Now we must determine which row comparison semantics (= <> < <= > >=)
	 * apply to this set of operators.	We look for btree opfamilies
	 * containing the operators, and see which interpretations (strategy
	 * numbers) exist for each operator.
	 */
	opfamily_lists = (List **) palloc(nopers * sizeof(List *));
	opstrat_lists = (List **) palloc(nopers * sizeof(List *));
	strats = NULL;
	i = 0;
	foreach(l, opexprs)
	{
		Oid			opno = ((OpExpr *) lfirst(l))->opno;
		Bitmapset  *this_strats;
		ListCell   *j;

		get_op_btree_interpretation(opno,
									&opfamily_lists[i], &opstrat_lists[i]);

		/*
		 * convert strategy number list to a Bitmapset to make the
		 * intersection calculation easy.
		 */
		this_strats = NULL;
		foreach(j, opstrat_lists[i])
		{
			this_strats = bms_add_member(this_strats, lfirst_int(j));
		}
		if (i == 0)
			strats = this_strats;
		else
			strats = bms_int_members(strats, this_strats);
		i++;
	}

	/*
	 * If there are multiple common interpretations, we may use any one of
	 * them ... this coding arbitrarily picks the lowest btree strategy
	 * number.
	 */
	i = bms_first_member(strats);
	if (i < 0)
	{
		/* No common interpretation, so fail */
		ereport(ERROR,
				(errcode(ERRCODE_FEATURE_NOT_SUPPORTED),
				 errmsg("could not determine interpretation of row comparison operator %s",
						strVal(llast(opname))),
				 errhint("Row comparison operators must be associated with btree operator families."),
				 parser_errposition(pstate, location)));
	}
	rctype = (RowCompareType) i;

	/*
	 * For = and <> cases, we just combine the pairwise operators with AND or
	 * OR respectively.
	 *
	 * Note: this is presently the only place where the parser generates
	 * BoolExpr with more than two arguments.  Should be OK since the rest of
	 * the system thinks BoolExpr is N-argument anyway.
	 */
	if (rctype == ROWCOMPARE_EQ)
		return (Node *) makeBoolExpr(AND_EXPR, opexprs, location);
	if (rctype == ROWCOMPARE_NE)
		return (Node *) makeBoolExpr(OR_EXPR, opexprs, location);

	/*
	 * Otherwise we need to choose exactly which opfamily to associate with
	 * each operator.
	 */
	opfamilies = NIL;
	for (i = 0; i < nopers; i++)
	{
		Oid			opfamily = InvalidOid;

		forboth(l, opfamily_lists[i], r, opstrat_lists[i])
		{
			int			opstrat = lfirst_int(r);

			if (opstrat == rctype)
			{
				opfamily = lfirst_oid(l);
				break;
			}
		}
		if (OidIsValid(opfamily))
			opfamilies = lappend_oid(opfamilies, opfamily);
		else	/* should not happen */
			ereport(ERROR,
					(errcode(ERRCODE_FEATURE_NOT_SUPPORTED),
					 errmsg("could not determine interpretation of row comparison operator %s",
							strVal(llast(opname))),
			   errdetail("There are multiple equally-plausible candidates."),
					 parser_errposition(pstate, location)));
	}

	/*
	 * Now deconstruct the OpExprs and create a RowCompareExpr.
	 *
	 * Note: can't just reuse the passed largs/rargs lists, because of
	 * possibility that make_op inserted coercion operations.
	 */
	opnos = NIL;
	largs = NIL;
	rargs = NIL;
	foreach(l, opexprs)
	{
		OpExpr	   *cmp = (OpExpr *) lfirst(l);

		opnos = lappend_oid(opnos, cmp->opno);
		largs = lappend(largs, linitial(cmp->args));
		rargs = lappend(rargs, lsecond(cmp->args));
	}

	rcexpr = makeNode(RowCompareExpr);
	rcexpr->rctype = rctype;
	rcexpr->opnos = opnos;
	rcexpr->opfamilies = opfamilies;
	rcexpr->largs = largs;
	rcexpr->rargs = rargs;

	return (Node *) rcexpr;
}

/*
 * Transform a "row IS DISTINCT FROM row" construct
 *
 * The input RowExprs are already transformed
 */
static Node *
make_row_distinct_op(ParseState *pstate, List *opname,
					 RowExpr *lrow, RowExpr *rrow,
					 int location)
{
	Node	   *result = NULL;
	List	   *largs = lrow->args;
	List	   *rargs = rrow->args;
	ListCell   *l,
			   *r;

	if (list_length(largs) != list_length(rargs))
		ereport(ERROR,
				(errcode(ERRCODE_SYNTAX_ERROR),
				 errmsg("unequal number of entries in row expressions"),
				 parser_errposition(pstate, location)));

	forboth(l, largs, r, rargs)
	{
		Node	   *larg = (Node *) lfirst(l);
		Node	   *rarg = (Node *) lfirst(r);
		Node	   *cmp;

		cmp = (Node *) make_distinct_op(pstate, opname, larg, rarg, location);
		if (result == NULL)
			result = cmp;
		else
			result = (Node *) makeBoolExpr(OR_EXPR,
										   list_make2(result, cmp),
										   location);
	}

	if (result == NULL)
	{
		/* zero-length rows?  Generate constant FALSE */
		result = makeBoolConst(false, false);
	}

	return result;
}

/*
 * make the node for an IS DISTINCT FROM operator
 */
static Expr *
make_distinct_op(ParseState *pstate, List *opname, Node *ltree, Node *rtree,
				 int location)
{
	Expr	   *result;

	result = make_op(pstate, opname, ltree, rtree, location);
	if (((OpExpr *) result)->opresulttype != BOOLOID)
		ereport(ERROR,
				(errcode(ERRCODE_DATATYPE_MISMATCH),
			 errmsg("IS DISTINCT FROM requires = operator to yield boolean"),
				 parser_errposition(pstate, location)));

	/*
	 * We rely on DistinctExpr and OpExpr being same struct
	 */
	NodeSetTag(result, T_DistinctExpr);

	return result;
}

/*
 * Produce a string identifying an expression by kind.
 *
 * Note: when practical, use a simple SQL keyword for the result.  If that
 * doesn't work well, check call sites to see whether custom error message
 * strings are required.
 */
const char *
ParseExprKindName(ParseExprKind exprKind)
{
	switch (exprKind)
	{
		case EXPR_KIND_NONE:
			return "invalid expression context";
		case EXPR_KIND_OTHER:
			return "extension expression";
		case EXPR_KIND_JOIN_ON:
			return "JOIN/ON";
		case EXPR_KIND_JOIN_USING:
			return "JOIN/USING";
		case EXPR_KIND_FROM_SUBSELECT:
			return "sub-SELECT in FROM";
		case EXPR_KIND_FROM_FUNCTION:
			return "function in FROM";
		case EXPR_KIND_WHERE:
			return "WHERE";
		case EXPR_KIND_HAVING:
			return "HAVING";
		case EXPR_KIND_FILTER:
			return "FILTER";
		case EXPR_KIND_WINDOW_PARTITION:
			return "window PARTITION BY";
		case EXPR_KIND_WINDOW_ORDER:
			return "window ORDER BY";
		case EXPR_KIND_WINDOW_FRAME_RANGE:
			return "window RANGE";
		case EXPR_KIND_WINDOW_FRAME_ROWS:
			return "window ROWS";
		case EXPR_KIND_SELECT_TARGET:
			return "SELECT";
		case EXPR_KIND_INSERT_TARGET:
			return "INSERT";
		case EXPR_KIND_UPDATE_SOURCE:
		case EXPR_KIND_UPDATE_TARGET:
			return "UPDATE";
		case EXPR_KIND_GROUP_BY:
			return "GROUP BY";
		case EXPR_KIND_ORDER_BY:
			return "ORDER BY";
		case EXPR_KIND_DISTINCT_ON:
			return "DISTINCT ON";
		case EXPR_KIND_LIMIT:
			return "LIMIT";
		case EXPR_KIND_OFFSET:
			return "OFFSET";
		case EXPR_KIND_RETURNING:
			return "RETURNING";
		case EXPR_KIND_VALUES:
			return "VALUES";
		case EXPR_KIND_CHECK_CONSTRAINT:
		case EXPR_KIND_DOMAIN_CHECK:
			return "CHECK";
		case EXPR_KIND_COLUMN_DEFAULT:
		case EXPR_KIND_FUNCTION_DEFAULT:
			return "DEFAULT";
		case EXPR_KIND_INDEX_EXPRESSION:
			return "index expression";
		case EXPR_KIND_INDEX_PREDICATE:
			return "index predicate";
		case EXPR_KIND_ALTER_COL_TRANSFORM:
			return "USING";
		case EXPR_KIND_EXECUTE_PARAMETER:
			return "EXECUTE";
		case EXPR_KIND_TRIGGER_WHEN:
			return "WHEN";
		case EXPR_KIND_PARTITION_EXPRESSION:
			return "PARTITION BY";

		case EXPR_KIND_SCATTER_BY:
			return "SCATTER BY";

			/*
			 * There is intentionally no default: case here, so that the
			 * compiler will warn if we add a new ParseExprKind without
			 * extending this switch.  If we do see an unrecognized value at
			 * runtime, we'll fall through to the "unrecognized" return.
			 */
	}
	return "unrecognized expression kind";
}<|MERGE_RESOLUTION|>--- conflicted
+++ resolved
@@ -8,11 +8,7 @@
  *
  *
  * IDENTIFICATION
-<<<<<<< HEAD
- *	  $PostgreSQL: pgsql/src/backend/parser/parse_expr.c,v 1.237 2008/10/26 02:46:25 tgl Exp $
-=======
  *	  $PostgreSQL: pgsql/src/backend/parser/parse_expr.c,v 1.239 2009/01/01 17:23:45 momjian Exp $
->>>>>>> b0a6ad70
  *
  *-------------------------------------------------------------------------
  */
