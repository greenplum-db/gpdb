--- conflicted
+++ resolved
@@ -8,11 +8,7 @@
  *
  *
  * IDENTIFICATION
-<<<<<<< HEAD
- *	  $PostgreSQL: pgsql/src/backend/parser/parse_expr.c,v 1.231 2008/08/25 22:42:33 tgl Exp $
-=======
  *	  $PostgreSQL: pgsql/src/backend/parser/parse_expr.c,v 1.229 2008/07/16 01:30:22 tgl Exp $
->>>>>>> 49f001d8
  *
  *-------------------------------------------------------------------------
  */
@@ -141,16 +137,7 @@
 				A_Const    *con = (A_Const *) expr;
 				Value	   *val = &con->val;
 
-<<<<<<< HEAD
 				result = (Node *) make_const(pstate, val, con->location);
-				if (con->typeName != NULL) {
-					con->typeName->location = con->location;
-					result = typecast_expression(pstate, result,
-												 con->typeName);
-				}
-=======
-				result = (Node *) make_const(val);
->>>>>>> 49f001d8
 				break;
 			}
 
@@ -467,13 +454,8 @@
 			result = ParseFuncOrColumn(pstate,
 									   list_make1(n),
 									   list_make1(result),
-<<<<<<< HEAD
                                        NIL, NULL, false, false, false, true,
                                        NULL, -1);
-=======
-									   false, false, false,
-									   true, -1);
->>>>>>> 49f001d8
 		}
 	}
 	/* process trailing subscripts, if any */
@@ -595,13 +577,8 @@
 					node = ParseFuncOrColumn(pstate,
 											 list_make1(makeString(name2)),
 											 list_make1(node),
-<<<<<<< HEAD
 											 NIL, NULL, false, false, false, true, NULL,
 											 cref->location);
-=======
-											 false, false, false,
-											 true, cref->location);
->>>>>>> 49f001d8
 				}
 				break;
 			}
@@ -630,13 +607,8 @@
 					node = ParseFuncOrColumn(pstate,
 											 list_make1(makeString(name3)),
 											 list_make1(node),
-<<<<<<< HEAD
 											 NIL, NULL, false, false, false, true, NULL,
 											 cref->location);
-=======
-											 false, false, false,
-											 true, cref->location);
->>>>>>> 49f001d8
 				}
 				break;
 			}
@@ -676,13 +648,8 @@
 					node = ParseFuncOrColumn(pstate,
 											 list_make1(makeString(name4)),
 											 list_make1(node),
-<<<<<<< HEAD
 											 NIL, NULL, false, false, false, true, NULL,
 											 cref->location);
-=======
-											 false, false, false,
-											 true, cref->location);
->>>>>>> 49f001d8
 				}
 				break;
 			}
@@ -777,12 +744,7 @@
 	{
 		A_Const    *con = (A_Const *) arg;
 
-<<<<<<< HEAD
-		if (con->val.type == T_Null &&
-			con->typeName == NULL)
-=======
 		if (con->val.type == T_Null)
->>>>>>> 49f001d8
 			return true;
 	}
 	return false;
@@ -1175,13 +1137,7 @@
 	List	   *targs;
 	ListCell   *args;
 
-<<<<<<< HEAD
-	/*
-	 * Transform the list of arguments.
-	 */
-=======
 	/* Transform the list of arguments ... */
->>>>>>> 49f001d8
 	targs = NIL;
 	foreach(args, fn->args)
 	{
