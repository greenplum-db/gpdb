--- conflicted
+++ resolved
@@ -19,7 +19,7 @@
  * Portions Copyright (c) 1996-2009, PostgreSQL Global Development Group
  * Portions Copyright (c) 1994, Regents of the University of California
  *
- *	$PostgreSQL: pgsql/src/backend/parser/analyze.c,v 1.385 2008/12/28 18:53:58 tgl Exp $
+ *	$PostgreSQL: pgsql/src/backend/parser/analyze.c,v 1.384 2008/12/13 02:00:19 tgl Exp $
  *
  *-------------------------------------------------------------------------
  */
@@ -48,6 +48,7 @@
 
 #include "cdb/cdbvars.h"
 #include "catalog/gp_policy.h"
+#include "optimizer/clauses.h"
 #include "optimizer/tlist.h"
 #include "parser/parse_func.h"
 #include "utils/lsyscache.h"
@@ -364,7 +365,8 @@
 	 */
 	transformFromClause(pstate, stmt->usingClause);
 
-	qual = transformWhereClause(pstate, stmt->whereClause, "WHERE");
+	qual = transformWhereClause(pstate, stmt->whereClause,
+								EXPR_KIND_WHERE, "WHERE");
 
 	/*
 	 * MPP-2506 [insert/update/delete] RETURNING clause not supported:
@@ -388,18 +390,13 @@
 	qry->jointree = makeFromExpr(pstate->p_joinlist, qual);
 
 	qry->hasSubLinks = pstate->p_hasSubLinks;
+	qry->hasWindowFuncs = pstate->p_hasWindowFuncs;
 	qry->hasAggs = pstate->p_hasAggs;
 	qry->hasFuncsWithExecRestrictions = pstate->p_hasFuncsWithExecRestrictions;
 	if (pstate->p_hasAggs)
 		parseCheckAggregates(pstate, qry);
-<<<<<<< HEAD
 	if (pstate->p_hasTblValueExpr)
 		parseCheckTableFunctions(pstate, qry);
-=======
->>>>>>> 95b07bc7
-	qry->hasWindowFuncs = pstate->p_hasWindowFuncs;
-	if (pstate->p_hasWindowFuncs)
-		parseCheckWindowFuncs(pstate, qry);
 
 	return qry;
 }
@@ -592,7 +589,7 @@
 			List	   *sublist = (List *) lfirst(lc);
 
 			/* Do basic expression transformation (same as a ROW() expr) */
-			sublist = transformExpressionList(pstate, sublist);
+			sublist = transformExpressionList(pstate, sublist, EXPR_KIND_VALUES);
 
 			/*
 			 * All the sublists must be the same length, *after*
@@ -665,16 +662,11 @@
 	}
 	else
 	{
-		/*----------
-		 * Process INSERT ... VALUES with a single VALUES sublist.
-		 * We treat this separately for efficiency and for historical
-		 * compatibility --- specifically, allowing table references,
-		 * such as
-		 *			INSERT INTO foo VALUES(bar.*)
-		 *
-		 * The sublist is just computed directly as the Query's targetlist,
-		 * with no VALUES RTE.	So it works just like SELECT without FROM.
-		 *----------
+		/*
+		 * Process INSERT ... VALUES with a single VALUES sublist.  We treat
+		 * this case separately for efficiency.  The sublist is just computed
+		 * directly as the Query's targetlist, with no VALUES RTE.  So it
+		 * works just like a SELECT without any FROM.
 		 */
 		List	   *valuesLists = selectStmt->valuesLists;
 
@@ -689,7 +681,8 @@
 
 		/* Do basic expression transformation (same as a ROW() expr) */
 		exprList = transformExpressionList(pstate,
-										   (List *) linitial(valuesLists));
+										   (List *) linitial(valuesLists),
+										   EXPR_KIND_VALUES);
 
 		/* Prepare row for assignment to target table */
 		exprList = transformInsertRow(pstate, exprList,
@@ -760,19 +753,6 @@
 
 	qry->hasSubLinks = pstate->p_hasSubLinks;
 	qry->hasFuncsWithExecRestrictions = pstate->p_hasFuncsWithExecRestrictions;
-	/* aggregates not allowed (but subselects are okay) */
-	if (pstate->p_hasAggs)
-		ereport(ERROR,
-				(errcode(ERRCODE_GROUPING_ERROR),
-				 errmsg("cannot use aggregate function in VALUES"),
-				 parser_errposition(pstate,
-									locate_agg_of_level((Node *) qry, 0))));
-	if (pstate->p_hasWindowFuncs)
-		ereport(ERROR,
-				(errcode(ERRCODE_WINDOWING_ERROR),
-				 errmsg("cannot use window function in VALUES"),
-				 parser_errposition(pstate,
-									locate_windowfunc((Node *) qry))));
 
 	return qry;
 }
@@ -830,6 +810,7 @@
 		Assert(IsA(col, ResTarget));
 
 		expr = transformAssignedExpr(pstate, expr,
+									 EXPR_KIND_INSERT_TARGET,
 									 col->name,
 									 lfirst_int(attnos),
 									 col->indirection,
@@ -921,7 +902,7 @@
 	/* Check if there is a window function in the join tree. If so
 	 * we must mark hasWindowFuncs in the sub query as well.
 	 */
-	if (checkExprHasWindowFuncs((Node *)subq->jointree))
+	if (contain_window_function((Node *)subq->jointree))
 		subq->hasWindowFuncs = true;
 
 	/* Make the single range table entry for the outer query Q' as
@@ -1261,7 +1242,6 @@
 		result = (Node*)new_tle;
 	}
 	else if (IsA(node, Aggref) ||
-			 IsA(node, PercentileExpr) ||
 			 IsA(node, GroupingFunc) ||
 			 IsA(node, GroupId) )
 	{
@@ -1485,14 +1465,10 @@
 	/* make FOR UPDATE/FOR SHARE info available to addRangeTableEntry */
 	pstate->p_locking_clause = stmt->lockingClause;
 
-<<<<<<< HEAD
 	/*
 	 * Put WINDOW clause data into pstate so that window references know
 	 * about them.
 	 */
-=======
-	/* make WINDOW info available for window functions, too */
->>>>>>> 95b07bc7
 	pstate->p_windowdefs = stmt->windowClause;
 
 	/* process the WITH clause */
@@ -1506,19 +1482,21 @@
 	transformFromClause(pstate, stmt->fromClause);
 
 	/* transform targetlist */
-	qry->targetList = transformTargetList(pstate, stmt->targetList);
+	qry->targetList = transformTargetList(pstate, stmt->targetList,
+										  EXPR_KIND_SELECT_TARGET);
 
 	/* mark column origins */
 	markTargetListOrigins(pstate, qry->targetList);
 
 	/* transform WHERE */
-	qual = transformWhereClause(pstate, stmt->whereClause, "WHERE");
+	qual = transformWhereClause(pstate, stmt->whereClause,
+								EXPR_KIND_WHERE, "WHERE");
 
 	/*
 	 * Initial processing of HAVING clause is just like WHERE clause.
 	 */
 	qry->havingQual = transformWhereClause(pstate, stmt->havingClause,
-										   "HAVING");
+										   EXPR_KIND_HAVING, "HAVING");
 
     /*
      * CDB: Untyped Const or Param nodes in a subquery in the FROM clause
@@ -1536,15 +1514,16 @@
 	qry->sortClause = transformSortClause(pstate,
 										  stmt->sortClause,
 										  &qry->targetList,
+										  EXPR_KIND_ORDER_BY,
 										  true, /* fix unknowns */
-                                          false /* use SQL92 rules */);
+                                          false /* allow SQL92 rules */);
 
 	qry->groupClause = transformGroupClause(pstate,
 											stmt->groupClause,
 											&qry->targetList,
 											qry->sortClause,
-<<<<<<< HEAD
-                                            false /* useSQL92 rules */);
+											EXPR_KIND_GROUP_BY,
+                                            false /* allow SQL92 rules */);
 
 	/*
 	 * SCATTER BY clause on a table function TableValueExpr subquery.
@@ -1558,9 +1537,6 @@
 	qry->scatterClause = transformScatterClause(pstate,
 												stmt->scatterClause,
 												&qry->targetList);
-=======
-											false);
->>>>>>> 95b07bc7
 
 	if (stmt->distinctClause == NIL)
 	{
@@ -1586,7 +1562,8 @@
 		{
 			qry->distinctClause = transformDistinctClause(pstate,
 														  &qry->targetList,
-														  qry->sortClause);
+														  qry->sortClause,
+														  false);
 		}
 		qry->hasDistinctOn = false;
 	}
@@ -1602,20 +1579,17 @@
 
 	/* transform LIMIT */
 	qry->limitOffset = transformLimitClause(pstate, stmt->limitOffset,
-											"OFFSET");
+											EXPR_KIND_OFFSET, "OFFSET");
 	qry->limitCount = transformLimitClause(pstate, stmt->limitCount,
-										   "LIMIT");
+										   EXPR_KIND_LIMIT, "LIMIT");
 
 	/* transform window clauses after we have seen all window functions */
 	qry->windowClause = transformWindowDefinitions(pstate,
 												   pstate->p_windowdefs,
 												   &qry->targetList);
 
-<<<<<<< HEAD
 	processExtendedGrouping(pstate, qry->havingQual, qry->windowClause, qry->targetList);
 
-=======
->>>>>>> 95b07bc7
 	/* handle any SELECT INTO/CREATE TABLE AS spec */
 	qry->intoClause = NULL;
 	if (stmt->intoClause)
@@ -1638,20 +1612,14 @@
 	qry->jointree = makeFromExpr(pstate->p_joinlist, qual);
 
 	qry->hasSubLinks = pstate->p_hasSubLinks;
+	qry->hasWindowFuncs = pstate->p_hasWindowFuncs;
 	qry->hasFuncsWithExecRestrictions = pstate->p_hasFuncsWithExecRestrictions;
 	qry->hasAggs = pstate->p_hasAggs;
 	if (pstate->p_hasAggs || qry->groupClause || qry->havingQual)
 		parseCheckAggregates(pstate, qry);
-	qry->hasWindowFuncs = pstate->p_hasWindowFuncs;
-	if (pstate->p_hasWindowFuncs)
-		parseCheckWindowFuncs(pstate, qry);
 
 	if (pstate->p_hasTblValueExpr)
 		parseCheckTableFunctions(pstate, qry);
-
-	qry->hasWindowFuncs = pstate->p_hasWindowFuncs;
-	if (pstate->p_hasWindowFuncs)
-		parseCheckWindowFuncs(pstate, qry);
 
 	foreach(l, stmt->lockingClause)
 	{
@@ -1699,11 +1667,7 @@
 	Assert(stmt->whereClause == NULL);
 	Assert(stmt->groupClause == NIL);
 	Assert(stmt->havingClause == NULL);
-<<<<<<< HEAD
 	Assert(stmt->scatterClause == NIL);
-=======
-	Assert(stmt->windowClause == NIL);
->>>>>>> 95b07bc7
 	Assert(stmt->op == SETOP_NONE);
 
 	/* process the WITH clause */
@@ -1723,7 +1687,7 @@
 		List	   *sublist = (List *) lfirst(lc);
 
 		/* Do basic expression transformation (same as a ROW() expr) */
-		sublist = transformExpressionList(pstate, sublist);
+		sublist = transformExpressionList(pstate, sublist, EXPR_KIND_VALUES);
 
 		/*
 		 * All the sublists must be the same length, *after* transformation
@@ -1818,13 +1782,14 @@
 	qry->sortClause = transformSortClause(pstate,
 										  stmt->sortClause,
 										  &qry->targetList,
+										  EXPR_KIND_ORDER_BY,
 										  true, /* fix unknowns */
-                                          false /* use SQL92 rules */);
+                                          false /* allow SQL92 rules */);
 
 	qry->limitOffset = transformLimitClause(pstate, stmt->limitOffset,
-											"OFFSET");
+											EXPR_KIND_OFFSET, "OFFSET");
 	qry->limitCount = transformLimitClause(pstate, stmt->limitCount,
-										   "LIMIT");
+										   EXPR_KIND_LIMIT, "LIMIT");
 
 	if (stmt->lockingClause)
 		ereport(ERROR,
@@ -1876,27 +1841,6 @@
 
 	qry->hasSubLinks = pstate->p_hasSubLinks;
 	qry->hasFuncsWithExecRestrictions = pstate->p_hasFuncsWithExecRestrictions;
-	/* aggregates not allowed (but subselects are okay) */
-	if (pstate->p_hasAggs)
-		ereport(ERROR,
-				(errcode(ERRCODE_GROUPING_ERROR),
-				 errmsg("cannot use aggregate function in VALUES"),
-				 parser_errposition(pstate,
-<<<<<<< HEAD
-						   locate_agg_of_level((Node *) newExprsLists, 0))));
-=======
-									locate_agg_of_level((Node *) newExprsLists, 0))));
->>>>>>> 95b07bc7
-	if (pstate->p_hasWindowFuncs)
-		ereport(ERROR,
-				(errcode(ERRCODE_WINDOWING_ERROR),
-				 errmsg("cannot use window function in VALUES"),
-				 parser_errposition(pstate,
-<<<<<<< HEAD
-								locate_windowfunc((Node *) newExprsLists))));
-=======
-									locate_windowfunc((Node *) newExprsLists))));
->>>>>>> 95b07bc7
 
 	return qry;
 }
@@ -2098,8 +2042,9 @@
 	qry->sortClause = transformSortClause(pstate,
 										  sortClause,
 										  &qry->targetList,
+										  EXPR_KIND_ORDER_BY,
 										  false /* no unknowns expected */,
-                                          false /* use SQL92 rules */ );
+                                          false /* allow SQL92 rules */ );
 
 	pstate->p_rtable = sv_rtable;
 	pstate->p_relnamespace = sv_relnamespace;
@@ -2115,9 +2060,9 @@
 									exprLocation(list_nth(qry->targetList, tllen)))));
 
 	qry->limitOffset = transformLimitClause(pstate, limitOffset,
-											"OFFSET");
+											EXPR_KIND_OFFSET, "OFFSET");
 	qry->limitCount = transformLimitClause(pstate, limitCount,
-										   "LIMIT");
+										   EXPR_KIND_LIMIT, "LIMIT");
 
 	/*
 	 * Handle SELECT INTO/CREATE TABLE AS.
@@ -2136,20 +2081,15 @@
 	qry->jointree = makeFromExpr(pstate->p_joinlist, NULL);
 
 	qry->hasSubLinks = pstate->p_hasSubLinks;
+	qry->hasWindowFuncs = pstate->p_hasWindowFuncs;
 	qry->hasFuncsWithExecRestrictions = pstate->p_hasFuncsWithExecRestrictions;
+	qry->hasWindowFuncs = pstate->p_hasWindowFuncs;
 	qry->hasAggs = pstate->p_hasAggs;
 	if (pstate->p_hasAggs || qry->groupClause || qry->havingQual)
 		parseCheckAggregates(pstate, qry);
-	qry->hasWindowFuncs = pstate->p_hasWindowFuncs;
-	if (pstate->p_hasWindowFuncs)
-		parseCheckWindowFuncs(pstate, qry);
 
 	if (pstate->p_hasTblValueExpr)
 		parseCheckTableFunctions(pstate, qry);
-
-	qry->hasWindowFuncs = pstate->p_hasWindowFuncs;
-	if (pstate->p_hasWindowFuncs)
-		parseCheckWindowFuncs(pstate, qry);
 
 	foreach(l, lockingClause)
 	{
@@ -2725,9 +2665,11 @@
 	 */
 	transformFromClause(pstate, stmt->fromClause);
 
-	qry->targetList = transformTargetList(pstate, stmt->targetList);
-
-	qual = transformWhereClause(pstate, stmt->whereClause, "WHERE");
+	qry->targetList = transformTargetList(pstate, stmt->targetList,
+										  EXPR_KIND_UPDATE_SOURCE);
+
+	qual = transformWhereClause(pstate, stmt->whereClause,
+								EXPR_KIND_WHERE, "WHERE");
 
 	/*
 	 * MPP-2506 [insert/update/delete] RETURNING clause not supported:
@@ -2762,24 +2704,6 @@
 
 	qry->hasSubLinks = pstate->p_hasSubLinks;
 	qry->hasFuncsWithExecRestrictions = pstate->p_hasFuncsWithExecRestrictions;
-
-	/*
-	 * Top-level aggregates are simply disallowed in UPDATE, per spec. (From
-	 * an implementation point of view, this is forced because the implicit
-	 * ctid reference would otherwise be an ungrouped variable.)
-	 */
-	if (pstate->p_hasAggs)
-		ereport(ERROR,
-				(errcode(ERRCODE_GROUPING_ERROR),
-				 errmsg("cannot use aggregate function in UPDATE"),
-				 parser_errposition(pstate,
-									locate_agg_of_level((Node *) qry, 0))));
-	if (pstate->p_hasWindowFuncs)
-		ereport(ERROR,
-				(errcode(ERRCODE_WINDOWING_ERROR),
-				 errmsg("cannot use window function in UPDATE"),
-				 parser_errposition(pstate,
-									locate_windowfunc((Node *) qry))));
 
 	/*
 	 * Now we are done with SELECT-like processing, and can get on with
@@ -2855,8 +2779,6 @@
 {
 	List	   *rlist;
 	int			save_next_resno;
-	bool		save_hasAggs;
-	bool		save_hasWindowFuncs;
 	int			length_rtable;
 
 	if (returningList == NIL)
@@ -2870,38 +2792,8 @@
 	save_next_resno = pstate->p_next_resno;
 	pstate->p_next_resno = 1;
 
-	/* save other state so that we can detect disallowed stuff */
-	save_hasAggs = pstate->p_hasAggs;
-	pstate->p_hasAggs = false;
-	save_hasWindowFuncs = pstate->p_hasWindowFuncs;
-	pstate->p_hasWindowFuncs = false;
-	length_rtable = list_length(pstate->p_rtable);
-
 	/* transform RETURNING identically to a SELECT targetlist */
-	rlist = transformTargetList(pstate, returningList);
-
-	/* check for disallowed stuff */
-
-	/* aggregates not allowed (but subselects are okay) */
-	if (pstate->p_hasAggs)
-		ereport(ERROR,
-				(errcode(ERRCODE_GROUPING_ERROR),
-				 errmsg("cannot use aggregate function in RETURNING"),
-				 parser_errposition(pstate,
-									locate_agg_of_level((Node *) rlist, 0))));
-	if (pstate->p_hasWindowFuncs)
-		ereport(ERROR,
-				(errcode(ERRCODE_WINDOWING_ERROR),
-				 errmsg("cannot use window function in RETURNING"),
-				 parser_errposition(pstate,
-									locate_windowfunc((Node *) rlist))));
-
-	if (pstate->p_hasWindowFuncs)
-		ereport(ERROR,
-				(errcode(ERRCODE_WINDOWING_ERROR),
-				 errmsg("cannot use window function in RETURNING"),
-				 parser_errposition(pstate,
-									locate_windowfunc((Node *) rlist))));
+	rlist = transformTargetList(pstate, returningList, EXPR_KIND_RETURNING);
 
 	/* no new relation references please */
 	if (list_length(pstate->p_rtable) != length_rtable)
@@ -2927,8 +2819,6 @@
 
 	/* restore state */
 	pstate->p_next_resno = save_next_resno;
-	pstate->p_hasAggs = save_hasAggs;
-	pstate->p_hasWindowFuncs = save_hasWindowFuncs;
 
 	return rlist;
 }
