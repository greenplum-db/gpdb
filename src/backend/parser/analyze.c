--- conflicted
+++ resolved
@@ -14,13 +14,9 @@
  * contain optimizable statements, which we should transform.
  *
  *
-<<<<<<< HEAD
  * Portions Copyright (c) 2005-2010, Greenplum inc
  * Portions Copyright (c) 2012-Present Pivotal Software, Inc.
- * Portions Copyright (c) 1996-2011, PostgreSQL Global Development Group
-=======
  * Portions Copyright (c) 1996-2012, PostgreSQL Global Development Group
->>>>>>> 80edfd76
  * Portions Copyright (c) 1994, Regents of the University of California
  *
  *	src/backend/parser/analyze.c
@@ -123,7 +119,8 @@
 static void transformLockingClause(ParseState *pstate, Query *qry,
 					   LockingClause *lc, bool pushedDown);
 
-static void setQryDistributionPolicy(SelectStmt *stmt, Query *qry);
+static int get_distkey_by_name(char *key, IntoClause *into, Query *qry, bool *found);
+static void setQryDistributionPolicy(IntoClause *into, Query *qry);
 
 static Query *transformGroupedWindows(ParseState *pstate, Query *qry);
 static void init_grouped_window_context(grouped_window_ctx *ctx, Query *qry);
@@ -446,20 +443,12 @@
 
 	qry->hasSubLinks = pstate->p_hasSubLinks;
 	qry->hasWindowFuncs = pstate->p_hasWindowFuncs;
-<<<<<<< HEAD
 	qry->hasAggs = pstate->p_hasAggs;
 	qry->hasFuncsWithExecRestrictions = pstate->p_hasFuncsWithExecRestrictions;
 	if (pstate->p_hasAggs)
 		parseCheckAggregates(pstate, qry);
 	if (pstate->p_hasTblValueExpr)
 		parseCheckTableFunctions(pstate, qry);
-=======
-	if (pstate->p_hasWindowFuncs)
-		parseCheckWindowFuncs(pstate, qry);
-	qry->hasAggs = pstate->p_hasAggs;
-	if (pstate->p_hasAggs)
-		parseCheckAggregates(pstate, qry);
->>>>>>> 80edfd76
 
 	assign_query_collations(pstate, qry);
 
@@ -969,7 +958,6 @@
 	subq->canSetTag = true;
 	subq->utilityStmt = NULL;
 	subq->resultRelation = 0;
-	subq->intoClause = NULL;
 	subq->hasAggs = qry->hasAggs;
 	subq->hasWindowFuncs = false; /* reevaluate later */
 	subq->hasSubLinks = qry->hasSubLinks; /* reevaluate later */
@@ -1733,35 +1721,13 @@
 												   pstate->p_windowdefs,
 												   &qry->targetList);
 
-<<<<<<< HEAD
 	processExtendedGrouping(pstate, qry->havingQual, qry->windowClause, qry->targetList);
 
-	/* handle any SELECT INTO/CREATE TABLE AS spec */
-	qry->intoClause = NULL;
-	if (stmt->intoClause)
-	{
-		qry->intoClause = stmt->intoClause;
-		if (stmt->intoClause->colNames)
-			applyColumnNames(qry->targetList, stmt->intoClause->colNames);
-		/* XXX XXX:		qry->partitionBy = stmt->partitionBy; */
-	}
-
-	/*
-	 * Generally, we'll only have a distributedBy clause if stmt->into is set,
-	 * with the exception of set op queries, since transformSetOperationStmt()
-	 * sets stmt->into to NULL to avoid complications elsewhere.
-	 */
-	if (stmt->distributedBy && Gp_role == GP_ROLE_DISPATCH)
-		setQryDistributionPolicy(stmt, qry);
-
-=======
->>>>>>> 80edfd76
 	qry->rtable = pstate->p_rtable;
 	qry->jointree = makeFromExpr(pstate->p_joinlist, qual);
 
 	qry->hasSubLinks = pstate->p_hasSubLinks;
 	qry->hasWindowFuncs = pstate->p_hasWindowFuncs;
-<<<<<<< HEAD
 	qry->hasFuncsWithExecRestrictions = pstate->p_hasFuncsWithExecRestrictions;
 	qry->hasAggs = pstate->p_hasAggs;
 	if (pstate->p_hasAggs || qry->groupClause || qry->havingQual)
@@ -1769,13 +1735,6 @@
 
 	if (pstate->p_hasTblValueExpr)
 		parseCheckTableFunctions(pstate, qry);
-=======
-	if (pstate->p_hasWindowFuncs)
-		parseCheckWindowFuncs(pstate, qry);
-	qry->hasAggs = pstate->p_hasAggs;
-	if (pstate->p_hasAggs || qry->groupClause || qry->havingQual)
-		parseCheckAggregates(pstate, qry);
->>>>>>> 80edfd76
 
 	foreach(l, stmt->lockingClause)
 	{
@@ -1994,21 +1953,6 @@
 				(errcode(ERRCODE_FEATURE_NOT_SUPPORTED),
 			 errmsg("SELECT FOR UPDATE/SHARE cannot be applied to VALUES")));
 
-<<<<<<< HEAD
-	/* handle any CREATE TABLE AS spec */
-	qry->intoClause = NULL;
-	if (stmt->intoClause)
-	{
-		qry->intoClause = stmt->intoClause;
-		if (stmt->intoClause->colNames)
-			applyColumnNames(qry->targetList, stmt->intoClause->colNames);
-	}
-
-	if (stmt->distributedBy && Gp_role == GP_ROLE_DISPATCH)
-		setQryDistributionPolicy(stmt, qry);
-
-=======
->>>>>>> 80edfd76
 	/*
 	 * There mustn't have been any table references in the expressions, else
 	 * strange things would happen, like Cartesian products of those tables
@@ -2100,7 +2044,6 @@
 		leftmostSelect = leftmostSelect->larg;
 	Assert(leftmostSelect && IsA(leftmostSelect, SelectStmt) &&
 		   leftmostSelect->larg == NULL);
-	qry->intoClause = NULL;
 	if (leftmostSelect->intoClause)
 		ereport(ERROR,
 				(errcode(ERRCODE_SYNTAX_ERROR),
@@ -2160,7 +2103,7 @@
 	Assert(leftmostQuery != NULL);
 
 	/* Copy transformed distribution policy to query */
-	if (qry->intoClause)
+//	if (qry->intoClause) /* GPDB_92_MERGE_FIXME */
 		qry->intoPolicy = leftmostQuery->intoPolicy;
 
 	/*
@@ -2278,7 +2221,6 @@
 
 	qry->hasSubLinks = pstate->p_hasSubLinks;
 	qry->hasWindowFuncs = pstate->p_hasWindowFuncs;
-<<<<<<< HEAD
 	qry->hasFuncsWithExecRestrictions = pstate->p_hasFuncsWithExecRestrictions;
 	qry->hasWindowFuncs = pstate->p_hasWindowFuncs;
 	qry->hasAggs = pstate->p_hasAggs;
@@ -2287,13 +2229,6 @@
 
 	if (pstate->p_hasTblValueExpr)
 		parseCheckTableFunctions(pstate, qry);
-=======
-	if (pstate->p_hasWindowFuncs)
-		parseCheckWindowFuncs(pstate, qry);
-	qry->hasAggs = pstate->p_hasAggs;
-	if (pstate->p_hasAggs || qry->groupClause || qry->havingQual)
-		parseCheckAggregates(pstate, qry);
->>>>>>> 80edfd76
 
 	foreach(l, lockingClause)
 	{
@@ -3300,6 +3235,12 @@
 	result = makeNode(Query);
 	result->commandType = CMD_UTILITY;
 	result->utilityStmt = (Node *) stmt;
+
+	/* GPDB: Set isCTAS to be true as we know this query is for CTAS */
+	((Query*)stmt->query)->isCTAS = true;
+
+	if (stmt->into->distributedBy && Gp_role == GP_ROLE_DISPATCH)
+		setQryDistributionPolicy(stmt->into, (Query *)stmt->query);
 
 	return result;
 }
@@ -3554,66 +3495,93 @@
 	qry->rowMarks = lappend(qry->rowMarks, rc);
 }
 
+/*
+ * Get distribute key by name.
+ *
+ * Find the distribute key in into->colNames if it is not NULL, otherwise
+ * search qry->targetList.
+ */
+static int
+get_distkey_by_name(char *key, IntoClause *into, Query *qry, bool *found)
+{
+	ListCell   *lc;
+	if (into->colNames)
+	{
+		int colindex = 1;
+		foreach(lc, into->colNames)
+		{
+			if (strcmp(strVal(lfirst(lc)), key) == 0)
+			{
+				*found = true;
+				return colindex;
+			}
+
+			colindex++;
+		}
+	}
+	else
+	{
+		foreach(lc, qry->targetList)
+		{
+			TargetEntry *tle = (TargetEntry *) lfirst(lc);
+
+			if (tle->resname && strcmp(tle->resname, key) == 0)
+			{
+				*found = true;
+				return tle->resno;
+			}
+		}
+	}
+
+	*found = false;
+	return 0;
+}
+
 static void
-setQryDistributionPolicy(SelectStmt *stmt, Query *qry)
+setQryDistributionPolicy(IntoClause *into, Query *qry)
 {
 	ListCell   *keys = NULL;
-
-	DistributedBy	*dist = NULL;
-	int			colindex = 0;
-
-	if (Gp_role != GP_ROLE_DISPATCH)
-		return;
-
-	Assert(stmt->distributedBy);
-
-	dist = (DistributedBy *)stmt->distributedBy;
-	if (dist)
-	{
-		/*
-		 * We have a DISTRIBUTED BY column list specified by the user
-		 * Process it now and set the distribution policy.
-		 */
-		if (list_length(dist->keys) > MaxPolicyAttributeNumber)
-			ereport(ERROR,
-					(errcode(ERRCODE_TOO_MANY_COLUMNS),
-					 errmsg("number of distributed by columns exceeds limit (%d)",
-							MaxPolicyAttributeNumber)));
-
-		if (dist->ptype == POLICYTYPE_REPLICATED)
-			qry->intoPolicy = createReplicatedGpPolicy(NULL);
-		else
-		{
-			List	*policykeys = NIL;
-			foreach(keys, dist->keys)
-			{
-				char	   *key = strVal(lfirst(keys));
-				bool		found = false;
-				AttrNumber	n;
-
-				for (n=1; n <= list_length(qry->targetList); n++)
-				{
-					TargetEntry *target = get_tle_by_resno(qry->targetList, n);
-					colindex = n;
-
-					if (target->resname && strcmp(target->resname, key) == 0)
-					{
-						found = true;
-						break;
-					}
-				}
-
-				if (!found)
-					ereport(ERROR,
-							(errcode(ERRCODE_UNDEFINED_COLUMN),
-							 errmsg("column \"%s\" named in DISTRIBUTED BY "
-									"clause does not exist",
-									key)));
-	
-				policykeys = lappend_int(policykeys, colindex);
-			}
-
-			qry->intoPolicy = createHashPartitionedPolicy(NULL, policykeys);
-		}
+	DistributedBy *dist;
+
+	Assert(Gp_role == GP_ROLE_DISPATCH);
+	Assert(into != NULL);
+	Assert(into->distributedBy != NULL);
+
+	dist = (DistributedBy *)into->distributedBy;
+
+	/*
+	 * We have a DISTRIBUTED BY column list specified by the user
+	 * Process it now and set the distribution policy.
+	 */
+	if (list_length(dist->keys) > MaxPolicyAttributeNumber)
+		ereport(ERROR,
+				(errcode(ERRCODE_TOO_MANY_COLUMNS),
+				 errmsg("number of distributed by columns exceeds limit (%d)",
+						MaxPolicyAttributeNumber)));
+
+	if (dist->ptype == POLICYTYPE_REPLICATED)
+		qry->intoPolicy = createReplicatedGpPolicy(NULL);
+	else
+	{
+		List	*policykeys = NIL;
+		foreach(keys, dist->keys)
+		{
+			char	   *key = strVal(lfirst(keys));
+			bool		found = false;
+			int keyindex;
+
+			keyindex = get_distkey_by_name(key, into, qry, &found);
+
+			if (!found)
+				ereport(ERROR,
+						(errcode(ERRCODE_UNDEFINED_COLUMN),
+						 errmsg("column \"%s\" named in DISTRIBUTED BY "
+								"clause does not exist",
+								key)));
+
+			policykeys = lappend_int(policykeys, keyindex);
+		}
+
+		qry->intoPolicy = createHashPartitionedPolicy(NULL, policykeys);
 	}
 }