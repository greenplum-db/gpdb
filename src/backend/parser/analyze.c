--- conflicted
+++ resolved
@@ -39,11 +39,8 @@
 #include "parser/parse_clause.h"
 #include "parser/parse_coerce.h"
 #include "parser/parse_expr.h"
-<<<<<<< HEAD
 #include "parser/parse_func.h"
 #include "parser/parse_cte.h"
-=======
->>>>>>> eca13886
 #include "parser/parse_oper.h"
 #include "parser/parse_relation.h"
 #include "parser/parse_target.h"
@@ -1025,11 +1022,12 @@
 {
 	List *grp_tles;
 	List *grp_sortops;
+	List *grp_eqops;
 	ListCell *lc = NULL;
 	Index maxsgr = 0;
 
 	get_sortgroupclauses_tles(qry->groupClause, qry->targetList,
-							  &grp_tles, &grp_sortops);
+							  &grp_tles, &grp_sortops, &grp_eqops);
 	list_free(grp_sortops);
 	maxsgr = maxSortGroupRef(grp_tles, true);
 
@@ -1161,26 +1159,14 @@
 		}
 		return (Node*)new_lst;
 	}
-
-	else if (IsA(node, GroupClause))
-	{
-		GroupClause *g = (GroupClause*)node;
-		GroupClause *new_g = makeNode(GroupClause);
-		memcpy(new_g, g, sizeof(GroupClause));
+	else if (IsA(node, SortGroupClause))
+	{
+		SortGroupClause *g = (SortGroupClause *) node;
+		SortGroupClause *new_g = makeNode(SortGroupClause);
+		memcpy(new_g, g, sizeof(SortGroupClause));
 		new_g->tleSortGroupRef = ctx->sgr_map[g->tleSortGroupRef];
 		return (Node*)new_g;
 	}
-
-	/* Just like above, but don't assume identical */
-	else if (IsA(node, SortClause))
-	{
-	SortClause *s = (SortClause*)node;
-		 SortClause *new_s = makeNode(SortClause);
-		 memcpy(new_s, s, sizeof(SortClause));
-		 new_s->tleSortGroupRef = ctx->sgr_map[s->tleSortGroupRef];
-		 return (Node*)new_s;
-	}
-
 	else if (IsA(node, GroupingClause))
 	{
 		GroupingClause *gc = (GroupingClause*)node;
@@ -1565,13 +1551,6 @@
 												stmt->scatterClause,
 												&qry->targetList);
 
-<<<<<<< HEAD
-	qry->distinctClause = transformDistinctClause(pstate,
-												  stmt->distinctClause,
-												  &qry->targetList,
-												  qry->sortClause,
-												  &qry->groupClause);
-=======
 	if (stmt->distinctClause == NIL)
 	{
 		qry->distinctClause = NIL;
@@ -1580,9 +1559,24 @@
 	else if (linitial(stmt->distinctClause) == NULL)
 	{
 		/* We had SELECT DISTINCT */
-		qry->distinctClause = transformDistinctClause(pstate,
-													  &qry->targetList,
-													  qry->sortClause);
+		if (!pstate->p_hasAggs && !pstate->p_hasWindowFuncs && qry->groupClause == NIL)
+		{
+			/*
+			 * MPP-15040
+			 * turn distinct clause into grouping clause to make both sort-based
+			 * and hash-based grouping implementations viable plan options
+			 */
+			qry->distinctClause = transformDistinctToGroupBy(pstate,
+															 &qry->targetList,
+															 &qry->sortClause,
+															 &qry->groupClause);
+		}
+		else
+		{
+			qry->distinctClause = transformDistinctClause(pstate,
+														  &qry->targetList,
+														  qry->sortClause);
+		}
 		qry->hasDistinctOn = false;
 	}
 	else
@@ -1594,7 +1588,6 @@
 														qry->sortClause);
 		qry->hasDistinctOn = true;
 	}
->>>>>>> eca13886
 
 	/* transform LIMIT */
 	qry->limitOffset = transformLimitClause(pstate, stmt->limitOffset,
@@ -2530,12 +2523,7 @@
 
 		op->colTypes = NIL;
 		op->colTypmods = NIL;
-<<<<<<< HEAD
 		/* don't have a "foreach6", so chase four of the lists by hand */
-=======
-		op->groupClauses = NIL;
-		/* don't have a "foreach4", so chase two of the lists by hand */
->>>>>>> eca13886
 		lcm = list_head(lcoltypmods);
 		rcm = list_head(rcoltypmods);
 		mct = list_head(preselected_coltypes);
@@ -2566,8 +2554,6 @@
 			/* Set final decision */
 			op->colTypes = lappend_oid(op->colTypes, rescoltype);
 			op->colTypmods = lappend_int(op->colTypmods, rescoltypmod);
-<<<<<<< HEAD
-=======
 
 			/*
 			 * For all cases except UNION ALL, identify the grouping operators
@@ -2594,7 +2580,6 @@
 				op->groupClauses = lappend(op->groupClauses, grpcl);
 			}
 
->>>>>>> eca13886
 			lcm = lnext(lcm);
 			rcm = lnext(rcm);
 			mct = lnext(mct);
