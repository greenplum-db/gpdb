--- conflicted
+++ resolved
@@ -19,11 +19,7 @@
  * Portions Copyright (c) 1996-2009, PostgreSQL Global Development Group
  * Portions Copyright (c) 1994, Regents of the University of California
  *
-<<<<<<< HEAD
- *	$PostgreSQL: pgsql/src/backend/parser/analyze.c,v 1.380 2008/10/04 21:56:54 tgl Exp $
-=======
  *	$PostgreSQL: pgsql/src/backend/parser/analyze.c,v 1.374 2008/07/31 22:47:56 tgl Exp $
->>>>>>> 49f001d8
  *
  *-------------------------------------------------------------------------
  */
@@ -49,11 +45,8 @@
 #include "parser/parse_relation.h"
 #include "parser/parse_target.h"
 #include "parser/parsetree.h"
-<<<<<<< HEAD
 #include "rewrite/rewriteManip.h"
-=======
 #include "utils/rel.h"
->>>>>>> 49f001d8
 
 #include "cdb/cdbvars.h"
 #include "catalog/gp_policy.h"
@@ -1572,12 +1565,8 @@
 	qry->distinctClause = transformDistinctClause(pstate,
 												  stmt->distinctClause,
 												  &qry->targetList,
-<<<<<<< HEAD
-												  &qry->sortClause,
+												  qry->sortClause,
 												  &qry->groupClause);
-=======
-												  qry->sortClause);
->>>>>>> 49f001d8
 
 	/* transform LIMIT */
 	qry->limitOffset = transformLimitClause(pstate, stmt->limitOffset,
@@ -2210,7 +2199,7 @@
 			 * This might be removed when we are ready to change view definition.
 			 */
 			if (ntype != UNKNOWNOID &&
-				STRING_TYPE != TypeCategory(getBaseType(ntype)))
+				TYPCATEGORY_STRING != TypeCategory(getBaseType(ntype)))
 				hasnontext = true;
 		}
 
