/*-------------------------------------------------------------------------
 *
 * parse_clause.c
 *	  handle clauses in parser
 *
 * Portions Copyright (c) 2006-2008, Greenplum inc
 * Portions Copyright (c) 2012-Present Pivotal Software, Inc.
 * Portions Copyright (c) 1996-2016, PostgreSQL Global Development Group
 * Portions Copyright (c) 1994, Regents of the University of California
 *
 *
 * IDENTIFICATION
 *	  src/backend/parser/parse_clause.c
 *
 *-------------------------------------------------------------------------
 */

#include "postgres.h"

#include "miscadmin.h"

#include "access/heapam.h"
#include "access/tsmapi.h"
#include "catalog/catalog.h"
#include "catalog/heap.h"
#include "catalog/pg_am.h"
#include "catalog/pg_constraint_fn.h"
#include "catalog/pg_type.h"
#include "commands/defrem.h"
#include "nodes/makefuncs.h"
#include "nodes/nodeFuncs.h"
#include "optimizer/tlist.h"
#include "optimizer/var.h"
#include "parser/analyze.h"
#include "parser/parsetree.h"
#include "parser/parser.h"
#include "parser/parse_clause.h"
#include "parser/parse_coerce.h"
#include "parser/parse_collate.h"
#include "parser/parse_expr.h"
#include "parser/parse_func.h"
#include "parser/parse_oper.h"
#include "parser/parse_relation.h"
#include "parser/parse_target.h"
#include "parser/parse_type.h"
#include "rewrite/rewriteManip.h"
#include "utils/guc.h"
#include "utils/lsyscache.h"
#include "utils/rel.h"

#include "catalog/pg_exttable.h"
#include "catalog/pg_operator.h"
#include "cdb/cdbvars.h"
#include "cdb/cdbpartition.h"
#include "utils/syscache.h"

/* Convenience macro for the most common makeNamespaceItem() case */
#define makeDefaultNSItem(rte)	makeNamespaceItem(rte, true, true, false, true)

static void extractRemainingColumns(List *common_colnames,
						List *src_colnames, List *src_colvars,
						List **res_colnames, List **res_colvars);
static Node *transformJoinUsingClause(ParseState *pstate,
						 RangeTblEntry *leftRTE, RangeTblEntry *rightRTE,
						 List *leftVars, List *rightVars);
static Node *transformJoinOnClause(ParseState *pstate, JoinExpr *j,
					  List *namespace);
static RangeTblEntry *transformTableEntry(ParseState *pstate, RangeVar *r);
static RangeTblEntry *transformCTEReference(ParseState *pstate, RangeVar *r,
					  CommonTableExpr *cte, Index levelsup);
static RangeTblEntry *transformRangeSubselect(ParseState *pstate,
						RangeSubselect *r);
static RangeTblEntry *transformRangeFunction(ParseState *pstate,
					   RangeFunction *r);
static TableSampleClause *transformRangeTableSample(ParseState *pstate,
						  RangeTableSample *rts);
static Node *transformFromClauseItem(ParseState *pstate, Node *n,
						RangeTblEntry **top_rte, int *top_rti,
						List **namespace);
static Node *buildMergedJoinVar(ParseState *pstate, JoinType jointype,
				   Var *l_colvar, Var *r_colvar);
static ParseNamespaceItem *makeNamespaceItem(RangeTblEntry *rte,
				  bool rel_visible, bool cols_visible,
				  bool lateral_only, bool lateral_ok);
static void setNamespaceColumnVisibility(List *namespace, bool cols_visible);
static void setNamespaceLateralState(List *namespace,
						 bool lateral_only, bool lateral_ok);
static void checkExprIsVarFree(ParseState *pstate, Node *n,
				   const char *constructName);
static TargetEntry *findTargetlistEntrySQL92(ParseState *pstate, Node *node,
						 List **tlist, ParseExprKind exprKind);
static TargetEntry *findTargetlistEntrySQL99(ParseState *pstate, Node *node,
					List **tlist, ParseExprKind exprKind);
static int get_matching_location(int sortgroupref,
					  List *sortgrouprefs, List *exprs);
static List *resolve_unique_index_expr(ParseState *pstate, InferClause *infer,
						  Relation heapRel);
static List *addTargetToGroupList(ParseState *pstate, TargetEntry *tle,
					 List *grouplist, List *targetlist, int location,
					 bool resolveUnknown);
static TargetEntry *getTargetBySortGroupRef(Index ref, List *tl);
static WindowClause *findWindowClause(List *wclist, const char *name);
static Node *transformFrameOffset(ParseState *pstate, int frameOptions,
								  Node *clause,
								  List *orderClause, List *targetlist, bool isFollowing,
								  int location);
static SortGroupClause *make_group_clause(TargetEntry *tle, List *targetlist,
				  Oid eqop, Oid sortop, bool nulls_first, bool hashable);

typedef struct grouping_rewrite_ctx
{
	List *grp_tles;
	ParseState *pstate;
} grouping_rewrite_ctx;

typedef struct winref_check_ctx
{
	ParseState *pstate;
	Index winref;
	bool has_order;
	bool has_frame;
} winref_check_ctx;

/*
 * transformFromClause -
 *	  Process the FROM clause and add items to the query's range table,
 *	  joinlist, and namespace.
 *
 * Note: we assume that the pstate's p_rtable, p_joinlist, and p_namespace
 * lists were initialized to NIL when the pstate was created.
 * We will add onto any entries already present --- this is needed for rule
 * processing, as well as for UPDATE and DELETE.
 */
void
transformFromClause(ParseState *pstate, List *frmList)
{
	ListCell   *fl;

	/*
	 * The grammar will have produced a list of RangeVars, RangeSubselects,
	 * RangeFunctions, and/or JoinExprs. Transform each one (possibly adding
	 * entries to the rtable), check for duplicate refnames, and then add it
	 * to the joinlist and namespace.
	 *
	 * Note we must process the items left-to-right for proper handling of
	 * LATERAL references.
	 */
	foreach(fl, frmList)
	{
		Node	   *n = lfirst(fl);
		RangeTblEntry *rte = NULL;
		int			rtindex = 0;
		List	   *namespace = NULL;

		n = transformFromClauseItem(pstate, n,
									&rte,
									&rtindex,
									&namespace);

		checkNameSpaceConflicts(pstate, pstate->p_namespace, namespace);

		/* Mark the new namespace items as visible only to LATERAL */
		setNamespaceLateralState(namespace, true, true);

		pstate->p_joinlist = lappend(pstate->p_joinlist, n);
		pstate->p_namespace = list_concat(pstate->p_namespace, namespace);
	}

	/*
	 * We're done parsing the FROM list, so make all namespace items
	 * unconditionally visible.  Note that this will also reset lateral_only
	 * for any namespace items that were already present when we were called;
	 * but those should have been that way already.
	 */
	setNamespaceLateralState(pstate->p_namespace, false, true);
}

/*
 * winref_checkspec_walker
 */
static bool
winref_checkspec_walker(Node *node, void *ctx)
{
	winref_check_ctx *ref = (winref_check_ctx *)ctx;

	if (!node)
		return false;
	else if (IsA(node, WindowFunc))
	{
		WindowFunc *winref = (WindowFunc *) node;

		/*
		 * Look at functions pointing to the interesting spec only.
		 */
		if (winref->winref != ref->winref)
			return false;

		if (winref->windistinct)
		{
			if (ref->has_order)
				ereport(ERROR,
						(errcode(ERRCODE_SYNTAX_ERROR),
						 errmsg("DISTINCT cannot be used with window specification containing an ORDER BY clause"),
						 parser_errposition(ref->pstate, winref->location)));

			if (ref->has_frame)
				ereport(ERROR,
						(errcode(ERRCODE_SYNTAX_ERROR),
						 errmsg("DISTINCT cannot be used with window specification containing a framing clause"),
						 parser_errposition(ref->pstate, winref->location)));
		}
<<<<<<< HEAD
		// GPDB_96_MERGE_FIXME: What is this block? Where did it come from?
#if 0 // FIXME
		/*
		 * Check compatibilities between function's requirement and
		 * window specification by looking up pg_window catalog.
		 */
		if (!ref->has_order || ref->has_frame)
		{
			HeapTuple		tuple;
			Form_pg_window	wf;

			tuple = SearchSysCache1(WINFNOID,
									ObjectIdGetDatum(winref->winfnoid));

			/*
			 * Check only "true" window function.
			 * Otherwise, it must be an aggregate.
			 */
			if (HeapTupleIsValid(tuple))
			{
				wf = (Form_pg_window) GETSTRUCT(tuple);
				if (wf->winrequireorder && !ref->has_order)
					ereport(ERROR,
							(errcode(ERRCODE_WRONG_OBJECT_TYPE),
							 errmsg("window function \"%s\" requires a window specification with an ordering clause",
									get_func_name(wf->winfnoid)),
								parser_errposition(ref->pstate, winref->location)));

				if (!wf->winallowframe && ref->has_frame)
					ereport(ERROR,
							(errcode(ERRCODE_WRONG_OBJECT_TYPE),
							 errmsg("window function \"%s\" cannot be used with a framed window specification",
									get_func_name(wf->winfnoid)),
								parser_errposition(ref->pstate, winref->location)));
				ReleaseSysCache(tuple);
			}
		}
#endif
=======
>>>>>>> fafe9bed
	}

	return expression_tree_walker(node, winref_checkspec_walker, ctx);
}

/*
 * winref_checkspec
 *
 * See if any WindowFuncss using this spec are DISTINCT qualified.
 *
 * In addition, we're going to check winrequireorder / winallowframe.
 * You might want to do it in ParseFuncOrColumn,
 * but we need to do this here after all the transformations
 * (especially parent inheritance) was done.
 */
static bool
winref_checkspec(ParseState *pstate, List *targetlist, Index winref,
				 bool has_order, bool has_frame)
{
	winref_check_ctx ctx;

	ctx.pstate = pstate;
	ctx.winref = winref;
	ctx.has_order = has_order;
	ctx.has_frame = has_frame;

	return expression_tree_walker((Node *) targetlist,
								  winref_checkspec_walker, (void *) &ctx);
}

/*
 * setTargetTable
 *	  Add the target relation of INSERT/UPDATE/DELETE to the range table,
 *	  and make the special links to it in the ParseState.
 *
 *	  We also open the target relation and acquire a write lock on it.
 *	  This must be done before processing the FROM list, in case the target
 *	  is also mentioned as a source relation --- we want to be sure to grab
 *	  the write lock before any read lock.
 *
 *	  If alsoSource is true, add the target to the query's joinlist and
 *	  namespace.  For INSERT, we don't want the target to be joined to;
 *	  it's a destination of tuples, not a source.   For UPDATE/DELETE,
 *	  we do need to scan or join the target.  (NOTE: we do not bother
 *	  to check for namespace conflict; we assume that the namespace was
 *	  initially empty in these cases.)
 *
 *	  Finally, we mark the relation as requiring the permissions specified
 *	  by requiredPerms.
 *
 *	  Returns the rangetable index of the target relation.
 */
int
setTargetTable(ParseState *pstate, RangeVar *relation,
			   bool inh, bool alsoSource, AclMode requiredPerms)
{
	RangeTblEntry *rte;
	int			rtindex;
	ParseCallbackState pcbstate;

	/* Close old target; this could only happen for multi-action rules */
	if (pstate->p_target_relation != NULL)
		heap_close(pstate->p_target_relation, NoLock);

	/*
	 * Open target rel and grab suitable lock (which we will hold till end of
	 * transaction).
	 *
	 * free_parsestate() will eventually do the corresponding heap_close(),
	 * but *not* release the lock.
     *
	 * CDB: Acquire ExclusiveLock if it is a distributed relation and we are
	 * doing UPDATE or DELETE activity
	 *
	 * We should use heap_openrv instead of parserOpenTable for inserts because
	 * parserOpenTable upgrades the lock to Exclusive mode for distributed
	 * tables.
	 */
	if (pstate->p_is_insert)
	{
		setup_parser_errposition_callback(&pcbstate, pstate, relation->location);
		pstate->p_target_relation = heap_openrv(relation, RowExclusiveLock);
		cancel_parser_errposition_callback(&pcbstate);
	}
	else
	{

		pstate->p_target_relation = parserOpenTable(pstate, relation, RowExclusiveLock,
													false, NULL);
	}

	/*
	 * Now build an RTE.
	 */
	rte = addRangeTableEntryForRelation(pstate, pstate->p_target_relation,
										relation->alias, inh, false);
	pstate->p_target_rangetblentry = rte;

	/* assume new rte is at end */
	rtindex = list_length(pstate->p_rtable);
	Assert(rte == rt_fetch(rtindex, pstate->p_rtable));

	/*
	 * Special check for DML on system relations,
	 * allow DML when:
	 * 	- in single user mode: initdb insert PIN entries to pg_depend,...
	 * 	- in maintenance mode, upgrade mode or
	 *  - allow_system_table_mods = true
	 */
	if (IsUnderPostmaster && !allowSystemTableMods
		&& IsSystemRelation(pstate->p_target_relation))
		ereport(ERROR,
				(errcode(ERRCODE_WRONG_OBJECT_TYPE),
				 errmsg("permission denied: \"%s\" is a system catalog",
						 RelationGetRelationName(pstate->p_target_relation))));

	/* special check for DML on external relations */
	if(RelationIsExternal(pstate->p_target_relation))
	{
		if (requiredPerms != ACL_INSERT)
		{
			/* UPDATE/DELETE */
			ereport(ERROR,
					(errcode(ERRCODE_FEATURE_NOT_SUPPORTED),
					 errmsg("cannot update or delete from external relation \"%s\"",
							RelationGetRelationName(pstate->p_target_relation))));
		}
		else
		{
			/* INSERT */
			Oid reloid = RelationGetRelid(pstate->p_target_relation);
			ExtTableEntry* 	extentry;
			
			extentry = GetExtTableEntry(reloid);
			
			if(!extentry->iswritable)
				ereport(ERROR,
						(errcode(ERRCODE_WRONG_OBJECT_TYPE),
						 errmsg("cannot change a readable external table \"%s\"",
								 RelationGetRelationName(pstate->p_target_relation))));

			pfree(extentry);
		}
	}
	
    /* MPP-21035: Directly modify a part of a partitioned table is disallowed */
    PartStatus targetRelPartStatus = rel_part_status(RelationGetRelid(pstate->p_target_relation));
    if(PART_STATUS_INTERIOR == targetRelPartStatus)
    {
    	ereport(ERROR,
    			(errcode(ERRCODE_FEATURE_NOT_SUPPORTED),
				 errmsg("directly modifying intermediate part of a partitioned table is disallowed"),
				 errhint("Modify either the root or a leaf partition instead.")));
    }

	/*
	 * Override addRangeTableEntry's default ACL_SELECT permissions check, and
	 * instead mark target table as requiring exactly the specified
	 * permissions.
	 *
	 * If we find an explicit reference to the rel later during parse
	 * analysis, we will add the ACL_SELECT bit back again; see
	 * markVarForSelectPriv and its callers.
	 */
	rte->requiredPerms = requiredPerms;

	/*
	 * If UPDATE/DELETE, add table to joinlist and namespace.
	 *
	 * Note: some callers know that they can find the new ParseNamespaceItem
	 * at the end of the pstate->p_namespace list.  This is a bit ugly but not
	 * worth complicating this function's signature for.
	 */
	if (alsoSource)
		addRTEtoQuery(pstate, rte, true, true, true);

	return rtindex;
}

/*
 * Simplify InhOption (yes/no/default) into boolean yes/no.
 *
 * The reason we do things this way is that we don't want to examine the
 * SQL_inheritance option flag until parse_analyze() is run.    Otherwise,
 * we'd do the wrong thing with query strings that intermix SET commands
 * with queries.
 */
bool
interpretInhOption(InhOption inhOpt)
{
	switch (inhOpt)
	{
		case INH_NO:
			return false;
		case INH_YES:
			return true;
		case INH_DEFAULT:
			return SQL_inheritance;
	}
	elog(ERROR, "bogus InhOption value: %d", inhOpt);
	return false;				/* keep compiler quiet */
}

/*
 * Given a relation-options list (of DefElems), return true iff the specified
 * table/result set should be created with OIDs. This needs to be done after
 * parsing the query string because the return value can depend upon the
 * default_with_oids GUC var.
 *
 * In some situations, we want to reject an OIDS option even if it's present.
 * That's (rather messily) handled here rather than reloptions.c, because that
 * code explicitly punts checking for oids to here.
 */
bool
interpretOidsOption(List *defList, bool allowOids)
{
	ListCell   *cell;

	/* Scan list to see if OIDS was included */
	foreach(cell, defList)
	{
		DefElem    *def = (DefElem *) lfirst(cell);

		if (def->defnamespace == NULL &&
			pg_strcasecmp(def->defname, "oids") == 0)
		{
			if (!allowOids)
				ereport(ERROR,
						(errcode(ERRCODE_INVALID_PARAMETER_VALUE),
						 errmsg("unrecognized parameter \"%s\"",
								def->defname)));
			return defGetBoolean(def);
		}
	}

	/* Force no-OIDS result if caller disallows OIDS. */
	if (!allowOids)
		return false;

	/* OIDS option was not specified, so use default. */
	return default_with_oids;
}

/*
 * Extract all not-in-common columns from column lists of a source table
 */
static void
extractRemainingColumns(List *common_colnames,
						List *src_colnames, List *src_colvars,
						List **res_colnames, List **res_colvars)
{
	List	   *new_colnames = NIL;
	List	   *new_colvars = NIL;
	ListCell   *lnames,
			   *lvars;

	Assert(list_length(src_colnames) == list_length(src_colvars));

	forboth(lnames, src_colnames, lvars, src_colvars)
	{
		char	   *colname = strVal(lfirst(lnames));
		bool		match = false;
		ListCell   *cnames;

		foreach(cnames, common_colnames)
		{
			char	   *ccolname = strVal(lfirst(cnames));

			if (strcmp(colname, ccolname) == 0)
			{
				match = true;
				break;
			}
		}

		if (!match)
		{
			new_colnames = lappend(new_colnames, lfirst(lnames));
			new_colvars = lappend(new_colvars, lfirst(lvars));
		}
	}

	*res_colnames = new_colnames;
	*res_colvars = new_colvars;
}

/* transformJoinUsingClause()
 *	  Build a complete ON clause from a partially-transformed USING list.
 *	  We are given lists of nodes representing left and right match columns.
 *	  Result is a transformed qualification expression.
 */
static Node *
transformJoinUsingClause(ParseState *pstate,
						 RangeTblEntry *leftRTE, RangeTblEntry *rightRTE,
						 List *leftVars, List *rightVars)
{
	Node	   *result;
	List	   *andargs = NIL;
	ListCell   *lvars,
			   *rvars;

	/*
	 * We cheat a little bit here by building an untransformed operator tree
	 * whose leaves are the already-transformed Vars.  This requires collusion
	 * from transformExpr(), which normally could be expected to complain
	 * about already-transformed subnodes.  However, this does mean that we
	 * have to mark the columns as requiring SELECT privilege for ourselves;
	 * transformExpr() won't do it.
	 */
	forboth(lvars, leftVars, rvars, rightVars)
	{
		Var		   *lvar = (Var *) lfirst(lvars);
		Var		   *rvar = (Var *) lfirst(rvars);
		A_Expr	   *e;

		/* Require read access to the join variables */
		markVarForSelectPriv(pstate, lvar, leftRTE);
		markVarForSelectPriv(pstate, rvar, rightRTE);

		/* Now create the lvar = rvar join condition */
		e = makeSimpleA_Expr(AEXPR_OP, "=",
							 copyObject(lvar), copyObject(rvar),
							 -1);

		/* Prepare to combine into an AND clause, if multiple join columns */
		andargs = lappend(andargs, e);
	}

	/* Only need an AND if there's more than one join column */
	if (list_length(andargs) == 1)
		result = (Node *) linitial(andargs);
	else
		result = (Node *) makeBoolExpr(AND_EXPR, andargs, -1);

	/*
	 * Since the references are already Vars, and are certainly from the input
	 * relations, we don't have to go through the same pushups that
	 * transformJoinOnClause() does.  Just invoke transformExpr() to fix up
	 * the operators, and we're done.
	 */
	result = transformExpr(pstate, result, EXPR_KIND_JOIN_USING);

	result = coerce_to_boolean(pstate, result, "JOIN/USING");

	return result;
}

/* transformJoinOnClause()
 *	  Transform the qual conditions for JOIN/ON.
 *	  Result is a transformed qualification expression.
 */
static Node *
transformJoinOnClause(ParseState *pstate, JoinExpr *j, List *namespace)
{
	Node	   *result;
	List	   *save_namespace;

	/*
	 * The namespace that the join expression should see is just the two
	 * subtrees of the JOIN plus any outer references from upper pstate
	 * levels.  Temporarily set this pstate's namespace accordingly.  (We need
	 * not check for refname conflicts, because transformFromClauseItem()
	 * already did.)  All namespace items are marked visible regardless of
	 * LATERAL state.
	 */
	setNamespaceLateralState(namespace, false, true);

	save_namespace = pstate->p_namespace;
	pstate->p_namespace = namespace;

	result = transformWhereClause(pstate, j->quals,
								  EXPR_KIND_JOIN_ON, "JOIN/ON");

	pstate->p_namespace = save_namespace;

	return result;
}

/*
 * transformTableEntry --- transform a RangeVar (simple relation reference)
 */
static RangeTblEntry *
transformTableEntry(ParseState *pstate, RangeVar *r)
{
	RangeTblEntry *rte;

	/* We need only build a range table entry */
	rte = addRangeTableEntry(pstate, r, r->alias,
							 interpretInhOption(r->inhOpt), true);

	return rte;
}

/*
 * transformCTEReference --- transform a RangeVar that references a common
 * table expression (ie, a sub-SELECT defined in a WITH clause)
 */
static RangeTblEntry *
transformCTEReference(ParseState *pstate, RangeVar *r,
					  CommonTableExpr *cte, Index levelsup)
{
	RangeTblEntry *rte;

	rte = addRangeTableEntryForCTE(pstate, cte, levelsup, r, true);

	return rte;
}

/*
 * transformRangeSubselect --- transform a sub-SELECT appearing in FROM
 */
static RangeTblEntry *
transformRangeSubselect(ParseState *pstate, RangeSubselect *r)
{
	Query	   *query;
	RangeTblEntry *rte;

	/*
	 * We require user to supply an alias for a subselect, per SQL92. To relax
	 * this, we'd have to be prepared to gin up a unique alias for an
	 * unlabeled subselect.  (This is just elog, not ereport, because the
	 * grammar should have enforced it already.  It'd probably be better to
	 * report the error here, but we don't have a good error location here.)
	 */
	if (r->alias == NULL)
		elog(ERROR, "subquery in FROM must have an alias");

	/*
	 * Set p_expr_kind to show this parse level is recursing to a subselect.
	 * We can't be nested within any expression, so don't need save-restore
	 * logic here.
	 */
	Assert(pstate->p_expr_kind == EXPR_KIND_NONE);
	pstate->p_expr_kind = EXPR_KIND_FROM_SUBSELECT;

	/*
	 * If the subselect is LATERAL, make lateral_only names of this level
	 * visible to it.  (LATERAL can't nest within a single pstate level, so we
	 * don't need save/restore logic here.)
	 */
	Assert(!pstate->p_lateral_active);
	pstate->p_lateral_active = r->lateral;

	/*
	 * Analyze and transform the subquery.
	 */
	query = parse_sub_analyze(r->subquery, pstate, NULL,
							  getLockedRefname(pstate, r->alias->aliasname));

	/* Restore state */
	pstate->p_lateral_active = false;
	pstate->p_expr_kind = EXPR_KIND_NONE;

	/*
	 * Check that we got something reasonable.  Many of these conditions are
	 * impossible given restrictions of the grammar, but check 'em anyway.
	 */
	if (!IsA(query, Query) ||
		query->commandType != CMD_SELECT ||
		query->utilityStmt != NULL)
		elog(ERROR, "unexpected non-SELECT command in subquery in FROM");

	/*
	 * OK, build an RTE for the subquery.
	 */
	rte = addRangeTableEntryForSubquery(pstate,
										query,
										r->alias,
										r->lateral,
										true);

	return rte;
}


/*
 * transformRangeFunction --- transform a function call appearing in FROM
 */
static RangeTblEntry *
transformRangeFunction(ParseState *pstate, RangeFunction *r)
{
	List	   *funcexprs = NIL;
	List	   *funcnames = NIL;
	List	   *coldeflists = NIL;
	bool		is_lateral;
	RangeTblEntry *rte;
	ListCell   *lc;

	if (!r->is_rowsfrom && list_length(r->functions) == 1)
	{
		List	   *pair = (List *) linitial(r->functions);
		Node	   *fexpr;
		List	   *coldeflist;
		
		/* Disassemble the function-call/column-def-list pairs */
		Assert(list_length(pair) == 2);
		fexpr = (Node *) linitial(pair);
		coldeflist = (List *) lsecond(pair);

		/* If we see a gp_dist_random('name') call with no special decoration, it actually
		 * refers to a table.
		 */
		if (IsA(fexpr, FuncCall))
		{
			FuncCall   *fc = (FuncCall *) fexpr;

			if (list_length(fc->funcname) == 1 &&
				pg_strcasecmp(strVal(linitial(fc->funcname)), GP_DIST_RANDOM_NAME) == 0 &&
				fc->agg_order == NIL &&
				fc->agg_filter == NULL &&
				!fc->agg_star &&
				!fc->agg_distinct &&
				!fc->func_variadic &&
				fc->over == NULL &&
				coldeflist == NIL)
			{
				/* OK, now we need to check the arguments and generate a RTE */
				RangeVar *rel;

				if (list_length(fc->args) != 1)
					elog(ERROR, "Invalid %s syntax.", GP_DIST_RANDOM_NAME);

				if (IsA(linitial(fc->args), A_Const))
				{
					A_Const *arg_val;
					char *schemaname;
					char *tablename;

					arg_val = linitial(fc->args);
					if (!IsA(&arg_val->val, String))
					{
						elog(ERROR, "%s: invalid argument type, non-string in value", GP_DIST_RANDOM_NAME);
					}

					schemaname = strVal(&arg_val->val);
					tablename = strchr(schemaname, '.');
					if (tablename)
					{
						*tablename = 0;
						tablename++;
					}
					else
					{
						/* no schema */
						tablename = schemaname;
						schemaname = NULL;
					}

					/* Got the name of the table, now we need to build the RTE for the table. */
					rel = makeRangeVar(schemaname, tablename, arg_val->location);
					rel->location = arg_val->location;

					rte = addRangeTableEntry(pstate, rel, r->alias, false, true);

					/* Now we set our special attribute in the rte. */
					rte->forceDistRandom = true;

					return rte;
				}
				else
				{
					elog(ERROR, "%s: invalid argument type", GP_DIST_RANDOM_NAME);
				}
			}
		}
	}

	/*
	 * We make lateral_only names of this level visible, whether or not the
	 * RangeFunction is explicitly marked LATERAL.  This is needed for SQL
	 * spec compliance in the case of UNNEST(), and seems useful on
	 * convenience grounds for all functions in FROM.
	 *
	 * (LATERAL can't nest within a single pstate level, so we don't need
	 * save/restore logic here.)
	 */
	Assert(!pstate->p_lateral_active);
	pstate->p_lateral_active = true;

	/*
	 * Transform the raw expressions.
	 *
	 * While transforming, also save function names for possible use as alias
	 * and column names.  We use the same transformation rules as for a SELECT
	 * output expression.  For a FuncCall node, the result will be the
	 * function name, but it is possible for the grammar to hand back other
	 * node types.
	 *
	 * We have to get this info now, because FigureColname only works on raw
	 * parsetrees.  Actually deciding what to do with the names is left up to
	 * addRangeTableEntryForFunction.
	 *
	 * Likewise, collect column definition lists if there were any.  But
	 * complain if we find one here and the RangeFunction has one too.
	 */
	foreach(lc, r->functions)
	{
		List	   *pair = (List *) lfirst(lc);
		Node	   *fexpr;
		List	   *coldeflist;

		/* Disassemble the function-call/column-def-list pairs */
		Assert(list_length(pair) == 2);
		fexpr = (Node *) linitial(pair);
		coldeflist = (List *) lsecond(pair);

		/*
		 * If we find a function call unnest() with more than one argument and
		 * no special decoration, transform it into separate unnest() calls on
		 * each argument.  This is a kluge, for sure, but it's less nasty than
		 * other ways of implementing the SQL-standard UNNEST() syntax.
		 *
		 * If there is any decoration (including a coldeflist), we don't
		 * transform, which probably means a no-such-function error later.  We
		 * could alternatively throw an error right now, but that doesn't seem
		 * tremendously helpful.  If someone is using any such decoration,
		 * then they're not using the SQL-standard syntax, and they're more
		 * likely expecting an un-tweaked function call.
		 *
		 * Note: the transformation changes a non-schema-qualified unnest()
		 * function name into schema-qualified pg_catalog.unnest().  This
		 * choice is also a bit debatable, but it seems reasonable to force
		 * use of built-in unnest() when we make this transformation.
		 */
		if (IsA(fexpr, FuncCall))
		{
			FuncCall   *fc = (FuncCall *) fexpr;

			if (list_length(fc->funcname) == 1 &&
				strcmp(strVal(linitial(fc->funcname)), "unnest") == 0 &&
				list_length(fc->args) > 1 &&
				fc->agg_order == NIL &&
				fc->agg_filter == NULL &&
				!fc->agg_star &&
				!fc->agg_distinct &&
				!fc->func_variadic &&
				fc->over == NULL &&
				coldeflist == NIL)
			{
				ListCell   *lc;

				foreach(lc, fc->args)
				{
					Node	   *arg = (Node *) lfirst(lc);
					FuncCall   *newfc;

					newfc = makeFuncCall(SystemFuncName("unnest"),
										 list_make1(arg),
										 fc->location);

					funcexprs = lappend(funcexprs,
										transformExpr(pstate, (Node *) newfc,
												   EXPR_KIND_FROM_FUNCTION));

					funcnames = lappend(funcnames,
										FigureColname((Node *) newfc));

					/* coldeflist is empty, so no error is possible */

					coldeflists = lappend(coldeflists, coldeflist);
				}
				continue;		/* done with this function item */
			}
		}

		/* normal case ... */
		funcexprs = lappend(funcexprs,
							transformExpr(pstate, fexpr,
										  EXPR_KIND_FROM_FUNCTION));

		funcnames = lappend(funcnames,
							FigureColname(fexpr));

		if (coldeflist && r->coldeflist)
			ereport(ERROR,
					(errcode(ERRCODE_SYNTAX_ERROR),
					 errmsg("multiple column definition lists are not allowed for the same function"),
					 parser_errposition(pstate,
									 exprLocation((Node *) r->coldeflist))));

		coldeflists = lappend(coldeflists, coldeflist);
	}

	pstate->p_lateral_active = false;

	/*
	 * We must assign collations now so that the RTE exposes correct collation
	 * info for Vars created from it.
	 */
	assign_list_collations(pstate, funcexprs);

	/*
	 * Install the top-level coldeflist if there was one (we already checked
	 * that there was no conflicting per-function coldeflist).
	 *
	 * We only allow this when there's a single function (even after UNNEST
	 * expansion) and no WITH ORDINALITY.  The reason for the latter
	 * restriction is that it's not real clear whether the ordinality column
	 * should be in the coldeflist, and users are too likely to make mistakes
	 * in one direction or the other.  Putting the coldeflist inside ROWS
	 * FROM() is much clearer in this case.
	 */
	if (r->coldeflist)
	{
		if (list_length(funcexprs) != 1)
		{
			if (r->is_rowsfrom)
				ereport(ERROR,
						(errcode(ERRCODE_SYNTAX_ERROR),
						 errmsg("ROWS FROM() with multiple functions cannot have a column definition list"),
						 errhint("Put a separate column definition list for each function inside ROWS FROM()."),
						 parser_errposition(pstate,
									 exprLocation((Node *) r->coldeflist))));
			else
				ereport(ERROR,
						(errcode(ERRCODE_SYNTAX_ERROR),
						 errmsg("UNNEST() with multiple arguments cannot have a column definition list"),
						 errhint("Use separate UNNEST() calls inside ROWS FROM(), and attach a column definition list to each one."),
						 parser_errposition(pstate,
									 exprLocation((Node *) r->coldeflist))));
		}
		if (r->ordinality)
			ereport(ERROR,
					(errcode(ERRCODE_SYNTAX_ERROR),
					 errmsg("WITH ORDINALITY cannot be used with a column definition list"),
			   errhint("Put the column definition list inside ROWS FROM()."),
					 parser_errposition(pstate,
									 exprLocation((Node *) r->coldeflist))));

		coldeflists = list_make1(r->coldeflist);
	}

	/*
	 * Mark the RTE as LATERAL if the user said LATERAL explicitly, or if
	 * there are any lateral cross-references in it.
	 */
	is_lateral = r->lateral || contain_vars_of_level((Node *) funcexprs, 0);

	/*
	 * OK, build an RTE for the function.
	 */
	rte = addRangeTableEntryForFunction(pstate,
										funcnames, funcexprs, coldeflists,
										r, is_lateral, true);

	return rte;
}

/*
 * transformRangeTableSample --- transform a TABLESAMPLE clause
 *
 * Caller has already transformed rts->relation, we just have to validate
 * the remaining fields and create a TableSampleClause node.
 */
static TableSampleClause *
transformRangeTableSample(ParseState *pstate, RangeTableSample *rts)
{
	TableSampleClause *tablesample;
	Oid			handlerOid;
	Oid			funcargtypes[1];
	TsmRoutine *tsm;
	List	   *fargs;
	ListCell   *larg,
			   *ltyp;

	/*
	 * To validate the sample method name, look up the handler function, which
	 * has the same name, one dummy INTERNAL argument, and a result type of
	 * tsm_handler.  (Note: tablesample method names are not schema-qualified
	 * in the SQL standard; but since they are just functions to us, we allow
	 * schema qualification to resolve any potential ambiguity.)
	 */
	funcargtypes[0] = INTERNALOID;

	handlerOid = LookupFuncName(rts->method, 1, funcargtypes, true);

	/* we want error to complain about no-such-method, not no-such-function */
	if (!OidIsValid(handlerOid))
		ereport(ERROR,
				(errcode(ERRCODE_UNDEFINED_OBJECT),
				 errmsg("tablesample method %s does not exist",
						NameListToString(rts->method)),
				 parser_errposition(pstate, rts->location)));

	/* check that handler has correct return type */
	if (get_func_rettype(handlerOid) != TSM_HANDLEROID)
		ereport(ERROR,
				(errcode(ERRCODE_WRONG_OBJECT_TYPE),
				 errmsg("function %s must return type %s",
						NameListToString(rts->method), "tsm_handler"),
				 parser_errposition(pstate, rts->location)));

	/* OK, run the handler to get TsmRoutine, for argument type info */
	tsm = GetTsmRoutine(handlerOid);

	tablesample = makeNode(TableSampleClause);
	tablesample->tsmhandler = handlerOid;

	/* check user provided the expected number of arguments */
	if (list_length(rts->args) != list_length(tsm->parameterTypes))
		ereport(ERROR,
				(errcode(ERRCODE_INVALID_TABLESAMPLE_ARGUMENT),
		  errmsg_plural("tablesample method %s requires %d argument, not %d",
						"tablesample method %s requires %d arguments, not %d",
						list_length(tsm->parameterTypes),
						NameListToString(rts->method),
						list_length(tsm->parameterTypes),
						list_length(rts->args)),
				 parser_errposition(pstate, rts->location)));

	/*
	 * Transform the arguments, typecasting them as needed.  Note we must also
	 * assign collations now, because assign_query_collations() doesn't
	 * examine any substructure of RTEs.
	 */
	fargs = NIL;
	forboth(larg, rts->args, ltyp, tsm->parameterTypes)
	{
		Node	   *arg = (Node *) lfirst(larg);
		Oid			argtype = lfirst_oid(ltyp);

		arg = transformExpr(pstate, arg, EXPR_KIND_FROM_FUNCTION);
		arg = coerce_to_specific_type(pstate, arg, argtype, "TABLESAMPLE");
		assign_expr_collations(pstate, arg);
		fargs = lappend(fargs, arg);
	}
	tablesample->args = fargs;

	/* Process REPEATABLE (seed) */
	if (rts->repeatable != NULL)
	{
		Node	   *arg;

		if (!tsm->repeatable_across_queries)
			ereport(ERROR,
					(errcode(ERRCODE_FEATURE_NOT_SUPPORTED),
				  errmsg("tablesample method %s does not support REPEATABLE",
						 NameListToString(rts->method)),
					 parser_errposition(pstate, rts->location)));

		arg = transformExpr(pstate, rts->repeatable, EXPR_KIND_FROM_FUNCTION);
		arg = coerce_to_specific_type(pstate, arg, FLOAT8OID, "REPEATABLE");
		assign_expr_collations(pstate, arg);
		tablesample->repeatable = (Expr *) arg;
	}
	else
		tablesample->repeatable = NULL;

	return tablesample;
}


/*
 * transformFromClauseItem -
 *	  Transform a FROM-clause item, adding any required entries to the
 *	  range table list being built in the ParseState, and return the
 *	  transformed item ready to include in the joinlist.  Also build a
 *	  ParseNamespaceItem list describing the names exposed by this item.
 *	  This routine can recurse to handle SQL92 JOIN expressions.
 *
 * The function return value is the node to add to the jointree (a
 * RangeTblRef or JoinExpr).  Additional output parameters are:
 *
 * *top_rte: receives the RTE corresponding to the jointree item.
 * (We could extract this from the function return node, but it saves cycles
 * to pass it back separately.)
 *
 * *top_rti: receives the rangetable index of top_rte.  (Ditto.)
 *
 * *namespace: receives a List of ParseNamespaceItems for the RTEs exposed
 * as table/column names by this item.  (The lateral_only flags in these items
 * are indeterminate and should be explicitly set by the caller before use.)
 */
static Node *
transformFromClauseItem(ParseState *pstate, Node *n,
						RangeTblEntry **top_rte, int *top_rti,
						List **namespace)
{
    Node                   *result;

	if (IsA(n, RangeVar))
	{
		/* Plain relation reference, or perhaps a CTE reference */
		RangeVar   *rv = (RangeVar *) n;
		RangeTblRef *rtr;
		RangeTblEntry *rte = NULL;
		int			rtindex;

		/* if it is an unqualified name, it might be a CTE reference */
		if (!rv->schemaname)
		{
			CommonTableExpr *cte;
			Index		levelsup;

			cte = scanNameSpaceForCTE(pstate, rv->relname, &levelsup);
			if (cte)
				rte = transformCTEReference(pstate, rv, cte, levelsup);
		}

		/* if not found as a CTE, must be a table reference */
		if (!rte)
			rte = transformTableEntry(pstate, rv);

		/* assume new rte is at end */
		rtindex = list_length(pstate->p_rtable);
		Assert(rte == rt_fetch(rtindex, pstate->p_rtable));
		*top_rte = rte;
		*top_rti = rtindex;
		*namespace = list_make1(makeDefaultNSItem(rte));
		rtr = makeNode(RangeTblRef);
		rtr->rtindex = rtindex;
		result = (Node *) rtr;
	}
	else if (IsA(n, RangeSubselect))
	{
		/* sub-SELECT is like a plain relation */
		RangeTblRef *rtr;
		RangeTblEntry *rte;
		int			rtindex;

		rte = transformRangeSubselect(pstate, (RangeSubselect *) n);
		/* assume new rte is at end */
		rtindex = list_length(pstate->p_rtable);
		Assert(rte == rt_fetch(rtindex, pstate->p_rtable));
		*top_rte = rte;
		*top_rti = rtindex;
		*namespace = list_make1(makeDefaultNSItem(rte));
		rtr = makeNode(RangeTblRef);
		rtr->rtindex = rtindex;
		result = (Node *) rtr;
	}
	else if (IsA(n, RangeFunction))
	{
		/* function is like a plain relation */
		RangeTblRef *rtr;
		RangeTblEntry *rte;
		int			rtindex;

		rte = transformRangeFunction(pstate, (RangeFunction *) n);
		/* assume new rte is at end */
		rtindex = list_length(pstate->p_rtable);
		Assert(rte == rt_fetch(rtindex, pstate->p_rtable));
		*top_rte = rte;
		*top_rti = rtindex;
		*namespace = list_make1(makeDefaultNSItem(rte));
		rtr = makeNode(RangeTblRef);
		rtr->rtindex = rtindex;
		result = (Node *) rtr;
	}
	else if (IsA(n, RangeTableSample))
	{
		/* TABLESAMPLE clause (wrapping some other valid FROM node) */
		RangeTableSample *rts = (RangeTableSample *) n;
		Node	   *rel;
		RangeTblRef *rtr;
		RangeTblEntry *rte;

		/* Recursively transform the contained relation */
		rel = transformFromClauseItem(pstate, rts->relation,
									  top_rte, top_rti, namespace);
		/* Currently, grammar could only return a RangeVar as contained rel */
		Assert(IsA(rel, RangeTblRef));
		rtr = (RangeTblRef *) rel;
		rte = rt_fetch(rtr->rtindex, pstate->p_rtable);
		/* We only support this on plain relations and matviews */
		if (rte->relkind != RELKIND_RELATION &&
			rte->relkind != RELKIND_MATVIEW)
			ereport(ERROR,
					(errcode(ERRCODE_FEATURE_NOT_SUPPORTED),
					 errmsg("TABLESAMPLE clause can only be applied to tables and materialized views"),
				   parser_errposition(pstate, exprLocation(rts->relation))));

		/* Transform TABLESAMPLE details and attach to the RTE */
		rte->tablesample = transformRangeTableSample(pstate, rts);
		return (Node *) rtr;
	}
	else if (IsA(n, JoinExpr))
	{
		/* A newfangled join expression */
		JoinExpr   *j = (JoinExpr *) n;
		RangeTblEntry *l_rte;
		RangeTblEntry *r_rte;
		int			l_rtindex;
		int			r_rtindex;
		List	   *l_namespace,
				   *r_namespace,
				   *my_namespace,
				   *l_colnames,
				   *r_colnames,
				   *res_colnames,
				   *l_colvars,
				   *r_colvars,
				   *res_colvars;
		bool		lateral_ok;
		int			sv_namespace_length;
		RangeTblEntry *rte;
		int			k;

		/*
		 * Recursively process the left subtree, then the right.  We must do
		 * it in this order for correct visibility of LATERAL references.
		 */
		j->larg = transformFromClauseItem(pstate, j->larg,
										  &l_rte,
										  &l_rtindex,
										  &l_namespace);

		/*
		 * Make the left-side RTEs available for LATERAL access within the
		 * right side, by temporarily adding them to the pstate's namespace
		 * list.  Per SQL:2008, if the join type is not INNER or LEFT then the
		 * left-side names must still be exposed, but it's an error to
		 * reference them.  (Stupid design, but that's what it says.)  Hence,
		 * we always push them into the namespace, but mark them as not
		 * lateral_ok if the jointype is wrong.
		 *
		 * Notice that we don't require the merged namespace list to be
		 * conflict-free.  See the comments for scanNameSpaceForRefname().
		 *
		 * NB: this coding relies on the fact that list_concat is not
		 * destructive to its second argument.
		 */
		lateral_ok = (j->jointype == JOIN_INNER || j->jointype == JOIN_LEFT);
		setNamespaceLateralState(l_namespace, true, lateral_ok);

		sv_namespace_length = list_length(pstate->p_namespace);
		pstate->p_namespace = list_concat(pstate->p_namespace, l_namespace);

		/* And now we can process the RHS */
		j->rarg = transformFromClauseItem(pstate, j->rarg,
										  &r_rte,
										  &r_rtindex,
										  &r_namespace);

		/* Remove the left-side RTEs from the namespace list again */
		pstate->p_namespace = list_truncate(pstate->p_namespace,
											sv_namespace_length);

		/*
		 * Check for conflicting refnames in left and right subtrees. Must do
		 * this because higher levels will assume I hand back a self-
		 * consistent namespace list.
		 */
		checkNameSpaceConflicts(pstate, l_namespace, r_namespace);

		/*
		 * Generate combined namespace info for possible use below.
		 */
		my_namespace = list_concat(l_namespace, r_namespace);

		/*
		 * Extract column name and var lists from both subtrees
		 *
		 * Note: expandRTE returns new lists, safe for me to modify
		 */
		expandRTE(l_rte, l_rtindex, 0, -1, false,
				  &l_colnames, &l_colvars);
		expandRTE(r_rte, r_rtindex, 0, -1, false,
				  &r_colnames, &r_colvars);

		/*
		 * Natural join does not explicitly specify columns; must generate
		 * columns to join. Need to run through the list of columns from each
		 * table or join result and match up the column names. Use the first
		 * table, and check every column in the second table for a match.
		 * (We'll check that the matches were unique later on.) The result of
		 * this step is a list of column names just like an explicitly-written
		 * USING list.
		 */
		if (j->isNatural)
		{
			List	   *rlist = NIL;
			ListCell   *lx,
					   *rx;

			Assert(j->usingClause == NIL);		/* shouldn't have USING() too */

			foreach(lx, l_colnames)
			{
				char	   *l_colname = strVal(lfirst(lx));
				Value	   *m_name = NULL;

				foreach(rx, r_colnames)
				{
					char	   *r_colname = strVal(lfirst(rx));

					if (strcmp(l_colname, r_colname) == 0)
					{
						m_name = makeString(l_colname);
						break;
					}
				}

				/* matched a right column? then keep as join column... */
				if (m_name != NULL)
					rlist = lappend(rlist, m_name);
			}

			j->usingClause = rlist;
		}

		/*
		 * Now transform the join qualifications, if any.
		 */
		res_colnames = NIL;
		res_colvars = NIL;

		if (j->usingClause)
		{
			/*
			 * JOIN/USING (or NATURAL JOIN, as transformed above). Transform
			 * the list into an explicit ON-condition, and generate a list of
			 * merged result columns.
			 */
			List	   *ucols = j->usingClause;
			List	   *l_usingvars = NIL;
			List	   *r_usingvars = NIL;
			ListCell   *ucol;

			Assert(j->quals == NULL);	/* shouldn't have ON() too */

			foreach(ucol, ucols)
			{
				char	   *u_colname = strVal(lfirst(ucol));
				ListCell   *col;
				int			ndx;
				int			l_index = -1;
				int			r_index = -1;
				Var		   *l_colvar,
						   *r_colvar;

				/* Check for USING(foo,foo) */
				foreach(col, res_colnames)
				{
					char	   *res_colname = strVal(lfirst(col));

					if (strcmp(res_colname, u_colname) == 0)
						ereport(ERROR,
								(errcode(ERRCODE_DUPLICATE_COLUMN),
								 errmsg("column name \"%s\" appears more than once in USING clause",
										u_colname)));
				}

				/* Find it in left input */
				ndx = 0;
				foreach(col, l_colnames)
				{
					char	   *l_colname = strVal(lfirst(col));

					if (strcmp(l_colname, u_colname) == 0)
					{
						if (l_index >= 0)
							ereport(ERROR,
									(errcode(ERRCODE_AMBIGUOUS_COLUMN),
									 errmsg("common column name \"%s\" appears more than once in left table",
											u_colname)));
						l_index = ndx;
					}
					ndx++;
				}
				if (l_index < 0)
					ereport(ERROR,
							(errcode(ERRCODE_UNDEFINED_COLUMN),
							 errmsg("column \"%s\" specified in USING clause does not exist in left table",
									u_colname)));

				/* Find it in right input */
				ndx = 0;
				foreach(col, r_colnames)
				{
					char	   *r_colname = strVal(lfirst(col));

					if (strcmp(r_colname, u_colname) == 0)
					{
						if (r_index >= 0)
							ereport(ERROR,
									(errcode(ERRCODE_AMBIGUOUS_COLUMN),
									 errmsg("common column name \"%s\" appears more than once in right table",
											u_colname)));
						r_index = ndx;
					}
					ndx++;
				}
				if (r_index < 0)
					ereport(ERROR,
							(errcode(ERRCODE_UNDEFINED_COLUMN),
							 errmsg("column \"%s\" specified in USING clause does not exist in right table",
									u_colname)));

				l_colvar = list_nth(l_colvars, l_index);
				l_usingvars = lappend(l_usingvars, l_colvar);
				r_colvar = list_nth(r_colvars, r_index);
				r_usingvars = lappend(r_usingvars, r_colvar);

				res_colnames = lappend(res_colnames, lfirst(ucol));
				res_colvars = lappend(res_colvars,
									  buildMergedJoinVar(pstate,
														 j->jointype,
														 l_colvar,
														 r_colvar));
			}

			j->quals = transformJoinUsingClause(pstate,
												l_rte,
												r_rte,
												l_usingvars,
												r_usingvars);
		}
		else if (j->quals)
		{
			/* User-written ON-condition; transform it */
			j->quals = transformJoinOnClause(pstate, j, my_namespace);
		}
		else
		{
			/* CROSS JOIN: no quals */
		}

		/* Add remaining columns from each side to the output columns */
		extractRemainingColumns(res_colnames,
								l_colnames, l_colvars,
								&l_colnames, &l_colvars);
		extractRemainingColumns(res_colnames,
								r_colnames, r_colvars,
								&r_colnames, &r_colvars);
		res_colnames = list_concat(res_colnames, l_colnames);
		res_colvars = list_concat(res_colvars, l_colvars);
		res_colnames = list_concat(res_colnames, r_colnames);
		res_colvars = list_concat(res_colvars, r_colvars);

		/*
		 * Check alias (AS clause), if any.
		 */
		if (j->alias)
		{
			if (j->alias->colnames != NIL)
			{
				if (list_length(j->alias->colnames) > list_length(res_colnames))
					ereport(ERROR,
							(errcode(ERRCODE_SYNTAX_ERROR),
							 errmsg("column alias list for \"%s\" has too many entries",
									j->alias->aliasname)));
			}
		}

		/*
		 * Now build an RTE for the result of the join
		 */
		rte = addRangeTableEntryForJoin(pstate,
										res_colnames,
										j->jointype,
										res_colvars,
										j->alias,
										true);

		/* assume new rte is at end */
		j->rtindex = list_length(pstate->p_rtable);
		Assert(rte == rt_fetch(j->rtindex, pstate->p_rtable));

		*top_rte = rte;
		*top_rti = j->rtindex;

		/* make a matching link to the JoinExpr for later use */
		for (k = list_length(pstate->p_joinexprs) + 1; k < j->rtindex; k++)
			pstate->p_joinexprs = lappend(pstate->p_joinexprs, NULL);
		pstate->p_joinexprs = lappend(pstate->p_joinexprs, j);
		Assert(list_length(pstate->p_joinexprs) == j->rtindex);

		/*
		 * Prepare returned namespace list.  If the JOIN has an alias then it
		 * hides the contained RTEs completely; otherwise, the contained RTEs
		 * are still visible as table names, but are not visible for
		 * unqualified column-name access.
		 *
		 * Note: if there are nested alias-less JOINs, the lower-level ones
		 * will remain in the list although they have neither p_rel_visible
		 * nor p_cols_visible set.  We could delete such list items, but it's
		 * unclear that it's worth expending cycles to do so.
		 */
		if (j->alias != NULL)
			my_namespace = NIL;
		else
			setNamespaceColumnVisibility(my_namespace, false);

		/*
		 * The join RTE itself is always made visible for unqualified column
		 * names.  It's visible as a relation name only if it has an alias.
		 */
		*namespace = lappend(my_namespace,
							 makeNamespaceItem(rte,
											   (j->alias != NULL),
											   true,
											   false,
											   true));

		result = (Node *) j;
	}
	else
    {
        result = NULL;
		elog(ERROR, "unrecognized node type: %d", (int) nodeTag(n));
    }

	return result;
}

/*
 * buildMergedJoinVar -
 *	  generate a suitable replacement expression for a merged join column
 */
static Node *
buildMergedJoinVar(ParseState *pstate, JoinType jointype,
				   Var *l_colvar, Var *r_colvar)
{
	Oid			outcoltype;
	int32		outcoltypmod;
	Node	   *l_node,
			   *r_node,
			   *res_node;

	/*
	 * Choose output type if input types are dissimilar.
	 */
	outcoltype = l_colvar->vartype;
	outcoltypmod = l_colvar->vartypmod;
	if (outcoltype != r_colvar->vartype)
	{
		outcoltype = select_common_type(pstate,
										list_make2(l_colvar, r_colvar),
										"JOIN/USING",
										NULL);
		outcoltypmod = -1;		/* ie, unknown */
	}
	else if (outcoltypmod != r_colvar->vartypmod)
	{
		/* same type, but not same typmod */
		outcoltypmod = -1;		/* ie, unknown */
	}

	/*
	 * Insert coercion functions if needed.  Note that a difference in typmod
	 * can only happen if input has typmod but outcoltypmod is -1. In that
	 * case we insert a RelabelType to clearly mark that result's typmod is
	 * not same as input.  We never need coerce_type_typmod.
	 */
	if (l_colvar->vartype != outcoltype)
		l_node = coerce_type(pstate, (Node *) l_colvar, l_colvar->vartype,
							 outcoltype, outcoltypmod,
							 COERCION_IMPLICIT, COERCE_IMPLICIT_CAST, -1);
	else if (l_colvar->vartypmod != outcoltypmod)
		l_node = (Node *) makeRelabelType((Expr *) l_colvar,
										  outcoltype, outcoltypmod,
										  InvalidOid,	/* fixed below */
										  COERCE_IMPLICIT_CAST);
	else
		l_node = (Node *) l_colvar;

	if (r_colvar->vartype != outcoltype)
		r_node = coerce_type(pstate, (Node *) r_colvar, r_colvar->vartype,
							 outcoltype, outcoltypmod,
							 COERCION_IMPLICIT, COERCE_IMPLICIT_CAST, -1);
	else if (r_colvar->vartypmod != outcoltypmod)
		r_node = (Node *) makeRelabelType((Expr *) r_colvar,
										  outcoltype, outcoltypmod,
										  InvalidOid,	/* fixed below */
										  COERCE_IMPLICIT_CAST);
	else
		r_node = (Node *) r_colvar;

	/*
	 * Choose what to emit
	 */
	switch (jointype)
	{
		case JOIN_INNER:

			/*
			 * We can use either var; prefer non-coerced one if available.
			 */
			if (IsA(l_node, Var))
				res_node = l_node;
			else if (IsA(r_node, Var))
				res_node = r_node;
			else
				res_node = l_node;
			break;
		case JOIN_LEFT:
			/* Always use left var */
			res_node = l_node;
			break;
		case JOIN_RIGHT:
			/* Always use right var */
			res_node = r_node;
			break;
		case JOIN_FULL:
			{
				/*
				 * Here we must build a COALESCE expression to ensure that the
				 * join output is non-null if either input is.
				 */
				CoalesceExpr *c = makeNode(CoalesceExpr);

				c->coalescetype = outcoltype;
				/* coalescecollid will get set below */
				c->args = list_make2(l_node, r_node);
				c->location = -1;
				res_node = (Node *) c;
				break;
			}
		default:
			elog(ERROR, "unrecognized join type: %d", (int) jointype);
			res_node = NULL;	/* keep compiler quiet */
			break;
	}

	/*
	 * Apply assign_expr_collations to fix up the collation info in the
	 * coercion and CoalesceExpr nodes, if we made any.  This must be done now
	 * so that the join node's alias vars show correct collation info.
	 */
	assign_expr_collations(pstate, res_node);

	return res_node;
}

/*
 * makeNamespaceItem -
 *	  Convenience subroutine to construct a ParseNamespaceItem.
 */
static ParseNamespaceItem *
makeNamespaceItem(RangeTblEntry *rte, bool rel_visible, bool cols_visible,
				  bool lateral_only, bool lateral_ok)
{
	ParseNamespaceItem *nsitem;

	nsitem = (ParseNamespaceItem *) palloc(sizeof(ParseNamespaceItem));
	nsitem->p_rte = rte;
	nsitem->p_rel_visible = rel_visible;
	nsitem->p_cols_visible = cols_visible;
	nsitem->p_lateral_only = lateral_only;
	nsitem->p_lateral_ok = lateral_ok;
	return nsitem;
}

/*
 * setNamespaceColumnVisibility -
 *	  Convenience subroutine to update cols_visible flags in a namespace list.
 */
static void
setNamespaceColumnVisibility(List *namespace, bool cols_visible)
{
	ListCell   *lc;

	foreach(lc, namespace)
	{
		ParseNamespaceItem *nsitem = (ParseNamespaceItem *) lfirst(lc);

		nsitem->p_cols_visible = cols_visible;
	}
}

/*
 * setNamespaceLateralState -
 *	  Convenience subroutine to update LATERAL flags in a namespace list.
 */
static void
setNamespaceLateralState(List *namespace, bool lateral_only, bool lateral_ok)
{
	ListCell   *lc;

	foreach(lc, namespace)
	{
		ParseNamespaceItem *nsitem = (ParseNamespaceItem *) lfirst(lc);

		nsitem->p_lateral_only = lateral_only;
		nsitem->p_lateral_ok = lateral_ok;
	}
}


/*
 * transformWhereClause -
 *	  Transform the qualification and make sure it is of type boolean.
 *	  Used for WHERE and allied clauses.
 *
 * constructName does not affect the semantics, but is used in error messages
 */
Node *
transformWhereClause(ParseState *pstate, Node *clause,
					 ParseExprKind exprKind, const char *constructName)
{
	Node	   *qual;

	if (clause == NULL)
		return NULL;

	qual = transformExpr(pstate, clause, exprKind);

	qual = coerce_to_boolean(pstate, qual, constructName);

	return qual;
}


/*
 * transformLimitClause -
 *	  Transform the expression and make sure it is of type bigint.
 *	  Used for LIMIT and allied clauses.
 *
 * Note: as of Postgres 8.2, LIMIT expressions are expected to yield int8,
 * rather than int4 as before.
 *
 * constructName does not affect the semantics, but is used in error messages
 */
Node *
transformLimitClause(ParseState *pstate, Node *clause,
					 ParseExprKind exprKind, const char *constructName)
{
	Node	   *qual;

	if (clause == NULL)
		return NULL;

	qual = transformExpr(pstate, clause, exprKind);

	qual = coerce_to_specific_type(pstate, qual, INT8OID, constructName);

	/* LIMIT can't refer to any variables of the current query */
	checkExprIsVarFree(pstate, qual, constructName);

	return qual;
}

/*
 * checkExprIsVarFree
 *		Check that given expr has no Vars of the current query level
 *		(aggregates and window functions should have been rejected already).
 *
 * This is used to check expressions that have to have a consistent value
 * across all rows of the query, such as a LIMIT.  Arguably it should reject
 * volatile functions, too, but we don't do that --- whatever value the
 * function gives on first execution is what you get.
 *
 * constructName does not affect the semantics, but is used in error messages
 */
static void
checkExprIsVarFree(ParseState *pstate, Node *n, const char *constructName)
{
	if (contain_vars_of_level(n, 0))
	{
		ereport(ERROR,
				(errcode(ERRCODE_INVALID_COLUMN_REFERENCE),
		/* translator: %s is name of a SQL construct, eg LIMIT */
				 errmsg("argument of %s must not contain variables",
						constructName),
				 parser_errposition(pstate,
									locate_var_of_level(n, 0))));
	}
}


/*
 * checkTargetlistEntrySQL92 -
 *	  Validate a targetlist entry found by findTargetlistEntrySQL92
 *
 * When we select a pre-existing tlist entry as a result of syntax such
 * as "GROUP BY 1", we have to make sure it is acceptable for use in the
 * indicated clause type; transformExpr() will have treated it as a regular
 * targetlist item.
 */
static void
checkTargetlistEntrySQL92(ParseState *pstate, TargetEntry *tle,
						  ParseExprKind exprKind)
{
	switch (exprKind)
	{
		case EXPR_KIND_GROUP_BY:
			/* reject aggregates and window functions */
			if (pstate->p_hasAggs &&
				contain_aggs_of_level((Node *) tle->expr, 0))
				ereport(ERROR,
						(errcode(ERRCODE_GROUPING_ERROR),
				/* translator: %s is name of a SQL construct, eg GROUP BY */
						 errmsg("aggregate functions are not allowed in %s",
								ParseExprKindName(exprKind)),
						 parser_errposition(pstate,
							   locate_agg_of_level((Node *) tle->expr, 0))));
			if (pstate->p_hasWindowFuncs &&
				contain_windowfuncs((Node *) tle->expr))
				ereport(ERROR,
						(errcode(ERRCODE_WINDOWING_ERROR),
				/* translator: %s is name of a SQL construct, eg GROUP BY */
						 errmsg("window functions are not allowed in %s",
								ParseExprKindName(exprKind)),
						 parser_errposition(pstate,
									locate_windowfunc((Node *) tle->expr))));
			break;
		case EXPR_KIND_ORDER_BY:
			/* no extra checks needed */
			break;
		case EXPR_KIND_DISTINCT_ON:
			/* no extra checks needed */
			break;
		default:
			elog(ERROR, "unexpected exprKind in checkTargetlistEntrySQL92");
			break;
	}
}

/*
 *	findTargetlistEntrySQL92 -
 *	  Returns the targetlist entry matching the given (untransformed) node.
 *	  If no matching entry exists, one is created and appended to the target
 *	  list as a "resjunk" node.
 *
 * This function supports the old SQL92 ORDER BY interpretation, where the
 * expression is an output column name or number.  If we fail to find a
 * match of that sort, we fall through to the SQL99 rules.  For historical
 * reasons, Postgres also allows this interpretation for GROUP BY, though
 * the standard never did.  However, for GROUP BY we prefer a SQL99 match.
 * This function is *not* used for WINDOW definitions.
 *
 * node		the ORDER BY, GROUP BY, or DISTINCT ON expression to be matched
 * tlist	the target list (passed by reference so we can append to it)
 * exprKind identifies clause type being processed
 */
static TargetEntry *
findTargetlistEntrySQL92(ParseState *pstate, Node *node, List **tlist,
						 ParseExprKind exprKind)
{
	ListCell   *tl;

	/*----------
	 * Handle two special cases as mandated by the SQL92 spec:
	 *
	 * 1. Bare ColumnName (no qualifier or subscripts)
	 *	  For a bare identifier, we search for a matching column name
	 *	  in the existing target list.  Multiple matches are an error
	 *	  unless they refer to identical values; for example,
	 *	  we allow	SELECT a, a FROM table ORDER BY a
	 *	  but not	SELECT a AS b, b FROM table ORDER BY b
	 *	  If no match is found, we fall through and treat the identifier
	 *	  as an expression.
	 *	  For GROUP BY, it is incorrect to match the grouping item against
	 *	  targetlist entries: according to SQL92, an identifier in GROUP BY
	 *	  is a reference to a column name exposed by FROM, not to a target
	 *	  list column.  However, many implementations (including pre-7.0
	 *	  PostgreSQL) accept this anyway.  So for GROUP BY, we look first
	 *	  to see if the identifier matches any FROM column name, and only
	 *	  try for a targetlist name if it doesn't.  This ensures that we
	 *	  adhere to the spec in the case where the name could be both.
	 *	  DISTINCT ON isn't in the standard, so we can do what we like there;
	 *	  we choose to make it work like ORDER BY, on the rather flimsy
	 *	  grounds that ordinary DISTINCT works on targetlist entries.
	 *
	 * 2. IntegerConstant
	 *	  This means to use the n'th item in the existing target list.
	 *	  Note that it would make no sense to order/group/distinct by an
	 *	  actual constant, so this does not create a conflict with SQL99.
	 *	  GROUP BY column-number is not allowed by SQL92, but since
	 *	  the standard has no other behavior defined for this syntax,
	 *	  we may as well accept this common extension.
	 *
	 * Note that pre-existing resjunk targets must not be used in either case,
	 * since the user didn't write them in his SELECT list.
	 *
	 * If neither special case applies, fall through to treat the item as
	 * an expression per SQL99.
	 *----------
	 */
	if (IsA(node, ColumnRef) &&
		list_length(((ColumnRef *) node)->fields) == 1 &&
		IsA(linitial(((ColumnRef *) node)->fields), String))
	{
		char	   *name = strVal(linitial(((ColumnRef *) node)->fields));
		int			location = ((ColumnRef *) node)->location;

		if (exprKind == EXPR_KIND_GROUP_BY)
		{
			/*
			 * In GROUP BY, we must prefer a match against a FROM-clause
			 * column to one against the targetlist.  Look to see if there is
			 * a matching column.  If so, fall through to use SQL99 rules.
			 * NOTE: if name could refer ambiguously to more than one column
			 * name exposed by FROM, colNameToVar will ereport(ERROR). That's
			 * just what we want here.
			 *
			 * Small tweak for 7.4.3: ignore matches in upper query levels.
			 * This effectively changes the search order for bare names to (1)
			 * local FROM variables, (2) local targetlist aliases, (3) outer
			 * FROM variables, whereas before it was (1) (3) (2). SQL92 and
			 * SQL99 do not allow GROUPing BY an outer reference, so this
			 * breaks no cases that are legal per spec, and it seems a more
			 * self-consistent behavior.
			 */
			if (colNameToVar(pstate, name, true, location) != NULL)
				name = NULL;
		}

		if (name != NULL)
		{
			TargetEntry *target_result = NULL;

			foreach(tl, *tlist)
			{
				TargetEntry *tle = (TargetEntry *) lfirst(tl);

				if (!tle->resjunk &&
					strcmp(tle->resname, name) == 0)
				{
					if (target_result != NULL)
					{
						if (!equal(target_result->expr, tle->expr))
							ereport(ERROR,
									(errcode(ERRCODE_AMBIGUOUS_COLUMN),

							/*------
							  translator: first %s is name of a SQL construct, eg ORDER BY */
									 errmsg("%s \"%s\" is ambiguous",
											ParseExprKindName(exprKind),
											name),
									 parser_errposition(pstate, location)));
					}
					else
						target_result = tle;
					/* Stay in loop to check for ambiguity */
				}
			}
			if (target_result != NULL)
			{
				/* return the first match, after suitable validation */
				checkTargetlistEntrySQL92(pstate, target_result, exprKind);
				return target_result;
			}
		}
	}
	if (IsA(node, A_Const))
	{
		Value	   *val = &((A_Const *) node)->val;
		int			location = ((A_Const *) node)->location;
		int			targetlist_pos = 0;
		int			target_pos;

		if (!IsA(val, Integer))
			ereport(ERROR,
					(errcode(ERRCODE_SYNTAX_ERROR),
			/* translator: %s is name of a SQL construct, eg ORDER BY */
					 errmsg("non-integer constant in %s",
							ParseExprKindName(exprKind)),
					 parser_errposition(pstate, location)));

		target_pos = intVal(val);
		foreach(tl, *tlist)
		{
			TargetEntry *tle = (TargetEntry *) lfirst(tl);

			if (!tle->resjunk)
			{
				if (++targetlist_pos == target_pos)
				{
					/* return the unique match, after suitable validation */
					checkTargetlistEntrySQL92(pstate, tle, exprKind);
					return tle;
				}
			}
		}
		ereport(ERROR,
				(errcode(ERRCODE_INVALID_COLUMN_REFERENCE),
		/* translator: %s is name of a SQL construct, eg ORDER BY */
				 errmsg("%s position %d is not in select list",
						ParseExprKindName(exprKind), target_pos),
				 parser_errposition(pstate, location)));
	}

	/*
	 * Otherwise, we have an expression, so process it per SQL99 rules.
	 */
	return findTargetlistEntrySQL99(pstate, node, tlist, exprKind);
}

/*
 *	findTargetlistEntrySQL99 -
 *	  Returns the targetlist entry matching the given (untransformed) node.
 *	  If no matching entry exists, one is created and appended to the target
 *	  list as a "resjunk" node.
 *
 * This function supports the SQL99 interpretation, wherein the expression
 * is just an ordinary expression referencing input column names.
 *
 * node		the ORDER BY, GROUP BY, etc expression to be matched
 * tlist	the target list (passed by reference so we can append to it)
 * exprKind identifies clause type being processed
 */
static TargetEntry *
findTargetlistEntrySQL99(ParseState *pstate, Node *node, List **tlist,
						 ParseExprKind exprKind)
{
	TargetEntry *target_result;
	ListCell   *tl;
	Node	   *expr;

	/*
	 * Convert the untransformed node to a transformed expression, and search
	 * for a match in the tlist.  NOTE: it doesn't really matter whether there
	 * is more than one match.  Also, we are willing to match an existing
	 * resjunk target here, though the SQL92 cases above must ignore resjunk
	 * targets.
	 */
	expr = transformExpr(pstate, node, exprKind);

	foreach(tl, *tlist)
	{
		TargetEntry *tle = (TargetEntry *) lfirst(tl);
		Node	   *texpr;

		/*
		 * Ignore any implicit cast on the existing tlist expression.
		 *
		 * This essentially allows the ORDER/GROUP/etc item to adopt the same
		 * datatype previously selected for a textually-equivalent tlist item.
		 * There can't be any implicit cast at top level in an ordinary SELECT
		 * tlist at this stage, but the case does arise with ORDER BY in an
		 * aggregate function.
		 */
		texpr = strip_implicit_coercions((Node *) tle->expr);

		if (equal(expr, texpr))
			return tle;
	}

	/*
	 * If no matches, construct a new target entry which is appended to the
	 * end of the target list.  This target is given resjunk = TRUE so that it
	 * will not be projected into the final tuple.
	 */
	target_result = transformTargetEntry(pstate, node, expr, exprKind,
										 NULL, true);

	*tlist = lappend(*tlist, target_result);

	return target_result;
}

/*-------------------------------------------------------------------------
 * Flatten out parenthesized sublists in grouping lists, and some cases
 * of nested grouping sets.
 *
 * Inside a grouping set (ROLLUP, CUBE, or GROUPING SETS), we expect the
 * content to be nested no more than 2 deep: i.e. ROLLUP((a,b),(c,d)) is
 * ok, but ROLLUP((a,(b,c)),d) is flattened to ((a,b,c),d), which we then
 * (later) normalize to ((a,b,c),(d)).
 *
 * CUBE or ROLLUP can be nested inside GROUPING SETS (but not the reverse),
 * and we leave that alone if we find it. But if we see GROUPING SETS inside
 * GROUPING SETS, we can flatten and normalize as follows:
 *	 GROUPING SETS (a, (b,c), GROUPING SETS ((c,d),(e)), (f,g))
 * becomes
 *	 GROUPING SETS ((a), (b,c), (c,d), (e), (f,g))
 *
 * This is per the spec's syntax transformations, but these are the only such
 * transformations we do in parse analysis, so that queries retain the
 * originally specified grouping set syntax for CUBE and ROLLUP as much as
 * possible when deparsed. (Full expansion of the result into a list of
 * grouping sets is left to the planner.)
 *
 * When we're done, the resulting list should contain only these possible
 * elements:
 *	 - an expression
 *	 - a CUBE or ROLLUP with a list of expressions nested 2 deep
 *	 - a GROUPING SET containing any of:
 *		- expression lists
 *		- empty grouping sets
 *		- CUBE or ROLLUP nodes with lists nested 2 deep
 * The return is a new list, but doesn't deep-copy the old nodes except for
 * GroupingSet nodes.
 *
 * As a side effect, flag whether the list has any GroupingSet nodes.
 *-------------------------------------------------------------------------
 */
static Node *
flatten_grouping_sets(Node *expr, bool toplevel, bool *hasGroupingSets)
{
	/* just in case of pathological input */
	check_stack_depth();

	if (expr == (Node *) NIL)
		return (Node *) NIL;

	switch (expr->type)
	{
		case T_RowExpr:
			{
				RowExpr    *r = (RowExpr *) expr;

				if (r->row_format == COERCE_IMPLICIT_CAST)
					return flatten_grouping_sets((Node *) r->args,
												 false, NULL);
			}
			break;
		case T_GroupingSet:
			{
				GroupingSet *gset = (GroupingSet *) expr;
				ListCell   *l2;
				List	   *result_set = NIL;

				if (hasGroupingSets)
					*hasGroupingSets = true;

				/*
				 * at the top level, we skip over all empty grouping sets; the
				 * caller can supply the canonical GROUP BY () if nothing is
				 * left.
				 */

				if (toplevel && gset->kind == GROUPING_SET_EMPTY)
					return (Node *) NIL;

				foreach(l2, gset->content)
				{
					Node	   *n1 = lfirst(l2);
					Node	   *n2 = flatten_grouping_sets(n1, false, NULL);

					if (IsA(n1, GroupingSet) &&
						((GroupingSet *) n1)->kind == GROUPING_SET_SETS)
					{
						result_set = list_concat(result_set, (List *) n2);
					}
					else
						result_set = lappend(result_set, n2);
				}

				/*
				 * At top level, keep the grouping set node; but if we're in a
				 * nested grouping set, then we need to concat the flattened
				 * result into the outer list if it's simply nested.
				 */

				if (toplevel || (gset->kind != GROUPING_SET_SETS))
				{
					return (Node *) makeGroupingSet(gset->kind, result_set, gset->location);
				}
				else
					return (Node *) result_set;
			}
		case T_List:
			{
				List	   *result = NIL;
				ListCell   *l;

				foreach(l, (List *) expr)
				{
					Node	   *n = flatten_grouping_sets(lfirst(l), toplevel, hasGroupingSets);

					if (n != (Node *) NIL)
					{
						if (IsA(n, List))
							result = list_concat(result, (List *) n);
						else
							result = lappend(result, n);
					}
				}

				return (Node *) result;
			}
		default:
			break;
	}

	return expr;
}

/*
 * create_group_clause
 * 	Order group clauses based on equivalent sort clauses to allow plans
 * 	with sort-based grouping implementation,
 *
 * 	given a list of a GROUP-BY tle's, return a list of group clauses in the same order
 * 	of matching ORDER-BY tle's
 *
 *  the remaining GROUP-BY tle's are stored in tlist_remainder
 *
 *
 */
static List *
create_group_clause(List *tlist_group, List *targetlist,
					List *sortClause, List **tlist_remainder)
{
	List	   *result = NIL;
	ListCell   *l;
	List *tlist = list_copy(tlist_group);

	/*
	 * Iterate through the ORDER BY clause. If we find a grouping element
	 * that matches the ORDER BY element, append the grouping element to the
	 * result set immediately. Otherwise, stop iterating. The effect of this
	 * is to look for a prefix of the ORDER BY list in the grouping clauses,
	 * and to move that prefix to the front of the GROUP BY.
	 */
	foreach(l, sortClause)
	{
		SortGroupClause *sc = (SortGroupClause *) lfirst(l);
		ListCell   *prev = NULL;
		ListCell   *tl = NULL;
		bool		found = false;

		foreach(tl, tlist)
		{
			Node        *node = (Node*)lfirst(tl);

			if (IsA(node, TargetEntry))
			{
				TargetEntry *tle = (TargetEntry *) lfirst(tl);

				if (!tle->resjunk &&
					sc->tleSortGroupRef == tle->ressortgroupref)
				{
					SortGroupClause *gc;

					tlist = list_delete_cell(tlist, tl, prev);

					/* Use the sort clause's sorting information */
					gc = make_group_clause(tle, targetlist,
										   sc->eqop, sc->sortop, sc->nulls_first, sc->hashable);
					result = lappend(result, gc);
					found = true;
					break;
				}

				prev = tl;
			}
		}

		/* As soon as we've failed to match an ORDER BY element, stop */
		if (!found)
			break;
	}

	/* Save remaining GROUP-BY tle's */
	*tlist_remainder = tlist;

	return result;
}

static SortGroupClause *
make_group_clause(TargetEntry *tle, List *targetlist,
				  Oid eqop, Oid sortop, bool nulls_first, bool hashable)
{
	SortGroupClause *result;

	result = makeNode(SortGroupClause);
	result->tleSortGroupRef = assignSortGroupRef(tle, targetlist);
	result->eqop = eqop;
	result->sortop = sortop;
	result->nulls_first = nulls_first;
	result->hashable = hashable;

	return result;
}

/*
 * Transform a single expression within a GROUP BY clause or grouping set.
 *
 * The expression is added to the targetlist if not already present, and to the
 * flatresult list (which will become the groupClause) if not already present
 * there.  The sortClause is consulted for operator and sort order hints.
 *
 * Returns the ressortgroupref of the expression.
 *
 * flatresult	reference to flat list of SortGroupClause nodes
 * seen_local	bitmapset of sortgrouprefs already seen at the local level
 * pstate		ParseState
 * gexpr		node to transform
 * targetlist	reference to TargetEntry list
 * sortClause	ORDER BY clause (SortGroupClause nodes)
 * exprKind		expression kind
 * useSQL99		SQL99 rather than SQL92 syntax
 * toplevel		false if within any grouping set
 */
static Index
transformGroupClauseExpr(List **flatresult, Bitmapset *seen_local,
						 ParseState *pstate, Node *gexpr,
						 List **targetlist, List *sortClause,
						 ParseExprKind exprKind, bool useSQL99, bool toplevel)
{
	TargetEntry *tle;
	bool		found = false;

	if (useSQL99)
		tle = findTargetlistEntrySQL99(pstate, gexpr,
									   targetlist, exprKind);
	else
		tle = findTargetlistEntrySQL92(pstate, gexpr,
									   targetlist, exprKind);

	if (tle->ressortgroupref > 0)
	{
		ListCell   *sl;

		/*
		 * Eliminate duplicates (GROUP BY x, x) but only at local level.
		 * (Duplicates in grouping sets can affect the number of returned
		 * rows, so can't be dropped indiscriminately.)
		 *
		 * Since we don't care about anything except the sortgroupref, we can
		 * use a bitmapset rather than scanning lists.
		 */
		if (bms_is_member(tle->ressortgroupref, seen_local))
			return 0;

		/*
		 * If we're already in the flat clause list, we don't need to consider
		 * adding ourselves again.
		 */
		found = targetIsInSortList(tle, InvalidOid, *flatresult);
		if (found)
			return tle->ressortgroupref;

		/*
		 * If the GROUP BY tlist entry also appears in ORDER BY, copy operator
		 * info from the (first) matching ORDER BY item.  This means that if
		 * you write something like "GROUP BY foo ORDER BY foo USING <<<", the
		 * GROUP BY operation silently takes on the equality semantics implied
		 * by the ORDER BY.  There are two reasons to do this: it improves the
		 * odds that we can implement both GROUP BY and ORDER BY with a single
		 * sort step, and it allows the user to choose the equality semantics
		 * used by GROUP BY, should she be working with a datatype that has
		 * more than one equality operator.
		 *
		 * If we're in a grouping set, though, we force our requested ordering
		 * to be NULLS LAST, because if we have any hope of using a sorted agg
		 * for the job, we're going to be tacking on generated NULL values
		 * after the corresponding groups. If the user demands nulls first,
		 * another sort step is going to be inevitable, but that's the
		 * planner's problem.
		 */

		foreach(sl, sortClause)
		{
			SortGroupClause *sc = (SortGroupClause *) lfirst(sl);

			if (sc->tleSortGroupRef == tle->ressortgroupref)
			{
				SortGroupClause *grpc = copyObject(sc);

				if (!toplevel)
					grpc->nulls_first = false;
				*flatresult = lappend(*flatresult, grpc);
				found = true;
				break;
			}
		}
	}

	/*
	 * If no match in ORDER BY, just add it to the result using default
	 * sort/group semantics.
	 */
	if (!found)
		*flatresult = addTargetToGroupList(pstate, tle,
										   *flatresult, *targetlist,
										   exprLocation(gexpr),
										   true);

	/*
	 * _something_ must have assigned us a sortgroupref by now...
	 */

	return tle->ressortgroupref;
}

/*
 * Transform a list of expressions within a GROUP BY clause or grouping set.
 *
 * The list of expressions belongs to a single clause within which duplicates
 * can be safely eliminated.
 *
 * Returns an integer list of ressortgroupref values.
 *
 * flatresult	reference to flat list of SortGroupClause nodes
 * pstate		ParseState
 * list			nodes to transform
 * targetlist	reference to TargetEntry list
 * sortClause	ORDER BY clause (SortGroupClause nodes)
 * exprKind		expression kind
 * useSQL99		SQL99 rather than SQL92 syntax
 * toplevel		false if within any grouping set
 */
static List *
transformGroupClauseList(List **flatresult,
						 ParseState *pstate, List *list,
						 List **targetlist, List *sortClause,
						 ParseExprKind exprKind, bool useSQL99, bool toplevel)
{
	Bitmapset  *seen_local = NULL;
	List	   *result = NIL;
	ListCell   *gl;

	foreach(gl, list)
	{
		Node	   *gexpr = (Node *) lfirst(gl);

		Index		ref = transformGroupClauseExpr(flatresult,
												   seen_local,
												   pstate,
												   gexpr,
												   targetlist,
												   sortClause,
												   exprKind,
												   useSQL99,
												   toplevel);

		if (ref > 0)
		{
			seen_local = bms_add_member(seen_local, ref);
			result = lappend_int(result, ref);
		}
	}

	return result;
}

/*
 * Transform a grouping set and (recursively) its content.
 *
 * The grouping set might be a GROUPING SETS node with other grouping sets
 * inside it, but SETS within SETS have already been flattened out before
 * reaching here.
 *
 * Returns the transformed node, which now contains SIMPLE nodes with lists
 * of ressortgrouprefs rather than expressions.
 *
 * flatresult	reference to flat list of SortGroupClause nodes
 * pstate		ParseState
 * gset			grouping set to transform
 * targetlist	reference to TargetEntry list
 * sortClause	ORDER BY clause (SortGroupClause nodes)
 * exprKind		expression kind
 * useSQL99		SQL99 rather than SQL92 syntax
 * toplevel		false if within any grouping set
 */
static Node *
transformGroupingSet(List **flatresult,
					 ParseState *pstate, GroupingSet *gset,
					 List **targetlist, List *sortClause,
					 ParseExprKind exprKind, bool useSQL99, bool toplevel)
{
	ListCell   *gl;
	List	   *content = NIL;

	Assert(toplevel || gset->kind != GROUPING_SET_SETS);

	foreach(gl, gset->content)
	{
		Node	   *n = lfirst(gl);

		if (IsA(n, List))
		{
			List	   *l = transformGroupClauseList(flatresult,
													 pstate, (List *) n,
													 targetlist, sortClause,
												  exprKind, useSQL99, false);

			content = lappend(content, makeGroupingSet(GROUPING_SET_SIMPLE,
													   l,
													   exprLocation(n)));
		}
		else if (IsA(n, GroupingSet))
		{
			GroupingSet *gset2 = (GroupingSet *) lfirst(gl);

			content = lappend(content, transformGroupingSet(flatresult,
															pstate, gset2,
													  targetlist, sortClause,
												 exprKind, useSQL99, false));
		}
		else
		{
			Index		ref = transformGroupClauseExpr(flatresult,
													   NULL,
													   pstate,
													   n,
													   targetlist,
													   sortClause,
													   exprKind,
													   useSQL99,
													   false);

			content = lappend(content, makeGroupingSet(GROUPING_SET_SIMPLE,
													   list_make1_int(ref),
													   exprLocation(n)));
		}
	}

	/* Arbitrarily cap the size of CUBE, which has exponential growth */
	if (gset->kind == GROUPING_SET_CUBE)
	{
		if (list_length(content) > 12)
			ereport(ERROR,
					(errcode(ERRCODE_TOO_MANY_COLUMNS),
					 errmsg("CUBE is limited to 12 elements"),
					 parser_errposition(pstate, gset->location)));
	}

	return (Node *) makeGroupingSet(gset->kind, content, gset->location);
}


/*
 * transformGroupClause -
 *	  transform a GROUP BY clause
 *
 * GROUP BY items will be added to the targetlist (as resjunk columns)
 * if not already present, so the targetlist must be passed by reference.
 *
 * This is also used for window PARTITION BY clauses (which act almost the
 * same, but are always interpreted per SQL99 rules).
 *
 * Grouping sets make this a lot more complex than it was. Our goal here is
 * twofold: we make a flat list of SortGroupClause nodes referencing each
 * distinct expression used for grouping, with those expressions added to the
 * targetlist if needed. At the same time, we build the groupingSets tree,
 * which stores only ressortgrouprefs as integer lists inside GroupingSet nodes
 * (possibly nested, but limited in depth: a GROUPING_SET_SETS node can contain
 * nested SIMPLE, CUBE or ROLLUP nodes, but not more sets - we flatten that
 * out; while CUBE and ROLLUP can contain only SIMPLE nodes).
 *
 * We skip much of the hard work if there are no grouping sets.
 *
 * One subtlety is that the groupClause list can end up empty while the
 * groupingSets list is not; this happens if there are only empty grouping
 * sets, or an explicit GROUP BY (). This has the same effect as specifying
 * aggregates or a HAVING clause with no GROUP BY; the output is one row per
 * grouping set even if the input is empty.
 *
 * Returns the transformed (flat) groupClause.
 *
 * pstate		ParseState
 * grouplist	clause to transform
 * groupingSets reference to list to contain the grouping set tree
 * targetlist	reference to TargetEntry list
 * sortClause	ORDER BY clause (SortGroupClause nodes)
 * exprKind		expression kind
 * useSQL99		SQL99 rather than SQL92 syntax
 */
List *
transformGroupClause(ParseState *pstate, List *grouplist, List **groupingSets,
					 List **targetlist, List *sortClause,
					 ParseExprKind exprKind, bool useSQL99)
{
	List	   *result = NIL;
	List	   *flat_grouplist;
	List	   *gsets = NIL;
	ListCell   *gl;
	bool		hasGroupingSets = false;
	Bitmapset  *seen_local = NULL;

	/*
	 * Recursively flatten implicit RowExprs. (Technically this is only needed
	 * for GROUP BY, per the syntax rules for grouping sets, but we do it
	 * anyway.)
	 */
	flat_grouplist = (List *) flatten_grouping_sets((Node *) grouplist,
													true,
													&hasGroupingSets);

	/*
	 * If the list is now empty, but hasGroupingSets is true, it's because we
	 * elided redundant empty grouping sets. Restore a single empty grouping
	 * set to leave a canonical form: GROUP BY ()
	 */

	if (flat_grouplist == NIL && hasGroupingSets)
	{
		flat_grouplist = list_make1(makeGroupingSet(GROUPING_SET_EMPTY,
													NIL,
										  exprLocation((Node *) grouplist)));
	}

	foreach(gl, flat_grouplist)
	{
		Node	   *gexpr = (Node *) lfirst(gl);

		if (IsA(gexpr, GroupingSet))
		{
			GroupingSet *gset = (GroupingSet *) gexpr;

			switch (gset->kind)
			{
				case GROUPING_SET_EMPTY:
					gsets = lappend(gsets, gset);
					break;
				case GROUPING_SET_SIMPLE:
					/* can't happen */
					Assert(false);
					break;
				case GROUPING_SET_SETS:
				case GROUPING_SET_CUBE:
				case GROUPING_SET_ROLLUP:
					gsets = lappend(gsets,
									transformGroupingSet(&result,
														 pstate, gset,
													  targetlist, sortClause,
												  exprKind, useSQL99, true));
					break;
			}
		}
		else
		{
			Index		ref = transformGroupClauseExpr(&result, seen_local,
													   pstate, gexpr,
													   targetlist, sortClause,
												   exprKind, useSQL99, true);

			if (ref > 0)
			{
				seen_local = bms_add_member(seen_local, ref);
				if (hasGroupingSets)
					gsets = lappend(gsets,
									makeGroupingSet(GROUPING_SET_SIMPLE,
													list_make1_int(ref),
													exprLocation(gexpr)));
			}
		}
	}

	/* parser should prevent this */
	Assert(gsets == NIL || groupingSets != NULL);

	if (groupingSets)
		*groupingSets = gsets;

	return result;
}

/*
 * transformSortClause -
 *	  transform an ORDER BY clause
 *
 * ORDER BY items will be added to the targetlist (as resjunk columns)
 * if not already present, so the targetlist must be passed by reference.
 *
 * This is also used for window and aggregate ORDER BY clauses (which act
 * almost the same, but are always interpreted per SQL99 rules).
 */
List *
transformSortClause(ParseState *pstate,
					List *orderlist,
					List **targetlist,
					ParseExprKind exprKind,
					bool resolveUnknown,
					bool useSQL99)
{
	List	   *sortlist = NIL;
	ListCell   *olitem;

	foreach(olitem, orderlist)
	{
		SortBy	   *sortby = (SortBy *) lfirst(olitem);
		TargetEntry *tle;

		if (useSQL99)
			tle = findTargetlistEntrySQL99(pstate, sortby->node,
										   targetlist, exprKind);
		else
			tle = findTargetlistEntrySQL92(pstate, sortby->node,
										   targetlist, exprKind);

		sortlist = addTargetToSortList(pstate, tle,
									   sortlist, *targetlist, sortby,
									   resolveUnknown);
	}

	return sortlist;
}

/*
 * transformWindowDefinitions -
 *		transform window definitions (WindowDef to WindowClause)
 *
 * There's a fair bit to do here: column references in the PARTITION and
 * ORDER clauses must be valid; ORDER clause must present if the function
 * requires; the frame clause must be checked to ensure that the function
 * supports framing, that the framed column is of the right type, that the
 * offset is sane, that the start and end of the frame are sane.
 * Then we translate it to use the proper parse nodes for the respective
 * part of the clause.
 */
List *
transformWindowDefinitions(ParseState *pstate,
						   List *windowdefs,
						   List **targetlist)
{
	List	   *result = NIL;
	Index		winref = 0;
	ListCell   *lc;

	/*
	 * We have two lists of window specs: one in the ParseState -- put there
	 * when we find the OVER(...) clause in the targetlist and the other
	 * is windowClause, a list of named window clauses. So, we concatenate
	 * them together.
	 *
	 * Note that we're careful place those found in the target list at
	 * the end because the spec might refer to a named clause and we'll
	 * after to know about those first.
	 */
	foreach(lc, windowdefs)
	{
		WindowDef  *windef = lfirst(lc);
		WindowClause *refwc = NULL;
		List	   *partitionClause;
		List	   *orderClause;
		WindowClause *wc;

		winref++;

		/*
		 * Check for duplicate window names.
		 */
		if (windef->name &&
			findWindowClause(result, windef->name) != NULL)
			ereport(ERROR,
					(errcode(ERRCODE_WINDOWING_ERROR),
					 errmsg("window \"%s\" is already defined", windef->name),
					 parser_errposition(pstate, windef->location)));

		/*
		 * If it references a previous window, look that up.
		 */
		if (windef->refname)
		{
			refwc = findWindowClause(result, windef->refname);
			if (refwc == NULL)
				ereport(ERROR,
						(errcode(ERRCODE_UNDEFINED_OBJECT),
						 errmsg("window \"%s\" does not exist",
								windef->refname),
						 parser_errposition(pstate, windef->location)));
		}

		/*
		 * Transform PARTITION and ORDER specs, if any.  These are treated
		 * almost exactly like top-level GROUP BY and ORDER BY clauses,
		 * including the special handling of nondefault operator semantics.
		 */
		orderClause = transformSortClause(pstate,
										  windef->orderClause,
										  targetlist,
										  EXPR_KIND_WINDOW_ORDER,
										  true /* fix unknowns */ ,
										  true /* force SQL99 rules */ );
		partitionClause = transformGroupClause(pstate,
											   windef->partitionClause,
											   NULL,
											   targetlist,
											   orderClause,
											   EXPR_KIND_WINDOW_PARTITION,
											   true /* force SQL99 rules */ );

		/*
		 * And prepare the new WindowClause.
		 */
		wc = makeNode(WindowClause);
		wc->name = windef->name;
		wc->refname = windef->refname;

		/*
		 * Per spec, a windowdef that references a previous one copies the
		 * previous partition clause (and mustn't specify its own).  It can
		 * specify its own ordering clause, but only if the previous one had
		 * none.  It always specifies its own frame clause, and the previous
		 * one must not have a frame clause.  Yeah, it's bizarre that each of
		 * these cases works differently, but SQL:2008 says so; see 7.11
		 * <window clause> syntax rule 10 and general rule 1.  The frame
		 * clause rule is especially bizarre because it makes "OVER foo"
		 * different from "OVER (foo)", and requires the latter to throw an
		 * error if foo has a nondefault frame clause.  Well, ours not to
		 * reason why, but we do go out of our way to throw a useful error
		 * message for such cases.
		 */
		if (refwc)
		{
			if (partitionClause)
				ereport(ERROR,
						(errcode(ERRCODE_WINDOWING_ERROR),
				errmsg("cannot override PARTITION BY clause of window \"%s\"",
					   windef->refname),
						 parser_errposition(pstate, windef->location)));
			wc->partitionClause = copyObject(refwc->partitionClause);
		}
		else
			wc->partitionClause = partitionClause;
		if (refwc)
		{
			if (orderClause && refwc->orderClause)
				ereport(ERROR,
						(errcode(ERRCODE_WINDOWING_ERROR),
				   errmsg("cannot override ORDER BY clause of window \"%s\"",
						  windef->refname),
						 parser_errposition(pstate, windef->location)));
			if (orderClause)
			{
				wc->orderClause = orderClause;
				wc->copiedOrder = false;
			}
			else
			{
				wc->orderClause = copyObject(refwc->orderClause);
				wc->copiedOrder = true;
			}
		}
		else
		{
			wc->orderClause = orderClause;
			wc->copiedOrder = false;
		}
		if (refwc && refwc->frameOptions != FRAMEOPTION_DEFAULTS)
		{
			/*
			 * Use this message if this is a WINDOW clause, or if it's an OVER
			 * clause that includes ORDER BY or framing clauses.  (We already
			 * rejected PARTITION BY above, so no need to check that.)
			 */
			if (windef->name ||
				orderClause || windef->frameOptions != FRAMEOPTION_DEFAULTS)
				ereport(ERROR,
						(errcode(ERRCODE_WINDOWING_ERROR),
						 errmsg("cannot copy window \"%s\" because it has a frame clause",
								windef->refname),
						 parser_errposition(pstate, windef->location)));
			/* Else this clause is just OVER (foo), so say this: */
			ereport(ERROR,
					(errcode(ERRCODE_WINDOWING_ERROR),
					 errmsg("cannot copy window \"%s\" because it has a frame clause",
							windef->refname),
					 errhint("Omit the parentheses in this OVER clause."),
					 parser_errposition(pstate, windef->location)));
		}

		/*
		 * Finally, process the framing clause. parseProcessWindFunc() will
		 * have picked up window functions that do not support framing.
		 *
		 * What we do need to do is the following:
		 * - If BETWEEN has been specified, the trailing bound is not
		 *   UNBOUNDED FOLLOWING; the leading bound is not UNBOUNDED
		 *   PRECEDING; if the first bound specifies CURRENT ROW, the
		 *   second bound shall not specify a PRECEDING bound; if the
		 *   first bound specifies a FOLLOWING bound, the second bound
		 *   shall not specify a PRECEDING or CURRENT ROW bound.
		 *
		 * - If the user did not specify BETWEEN, the bound is assumed to be
		 *   a trailing bound and the leading bound is set to CURRENT ROW.
		 *   We're careful not to set is_between here because the user did not
		 *   specify it.
		 *
		 * - If RANGE is specified: the ORDER BY clause of the window spec
		 *   may specify only one column; the type of that column must support
		 *   +/- <integer> operations and must be merge-joinable.
		 */

		wc->frameOptions = windef->frameOptions;
		wc->winref = winref;
		/* Process frame offset expressions */
		wc->startOffset = transformFrameOffset(pstate, wc->frameOptions,
											   windef->startOffset, wc->orderClause,
											   *targetlist,
											   (windef->frameOptions & FRAMEOPTION_START_VALUE_FOLLOWING) != 0,
											   windef->location);
		wc->endOffset = transformFrameOffset(pstate, wc->frameOptions,
											 windef->endOffset, wc->orderClause,
											 *targetlist,
											 (windef->frameOptions & FRAMEOPTION_END_VALUE_FOLLOWING) != 0,
											 windef->location);

		/* finally, check function restriction with this spec. */
		winref_checkspec(pstate, *targetlist, winref,
						 PointerIsValid(wc->orderClause),
						 wc->frameOptions != FRAMEOPTION_DEFAULTS);

		result = lappend(result, wc);
	}

	/* If there are no window functions in the targetlist,
	 * forget the window clause.
	 */
	if (!pstate->p_hasWindowFuncs)
		pstate->p_windowdefs = NIL;

	return result;
}

/*
 * transformDistinctToGroupBy
 *
 * 		transform DISTINCT clause to GROUP-BY clause
 */
List *
transformDistinctToGroupBy(ParseState *pstate, List **targetlist,
							List **sortClause, List **groupClause)
{
	List *group_tlist = list_copy(*targetlist);

	/*
	 * create first group clauses based on matching sort clauses, if any
	 */
	List *group_tlist_remainder = NIL;
	List *group_clause_list = create_group_clause(group_tlist,
												*targetlist,
												*sortClause,
												&group_tlist_remainder);

	if (list_length(group_tlist_remainder) > 0)
	{
		/*
		 * append remaining group clauses to the end of group clause list
		 */
		ListCell *lc = NULL;

		foreach(lc, group_tlist_remainder)
		{
			TargetEntry *tle = (TargetEntry *) lfirst(lc);
			if (!tle->resjunk)
			{
				SortBy sortby;

				sortby.type = T_SortBy;
				sortby.sortby_dir = SORTBY_DEFAULT;
				sortby.sortby_nulls = SORTBY_NULLS_DEFAULT;
				sortby.useOp = NIL;
				sortby.location = -1;
				sortby.node = (Node *) tle->expr;
				group_clause_list = addTargetToSortList(pstate, tle,
														group_clause_list, *targetlist,
														&sortby, true);
			}
		}
	}

	*groupClause = group_clause_list;

	list_free(group_tlist);
	list_free(group_tlist_remainder);

	/*
	 * return empty distinct list, since we have created a grouping clause to do the job
	 */
	return NIL;
}


/*
 * transformDistinctClause -
 *	  transform a DISTINCT clause
 *
 * Since we may need to add items to the query's targetlist, that list
 * is passed by reference.
 *
 * As with GROUP BY, we absorb the sorting semantics of ORDER BY as much as
 * possible into the distinctClause.  This avoids a possible need to re-sort,
 * and allows the user to choose the equality semantics used by DISTINCT,
 * should she be working with a datatype that has more than one equality
 * operator.
 *
 * is_agg is true if we are transforming an aggregate(DISTINCT ...)
 * function call.  This does not affect any behavior, only the phrasing
 * of error messages.
 */
List *
transformDistinctClause(ParseState *pstate,
						List **targetlist, List *sortClause, bool is_agg)
{
	List	   *result = NIL;
	ListCell   *slitem;
	ListCell   *tlitem;

	/*
	 * The distinctClause should consist of all ORDER BY items followed by all
	 * other non-resjunk targetlist items.  There must not be any resjunk
	 * ORDER BY items --- that would imply that we are sorting by a value that
	 * isn't necessarily unique within a DISTINCT group, so the results
	 * wouldn't be well-defined.  This construction ensures we follow the rule
	 * that sortClause and distinctClause match; in fact the sortClause will
	 * always be a prefix of distinctClause.
	 *
	 * Note a corner case: the same TLE could be in the ORDER BY list multiple
	 * times with different sortops.  We have to include it in the
	 * distinctClause the same way to preserve the prefix property. The net
	 * effect will be that the TLE value will be made unique according to both
	 * sortops.
	 */
	foreach(slitem, sortClause)
	{
		SortGroupClause *scl = (SortGroupClause *) lfirst(slitem);
		TargetEntry *tle = get_sortgroupclause_tle(scl, *targetlist);

		if (tle->resjunk)
			ereport(ERROR,
					(errcode(ERRCODE_INVALID_COLUMN_REFERENCE),
					 is_agg ?
					 errmsg("in an aggregate with DISTINCT, ORDER BY expressions must appear in argument list") :
					 errmsg("for SELECT DISTINCT, ORDER BY expressions must appear in select list"),
					 parser_errposition(pstate,
										exprLocation((Node *) tle->expr))));
		result = lappend(result, copyObject(scl));
	}

	/*
	 * Now add any remaining non-resjunk tlist items, using default sort/group
	 * semantics for their data types.
	 */
	foreach(tlitem, *targetlist)
	{
		TargetEntry *tle = (TargetEntry *) lfirst(tlitem);

		if (tle->resjunk)
			continue;			/* ignore junk */
		result = addTargetToGroupList(pstate, tle,
									  result, *targetlist,
									  exprLocation((Node *) tle->expr),
									  true);
	}

	/*
	 * Complain if we found nothing to make DISTINCT.  Returning an empty list
	 * would cause the parsed Query to look like it didn't have DISTINCT, with
	 * results that would probably surprise the user.  Note: this case is
	 * presently impossible for aggregates because of grammar restrictions,
	 * but we check anyway.
	 */
	if (result == NIL)
		ereport(ERROR,
				(errcode(ERRCODE_SYNTAX_ERROR),
				 is_agg ?
		errmsg("an aggregate with DISTINCT must have at least one argument") :
				 errmsg("SELECT DISTINCT must have at least one column")));

	return result;
}

/*
 * transformDistinctOnClause -
 *	  transform a DISTINCT ON clause
 *
 * Since we may need to add items to the query's targetlist, that list
 * is passed by reference.
 *
 * As with GROUP BY, we absorb the sorting semantics of ORDER BY as much as
 * possible into the distinctClause.  This avoids a possible need to re-sort,
 * and allows the user to choose the equality semantics used by DISTINCT,
 * should she be working with a datatype that has more than one equality
 * operator.
 */
List *
transformDistinctOnClause(ParseState *pstate, List *distinctlist,
						  List **targetlist, List *sortClause)
{
	List	   *result = NIL;
	List	   *sortgrouprefs = NIL;
	bool		skipped_sortitem;
	ListCell   *lc;
	ListCell   *lc2;

	/*
	 * Add all the DISTINCT ON expressions to the tlist (if not already
	 * present, they are added as resjunk items).  Assign sortgroupref numbers
	 * to them, and make a list of these numbers.  (NB: we rely below on the
	 * sortgrouprefs list being one-for-one with the original distinctlist.
	 * Also notice that we could have duplicate DISTINCT ON expressions and
	 * hence duplicate entries in sortgrouprefs.)
	 */
	foreach(lc, distinctlist)
	{
		Node	   *dexpr = (Node *) lfirst(lc);
		int			sortgroupref;
		TargetEntry *tle;

		tle = findTargetlistEntrySQL92(pstate, dexpr, targetlist,
									   EXPR_KIND_DISTINCT_ON);
		sortgroupref = assignSortGroupRef(tle, *targetlist);
		sortgrouprefs = lappend_int(sortgrouprefs, sortgroupref);
	}

	/*
	 * If the user writes both DISTINCT ON and ORDER BY, adopt the sorting
	 * semantics from ORDER BY items that match DISTINCT ON items, and also
	 * adopt their column sort order.  We insist that the distinctClause and
	 * sortClause match, so throw error if we find the need to add any more
	 * distinctClause items after we've skipped an ORDER BY item that wasn't
	 * in DISTINCT ON.
	 */
	skipped_sortitem = false;
	foreach(lc, sortClause)
	{
		SortGroupClause *scl = (SortGroupClause *) lfirst(lc);

		if (list_member_int(sortgrouprefs, scl->tleSortGroupRef))
		{
			if (skipped_sortitem)
				ereport(ERROR,
						(errcode(ERRCODE_INVALID_COLUMN_REFERENCE),
						 errmsg("SELECT DISTINCT ON expressions must match initial ORDER BY expressions"),
						 parser_errposition(pstate,
								  get_matching_location(scl->tleSortGroupRef,
														sortgrouprefs,
														distinctlist))));
			else
				result = lappend(result, copyObject(scl));
		}
		else
			skipped_sortitem = true;
	}

	/*
	 * Now add any remaining DISTINCT ON items, using default sort/group
	 * semantics for their data types.  (Note: this is pretty questionable; if
	 * the ORDER BY list doesn't include all the DISTINCT ON items and more
	 * besides, you certainly aren't using DISTINCT ON in the intended way,
	 * and you probably aren't going to get consistent results.  It might be
	 * better to throw an error or warning here.  But historically we've
	 * allowed it, so keep doing so.)
	 */
	forboth(lc, distinctlist, lc2, sortgrouprefs)
	{
		Node	   *dexpr = (Node *) lfirst(lc);
		int			sortgroupref = lfirst_int(lc2);
		TargetEntry *tle = get_sortgroupref_tle(sortgroupref, *targetlist);

		if (targetIsInSortList(tle, InvalidOid, result))
			continue;			/* already in list (with some semantics) */
		if (skipped_sortitem)
			ereport(ERROR,
					(errcode(ERRCODE_INVALID_COLUMN_REFERENCE),
					 errmsg("SELECT DISTINCT ON expressions must match initial ORDER BY expressions"),
					 parser_errposition(pstate, exprLocation(dexpr))));
		result = addTargetToGroupList(pstate, tle,
									  result, *targetlist,
									  exprLocation(dexpr),
									  true);
	}

	/*
	 * An empty result list is impossible here because of grammar
	 * restrictions.
	 */
	Assert(result != NIL);

	return result;
}

/*
 * transformScatterClause -
 *	  transform a SCATTER BY clause
 *
 * SCATTER BY items will be added to the targetlist (as resjunk columns)
 * if not already present, so the targetlist must be passed by reference.
 *
 */
List *
transformScatterClause(ParseState *pstate,
					   List *scatterlist,
					   List **targetlist)
{
	List	   *outlist = NIL;
	ListCell   *olitem;

	/* Special case handling for SCATTER RANDOMLY */
	if (list_length(scatterlist) == 1 && linitial(scatterlist) == NULL)
		return list_make1(NULL);
	
	/* preprocess the scatter clause, lookup TLEs */
	foreach(olitem, scatterlist)
	{
		Node			*node = lfirst(olitem);
		TargetEntry		*tle;

		tle = findTargetlistEntrySQL99(pstate, node, targetlist,
									   EXPR_KIND_SCATTER_BY);

		/* coerce unknown to text */
		if (exprType((Node *) tle->expr) == UNKNOWNOID)
		{
			tle->expr = (Expr *) coerce_type(pstate, (Node *) tle->expr,
											 UNKNOWNOID, TEXTOID, -1,
											 COERCION_IMPLICIT,
											 COERCE_IMPLICIT_CAST,
											 -1);
		}

		outlist = lappend(outlist, tle->expr);
	}
	return outlist;
}

/*
 * get_matching_location
 *		Get the exprLocation of the exprs member corresponding to the
 *		(first) member of sortgrouprefs that equals sortgroupref.
 *
 * This is used so that we can point at a troublesome DISTINCT ON entry.
 * (Note that we need to use the original untransformed DISTINCT ON list
 * item, as whatever TLE it corresponds to will very possibly have a
 * parse location pointing to some matching entry in the SELECT list
 * or ORDER BY list.)
 */
static int
get_matching_location(int sortgroupref, List *sortgrouprefs, List *exprs)
{
	ListCell   *lcs;
	ListCell   *lce;

	forboth(lcs, sortgrouprefs, lce, exprs)
	{
		if (lfirst_int(lcs) == sortgroupref)
			return exprLocation((Node *) lfirst(lce));
	}
	/* if no match, caller blew it */
	elog(ERROR, "get_matching_location: no matching sortgroupref");
	return -1;					/* keep compiler quiet */
}

/*
 * resolve_unique_index_expr
 *		Infer a unique index from a list of indexElems, for ON
 *		CONFLICT clause
 *
 * Perform parse analysis of expressions and columns appearing within ON
 * CONFLICT clause.  During planning, the returned list of expressions is used
 * to infer which unique index to use.
 */
static List *
resolve_unique_index_expr(ParseState *pstate, InferClause *infer,
						  Relation heapRel)
{
	List	   *result = NIL;
	ListCell   *l;

	foreach(l, infer->indexElems)
	{
		IndexElem  *ielem = (IndexElem *) lfirst(l);
		InferenceElem *pInfer = makeNode(InferenceElem);
		Node	   *parse;

		/*
		 * Raw grammar re-uses CREATE INDEX infrastructure for unique index
		 * inference clause, and so will accept opclasses by name and so on.
		 *
		 * Make no attempt to match ASC or DESC ordering or NULLS FIRST/NULLS
		 * LAST ordering, since those are not significant for inference
		 * purposes (any unique index matching the inference specification in
		 * other regards is accepted indifferently).  Actively reject this as
		 * wrong-headed.
		 */
		if (ielem->ordering != SORTBY_DEFAULT)
			ereport(ERROR,
					(errcode(ERRCODE_INVALID_COLUMN_REFERENCE),
					 errmsg("ASC/DESC is not allowed in ON CONFLICT clause"),
					 parser_errposition(pstate,
										exprLocation((Node *) infer))));
		if (ielem->nulls_ordering != SORTBY_NULLS_DEFAULT)
			ereport(ERROR,
					(errcode(ERRCODE_INVALID_COLUMN_REFERENCE),
			 errmsg("NULLS FIRST/LAST is not allowed in ON CONFLICT clause"),
					 parser_errposition(pstate,
										exprLocation((Node *) infer))));

		if (!ielem->expr)
		{
			/* Simple index attribute */
			ColumnRef  *n;

			/*
			 * Grammar won't have built raw expression for us in event of
			 * plain column reference.  Create one directly, and perform
			 * expression transformation.  Planner expects this, and performs
			 * its own normalization for the purposes of matching against
			 * pg_index.
			 */
			n = makeNode(ColumnRef);
			n->fields = list_make1(makeString(ielem->name));
			/* Location is approximately that of inference specification */
			n->location = infer->location;
			parse = (Node *) n;
		}
		else
		{
			/* Do parse transformation of the raw expression */
			parse = (Node *) ielem->expr;
		}

		/*
		 * transformExpr() should have already rejected subqueries,
		 * aggregates, and window functions, based on the EXPR_KIND_ for an
		 * index expression.  Expressions returning sets won't have been
		 * rejected, but don't bother doing so here; there should be no
		 * available expression unique index to match any such expression
		 * against anyway.
		 */
		pInfer->expr = transformExpr(pstate, parse, EXPR_KIND_INDEX_EXPRESSION);

		/* Perform lookup of collation and operator class as required */
		if (!ielem->collation)
			pInfer->infercollid = InvalidOid;
		else
			pInfer->infercollid = LookupCollation(pstate, ielem->collation,
												  exprLocation(pInfer->expr));

		if (!ielem->opclass)
			pInfer->inferopclass = InvalidOid;
		else
			pInfer->inferopclass = get_opclass_oid(BTREE_AM_OID,
												   ielem->opclass, false);

		result = lappend(result, pInfer);
	}

	return result;
}

/*
 * transformOnConflictArbiter -
 *		transform arbiter expressions in an ON CONFLICT clause.
 *
 * Transformed expressions used to infer one unique index relation to serve as
 * an ON CONFLICT arbiter.  Partial unique indexes may be inferred using WHERE
 * clause from inference specification clause.
 */
void
transformOnConflictArbiter(ParseState *pstate,
						   OnConflictClause *onConflictClause,
						   List **arbiterExpr, Node **arbiterWhere,
						   Oid *constraint)
{
	InferClause *infer = onConflictClause->infer;

	*arbiterExpr = NIL;
	*arbiterWhere = NULL;
	*constraint = InvalidOid;

	if (onConflictClause->action == ONCONFLICT_UPDATE && !infer)
		ereport(ERROR,
				(errcode(ERRCODE_SYNTAX_ERROR),
				 errmsg("ON CONFLICT DO UPDATE requires inference specification or constraint name"),
				 errhint("For example, ON CONFLICT (column_name)."),
				 parser_errposition(pstate,
								  exprLocation((Node *) onConflictClause))));

	/*
	 * To simplify certain aspects of its design, speculative insertion into
	 * system catalogs is disallowed
	 */
	if (IsCatalogRelation(pstate->p_target_relation))
		ereport(ERROR,
				(errcode(ERRCODE_FEATURE_NOT_SUPPORTED),
		   errmsg("ON CONFLICT is not supported with system catalog tables"),
				 parser_errposition(pstate,
								  exprLocation((Node *) onConflictClause))));

	/* Same applies to table used by logical decoding as catalog table */
	if (RelationIsUsedAsCatalogTable(pstate->p_target_relation))
		ereport(ERROR,
				(errcode(ERRCODE_FEATURE_NOT_SUPPORTED),
				 errmsg("ON CONFLICT is not supported on table \"%s\" used as a catalog table",
						RelationGetRelationName(pstate->p_target_relation)),
				 parser_errposition(pstate,
								  exprLocation((Node *) onConflictClause))));

	/* ON CONFLICT DO NOTHING does not require an inference clause */
	if (infer)
	{
		List	   *save_namespace;

		/*
		 * While we process the arbiter expressions, accept only non-qualified
		 * references to the target table. Hide any other relations.
		 */
		save_namespace = pstate->p_namespace;
		pstate->p_namespace = NIL;
		addRTEtoQuery(pstate, pstate->p_target_rangetblentry,
					  false, false, true);

		if (infer->indexElems)
			*arbiterExpr = resolve_unique_index_expr(pstate, infer,
												  pstate->p_target_relation);

		/*
		 * Handling inference WHERE clause (for partial unique index
		 * inference)
		 */
		if (infer->whereClause)
			*arbiterWhere = transformExpr(pstate, infer->whereClause,
										  EXPR_KIND_INDEX_PREDICATE);

		pstate->p_namespace = save_namespace;

		if (infer->conname)
			*constraint = get_relation_constraint_oid(RelationGetRelid(pstate->p_target_relation),
													  infer->conname, false);
	}

	/*
	 * It's convenient to form a list of expressions based on the
	 * representation used by CREATE INDEX, since the same restrictions are
	 * appropriate (e.g. on subqueries).  However, from here on, a dedicated
	 * primnode representation is used for inference elements, and so
	 * assign_query_collations() can be trusted to do the right thing with the
	 * post parse analysis query tree inference clause representation.
	 */
}

/*
 * addTargetToSortList
 *		If the given targetlist entry isn't already in the SortGroupClause
 *		list, add it to the end of the list, using the given sort ordering
 *		info.
 *
 * If resolveUnknown is TRUE, convert TLEs of type UNKNOWN to TEXT.  If not,
 * do nothing (which implies the search for a sort operator will fail).
 * pstate should be provided if resolveUnknown is TRUE, but can be NULL
 * otherwise.
 *
 * Returns the updated SortGroupClause list.
 */
List *
addTargetToSortList(ParseState *pstate, TargetEntry *tle,
					List *sortlist, List *targetlist, SortBy *sortby,
					bool resolveUnknown)
{
	Oid			restype = exprType((Node *) tle->expr);
	Oid			sortop;
	Oid			eqop;
	bool		hashable;
	bool		reverse;
	int			location;
	ParseCallbackState pcbstate;

	/* if tlist item is an UNKNOWN literal, change it to TEXT */
	if (restype == UNKNOWNOID && resolveUnknown)
	{
		tle->expr = (Expr *) coerce_type(pstate, (Node *) tle->expr,
										 restype, TEXTOID, -1,
										 COERCION_IMPLICIT,
										 COERCE_IMPLICIT_CAST,
										 exprLocation((Node *) tle->expr));
		restype = TEXTOID;
	}

	/*
	 * Rather than clutter the API of get_sort_group_operators and the other
	 * functions we're about to use, make use of error context callback to
	 * mark any error reports with a parse position.  We point to the operator
	 * location if present, else to the expression being sorted.  (NB: use the
	 * original untransformed expression here; the TLE entry might well point
	 * at a duplicate expression in the regular SELECT list.)
	 */
	location = sortby->location;
	if (location < 0)
		location = exprLocation(sortby->node);
	setup_parser_errposition_callback(&pcbstate, pstate, location);

	/* determine the sortop, eqop, and directionality */
	switch (sortby->sortby_dir)
	{
		case SORTBY_DEFAULT:
		case SORTBY_ASC:
			get_sort_group_operators(restype,
									 true, true, false,
									 &sortop, &eqop, NULL,
									 &hashable);
			reverse = false;
			break;
		case SORTBY_DESC:
			get_sort_group_operators(restype,
									 false, true, true,
									 NULL, &eqop, &sortop,
									 &hashable);
			reverse = true;
			break;
		case SORTBY_USING:
			Assert(sortby->useOp != NIL);
			sortop = compatible_oper_opid(sortby->useOp,
										  restype,
										  restype,
										  false);

			/*
			 * Verify it's a valid ordering operator, fetch the corresponding
			 * equality operator, and determine whether to consider it like
			 * ASC or DESC.
			 */
			eqop = get_equality_op_for_ordering_op(sortop, &reverse);
			if (!OidIsValid(eqop))
				ereport(ERROR,
						(errcode(ERRCODE_WRONG_OBJECT_TYPE),
					   errmsg("operator %s is not a valid ordering operator",
							  strVal(llast(sortby->useOp))),
						 errhint("Ordering operators must be \"<\" or \">\" members of btree operator families.")));

			/*
			 * Also see if the equality operator is hashable.
			 */
			hashable = op_hashjoinable(eqop, restype);
			break;
		default:
			elog(ERROR, "unrecognized sortby_dir: %d", sortby->sortby_dir);
			sortop = InvalidOid;	/* keep compiler quiet */
			eqop = InvalidOid;
			hashable = false;
			reverse = false;
			break;
	}

	cancel_parser_errposition_callback(&pcbstate);

	/* avoid making duplicate sortlist entries */
	if (!targetIsInSortList(tle, sortop, sortlist))
	{
		SortGroupClause *sortcl = makeNode(SortGroupClause);

		sortcl->tleSortGroupRef = assignSortGroupRef(tle, targetlist);

		sortcl->eqop = eqop;
		sortcl->sortop = sortop;
		sortcl->hashable = hashable;

		switch (sortby->sortby_nulls)
		{
			case SORTBY_NULLS_DEFAULT:
				/* NULLS FIRST is default for DESC; other way for ASC */
				sortcl->nulls_first = reverse;
				break;
			case SORTBY_NULLS_FIRST:
				sortcl->nulls_first = true;
				break;
			case SORTBY_NULLS_LAST:
				sortcl->nulls_first = false;
				break;
			default:
				elog(ERROR, "unrecognized sortby_nulls: %d",
					 sortby->sortby_nulls);
				break;
		}

		sortlist = lappend(sortlist, sortcl);
	}

	return sortlist;
}

/*
 * addTargetToGroupList
 *		If the given targetlist entry isn't already in the SortGroupClause
 *		list, add it to the end of the list, using default sort/group
 *		semantics.
 *
 * This is very similar to addTargetToSortList, except that we allow the
 * case where only a grouping (equality) operator can be found, and that
 * the TLE is considered "already in the list" if it appears there with any
 * sorting semantics.
 *
 * location is the parse location to be fingered in event of trouble.  Note
 * that we can't rely on exprLocation(tle->expr), because that might point
 * to a SELECT item that matches the GROUP BY item; it'd be pretty confusing
 * to report such a location.
 *
 * If resolveUnknown is TRUE, convert TLEs of type UNKNOWN to TEXT.  If not,
 * do nothing (which implies the search for an equality operator will fail).
 * pstate should be provided if resolveUnknown is TRUE, but can be NULL
 * otherwise.
 *
 * Returns the updated SortGroupClause list.
 */
static List *
addTargetToGroupList(ParseState *pstate, TargetEntry *tle,
					 List *grouplist, List *targetlist, int location,
					 bool resolveUnknown)
{
	Oid			restype = exprType((Node *) tle->expr);

	/* if tlist item is an UNKNOWN literal, change it to TEXT */
	if (restype == UNKNOWNOID && resolveUnknown)
	{
		tle->expr = (Expr *) coerce_type(pstate, (Node *) tle->expr,
										 restype, TEXTOID, -1,
										 COERCION_IMPLICIT,
										 COERCE_IMPLICIT_CAST,
										 -1);
		restype = TEXTOID;
	}

	/* avoid making duplicate grouplist entries */
	if (!targetIsInSortList(tle, InvalidOid, grouplist))
	{
		SortGroupClause *grpcl = makeNode(SortGroupClause);
		Oid			sortop;
		Oid			eqop;
		bool		hashable;
		ParseCallbackState pcbstate;

		setup_parser_errposition_callback(&pcbstate, pstate, location);

		/* determine the eqop and optional sortop */
		get_sort_group_operators(restype,
								 false, true, false,
								 &sortop, &eqop, NULL,
								 &hashable);

		cancel_parser_errposition_callback(&pcbstate);

		grpcl->tleSortGroupRef = assignSortGroupRef(tle, targetlist);
		grpcl->eqop = eqop;
		grpcl->sortop = sortop;
		grpcl->nulls_first = false;		/* OK with or without sortop */
		grpcl->hashable = hashable;

		grouplist = lappend(grouplist, grpcl);
	}

	return grouplist;
}

/*
 * assignSortGroupRef
 *	  Assign the targetentry an unused ressortgroupref, if it doesn't
 *	  already have one.  Return the assigned or pre-existing refnumber.
 *
 * 'tlist' is the targetlist containing (or to contain) the given targetentry.
 */
Index
assignSortGroupRef(TargetEntry *tle, List *tlist)
{
	Index		maxRef;
	ListCell   *l;

	if (tle->ressortgroupref)	/* already has one? */
		return tle->ressortgroupref;

	/* easiest way to pick an unused refnumber: max used + 1 */
	maxRef = 0;
	foreach(l, tlist)
	{
		Index		ref = ((TargetEntry *) lfirst(l))->ressortgroupref;

		if (ref > maxRef)
			maxRef = ref;
	}
	tle->ressortgroupref = maxRef + 1;
	return tle->ressortgroupref;
}

/*
 * targetIsInSortList
 *		Is the given target item already in the sortlist?
 *		If sortop is not InvalidOid, also test for a match to the sortop.
 *
 * It is not an oversight that this function ignores the nulls_first flag.
 * We check sortop when determining if an ORDER BY item is redundant with
 * earlier ORDER BY items, because it's conceivable that "ORDER BY
 * foo USING <, foo USING <<<" is not redundant, if <<< distinguishes
 * values that < considers equal.  We need not check nulls_first
 * however, because a lower-order column with the same sortop but
 * opposite nulls direction is redundant.  Also, we can consider
 * ORDER BY foo ASC, foo DESC redundant, so check for a commutator match.
 *
 * Works for both ordering and grouping lists (sortop would normally be
 * InvalidOid when considering grouping).  Note that the main reason we need
 * this routine (and not just a quick test for nonzeroness of ressortgroupref)
 * is that a TLE might be in only one of the lists.
 */
bool
targetIsInSortList(TargetEntry *tle, Oid sortop, List *sortList)
{
	Index		ref = tle->ressortgroupref;
	ListCell   *l;

	/* no need to scan list if tle has no marker */
	if (ref == 0)
		return false;

	foreach(l, sortList)
	{
		SortGroupClause *scl = (SortGroupClause *) lfirst(l);

		if (scl->tleSortGroupRef == ref &&
			(sortop == InvalidOid ||
			 sortop == scl->sortop ||
			 sortop == get_commutator(scl->sortop)))
			return true;
	}
	return false;
}

/*
 * Given a sort group reference, find the TargetEntry for it.
 */

static TargetEntry *
getTargetBySortGroupRef(Index ref, List *tl)
{
	ListCell *tmp;

	foreach(tmp, tl)
	{
		TargetEntry *te = (TargetEntry *)lfirst(tmp);

		if (te->ressortgroupref == ref)
			return te;
	}
	return NULL;
}

/*
 * findWindowClause
 *		Find the named WindowClause in the list, or return NULL if not there
 */
static WindowClause *
findWindowClause(List *wclist, const char *name)
{
	ListCell   *l;

	foreach(l, wclist)
	{
		WindowClause *wc = (WindowClause *) lfirst(l);

		if (wc->name && strcmp(wc->name, name) == 0)
			return wc;
	}

	return NULL;
}

/*
 * transformFrameOffset
 *		Process a window frame offset expression
 */
static Node *
transformFrameOffset(ParseState *pstate, int frameOptions, Node *clause,
					 List *orderClause, List *targetlist, bool isFollowing,
					 int location)
{
	const char *constructName = NULL;
	Node	   *node;

	/* Quick exit if no offset expression */
	if (clause == NULL)
		return NULL;

	if (frameOptions & FRAMEOPTION_ROWS)
	{
		/* Transform the raw expression tree */
		node = transformExpr(pstate, clause, EXPR_KIND_WINDOW_FRAME_ROWS);

		/*
		 * Like LIMIT clause, simply coerce to int8
		 */
		constructName = "ROWS";
		node = coerce_to_specific_type(pstate, node, INT8OID, constructName);
	}
	else if (frameOptions & FRAMEOPTION_RANGE)
	{
		TargetEntry *te;
		Oid			otype;
		Oid			rtype;
		Oid			newrtype;
		SortGroupClause *sort;
		Oid			oprresult;
		List	   *oprname;
		Operator	tup;
		int32		typmod;

		/* Transform the raw expression tree */
		node = transformExpr(pstate, clause, EXPR_KIND_WINDOW_FRAME_RANGE);

		/*
		 * this needs a lot of thought to decide how to support in the context
		 * of Postgres' extensible datatype framework
		 */
		constructName = "RANGE";

		/* caller should've checked this already, but better safe than sorry */
		if (list_length(orderClause) == 0)
			ereport(ERROR,
					(errcode(ERRCODE_SYNTAX_ERROR),
					 errmsg("window specifications with a framing clause must have an ORDER BY clause"),
					 parser_errposition(pstate, location)));
		if (list_length(orderClause) > 1)
			ereport(ERROR,
					(errcode(ERRCODE_SYNTAX_ERROR),
					 errmsg("only one ORDER BY column may be specified when RANGE is used in a window specification"),
					 parser_errposition(pstate, location)));

		typmod = exprTypmod(node);

		if (IsA(node, Const))
		{
			Const *con = (Const *) node;

			if (con->constisnull)
				ereport(ERROR,
						(errcode(ERRCODE_WINDOWING_ERROR),
						 errmsg("RANGE parameter cannot be NULL"),
						 parser_errposition(pstate, con->location)));
		}

		sort = (SortGroupClause *) linitial(orderClause);
		te = getTargetBySortGroupRef(sort->tleSortGroupRef,
									 targetlist);
		otype = exprType((Node *)te->expr);
		rtype = exprType(node);

		/* XXX: Reverse these if user specified DESC */
		if (isFollowing)
			oprname = lappend(NIL, makeString("+"));
		else
			oprname = lappend(NIL, makeString("-"));

		tup = oper(pstate, oprname, otype, rtype, true, 0);

		if (!HeapTupleIsValid(tup))
			ereport(ERROR,
					(errcode(ERRCODE_SYNTAX_ERROR),
					 errmsg("window specification RANGE parameter type must be coercible to ORDER BY column type")));

		oprresult = ((Form_pg_operator)GETSTRUCT(tup))->oprresult;
		newrtype = ((Form_pg_operator)GETSTRUCT(tup))->oprright;
		ReleaseSysCache(tup);
		list_free_deep(oprname);

		if (rtype != newrtype)
		{
			/*
			 * We have to coerce the RHS to the new type so that we'll be
			 * able to trivially find an operator later on.
			 */

			/* XXX: we assume that the typmod for the new RHS type
			 * is the same as before... is that safe?
			 */
			Expr *expr =
				(Expr *)coerce_to_target_type(NULL,
											  node,
											  rtype,
											  newrtype, typmod,
											  COERCION_EXPLICIT,
											  COERCE_IMPLICIT_CAST,
											  -1);
			if (!PointerIsValid(expr))
			{
				ereport(ERROR,
						(errcode(ERRCODE_SYNTAX_ERROR),
						 errmsg("type mismatch between ORDER BY and RANGE parameter in window specification"),
						 errhint("Operations between window specification "
								 "the ORDER BY column and RANGE parameter "
								 "must result in a data type which can be "
								 "cast back to the ORDER BY column type."),
						 parser_errposition(pstate, exprLocation((Node *) expr))));
			}

			node = (Node *) expr;
		}

		if (oprresult != otype)
		{
			/*
			 * See if it can be coerced. The point of this is to just
			 * throw an error if the coercion is not possible. The
			 * actual coercion will be done later, in the executor.
			 *
			 * XXX: Why not do it here?
			 */
			if (!can_coerce_type(1, &oprresult, &otype, COERCION_EXPLICIT))
				ereport(ERROR,
						(errcode(ERRCODE_SYNTAX_ERROR),
						 errmsg("invalid RANGE parameter"),
						 errhint("Operations between window specification "
								 "the ORDER BY column and RANGE parameter "
								 "must result in a data type which can be "
								 "cast back to the ORDER BY column type.")));
		}

		if (IsA(node, Const))
		{
			/*
			 * see if RANGE parameter is negative
			 *
			 * Note: There's a similar check in nodeWindowAgg.c, for the
			 * case that the parameter is not a Const. Make sure it uses
			 * the same logic!
			 */
			Const *con = (Const *) node;
			Oid			sortop;

			get_sort_group_operators(newrtype,
									 false, false, false,
									 &sortop, NULL, NULL, NULL);

			if (OidIsValid(sortop))
			{
				Type typ = typeidType(newrtype);
				Oid funcoid = get_opcode(sortop);
				Datum zero;
				Datum result;

				zero = stringTypeDatum(typ, "0", exprTypmod(node));

				/*
				 * As we know the value is a const and since transformExpr()
				 * will have parsed the type into its internal format, we can
				 * just poke directly into the Const structure.
				 */
				result = OidFunctionCall2(funcoid, con->constvalue, zero);

				if (result)
					ereport(ERROR,
							(errcode(ERRCODE_WINDOWING_ERROR),
							 errmsg("RANGE parameter cannot be negative"),
							 parser_errposition(pstate, con->location)));

				ReleaseSysCache(typ);
			}
		}
	}
	else
	{
		Assert(false);
		node = NULL;
	}

	/* In GPDB, we allow this. */
#if 0
	/* Disallow variables in frame offsets */
	checkExprIsVarFree(pstate, node, constructName);
#endif

	return node;
}<|MERGE_RESOLUTION|>--- conflicted
+++ resolved
@@ -209,47 +209,6 @@
 						 errmsg("DISTINCT cannot be used with window specification containing a framing clause"),
 						 parser_errposition(ref->pstate, winref->location)));
 		}
-<<<<<<< HEAD
-		// GPDB_96_MERGE_FIXME: What is this block? Where did it come from?
-#if 0 // FIXME
-		/*
-		 * Check compatibilities between function's requirement and
-		 * window specification by looking up pg_window catalog.
-		 */
-		if (!ref->has_order || ref->has_frame)
-		{
-			HeapTuple		tuple;
-			Form_pg_window	wf;
-
-			tuple = SearchSysCache1(WINFNOID,
-									ObjectIdGetDatum(winref->winfnoid));
-
-			/*
-			 * Check only "true" window function.
-			 * Otherwise, it must be an aggregate.
-			 */
-			if (HeapTupleIsValid(tuple))
-			{
-				wf = (Form_pg_window) GETSTRUCT(tuple);
-				if (wf->winrequireorder && !ref->has_order)
-					ereport(ERROR,
-							(errcode(ERRCODE_WRONG_OBJECT_TYPE),
-							 errmsg("window function \"%s\" requires a window specification with an ordering clause",
-									get_func_name(wf->winfnoid)),
-								parser_errposition(ref->pstate, winref->location)));
-
-				if (!wf->winallowframe && ref->has_frame)
-					ereport(ERROR,
-							(errcode(ERRCODE_WRONG_OBJECT_TYPE),
-							 errmsg("window function \"%s\" cannot be used with a framed window specification",
-									get_func_name(wf->winfnoid)),
-								parser_errposition(ref->pstate, winref->location)));
-				ReleaseSysCache(tuple);
-			}
-		}
-#endif
-=======
->>>>>>> fafe9bed
 	}
 
 	return expression_tree_walker(node, winref_checkspec_walker, ctx);
