--- conflicted
+++ resolved
@@ -3,13 +3,9 @@
  * joinpath.c
  *	  Routines to find all possible paths for processing a set of joins
  *
-<<<<<<< HEAD
  * Portions Copyright (c) 2005-2008, Greenplum inc
  * Portions Copyright (c) 2012-Present Pivotal Software, Inc.
- * Portions Copyright (c) 1996-2010, PostgreSQL Global Development Group
-=======
  * Portions Copyright (c) 1996-2011, PostgreSQL Global Development Group
->>>>>>> a4bebdd9
  * Portions Copyright (c) 1994, Regents of the University of California
  *
  *
@@ -103,50 +99,27 @@
 
 	/*
 	 * Find potential mergejoin clauses.  We can skip this if we are not
-<<<<<<< HEAD
-	 * interested in doing a mergejoin.  However, mergejoin is currently our
-	 * only way of implementing full outer joins, so override mergejoin
-	 * disable if it's a full join.
+	 * interested in doing a mergejoin.  However, mergejoin may be our only
+	 * way of implementing a full outer join, so override enable_mergejoin if
+	 * it's a full join.
 	 *
 	 * CDB: Always build mergeclause_list.  We need it for motion planning.
 	 */
 	mergeclause_list = select_mergejoin_clauses(root,
-												joinrel,
-												outerrel,
-												innerrel,
-												restrictlist,
-												jointype);
-=======
-	 * interested in doing a mergejoin.  However, mergejoin may be our only
-	 * way of implementing a full outer join, so override enable_mergejoin if
-	 * it's a full join.
-	 */
-	if (enable_mergejoin || jointype == JOIN_FULL)
-		mergeclause_list = select_mergejoin_clauses(root,
 													joinrel,
 													outerrel,
 													innerrel,
 													restrictlist,
 													jointype,
 													&mergejoin_allowed);
->>>>>>> a4bebdd9
 
 	/*
 	 * 1. Consider mergejoin paths where both relations must be explicitly
 	 * sorted.	Skip this if we can't mergejoin.
 	 */
-<<<<<<< HEAD
-	if ((root->config->enable_mergejoin ||
-        root->config->mpp_trying_fallback_plan ||
-		jointype == JOIN_FULL) &&
-		jointype != JOIN_LASJ_NOTIN)
-	    sort_inner_and_outer(root, joinrel, outerrel, innerrel,
-						     restrictlist, mergeclause_list, jointype, sjinfo);
-=======
-	if (mergejoin_allowed)
+	if (mergejoin_allowed && jointype != JOIN_LASJ_NOTIN)
 		sort_inner_and_outer(root, joinrel, outerrel, innerrel,
 						   restrictlist, mergeclause_list, jointype, sjinfo);
->>>>>>> a4bebdd9
 
 	/*
 	 * 2. Consider paths where the outer relation need not be explicitly
@@ -179,22 +152,17 @@
 
 	/*
 	 * 4. Consider paths where both outer and inner relations must be hashed
-<<<<<<< HEAD
-	 * before being joined.
+	 * before being joined.  As above, disregard enable_hashjoin for full
+	 * joins, because there may be no other alternative.
      *
 	 * We consider both the cheapest-total-cost and cheapest-startup-cost
 	 * outer paths.  There's no need to consider any but the
 	 * cheapest-total-cost inner path, however.
 	 */
-	if (root->config->enable_hashjoin
-			|| root->config->mpp_trying_fallback_plan)
-	{
-=======
-	 * before being joined.  As above, disregard enable_hashjoin for full
-	 * joins, because there may be no other alternative.
-	 */
-	if (enable_hashjoin || jointype == JOIN_FULL)
->>>>>>> a4bebdd9
+	if (root->config->enable_hashjoin ||
+		jointype == JOIN_FULL ||
+		root->config->mpp_trying_fallback_plan)
+	{
 		hash_inner_and_outer(root, joinrel, outerrel, innerrel,
 							 restrictlist, jointype, sjinfo,
 							 mergeclause_list);
@@ -267,35 +235,6 @@
 		jointype = JOIN_INNER;
 
 	/*
-<<<<<<< HEAD
-	 * If we are doing a right or full join, we must use *all* the
-	 * mergeclauses as join clauses, else we will not have a valid plan.
-	 */
-	switch (jointype)
-	{
-		case JOIN_INNER:
-		case JOIN_LEFT:
-		case JOIN_SEMI:
-		case JOIN_ANTI:
-		case JOIN_LASJ_NOTIN:
-		case JOIN_UNIQUE_OUTER:
-		case JOIN_UNIQUE_INNER:
-			useallclauses = false;
-			break;
-		case JOIN_RIGHT:
-		case JOIN_FULL:
-			useallclauses = true;
-			break;
-		default:
-			elog(ERROR, "unrecognized join type: %d",
-				 (int) jointype);
-			useallclauses = false;		/* keep compiler quiet */
-			break;
-	}
-
-	/*
-=======
->>>>>>> a4bebdd9
 	 * We only consider the cheapest-total-cost input paths, since we are
 	 * assuming here that a sort is required.  We will consider
 	 * cheapest-startup-cost input paths later, and only if they don't need a
@@ -895,29 +834,6 @@
 		jointype = JOIN_INNER;
 
 	/*
-<<<<<<< HEAD
-	 * Hash only supports inner and left joins.
-	 */
-	switch (jointype)
-	{
-		case JOIN_INNER:
-		case JOIN_SEMI:
-		case JOIN_UNIQUE_OUTER:
-		case JOIN_UNIQUE_INNER:
-			isouterjoin = false;
-			break;
-		case JOIN_LEFT:
-		case JOIN_ANTI:
-		case JOIN_LASJ_NOTIN:
-			isouterjoin = true;
-			break;
-		default:
-			return;
-	}
-
-	/*
-=======
->>>>>>> a4bebdd9
 	 * We need to build only one hashpath for any given pair of outer and
 	 * inner relations; all of the hashable clauses will be used as keys.
 	 *
