/*-------------------------------------------------------------------------
 *
 * indxpath.c
 *	  Routines to determine which indexes are usable for scanning a
 *	  given relation, and create Paths accordingly.
 *
<<<<<<< HEAD
 * Portions Copyright (c) 2006-2008, Greenplum inc
 * Portions Copyright (c) 2012-Present Pivotal Software, Inc.
 * Portions Copyright (c) 1996-2010, PostgreSQL Global Development Group
=======
 * Portions Copyright (c) 1996-2011, PostgreSQL Global Development Group
>>>>>>> a4bebdd9
 * Portions Copyright (c) 1994, Regents of the University of California
 *
 *
 * IDENTIFICATION
 *	  src/backend/optimizer/path/indxpath.c
 *
 *-------------------------------------------------------------------------
 */
#include "postgres.h"

#include <math.h>

#include "access/skey.h"
#include "catalog/pg_am.h"
#include "catalog/pg_collation.h"
#include "catalog/pg_operator.h"
#include "catalog/pg_opfamily.h"
#include "catalog/pg_type.h"
#include "nodes/makefuncs.h"
#include "optimizer/clauses.h"
#include "optimizer/cost.h"
#include "optimizer/pathnode.h"
#include "optimizer/paths.h"
#include "optimizer/predtest.h"
#include "optimizer/restrictinfo.h"
#include "optimizer/var.h"
#include "parser/parsetree.h"
#include "utils/builtins.h"
#include "utils/bytea.h"
#include "utils/lsyscache.h"
#include "utils/pg_locale.h"
#include "utils/selfuncs.h"


#define IsBooleanOpfamily(opfamily) \
	((opfamily) == BOOL_BTREE_FAM_OID || (opfamily) == BOOL_HASH_FAM_OID)

/* Whether to use ScalarArrayOpExpr to build index qualifications */
typedef enum
{
	SAOP_FORBID,				/* Do not use ScalarArrayOpExpr */
	SAOP_ALLOW,					/* OK to use ScalarArrayOpExpr */
	SAOP_REQUIRE				/* Require ScalarArrayOpExpr */
} SaOpControl;

/* Whether we are looking for plain indexscan, bitmap scan, or either */
typedef enum
{
	ST_INDEXSCAN,				/* must support amgettuple */
	ST_BITMAPSCAN,				/* must support amgetbitmap */
	ST_ANYSCAN					/* either is okay */
} ScanTypeControl;

/* Per-path data used within choose_bitmap_and() */
typedef struct
{
	Path	   *path;			/* IndexPath, BitmapAndPath, or BitmapOrPath */
	List	   *quals;			/* the WHERE clauses it uses */
	List	   *preds;			/* predicates of its partial index(es) */
	Bitmapset  *clauseids;		/* quals+preds represented as a bitmapset */
} PathClauseUsage;


static List *find_usable_indexes(PlannerInfo *root, RelOptInfo *rel,
					List *clauses, List *outer_clauses,
					bool istoplevel, RelOptInfo *outer_rel,
					SaOpControl saop_control, ScanTypeControl scantype);
static List *find_saop_paths(PlannerInfo *root, RelOptInfo *rel,
				List *clauses, List *outer_clauses,
				bool istoplevel, RelOptInfo *outer_rel);
static Path *choose_bitmap_and(PlannerInfo *root, RelOptInfo *rel,
				  List *paths, RelOptInfo *outer_rel);
static int	path_usage_comparator(const void *a, const void *b);
static Cost bitmap_scan_cost_est(PlannerInfo *root, RelOptInfo *rel,
					 Path *ipath, RelOptInfo *outer_rel);
static Cost bitmap_and_cost_est(PlannerInfo *root, RelOptInfo *rel,
					List *paths, RelOptInfo *outer_rel);
static PathClauseUsage *classify_index_clause_usage(Path *path,
							List **clauselist);
static void find_indexpath_quals(Path *bitmapqual, List **quals, List **preds);
static int	find_list_position(Node *node, List **nodelist);
static List *group_clauses_by_indexkey(IndexOptInfo *index,
						  List *clauses, List *outer_clauses,
						  Relids outer_relids,
						  SaOpControl saop_control,
						  bool *found_clause);
static bool match_clause_to_indexcol(IndexOptInfo *index,
						 int indexcol,
						 RestrictInfo *rinfo,
						 Relids outer_relids,
						 SaOpControl saop_control);
static bool is_indexable_operator(Oid expr_op, Oid opfamily,
					  bool indexkey_on_left);
static bool match_rowcompare_to_indexcol(IndexOptInfo *index,
							 int indexcol,
							 Oid opfamily,
							 Oid idxcollation,
							 RowCompareExpr *clause,
							 Relids outer_relids);
static List *match_index_to_pathkeys(IndexOptInfo *index, List *pathkeys);
static Expr *match_clause_to_ordering_op(IndexOptInfo *index,
							int indexcol, Expr *clause, Oid pk_opfamily);
static Relids indexable_outerrelids(PlannerInfo *root, RelOptInfo *rel);
static bool matches_any_index(RestrictInfo *rinfo, RelOptInfo *rel,
				  Relids outer_relids);
static List *find_clauses_for_join(PlannerInfo *root, RelOptInfo *rel,
					  Relids outer_relids, bool isouterjoin);
static bool match_boolean_index_clause(Node *clause, int indexcol,
						   IndexOptInfo *index);
static bool match_special_index_operator(Expr *clause,
							 Oid opfamily, Oid idxcollation,
							 bool indexkey_on_left);
static Expr *expand_boolean_index_clause(Node *clause, int indexcol,
							IndexOptInfo *index);
static List *expand_indexqual_opclause(RestrictInfo *rinfo,
						  Oid opfamily, Oid idxcollation);
static RestrictInfo *expand_indexqual_rowcompare(RestrictInfo *rinfo,
							IndexOptInfo *index,
							int indexcol);
static List *prefix_quals(Node *leftop, Oid opfamily, Oid collation,
			 Const *prefix, Pattern_Prefix_Status pstatus);
static List *network_prefix_quals(Node *leftop, Oid expr_op, Oid opfamily,
					 Datum rightop);
static Datum string_to_datum(const char *str, Oid datatype);
static Const *string_to_const(const char *str, Oid datatype);

/*
 * create_bitmap_scan_path()
 *   Create either BitmapHeapScan, or BitmapAppendOnlyScan path based
 *   on the given relation storage option.
 */
static Path *
create_bitmap_scan_path(PlannerInfo *root,
						RelOptInfo *rel,
						Path *bitmapqual,
						RelOptInfo *outer_rel)
{
	Path	   *path = NULL;

	switch (rel->relstorage)
	{
		case RELSTORAGE_HEAP:
			path = (Path *) create_bitmap_heap_path(root, rel, bitmapqual, outer_rel);
			break;
		case RELSTORAGE_AOROWS:
			path = (Path *) create_bitmap_appendonly_path(root, rel, bitmapqual, outer_rel, true);
			break;
		case RELSTORAGE_AOCOLS:
			path = (Path *) create_bitmap_appendonly_path(root, rel, bitmapqual, outer_rel, false);
			break;
		default:
			elog(ERROR, "unrecognized relstorage type %d for using bitmap scan path",
				 rel->relstorage);
	}

	return path;
}

/*
 * create_index_paths()
 *	  Generate all interesting index paths for the given relation.
 *	  Candidate paths are added to the rel's pathlist (using add_path).
 *
 * To be considered for an index scan, an index must match one or more
 * restriction clauses or join clauses from the query's qual condition,
 * or match the query's ORDER BY condition, or have a predicate that
 * matches the query's qual condition.
 *
 * There are two basic kinds of index scans.  A "plain" index scan uses
 * only restriction clauses (possibly none at all) in its indexqual,
 * so it can be applied in any context.  An "innerjoin" index scan uses
 * join clauses (plus restriction clauses, if available) in its indexqual.
 * Therefore it can only be used as the inner relation of a nestloop
 * join against an outer rel that includes all the other rels mentioned
 * in its join clauses.  In that context, values for the other rels'
 * attributes are available and fixed during any one scan of the indexpath.
 *
 * An IndexPath is generated and submitted to add_path() for each plain index
 * scan this routine deems potentially interesting for the current query.
 *
 * We also determine the set of other relids that participate in join
 * clauses that could be used with each index.	The actually best innerjoin
 * path will be generated for each outer relation later on, but knowing the
 * set of potential otherrels allows us to identify equivalent outer relations
 * and avoid repeated computation.
 *
 * 'rel' is the relation for which we want to generate index paths
 *
 * Note: check_partial_indexes() must have been run previously for this rel.
 *
 * CDB: Instead of handing the paths to add_path(), we append them to a List
 * (*pindexpathlist or *pbitmappathlist) belonging to the caller.
 */
void
create_index_paths(PlannerInfo *root, RelOptInfo *rel,
				   List **pindexpathlist, List **pbitmappathlist)
{
	List	   *indexpaths;
	List	   *bitindexpaths;
	ListCell   *l;

	/* Skip the whole mess if no indexes */
	if (rel->indexlist == NIL)
	{
		rel->index_outer_relids = NULL;
		return;
	}

	/*
	 * Examine join clauses to see which ones are potentially usable with
	 * indexes of this rel, and generate the set of all other relids that
	 * participate in such join clauses.  We'll use this set later to
	 * recognize outer rels that are equivalent for joining purposes.
	 */
	rel->index_outer_relids = indexable_outerrelids(root, rel);

	/*
	 * Find all the index paths that are directly usable for this relation
	 * (ie, are valid without considering OR or JOIN clauses).
	 */
	indexpaths = find_usable_indexes(root, rel,
									 rel->baserestrictinfo, NIL,
									 true, NULL, SAOP_FORBID, ST_ANYSCAN);

	/*
	 * Submit all the ones that can form plain IndexScan plans to add_path. (A
	 * plain IndexPath always represents a plain IndexScan plan; however some
	 * of the indexes might support only bitmap scans, and those we mustn't
	 * submit to add_path here.)  Also, pick out the ones that might be useful
	 * as bitmap scans.  For that, we must discard indexes that don't support
	 * bitmap scans, and we also are only interested in paths that have some
	 * selectivity; we should discard anything that was generated solely for
	 * ordering purposes.
	 */
	bitindexpaths = NIL;
	foreach(l, indexpaths)
	{
		IndexPath  *ipath = (IndexPath *) lfirst(l);

		/* CDB: Flag RelOptInfo if at most one row can satisfy index quals. */
		if (ipath->num_leading_eq > 0 &&
			ipath->num_leading_eq == ipath->indexinfo->ncolumns &&
			ipath->indexinfo->unique)
			rel->onerow = true;

		/* Add index path to caller's list. */
		if (ipath->indexinfo->amhasgettuple)
			*pindexpathlist = lappend(*pindexpathlist, ipath);

		if (ipath->indexinfo->amhasgetbitmap &&
<<<<<<< HEAD
			(!root->config->enable_seqscan ||
			 (ipath->indexselectivity < 1.0 &&
			  !ScanDirectionIsBackward(ipath->indexscandir))))
=======
			(ipath->path.pathkeys == NIL ||
			 ipath->indexselectivity < 1.0))
>>>>>>> a4bebdd9
			bitindexpaths = lappend(bitindexpaths, ipath);
	}

	/*
	 * Generate BitmapOrPaths for any suitable OR-clauses present in the
	 * restriction list.  Add these to bitindexpaths.
	 */
	indexpaths = generate_bitmap_or_paths(root, rel,
										  rel->baserestrictinfo, NIL,
										  NULL);
	bitindexpaths = list_concat(bitindexpaths, indexpaths);

	/*
	 * Likewise, generate paths using ScalarArrayOpExpr clauses; these can't
	 * be simple indexscans but they can be used in bitmap scans.
	 */
	indexpaths = find_saop_paths(root, rel,
								 rel->baserestrictinfo, NIL,
								 true, NULL);
	bitindexpaths = list_concat(bitindexpaths, indexpaths);

	/*
	 * If we found anything usable, generate a BitmapHeapPath for the most
	 * promising combination of bitmap index paths.
	 */
	if (bitindexpaths != NIL)
	{
		Path	   *bitmapqual;
		Path	   *path = NULL;

		bitmapqual = choose_bitmap_and(root, rel, bitindexpaths, NULL);
		path = create_bitmap_scan_path(root, rel, bitmapqual, NULL);
		*pbitmappathlist = lappend(*pbitmappathlist, path);
	}
}


/*----------
 * find_usable_indexes
 *	  Given a list of restriction clauses, find all the potentially usable
 *	  indexes for the given relation, and return a list of IndexPaths.
 *
 * The caller actually supplies two lists of restriction clauses: some
 * "current" ones and some "outer" ones.  Both lists can be used freely
 * to match keys of the index, but an index must use at least one of the
 * "current" clauses to be considered usable.  The motivation for this is
 * examples like
 *		WHERE (x = 42) AND (... OR (y = 52 AND z = 77) OR ....)
 * While we are considering the y/z subclause of the OR, we can use "x = 42"
 * as one of the available index conditions; but we shouldn't match the
 * subclause to any index on x alone, because such a Path would already have
 * been generated at the upper level.  So we could use an index on x,y,z
 * or an index on x,y for the OR subclause, but not an index on just x.
 * When dealing with a partial index, a match of the index predicate to
 * one of the "current" clauses also makes the index usable.
 *
 * If istoplevel is true (indicating we are considering the top level of a
 * rel's restriction clauses), we will include indexes in the result that
 * have an interesting sort order, even if they have no matching restriction
 * clauses.
 *
 * 'rel' is the relation for which we want to generate index paths
 * 'clauses' is the current list of clauses (RestrictInfo nodes)
 * 'outer_clauses' is the list of additional upper-level clauses
 * 'istoplevel' is true if clauses are the rel's top-level restriction list
 *		(outer_clauses must be NIL when this is true)
 * 'outer_rel' is the outer side of the join if forming an inner indexscan
 *		(so some of the given clauses are join clauses); NULL if not
 * 'saop_control' indicates whether ScalarArrayOpExpr clauses can be used
 * 'scantype' indicates whether we need plain or bitmap scan support
 *
 * Note: check_partial_indexes() must have been run previously.
 *----------
 */
static List *
find_usable_indexes(PlannerInfo *root, RelOptInfo *rel,
					List *clauses, List *outer_clauses,
					bool istoplevel, RelOptInfo *outer_rel,
					SaOpControl saop_control, ScanTypeControl scantype)
{
	Relids		outer_relids = outer_rel ? outer_rel->relids : NULL;
	bool		possibly_useful_pathkeys = has_useful_pathkeys(root, rel);
	List	   *result = NIL;
	List	   *all_clauses = NIL;		/* not computed till needed */
	ListCell   *ilist;

	foreach(ilist, rel->indexlist)
	{
		IndexOptInfo *index = (IndexOptInfo *) lfirst(ilist);
		IndexPath  *ipath;
		List	   *restrictclauses;
		List	   *orderbyclauses;
		List	   *index_pathkeys;
		List	   *useful_pathkeys;
		bool		useful_predicate;
		bool		found_clause;
		bool		index_is_ordered;

		/*
		 * Check that index supports the desired scan type(s)
		 */
		switch (scantype)
		{
			case ST_INDEXSCAN:
				if (!index->amhasgettuple)
					continue;
				break;
			case ST_BITMAPSCAN:
				if (!index->amhasgetbitmap)
					continue;
				break;
			case ST_ANYSCAN:
				/* either or both are OK */
				break;
		}

		/*
		 * Ignore partial indexes that do not match the query.	If a partial
		 * index is marked predOK then we know it's OK; otherwise, if we are
		 * at top level we know it's not OK (since predOK is exactly whether
		 * its predicate could be proven from the toplevel clauses).
		 * Otherwise, we have to test whether the added clauses are sufficient
		 * to imply the predicate.	If so, we could use the index in the
		 * current context.
		 *
		 * We set useful_predicate to true iff the predicate was proven using
		 * the current set of clauses.	This is needed to prevent matching a
		 * predOK index to an arm of an OR, which would be a legal but
		 * pointlessly inefficient plan.  (A better plan will be generated by
		 * just scanning the predOK index alone, no OR.)
		 */
		useful_predicate = false;
		if (index->indpred != NIL)
		{
			if (index->predOK)
			{
				if (istoplevel)
				{
					/* we know predicate was proven from these clauses */
					useful_predicate = true;
				}
			}
			else
			{
				if (istoplevel)
					continue;	/* no point in trying to prove it */

				/* Form all_clauses if not done already */
				if (all_clauses == NIL)
					all_clauses = list_concat(list_copy(clauses),
											  outer_clauses);

				if (!predicate_implied_by(index->indpred, all_clauses))
					continue;	/* can't use it at all */

				if (!predicate_implied_by(index->indpred, outer_clauses))
					useful_predicate = true;
			}
		}

		/*
		 * 1. Match the index against the available restriction clauses.
		 * found_clause is set true only if at least one of the current
		 * clauses was used (and, if saop_control is SAOP_REQUIRE, it has to
		 * have been a ScalarArrayOpExpr clause).
		 */
		restrictclauses = group_clauses_by_indexkey(index,
													clauses,
													outer_clauses,
													outer_relids,
													saop_control,
													&found_clause);

		/*
		 * Not all index AMs support scans with no restriction clauses. We
		 * can't generate a scan over an index with amoptionalkey = false
		 * unless there's at least one restriction clause.
		 */
		if (restrictclauses == NIL && !index->amoptionalkey)
			continue;

		/*
		 * 2. Compute pathkeys describing index's ordering, if any, then see
		 * how many of them are actually useful for this query.  This is not
		 * relevant unless we are at top level.
		 */
		index_is_ordered = (index->sortopfamily != NULL);
		if (index_is_ordered && possibly_useful_pathkeys &&
			istoplevel && outer_rel == NULL)
		{
			index_pathkeys = build_index_pathkeys(root, index,
												  ForwardScanDirection);

			/*
			 * CDB: For appendrel child, pathkeys contain Var nodes in terms
			 * of the child's baserel.  Transform the pathkey list to refer to
			 * columns of the appendrel.
			 */
			if (rel->reloptkind == RELOPT_OTHER_MEMBER_REL)
			{
				AppendRelInfo *appinfo = NULL;
				RelOptInfo *appendrel = NULL;
				ListCell   *appcell;
				CdbPathLocus notalocus;

				/* Find the appendrel of which this baserel is a child. */
				foreach(appcell, root->append_rel_list)
				{
					appinfo = (AppendRelInfo *) lfirst(appcell);
					if (appinfo->child_relid == rel->relid)
						break;
				}
				Assert(appinfo);
				appendrel = find_base_rel(root, appinfo->parent_relid);

				/*
				 * The pathkey list happens to have the same format as the
				 * partitioning key of a Hashed locus, so by disguising it we
				 * can use cdbpathlocus_pull_above_projection() to do the
				 * transformation.
				 */
				CdbPathLocus_MakeHashed(&notalocus, index_pathkeys);
				notalocus =
					cdbpathlocus_pull_above_projection(root,
													   notalocus,
													   rel->relids,
													   rel->reltargetlist,
													appendrel->reltargetlist,
													   appendrel->relid);
				if (CdbPathLocus_IsHashed(notalocus))
					index_pathkeys = truncate_useless_pathkeys(root, appendrel,
														notalocus.partkey_h);
				else
					index_pathkeys = NULL;
			}

			useful_pathkeys = truncate_useless_pathkeys(root, rel,
														index_pathkeys);
			orderbyclauses = NIL;
		}
		else if (index->amcanorderbyop && possibly_useful_pathkeys &&
				 istoplevel && outer_rel == NULL && scantype != ST_BITMAPSCAN)
		{
			/* see if we can generate ordering operators for query_pathkeys */
			orderbyclauses = match_index_to_pathkeys(index,
													 root->query_pathkeys);
			if (orderbyclauses)
				useful_pathkeys = root->query_pathkeys;
			else
				useful_pathkeys = NIL;
		}
		else
		{
			useful_pathkeys = NIL;
			orderbyclauses = NIL;
		}

		/*
		 * 3. Generate an indexscan path if there are relevant restriction
		 * clauses in the current clauses, OR the index ordering is
		 * potentially useful for later merging or final output ordering, OR
		 * the index has a predicate that was proven by the current clauses.
		 */
		if (found_clause || useful_pathkeys != NIL || useful_predicate)
		{
			ipath = create_index_path(root, index,
									  restrictclauses,
									  orderbyclauses,
									  useful_pathkeys,
									  index_is_ordered ?
									  ForwardScanDirection :
									  NoMovementScanDirection,
									  outer_rel);
			result = lappend(result, ipath);
		}

		/*
		 * 4. If the index is ordered, a backwards scan might be interesting.
		 * Again, this is only interesting at top level.
		 */
		if (index_is_ordered && possibly_useful_pathkeys &&
			istoplevel && outer_rel == NULL)
		{
			index_pathkeys = build_index_pathkeys(root, index,
												  BackwardScanDirection);
			useful_pathkeys = truncate_useless_pathkeys(root, rel,
														index_pathkeys);
			if (useful_pathkeys != NIL)
			{
				ipath = create_index_path(root, index,
										  restrictclauses,
										  NIL,
										  useful_pathkeys,
										  BackwardScanDirection,
										  outer_rel);
				result = lappend(result, ipath);
			}
		}
	}

	return result;
}


/*
 * find_saop_paths
 *		Find all the potential indexpaths that make use of ScalarArrayOpExpr
 *		clauses.  The executor only supports these in bitmap scans, not
 *		plain indexscans, so we need to segregate them from the normal case.
 *		Otherwise, same API as find_usable_indexes().
 *		Returns a list of IndexPaths.
 */
static List *
find_saop_paths(PlannerInfo *root, RelOptInfo *rel,
				List *clauses, List *outer_clauses,
				bool istoplevel, RelOptInfo *outer_rel)
{
	bool		have_saop = false;
	ListCell   *l;

	/*
	 * Since find_usable_indexes is relatively expensive, don't bother to run
	 * it unless there are some top-level ScalarArrayOpExpr clauses.
	 */
	foreach(l, clauses)
	{
		RestrictInfo *rinfo = (RestrictInfo *) lfirst(l);

		Assert(IsA(rinfo, RestrictInfo));
		if (IsA(rinfo->clause, ScalarArrayOpExpr))
		{
			have_saop = true;
			break;
		}
	}
	if (!have_saop)
		return NIL;

	return find_usable_indexes(root, rel,
							   clauses, outer_clauses,
							   istoplevel, outer_rel,
							   SAOP_REQUIRE, ST_BITMAPSCAN);
}


/*
 * generate_bitmap_or_paths
 *		Look through the list of clauses to find OR clauses, and generate
 *		a BitmapOrPath for each one we can handle that way.  Return a list
 *		of the generated BitmapOrPaths.
 *
 * outer_clauses is a list of additional clauses that can be assumed true
 * for the purpose of generating indexquals, but are not to be searched for
 * ORs.  (See find_usable_indexes() for motivation.)  outer_rel is the outer
 * side when we are considering a nestloop inner indexpath.
 */
List *
generate_bitmap_or_paths(PlannerInfo *root, RelOptInfo *rel,
						 List *clauses, List *outer_clauses,
						 RelOptInfo *outer_rel)
{
	List	   *result = NIL;
	List	   *all_clauses;
	ListCell   *l;

	/*
	 * We can use both the current and outer clauses as context for
	 * find_usable_indexes
	 */
	all_clauses = list_concat(list_copy(clauses), outer_clauses);

	foreach(l, clauses)
	{
		RestrictInfo *rinfo = (RestrictInfo *) lfirst(l);
		List	   *pathlist;
		Path	   *bitmapqual;
		ListCell   *j;

		Assert(IsA(rinfo, RestrictInfo));
		/* Ignore RestrictInfos that aren't ORs */
		if (!restriction_is_or_clause(rinfo))
			continue;

		/*
		 * We must be able to match at least one index to each of the arms of
		 * the OR, else we can't use it.
		 */
		pathlist = NIL;
		foreach(j, ((BoolExpr *) rinfo->orclause)->args)
		{
			Node	   *orarg = (Node *) lfirst(j);
			List	   *indlist;

			/* OR arguments should be ANDs or sub-RestrictInfos */
			if (and_clause(orarg))
			{
				List	   *andargs = ((BoolExpr *) orarg)->args;

				indlist = find_usable_indexes(root, rel,
											  andargs,
											  all_clauses,
											  false,
											  outer_rel,
											  SAOP_ALLOW,
											  ST_BITMAPSCAN);
				/* Recurse in case there are sub-ORs */
				indlist = list_concat(indlist,
									  generate_bitmap_or_paths(root, rel,
															   andargs,
															   all_clauses,
															   outer_rel));
			}
			else
			{
				Assert(IsA(orarg, RestrictInfo));
				Assert(!restriction_is_or_clause((RestrictInfo *) orarg));
				indlist = find_usable_indexes(root, rel,
											  list_make1(orarg),
											  all_clauses,
											  false,
											  outer_rel,
											  SAOP_ALLOW,
											  ST_BITMAPSCAN);
			}

			/*
			 * If nothing matched this arm, we can't do anything with this OR
			 * clause.
			 */
			if (indlist == NIL)
			{
				pathlist = NIL;
				break;
			}

			/*
			 * OK, pick the most promising AND combination, and add it to
			 * pathlist.
			 */
			bitmapqual = choose_bitmap_and(root, rel, indlist, outer_rel);
			pathlist = lappend(pathlist, bitmapqual);
		}

		/*
		 * If we have a match for every arm, then turn them into a
		 * BitmapOrPath, and add to result list.
		 */
		if (pathlist != NIL)
		{
			bitmapqual = (Path *) create_bitmap_or_path(root, rel, pathlist);
			result = lappend(result, bitmapqual);
		}
	}

	return result;
}


/*
 * choose_bitmap_and
 *		Given a nonempty list of bitmap paths, AND them into one path.
 *
 * This is a nontrivial decision since we can legally use any subset of the
 * given path set.	We want to choose a good tradeoff between selectivity
 * and cost of computing the bitmap.
 *
 * The result is either a single one of the inputs, or a BitmapAndPath
 * combining multiple inputs.
 */
static Path *
choose_bitmap_and(PlannerInfo *root, RelOptInfo *rel,
				  List *paths, RelOptInfo *outer_rel)
{
	int			npaths = list_length(paths);
	PathClauseUsage **pathinfoarray;
	PathClauseUsage *pathinfo;
	List	   *clauselist;
	List	   *bestpaths = NIL;
	Cost		bestcost = 0;
	int			i,
				j;
	ListCell   *l;

	Assert(npaths > 0);			/* else caller error */
	if (npaths == 1)
		return (Path *) linitial(paths);		/* easy case */

	/*
	 * In theory we should consider every nonempty subset of the given paths.
	 * In practice that seems like overkill, given the crude nature of the
	 * estimates, not to mention the possible effects of higher-level AND and
	 * OR clauses.	Moreover, it's completely impractical if there are a large
	 * number of paths, since the work would grow as O(2^N).
	 *
	 * As a heuristic, we first check for paths using exactly the same sets of
	 * WHERE clauses + index predicate conditions, and reject all but the
	 * cheapest-to-scan in any such group.	This primarily gets rid of indexes
	 * that include the interesting columns but also irrelevant columns.  (In
	 * situations where the DBA has gone overboard on creating variant
	 * indexes, this can make for a very large reduction in the number of
	 * paths considered further.)
	 *
	 * We then sort the surviving paths with the cheapest-to-scan first, and
	 * for each path, consider using that path alone as the basis for a bitmap
	 * scan.  Then we consider bitmap AND scans formed from that path plus
	 * each subsequent (higher-cost) path, adding on a subsequent path if it
	 * results in a reduction in the estimated total scan cost. This means we
	 * consider about O(N^2) rather than O(2^N) path combinations, which is
	 * quite tolerable, especially given than N is usually reasonably small
	 * because of the prefiltering step.  The cheapest of these is returned.
	 *
	 * We will only consider AND combinations in which no two indexes use the
	 * same WHERE clause.  This is a bit of a kluge: it's needed because
	 * costsize.c and clausesel.c aren't very smart about redundant clauses.
	 * They will usually double-count the redundant clauses, producing a
	 * too-small selectivity that makes a redundant AND step look like it
	 * reduces the total cost.	Perhaps someday that code will be smarter and
	 * we can remove this limitation.  (But note that this also defends
	 * against flat-out duplicate input paths, which can happen because
	 * best_inner_indexscan will find the same OR join clauses that
	 * create_or_index_quals has pulled OR restriction clauses out of.)
	 *
	 * For the same reason, we reject AND combinations in which an index
	 * predicate clause duplicates another clause.	Here we find it necessary
	 * to be even stricter: we'll reject a partial index if any of its
	 * predicate clauses are implied by the set of WHERE clauses and predicate
	 * clauses used so far.  This covers cases such as a condition "x = 42"
	 * used with a plain index, followed by a clauseless scan of a partial
	 * index "WHERE x >= 40 AND x < 50".  The partial index has been accepted
	 * only because "x = 42" was present, and so allowing it would partially
	 * double-count selectivity.  (We could use predicate_implied_by on
	 * regular qual clauses too, to have a more intelligent, but much more
	 * expensive, check for redundancy --- but in most cases simple equality
	 * seems to suffice.)
	 */

	/*
	 * Extract clause usage info and detect any paths that use exactly the
	 * same set of clauses; keep only the cheapest-to-scan of any such groups.
	 * The surviving paths are put into an array for qsort'ing.
	 */
	pathinfoarray = (PathClauseUsage **)
		palloc(npaths * sizeof(PathClauseUsage *));
	clauselist = NIL;
	npaths = 0;
	foreach(l, paths)
	{
		Path	   *ipath = (Path *) lfirst(l);

		pathinfo = classify_index_clause_usage(ipath, &clauselist);
		for (i = 0; i < npaths; i++)
		{
			if (bms_equal(pathinfo->clauseids, pathinfoarray[i]->clauseids))
				break;
		}
		if (i < npaths)
		{
			/* duplicate clauseids, keep the cheaper one */
			Cost		ncost;
			Cost		ocost;
			Selectivity nselec;
			Selectivity oselec;

			cost_bitmap_tree_node(pathinfo->path, &ncost, &nselec);
			cost_bitmap_tree_node(pathinfoarray[i]->path, &ocost, &oselec);
			if (ncost < ocost)
				pathinfoarray[i] = pathinfo;
		}
		else
		{
			/* not duplicate clauseids, add to array */
			pathinfoarray[npaths++] = pathinfo;
		}
	}

	/* If only one surviving path, we're done */
	if (npaths == 1)
		return pathinfoarray[0]->path;

	/* Sort the surviving paths by index access cost */
	qsort(pathinfoarray, npaths, sizeof(PathClauseUsage *),
		  path_usage_comparator);

	/*
	 * For each surviving index, consider it as an "AND group leader", and see
	 * whether adding on any of the later indexes results in an AND path with
	 * cheaper total cost than before.	Then take the cheapest AND group.
	 */
	for (i = 0; i < npaths; i++)
	{
		Cost		costsofar;
		List	   *qualsofar;
		Bitmapset  *clauseidsofar;
		ListCell   *lastcell;

		pathinfo = pathinfoarray[i];
		paths = list_make1(pathinfo->path);
		costsofar = bitmap_scan_cost_est(root, rel, pathinfo->path, outer_rel);
		qualsofar = list_concat(list_copy(pathinfo->quals),
								list_copy(pathinfo->preds));
		clauseidsofar = bms_copy(pathinfo->clauseids);
		lastcell = list_head(paths);	/* for quick deletions */

		for (j = i + 1; j < npaths; j++)
		{
			Cost		newcost;

			pathinfo = pathinfoarray[j];
			/* Check for redundancy */
			if (bms_overlap(pathinfo->clauseids, clauseidsofar))
				continue;		/* consider it redundant */
			if (pathinfo->preds)
			{
				bool		redundant = false;

				/* we check each predicate clause separately */
				foreach(l, pathinfo->preds)
				{
					Node	   *np = (Node *) lfirst(l);

					if (predicate_implied_by(list_make1(np), qualsofar))
					{
						redundant = true;
						break;	/* out of inner foreach loop */
					}
				}
				if (redundant)
					continue;
			}
			/* tentatively add new path to paths, so we can estimate cost */
			paths = lappend(paths, pathinfo->path);
			newcost = bitmap_and_cost_est(root, rel, paths, outer_rel);
			if (newcost < costsofar)
			{
				/* keep new path in paths, update subsidiary variables */
				costsofar = newcost;
				qualsofar = list_concat(qualsofar,
										list_copy(pathinfo->quals));
				qualsofar = list_concat(qualsofar,
										list_copy(pathinfo->preds));
				clauseidsofar = bms_add_members(clauseidsofar,
												pathinfo->clauseids);
				lastcell = lnext(lastcell);
			}
			else
			{
				/* reject new path, remove it from paths list */
				paths = list_delete_cell(paths, lnext(lastcell), lastcell);
			}
			Assert(lnext(lastcell) == NULL);
		}

		/* Keep the cheapest AND-group (or singleton) */
		if (i == 0 || costsofar < bestcost)
		{
			bestpaths = paths;
			bestcost = costsofar;
		}

		/* some easy cleanup (we don't try real hard though) */
		list_free(qualsofar);
	}

	if (list_length(bestpaths) == 1)
		return (Path *) linitial(bestpaths);	/* no need for AND */
	return (Path *) create_bitmap_and_path(root, rel, bestpaths);
}

/* qsort comparator to sort in increasing index access cost order */
static int
path_usage_comparator(const void *a, const void *b)
{
	PathClauseUsage *pa = *(PathClauseUsage *const *) a;
	PathClauseUsage *pb = *(PathClauseUsage *const *) b;
	Cost		acost;
	Cost		bcost;
	Selectivity aselec;
	Selectivity bselec;

	cost_bitmap_tree_node(pa->path, &acost, &aselec);
	cost_bitmap_tree_node(pb->path, &bcost, &bselec);

	/*
	 * If costs are the same, sort by selectivity.
	 */
	if (acost < bcost)
		return -1;
	if (acost > bcost)
		return 1;

	if (aselec < bselec)
		return -1;
	if (aselec > bselec)
		return 1;

	return 0;
}

/*
 * Estimate the cost of actually executing a bitmap scan with a single
 * index path (no BitmapAnd, at least not at this level).
 */
static Cost
bitmap_scan_cost_est(PlannerInfo *root, RelOptInfo *rel,
					 Path *ipath, RelOptInfo *outer_rel)
{
	Path		bpath;

	cost_bitmap_heap_scan(&bpath, root, rel, ipath, outer_rel);

	return bpath.total_cost;
}

/*
 * Estimate the cost of actually executing a BitmapAnd scan with the given
 * inputs.
 */
static Cost
bitmap_and_cost_est(PlannerInfo *root, RelOptInfo *rel,
					List *paths, RelOptInfo *outer_rel)
{
	BitmapAndPath apath;
	Path		bpath;

	/* Set up a dummy BitmapAndPath */
	apath.path.type = T_BitmapAndPath;
	apath.path.parent = rel;
	apath.bitmapquals = paths;
	cost_bitmap_and_node(&apath, root);

	/* Now we can do cost_bitmap_heap_scan */
	cost_bitmap_heap_scan(&bpath, root, rel, (Path *) &apath, outer_rel);

	return bpath.total_cost;
}


/*
 * classify_index_clause_usage
 *		Construct a PathClauseUsage struct describing the WHERE clauses and
 *		index predicate clauses used by the given indexscan path.
 *		We consider two clauses the same if they are equal().
 *
 * At some point we might want to migrate this info into the Path data
 * structure proper, but for the moment it's only needed within
 * choose_bitmap_and().
 *
 * *clauselist is used and expanded as needed to identify all the distinct
 * clauses seen across successive calls.  Caller must initialize it to NIL
 * before first call of a set.
 */
static PathClauseUsage *
classify_index_clause_usage(Path *path, List **clauselist)
{
	PathClauseUsage *result;
	Bitmapset  *clauseids;
	ListCell   *lc;

	result = (PathClauseUsage *) palloc(sizeof(PathClauseUsage));
	result->path = path;

	/* Recursively find the quals and preds used by the path */
	result->quals = NIL;
	result->preds = NIL;
	find_indexpath_quals(path, &result->quals, &result->preds);

	/* Build up a bitmapset representing the quals and preds */
	clauseids = NULL;
	foreach(lc, result->quals)
	{
		Node	   *node = (Node *) lfirst(lc);

		clauseids = bms_add_member(clauseids,
								   find_list_position(node, clauselist));
	}
	foreach(lc, result->preds)
	{
		Node	   *node = (Node *) lfirst(lc);

		clauseids = bms_add_member(clauseids,
								   find_list_position(node, clauselist));
	}
	result->clauseids = clauseids;

	return result;
}


/*
 * find_indexpath_quals
 *
 * Given the Path structure for a plain or bitmap indexscan, extract lists
 * of all the indexquals and index predicate conditions used in the Path.
 * These are appended to the initial contents of *quals and *preds (hence
 * caller should initialize those to NIL).
 *
 * This is sort of a simplified version of make_restrictinfo_from_bitmapqual;
 * here, we are not trying to produce an accurate representation of the AND/OR
 * semantics of the Path, but just find out all the base conditions used.
 *
 * The result lists contain pointers to the expressions used in the Path,
 * but all the list cells are freshly built, so it's safe to destructively
 * modify the lists (eg, by concat'ing with other lists).
 */
static void
find_indexpath_quals(Path *bitmapqual, List **quals, List **preds)
{
	if (IsA(bitmapqual, BitmapAndPath))
	{
		BitmapAndPath *apath = (BitmapAndPath *) bitmapqual;
		ListCell   *l;

		foreach(l, apath->bitmapquals)
		{
			find_indexpath_quals((Path *) lfirst(l), quals, preds);
		}
	}
	else if (IsA(bitmapqual, BitmapOrPath))
	{
		BitmapOrPath *opath = (BitmapOrPath *) bitmapqual;
		ListCell   *l;

		foreach(l, opath->bitmapquals)
		{
			find_indexpath_quals((Path *) lfirst(l), quals, preds);
		}
	}
	else if (IsA(bitmapqual, IndexPath))
	{
		IndexPath  *ipath = (IndexPath *) bitmapqual;

		*quals = list_concat(*quals, get_actual_clauses(ipath->indexclauses));
		*preds = list_concat(*preds, list_copy(ipath->indexinfo->indpred));
	}
	else
		elog(ERROR, "unrecognized node type: %d", nodeTag(bitmapqual));
}


/*
 * find_list_position
 *		Return the given node's position (counting from 0) in the given
 *		list of nodes.	If it's not equal() to any existing list member,
 *		add it at the end, and return that position.
 */
static int
find_list_position(Node *node, List **nodelist)
{
	int			i;
	ListCell   *lc;

	i = 0;
	foreach(lc, *nodelist)
	{
		Node	   *oldnode = (Node *) lfirst(lc);

		if (equal(node, oldnode))
			return i;
		i++;
	}

	*nodelist = lappend(*nodelist, node);

	return i;
}


/****************************************************************************
 *				----  ROUTINES TO CHECK RESTRICTIONS  ----
 ****************************************************************************/


/*
 * group_clauses_by_indexkey
 *	  Find restriction clauses that can be used with an index.
 *
 * Returns a list of sublists of RestrictInfo nodes for clauses that can be
 * used with this index.  Each sublist contains clauses that can be used
 * with one index key (in no particular order); the top list is ordered by
 * index key.  (This is depended on by expand_indexqual_conditions().)
 *
 * We can use clauses from either the current clauses or outer_clauses lists,
 * but *found_clause is set TRUE only if we used at least one clause from
 * the "current clauses" list.	See find_usable_indexes() for motivation.
 *
 * outer_relids determines what Vars will be allowed on the other side
 * of a possible index qual; see match_clause_to_indexcol().
 *
 * 'saop_control' indicates whether ScalarArrayOpExpr clauses can be used.
 * When it's SAOP_REQUIRE, *found_clause is set TRUE only if we used at least
 * one ScalarArrayOpExpr from the current clauses list.
 *
 * If the index has amoptionalkey = false, we give up and return NIL when
 * there are no restriction clauses matching the first index key.  Otherwise,
 * we return NIL if there are no restriction clauses matching any index key.
 * A non-NIL result will have one (possibly empty) sublist for each index key.
 *
 * Example: given an index on (A,B,C), we would return ((C1 C2) () (C3 C4))
 * if we find that clauses C1 and C2 use column A, clauses C3 and C4 use
 * column C, and no clauses use column B.
 *
 * Note: in some circumstances we may find the same RestrictInfos coming
 * from multiple places.  Defend against redundant outputs by using
 * list_append_unique_ptr (pointer equality should be good enough).
 */
static List *
group_clauses_by_indexkey(IndexOptInfo *index,
						  List *clauses, List *outer_clauses,
						  Relids outer_relids,
						  SaOpControl saop_control,
						  bool *found_clause)
{
	List	   *clausegroup_list = NIL;
	bool		found_outer_clause = false;
	int			indexcol;

	*found_clause = false;		/* default result */

	if (clauses == NIL && outer_clauses == NIL)
		return NIL;				/* cannot succeed */

	for (indexcol = 0; indexcol < index->ncolumns; indexcol++)
	{
		List	   *clausegroup = NIL;
		ListCell   *l;

		/* check the current clauses */
		foreach(l, clauses)
		{
			RestrictInfo *rinfo = (RestrictInfo *) lfirst(l);

			Assert(IsA(rinfo, RestrictInfo));
			if (match_clause_to_indexcol(index,
										 indexcol,
										 rinfo,
										 outer_relids,
										 saop_control))
			{
				clausegroup = list_append_unique_ptr(clausegroup, rinfo);
				if (saop_control != SAOP_REQUIRE ||
					IsA(rinfo->clause, ScalarArrayOpExpr))
					*found_clause = true;
			}
		}

		/* check the outer clauses */
		foreach(l, outer_clauses)
		{
			RestrictInfo *rinfo = (RestrictInfo *) lfirst(l);

			Assert(IsA(rinfo, RestrictInfo));
			if (match_clause_to_indexcol(index,
										 indexcol,
										 rinfo,
										 outer_relids,
										 saop_control))
			{
				clausegroup = list_append_unique_ptr(clausegroup, rinfo);
				found_outer_clause = true;
			}
		}

		/*
		 * If no clauses match this key, check for amoptionalkey restriction.
		 */
		if (clausegroup == NIL && !index->amoptionalkey && indexcol == 0)
			return NIL;

		clausegroup_list = lappend(clausegroup_list, clausegroup);
	}

	if (!*found_clause && !found_outer_clause)
		return NIL;				/* no indexable clauses anywhere */

	return clausegroup_list;
}


/*
 * match_clause_to_indexcol()
 *	  Determines whether a restriction clause matches a column of an index.
 *
 *	  To match a normal index, the clause:
 *
 *	  (1)  must be in the form (indexkey op const) or (const op indexkey);
 *		   and
 *	  (2)  must contain an operator which is in the same family as the index
 *		   operator for this column, or is a "special" operator as recognized
 *		   by match_special_index_operator();
 *		   and
 *	  (3)  must match the collation of the index, if collation is relevant.
 *
 *	  Our definition of "const" is pretty liberal: we allow Vars belonging
 *	  to the caller-specified outer_relids relations (which had better not
 *	  include the relation whose index is being tested).  outer_relids should
 *	  be NULL when checking simple restriction clauses, and the outer side
 *	  of the join when building a join inner scan.	Other than that, the
 *	  only thing we don't like is volatile functions.
 *
 *	  Note: in most cases we already know that the clause as a whole uses
 *	  vars from the interesting set of relations.  The reason for the
 *	  outer_relids test is to reject clauses like (a.f1 OP (b.f2 OP a.f3));
 *	  that's not processable by an indexscan nestloop join on A, whereas
 *	  (a.f1 OP (b.f2 OP c.f3)) is.
 *
 *	  Presently, the executor can only deal with indexquals that have the
 *	  indexkey on the left, so we can only use clauses that have the indexkey
 *	  on the right if we can commute the clause to put the key on the left.
 *	  We do not actually do the commuting here, but we check whether a
 *	  suitable commutator operator is available.
 *
 *	  It is also possible to match RowCompareExpr clauses to indexes (but
 *	  currently, only btree indexes handle this).  In this routine we will
 *	  report a match if the first column of the row comparison matches the
 *	  target index column.	This is sufficient to guarantee that some index
 *	  condition can be constructed from the RowCompareExpr --- whether the
 *	  remaining columns match the index too is considered in
 *	  expand_indexqual_rowcompare().
 *
 *	  It is also possible to match ScalarArrayOpExpr clauses to indexes, when
 *	  the clause is of the form "indexkey op ANY (arrayconst)".  Since the
 *	  executor can only handle these in the context of bitmap index scans,
 *	  our caller specifies whether to allow these or not.
 *
 *	  For boolean indexes, it is also possible to match the clause directly
 *	  to the indexkey; or perhaps the clause is (NOT indexkey).
 *
 * 'index' is the index of interest.
 * 'indexcol' is a column number of 'index' (counting from 0).
 * 'rinfo' is the clause to be tested (as a RestrictInfo node).
 * 'outer_relids' lists rels whose Vars can be considered pseudoconstant.
 * 'saop_control' indicates whether ScalarArrayOpExpr clauses can be used.
 *
 * Returns true if the clause can be used with this index key.
 *
 * NOTE:  returns false if clause is an OR or AND clause; it is the
 * responsibility of higher-level routines to cope with those.
 */
static bool
match_clause_to_indexcol(IndexOptInfo *index,
						 int indexcol,
						 RestrictInfo *rinfo,
						 Relids outer_relids,
						 SaOpControl saop_control)
{
	Expr	   *clause = rinfo->clause;
	Oid			opfamily = index->opfamily[indexcol];
	Oid			idxcollation = index->indexcollations[indexcol];
	Node	   *leftop,
			   *rightop;
	Relids		left_relids;
	Relids		right_relids;
	Oid			expr_op;
	Oid			expr_coll;
	bool		plain_op;

	/*
	 * Never match pseudoconstants to indexes.	(Normally this could not
	 * happen anyway, since a pseudoconstant clause couldn't contain a Var,
	 * but what if someone builds an expression index on a constant? It's not
	 * totally unreasonable to do so with a partial index, either.)
	 */
	if (rinfo->pseudoconstant)
		return false;

	/* First check for boolean-index cases. */
	if (IsBooleanOpfamily(opfamily))
	{
		if (match_boolean_index_clause((Node *) clause, indexcol, index))
			return true;
	}

	/*
	 * Clause must be a binary opclause, or possibly a ScalarArrayOpExpr
	 * (which is always binary, by definition).  Or it could be a
	 * RowCompareExpr, which we pass off to match_rowcompare_to_indexcol().
	 * Or, if the index supports it, we can handle IS NULL/NOT NULL clauses.
	 */
	if (is_opclause(clause))
	{
		leftop = get_leftop(clause);
		rightop = get_rightop(clause);
		if (!leftop || !rightop)
			return false;
		left_relids = rinfo->left_relids;
		right_relids = rinfo->right_relids;
		expr_op = ((OpExpr *) clause)->opno;
		expr_coll = ((OpExpr *) clause)->inputcollid;
		plain_op = true;
	}
	else if (saop_control != SAOP_FORBID &&
			 clause && IsA(clause, ScalarArrayOpExpr))
	{
		ScalarArrayOpExpr *saop = (ScalarArrayOpExpr *) clause;

		/* We only accept ANY clauses, not ALL */
		if (!saop->useOr)
			return false;
		leftop = (Node *) linitial(saop->args);
		rightop = (Node *) lsecond(saop->args);
		left_relids = NULL;		/* not actually needed */
		right_relids = pull_varnos(rightop);
		expr_op = saop->opno;
		expr_coll = saop->inputcollid;
		plain_op = false;
	}
	else if (clause && IsA(clause, RowCompareExpr))
	{
		return match_rowcompare_to_indexcol(index, indexcol,
											opfamily, idxcollation,
											(RowCompareExpr *) clause,
											outer_relids);
	}
	else if (index->amsearchnulls && IsA(clause, NullTest))
	{
		NullTest   *nt = (NullTest *) clause;

		if (!nt->argisrow &&
			match_index_to_operand((Node *) nt->arg, indexcol, index))
			return true;
		return false;
	}
	else
		return false;

	/*
	 * Check for clauses of the form: (indexkey operator constant) or
	 * (constant operator indexkey).  See above notes about const-ness.
	 */
	if (match_index_to_operand(leftop, indexcol, index) &&
		bms_is_subset(right_relids, outer_relids) &&
		!contain_volatile_functions(rightop))
	{
		if (idxcollation == expr_coll &&
			is_indexable_operator(expr_op, opfamily, true))
			return true;

		/*
		 * If we didn't find a member of the index's opfamily, see whether it
		 * is a "special" indexable operator.
		 */
		if (plain_op &&
		  match_special_index_operator(clause, opfamily, idxcollation, true))
			return true;
		return false;
	}

	if (plain_op &&
		match_index_to_operand(rightop, indexcol, index) &&
		bms_is_subset(left_relids, outer_relids) &&
		!contain_volatile_functions(leftop))
	{
		if (idxcollation == expr_coll &&
			is_indexable_operator(expr_op, opfamily, false))
			return true;

		/*
		 * If we didn't find a member of the index's opfamily, see whether it
		 * is a "special" indexable operator.
		 */
		if (match_special_index_operator(clause, opfamily, idxcollation, false))
			return true;
		return false;
	}

	return false;
}

/*
 * is_indexable_operator
 *	  Does the operator match the specified index opfamily?
 *
 * If the indexkey is on the right, what we actually want to know
 * is whether the operator has a commutator operator that matches
 * the opfamily.
 */
static bool
is_indexable_operator(Oid expr_op, Oid opfamily, bool indexkey_on_left)
{
	/* Get the commuted operator if necessary */
	if (!indexkey_on_left)
	{
		expr_op = get_commutator(expr_op);
		if (expr_op == InvalidOid)
			return false;
	}

	/* OK if the (commuted) operator is a member of the index's opfamily */
	return op_in_opfamily(expr_op, opfamily);
}

/*
 * match_rowcompare_to_indexcol()
 *	  Handles the RowCompareExpr case for match_clause_to_indexcol(),
 *	  which see for comments.
 */
static bool
match_rowcompare_to_indexcol(IndexOptInfo *index,
							 int indexcol,
							 Oid opfamily,
							 Oid idxcollation,
							 RowCompareExpr *clause,
							 Relids outer_relids)
{
	Node	   *leftop,
			   *rightop;
	Oid			expr_op;
	Oid			expr_coll;

	/* Forget it if we're not dealing with a btree index */
	if (index->relam != BTREE_AM_OID)
		return false;

	/*
	 * We could do the matching on the basis of insisting that the opfamily
	 * shown in the RowCompareExpr be the same as the index column's opfamily,
	 * but that could fail in the presence of reverse-sort opfamilies: it'd be
	 * a matter of chance whether RowCompareExpr had picked the forward or
	 * reverse-sort family.  So look only at the operator, and match if it is
	 * a member of the index's opfamily (after commutation, if the indexkey is
	 * on the right).  We'll worry later about whether any additional
	 * operators are matchable to the index.
	 */
	leftop = (Node *) linitial(clause->largs);
	rightop = (Node *) linitial(clause->rargs);
	expr_op = linitial_oid(clause->opnos);
	expr_coll = linitial_oid(clause->inputcollids);

	/* Collations must match */
	if (expr_coll != idxcollation)
		return false;

	/*
	 * These syntactic tests are the same as in match_clause_to_indexcol()
	 */
	if (match_index_to_operand(leftop, indexcol, index) &&
		bms_is_subset(pull_varnos(rightop), outer_relids) &&
		!contain_volatile_functions(rightop))
	{
		/* OK, indexkey is on left */
	}
	else if (match_index_to_operand(rightop, indexcol, index) &&
			 bms_is_subset(pull_varnos(leftop), outer_relids) &&
			 !contain_volatile_functions(leftop))
	{
		/* indexkey is on right, so commute the operator */
		expr_op = get_commutator(expr_op);
		if (expr_op == InvalidOid)
			return false;
	}
	else
		return false;

	/* We're good if the operator is the right type of opfamily member */
	switch (get_op_opfamily_strategy(expr_op, opfamily))
	{
		case BTLessStrategyNumber:
		case BTLessEqualStrategyNumber:
		case BTGreaterEqualStrategyNumber:
		case BTGreaterStrategyNumber:
			return true;
	}

	return false;
}


/****************************************************************************
 *				----  ROUTINES TO CHECK ORDERING OPERATORS	----
 ****************************************************************************/

/*
 * match_index_to_pathkeys
 *		Test whether an index can produce output ordered according to the
 *		given pathkeys using "ordering operators".
 *
 * If it can, return a list of suitable ORDER BY expressions, each of the form
 * "indexedcol operator pseudoconstant".  If not, return NIL.
 */
static List *
match_index_to_pathkeys(IndexOptInfo *index, List *pathkeys)
{
	List	   *orderbyexprs = NIL;
	ListCell   *lc1;

	/* Only indexes with the amcanorderbyop property are interesting here */
	if (!index->amcanorderbyop)
		return NIL;

	foreach(lc1, pathkeys)
	{
		PathKey    *pathkey = (PathKey *) lfirst(lc1);
		bool		found = false;
		ListCell   *lc2;

		/*
		 * Note: for any failure to match, we just return NIL immediately.
		 * There is no value in matching just some of the pathkeys.
		 */

		/* Pathkey must request default sort order for the target opfamily */
		if (pathkey->pk_strategy != BTLessStrategyNumber ||
			pathkey->pk_nulls_first)
			return NIL;

		/* If eclass is volatile, no hope of using an indexscan */
		if (pathkey->pk_eclass->ec_has_volatile)
			return NIL;

		/* Try to match eclass member expression(s) to index */
		foreach(lc2, pathkey->pk_eclass->ec_members)
		{
			EquivalenceMember *member = (EquivalenceMember *) lfirst(lc2);
			int			indexcol;

			/* No possibility of match if it references other relations */
			if (!bms_equal(member->em_relids, index->rel->relids))
				continue;

			for (indexcol = 0; indexcol < index->ncolumns; indexcol++)
			{
				Expr	   *expr;

				expr = match_clause_to_ordering_op(index,
												   indexcol,
												   member->em_expr,
												   pathkey->pk_opfamily);
				if (expr)
				{
					orderbyexprs = lappend(orderbyexprs, expr);
					found = true;
					break;
				}
			}

			if (found)			/* don't want to look at remaining members */
				break;
		}

		if (!found)				/* fail if no match for this pathkey */
			return NIL;
	}

	return orderbyexprs;		/* success! */
}

/*
 * match_clause_to_ordering_op
 *	  Determines whether an ordering operator expression matches an
 *	  index column.
 *
 *	  This is similar to, but simpler than, match_clause_to_indexcol.
 *	  We only care about simple OpExpr cases.  The input is a bare
 *	  expression that is being ordered by, which must be of the form
 *	  (indexkey op const) or (const op indexkey) where op is an ordering
 *	  operator for the column's opfamily.
 *
 * 'index' is the index of interest.
 * 'indexcol' is a column number of 'index' (counting from 0).
 * 'clause' is the ordering expression to be tested.
 * 'pk_opfamily' is the btree opfamily describing the required sort order.
 *
 * Note that we currently do not consider the collation of the ordering
 * operator's result.  In practical cases the result type will be numeric
 * and thus have no collation, and it's not very clear what to match to
 * if it did have a collation.	The index's collation should match the
 * ordering operator's input collation, not its result.
 *
 * If successful, return 'clause' as-is if the indexkey is on the left,
 * otherwise a commuted copy of 'clause'.  If no match, return NULL.
 */
static Expr *
match_clause_to_ordering_op(IndexOptInfo *index,
							int indexcol,
							Expr *clause,
							Oid pk_opfamily)
{
	Oid			opfamily = index->opfamily[indexcol];
	Oid			idxcollation = index->indexcollations[indexcol];
	Node	   *leftop,
			   *rightop;
	Oid			expr_op;
	Oid			expr_coll;
	Oid			sortfamily;
	bool		commuted;

	/*
	 * Clause must be a binary opclause.
	 */
	if (!is_opclause(clause))
		return NULL;
	leftop = get_leftop(clause);
	rightop = get_rightop(clause);
	if (!leftop || !rightop)
		return NULL;
	expr_op = ((OpExpr *) clause)->opno;
	expr_coll = ((OpExpr *) clause)->inputcollid;

	/*
	 * We can forget the whole thing right away if wrong collation.
	 */
	if (expr_coll != idxcollation)
		return NULL;

	/*
	 * Check for clauses of the form: (indexkey operator constant) or
	 * (constant operator indexkey).
	 */
	if (match_index_to_operand(leftop, indexcol, index) &&
		!contain_var_clause(rightop) &&
		!contain_volatile_functions(rightop))
	{
		commuted = false;
	}
	else if (match_index_to_operand(rightop, indexcol, index) &&
			 !contain_var_clause(leftop) &&
			 !contain_volatile_functions(leftop))
	{
		/* Might match, but we need a commuted operator */
		expr_op = get_commutator(expr_op);
		if (expr_op == InvalidOid)
			return NULL;
		commuted = true;
	}
	else
		return NULL;

	/*
	 * Is the (commuted) operator an ordering operator for the opfamily? And
	 * if so, does it yield the right sorting semantics?
	 */
	sortfamily = get_op_opfamily_sortfamily(expr_op, opfamily);
	if (sortfamily != pk_opfamily)
		return NULL;

	/* We have a match.  Return clause or a commuted version thereof. */
	if (commuted)
	{
		OpExpr	   *newclause = makeNode(OpExpr);

		/* flat-copy all the fields of clause */
		memcpy(newclause, clause, sizeof(OpExpr));

		/* commute it */
		newclause->opno = expr_op;
		newclause->opfuncid = InvalidOid;
		newclause->args = list_make2(rightop, leftop);

		clause = (Expr *) newclause;
	}

	return clause;
}


/****************************************************************************
 *				----  ROUTINES TO DO PARTIAL INDEX PREDICATE TESTS	----
 ****************************************************************************/

/*
 * check_partial_indexes
 *		Check each partial index of the relation, and mark it predOK if
 *		the index's predicate is satisfied for this query.
 *
 * Note: it is possible for this to get re-run after adding more restrictions
 * to the rel; so we might be able to prove more indexes OK.  We assume that
 * adding more restrictions can't make an index not OK.
 */
void
check_partial_indexes(PlannerInfo *root, RelOptInfo *rel)
{
	List	   *restrictinfo_list = rel->baserestrictinfo;
	ListCell   *ilist;

	foreach(ilist, rel->indexlist)
	{
		IndexOptInfo *index = (IndexOptInfo *) lfirst(ilist);

		if (index->indpred == NIL)
			continue;			/* ignore non-partial indexes */

		if (index->predOK)
			continue;			/* don't repeat work if already proven OK */

		index->predOK = predicate_implied_by(index->indpred,
											 restrictinfo_list);
	}
}

/****************************************************************************
 *				----  ROUTINES TO CHECK JOIN CLAUSES  ----
 ****************************************************************************/

/*
 * indexable_outerrelids
 *	  Finds all other relids that participate in any indexable join clause
 *	  for the specified table.	Returns a set of relids.
 */
static Relids
indexable_outerrelids(PlannerInfo *root, RelOptInfo *rel)
{
	Relids		outer_relids = NULL;
	bool		is_child_rel = (rel->reloptkind == RELOPT_OTHER_MEMBER_REL);
	ListCell   *lc1;

	/*
	 * Examine each joinclause in the joininfo list to see if it matches any
	 * key of any index.  If so, add the clause's other rels to the result.
	 */
	foreach(lc1, rel->joininfo)
	{
		RestrictInfo *joininfo = (RestrictInfo *) lfirst(lc1);
		Relids		other_rels;

		other_rels = bms_difference(joininfo->required_relids, rel->relids);
		if (matches_any_index(joininfo, rel, other_rels))
			outer_relids = bms_join(outer_relids, other_rels);
		else
			bms_free(other_rels);
	}

	/*
	 * We also have to look through the query's EquivalenceClasses to see if
	 * any of them could generate indexable join conditions for this rel.
	 */
	if (rel->has_eclass_joins)
	{
		foreach(lc1, root->eq_classes)
		{
			EquivalenceClass *cur_ec = (EquivalenceClass *) lfirst(lc1);
			Relids		other_rels = NULL;
			bool		found_index = false;
			ListCell   *lc2;

			/*
			 * Won't generate joinclauses if const or single-member (the
			 * latter test covers the volatile case too)
			 */
			if (cur_ec->ec_has_const || list_length(cur_ec->ec_members) <= 1)
				continue;

			/*
			 * Note we don't test ec_broken; if we did, we'd need a separate
			 * code path to look through ec_sources.  Checking the members
			 * anyway is OK as a possibly-overoptimistic heuristic.
			 */

			/*
			 * No point in searching if rel not mentioned in eclass (but we
			 * can't tell that for a child rel).
			 */
			if (!is_child_rel &&
				!bms_is_subset(rel->relids, cur_ec->ec_relids))
				continue;

			/*
			 * Scan members, looking for both an index match and join
			 * candidates
			 */
			foreach(lc2, cur_ec->ec_members)
			{
				EquivalenceMember *cur_em = (EquivalenceMember *) lfirst(lc2);

				/* Join candidate? */
				if (!cur_em->em_is_child &&
					!bms_overlap(cur_em->em_relids, rel->relids))
				{
					other_rels = bms_add_members(other_rels,
												 cur_em->em_relids);
					continue;
				}

				/* Check for index match (only need one) */
				if (!found_index &&
					bms_equal(cur_em->em_relids, rel->relids) &&
					eclass_matches_any_index(cur_ec, cur_em, rel))
					found_index = true;
			}

			if (found_index)
				outer_relids = bms_join(outer_relids, other_rels);
			else
				bms_free(other_rels);
		}
	}

	return outer_relids;
}

/*
 * matches_any_index
 *	  Workhorse for indexable_outerrelids: see if a joinclause can be
 *	  matched to any index of the given rel.
 */
static bool
matches_any_index(RestrictInfo *rinfo, RelOptInfo *rel, Relids outer_relids)
{
	ListCell   *l;

	Assert(IsA(rinfo, RestrictInfo));

	if (restriction_is_or_clause(rinfo))
	{
		foreach(l, ((BoolExpr *) rinfo->orclause)->args)
		{
			Node	   *orarg = (Node *) lfirst(l);

			/* OR arguments should be ANDs or sub-RestrictInfos */
			if (and_clause(orarg))
			{
				ListCell   *j;

				/* Recurse to examine AND items and sub-ORs */
				foreach(j, ((BoolExpr *) orarg)->args)
				{
					RestrictInfo *arinfo = (RestrictInfo *) lfirst(j);

					if (matches_any_index(arinfo, rel, outer_relids))
						return true;
				}
			}
			else
			{
				/* Recurse to examine simple clause */
				Assert(IsA(orarg, RestrictInfo));
				Assert(!restriction_is_or_clause((RestrictInfo *) orarg));
				if (matches_any_index((RestrictInfo *) orarg, rel,
									  outer_relids))
					return true;
			}
		}

		return false;
	}

	/* Normal case for a simple restriction clause */
	foreach(l, rel->indexlist)
	{
		IndexOptInfo *index = (IndexOptInfo *) lfirst(l);
		int			indexcol;

		for (indexcol = 0; indexcol < index->ncolumns; indexcol++)
		{
			if (match_clause_to_indexcol(index,
										 indexcol,
										 rinfo,
										 outer_relids,
										 SAOP_ALLOW))
				return true;
		}
	}

	return false;
}

/*
 * eclass_matches_any_index
 *	  Workhorse for indexable_outerrelids: see if an EquivalenceClass member
 *	  can be matched to any index column of the given rel.
 *
 * This is also exported for use by find_eclass_clauses_for_index_join.
 */
bool
eclass_matches_any_index(EquivalenceClass *ec, EquivalenceMember *em,
						 RelOptInfo *rel)
{
	ListCell   *l;

	foreach(l, rel->indexlist)
	{
		IndexOptInfo *index = (IndexOptInfo *) lfirst(l);
		int			indexcol;

		for (indexcol = 0; indexcol < index->ncolumns; indexcol++)
		{
			Oid			curFamily = index->opfamily[indexcol];
			Oid			curCollation = index->indexcollations[indexcol];

			/*
			 * If it's a btree index, we can reject it if its opfamily isn't
			 * compatible with the EC, since no clause generated from the EC
			 * could be used with the index.  For non-btree indexes, we can't
			 * easily tell whether clauses generated from the EC could be used
			 * with the index, so only check for expression match.	This might
			 * mean we return "true" for a useless index, but that will just
			 * cause some wasted planner cycles; it's better than ignoring
			 * useful indexes.
			 *
			 * We insist on collation match for all index types, though.
			 */
			if ((index->relam != BTREE_AM_OID ||
				 list_member_oid(ec->ec_opfamilies, curFamily)) &&
				ec->ec_collation == curCollation &&
				match_index_to_operand((Node *) em->em_expr, indexcol, index))
				return true;
		}
	}

	return false;
}


/*
 * best_inner_indexscan
 *	  Finds the best available inner indexscans for a nestloop join
 *	  with the given rel on the inside and the given outer_rel outside.
 *
 * *cheapest_startup gets the path with least startup cost
 * *cheapest_total gets the path with least total cost (often the same path)
 * Both are set to NULL if there are no possible inner indexscans.
 *
 * We ignore ordering considerations, since a nestloop's inner scan's order
 * is uninteresting.  Hence startup cost and total cost are the only figures
 * of merit to consider.
 *
 * Note: create_index_paths() must have been run previously for this rel,
 * else the results will always be NULL.
 */
void
best_inner_indexscan(PlannerInfo *root, RelOptInfo *rel,
					 RelOptInfo *outer_rel, JoinType jointype,
					 Path **cheapest_startup, Path **cheapest_total)
{
	Relids		outer_relids;
	bool		isouterjoin;
	List	   *clause_list;
	List	   *indexpaths;
	List	   *bitindexpaths;
	List	   *allindexpaths;
	ListCell   *l;
	InnerIndexscanInfo *info;
	MemoryContext oldcontext;
	RangeTblEntry *rte;

	Assert(rel->rtekind == RTE_RELATION);

	/* Initialize results for failure returns */
	*cheapest_startup = *cheapest_total = NULL;

	/* Initialize results for failure returns */
	*cheapest_startup = *cheapest_total = NULL;

	/*
	 * Nestloop only supports inner, left, semi, and anti joins.
	 */
	switch (jointype)
	{
		case JOIN_INNER:
		case JOIN_SEMI:
			isouterjoin = false;
			break;
		case JOIN_LEFT:
		case JOIN_ANTI:
			isouterjoin = true;
			break;
		default:
			return;
	}

	/*
	 * If there are no indexable joinclauses for this rel, exit quickly.
	 */
	if (bms_is_empty(rel->index_outer_relids))
		return;

	/*
	 * Otherwise, we have to do path selection in the main planning context,
	 * so that any created path can be safely attached to the rel's cache of
	 * best inner paths.  (This is not currently an issue for normal planning,
	 * but it is an issue for GEQO planning.)
	 */
	oldcontext = MemoryContextSwitchTo(root->planner_cxt);

	/*
	 * Intersect the given outer relids with index_outer_relids to find the
	 * set of outer relids actually relevant for this rel. If there are none,
	 * again we can fail immediately.
	 */
	outer_relids = bms_intersect(rel->index_outer_relids, outer_rel->relids);
	if (bms_is_empty(outer_relids))
	{
		bms_free(outer_relids);
		MemoryContextSwitchTo(oldcontext);
		return;
	}

	/*
	 * Look to see if we already computed the result for this set of relevant
	 * outerrels.  (We include the isouterjoin status in the cache lookup key
	 * for safety.	In practice I suspect this is not necessary because it
	 * should always be the same for a given combination of rels.)
	 *
	 * NOTE: because we cache on outer_relids rather than outer_rel->relids,
	 * we will report the same paths and hence path cost for joins with
	 * different sets of irrelevant rels on the outside.  Now that cost_index
	 * is sensitive to outer_rel->rows, this is not really right.  However the
	 * error is probably not large.  Is it worth establishing a separate cache
	 * entry for each distinct outer_rel->relids set to get this right?
	 */
	foreach(l, rel->index_inner_paths)
	{
		info = (InnerIndexscanInfo *) lfirst(l);
		if (bms_equal(info->other_relids, outer_relids) &&
			info->isouterjoin == isouterjoin)
		{
			bms_free(outer_relids);
			MemoryContextSwitchTo(oldcontext);
			*cheapest_startup = info->cheapest_startup_innerpath;
			*cheapest_total = info->cheapest_total_innerpath;
			return;
		}
	}

	/*
	 * Find all the relevant restriction and join clauses.
	 *
	 * Note: because we include restriction clauses, we will find indexscans
	 * that could be plain indexscans, ie, they don't require the join context
	 * at all.	This may seem redundant, but we need to include those scans in
	 * the input given to choose_bitmap_and() to be sure we find optimal AND
	 * combinations of join and non-join scans.  Also, even if the "best inner
	 * indexscan" is just a plain indexscan, it will have a different cost
	 * estimate because of cache effects.
	 */
	clause_list = find_clauses_for_join(root, rel, outer_relids, isouterjoin);

	/*
	 * Find all the index paths that are usable for this join, except for
	 * stuff involving OR and ScalarArrayOpExpr clauses.
	 */
	allindexpaths = find_usable_indexes(root, rel,
										clause_list, NIL,
										false, outer_rel,
										SAOP_FORBID,
										ST_ANYSCAN);

	/*
	 * Include the ones that are usable as plain indexscans in indexpaths, and
	 * include the ones that are usable as bitmap scans in bitindexpaths.
	 */
	indexpaths = bitindexpaths = NIL;
	foreach(l, allindexpaths)
	{
		IndexPath  *ipath = (IndexPath *) lfirst(l);

		if (ipath->indexinfo->amhasgettuple)
			indexpaths = lappend(indexpaths, ipath);

		if (ipath->indexinfo->amhasgetbitmap)
			bitindexpaths = lappend(bitindexpaths, ipath);
	}

	/*
	 * Generate BitmapOrPaths for any suitable OR-clauses present in the
	 * clause list.
	 */
	bitindexpaths = list_concat(bitindexpaths,
								generate_bitmap_or_paths(root, rel,
														 clause_list, NIL,
														 outer_rel));

	/*
	 * Likewise, generate paths using ScalarArrayOpExpr clauses; these can't
	 * be simple indexscans but they can be used in bitmap scans.
	 */
	bitindexpaths = list_concat(bitindexpaths,
								find_saop_paths(root, rel,
												clause_list, NIL,
												false, outer_rel));

	rte = rt_fetch(rel->relid, root->parse->rtable);
	Assert(rel->relstorage != '\0');

	/* Exclude plain index paths if user doesn't want them. */
	if (!root->config->enable_indexscan && !root->config->mpp_trying_fallback_plan)
		indexpaths = NIL;

	/* Exclude plain index paths if the relation is an append-only relation. */
	if (rel->relstorage == RELSTORAGE_AOROWS ||
		rel->relstorage == RELSTORAGE_AOCOLS)
		indexpaths = NIL;

	/*
	 * If we found anything usable, generate a BitmapHeapPath for the most
	 * promising combination of bitmap index paths.
	 */
	if (bitindexpaths != NIL &&
		(root->config->enable_bitmapscan || root->config->mpp_trying_fallback_plan))
	{
		Path	   *bitmapqual;
		Path	   *bpath;

		bitmapqual = choose_bitmap_and(root, rel, bitindexpaths, outer_rel);
		bpath = create_bitmap_scan_path(root, rel, bitmapqual, outer_rel);
		indexpaths = lappend(indexpaths, bpath);
	}

	/*
	 * Now choose the cheapest members of indexpaths.
	 */
	if (indexpaths != NIL)
	{
		*cheapest_startup = *cheapest_total = (Path *) linitial(indexpaths);

		for_each_cell(l, lnext(list_head(indexpaths)))
		{
			Path	   *path = (Path *) lfirst(l);

			if (compare_path_costs(path, *cheapest_startup, STARTUP_COST) < 0)
				*cheapest_startup = path;
			if (compare_path_costs(path, *cheapest_total, TOTAL_COST) < 0)
				*cheapest_total = path;
		}
	}

	/* Cache the results --- whether positive or negative */
	info = makeNode(InnerIndexscanInfo);
	info->other_relids = outer_relids;
	info->isouterjoin = isouterjoin;
	info->cheapest_startup_innerpath = *cheapest_startup;
	info->cheapest_total_innerpath = *cheapest_total;
	rel->index_inner_paths = lcons(info, rel->index_inner_paths);

	MemoryContextSwitchTo(oldcontext);
}

/*
 * find_clauses_for_join
 *	  Generate a list of clauses that are potentially useful for
 *	  scanning rel as the inner side of a nestloop join.
 *
 * We consider both join and restriction clauses.  Any joinclause that uses
 * only otherrels in the specified outer_relids is fair game.  But there must
 * be at least one such joinclause in the final list, otherwise we return NIL
 * indicating that there isn't any potential win here.
 */
static List *
find_clauses_for_join(PlannerInfo *root, RelOptInfo *rel,
					  Relids outer_relids, bool isouterjoin)
{
	List	   *clause_list = NIL;
	Relids		join_relids;
	ListCell   *l;

	/*
	 * Look for joinclauses that are usable with given outer_relids.  Note
	 * we'll take anything that's applicable to the join whether it has
	 * anything to do with an index or not; since we're only building a list,
	 * it's not worth filtering more finely here.
	 */
	join_relids = bms_union(rel->relids, outer_relids);

	foreach(l, rel->joininfo)
	{
		RestrictInfo *rinfo = (RestrictInfo *) lfirst(l);

		/* Can't use pushed-down join clauses in outer join */
		if (isouterjoin && rinfo->is_pushed_down)
			continue;
		if (!bms_is_subset(rinfo->required_relids, join_relids))
			continue;

		clause_list = lappend(clause_list, rinfo);
	}

	bms_free(join_relids);

	/*
	 * Also check to see if any EquivalenceClasses can produce a relevant
	 * joinclause.	Since all such clauses are effectively pushed-down, this
	 * doesn't apply to outer joins.
	 */
	if (!isouterjoin && rel->has_eclass_joins)
		clause_list = list_concat(clause_list,
								  find_eclass_clauses_for_index_join(root,
																	 rel,
															  outer_relids));

	/* If no join clause was matched then forget it, per comments above */
	if (clause_list == NIL)
		return NIL;

	/* We can also use any plain restriction clauses for the rel */
	clause_list = list_concat(list_copy(rel->baserestrictinfo), clause_list);

	return clause_list;
}

/*
 * relation_has_unique_index_for
 *	  Determine whether the relation provably has at most one row satisfying
 *	  a set of equality conditions, because the conditions constrain all
 *	  columns of some unique index.
 *
 * The conditions are provided as a list of RestrictInfo nodes, where the
 * caller has already determined that each condition is a mergejoinable
 * equality with an expression in this relation on one side, and an
 * expression not involving this relation on the other.  The transient
 * outer_is_left flag is used to identify which side we should look at:
 * left side if outer_is_left is false, right side if it is true.
 */
bool
relation_has_unique_index_for(PlannerInfo *root, RelOptInfo *rel,
							  List *restrictlist)
{
	ListCell   *ic;

	/* Short-circuit the easy case */
	if (restrictlist == NIL)
		return false;

	/* Examine each index of the relation ... */
	foreach(ic, rel->indexlist)
	{
		IndexOptInfo *ind = (IndexOptInfo *) lfirst(ic);
		int			c;

		/*
		 * If the index is not unique or if it's a partial index that doesn't
		 * match the query, it's useless here.
		 */
		if (!ind->unique || (ind->indpred != NIL && !ind->predOK))
			continue;

		/*
		 * Try to find each index column in the list of conditions.  This is
		 * O(n^2) or worse, but we expect all the lists to be short.
		 */
		for (c = 0; c < ind->ncolumns; c++)
		{
			ListCell   *lc;

			foreach(lc, restrictlist)
			{
				RestrictInfo *rinfo = (RestrictInfo *) lfirst(lc);
				Node	   *rexpr;

				/*
				 * The condition's equality operator must be a member of the
				 * index opfamily, else it is not asserting the right kind of
				 * equality behavior for this index.  We check this first
				 * since it's probably cheaper than match_index_to_operand().
				 */
				if (!list_member_oid(rinfo->mergeopfamilies, ind->opfamily[c]))
					continue;

				/*
				 * XXX at some point we may need to check collations here too.
				 * For the moment we assume all collations reduce to the same
				 * notion of equality.
				 */

				/* OK, see if the condition operand matches the index key */
				if (rinfo->outer_is_left)
					rexpr = get_rightop(rinfo->clause);
				else
					rexpr = get_leftop(rinfo->clause);

				if (match_index_to_operand(rexpr, c, ind))
					break;		/* found a match; column is unique */
			}

			if (lc == NULL)
				break;			/* no match; this index doesn't help us */
		}

		/* Matched all columns of this index? */
		if (c == ind->ncolumns)
			return true;
	}

	return false;
}


/****************************************************************************
 *				----  PATH CREATION UTILITIES  ----
 ****************************************************************************/

/*
 * flatten_clausegroups_list
 *	  Given a list of lists of RestrictInfos, flatten it to a list
 *	  of RestrictInfos.
 *
 * This is used to flatten out the result of group_clauses_by_indexkey()
 * to produce an indexclauses list.  The original list structure mustn't
 * be altered, but it's OK to share copies of the underlying RestrictInfos.
 */
List *
flatten_clausegroups_list(List *clausegroups)
{
	List	   *allclauses = NIL;
	ListCell   *l;

	foreach(l, clausegroups)
		allclauses = list_concat(allclauses, list_copy((List *) lfirst(l)));
	return allclauses;
}


/****************************************************************************
 *				----  ROUTINES TO CHECK OPERANDS  ----
 ****************************************************************************/

/*
 * match_index_to_operand()
 *	  Generalized test for a match between an index's key
 *	  and the operand on one side of a restriction or join clause.
 *
 * operand: the nodetree to be compared to the index
 * indexcol: the column number of the index (counting from 0)
 * index: the index of interest
 *
 * Note that we aren't interested in collations here; the caller must check
 * for a collation match, if it's dealing with an operator where that matters.
 */
bool
match_index_to_operand(Node *operand,
					   int indexcol,
					   IndexOptInfo *index)
{
	int			indkey;

	/*
	 * Ignore any RelabelType node above the operand.	This is needed to be
	 * able to apply indexscanning in binary-compatible-operator cases. Note:
	 * we can assume there is at most one RelabelType node;
	 * eval_const_expressions() will have simplified if more than one.
	 */
	if (operand && IsA(operand, RelabelType))
		operand = (Node *) ((RelabelType *) operand)->arg;

	indkey = index->indexkeys[indexcol];
	if (indkey != 0)
	{
		/*
		 * Simple index column; operand must be a matching Var.
		 */
		if (operand && IsA(operand, Var) &&
			index->rel->relid == ((Var *) operand)->varno &&
			indkey == ((Var *) operand)->varattno)
			return true;
	}
	else
	{
		/*
		 * Index expression; find the correct expression.  (This search could
		 * be avoided, at the cost of complicating all the callers of this
		 * routine; doesn't seem worth it.)
		 */
		ListCell   *indexpr_item;
		int			i;
		Node	   *indexkey;

		indexpr_item = list_head(index->indexprs);
		for (i = 0; i < indexcol; i++)
		{
			if (index->indexkeys[i] == 0)
			{
				if (indexpr_item == NULL)
					elog(ERROR, "wrong number of index expressions");
				indexpr_item = lnext(indexpr_item);
			}
		}
		if (indexpr_item == NULL)
			elog(ERROR, "wrong number of index expressions");
		indexkey = (Node *) lfirst(indexpr_item);

		/*
		 * Does it match the operand?  Again, strip any relabeling.
		 */
		if (indexkey && IsA(indexkey, RelabelType))
			indexkey = (Node *) ((RelabelType *) indexkey)->arg;

		if (equal(indexkey, operand))
			return true;
	}

	return false;
}

/****************************************************************************
 *			----  ROUTINES FOR "SPECIAL" INDEXABLE OPERATORS  ----
 ****************************************************************************/

/*----------
 * These routines handle special optimization of operators that can be
 * used with index scans even though they are not known to the executor's
 * indexscan machinery.  The key idea is that these operators allow us
 * to derive approximate indexscan qual clauses, such that any tuples
 * that pass the operator clause itself must also satisfy the simpler
 * indexscan condition(s).	Then we can use the indexscan machinery
 * to avoid scanning as much of the table as we'd otherwise have to,
 * while applying the original operator as a qpqual condition to ensure
 * we deliver only the tuples we want.	(In essence, we're using a regular
 * index as if it were a lossy index.)
 *
 * An example of what we're doing is
 *			textfield LIKE 'abc%'
 * from which we can generate the indexscanable conditions
 *			textfield >= 'abc' AND textfield < 'abd'
 * which allow efficient scanning of an index on textfield.
 * (In reality, character set and collation issues make the transformation
 * from LIKE to indexscan limits rather harder than one might think ...
 * but that's the basic idea.)
 *
 * Another thing that we do with this machinery is to provide special
 * smarts for "boolean" indexes (that is, indexes on boolean columns
 * that support boolean equality).	We can transform a plain reference
 * to the indexkey into "indexkey = true", or "NOT indexkey" into
 * "indexkey = false", so as to make the expression indexable using the
 * regular index operators.  (As of Postgres 8.1, we must do this here
 * because constant simplification does the reverse transformation;
 * without this code there'd be no way to use such an index at all.)
 *
 * Three routines are provided here:
 *
 * match_special_index_operator() is just an auxiliary function for
 * match_clause_to_indexcol(); after the latter fails to recognize a
 * restriction opclause's operator as a member of an index's opfamily,
 * it asks match_special_index_operator() whether the clause should be
 * considered an indexqual anyway.
 *
 * match_boolean_index_clause() similarly detects clauses that can be
 * converted into boolean equality operators.
 *
 * expand_indexqual_conditions() converts a list of lists of RestrictInfo
 * nodes (with implicit AND semantics across list elements) into
 * a list of clauses that the executor can actually handle.  For operators
 * that are members of the index's opfamily this transformation is a no-op,
 * but clauses recognized by match_special_index_operator() or
 * match_boolean_index_clause() must be converted into one or more "regular"
 * indexqual conditions.
 *----------
 */

/*
 * match_boolean_index_clause
 *	  Recognize restriction clauses that can be matched to a boolean index.
 *
 * This should be called only when IsBooleanOpfamily() recognizes the
 * index's operator family.  We check to see if the clause matches the
 * index's key.
 */
static bool
match_boolean_index_clause(Node *clause,
						   int indexcol,
						   IndexOptInfo *index)
{
	/* Direct match? */
	if (match_index_to_operand(clause, indexcol, index))
		return true;
	/* NOT clause? */
	if (not_clause(clause))
	{
		if (match_index_to_operand((Node *) get_notclausearg((Expr *) clause),
								   indexcol, index))
			return true;
	}

	/*
	 * Since we only consider clauses at top level of WHERE, we can convert
	 * indexkey IS TRUE and indexkey IS FALSE to index searches as well. The
	 * different meaning for NULL isn't important.
	 */
	else if (clause && IsA(clause, BooleanTest))
	{
		BooleanTest *btest = (BooleanTest *) clause;

		if (btest->booltesttype == IS_TRUE ||
			btest->booltesttype == IS_FALSE)
			if (match_index_to_operand((Node *) btest->arg,
									   indexcol, index))
				return true;
	}
	return false;
}

/*
 * match_special_index_operator
 *	  Recognize restriction clauses that can be used to generate
 *	  additional indexscanable qualifications.
 *
 * The given clause is already known to be a binary opclause having
 * the form (indexkey OP pseudoconst) or (pseudoconst OP indexkey),
 * but the OP proved not to be one of the index's opfamily operators.
 * Return 'true' if we can do something with it anyway.
 */
static bool
match_special_index_operator(Expr *clause, Oid opfamily, Oid idxcollation,
							 bool indexkey_on_left)
{
	bool		isIndexable = false;
	Node	   *rightop;
	Oid			expr_op;
	Oid			expr_coll;
	Const	   *patt;
	Const	   *prefix = NULL;
	Pattern_Prefix_Status pstatus = Pattern_Prefix_None;

	/*
	 * Currently, all known special operators require the indexkey on the
	 * left, but this test could be pushed into the switch statement if some
	 * are added that do not...
	 */
	if (!indexkey_on_left)
		return false;

	/* we know these will succeed */
	rightop = get_rightop(clause);
	expr_op = ((OpExpr *) clause)->opno;
	expr_coll = ((OpExpr *) clause)->inputcollid;

	/* again, required for all current special ops: */
	if (!IsA(rightop, Const) ||
		((Const *) rightop)->constisnull)
		return false;
	patt = (Const *) rightop;

	switch (expr_op)
	{
		case OID_TEXT_LIKE_OP:
		case OID_BPCHAR_LIKE_OP:
		case OID_NAME_LIKE_OP:
			/* the right-hand const is type text for all of these */
<<<<<<< HEAD
			pstatus = pattern_fixed_prefix(patt, Pattern_Type_Like,
										   &prefix, NULL);
=======
			pstatus = pattern_fixed_prefix(patt, Pattern_Type_Like, expr_coll,
										   &prefix, &rest);
>>>>>>> a4bebdd9
			isIndexable = (pstatus != Pattern_Prefix_None);
			break;

		case OID_BYTEA_LIKE_OP:
<<<<<<< HEAD
			pstatus = pattern_fixed_prefix(patt, Pattern_Type_Like,
										   &prefix, NULL);
=======
			pstatus = pattern_fixed_prefix(patt, Pattern_Type_Like, expr_coll,
										   &prefix, &rest);
>>>>>>> a4bebdd9
			isIndexable = (pstatus != Pattern_Prefix_None);
			break;

		case OID_TEXT_ICLIKE_OP:
		case OID_BPCHAR_ICLIKE_OP:
		case OID_NAME_ICLIKE_OP:
			/* the right-hand const is type text for all of these */
<<<<<<< HEAD
			pstatus = pattern_fixed_prefix(patt, Pattern_Type_Like_IC,
										   &prefix, NULL);
=======
			pstatus = pattern_fixed_prefix(patt, Pattern_Type_Like_IC, expr_coll,
										   &prefix, &rest);
>>>>>>> a4bebdd9
			isIndexable = (pstatus != Pattern_Prefix_None);
			break;

		case OID_TEXT_REGEXEQ_OP:
		case OID_BPCHAR_REGEXEQ_OP:
		case OID_NAME_REGEXEQ_OP:
			/* the right-hand const is type text for all of these */
<<<<<<< HEAD
			pstatus = pattern_fixed_prefix(patt, Pattern_Type_Regex,
										   &prefix, NULL);
=======
			pstatus = pattern_fixed_prefix(patt, Pattern_Type_Regex, expr_coll,
										   &prefix, &rest);
>>>>>>> a4bebdd9
			isIndexable = (pstatus != Pattern_Prefix_None);
			break;

		case OID_TEXT_ICREGEXEQ_OP:
		case OID_BPCHAR_ICREGEXEQ_OP:
		case OID_NAME_ICREGEXEQ_OP:
			/* the right-hand const is type text for all of these */
<<<<<<< HEAD
			pstatus = pattern_fixed_prefix(patt, Pattern_Type_Regex_IC,
										   &prefix, NULL);
=======
			pstatus = pattern_fixed_prefix(patt, Pattern_Type_Regex_IC, expr_coll,
										   &prefix, &rest);
>>>>>>> a4bebdd9
			isIndexable = (pstatus != Pattern_Prefix_None);
			break;

		case OID_INET_SUB_OP:
		case OID_INET_SUBEQ_OP:
			isIndexable = true;
			break;
	}

	if (prefix)
	{
		pfree(DatumGetPointer(prefix->constvalue));
		pfree(prefix);
	}

	/* done if the expression doesn't look indexable */
	if (!isIndexable)
		return false;

	/*
	 * Must also check that index's opfamily supports the operators we will
	 * want to apply.  (A hash index, for example, will not support ">=".)
	 * Currently, only btree supports the operators we need.
	 *
	 * Note: actually, in the Pattern_Prefix_Exact case, we only need "=" so a
	 * hash index would work.  Currently it doesn't seem worth checking for
	 * that, however.
	 *
	 * We insist on the opfamily being the specific one we expect, else we'd
	 * do the wrong thing if someone were to make a reverse-sort opfamily with
	 * the same operators.
	 *
	 * The non-pattern opclasses will not sort the way we need in most non-C
	 * locales.  We can use such an index anyway for an exact match (simple
	 * equality), but not for prefix-match cases.  Note that here we are
	 * looking at the index's collation, not the expression's collation --
	 * this test is *not* dependent on the LIKE/regex operator's collation.
	 */
	switch (expr_op)
	{
		case OID_TEXT_LIKE_OP:
		case OID_TEXT_ICLIKE_OP:
		case OID_TEXT_REGEXEQ_OP:
		case OID_TEXT_ICREGEXEQ_OP:
			isIndexable =
				(opfamily == TEXT_PATTERN_BTREE_FAM_OID) ||
				(opfamily == TEXT_BTREE_FAM_OID &&
				 (pstatus == Pattern_Prefix_Exact ||
				  lc_collate_is_c(idxcollation)));
			break;

		case OID_BPCHAR_LIKE_OP:
		case OID_BPCHAR_ICLIKE_OP:
		case OID_BPCHAR_REGEXEQ_OP:
		case OID_BPCHAR_ICREGEXEQ_OP:
			isIndexable =
				(opfamily == BPCHAR_PATTERN_BTREE_FAM_OID) ||
				(opfamily == BPCHAR_BTREE_FAM_OID &&
				 (pstatus == Pattern_Prefix_Exact ||
				  lc_collate_is_c(idxcollation)));
			break;

		case OID_NAME_LIKE_OP:
		case OID_NAME_ICLIKE_OP:
		case OID_NAME_REGEXEQ_OP:
		case OID_NAME_ICREGEXEQ_OP:
			/* name uses locale-insensitive sorting */
			isIndexable = (opfamily == NAME_BTREE_FAM_OID);
			break;

		case OID_BYTEA_LIKE_OP:
			isIndexable = (opfamily == BYTEA_BTREE_FAM_OID);
			break;

		case OID_INET_SUB_OP:
		case OID_INET_SUBEQ_OP:
			isIndexable = (opfamily == NETWORK_BTREE_FAM_OID);
			break;
	}

	return isIndexable;
}

/*
 * expand_indexqual_conditions
 *	  Given a list of sublists of RestrictInfo nodes, produce a flat list
 *	  of index qual clauses.  Standard qual clauses (those in the index's
 *	  opfamily) are passed through unchanged.  Boolean clauses and "special"
 *	  index operators are expanded into clauses that the indexscan machinery
 *	  will know what to do with.  RowCompare clauses are simplified if
 *	  necessary to create a clause that is fully checkable by the index.
 *
 * The input list is ordered by index key, and so the output list is too.
 * (The latter is not depended on by any part of the core planner, I believe,
 * but parts of the executor require it, and so do the amcostestimate
 * functions.)
 */
List *
expand_indexqual_conditions(IndexOptInfo *index, List *clausegroups)
{
	List	   *resultquals = NIL;
	ListCell   *lc;
	int			indexcol;

	if (clausegroups == NIL)
		return NIL;

	/* clausegroups must correspond to index columns */
	Assert(list_length(clausegroups) <= index->ncolumns);

	indexcol = 0;
	foreach(lc, clausegroups)
	{
		List	   *clausegroup = (List *) lfirst(lc);
		Oid			curFamily = index->opfamily[indexcol];
		Oid			curCollation = index->indexcollations[indexcol];
		ListCell   *lc2;

		foreach(lc2, clausegroup)
		{
			RestrictInfo *rinfo = (RestrictInfo *) lfirst(lc2);
			Expr	   *clause = rinfo->clause;

			/* First check for boolean cases */
			if (IsBooleanOpfamily(curFamily))
			{
				Expr	   *boolqual;

				boolqual = expand_boolean_index_clause((Node *) clause,
													   indexcol,
													   index);
				if (boolqual)
				{
					resultquals = lappend(resultquals,
										  make_simple_restrictinfo(boolqual));
					continue;
				}
			}

			/*
			 * Else it must be an opclause (usual case), ScalarArrayOp,
			 * RowCompare, or NullTest
			 */
			if (is_opclause(clause))
			{
				resultquals = list_concat(resultquals,
										  expand_indexqual_opclause(rinfo,
																	curFamily,
															  curCollation));
			}
			else if (IsA(clause, ScalarArrayOpExpr))
			{
				/* no extra work at this time */
				resultquals = lappend(resultquals, rinfo);
			}
			else if (IsA(clause, RowCompareExpr))
			{
				resultquals = lappend(resultquals,
									  expand_indexqual_rowcompare(rinfo,
																  index,
																  indexcol));
			}
			else if (IsA(clause, NullTest))
			{
				Assert(index->amsearchnulls);
				resultquals = lappend(resultquals,
									  make_simple_restrictinfo(clause));
			}
			else
				elog(ERROR, "unsupported indexqual type: %d",
					 (int) nodeTag(clause));
		}

		indexcol++;
	}

	return resultquals;
}

/*
 * expand_boolean_index_clause
 *	  Convert a clause recognized by match_boolean_index_clause into
 *	  a boolean equality operator clause.
 *
 * Returns NULL if the clause isn't a boolean index qual.
 */
static Expr *
expand_boolean_index_clause(Node *clause,
							int indexcol,
							IndexOptInfo *index)
{
	/* Direct match? */
	if (match_index_to_operand(clause, indexcol, index))
	{
		/* convert to indexkey = TRUE */
		return make_opclause(BooleanEqualOperator, BOOLOID, false,
							 (Expr *) clause,
							 (Expr *) makeBoolConst(true, false),
							 InvalidOid, InvalidOid);
	}
	/* NOT clause? */
	if (not_clause(clause))
	{
		Node	   *arg = (Node *) get_notclausearg((Expr *) clause);

		/* It must have matched the indexkey */
		Assert(match_index_to_operand(arg, indexcol, index));
		/* convert to indexkey = FALSE */
		return make_opclause(BooleanEqualOperator, BOOLOID, false,
							 (Expr *) arg,
							 (Expr *) makeBoolConst(false, false),
							 InvalidOid, InvalidOid);
	}
	if (clause && IsA(clause, BooleanTest))
	{
		BooleanTest *btest = (BooleanTest *) clause;
		Node	   *arg = (Node *) btest->arg;

		/* It must have matched the indexkey */
		Assert(match_index_to_operand(arg, indexcol, index));
		if (btest->booltesttype == IS_TRUE)
		{
			/* convert to indexkey = TRUE */
			return make_opclause(BooleanEqualOperator, BOOLOID, false,
								 (Expr *) arg,
								 (Expr *) makeBoolConst(true, false),
								 InvalidOid, InvalidOid);
		}
		if (btest->booltesttype == IS_FALSE)
		{
			/* convert to indexkey = FALSE */
			return make_opclause(BooleanEqualOperator, BOOLOID, false,
								 (Expr *) arg,
								 (Expr *) makeBoolConst(false, false),
								 InvalidOid, InvalidOid);
		}
		/* Oops */
		Assert(false);
	}

	return NULL;
}

/*
 * expand_indexqual_opclause --- expand a single indexqual condition
 *		that is an operator clause
 *
 * The input is a single RestrictInfo, the output a list of RestrictInfos.
 *
 * In the base case this is just list_make1(), but we have to be prepared to
 * expand special cases that were accepted by match_special_index_operator().
 */
static List *
expand_indexqual_opclause(RestrictInfo *rinfo, Oid opfamily, Oid idxcollation)
{
	Expr	   *clause = rinfo->clause;

	/* we know these will succeed */
	Node	   *leftop = get_leftop(clause);
	Node	   *rightop = get_rightop(clause);
	Oid			expr_op = ((OpExpr *) clause)->opno;
	Oid			expr_coll = ((OpExpr *) clause)->inputcollid;
	Const	   *patt = (Const *) rightop;
	Const	   *prefix = NULL;
	Pattern_Prefix_Status pstatus;

	/*
	 * LIKE and regex operators are not members of any btree index opfamily,
	 * but they can be members of opfamilies for more exotic index types such
	 * as GIN.	Therefore, we should only do expansion if the operator is
	 * actually not in the opfamily.  But checking that requires a syscache
	 * lookup, so it's best to first see if the operator is one we are
	 * interested in.
	 */
	switch (expr_op)
	{
		case OID_TEXT_LIKE_OP:
		case OID_BPCHAR_LIKE_OP:
		case OID_NAME_LIKE_OP:
		case OID_BYTEA_LIKE_OP:
			if (!op_in_opfamily(expr_op, opfamily))
			{
<<<<<<< HEAD
				pstatus = pattern_fixed_prefix(patt, Pattern_Type_Like,
											   &prefix, NULL);
				return prefix_quals(leftop, opfamily, prefix, pstatus);
=======
				pstatus = pattern_fixed_prefix(patt, Pattern_Type_Like, expr_coll,
											   &prefix, &rest);
				return prefix_quals(leftop, opfamily, idxcollation, prefix, pstatus);
>>>>>>> a4bebdd9
			}
			break;

		case OID_TEXT_ICLIKE_OP:
		case OID_BPCHAR_ICLIKE_OP:
		case OID_NAME_ICLIKE_OP:
			if (!op_in_opfamily(expr_op, opfamily))
			{
				/* the right-hand const is type text for all of these */
<<<<<<< HEAD
				pstatus = pattern_fixed_prefix(patt, Pattern_Type_Like_IC,
											   &prefix, NULL);
				return prefix_quals(leftop, opfamily, prefix, pstatus);
=======
				pstatus = pattern_fixed_prefix(patt, Pattern_Type_Like_IC, expr_coll,
											   &prefix, &rest);
				return prefix_quals(leftop, opfamily, idxcollation, prefix, pstatus);
>>>>>>> a4bebdd9
			}
			break;

		case OID_TEXT_REGEXEQ_OP:
		case OID_BPCHAR_REGEXEQ_OP:
		case OID_NAME_REGEXEQ_OP:
			if (!op_in_opfamily(expr_op, opfamily))
			{
				/* the right-hand const is type text for all of these */
<<<<<<< HEAD
				pstatus = pattern_fixed_prefix(patt, Pattern_Type_Regex,
											   &prefix, NULL);
				return prefix_quals(leftop, opfamily, prefix, pstatus);
=======
				pstatus = pattern_fixed_prefix(patt, Pattern_Type_Regex, expr_coll,
											   &prefix, &rest);
				return prefix_quals(leftop, opfamily, idxcollation, prefix, pstatus);
>>>>>>> a4bebdd9
			}
			break;

		case OID_TEXT_ICREGEXEQ_OP:
		case OID_BPCHAR_ICREGEXEQ_OP:
		case OID_NAME_ICREGEXEQ_OP:
			if (!op_in_opfamily(expr_op, opfamily))
			{
				/* the right-hand const is type text for all of these */
<<<<<<< HEAD
				pstatus = pattern_fixed_prefix(patt, Pattern_Type_Regex_IC,
											   &prefix, NULL);
				return prefix_quals(leftop, opfamily, prefix, pstatus);
=======
				pstatus = pattern_fixed_prefix(patt, Pattern_Type_Regex_IC, expr_coll,
											   &prefix, &rest);
				return prefix_quals(leftop, opfamily, idxcollation, prefix, pstatus);
>>>>>>> a4bebdd9
			}
			break;

		case OID_INET_SUB_OP:
		case OID_INET_SUBEQ_OP:
			if (!op_in_opfamily(expr_op, opfamily))
			{
				return network_prefix_quals(leftop, expr_op, opfamily,
											patt->constvalue);
			}
			break;
	}

	/* Default case: just make a list of the unmodified indexqual */
	return list_make1(rinfo);
}

/*
 * expand_indexqual_rowcompare --- expand a single indexqual condition
 *		that is a RowCompareExpr
 *
 * It's already known that the first column of the row comparison matches
 * the specified column of the index.  We can use additional columns of the
 * row comparison as index qualifications, so long as they match the index
 * in the "same direction", ie, the indexkeys are all on the same side of the
 * clause and the operators are all the same-type members of the opfamilies.
 * If all the columns of the RowCompareExpr match in this way, we just use it
 * as-is.  Otherwise, we build a shortened RowCompareExpr (if more than one
 * column matches) or a simple OpExpr (if the first-column match is all
 * there is).  In these cases the modified clause is always "<=" or ">="
 * even when the original was "<" or ">" --- this is necessary to match all
 * the rows that could match the original.	(We are essentially building a
 * lossy version of the row comparison when we do this.)
 */
static RestrictInfo *
expand_indexqual_rowcompare(RestrictInfo *rinfo,
							IndexOptInfo *index,
							int indexcol)
{
	RowCompareExpr *clause = (RowCompareExpr *) rinfo->clause;
	bool		var_on_left;
	int			op_strategy;
	Oid			op_lefttype;
	Oid			op_righttype;
	int			matching_cols;
	Oid			expr_op;
	List	   *opfamilies;
	List	   *lefttypes;
	List	   *righttypes;
	List	   *new_ops;
	ListCell   *largs_cell;
	ListCell   *rargs_cell;
	ListCell   *opnos_cell;
	ListCell   *collids_cell;

	/* We have to figure out (again) how the first col matches */
	var_on_left = match_index_to_operand((Node *) linitial(clause->largs),
										 indexcol, index);
	Assert(var_on_left ||
		   match_index_to_operand((Node *) linitial(clause->rargs),
								  indexcol, index));
	expr_op = linitial_oid(clause->opnos);
	if (!var_on_left)
		expr_op = get_commutator(expr_op);
	get_op_opfamily_properties(expr_op, index->opfamily[indexcol], false,
							   &op_strategy,
							   &op_lefttype,
							   &op_righttype);
	/* Build lists of the opfamilies and operator datatypes in case needed */
	opfamilies = list_make1_oid(index->opfamily[indexcol]);
	lefttypes = list_make1_oid(op_lefttype);
	righttypes = list_make1_oid(op_righttype);

	/*
	 * See how many of the remaining columns match some index column in the
	 * same way.  A note about rel membership tests: we assume that the clause
	 * as a whole is already known to use only Vars from the indexed relation
	 * and possibly some acceptable outer relations. So the "other" side of
	 * any potential index condition is OK as long as it doesn't use Vars from
	 * the indexed relation.
	 */
	matching_cols = 1;
	largs_cell = lnext(list_head(clause->largs));
	rargs_cell = lnext(list_head(clause->rargs));
	opnos_cell = lnext(list_head(clause->opnos));
	collids_cell = lnext(list_head(clause->inputcollids));

	while (largs_cell != NULL)
	{
		Node	   *varop;
		Node	   *constop;
		int			i;

		expr_op = lfirst_oid(opnos_cell);
		if (var_on_left)
		{
			varop = (Node *) lfirst(largs_cell);
			constop = (Node *) lfirst(rargs_cell);
		}
		else
		{
			varop = (Node *) lfirst(rargs_cell);
			constop = (Node *) lfirst(largs_cell);
			/* indexkey is on right, so commute the operator */
			expr_op = get_commutator(expr_op);
			if (expr_op == InvalidOid)
				break;			/* operator is not usable */
		}
		if (bms_is_member(index->rel->relid, pull_varnos(constop)))
			break;				/* no good, Var on wrong side */
		if (contain_volatile_functions(constop))
			break;				/* no good, volatile comparison value */

		/*
		 * The Var side can match any column of the index.	If the user does
		 * something weird like having multiple identical index columns, we
		 * insist the match be on the first such column, to avoid confusing
		 * the executor.
		 */
		for (i = 0; i < index->ncolumns; i++)
		{
			if (match_index_to_operand(varop, i, index))
				break;
		}
		if (i >= index->ncolumns)
			break;				/* no match found */

		/* Now, do we have the right operator for this column? */
		if (get_op_opfamily_strategy(expr_op, index->opfamily[i])
			!= op_strategy)
			break;

		/* Does collation match? */
		if (lfirst_oid(collids_cell) != index->indexcollations[i])
			break;

		/* Add opfamily and datatypes to lists */
		get_op_opfamily_properties(expr_op, index->opfamily[i], false,
								   &op_strategy,
								   &op_lefttype,
								   &op_righttype);
		opfamilies = lappend_oid(opfamilies, index->opfamily[i]);
		lefttypes = lappend_oid(lefttypes, op_lefttype);
		righttypes = lappend_oid(righttypes, op_righttype);

		/* This column matches, keep scanning */
		matching_cols++;
		largs_cell = lnext(largs_cell);
		rargs_cell = lnext(rargs_cell);
		opnos_cell = lnext(opnos_cell);
		collids_cell = lnext(collids_cell);
	}

	/* Return clause as-is if it's all usable as index quals */
	if (matching_cols == list_length(clause->opnos))
		return rinfo;

	/*
	 * We have to generate a subset rowcompare (possibly just one OpExpr). The
	 * painful part of this is changing < to <= or > to >=, so deal with that
	 * first.
	 */
	if (op_strategy == BTLessEqualStrategyNumber ||
		op_strategy == BTGreaterEqualStrategyNumber)
	{
		/* easy, just use the same operators */
		new_ops = list_truncate(list_copy(clause->opnos), matching_cols);
	}
	else
	{
		ListCell   *opfamilies_cell;
		ListCell   *lefttypes_cell;
		ListCell   *righttypes_cell;

		if (op_strategy == BTLessStrategyNumber)
			op_strategy = BTLessEqualStrategyNumber;
		else if (op_strategy == BTGreaterStrategyNumber)
			op_strategy = BTGreaterEqualStrategyNumber;
		else
			elog(ERROR, "unexpected strategy number %d", op_strategy);
		new_ops = NIL;
		lefttypes_cell = list_head(lefttypes);
		righttypes_cell = list_head(righttypes);
		foreach(opfamilies_cell, opfamilies)
		{
			Oid			opfam = lfirst_oid(opfamilies_cell);
			Oid			lefttype = lfirst_oid(lefttypes_cell);
			Oid			righttype = lfirst_oid(righttypes_cell);

			expr_op = get_opfamily_member(opfam, lefttype, righttype,
										  op_strategy);
			if (!OidIsValid(expr_op))	/* should not happen */
				elog(ERROR, "could not find member %d(%u,%u) of opfamily %u",
					 op_strategy, lefttype, righttype, opfam);
			if (!var_on_left)
			{
				expr_op = get_commutator(expr_op);
				if (!OidIsValid(expr_op))		/* should not happen */
					elog(ERROR, "could not find commutator of member %d(%u,%u) of opfamily %u",
						 op_strategy, lefttype, righttype, opfam);
			}
			new_ops = lappend_oid(new_ops, expr_op);
			lefttypes_cell = lnext(lefttypes_cell);
			righttypes_cell = lnext(righttypes_cell);
		}
	}

	/* If we have more than one matching col, create a subset rowcompare */
	if (matching_cols > 1)
	{
		RowCompareExpr *rc = makeNode(RowCompareExpr);

		if (var_on_left)
			rc->rctype = (RowCompareType) op_strategy;
		else
			rc->rctype = (op_strategy == BTLessEqualStrategyNumber) ?
				ROWCOMPARE_GE : ROWCOMPARE_LE;
		rc->opnos = new_ops;
		rc->opfamilies = list_truncate(list_copy(clause->opfamilies),
									   matching_cols);
		rc->inputcollids = list_truncate(list_copy(clause->inputcollids),
										 matching_cols);
		rc->largs = list_truncate((List *) copyObject(clause->largs),
								  matching_cols);
		rc->rargs = list_truncate((List *) copyObject(clause->rargs),
								  matching_cols);
		return make_simple_restrictinfo((Expr *) rc);
	}
	else
	{
		Expr	   *opexpr;

		opexpr = make_opclause(linitial_oid(new_ops), BOOLOID, false,
							   copyObject(linitial(clause->largs)),
							   copyObject(linitial(clause->rargs)),
							   InvalidOid,
							   linitial_oid(clause->inputcollids));
		return make_simple_restrictinfo(opexpr);
	}
}

/*
 * Given a fixed prefix that all the "leftop" values must have,
 * generate suitable indexqual condition(s).  opfamily is the index
 * operator family; we use it to deduce the appropriate comparison
 * operators and operand datatypes.  collation is the input collation to use.
 */
static List *
prefix_quals(Node *leftop, Oid opfamily, Oid collation,
			 Const *prefix_const, Pattern_Prefix_Status pstatus)
{
	List	   *result;
	Oid			datatype;
	Oid			oproid;
	Expr	   *expr;
	FmgrInfo	ltproc;
	Const	   *greaterstr;

	Assert(pstatus != Pattern_Prefix_None);

	switch (opfamily)
	{
		case TEXT_BTREE_FAM_OID:
		case TEXT_PATTERN_BTREE_FAM_OID:
			datatype = TEXTOID;
			break;

		case BPCHAR_BTREE_FAM_OID:
		case BPCHAR_PATTERN_BTREE_FAM_OID:
			datatype = BPCHAROID;
			break;

		case NAME_BTREE_FAM_OID:
			datatype = NAMEOID;
			break;

		case BYTEA_BTREE_FAM_OID:
			datatype = BYTEAOID;
			break;

		default:
			/* shouldn't get here */
			elog(ERROR, "unexpected opfamily: %u", opfamily);
			return NIL;
	}

	/*
	 * If necessary, coerce the prefix constant to the right type. The given
	 * prefix constant is either text or bytea type.
	 */
	if (prefix_const->consttype != datatype)
	{
		char	   *prefix;

		switch (prefix_const->consttype)
		{
			case TEXTOID:
				prefix = TextDatumGetCString(prefix_const->constvalue);
				break;
			case BYTEAOID:
				prefix = DatumGetCString(DirectFunctionCall1(byteaout,
												  prefix_const->constvalue));
				break;
			default:
				elog(ERROR, "unexpected const type: %u",
					 prefix_const->consttype);
				return NIL;
		}
		prefix_const = string_to_const(prefix, datatype);
		pfree(prefix);
	}

	/*
	 * If we found an exact-match pattern, generate an "=" indexqual.
	 */
	if (pstatus == Pattern_Prefix_Exact)
	{
		oproid = get_opfamily_member(opfamily, datatype, datatype,
									 BTEqualStrategyNumber);
		if (oproid == InvalidOid)
			elog(ERROR, "no = operator for opfamily %u", opfamily);
		expr = make_opclause(oproid, BOOLOID, false,
							 (Expr *) leftop, (Expr *) prefix_const,
							 InvalidOid, collation);
		result = list_make1(make_simple_restrictinfo(expr));
		return result;
	}

	/*
	 * Otherwise, we have a nonempty required prefix of the values.
	 *
	 * We can always say "x >= prefix".
	 */
	oproid = get_opfamily_member(opfamily, datatype, datatype,
								 BTGreaterEqualStrategyNumber);
	if (oproid == InvalidOid)
		elog(ERROR, "no >= operator for opfamily %u", opfamily);
	expr = make_opclause(oproid, BOOLOID, false,
						 (Expr *) leftop, (Expr *) prefix_const,
						 InvalidOid, collation);
	result = list_make1(make_simple_restrictinfo(expr));

	/*-------
	 * If we can create a string larger than the prefix, we can say
	 * "x < greaterstr".  NB: we rely on make_greater_string() to generate
	 * a guaranteed-greater string, not just a probably-greater string.
	 * In general this is only guaranteed in C locale, so we'd better be
	 * using a C-locale index collation.
	 *-------
	 */
	oproid = get_opfamily_member(opfamily, datatype, datatype,
								 BTLessStrategyNumber);
	if (oproid == InvalidOid)
		elog(ERROR, "no < operator for opfamily %u", opfamily);
	fmgr_info(get_opcode(oproid), &ltproc);
	greaterstr = make_greater_string(prefix_const, &ltproc, collation);
	if (greaterstr)
	{
		expr = make_opclause(oproid, BOOLOID, false,
							 (Expr *) leftop, (Expr *) greaterstr,
							 InvalidOid, collation);
		result = lappend(result, make_simple_restrictinfo(expr));
	}

	return result;
}

/*
 * Given a leftop and a rightop, and a inet-family sup/sub operator,
 * generate suitable indexqual condition(s).  expr_op is the original
 * operator, and opfamily is the index opfamily.
 */
static List *
network_prefix_quals(Node *leftop, Oid expr_op, Oid opfamily, Datum rightop)
{
	bool		is_eq;
	Oid			datatype;
	Oid			opr1oid;
	Oid			opr2oid;
	Datum		opr1right;
	Datum		opr2right;
	List	   *result;
	Expr	   *expr;

	switch (expr_op)
	{
		case OID_INET_SUB_OP:
			datatype = INETOID;
			is_eq = false;
			break;
		case OID_INET_SUBEQ_OP:
			datatype = INETOID;
			is_eq = true;
			break;
		default:
			elog(ERROR, "unexpected operator: %u", expr_op);
			return NIL;
	}

	/*
	 * create clause "key >= network_scan_first( rightop )", or ">" if the
	 * operator disallows equality.
	 */
	if (is_eq)
	{
		opr1oid = get_opfamily_member(opfamily, datatype, datatype,
									  BTGreaterEqualStrategyNumber);
		if (opr1oid == InvalidOid)
			elog(ERROR, "no >= operator for opfamily %u", opfamily);
	}
	else
	{
		opr1oid = get_opfamily_member(opfamily, datatype, datatype,
									  BTGreaterStrategyNumber);
		if (opr1oid == InvalidOid)
			elog(ERROR, "no > operator for opfamily %u", opfamily);
	}

	opr1right = network_scan_first(rightop);

	expr = make_opclause(opr1oid, BOOLOID, false,
						 (Expr *) leftop,
						 (Expr *) makeConst(datatype, -1,
											InvalidOid, /* not collatable */
											-1, opr1right,
											false, false),
						 InvalidOid, InvalidOid);
	result = list_make1(make_simple_restrictinfo(expr));

	/* create clause "key <= network_scan_last( rightop )" */

	opr2oid = get_opfamily_member(opfamily, datatype, datatype,
								  BTLessEqualStrategyNumber);
	if (opr2oid == InvalidOid)
		elog(ERROR, "no <= operator for opfamily %u", opfamily);

	opr2right = network_scan_last(rightop);

	expr = make_opclause(opr2oid, BOOLOID, false,
						 (Expr *) leftop,
						 (Expr *) makeConst(datatype, -1,
											InvalidOid, /* not collatable */
											-1, opr2right,
											false, false),
						 InvalidOid, InvalidOid);
	result = lappend(result, make_simple_restrictinfo(expr));

	return result;
}

/*
 * Handy subroutines for match_special_index_operator() and friends.
 */

/*
 * Generate a Datum of the appropriate type from a C string.
 * Note that all of the supported types are pass-by-ref, so the
 * returned value should be pfree'd if no longer needed.
 */
static Datum
string_to_datum(const char *str, Oid datatype)
{
	/*
	 * We cheat a little by assuming that CStringGetTextDatum() will do for
	 * bpchar and varchar constants too...
	 */
	if (datatype == NAMEOID)
		return DirectFunctionCall1(namein, CStringGetDatum(str));
	else if (datatype == BYTEAOID)
		return DirectFunctionCall1(byteain, CStringGetDatum(str));
	else
		return CStringGetTextDatum(str);
}

/*
 * Generate a Const node of the appropriate type from a C string.
 */
static Const *
string_to_const(const char *str, Oid datatype)
{
	Datum		conval = string_to_datum(str, datatype);
	Oid			collation;
	int			constlen;

	/*
	 * We only need to support a few datatypes here, so hard-wire properties
	 * instead of incurring the expense of catalog lookups.
	 */
	switch (datatype)
	{
		case TEXTOID:
		case VARCHAROID:
		case BPCHAROID:
			collation = DEFAULT_COLLATION_OID;
			constlen = -1;
			break;

		case NAMEOID:
			collation = InvalidOid;
			constlen = NAMEDATALEN;
			break;

		case BYTEAOID:
			collation = InvalidOid;
			constlen = -1;
			break;

		default:
			elog(ERROR, "unexpected datatype in string_to_const: %u",
				 datatype);
			return NULL;
	}

	return makeConst(datatype, -1, collation, constlen,
					 conval, false, false);
}<|MERGE_RESOLUTION|>--- conflicted
+++ resolved
@@ -4,13 +4,9 @@
  *	  Routines to determine which indexes are usable for scanning a
  *	  given relation, and create Paths accordingly.
  *
-<<<<<<< HEAD
  * Portions Copyright (c) 2006-2008, Greenplum inc
  * Portions Copyright (c) 2012-Present Pivotal Software, Inc.
- * Portions Copyright (c) 1996-2010, PostgreSQL Global Development Group
-=======
  * Portions Copyright (c) 1996-2011, PostgreSQL Global Development Group
->>>>>>> a4bebdd9
  * Portions Copyright (c) 1994, Regents of the University of California
  *
  *
@@ -261,14 +257,9 @@
 			*pindexpathlist = lappend(*pindexpathlist, ipath);
 
 		if (ipath->indexinfo->amhasgetbitmap &&
-<<<<<<< HEAD
 			(!root->config->enable_seqscan ||
-			 (ipath->indexselectivity < 1.0 &&
-			  !ScanDirectionIsBackward(ipath->indexscandir))))
-=======
-			(ipath->path.pathkeys == NIL ||
+			 ipath->path.pathkeys == NIL ||
 			 ipath->indexselectivity < 1.0))
->>>>>>> a4bebdd9
 			bitindexpaths = lappend(bitindexpaths, ipath);
 	}
 
@@ -467,7 +458,7 @@
 			 * of the child's baserel.  Transform the pathkey list to refer to
 			 * columns of the appendrel.
 			 */
-			if (rel->reloptkind == RELOPT_OTHER_MEMBER_REL)
+			if (rel->reloptkind == RELOPT_OTHER_MEMBER_REL && index_pathkeys)
 			{
 				AppendRelInfo *appinfo = NULL;
 				RelOptInfo *appendrel = NULL;
@@ -2594,24 +2585,14 @@
 		case OID_BPCHAR_LIKE_OP:
 		case OID_NAME_LIKE_OP:
 			/* the right-hand const is type text for all of these */
-<<<<<<< HEAD
-			pstatus = pattern_fixed_prefix(patt, Pattern_Type_Like,
+			pstatus = pattern_fixed_prefix(patt, Pattern_Type_Like, expr_coll,
 										   &prefix, NULL);
-=======
-			pstatus = pattern_fixed_prefix(patt, Pattern_Type_Like, expr_coll,
-										   &prefix, &rest);
->>>>>>> a4bebdd9
 			isIndexable = (pstatus != Pattern_Prefix_None);
 			break;
 
 		case OID_BYTEA_LIKE_OP:
-<<<<<<< HEAD
-			pstatus = pattern_fixed_prefix(patt, Pattern_Type_Like,
+			pstatus = pattern_fixed_prefix(patt, Pattern_Type_Like, expr_coll,
 										   &prefix, NULL);
-=======
-			pstatus = pattern_fixed_prefix(patt, Pattern_Type_Like, expr_coll,
-										   &prefix, &rest);
->>>>>>> a4bebdd9
 			isIndexable = (pstatus != Pattern_Prefix_None);
 			break;
 
@@ -2619,13 +2600,8 @@
 		case OID_BPCHAR_ICLIKE_OP:
 		case OID_NAME_ICLIKE_OP:
 			/* the right-hand const is type text for all of these */
-<<<<<<< HEAD
-			pstatus = pattern_fixed_prefix(patt, Pattern_Type_Like_IC,
+			pstatus = pattern_fixed_prefix(patt, Pattern_Type_Like_IC, expr_coll,
 										   &prefix, NULL);
-=======
-			pstatus = pattern_fixed_prefix(patt, Pattern_Type_Like_IC, expr_coll,
-										   &prefix, &rest);
->>>>>>> a4bebdd9
 			isIndexable = (pstatus != Pattern_Prefix_None);
 			break;
 
@@ -2633,13 +2609,8 @@
 		case OID_BPCHAR_REGEXEQ_OP:
 		case OID_NAME_REGEXEQ_OP:
 			/* the right-hand const is type text for all of these */
-<<<<<<< HEAD
-			pstatus = pattern_fixed_prefix(patt, Pattern_Type_Regex,
+			pstatus = pattern_fixed_prefix(patt, Pattern_Type_Regex, expr_coll,
 										   &prefix, NULL);
-=======
-			pstatus = pattern_fixed_prefix(patt, Pattern_Type_Regex, expr_coll,
-										   &prefix, &rest);
->>>>>>> a4bebdd9
 			isIndexable = (pstatus != Pattern_Prefix_None);
 			break;
 
@@ -2647,13 +2618,8 @@
 		case OID_BPCHAR_ICREGEXEQ_OP:
 		case OID_NAME_ICREGEXEQ_OP:
 			/* the right-hand const is type text for all of these */
-<<<<<<< HEAD
-			pstatus = pattern_fixed_prefix(patt, Pattern_Type_Regex_IC,
+			pstatus = pattern_fixed_prefix(patt, Pattern_Type_Regex_IC, expr_coll,
 										   &prefix, NULL);
-=======
-			pstatus = pattern_fixed_prefix(patt, Pattern_Type_Regex_IC, expr_coll,
-										   &prefix, &rest);
->>>>>>> a4bebdd9
 			isIndexable = (pstatus != Pattern_Prefix_None);
 			break;
 
@@ -2936,15 +2902,9 @@
 		case OID_BYTEA_LIKE_OP:
 			if (!op_in_opfamily(expr_op, opfamily))
 			{
-<<<<<<< HEAD
-				pstatus = pattern_fixed_prefix(patt, Pattern_Type_Like,
+				pstatus = pattern_fixed_prefix(patt, Pattern_Type_Like, expr_coll,
 											   &prefix, NULL);
-				return prefix_quals(leftop, opfamily, prefix, pstatus);
-=======
-				pstatus = pattern_fixed_prefix(patt, Pattern_Type_Like, expr_coll,
-											   &prefix, &rest);
 				return prefix_quals(leftop, opfamily, idxcollation, prefix, pstatus);
->>>>>>> a4bebdd9
 			}
 			break;
 
@@ -2954,15 +2914,9 @@
 			if (!op_in_opfamily(expr_op, opfamily))
 			{
 				/* the right-hand const is type text for all of these */
-<<<<<<< HEAD
-				pstatus = pattern_fixed_prefix(patt, Pattern_Type_Like_IC,
+				pstatus = pattern_fixed_prefix(patt, Pattern_Type_Like_IC, expr_coll,
 											   &prefix, NULL);
-				return prefix_quals(leftop, opfamily, prefix, pstatus);
-=======
-				pstatus = pattern_fixed_prefix(patt, Pattern_Type_Like_IC, expr_coll,
-											   &prefix, &rest);
 				return prefix_quals(leftop, opfamily, idxcollation, prefix, pstatus);
->>>>>>> a4bebdd9
 			}
 			break;
 
@@ -2972,15 +2926,9 @@
 			if (!op_in_opfamily(expr_op, opfamily))
 			{
 				/* the right-hand const is type text for all of these */
-<<<<<<< HEAD
-				pstatus = pattern_fixed_prefix(patt, Pattern_Type_Regex,
+				pstatus = pattern_fixed_prefix(patt, Pattern_Type_Regex, expr_coll,
 											   &prefix, NULL);
-				return prefix_quals(leftop, opfamily, prefix, pstatus);
-=======
-				pstatus = pattern_fixed_prefix(patt, Pattern_Type_Regex, expr_coll,
-											   &prefix, &rest);
 				return prefix_quals(leftop, opfamily, idxcollation, prefix, pstatus);
->>>>>>> a4bebdd9
 			}
 			break;
 
@@ -2990,15 +2938,9 @@
 			if (!op_in_opfamily(expr_op, opfamily))
 			{
 				/* the right-hand const is type text for all of these */
-<<<<<<< HEAD
-				pstatus = pattern_fixed_prefix(patt, Pattern_Type_Regex_IC,
+				pstatus = pattern_fixed_prefix(patt, Pattern_Type_Regex_IC, expr_coll,
 											   &prefix, NULL);
-				return prefix_quals(leftop, opfamily, prefix, pstatus);
-=======
-				pstatus = pattern_fixed_prefix(patt, Pattern_Type_Regex_IC, expr_coll,
-											   &prefix, &rest);
 				return prefix_quals(leftop, opfamily, idxcollation, prefix, pstatus);
->>>>>>> a4bebdd9
 			}
 			break;
 
