--- conflicted
+++ resolved
@@ -1930,7 +1930,6 @@
 			{
 				/* Yes, generate transformed child version */
 				Expr	   *child_expr;
-<<<<<<< HEAD
 				Relids		new_nullable_relids;
 
 				child_expr = (Expr *)
@@ -1952,26 +1951,6 @@
 
 				(void) add_eq_member(cur_ec, child_expr,
 									 child_rel->relids, new_nullable_relids,
-=======
-				Relids		new_relids;
-
-				child_expr = (Expr *)
-					adjust_appendrel_attrs(root,
-										   (Node *) cur_em->em_expr,
-										   appinfo);
-
-				/*
-				 * Transform em_relids to match.  Note we do *not* do
-				 * pull_varnos(child_expr) here, as for example the
-				 * transformation might have substituted a constant, but we
-				 * don't want the child member to be marked as constant.
-				 */
-				new_relids = bms_difference(cur_em->em_relids,
-											parent_rel->relids);
-				new_relids = bms_add_members(new_relids, child_rel->relids);
-
-				(void) add_eq_member(cur_ec, child_expr, new_relids,
->>>>>>> 80edfd76
 									 true, cur_em->em_datatype);
 			}
 		}
