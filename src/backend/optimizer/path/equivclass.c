/*-------------------------------------------------------------------------
 *
 * equivclass.c
 *	  Routines for managing EquivalenceClasses
 *
 * See src/backend/optimizer/README for discussion of EquivalenceClasses.
 *
 *
 * Portions Copyright (c) 1996-2009, PostgreSQL Global Development Group
 * Portions Copyright (c) 1994, Regents of the University of California
 *
 * IDENTIFICATION
<<<<<<< HEAD
 *	  $PostgreSQL: pgsql/src/backend/optimizer/path/equivclass.c,v 1.14 2008/12/01 21:06:13 tgl Exp $
=======
 *	  $PostgreSQL: pgsql/src/backend/optimizer/path/equivclass.c,v 1.16 2009/01/01 17:23:43 momjian Exp $
>>>>>>> b0a6ad70
 *
 *-------------------------------------------------------------------------
 */
#include "postgres.h"

#include "access/skey.h"
#include "nodes/nodeFuncs.h"
#include "optimizer/clauses.h"
#include "optimizer/cost.h"
#include "optimizer/paths.h"
#include "optimizer/planmain.h"
#include "optimizer/prep.h"
#include "optimizer/var.h"
#include "utils/lsyscache.h"


static EquivalenceMember *add_eq_member(EquivalenceClass *ec,
			  Expr *expr, Relids relids, Relids nullable_relids,
			  bool is_child, Oid datatype);
static void generate_base_implied_equalities_const(PlannerInfo *root,
									   EquivalenceClass *ec);
static void generate_base_implied_equalities_no_const(PlannerInfo *root,
										  EquivalenceClass *ec);
static void generate_base_implied_equalities_broken(PlannerInfo *root,
										EquivalenceClass *ec);
static List *generate_join_implied_equalities_normal(PlannerInfo *root,
										EquivalenceClass *ec,
										RelOptInfo *joinrel,
										RelOptInfo *outer_rel,
										RelOptInfo *inner_rel);
static List *generate_join_implied_equalities_broken(PlannerInfo *root,
										EquivalenceClass *ec,
										RelOptInfo *joinrel,
										RelOptInfo *outer_rel,
										RelOptInfo *inner_rel);
static Oid select_equality_operator(EquivalenceClass *ec,
						 Oid lefttype, Oid righttype);
static RestrictInfo *create_join_clause(PlannerInfo *root,
				   EquivalenceClass *ec, Oid opno,
				   EquivalenceMember *leftem,
				   EquivalenceMember *rightem,
				   EquivalenceClass *parent_ec);
static bool reconsider_outer_join_clause(PlannerInfo *root,
							 RestrictInfo *rinfo,
							 bool outer_on_left);
static bool reconsider_full_join_clause(PlannerInfo *root,
							RestrictInfo *rinfo);


/*
 * process_equivalence
 *	  The given clause has a mergejoinable operator and can be applied without
 *	  any delay by an outer join, so its two sides can be considered equal
 *	  anywhere they are both computable; moreover that equality can be
 *	  extended transitively.  Record this knowledge in the EquivalenceClass
 *	  data structure.  Returns TRUE if successful, FALSE if not (in which
 *	  case caller should treat the clause as ordinary, not an equivalence).
 *
 * If below_outer_join is true, then the clause was found below the nullable
 * side of an outer join, so its sides might validly be both NULL rather than
 * strictly equal.	We can still deduce equalities in such cases, but we take
 * care to mark an EquivalenceClass if it came from any such clauses.  Also,
 * we have to check that both sides are either pseudo-constants or strict
 * functions of Vars, else they might not both go to NULL above the outer
 * join.  (This is the reason why we need a failure return.  It's more
 * convenient to check this case here than at the call sites...)
 *
 * Note: constructing merged EquivalenceClasses is a standard UNION-FIND
 * problem, for which there exist better data structures than simple lists.
 * If this code ever proves to be a bottleneck then it could be sped up ---
 * but for now, simple is beautiful.
 *
 * Note: this is only called during planner startup, not during GEQO
 * exploration, so we need not worry about whether we're in the right
 * memory context.
 */
bool
process_equivalence(PlannerInfo *root, RestrictInfo *restrictinfo,
					bool below_outer_join)
{
	Expr	   *clause = restrictinfo->clause;
	Oid			opno,
				item1_type,
				item2_type;
	Expr	   *item1;
	Expr	   *item2;
	Relids		item1_relids,
				item2_relids,
				item1_nullable_relids,
				item2_nullable_relids;
	List	   *opfamilies;
	EquivalenceClass *ec1,
			   *ec2;
	EquivalenceMember *em1,
			   *em2;
	ListCell   *lc1;

	/* Extract info from given clause */
	Assert(is_opclause(clause));
	opno = ((OpExpr *) clause)->opno;
	item1 = (Expr *) get_leftop(clause);
	item2 = (Expr *) get_rightop(clause);
	item1_relids = restrictinfo->left_relids;
	item2_relids = restrictinfo->right_relids;

	/*
	 * Reject clauses of the form X=X.  These are not as redundant as they
	 * might seem at first glance: assuming the operator is strict, this is
	 * really an expensive way to write X IS NOT NULL.  So we must not risk
	 * just losing the clause, which would be possible if there is already
	 * a single-element EquivalenceClass containing X.  The case is not
	 * common enough to be worth contorting the EC machinery for, so just
	 * reject the clause and let it be processed as a normal restriction
	 * clause.
	 */
	if (equal(item1, item2))
		return false;			/* X=X is not a useful equivalence */

	/*
	 * If below outer join, check for strictness, else reject.
	 */
	if (below_outer_join)
	{
		if (!bms_is_empty(item1_relids) &&
			contain_nonstrict_functions((Node *) item1))
			return false;		/* LHS is non-strict but not constant */
		if (!bms_is_empty(item2_relids) &&
			contain_nonstrict_functions((Node *) item2))
			return false;		/* RHS is non-strict but not constant */
	}

	/* Calculate nullable-relid sets for each side of the clause */
	item1_nullable_relids = bms_intersect(item1_relids,
										  restrictinfo->nullable_relids);
	item2_nullable_relids = bms_intersect(item2_relids,
										  restrictinfo->nullable_relids);

	/*
	 * We use the declared input types of the operator, not exprType() of the
	 * inputs, as the nominal datatypes for opfamily lookup.  This presumes
	 * that btree operators are always registered with amoplefttype and
	 * amoprighttype equal to their declared input types.  We will need this
	 * info anyway to build EquivalenceMember nodes, and by extracting it now
	 * we can use type comparisons to short-circuit some equal() tests.
	 */
	op_input_types(opno, &item1_type, &item2_type);

	opfamilies = restrictinfo->mergeopfamilies;

	/*
	 * Sweep through the existing EquivalenceClasses looking for matches to
	 * item1 and item2.  These are the possible outcomes:
	 *
	 * 1. We find both in the same EC.	The equivalence is already known, so
	 * there's nothing to do.
	 *
	 * 2. We find both in different ECs.  Merge the two ECs together.
	 *
	 * 3. We find just one.  Add the other to its EC.
	 *
	 * 4. We find neither.	Make a new, two-entry EC.
	 *
	 * Note: since all ECs are built through this process or the similar
	 * search in get_eclass_for_sort_expr(), it's impossible that we'd match
	 * an item in more than one existing nonvolatile EC.  So it's okay to stop
	 * at the first match.
	 */
	ec1 = ec2 = NULL;
	em1 = em2 = NULL;
	foreach(lc1, root->eq_classes)
	{
		EquivalenceClass *cur_ec = (EquivalenceClass *) lfirst(lc1);
		ListCell   *lc2;

		/* Never match to a volatile EC */
		if (cur_ec->ec_has_volatile)
			continue;

		/*
		 * A "match" requires matching sets of btree opfamilies.  Use of
		 * equal() for this test has implications discussed in the comments
		 * for get_mergejoin_opfamilies().
		 */
		if (!equal(opfamilies, cur_ec->ec_opfamilies))
			continue;

		foreach(lc2, cur_ec->ec_members)
		{
			EquivalenceMember *cur_em = (EquivalenceMember *) lfirst(lc2);

			Assert(!cur_em->em_is_child);		/* no children yet */

			/*
			 * If below an outer join, don't match constants: they're not as
			 * constant as they look.
			 */
			if ((below_outer_join || cur_ec->ec_below_outer_join) &&
				cur_em->em_is_const)
				continue;

			if (!ec1 &&
				item1_type == cur_em->em_datatype &&
				equal(item1, cur_em->em_expr))
			{
				ec1 = cur_ec;
				em1 = cur_em;
				if (ec2)
					break;
			}

			if (!ec2 &&
				item2_type == cur_em->em_datatype &&
				equal(item2, cur_em->em_expr))
			{
				ec2 = cur_ec;
				em2 = cur_em;
				if (ec1)
					break;
			}
		}

		if (ec1 && ec2)
			break;
	}

	/* Sweep finished, what did we find? */

	if (ec1 && ec2)
	{
		/* If case 1, nothing to do, except add to sources */
		if (ec1 == ec2)
		{
			ec1->ec_sources = lappend(ec1->ec_sources, restrictinfo);
			ec1->ec_below_outer_join |= below_outer_join;
			/* mark the RI as usable with this pair of EMs */
			/* NB: can't set left_ec/right_ec until merging is finished */
			restrictinfo->left_em = em1;
			restrictinfo->right_em = em2;
			return true;
		}

		/*
		 * Case 2: need to merge ec1 and ec2.  We add ec2's items to ec1, then
		 * set ec2's ec_merged link to point to ec1 and remove ec2 from the
		 * eq_classes list.  We cannot simply delete ec2 because that could
		 * leave dangling pointers in existing PathKeys.  We leave it behind
		 * with a link so that the merged EC can be found.
		 */
		ec1->ec_members = list_concat(ec1->ec_members, ec2->ec_members);
		ec1->ec_sources = list_concat(ec1->ec_sources, ec2->ec_sources);
		ec1->ec_derives = list_concat(ec1->ec_derives, ec2->ec_derives);
		ec1->ec_relids = bms_join(ec1->ec_relids, ec2->ec_relids);
		ec1->ec_has_const |= ec2->ec_has_const;
		/* can't need to set has_volatile */
		ec1->ec_below_outer_join |= ec2->ec_below_outer_join;
		ec2->ec_merged = ec1;
		root->eq_classes = list_delete_ptr(root->eq_classes, ec2);
		/* just to avoid debugging confusion w/ dangling pointers: */
		ec2->ec_members = NIL;
		ec2->ec_sources = NIL;
		ec2->ec_derives = NIL;
		ec2->ec_relids = NULL;
		ec1->ec_sources = lappend(ec1->ec_sources, restrictinfo);
		ec1->ec_below_outer_join |= below_outer_join;
		/* mark the RI as usable with this pair of EMs */
		restrictinfo->left_em = em1;
		restrictinfo->right_em = em2;
	}
	else if (ec1)
	{
		/* Case 3: add item2 to ec1 */
		em2 = add_eq_member(ec1, item2, item2_relids, item2_nullable_relids,
							false, item2_type);
		ec1->ec_sources = lappend(ec1->ec_sources, restrictinfo);
		ec1->ec_below_outer_join |= below_outer_join;
		/* mark the RI as usable with this pair of EMs */
		restrictinfo->left_em = em1;
		restrictinfo->right_em = em2;
	}
	else if (ec2)
	{
		/* Case 3: add item1 to ec2 */
		em1 = add_eq_member(ec2, item1, item1_relids, item1_nullable_relids,
							false, item1_type);
		ec2->ec_sources = lappend(ec2->ec_sources, restrictinfo);
		ec2->ec_below_outer_join |= below_outer_join;
		/* mark the RI as usable with this pair of EMs */
		restrictinfo->left_em = em1;
		restrictinfo->right_em = em2;
	}
	else
	{
		/* Case 4: make a new, two-entry EC */
		EquivalenceClass *ec = makeNode(EquivalenceClass);

		ec->ec_opfamilies = opfamilies;
		ec->ec_members = NIL;
		ec->ec_sources = list_make1(restrictinfo);
		ec->ec_derives = NIL;
		ec->ec_relids = NULL;
		ec->ec_has_const = false;
		ec->ec_has_volatile = false;
		ec->ec_below_outer_join = below_outer_join;
		ec->ec_broken = false;
		ec->ec_sortref = 0;
		ec->ec_merged = NULL;
		em1 = add_eq_member(ec, item1, item1_relids, item1_nullable_relids,
							false, item1_type);
		em2 = add_eq_member(ec, item2, item2_relids, item2_nullable_relids,
							false, item2_type);

		root->eq_classes = lappend(root->eq_classes, ec);

		/* mark the RI as usable with this pair of EMs */
		restrictinfo->left_em = em1;
		restrictinfo->right_em = em2;
	}

	return true;
}

/*
 * add_eq_member - build a new EquivalenceMember and add it to an EC
 */
static EquivalenceMember *
add_eq_member(EquivalenceClass *ec, Expr *expr, Relids relids,
			  Relids nullable_relids, bool is_child, Oid datatype)
{
	EquivalenceMember *em = makeNode(EquivalenceMember);

	em->em_expr = expr;
	em->em_relids = relids;
	em->em_nullable_relids = nullable_relids;
	em->em_is_const = false;
	em->em_is_child = is_child;
	em->em_datatype = datatype;

	if (bms_is_empty(relids))
	{
		/*
		 * No Vars, assume it's a pseudoconstant.  This is correct for entries
		 * generated from process_equivalence(), because a WHERE clause can't
		 * contain aggregates or SRFs, and non-volatility was checked before
		 * process_equivalence() ever got called.  But
		 * get_eclass_for_sort_expr() has to work harder.  We put the tests
		 * there not here to save cycles in the equivalence case.
		 */
		Assert(!is_child);
		em->em_is_const = true;
		ec->ec_has_const = true;
		/* it can't affect ec_relids */
	}
	else if (!is_child)			/* child members don't add to ec_relids */
	{
		ec->ec_relids = bms_add_members(ec->ec_relids, relids);
	}
	ec->ec_members = lappend(ec->ec_members, em);

	return em;
}


/*
 * get_eclass_for_sort_expr
 *	  Given an expression and opfamily info, find an existing equivalence
 *	  class it is a member of; if none, build a new single-member
 *	  EquivalenceClass for it.
 *
 * sortref is the SortGroupRef of the originating SortGroupClause, if any,
 * or zero if not.
 *
 * This can be used safely both before and after EquivalenceClass merging;
 * since it never causes merging it does not invalidate any existing ECs
 * or PathKeys.
 *
 * Note: opfamilies must be chosen consistently with the way
 * process_equivalence() would do; that is, generated from a mergejoinable
 * equality operator.  Else we might fail to detect valid equivalences,
 * generating poor (but not incorrect) plans.
 */
EquivalenceClass *
get_eclass_for_sort_expr(PlannerInfo *root,
						 Expr *expr,
						 Oid expr_datatype,
						 List *opfamilies,
						 Index sortref)
{
	EquivalenceClass *newec;
	EquivalenceMember *newem;
	ListCell   *lc1;
	MemoryContext oldcontext;

	/*
	 * Scan through the existing EquivalenceClasses for a match
	 */
	foreach(lc1, root->eq_classes)
	{
		EquivalenceClass *cur_ec = (EquivalenceClass *) lfirst(lc1);
		ListCell   *lc2;

		/* Never match to a volatile EC */
		if (cur_ec->ec_has_volatile)
			continue;

		if (!equal(opfamilies, cur_ec->ec_opfamilies))
			continue;

		foreach(lc2, cur_ec->ec_members)
		{
			EquivalenceMember *cur_em = (EquivalenceMember *) lfirst(lc2);

			/*
			 * If below an outer join, don't match constants: they're not as
			 * constant as they look.
			 */
			if (cur_ec->ec_below_outer_join &&
				cur_em->em_is_const)
				continue;

			if (expr_datatype == cur_em->em_datatype &&
				equal(expr, cur_em->em_expr))
				return cur_ec;	/* Match! */
		}
	}

	/*
	 * No match, so build a new single-member EC
	 *
	 * Here, we must be sure that we construct the EC in the right context. We
	 * can assume, however, that the passed expr is long-lived.
	 */
	oldcontext = MemoryContextSwitchTo(root->planner_cxt);

	newec = makeNode(EquivalenceClass);
	newec->ec_opfamilies = list_copy(opfamilies);
	newec->ec_members = NIL;
	newec->ec_sources = NIL;
	newec->ec_derives = NIL;
	newec->ec_relids = NULL;
	newec->ec_has_const = false;
	newec->ec_has_volatile = contain_volatile_functions((Node *) expr);
	newec->ec_below_outer_join = false;
	newec->ec_broken = false;
	newec->ec_sortref = sortref;
	newec->ec_merged = NULL;
	newem = add_eq_member(newec, expr, pull_varnos((Node *) expr),
						  NULL, false, expr_datatype);

	/*
	 * add_eq_member doesn't check for volatile functions, set-returning
	 * functions, aggregates, or window functions, but such could appear in
	 * sort expressions; so we have to check whether its const-marking was
	 * correct.
	 */
	if (newec->ec_has_const)
	{
		if (newec->ec_has_volatile ||
			expression_returns_set((Node *) expr) ||
			contain_agg_clause((Node *) expr) ||
			contain_window_function((Node *) expr))
		{
			newec->ec_has_const = false;
			newem->em_is_const = false;
		}
	}

	root->eq_classes = lappend(root->eq_classes, newec);

	MemoryContextSwitchTo(oldcontext);

	return newec;
}


/*
 * generate_base_implied_equalities
 *	  Generate any restriction clauses that we can deduce from equivalence
 *	  classes.
 *
 * When an EC contains pseudoconstants, our strategy is to generate
 * "member = const1" clauses where const1 is the first constant member, for
 * every other member (including other constants).	If we are able to do this
 * then we don't need any "var = var" comparisons because we've successfully
 * constrained all the vars at their points of creation.  If we fail to
 * generate any of these clauses due to lack of cross-type operators, we fall
 * back to the "ec_broken" strategy described below.  (XXX if there are
 * multiple constants of different types, it's possible that we might succeed
 * in forming all the required clauses if we started from a different const
 * member; but this seems a sufficiently hokey corner case to not be worth
 * spending lots of cycles on.)
 *
 * For ECs that contain no pseudoconstants, we generate derived clauses
 * "member1 = member2" for each pair of members belonging to the same base
 * relation (actually, if there are more than two for the same base relation,
 * we only need enough clauses to link each to each other).  This provides
 * the base case for the recursion: each row emitted by a base relation scan
 * will constrain all computable members of the EC to be equal.  As each
 * join path is formed, we'll add additional derived clauses on-the-fly
 * to maintain this invariant (see generate_join_implied_equalities).
 *
 * If the opfamilies used by the EC do not provide complete sets of cross-type
 * equality operators, it is possible that we will fail to generate a clause
 * that must be generated to maintain the invariant.  (An example: given
 * "WHERE a.x = b.y AND b.y = a.z", the scheme breaks down if we cannot
 * generate "a.x = a.z" as a restriction clause for A.)  In this case we mark
 * the EC "ec_broken" and fall back to regurgitating its original source
 * RestrictInfos at appropriate times.	We do not try to retract any derived
 * clauses already generated from the broken EC, so the resulting plan could
 * be poor due to bad selectivity estimates caused by redundant clauses.  But
 * the correct solution to that is to fix the opfamilies ...
 *
 * Equality clauses derived by this function are passed off to
 * process_implied_equality (in plan/initsplan.c) to be inserted into the
 * restrictinfo datastructures.  Note that this must be called after initial
 * scanning of the quals and before Path construction begins.
 *
 * We make no attempt to avoid generating duplicate RestrictInfos here: we
 * don't search ec_sources for matches, nor put the created RestrictInfos
 * into ec_derives.  Doing so would require some slightly ugly changes in
 * initsplan.c's API, and there's no real advantage, because the clauses
 * generated here can't duplicate anything we will generate for joins anyway.
 */
void
generate_base_implied_equalities(PlannerInfo *root)
{
	ListCell   *lc;
	Index		rti;

	foreach(lc, root->eq_classes)
	{
		EquivalenceClass *ec = (EquivalenceClass *) lfirst(lc);

		Assert(ec->ec_merged == NULL);	/* else shouldn't be in list */
		Assert(!ec->ec_broken); /* not yet anyway... */

		/* Single-member ECs won't generate any deductions */
		if (list_length(ec->ec_members) <= 1)
			continue;

		if (ec->ec_has_const)
			generate_base_implied_equalities_const(root, ec);
		else
			generate_base_implied_equalities_no_const(root, ec);

		/* Recover if we failed to generate required derived clauses */
		if (ec->ec_broken)
			generate_base_implied_equalities_broken(root, ec);
	}

	/*
	 * This is also a handy place to mark base rels (which should all exist by
	 * now) with flags showing whether they have pending eclass joins.
	 */
	for (rti = 1; rti < root->simple_rel_array_size; rti++)
	{
		RelOptInfo *brel = root->simple_rel_array[rti];

		if (brel == NULL)
			continue;

		brel->has_eclass_joins = has_relevant_eclass_joinclause(root, brel);
	}
}

/*
 * generate_base_implied_equalities when EC contains pseudoconstant(s)
 */
static void
generate_base_implied_equalities_const(PlannerInfo *root,
									   EquivalenceClass *ec)
{
	EquivalenceMember *const_em = NULL;
	ListCell   *lc;

	/*
	 * In the trivial case where we just had one "var = const" clause,
	 * push the original clause back into the main planner machinery.  There
	 * is nothing to be gained by doing it differently, and we save the
	 * effort to re-build and re-analyze an equality clause that will be
	 * exactly equivalent to the old one.
	 */
	if (list_length(ec->ec_members) == 2 &&
		list_length(ec->ec_sources) == 1)
	{
		RestrictInfo *restrictinfo = (RestrictInfo *) linitial(ec->ec_sources);

		if (bms_membership(restrictinfo->required_relids) != BMS_MULTIPLE)
		{
			distribute_restrictinfo_to_rels(root, restrictinfo);
			return;
		}
	}

	/*
	 * Find the constant member to use.  We prefer an actual constant to
	 * pseudo-constants (such as Params), because the constraint exclusion
	 * machinery might be able to exclude relations on the basis of generated
	 * "var = const" equalities, but "var = param" won't work for that.
	 */
	foreach(lc, ec->ec_members)
	{
		EquivalenceMember *cur_em = (EquivalenceMember *) lfirst(lc);

		if (cur_em->em_is_const)
		{
			const_em = cur_em;
			if (IsA(cur_em->em_expr, Const))
				break;
		}
	}
	Assert(const_em != NULL);

	/* Generate a derived equality against each other member */
	foreach(lc, ec->ec_members)
	{
		EquivalenceMember *cur_em = (EquivalenceMember *) lfirst(lc);
		Oid			eq_op;

		Assert(!cur_em->em_is_child);	/* no children yet */
		if (cur_em == const_em)
			continue;
		eq_op = select_equality_operator(ec,
										 cur_em->em_datatype,
										 const_em->em_datatype);
		if (!OidIsValid(eq_op))
		{
			/* failed... */
			ec->ec_broken = true;
			break;
		}
		process_implied_equality(root, eq_op,
								 cur_em->em_expr, const_em->em_expr,
								 bms_copy(ec->ec_relids),
								 bms_union(cur_em->em_nullable_relids,
										   const_em->em_nullable_relids),
								 ec->ec_below_outer_join,
								 cur_em->em_is_const);
	}
}

/*
 * generate_base_implied_equalities when EC contains no pseudoconstants
 */
static void
generate_base_implied_equalities_no_const(PlannerInfo *root,
										  EquivalenceClass *ec)
{
	EquivalenceMember **prev_ems;
	ListCell   *lc;

	/*
	 * We scan the EC members once and track the last-seen member for each
	 * base relation.  When we see another member of the same base relation,
	 * we generate "prev_mem = cur_mem".  This results in the minimum number
	 * of derived clauses, but it's possible that it will fail when a
	 * different ordering would succeed.  XXX FIXME: use a UNION-FIND
	 * algorithm similar to the way we build merged ECs.  (Use a list-of-lists
	 * for each rel.)
	 */
	prev_ems = (EquivalenceMember **)
		palloc0(root->simple_rel_array_size * sizeof(EquivalenceMember *));

	foreach(lc, ec->ec_members)
	{
		EquivalenceMember *cur_em = (EquivalenceMember *) lfirst(lc);
		int			relid;

		Assert(!cur_em->em_is_child);	/* no children yet */
		if (bms_membership(cur_em->em_relids) != BMS_SINGLETON)
			continue;
		relid = bms_singleton_member(cur_em->em_relids);
		Assert(relid < root->simple_rel_array_size);

		if (prev_ems[relid] != NULL)
		{
			EquivalenceMember *prev_em = prev_ems[relid];
			Oid			eq_op;

			eq_op = select_equality_operator(ec,
											 prev_em->em_datatype,
											 cur_em->em_datatype);
			if (!OidIsValid(eq_op))
			{
				/* failed... */
				ec->ec_broken = true;
				break;
			}
			process_implied_equality(root, eq_op,
									 prev_em->em_expr, cur_em->em_expr,
									 bms_copy(ec->ec_relids),
									 bms_union(prev_em->em_nullable_relids,
											   cur_em->em_nullable_relids),
									 ec->ec_below_outer_join,
									 false);
		}
		prev_ems[relid] = cur_em;
	}

	pfree(prev_ems);

	/*
	 * We also have to make sure that all the Vars used in the member clauses
	 * will be available at any join node we might try to reference them at.
	 * For the moment we force all the Vars to be available at all join nodes
	 * for this eclass.  Perhaps this could be improved by doing some
	 * pre-analysis of which members we prefer to join, but it's no worse than
	 * what happened in the pre-8.3 code.
	 */
	foreach(lc, ec->ec_members)
	{
		EquivalenceMember *cur_em = (EquivalenceMember *) lfirst(lc);
		List	   *vars = pull_var_clause((Node *) cur_em->em_expr,
										   PVC_RECURSE_AGGREGATES,
										   PVC_INCLUDE_PLACEHOLDERS);

		add_vars_to_targetlist(root, vars, ec->ec_relids);
		list_free(vars);
	}
}

/*
 * generate_base_implied_equalities cleanup after failure
 *
 * What we must do here is push any zero- or one-relation source RestrictInfos
 * of the EC back into the main restrictinfo datastructures.  Multi-relation
 * clauses will be regurgitated later by generate_join_implied_equalities().
 * (We do it this way to maintain continuity with the case that ec_broken
 * becomes set only after we've gone up a join level or two.)
 */
static void
generate_base_implied_equalities_broken(PlannerInfo *root,
										EquivalenceClass *ec)
{
	ListCell   *lc;

	foreach(lc, ec->ec_sources)
	{
		RestrictInfo *restrictinfo = (RestrictInfo *) lfirst(lc);

		if (bms_membership(restrictinfo->required_relids) != BMS_MULTIPLE)
			distribute_restrictinfo_to_rels(root, restrictinfo);
	}
}


/*
 * generate_join_implied_equalities
 *	  Generate any join clauses that we can deduce from equivalence classes.
 *
 * At a join node, we must enforce restriction clauses sufficient to ensure
 * that all equivalence-class members computable at that node are equal.
 * Since the set of clauses to enforce can vary depending on which subset
 * relations are the inputs, we have to compute this afresh for each join
 * path pair.  Hence a fresh List of RestrictInfo nodes is built and passed
 * back on each call.
 *
 * The results are sufficient for use in merge, hash, and plain nestloop join
 * methods.  We do not worry here about selecting clauses that are optimal
 * for use in a nestloop-with-inner-indexscan join, however.  indxpath.c makes
 * its own selections of clauses to use, and if the ones we pick here are
 * redundant with those, the extras will be eliminated in createplan.c.
 *
 * Because the same join clauses are likely to be needed multiple times as
 * we consider different join paths, we avoid generating multiple copies:
 * whenever we select a particular pair of EquivalenceMembers to join,
 * we check to see if the pair matches any original clause (in ec_sources)
 * or previously-built clause (in ec_derives).	This saves memory and allows
 * re-use of information cached in RestrictInfos.
 */
List *
generate_join_implied_equalities(PlannerInfo *root,
								 RelOptInfo *joinrel,
								 RelOptInfo *outer_rel,
								 RelOptInfo *inner_rel)
{
	List	   *result = NIL;
	ListCell   *lc;

	foreach(lc, root->eq_classes)
	{
		EquivalenceClass *ec = (EquivalenceClass *) lfirst(lc);
		List	   *sublist = NIL;

		/* ECs containing consts do not need any further enforcement */
		if (ec->ec_has_const)
			continue;

		/* Single-member ECs won't generate any deductions */
		if (list_length(ec->ec_members) <= 1)
			continue;

		/* We can quickly ignore any that don't overlap the join, too */
		if (!bms_overlap(ec->ec_relids, joinrel->relids))
			continue;

		if (!ec->ec_broken)
			sublist = generate_join_implied_equalities_normal(root,
															  ec,
															  joinrel,
															  outer_rel,
															  inner_rel);

		/* Recover if we failed to generate required derived clauses */
		if (ec->ec_broken)
			sublist = generate_join_implied_equalities_broken(root,
															  ec,
															  joinrel,
															  outer_rel,
															  inner_rel);

		result = list_concat(result, sublist);
	}

	return result;
}

/*
 * generate_join_implied_equalities for a still-valid EC
 */
static List *
generate_join_implied_equalities_normal(PlannerInfo *root,
										EquivalenceClass *ec,
										RelOptInfo *joinrel,
										RelOptInfo *outer_rel,
										RelOptInfo *inner_rel)
{
	List	   *result = NIL;
	List	   *new_members = NIL;
	List	   *outer_members = NIL;
	List	   *inner_members = NIL;
	ListCell   *lc1;

	/*
	 * First, scan the EC to identify member values that are computable at the
	 * outer rel, at the inner rel, or at this relation but not in either
	 * input rel.  The outer-rel members should already be enforced equal,
	 * likewise for the inner-rel members.	We'll need to create clauses to
	 * enforce that any newly computable members are all equal to each other
	 * as well as to at least one input member, plus enforce at least one
	 * outer-rel member equal to at least one inner-rel member.
	 */
	foreach(lc1, ec->ec_members)
	{
		EquivalenceMember *cur_em = (EquivalenceMember *) lfirst(lc1);

		if (cur_em->em_is_child)
			continue;			/* ignore children here */
		if (!bms_is_subset(cur_em->em_relids, joinrel->relids))
			continue;			/* ignore --- not computable yet */

		if (bms_is_subset(cur_em->em_relids, outer_rel->relids))
			outer_members = lappend(outer_members, cur_em);
		else if (bms_is_subset(cur_em->em_relids, inner_rel->relids))
			inner_members = lappend(inner_members, cur_em);
		else
			new_members = lappend(new_members, cur_em);
	}

	/*
	 * First, select the joinclause if needed.	We can equate any one outer
	 * member to any one inner member, but we have to find a datatype
	 * combination for which an opfamily member operator exists.  If we have
	 * choices, we prefer simple Var members (possibly with RelabelType) since
	 * these are (a) cheapest to compute at runtime and (b) most likely to
	 * have useful statistics.	Also, if enable_hashjoin is on, we prefer
	 * operators that are also hashjoinable.
	 */
	if (outer_members && inner_members)
	{
		EquivalenceMember *best_outer_em = NULL;
		EquivalenceMember *best_inner_em = NULL;
		Oid			best_eq_op = InvalidOid;
		int			best_score = -1;
		RestrictInfo *rinfo;

		foreach(lc1, outer_members)
		{
			EquivalenceMember *outer_em = (EquivalenceMember *) lfirst(lc1);
			ListCell   *lc2;

			foreach(lc2, inner_members)
			{
				EquivalenceMember *inner_em = (EquivalenceMember *) lfirst(lc2);
				Oid			eq_op;
				int			score;

				eq_op = select_equality_operator(ec,
												 outer_em->em_datatype,
												 inner_em->em_datatype);
				if (!OidIsValid(eq_op))
					continue;
				score = 0;
				if (IsA(outer_em->em_expr, Var) ||
					(IsA(outer_em->em_expr, RelabelType) &&
					 IsA(((RelabelType *) outer_em->em_expr)->arg, Var)))
					score++;
				if (IsA(inner_em->em_expr, Var) ||
					(IsA(inner_em->em_expr, RelabelType) &&
					 IsA(((RelabelType *) inner_em->em_expr)->arg, Var)))
					score++;
				if (!enable_hashjoin || op_hashjoinable(eq_op))
					score++;
				if (score > best_score)
				{
					best_outer_em = outer_em;
					best_inner_em = inner_em;
					best_eq_op = eq_op;
					best_score = score;
					if (best_score == 3)
						break;	/* no need to look further */
				}
			}
			if (best_score == 3)
				break;			/* no need to look further */
		}
		if (best_score < 0)
		{
			/* failed... */
			ec->ec_broken = true;
			return NIL;
		}

		/*
		 * Create clause, setting parent_ec to mark it as redundant with other
		 * joinclauses
		 */
		rinfo = create_join_clause(root, ec, best_eq_op,
								   best_outer_em, best_inner_em,
								   ec);

		result = lappend(result, rinfo);
	}

	/*
	 * Now deal with building restrictions for any expressions that involve
	 * Vars from both sides of the join.  We have to equate all of these to
	 * each other as well as to at least one old member (if any).
	 *
	 * XXX as in generate_base_implied_equalities_no_const, we could be a lot
	 * smarter here to avoid unnecessary failures in cross-type situations.
	 * For now, use the same left-to-right method used there.
	 */
	if (new_members)
	{
		List	   *old_members = list_concat(outer_members, inner_members);
		EquivalenceMember *prev_em = NULL;
		RestrictInfo *rinfo;

		/* For now, arbitrarily take the first old_member as the one to use */
		if (old_members)
			new_members = lappend(new_members, linitial(old_members));

		foreach(lc1, new_members)
		{
			EquivalenceMember *cur_em = (EquivalenceMember *) lfirst(lc1);

			if (prev_em != NULL)
			{
				Oid			eq_op;

				eq_op = select_equality_operator(ec,
												 prev_em->em_datatype,
												 cur_em->em_datatype);
				if (!OidIsValid(eq_op))
				{
					/* failed... */
					ec->ec_broken = true;
					return NIL;
				}
				/* do NOT set parent_ec, this qual is not redundant! */
				rinfo = create_join_clause(root, ec, eq_op,
										   prev_em, cur_em,
										   NULL);

				result = lappend(result, rinfo);
			}
			prev_em = cur_em;
		}
	}

	return result;
}

/*
 * generate_join_implied_equalities cleanup after failure
 *
 * Return any original RestrictInfos that are enforceable at this join.
 */
static List *
generate_join_implied_equalities_broken(PlannerInfo *root,
										EquivalenceClass *ec,
										RelOptInfo *joinrel,
										RelOptInfo *outer_rel,
										RelOptInfo *inner_rel)
{
	List	   *result = NIL;
	ListCell   *lc;

	foreach(lc, ec->ec_sources)
	{
		RestrictInfo *restrictinfo = (RestrictInfo *) lfirst(lc);

		if (bms_is_subset(restrictinfo->required_relids, joinrel->relids) &&
		  !bms_is_subset(restrictinfo->required_relids, outer_rel->relids) &&
			!bms_is_subset(restrictinfo->required_relids, inner_rel->relids))
			result = lappend(result, restrictinfo);
	}

	return result;
}


/*
 * select_equality_operator
 *	  Select a suitable equality operator for comparing two EC members
 *
 * Returns InvalidOid if no operator can be found for this datatype combination
 */
static Oid
select_equality_operator(EquivalenceClass *ec, Oid lefttype, Oid righttype)
{
	ListCell   *lc;

	foreach(lc, ec->ec_opfamilies)
	{
		Oid			opfamily = lfirst_oid(lc);
		Oid			opno;

		opno = get_opfamily_member(opfamily, lefttype, righttype,
								   BTEqualStrategyNumber);
		if (OidIsValid(opno))
			return opno;
	}
	return InvalidOid;
}


/*
 * create_join_clause
 *	  Find or make a RestrictInfo comparing the two given EC members
 *	  with the given operator.
 *
 * parent_ec is either equal to ec (if the clause is a potentially-redundant
 * join clause) or NULL (if not).  We have to treat this as part of the
 * match requirements --- it's possible that a clause comparing the same two
 * EMs is a join clause in one join path and a restriction clause in another.
 */
static RestrictInfo *
create_join_clause(PlannerInfo *root,
				   EquivalenceClass *ec, Oid opno,
				   EquivalenceMember *leftem,
				   EquivalenceMember *rightem,
				   EquivalenceClass *parent_ec)
{
	RestrictInfo *rinfo;
	ListCell   *lc;
	MemoryContext oldcontext;

	/*
	 * Search to see if we already built a RestrictInfo for this pair of
	 * EquivalenceMembers.	We can use either original source clauses or
	 * previously-derived clauses.	The check on opno is probably redundant,
	 * but be safe ...
	 */
	foreach(lc, ec->ec_sources)
	{
		rinfo = (RestrictInfo *) lfirst(lc);
		if (rinfo->left_em == leftem &&
			rinfo->right_em == rightem &&
			rinfo->parent_ec == parent_ec &&
			opno == ((OpExpr *) rinfo->clause)->opno)
			return rinfo;
	}

	foreach(lc, ec->ec_derives)
	{
		rinfo = (RestrictInfo *) lfirst(lc);
		if (rinfo->left_em == leftem &&
			rinfo->right_em == rightem &&
			rinfo->parent_ec == parent_ec &&
			opno == ((OpExpr *) rinfo->clause)->opno)
			return rinfo;
	}

	/*
	 * Not there, so build it, in planner context so we can re-use it. (Not
	 * important in normal planning, but definitely so in GEQO.)
	 */
	oldcontext = MemoryContextSwitchTo(root->planner_cxt);

	rinfo = build_implied_join_equality(opno,
										leftem->em_expr,
										rightem->em_expr,
										bms_union(leftem->em_relids,
												  rightem->em_relids),
										bms_union(leftem->em_nullable_relids,
											   rightem->em_nullable_relids));

	/* Mark the clause as redundant, or not */
	rinfo->parent_ec = parent_ec;

	/*
	 * We can set these now, rather than letting them be looked up later,
	 * since this is only used after EC merging is complete.
	 */
	rinfo->left_ec = ec;
	rinfo->right_ec = ec;

	/* Mark it as usable with these EMs */
	rinfo->left_em = leftem;
	rinfo->right_em = rightem;
	/* and save it for possible re-use */
	ec->ec_derives = lappend(ec->ec_derives, rinfo);

	MemoryContextSwitchTo(oldcontext);

	return rinfo;
}


/*
 * reconsider_outer_join_clauses
 *	  Re-examine any outer-join clauses that were set aside by
 *	  distribute_qual_to_rels(), and see if we can derive any
 *	  EquivalenceClasses from them.  Then, if they were not made
 *	  redundant, push them out into the regular join-clause lists.
 *
 * When we have mergejoinable clauses A = B that are outer-join clauses,
 * we can't blindly combine them with other clauses A = C to deduce B = C,
 * since in fact the "equality" A = B won't necessarily hold above the
 * outer join (one of the variables might be NULL instead).  Nonetheless
 * there are cases where we can add qual clauses using transitivity.
 *
 * One case that we look for here is an outer-join clause OUTERVAR = INNERVAR
 * for which there is also an equivalence clause OUTERVAR = CONSTANT.
 * It is safe and useful to push a clause INNERVAR = CONSTANT into the
 * evaluation of the inner (nullable) relation, because any inner rows not
 * meeting this condition will not contribute to the outer-join result anyway.
 * (Any outer rows they could join to will be eliminated by the pushed-down
 * equivalence clause.)
 *
 * Note that the above rule does not work for full outer joins; nor is it
 * very interesting to consider cases where the generated equivalence clause
 * would involve relations outside the outer join, since such clauses couldn't
 * be pushed into the inner side's scan anyway.  So the restriction to
 * outervar = pseudoconstant is not really giving up anything.
 *
 * For full-join cases, we can only do something useful if it's a FULL JOIN
 * USING and a merged column has an equivalence MERGEDVAR = CONSTANT.
 * By the time it gets here, the merged column will look like
 *		COALESCE(LEFTVAR, RIGHTVAR)
 * and we will have a full-join clause LEFTVAR = RIGHTVAR that we can match
 * the COALESCE expression to. In this situation we can push LEFTVAR = CONSTANT
 * and RIGHTVAR = CONSTANT into the input relations, since any rows not
 * meeting these conditions cannot contribute to the join result.
 *
 * Again, there isn't any traction to be gained by trying to deal with
 * clauses comparing a mergedvar to a non-pseudoconstant.  So we can make
 * use of the EquivalenceClasses to search for matching variables that were
 * equivalenced to constants.  The interesting outer-join clauses were
 * accumulated for us by distribute_qual_to_rels.
 *
 * When we find one of these cases, we implement the changes we want by
 * generating a new equivalence clause INNERVAR = CONSTANT (or LEFTVAR, etc)
 * and pushing it into the EquivalenceClass structures.  This is because we
 * may already know that INNERVAR is equivalenced to some other var(s), and
 * we'd like the constant to propagate to them too.  Note that it would be
 * unsafe to merge any existing EC for INNERVAR with the OUTERVAR's EC ---
 * that could result in propagating constant restrictions from
 * INNERVAR to OUTERVAR, which would be very wrong.
 *
 * It's possible that the INNERVAR is also an OUTERVAR for some other
 * outer-join clause, in which case the process can be repeated.  So we repeat
 * looping over the lists of clauses until no further deductions can be made.
 * Whenever we do make a deduction, we remove the generating clause from the
 * lists, since we don't want to make the same deduction twice.
 *
 * If we don't find any match for a set-aside outer join clause, we must
 * throw it back into the regular joinclause processing by passing it to
 * distribute_restrictinfo_to_rels().  If we do generate a derived clause,
 * however, the outer-join clause is redundant.  We still throw it back,
 * because otherwise the join will be seen as a clauseless join and avoided
 * during join order searching; but we mark it as redundant to keep from
 * messing up the joinrel's size estimate.  (This behavior means that the
 * API for this routine is uselessly complex: we could have just put all
 * the clauses into the regular processing initially.  We keep it because
 * someday we might want to do something else, such as inserting "dummy"
 * joinclauses instead of real ones.)
 *
 * Outer join clauses that are marked outerjoin_delayed are special: this
 * condition means that one or both VARs might go to null due to a lower
 * outer join.  We can still push a constant through the clause, but only
 * if its operator is strict; and we *have to* throw the clause back into
 * regular joinclause processing.  By keeping the strict join clause,
 * we ensure that any null-extended rows that are mistakenly generated due
 * to suppressing rows not matching the constant will be rejected at the
 * upper outer join.  (This doesn't work for full-join clauses.)
 */
void
reconsider_outer_join_clauses(PlannerInfo *root)
{
	bool		found;
	ListCell   *cell;
	ListCell   *prev;
	ListCell   *next;

	/* Outer loop repeats until we find no more deductions */
	do
	{
		found = false;

		/* Process the LEFT JOIN clauses */
		prev = NULL;
		for (cell = list_head(root->left_join_clauses); cell; cell = next)
		{
			RestrictInfo *rinfo = (RestrictInfo *) lfirst(cell);

			next = lnext(cell);
			if (reconsider_outer_join_clause(root, rinfo, true))
			{
				found = true;
				/* remove it from the list */
				root->left_join_clauses =
					list_delete_cell(root->left_join_clauses, cell, prev);
				/* we throw it back anyway (see notes above) */
				/* but the thrown-back clause has no extra selectivity */
				rinfo->this_selec = 2.0;
				distribute_restrictinfo_to_rels(root, rinfo);
			}
			else
				prev = cell;
		}

		/* Process the RIGHT JOIN clauses */
		prev = NULL;
		for (cell = list_head(root->right_join_clauses); cell; cell = next)
		{
			RestrictInfo *rinfo = (RestrictInfo *) lfirst(cell);

			next = lnext(cell);
			if (reconsider_outer_join_clause(root, rinfo, false))
			{
				found = true;
				/* remove it from the list */
				root->right_join_clauses =
					list_delete_cell(root->right_join_clauses, cell, prev);
				/* we throw it back anyway (see notes above) */
				/* but the thrown-back clause has no extra selectivity */
				rinfo->this_selec = 2.0;
				distribute_restrictinfo_to_rels(root, rinfo);
			}
			else
				prev = cell;
		}

		/* Process the FULL JOIN clauses */
		prev = NULL;
		for (cell = list_head(root->full_join_clauses); cell; cell = next)
		{
			RestrictInfo *rinfo = (RestrictInfo *) lfirst(cell);

			next = lnext(cell);
			if (reconsider_full_join_clause(root, rinfo))
			{
				found = true;
				/* remove it from the list */
				root->full_join_clauses =
					list_delete_cell(root->full_join_clauses, cell, prev);
				/* we throw it back anyway (see notes above) */
				/* but the thrown-back clause has no extra selectivity */
				rinfo->this_selec = 2.0;
				distribute_restrictinfo_to_rels(root, rinfo);
			}
			else
				prev = cell;
		}
	} while (found);

	/* Now, any remaining clauses have to be thrown back */
	foreach(cell, root->left_join_clauses)
	{
		RestrictInfo *rinfo = (RestrictInfo *) lfirst(cell);

		distribute_restrictinfo_to_rels(root, rinfo);
	}
	foreach(cell, root->right_join_clauses)
	{
		RestrictInfo *rinfo = (RestrictInfo *) lfirst(cell);

		distribute_restrictinfo_to_rels(root, rinfo);
	}
	foreach(cell, root->full_join_clauses)
	{
		RestrictInfo *rinfo = (RestrictInfo *) lfirst(cell);

		distribute_restrictinfo_to_rels(root, rinfo);
	}
}

/*
 * reconsider_outer_join_clauses for a single LEFT/RIGHT JOIN clause
 *
 * Returns TRUE if we were able to propagate a constant through the clause.
 */
static bool
reconsider_outer_join_clause(PlannerInfo *root, RestrictInfo *rinfo,
							 bool outer_on_left)
{
	Expr	   *outervar,
			   *innervar;
	Oid			opno,
				left_type,
				right_type,
				inner_datatype;
	Relids		inner_relids,
				inner_nullable_relids;
	ListCell   *lc1;

	Assert(is_opclause(rinfo->clause));
	opno = ((OpExpr *) rinfo->clause)->opno;

	/* If clause is outerjoin_delayed, operator must be strict */
	if (rinfo->outerjoin_delayed && !op_strict(opno))
		return false;

	/* Extract needed info from the clause */
	op_input_types(opno, &left_type, &right_type);
	if (outer_on_left)
	{
		outervar = (Expr *) get_leftop(rinfo->clause);
		innervar = (Expr *) get_rightop(rinfo->clause);
		inner_datatype = right_type;
		inner_relids = rinfo->right_relids;
	}
	else
	{
		outervar = (Expr *) get_rightop(rinfo->clause);
		innervar = (Expr *) get_leftop(rinfo->clause);
		inner_datatype = left_type;
		inner_relids = rinfo->left_relids;
	}
	inner_nullable_relids = bms_intersect(inner_relids,
										  rinfo->nullable_relids);

	/* Scan EquivalenceClasses for a match to outervar */
	foreach(lc1, root->eq_classes)
	{
		EquivalenceClass *cur_ec = (EquivalenceClass *) lfirst(lc1);
		bool		match;
		ListCell   *lc2;

		/* Ignore EC unless it contains pseudoconstants */
		if (!cur_ec->ec_has_const)
			continue;
		/* Never match to a volatile EC */
		if (cur_ec->ec_has_volatile)
			continue;
		/* It has to match the outer-join clause as to opfamilies, too */
		if (!equal(rinfo->mergeopfamilies, cur_ec->ec_opfamilies))
			continue;
		/* Does it contain a match to outervar? */
		match = false;
		foreach(lc2, cur_ec->ec_members)
		{
			EquivalenceMember *cur_em = (EquivalenceMember *) lfirst(lc2);

			if (equal(outervar, cur_em->em_expr))
			{
				match = true;
				break;
			}
		}
		if (!match)
			continue;			/* no match, so ignore this EC */

		/*
		 * Yes it does!  Try to generate a clause INNERVAR = CONSTANT for each
		 * CONSTANT in the EC.	Note that we must succeed with at least one
		 * constant before we can decide to throw away the outer-join clause.
		 */
		match = false;
		foreach(lc2, cur_ec->ec_members)
		{
			EquivalenceMember *cur_em = (EquivalenceMember *) lfirst(lc2);
			Oid			eq_op;
			RestrictInfo *newrinfo;

			if (!cur_em->em_is_const)
				continue;		/* ignore non-const members */
			eq_op = select_equality_operator(cur_ec,
											 inner_datatype,
											 cur_em->em_datatype);
			if (!OidIsValid(eq_op))
				continue;		/* can't generate equality */
			newrinfo = build_implied_join_equality(eq_op,
												   innervar,
												   cur_em->em_expr,
												   bms_copy(inner_relids),
											bms_copy(inner_nullable_relids));
			if (process_equivalence(root, newrinfo, true))
				match = true;
		}

		/*
		 * If we were able to equate INNERVAR to any constant, report success.
		 * Otherwise, fall out of the search loop, since we know the OUTERVAR
		 * appears in at most one EC.
		 */
		if (match)
			return true;
		else
			break;
	}

	return false;				/* failed to make any deduction */
}

/*
 * reconsider_outer_join_clauses for a single FULL JOIN clause
 *
 * Returns TRUE if we were able to propagate a constant through the clause.
 */
static bool
reconsider_full_join_clause(PlannerInfo *root, RestrictInfo *rinfo)
{
	Expr	   *leftvar;
	Expr	   *rightvar;
	Oid			opno,
				left_type,
				right_type;
	Relids		left_relids,
				right_relids,
				left_nullable_relids,
				right_nullable_relids;
	ListCell   *lc1;

	/* Can't use an outerjoin_delayed clause here */
	if (rinfo->outerjoin_delayed)
		return false;

	/* Extract needed info from the clause */
	Assert(is_opclause(rinfo->clause));
	opno = ((OpExpr *) rinfo->clause)->opno;
	op_input_types(opno, &left_type, &right_type);
	leftvar = (Expr *) get_leftop(rinfo->clause);
	rightvar = (Expr *) get_rightop(rinfo->clause);
	left_relids = rinfo->left_relids;
	right_relids = rinfo->right_relids;
	left_nullable_relids = bms_intersect(left_relids,
										 rinfo->nullable_relids);
	right_nullable_relids = bms_intersect(right_relids,
										  rinfo->nullable_relids);

	foreach(lc1, root->eq_classes)
	{
		EquivalenceClass *cur_ec = (EquivalenceClass *) lfirst(lc1);
		EquivalenceMember *coal_em = NULL;
		bool		match;
		bool		matchleft;
		bool		matchright;
		ListCell   *lc2;

		/* Ignore EC unless it contains pseudoconstants */
		if (!cur_ec->ec_has_const)
			continue;
		/* Never match to a volatile EC */
		if (cur_ec->ec_has_volatile)
			continue;
		/* It has to match the outer-join clause as to opfamilies, too */
		if (!equal(rinfo->mergeopfamilies, cur_ec->ec_opfamilies))
			continue;

		/*
		 * Does it contain a COALESCE(leftvar, rightvar) construct?
		 *
		 * We can assume the COALESCE() inputs are in the same order as the
		 * join clause, since both were automatically generated in the cases
		 * we care about.
		 *
		 * XXX currently this may fail to match in cross-type cases because
		 * the COALESCE will contain typecast operations while the join clause
		 * may not (if there is a cross-type mergejoin operator available for
		 * the two column types). Is it OK to strip implicit coercions from
		 * the COALESCE arguments?
		 */
		match = false;
		foreach(lc2, cur_ec->ec_members)
		{
			coal_em = (EquivalenceMember *) lfirst(lc2);
			if (IsA(coal_em->em_expr, CoalesceExpr))
			{
				CoalesceExpr *cexpr = (CoalesceExpr *) coal_em->em_expr;
				Node	   *cfirst;
				Node	   *csecond;

				if (list_length(cexpr->args) != 2)
					continue;
				cfirst = (Node *) linitial(cexpr->args);
				csecond = (Node *) lsecond(cexpr->args);

				if (equal(leftvar, cfirst) && equal(rightvar, csecond))
				{
					match = true;
					break;
				}
			}
		}
		if (!match)
			continue;			/* no match, so ignore this EC */

		/*
		 * Yes it does!  Try to generate clauses LEFTVAR = CONSTANT and
		 * RIGHTVAR = CONSTANT for each CONSTANT in the EC.  Note that we must
		 * succeed with at least one constant for each var before we can
		 * decide to throw away the outer-join clause.
		 */
		matchleft = matchright = false;
		foreach(lc2, cur_ec->ec_members)
		{
			EquivalenceMember *cur_em = (EquivalenceMember *) lfirst(lc2);
			Oid			eq_op;
			RestrictInfo *newrinfo;

			if (!cur_em->em_is_const)
				continue;		/* ignore non-const members */
			eq_op = select_equality_operator(cur_ec,
											 left_type,
											 cur_em->em_datatype);
			if (OidIsValid(eq_op))
			{
				newrinfo = build_implied_join_equality(eq_op,
													   leftvar,
													   cur_em->em_expr,
													   bms_copy(left_relids),
											 bms_copy(left_nullable_relids));
				if (process_equivalence(root, newrinfo, true))
					matchleft = true;
			}
			eq_op = select_equality_operator(cur_ec,
											 right_type,
											 cur_em->em_datatype);
			if (OidIsValid(eq_op))
			{
				newrinfo = build_implied_join_equality(eq_op,
													   rightvar,
													   cur_em->em_expr,
													   bms_copy(right_relids),
											bms_copy(right_nullable_relids));
				if (process_equivalence(root, newrinfo, true))
					matchright = true;
			}
		}

		/*
		 * If we were able to equate both vars to constants, we're done, and
		 * we can throw away the full-join clause as redundant.  Moreover, we
		 * can remove the COALESCE entry from the EC, since the added
		 * restrictions ensure it will always have the expected value. (We
		 * don't bother trying to update ec_relids or ec_sources.)
		 */
		if (matchleft && matchright)
		{
			cur_ec->ec_members = list_delete_ptr(cur_ec->ec_members, coal_em);
			return true;
		}

		/*
		 * Otherwise, fall out of the search loop, since we know the COALESCE
		 * appears in at most one EC (XXX might stop being true if we allow
		 * stripping of coercions above?)
		 */
		break;
	}

	return false;				/* failed to make any deduction */
}


/*
 * exprs_known_equal
 *	  Detect whether two expressions are known equal due to equivalence
 *	  relationships.
 *
 * Actually, this only shows that the expressions are equal according
 * to some opfamily's notion of equality --- but we only use it for
 * selectivity estimation, so a fuzzy idea of equality is OK.
 *
 * Note: does not bother to check for "equal(item1, item2)"; caller must
 * check that case if it's possible to pass identical items.
 */
bool
exprs_known_equal(PlannerInfo *root, Node *item1, Node *item2)
{
	ListCell   *lc1;

	foreach(lc1, root->eq_classes)
	{
		EquivalenceClass *ec = (EquivalenceClass *) lfirst(lc1);
		bool		item1member = false;
		bool		item2member = false;
		ListCell   *lc2;

		/* Never match to a volatile EC */
		if (ec->ec_has_volatile)
			continue;

		foreach(lc2, ec->ec_members)
		{
			EquivalenceMember *em = (EquivalenceMember *) lfirst(lc2);

			if (equal(item1, em->em_expr))
				item1member = true;
			else if (equal(item2, em->em_expr))
				item2member = true;
			/* Exit as soon as equality is proven */
			if (item1member && item2member)
				return true;
		}
	}
	return false;
}


/*
 * add_child_rel_equivalences
 *	  Search for EC members that reference (only) the parent_rel, and
 *	  add transformed members referencing the child_rel.
 *
 * We only need to do this for ECs that could generate join conditions,
 * since the child members are only used for creating inner-indexscan paths.
 *
 * parent_rel and child_rel could be derived from appinfo, but since the
 * caller has already computed them, we might as well just pass them in.
 */
void
add_child_rel_equivalences(PlannerInfo *root,
						   AppendRelInfo *appinfo,
						   RelOptInfo *parent_rel,
						   RelOptInfo *child_rel)
{
	ListCell   *lc1;

	foreach(lc1, root->eq_classes)
	{
		EquivalenceClass *cur_ec = (EquivalenceClass *) lfirst(lc1);
		ListCell   *lc2;

		/*
		 * Won't generate joinclauses if const or single-member (the latter
		 * test covers the volatile case too)
		 */
		if (cur_ec->ec_has_const || list_length(cur_ec->ec_members) <= 1)
			continue;

		/* No point in searching if parent rel not mentioned in eclass */
		if (!bms_is_subset(parent_rel->relids, cur_ec->ec_relids))
			continue;

		foreach(lc2, cur_ec->ec_members)
		{
			EquivalenceMember *cur_em = (EquivalenceMember *) lfirst(lc2);

			/* Does it reference (only) parent_rel? */
			if (bms_equal(cur_em->em_relids, parent_rel->relids))
			{
				/* Yes, generate transformed child version */
				Expr	   *child_expr;
				Relids		new_nullable_relids;

				child_expr = (Expr *)
					adjust_appendrel_attrs(root, (Node *) cur_em->em_expr,
										   appinfo);

				/*
				 * Must translate nullable_relids.  Note this code assumes
				 * parent and child relids are singletons.
				 */
				new_nullable_relids = cur_em->em_nullable_relids;
				if (bms_overlap(new_nullable_relids, parent_rel->relids))
				{
					new_nullable_relids = bms_difference(new_nullable_relids,
														 parent_rel->relids);
					new_nullable_relids = bms_add_members(new_nullable_relids,
														  child_rel->relids);
				}

				(void) add_eq_member(cur_ec, child_expr,
									 child_rel->relids, new_nullable_relids,
									 true, cur_em->em_datatype);
			}
		}
	}
}


/*
 * mutate_eclass_expressions
 *	  Apply an expression tree mutator to all expressions stored in
 *	  equivalence classes.
 *
 * This is a bit of a hack ... it's currently needed only by planagg.c,
 * which needs to do a global search-and-replace of MIN/MAX Aggrefs
 * after eclasses are already set up.  Without changing the eclasses too,
 * subsequent matching of ORDER BY clauses would fail.
 *
 * Note that we assume the mutation won't affect relation membership or any
 * other properties we keep track of (which is a bit bogus, but by the time
 * planagg.c runs, it no longer matters).  Also we must be called in the
 * main planner memory context.
 */
void
mutate_eclass_expressions(PlannerInfo *root,
						  Node *(*mutator) (),
						  void *context)
{
	ListCell   *lc1;

	foreach(lc1, root->eq_classes)
	{
		EquivalenceClass *cur_ec = (EquivalenceClass *) lfirst(lc1);
		ListCell   *lc2;

		foreach(lc2, cur_ec->ec_members)
		{
			EquivalenceMember *cur_em = (EquivalenceMember *) lfirst(lc2);

			cur_em->em_expr = (Expr *)
				mutator((Node *) cur_em->em_expr, context);
		}
	}
}


/*
 * find_eclass_clauses_for_index_join
 *	  Create joinclauses usable for a nestloop-with-inner-indexscan
 *	  scanning the given inner rel with the specified set of outer rels.
 */
List *
find_eclass_clauses_for_index_join(PlannerInfo *root, RelOptInfo *rel,
								   Relids outer_relids)
{
	List	   *result = NIL;
	bool		is_child_rel = (rel->reloptkind == RELOPT_OTHER_MEMBER_REL);
	ListCell   *lc1;

	foreach(lc1, root->eq_classes)
	{
		EquivalenceClass *cur_ec = (EquivalenceClass *) lfirst(lc1);
		ListCell   *lc2;

		/*
		 * Won't generate joinclauses if const or single-member (the latter
		 * test covers the volatile case too)
		 */
		if (cur_ec->ec_has_const || list_length(cur_ec->ec_members) <= 1)
			continue;

		/*
		 * No point in searching if rel not mentioned in eclass (but we can't
		 * tell that for a child rel).
		 */
		if (!is_child_rel &&
			!bms_is_subset(rel->relids, cur_ec->ec_relids))
			continue;
		/* ... nor if no overlap with outer_relids */
		if (!bms_overlap(outer_relids, cur_ec->ec_relids))
			continue;

		/* Scan members, looking for indexable columns */
		foreach(lc2, cur_ec->ec_members)
		{
			EquivalenceMember *cur_em = (EquivalenceMember *) lfirst(lc2);
			EquivalenceMember *best_outer_em = NULL;
			Oid			best_eq_op = InvalidOid;
			ListCell   *lc3;

			if (!bms_equal(cur_em->em_relids, rel->relids) ||
				!eclass_matches_any_index(cur_ec, cur_em, rel))
				continue;

			/*
			 * Found one, so try to generate a join clause.  This is like
			 * generate_join_implied_equalities_normal, except simpler since
			 * our only preference item is to pick a Var on the outer side. We
			 * only need one join clause per index col.
			 */
			foreach(lc3, cur_ec->ec_members)
			{
				EquivalenceMember *outer_em = (EquivalenceMember *) lfirst(lc3);
				Oid			eq_op;

				if (!bms_is_subset(outer_em->em_relids, outer_relids))
					continue;
				eq_op = select_equality_operator(cur_ec,
												 cur_em->em_datatype,
												 outer_em->em_datatype);
				if (!OidIsValid(eq_op))
					continue;
				best_outer_em = outer_em;
				best_eq_op = eq_op;
				if (IsA(outer_em->em_expr, Var) ||
					(IsA(outer_em->em_expr, RelabelType) &&
					 IsA(((RelabelType *) outer_em->em_expr)->arg, Var)))
					break;		/* no need to look further */
			}

			if (best_outer_em)
			{
				/* Found a suitable joinclause */
				RestrictInfo *rinfo;

				/* set parent_ec to mark as redundant with other joinclauses */
				rinfo = create_join_clause(root, cur_ec, best_eq_op,
										   cur_em, best_outer_em,
										   cur_ec);

				result = lappend(result, rinfo);

				/*
				 * Note: we keep scanning here because we want to provide a
				 * clause for every possible indexcol.
				 */
			}
		}
	}

	return result;
}


/*
 * have_relevant_eclass_joinclause
 *		Detect whether there is an EquivalenceClass that could produce
 *		a joinclause between the two given relations.
 *
 * This is essentially a very cut-down version of
 * generate_join_implied_equalities().	Note it's OK to occasionally say "yes"
 * incorrectly.  Hence we don't bother with details like whether the lack of a
 * cross-type operator might prevent the clause from actually being generated.
 */
bool
have_relevant_eclass_joinclause(PlannerInfo *root,
								RelOptInfo *rel1, RelOptInfo *rel2)
{
	ListCell   *lc1;

	foreach(lc1, root->eq_classes)
	{
		EquivalenceClass *ec = (EquivalenceClass *) lfirst(lc1);
		bool		has_rel1;
		bool		has_rel2;
		ListCell   *lc2;

		/*
		 * Won't generate joinclauses if single-member (this test covers the
		 * volatile case too)
		 */
		if (list_length(ec->ec_members) <= 1)
			continue;

		/*
		 * Note we don't test ec_broken; if we did, we'd need a separate code
		 * path to look through ec_sources.  Checking the members anyway is OK
		 * as a possibly-overoptimistic heuristic.
		 *
		 * We don't test ec_has_const either, even though a const eclass
		 * won't generate real join clauses.  This is because if we had
		 * "WHERE a.x = b.y and a.x = 42", it is worth considering a join
		 * between a and b, since the join result is likely to be small even
		 * though it'll end up being an unqualified nestloop.
		 */

		/* Needn't scan if it couldn't contain members from each rel */
		if (!bms_overlap(rel1->relids, ec->ec_relids) ||
			!bms_overlap(rel2->relids, ec->ec_relids))
			continue;

		/* Scan the EC to see if it has member(s) in each rel */
		has_rel1 = has_rel2 = false;
		foreach(lc2, ec->ec_members)
		{
			EquivalenceMember *cur_em = (EquivalenceMember *) lfirst(lc2);

			if (cur_em->em_is_const || cur_em->em_is_child)
				continue;		/* ignore consts and children here */
			if (bms_is_subset(cur_em->em_relids, rel1->relids))
			{
				has_rel1 = true;
				if (has_rel2)
					break;
			}
			if (bms_is_subset(cur_em->em_relids, rel2->relids))
			{
				has_rel2 = true;
				if (has_rel1)
					break;
			}
		}

		if (has_rel1 && has_rel2)
			return true;
	}

	return false;
}


/*
 * has_relevant_eclass_joinclause
 *		Detect whether there is an EquivalenceClass that could produce
 *		a joinclause between the given relation and anything else.
 *
 * This is the same as have_relevant_eclass_joinclause with the other rel
 * implicitly defined as "everything else in the query".
 */
bool
has_relevant_eclass_joinclause(PlannerInfo *root, RelOptInfo *rel1)
{
	ListCell   *lc1;

	foreach(lc1, root->eq_classes)
	{
		EquivalenceClass *ec = (EquivalenceClass *) lfirst(lc1);
		bool		has_rel1;
		bool		has_rel2;
		ListCell   *lc2;

		/*
		 * Won't generate joinclauses if single-member (this test covers the
		 * volatile case too)
		 */
		if (list_length(ec->ec_members) <= 1)
			continue;

		/*
		 * Note we don't test ec_broken; if we did, we'd need a separate code
		 * path to look through ec_sources.  Checking the members anyway is OK
		 * as a possibly-overoptimistic heuristic.
		 *
		 * We don't test ec_has_const either, even though a const eclass
		 * won't generate real join clauses.  This is because if we had
		 * "WHERE a.x = b.y and a.x = 42", it is worth considering a join
		 * between a and b, since the join result is likely to be small even
		 * though it'll end up being an unqualified nestloop.
		 */

		/* Needn't scan if it couldn't contain members from each rel */
		if (!bms_overlap(rel1->relids, ec->ec_relids) ||
			bms_is_subset(ec->ec_relids, rel1->relids))
			continue;

		/* Scan the EC to see if it has member(s) in each rel */
		has_rel1 = has_rel2 = false;
		foreach(lc2, ec->ec_members)
		{
			EquivalenceMember *cur_em = (EquivalenceMember *) lfirst(lc2);

			if (cur_em->em_is_const || cur_em->em_is_child)
				continue;		/* ignore consts and children here */
			if (bms_is_subset(cur_em->em_relids, rel1->relids))
			{
				has_rel1 = true;
				if (has_rel2)
					break;
			}
			if (!bms_overlap(cur_em->em_relids, rel1->relids))
			{
				has_rel2 = true;
				if (has_rel1)
					break;
			}
		}

		if (has_rel1 && has_rel2)
			return true;
	}

	return false;
}


/*
 * eclass_useful_for_merging
 *	  Detect whether the EC could produce any mergejoinable join clauses
 *	  against the specified relation.
 *
 * This is just a heuristic test and doesn't have to be exact; it's better
 * to say "yes" incorrectly than "no".	Hence we don't bother with details
 * like whether the lack of a cross-type operator might prevent the clause
 * from actually being generated.
 */
bool
eclass_useful_for_merging(EquivalenceClass *eclass,
						  RelOptInfo *rel)
{
	ListCell   *lc;

	Assert(!eclass->ec_merged);

	/*
	 * Won't generate joinclauses if const or single-member (the latter test
	 * covers the volatile case too)
	 */
	if (eclass->ec_has_const || list_length(eclass->ec_members) <= 1)
		return false;

	/*
	 * Note we don't test ec_broken; if we did, we'd need a separate code path
	 * to look through ec_sources.	Checking the members anyway is OK as a
	 * possibly-overoptimistic heuristic.
	 */

	/* If rel already includes all members of eclass, no point in searching */
	if (bms_is_subset(eclass->ec_relids, rel->relids))
		return false;

	/* To join, we need a member not in the given rel */
	foreach(lc, eclass->ec_members)
	{
		EquivalenceMember *cur_em = (EquivalenceMember *) lfirst(lc);

		if (!cur_em->em_is_child &&
			!bms_overlap(cur_em->em_relids, rel->relids))
			return true;
	}

	return false;
}<|MERGE_RESOLUTION|>--- conflicted
+++ resolved
@@ -10,11 +10,7 @@
  * Portions Copyright (c) 1994, Regents of the University of California
  *
  * IDENTIFICATION
-<<<<<<< HEAD
- *	  $PostgreSQL: pgsql/src/backend/optimizer/path/equivclass.c,v 1.14 2008/12/01 21:06:13 tgl Exp $
-=======
  *	  $PostgreSQL: pgsql/src/backend/optimizer/path/equivclass.c,v 1.16 2009/01/01 17:23:43 momjian Exp $
->>>>>>> b0a6ad70
  *
  *-------------------------------------------------------------------------
  */
