/*-------------------------------------------------------------------------
 *
 * equivclass.c
 *	  Routines for managing EquivalenceClasses
 *
 * See src/backend/optimizer/README for discussion of EquivalenceClasses.
 *
 *
 * Portions Copyright (c) 1996-2011, PostgreSQL Global Development Group
 * Portions Copyright (c) 1994, Regents of the University of California
 *
 * IDENTIFICATION
 *	  src/backend/optimizer/path/equivclass.c
 *
 *-------------------------------------------------------------------------
 */
#include "postgres.h"

#include "access/skey.h"
#include "catalog/pg_type.h"
#include "nodes/makefuncs.h"
#include "nodes/nodeFuncs.h"
#include "optimizer/clauses.h"
#include "optimizer/cost.h"
#include "optimizer/paths.h"
#include "optimizer/planmain.h"
#include "optimizer/prep.h"
#include "optimizer/var.h"
#include "utils/lsyscache.h"


static EquivalenceMember *add_eq_member(EquivalenceClass *ec,
			  Expr *expr, Relids relids, Relids nullable_relids,
			  bool is_child, Oid datatype);
static void generate_base_implied_equalities_const(PlannerInfo *root,
									   EquivalenceClass *ec);
static void generate_base_implied_equalities_no_const(PlannerInfo *root,
										  EquivalenceClass *ec);
static void generate_base_implied_equalities_broken(PlannerInfo *root,
										EquivalenceClass *ec);
static List *generate_join_implied_equalities_normal(PlannerInfo *root,
										EquivalenceClass *ec,
										RelOptInfo *joinrel,
										RelOptInfo *outer_rel,
										RelOptInfo *inner_rel);
static List *generate_join_implied_equalities_broken(PlannerInfo *root,
										EquivalenceClass *ec,
										RelOptInfo *joinrel,
										RelOptInfo *outer_rel,
										RelOptInfo *inner_rel);
static Oid select_equality_operator(EquivalenceClass *ec,
						 Oid lefttype, Oid righttype);
static RestrictInfo *create_join_clause(PlannerInfo *root,
				   EquivalenceClass *ec, Oid opno,
				   EquivalenceMember *leftem,
				   EquivalenceMember *rightem,
				   EquivalenceClass *parent_ec);
static bool reconsider_outer_join_clause(PlannerInfo *root,
							 RestrictInfo *rinfo,
							 bool outer_on_left);
static bool reconsider_full_join_clause(PlannerInfo *root,
							RestrictInfo *rinfo);


/*
 * process_equivalence
 *	  The given clause has a mergejoinable operator and can be applied without
 *	  any delay by an outer join, so its two sides can be considered equal
 *	  anywhere they are both computable; moreover that equality can be
 *	  extended transitively.  Record this knowledge in the EquivalenceClass
 *	  data structure.  Returns TRUE if successful, FALSE if not (in which
 *	  case caller should treat the clause as ordinary, not an equivalence).
 *
 * If below_outer_join is true, then the clause was found below the nullable
 * side of an outer join, so its sides might validly be both NULL rather than
 * strictly equal.	We can still deduce equalities in such cases, but we take
 * care to mark an EquivalenceClass if it came from any such clauses.  Also,
 * we have to check that both sides are either pseudo-constants or strict
 * functions of Vars, else they might not both go to NULL above the outer
 * join.  (This is the reason why we need a failure return.  It's more
 * convenient to check this case here than at the call sites...)
 *
 * On success return, we have also initialized the clause's left_ec/right_ec
 * fields to point to the EquivalenceClass representing it.  This saves lookup
 * effort later.
 *
 * Note: constructing merged EquivalenceClasses is a standard UNION-FIND
 * problem, for which there exist better data structures than simple lists.
 * If this code ever proves to be a bottleneck then it could be sped up ---
 * but for now, simple is beautiful.
 *
 * Note: this is only called during planner startup, not during GEQO
 * exploration, so we need not worry about whether we're in the right
 * memory context.
 */
bool
process_equivalence(PlannerInfo *root, RestrictInfo *restrictinfo,
					bool below_outer_join)
{
	Expr	   *clause = restrictinfo->clause;
	Oid			opno,
				collation,
				item1_type,
				item2_type;
	Expr	   *item1;
	Expr	   *item2;
	Relids		item1_relids,
				item2_relids,
				item1_nullable_relids,
				item2_nullable_relids;
	List	   *opfamilies;
	EquivalenceClass *ec1,
			   *ec2;
	EquivalenceMember *em1,
			   *em2;
	ListCell   *lc1;

	/* Should not already be marked as having generated an eclass */
	Assert(restrictinfo->left_ec == NULL);
	Assert(restrictinfo->right_ec == NULL);

	/* Extract info from given clause */
	Assert(is_opclause(clause));
	opno = ((OpExpr *) clause)->opno;
	collation = ((OpExpr *) clause)->inputcollid;
	item1 = (Expr *) get_leftop(clause);
	item2 = (Expr *) get_rightop(clause);
	item1_relids = restrictinfo->left_relids;
	item2_relids = restrictinfo->right_relids;

	/*
	 * Ensure both input expressions expose the desired collation (their types
	 * should be OK already); see comments for canonicalize_ec_expression.
	 */
	item1 = canonicalize_ec_expression(item1,
									   exprType((Node *) item1),
									   collation);
	item2 = canonicalize_ec_expression(item2,
									   exprType((Node *) item2),
									   collation);

	/*
	 * Reject clauses of the form X=X.	These are not as redundant as they
	 * might seem at first glance: assuming the operator is strict, this is
	 * really an expensive way to write X IS NOT NULL.	So we must not risk
	 * just losing the clause, which would be possible if there is already a
	 * single-element EquivalenceClass containing X.  The case is not common
	 * enough to be worth contorting the EC machinery for, so just reject the
	 * clause and let it be processed as a normal restriction clause.
	 */
	if (equal(item1, item2))
		return false;			/* X=X is not a useful equivalence */

	/*
	 * If below outer join, check for strictness, else reject.
	 */
	if (below_outer_join)
	{
		if (!bms_is_empty(item1_relids) &&
			contain_nonstrict_functions((Node *) item1))
			return false;		/* LHS is non-strict but not constant */
		if (!bms_is_empty(item2_relids) &&
			contain_nonstrict_functions((Node *) item2))
			return false;		/* RHS is non-strict but not constant */
	}

	/* Calculate nullable-relid sets for each side of the clause */
	item1_nullable_relids = bms_intersect(item1_relids,
										  restrictinfo->nullable_relids);
	item2_nullable_relids = bms_intersect(item2_relids,
										  restrictinfo->nullable_relids);

	/*
	 * We use the declared input types of the operator, not exprType() of the
	 * inputs, as the nominal datatypes for opfamily lookup.  This presumes
	 * that btree operators are always registered with amoplefttype and
	 * amoprighttype equal to their declared input types.  We will need this
	 * info anyway to build EquivalenceMember nodes, and by extracting it now
	 * we can use type comparisons to short-circuit some equal() tests.
	 */
	op_input_types(opno, &item1_type, &item2_type);

	opfamilies = restrictinfo->mergeopfamilies;

	/*
	 * Sweep through the existing EquivalenceClasses looking for matches to
	 * item1 and item2.  These are the possible outcomes:
	 *
	 * 1. We find both in the same EC.	The equivalence is already known, so
	 * there's nothing to do.
	 *
	 * 2. We find both in different ECs.  Merge the two ECs together.
	 *
	 * 3. We find just one.  Add the other to its EC.
	 *
	 * 4. We find neither.	Make a new, two-entry EC.
	 *
	 * Note: since all ECs are built through this process or the similar
	 * search in get_eclass_for_sort_expr(), it's impossible that we'd match
	 * an item in more than one existing nonvolatile EC.  So it's okay to stop
	 * at the first match.
	 */
	ec1 = ec2 = NULL;
	em1 = em2 = NULL;
	foreach(lc1, root->eq_classes)
	{
		EquivalenceClass *cur_ec = (EquivalenceClass *) lfirst(lc1);
		ListCell   *lc2;

		/* Never match to a volatile EC */
		if (cur_ec->ec_has_volatile)
			continue;

		/*
		 * The collation has to match; check this first since it's cheaper
		 * than the opfamily comparison.
		 */
		if (collation != cur_ec->ec_collation)
			continue;

		/*
		 * A "match" requires matching sets of btree opfamilies.  Use of
		 * equal() for this test has implications discussed in the comments
		 * for get_mergejoin_opfamilies().
		 */
		if (!equal(opfamilies, cur_ec->ec_opfamilies))
			continue;

		foreach(lc2, cur_ec->ec_members)
		{
			EquivalenceMember *cur_em = (EquivalenceMember *) lfirst(lc2);

			Assert(!cur_em->em_is_child);		/* no children yet */

			/*
			 * If below an outer join, don't match constants: they're not as
			 * constant as they look.
			 */
			if ((below_outer_join || cur_ec->ec_below_outer_join) &&
				cur_em->em_is_const)
				continue;

			if (!ec1 &&
				item1_type == cur_em->em_datatype &&
				equal(item1, cur_em->em_expr))
			{
				ec1 = cur_ec;
				em1 = cur_em;
				if (ec2)
					break;
			}

			if (!ec2 &&
				item2_type == cur_em->em_datatype &&
				equal(item2, cur_em->em_expr))
			{
				ec2 = cur_ec;
				em2 = cur_em;
				if (ec1)
					break;
			}
		}

		if (ec1 && ec2)
			break;
	}

	/* Sweep finished, what did we find? */

	if (ec1 && ec2)
	{
		/* If case 1, nothing to do, except add to sources */
		if (ec1 == ec2)
		{
			ec1->ec_sources = lappend(ec1->ec_sources, restrictinfo);
			ec1->ec_below_outer_join |= below_outer_join;
			/* mark the RI as associated with this eclass */
			restrictinfo->left_ec = ec1;
			restrictinfo->right_ec = ec1;
			/* mark the RI as usable with this pair of EMs */
			restrictinfo->left_em = em1;
			restrictinfo->right_em = em2;
			return true;
		}

		/*
		 * Case 2: need to merge ec1 and ec2.  We add ec2's items to ec1, then
		 * set ec2's ec_merged link to point to ec1 and remove ec2 from the
		 * eq_classes list.  We cannot simply delete ec2 because that could
		 * leave dangling pointers in existing PathKeys.  We leave it behind
		 * with a link so that the merged EC can be found.
		 */
		ec1->ec_members = list_concat(ec1->ec_members, ec2->ec_members);
		ec1->ec_sources = list_concat(ec1->ec_sources, ec2->ec_sources);
		ec1->ec_derives = list_concat(ec1->ec_derives, ec2->ec_derives);
		ec1->ec_relids = bms_join(ec1->ec_relids, ec2->ec_relids);
		ec1->ec_has_const |= ec2->ec_has_const;
		/* can't need to set has_volatile */
		ec1->ec_below_outer_join |= ec2->ec_below_outer_join;
		ec2->ec_merged = ec1;
		root->eq_classes = list_delete_ptr(root->eq_classes, ec2);
		/* just to avoid debugging confusion w/ dangling pointers: */
		ec2->ec_members = NIL;
		ec2->ec_sources = NIL;
		ec2->ec_derives = NIL;
		ec2->ec_relids = NULL;
		ec1->ec_sources = lappend(ec1->ec_sources, restrictinfo);
		ec1->ec_below_outer_join |= below_outer_join;
		/* mark the RI as associated with this eclass */
		restrictinfo->left_ec = ec1;
		restrictinfo->right_ec = ec1;
		/* mark the RI as usable with this pair of EMs */
		restrictinfo->left_em = em1;
		restrictinfo->right_em = em2;
	}
	else if (ec1)
	{
		/* Case 3: add item2 to ec1 */
		em2 = add_eq_member(ec1, item2, item2_relids, item2_nullable_relids,
							false, item2_type);
		ec1->ec_sources = lappend(ec1->ec_sources, restrictinfo);
		ec1->ec_below_outer_join |= below_outer_join;
		/* mark the RI as associated with this eclass */
		restrictinfo->left_ec = ec1;
		restrictinfo->right_ec = ec1;
		/* mark the RI as usable with this pair of EMs */
		restrictinfo->left_em = em1;
		restrictinfo->right_em = em2;
	}
	else if (ec2)
	{
		/* Case 3: add item1 to ec2 */
		em1 = add_eq_member(ec2, item1, item1_relids, item1_nullable_relids,
							false, item1_type);
		ec2->ec_sources = lappend(ec2->ec_sources, restrictinfo);
		ec2->ec_below_outer_join |= below_outer_join;
		/* mark the RI as associated with this eclass */
		restrictinfo->left_ec = ec2;
		restrictinfo->right_ec = ec2;
		/* mark the RI as usable with this pair of EMs */
		restrictinfo->left_em = em1;
		restrictinfo->right_em = em2;
	}
	else
	{
		/* Case 4: make a new, two-entry EC */
		EquivalenceClass *ec = makeNode(EquivalenceClass);

		ec->ec_opfamilies = opfamilies;
		ec->ec_collation = collation;
		ec->ec_members = NIL;
		ec->ec_sources = list_make1(restrictinfo);
		ec->ec_derives = NIL;
		ec->ec_relids = NULL;
		ec->ec_has_const = false;
		ec->ec_has_volatile = false;
		ec->ec_below_outer_join = below_outer_join;
		ec->ec_broken = false;
		ec->ec_sortref = 0;
		ec->ec_merged = NULL;
		em1 = add_eq_member(ec, item1, item1_relids, item1_nullable_relids,
							false, item1_type);
		em2 = add_eq_member(ec, item2, item2_relids, item2_nullable_relids,
							false, item2_type);

		root->eq_classes = lappend(root->eq_classes, ec);

		/* mark the RI as associated with this eclass */
		restrictinfo->left_ec = ec;
		restrictinfo->right_ec = ec;
		/* mark the RI as usable with this pair of EMs */
		restrictinfo->left_em = em1;
		restrictinfo->right_em = em2;
	}

	return true;
}

/*
 * canonicalize_ec_expression
 *
 * This function ensures that the expression exposes the expected type and
 * collation, so that it will be equal() to other equivalence-class expressions
 * that it ought to be equal() to.
 *
 * The rule for datatypes is that the exposed type should match what it would
 * be for an input to an operator of the EC's opfamilies; which is usually
 * the declared input type of the operator, but in the case of polymorphic
 * operators no relabeling is wanted (compare the behavior of parse_coerce.c).
 * Expressions coming in from quals will generally have the right type
 * already, but expressions coming from indexkeys may not (because they are
 * represented without any explicit relabel in pg_index), and the same problem
 * occurs for sort expressions (because the parser is likewise cavalier about
 * putting relabels on them).  Such cases will be binary-compatible with the
 * real operators, so adding a RelabelType is sufficient.
 *
 * Also, the expression's exposed collation must match the EC's collation.
 * This is important because in comparisons like "foo < bar COLLATE baz",
 * only one of the expressions has the correct exposed collation as we receive
 * it from the parser.	Forcing both of them to have it ensures that all
 * variant spellings of such a construct behave the same.  Again, we can
 * stick on a RelabelType to force the right exposed collation.  (It might
 * work to not label the collation at all in EC members, but this is risky
 * since some parts of the system expect exprCollation() to deliver the
 * right answer for a sort key.)
 *
 * Note this code assumes that the expression has already been through
 * eval_const_expressions, so there are no CollateExprs and no redundant
 * RelabelTypes.
 */
Expr *
canonicalize_ec_expression(Expr *expr, Oid req_type, Oid req_collation)
{
	Oid			expr_type = exprType((Node *) expr);

	/*
	 * For a polymorphic-input-type opclass, just keep the same exposed type.
	 */
	if (IsPolymorphicType(req_type))
		req_type = expr_type;

	/*
	 * No work if the expression exposes the right type/collation already.
	 */
	if (expr_type != req_type ||
		exprCollation((Node *) expr) != req_collation)
	{
		/*
		 * Strip any existing RelabelType, then add a new one if needed. This
		 * is to preserve the invariant of no redundant RelabelTypes.
		 *
		 * If we have to change the exposed type of the stripped expression,
		 * set typmod to -1 (since the new type may not have the same typmod
		 * interpretation).  If we only have to change collation, preserve the
		 * exposed typmod.
		 */
		while (expr && IsA(expr, RelabelType))
			expr = (Expr *) ((RelabelType *) expr)->arg;

		if (exprType((Node *) expr) != req_type)
			expr = (Expr *) makeRelabelType(expr,
											req_type,
											-1,
											req_collation,
											COERCE_DONTCARE);
		else if (exprCollation((Node *) expr) != req_collation)
			expr = (Expr *) makeRelabelType(expr,
											req_type,
											exprTypmod((Node *) expr),
											req_collation,
											COERCE_DONTCARE);
	}

	return expr;
}

/*
 * add_eq_member - build a new EquivalenceMember and add it to an EC
 */
static EquivalenceMember *
add_eq_member(EquivalenceClass *ec, Expr *expr, Relids relids,
			  Relids nullable_relids, bool is_child, Oid datatype)
{
	EquivalenceMember *em = makeNode(EquivalenceMember);

	em->em_expr = expr;
	em->em_relids = relids;
	em->em_nullable_relids = nullable_relids;
	em->em_is_const = false;
	em->em_is_child = is_child;
	em->em_datatype = datatype;

	if (bms_is_empty(relids))
	{
		/*
		 * No Vars, assume it's a pseudoconstant.  This is correct for entries
		 * generated from process_equivalence(), because a WHERE clause can't
		 * contain aggregates or SRFs, and non-volatility was checked before
		 * process_equivalence() ever got called.  But
		 * get_eclass_for_sort_expr() has to work harder.  We put the tests
		 * there not here to save cycles in the equivalence case.
		 */
		Assert(!is_child);
		em->em_is_const = true;
		ec->ec_has_const = true;
		/* it can't affect ec_relids */
	}
	else if (!is_child)			/* child members don't add to ec_relids */
	{
		ec->ec_relids = bms_add_members(ec->ec_relids, relids);
	}
	ec->ec_members = lappend(ec->ec_members, em);

	return em;
}


/*
 * get_eclass_for_sort_expr
 *	  Given an expression and opfamily/collation info, find an existing
 *	  equivalence class it is a member of; if none, optionally build a new
 *	  single-member EquivalenceClass for it.
 *
 * sortref is the SortGroupRef of the originating SortGroupClause, if any,
 * or zero if not.	(It should never be zero if the expression is volatile!)
 *
 * If create_it is TRUE, we'll build a new EquivalenceClass when there is no
 * match.  If create_it is FALSE, we just return NULL when no match.
 *
 * This can be used safely both before and after EquivalenceClass merging;
 * since it never causes merging it does not invalidate any existing ECs
 * or PathKeys.  However, ECs added after path generation has begun are
 * of limited usefulness, so usually it's best to create them beforehand.
 *
 * Note: opfamilies must be chosen consistently with the way
 * process_equivalence() would do; that is, generated from a mergejoinable
 * equality operator.  Else we might fail to detect valid equivalences,
 * generating poor (but not incorrect) plans.
 */
EquivalenceClass *
get_eclass_for_sort_expr(PlannerInfo *root,
						 Expr *expr,
						 List *opfamilies,
						 Oid opcintype,
						 Oid collation,
						 Index sortref,
						 bool create_it)
{
	EquivalenceClass *newec;
	EquivalenceMember *newem;
	ListCell   *lc1;
	MemoryContext oldcontext;

	/*
	 * Ensure the expression exposes the correct type and collation.
	 */
	expr = canonicalize_ec_expression(expr, opcintype, collation);

	/*
	 * Scan through the existing EquivalenceClasses for a match
	 */
	foreach(lc1, root->eq_classes)
	{
		EquivalenceClass *cur_ec = (EquivalenceClass *) lfirst(lc1);
		ListCell   *lc2;

		/*
		 * Never match to a volatile EC, except when we are looking at another
		 * reference to the same volatile SortGroupClause.
		 */
		if (cur_ec->ec_has_volatile &&
			(sortref == 0 || sortref != cur_ec->ec_sortref))
			continue;

		if (collation != cur_ec->ec_collation)
			continue;
		if (!equal(opfamilies, cur_ec->ec_opfamilies))
			continue;

		foreach(lc2, cur_ec->ec_members)
		{
			EquivalenceMember *cur_em = (EquivalenceMember *) lfirst(lc2);

			/*
			 * If below an outer join, don't match constants: they're not as
			 * constant as they look.
			 */
			if (cur_ec->ec_below_outer_join &&
				cur_em->em_is_const)
				continue;

			if (opcintype == cur_em->em_datatype &&
				equal(expr, cur_em->em_expr))
				return cur_ec;	/* Match! */
		}
	}

	/* No match; does caller want a NULL result? */
	if (!create_it)
		return NULL;

	/*
	 * OK, build a new single-member EC
	 *
	 * Here, we must be sure that we construct the EC in the right context.
	 */
	oldcontext = MemoryContextSwitchTo(root->planner_cxt);

	newec = makeNode(EquivalenceClass);
	newec->ec_opfamilies = list_copy(opfamilies);
	newec->ec_collation = collation;
	newec->ec_members = NIL;
	newec->ec_sources = NIL;
	newec->ec_derives = NIL;
	newec->ec_relids = NULL;
	newec->ec_has_const = false;
	newec->ec_has_volatile = contain_volatile_functions((Node *) expr);
	newec->ec_below_outer_join = false;
	newec->ec_broken = false;
	newec->ec_sortref = sortref;
	newec->ec_merged = NULL;

	if (newec->ec_has_volatile && sortref == 0) /* should not happen */
		elog(ERROR, "volatile EquivalenceClass has no sortref");

<<<<<<< HEAD
	newem = add_eq_member(newec, expr, pull_varnos((Node *) expr),
						  NULL, false, expr_datatype);
=======
	newem = add_eq_member(newec, copyObject(expr), pull_varnos((Node *) expr),
						  false, opcintype);
>>>>>>> a4bebdd9

	/*
	 * add_eq_member doesn't check for volatile functions, set-returning
	 * functions, aggregates, or window functions, but such could appear in
	 * sort expressions; so we have to check whether its const-marking was
	 * correct.
	 */
	if (newec->ec_has_const)
	{
		if (newec->ec_has_volatile ||
			expression_returns_set((Node *) expr) ||
			contain_agg_clause((Node *) expr) ||
			contain_window_function((Node *) expr))
		{
			newec->ec_has_const = false;
			newem->em_is_const = false;
		}
	}

	root->eq_classes = lappend(root->eq_classes, newec);

	MemoryContextSwitchTo(oldcontext);

	return newec;
}


/*
 * generate_base_implied_equalities
 *	  Generate any restriction clauses that we can deduce from equivalence
 *	  classes.
 *
 * When an EC contains pseudoconstants, our strategy is to generate
 * "member = const1" clauses where const1 is the first constant member, for
 * every other member (including other constants).	If we are able to do this
 * then we don't need any "var = var" comparisons because we've successfully
 * constrained all the vars at their points of creation.  If we fail to
 * generate any of these clauses due to lack of cross-type operators, we fall
 * back to the "ec_broken" strategy described below.  (XXX if there are
 * multiple constants of different types, it's possible that we might succeed
 * in forming all the required clauses if we started from a different const
 * member; but this seems a sufficiently hokey corner case to not be worth
 * spending lots of cycles on.)
 *
 * For ECs that contain no pseudoconstants, we generate derived clauses
 * "member1 = member2" for each pair of members belonging to the same base
 * relation (actually, if there are more than two for the same base relation,
 * we only need enough clauses to link each to each other).  This provides
 * the base case for the recursion: each row emitted by a base relation scan
 * will constrain all computable members of the EC to be equal.  As each
 * join path is formed, we'll add additional derived clauses on-the-fly
 * to maintain this invariant (see generate_join_implied_equalities).
 *
 * If the opfamilies used by the EC do not provide complete sets of cross-type
 * equality operators, it is possible that we will fail to generate a clause
 * that must be generated to maintain the invariant.  (An example: given
 * "WHERE a.x = b.y AND b.y = a.z", the scheme breaks down if we cannot
 * generate "a.x = a.z" as a restriction clause for A.)  In this case we mark
 * the EC "ec_broken" and fall back to regurgitating its original source
 * RestrictInfos at appropriate times.	We do not try to retract any derived
 * clauses already generated from the broken EC, so the resulting plan could
 * be poor due to bad selectivity estimates caused by redundant clauses.  But
 * the correct solution to that is to fix the opfamilies ...
 *
 * Equality clauses derived by this function are passed off to
 * process_implied_equality (in plan/initsplan.c) to be inserted into the
 * restrictinfo datastructures.  Note that this must be called after initial
 * scanning of the quals and before Path construction begins.
 *
 * We make no attempt to avoid generating duplicate RestrictInfos here: we
 * don't search ec_sources for matches, nor put the created RestrictInfos
 * into ec_derives.  Doing so would require some slightly ugly changes in
 * initsplan.c's API, and there's no real advantage, because the clauses
 * generated here can't duplicate anything we will generate for joins anyway.
 */
void
generate_base_implied_equalities(PlannerInfo *root)
{
	ListCell   *lc;
	Index		rti;

	foreach(lc, root->eq_classes)
	{
		EquivalenceClass *ec = (EquivalenceClass *) lfirst(lc);

		Assert(ec->ec_merged == NULL);	/* else shouldn't be in list */
		Assert(!ec->ec_broken); /* not yet anyway... */

		/* Single-member ECs won't generate any deductions */
		if (list_length(ec->ec_members) <= 1)
			continue;

		if (ec->ec_has_const)
			generate_base_implied_equalities_const(root, ec);
		else
			generate_base_implied_equalities_no_const(root, ec);

		/* Recover if we failed to generate required derived clauses */
		if (ec->ec_broken)
			generate_base_implied_equalities_broken(root, ec);
	}

	/*
	 * This is also a handy place to mark base rels (which should all exist by
	 * now) with flags showing whether they have pending eclass joins.
	 */
	for (rti = 1; rti < root->simple_rel_array_size; rti++)
	{
		RelOptInfo *brel = root->simple_rel_array[rti];

		if (brel == NULL)
			continue;

		brel->has_eclass_joins = has_relevant_eclass_joinclause(root, brel);
	}
}

/*
 * generate_base_implied_equalities when EC contains pseudoconstant(s)
 */
static void
generate_base_implied_equalities_const(PlannerInfo *root,
									   EquivalenceClass *ec)
{
	EquivalenceMember *const_em = NULL;
	ListCell   *lc;

	/*
	 * In the trivial case where we just had one "var = const" clause, push
	 * the original clause back into the main planner machinery.  There is
	 * nothing to be gained by doing it differently, and we save the effort to
	 * re-build and re-analyze an equality clause that will be exactly
	 * equivalent to the old one.
	 */
	if (list_length(ec->ec_members) == 2 &&
		list_length(ec->ec_sources) == 1)
	{
		RestrictInfo *restrictinfo = (RestrictInfo *) linitial(ec->ec_sources);

		if (bms_membership(restrictinfo->required_relids) != BMS_MULTIPLE)
		{
			distribute_restrictinfo_to_rels(root, restrictinfo);
			return;
		}
	}

	/*
	 * Find the constant member to use.  We prefer an actual constant to
	 * pseudo-constants (such as Params), because the constraint exclusion
	 * machinery might be able to exclude relations on the basis of generated
	 * "var = const" equalities, but "var = param" won't work for that.
	 */
	foreach(lc, ec->ec_members)
	{
		EquivalenceMember *cur_em = (EquivalenceMember *) lfirst(lc);

		if (cur_em->em_is_const)
		{
			const_em = cur_em;
			if (IsA(cur_em->em_expr, Const))
				break;
		}
	}
	Assert(const_em != NULL);

	/* Generate a derived equality against each other member */
	foreach(lc, ec->ec_members)
	{
		EquivalenceMember *cur_em = (EquivalenceMember *) lfirst(lc);
		Oid			eq_op;

		Assert(!cur_em->em_is_child);	/* no children yet */
		if (cur_em == const_em)
			continue;
		eq_op = select_equality_operator(ec,
										 cur_em->em_datatype,
										 const_em->em_datatype);
		if (!OidIsValid(eq_op))
		{
			/* failed... */
			ec->ec_broken = true;
			break;
		}
		process_implied_equality(root, eq_op, ec->ec_collation,
								 cur_em->em_expr, const_em->em_expr,
								 bms_copy(ec->ec_relids),
								 bms_union(cur_em->em_nullable_relids,
										   const_em->em_nullable_relids),
								 ec->ec_below_outer_join,
								 cur_em->em_is_const);
	}
}

/*
 * generate_base_implied_equalities when EC contains no pseudoconstants
 */
static void
generate_base_implied_equalities_no_const(PlannerInfo *root,
										  EquivalenceClass *ec)
{
	EquivalenceMember **prev_ems;
	ListCell   *lc;

	/*
	 * We scan the EC members once and track the last-seen member for each
	 * base relation.  When we see another member of the same base relation,
	 * we generate "prev_mem = cur_mem".  This results in the minimum number
	 * of derived clauses, but it's possible that it will fail when a
	 * different ordering would succeed.  XXX FIXME: use a UNION-FIND
	 * algorithm similar to the way we build merged ECs.  (Use a list-of-lists
	 * for each rel.)
	 */
	prev_ems = (EquivalenceMember **)
		palloc0(root->simple_rel_array_size * sizeof(EquivalenceMember *));

	foreach(lc, ec->ec_members)
	{
		EquivalenceMember *cur_em = (EquivalenceMember *) lfirst(lc);
		int			relid;

		Assert(!cur_em->em_is_child);	/* no children yet */
		if (bms_membership(cur_em->em_relids) != BMS_SINGLETON)
			continue;
		relid = bms_singleton_member(cur_em->em_relids);
		Assert(relid < root->simple_rel_array_size);

		if (prev_ems[relid] != NULL)
		{
			EquivalenceMember *prev_em = prev_ems[relid];
			Oid			eq_op;

			eq_op = select_equality_operator(ec,
											 prev_em->em_datatype,
											 cur_em->em_datatype);
			if (!OidIsValid(eq_op))
			{
				/* failed... */
				ec->ec_broken = true;
				break;
			}
			process_implied_equality(root, eq_op, ec->ec_collation,
									 prev_em->em_expr, cur_em->em_expr,
									 bms_copy(ec->ec_relids),
									 bms_union(prev_em->em_nullable_relids,
											   cur_em->em_nullable_relids),
									 ec->ec_below_outer_join,
									 false);
		}
		prev_ems[relid] = cur_em;
	}

	pfree(prev_ems);

	/*
	 * We also have to make sure that all the Vars used in the member clauses
	 * will be available at any join node we might try to reference them at.
	 * For the moment we force all the Vars to be available at all join nodes
	 * for this eclass.  Perhaps this could be improved by doing some
	 * pre-analysis of which members we prefer to join, but it's no worse than
	 * what happened in the pre-8.3 code.
	 */
	foreach(lc, ec->ec_members)
	{
		EquivalenceMember *cur_em = (EquivalenceMember *) lfirst(lc);
		List	   *vars = pull_var_clause((Node *) cur_em->em_expr,
										   PVC_RECURSE_AGGREGATES,
										   PVC_INCLUDE_PLACEHOLDERS);

		add_vars_to_targetlist(root, vars, ec->ec_relids);
		list_free(vars);
	}
}

/*
 * generate_base_implied_equalities cleanup after failure
 *
 * What we must do here is push any zero- or one-relation source RestrictInfos
 * of the EC back into the main restrictinfo datastructures.  Multi-relation
 * clauses will be regurgitated later by generate_join_implied_equalities().
 * (We do it this way to maintain continuity with the case that ec_broken
 * becomes set only after we've gone up a join level or two.)
 */
static void
generate_base_implied_equalities_broken(PlannerInfo *root,
										EquivalenceClass *ec)
{
	ListCell   *lc;

	foreach(lc, ec->ec_sources)
	{
		RestrictInfo *restrictinfo = (RestrictInfo *) lfirst(lc);

		if (bms_membership(restrictinfo->required_relids) != BMS_MULTIPLE)
			distribute_restrictinfo_to_rels(root, restrictinfo);
	}
}


/*
 * generate_join_implied_equalities
 *	  Generate any join clauses that we can deduce from equivalence classes.
 *
 * At a join node, we must enforce restriction clauses sufficient to ensure
 * that all equivalence-class members computable at that node are equal.
 * Since the set of clauses to enforce can vary depending on which subset
 * relations are the inputs, we have to compute this afresh for each join
 * path pair.  Hence a fresh List of RestrictInfo nodes is built and passed
 * back on each call.
 *
 * The results are sufficient for use in merge, hash, and plain nestloop join
 * methods.  We do not worry here about selecting clauses that are optimal
 * for use in a nestloop-with-inner-indexscan join, however.  indxpath.c makes
 * its own selections of clauses to use, and if the ones we pick here are
 * redundant with those, the extras will be eliminated in createplan.c.
 *
 * Because the same join clauses are likely to be needed multiple times as
 * we consider different join paths, we avoid generating multiple copies:
 * whenever we select a particular pair of EquivalenceMembers to join,
 * we check to see if the pair matches any original clause (in ec_sources)
 * or previously-built clause (in ec_derives).	This saves memory and allows
 * re-use of information cached in RestrictInfos.
 */
List *
generate_join_implied_equalities(PlannerInfo *root,
								 RelOptInfo *joinrel,
								 RelOptInfo *outer_rel,
								 RelOptInfo *inner_rel)
{
	List	   *result = NIL;
	ListCell   *lc;

	foreach(lc, root->eq_classes)
	{
		EquivalenceClass *ec = (EquivalenceClass *) lfirst(lc);
		List	   *sublist = NIL;

		/* ECs containing consts do not need any further enforcement */
		if (ec->ec_has_const)
			continue;

		/* Single-member ECs won't generate any deductions */
		if (list_length(ec->ec_members) <= 1)
			continue;

		/* We can quickly ignore any that don't overlap the join, too */
		if (!bms_overlap(ec->ec_relids, joinrel->relids))
			continue;

		if (!ec->ec_broken)
			sublist = generate_join_implied_equalities_normal(root,
															  ec,
															  joinrel,
															  outer_rel,
															  inner_rel);

		/* Recover if we failed to generate required derived clauses */
		if (ec->ec_broken)
			sublist = generate_join_implied_equalities_broken(root,
															  ec,
															  joinrel,
															  outer_rel,
															  inner_rel);

		result = list_concat(result, sublist);
	}

	return result;
}

/*
 * generate_join_implied_equalities for a still-valid EC
 */
static List *
generate_join_implied_equalities_normal(PlannerInfo *root,
										EquivalenceClass *ec,
										RelOptInfo *joinrel,
										RelOptInfo *outer_rel,
										RelOptInfo *inner_rel)
{
	List	   *result = NIL;
	List	   *new_members = NIL;
	List	   *outer_members = NIL;
	List	   *inner_members = NIL;
	ListCell   *lc1;

	/*
	 * First, scan the EC to identify member values that are computable at the
	 * outer rel, at the inner rel, or at this relation but not in either
	 * input rel.  The outer-rel members should already be enforced equal,
	 * likewise for the inner-rel members.	We'll need to create clauses to
	 * enforce that any newly computable members are all equal to each other
	 * as well as to at least one input member, plus enforce at least one
	 * outer-rel member equal to at least one inner-rel member.
	 */
	foreach(lc1, ec->ec_members)
	{
		EquivalenceMember *cur_em = (EquivalenceMember *) lfirst(lc1);

		if (cur_em->em_is_child)
			continue;			/* ignore children here */
		if (!bms_is_subset(cur_em->em_relids, joinrel->relids))
			continue;			/* ignore --- not computable yet */

		if (bms_is_subset(cur_em->em_relids, outer_rel->relids))
			outer_members = lappend(outer_members, cur_em);
		else if (bms_is_subset(cur_em->em_relids, inner_rel->relids))
			inner_members = lappend(inner_members, cur_em);
		else
			new_members = lappend(new_members, cur_em);
	}

	/*
	 * First, select the joinclause if needed.	We can equate any one outer
	 * member to any one inner member, but we have to find a datatype
	 * combination for which an opfamily member operator exists.  If we have
	 * choices, we prefer simple Var members (possibly with RelabelType) since
	 * these are (a) cheapest to compute at runtime and (b) most likely to
	 * have useful statistics. Also, prefer operators that are also
	 * hashjoinable.
	 */
	if (outer_members && inner_members)
	{
		EquivalenceMember *best_outer_em = NULL;
		EquivalenceMember *best_inner_em = NULL;
		Oid			best_eq_op = InvalidOid;
		int			best_score = -1;
		RestrictInfo *rinfo;

		foreach(lc1, outer_members)
		{
			EquivalenceMember *outer_em = (EquivalenceMember *) lfirst(lc1);
			ListCell   *lc2;

			foreach(lc2, inner_members)
			{
				EquivalenceMember *inner_em = (EquivalenceMember *) lfirst(lc2);
				Oid			eq_op;
				int			score;

				eq_op = select_equality_operator(ec,
												 outer_em->em_datatype,
												 inner_em->em_datatype);
				if (!OidIsValid(eq_op))
					continue;
				score = 0;
				if (IsA(outer_em->em_expr, Var) ||
					(IsA(outer_em->em_expr, RelabelType) &&
					 IsA(((RelabelType *) outer_em->em_expr)->arg, Var)))
					score++;
				if (IsA(inner_em->em_expr, Var) ||
					(IsA(inner_em->em_expr, RelabelType) &&
					 IsA(((RelabelType *) inner_em->em_expr)->arg, Var)))
					score++;
				if (op_hashjoinable(eq_op,
									exprType((Node *) outer_em->em_expr)))
					score++;
				if (score > best_score)
				{
					best_outer_em = outer_em;
					best_inner_em = inner_em;
					best_eq_op = eq_op;
					best_score = score;
					if (best_score == 3)
						break;	/* no need to look further */
				}
			}
			if (best_score == 3)
				break;			/* no need to look further */
		}
		if (best_score < 0)
		{
			/* failed... */
			ec->ec_broken = true;
			return NIL;
		}

		/*
		 * Create clause, setting parent_ec to mark it as redundant with other
		 * joinclauses
		 */
		rinfo = create_join_clause(root, ec, best_eq_op,
								   best_outer_em, best_inner_em,
								   ec);

		result = lappend(result, rinfo);
	}

	/*
	 * Now deal with building restrictions for any expressions that involve
	 * Vars from both sides of the join.  We have to equate all of these to
	 * each other as well as to at least one old member (if any).
	 *
	 * XXX as in generate_base_implied_equalities_no_const, we could be a lot
	 * smarter here to avoid unnecessary failures in cross-type situations.
	 * For now, use the same left-to-right method used there.
	 */
	if (new_members)
	{
		List	   *old_members = list_concat(outer_members, inner_members);
		EquivalenceMember *prev_em = NULL;
		RestrictInfo *rinfo;

		/* For now, arbitrarily take the first old_member as the one to use */
		if (old_members)
			new_members = lappend(new_members, linitial(old_members));

		foreach(lc1, new_members)
		{
			EquivalenceMember *cur_em = (EquivalenceMember *) lfirst(lc1);

			if (prev_em != NULL)
			{
				Oid			eq_op;

				eq_op = select_equality_operator(ec,
												 prev_em->em_datatype,
												 cur_em->em_datatype);
				if (!OidIsValid(eq_op))
				{
					/* failed... */
					ec->ec_broken = true;
					return NIL;
				}
				/* do NOT set parent_ec, this qual is not redundant! */
				rinfo = create_join_clause(root, ec, eq_op,
										   prev_em, cur_em,
										   NULL);

				result = lappend(result, rinfo);
			}
			prev_em = cur_em;
		}
	}

	return result;
}

/*
 * generate_join_implied_equalities cleanup after failure
 *
 * Return any original RestrictInfos that are enforceable at this join.
 */
static List *
generate_join_implied_equalities_broken(PlannerInfo *root,
										EquivalenceClass *ec,
										RelOptInfo *joinrel,
										RelOptInfo *outer_rel,
										RelOptInfo *inner_rel)
{
	List	   *result = NIL;
	ListCell   *lc;

	foreach(lc, ec->ec_sources)
	{
		RestrictInfo *restrictinfo = (RestrictInfo *) lfirst(lc);

		if (bms_is_subset(restrictinfo->required_relids, joinrel->relids) &&
		  !bms_is_subset(restrictinfo->required_relids, outer_rel->relids) &&
			!bms_is_subset(restrictinfo->required_relids, inner_rel->relids))
			result = lappend(result, restrictinfo);
	}

	return result;
}


/*
 * select_equality_operator
 *	  Select a suitable equality operator for comparing two EC members
 *
 * Returns InvalidOid if no operator can be found for this datatype combination
 */
static Oid
select_equality_operator(EquivalenceClass *ec, Oid lefttype, Oid righttype)
{
	ListCell   *lc;

	foreach(lc, ec->ec_opfamilies)
	{
		Oid			opfamily = lfirst_oid(lc);
		Oid			opno;

		opno = get_opfamily_member(opfamily, lefttype, righttype,
								   BTEqualStrategyNumber);
		if (OidIsValid(opno))
			return opno;
	}
	return InvalidOid;
}


/*
 * create_join_clause
 *	  Find or make a RestrictInfo comparing the two given EC members
 *	  with the given operator.
 *
 * parent_ec is either equal to ec (if the clause is a potentially-redundant
 * join clause) or NULL (if not).  We have to treat this as part of the
 * match requirements --- it's possible that a clause comparing the same two
 * EMs is a join clause in one join path and a restriction clause in another.
 */
static RestrictInfo *
create_join_clause(PlannerInfo *root,
				   EquivalenceClass *ec, Oid opno,
				   EquivalenceMember *leftem,
				   EquivalenceMember *rightem,
				   EquivalenceClass *parent_ec)
{
	RestrictInfo *rinfo;
	ListCell   *lc;
	MemoryContext oldcontext;

	/*
	 * Search to see if we already built a RestrictInfo for this pair of
	 * EquivalenceMembers.	We can use either original source clauses or
	 * previously-derived clauses.	The check on opno is probably redundant,
	 * but be safe ...
	 */
	foreach(lc, ec->ec_sources)
	{
		rinfo = (RestrictInfo *) lfirst(lc);
		if (rinfo->left_em == leftem &&
			rinfo->right_em == rightem &&
			rinfo->parent_ec == parent_ec &&
			opno == ((OpExpr *) rinfo->clause)->opno)
			return rinfo;
	}

	foreach(lc, ec->ec_derives)
	{
		rinfo = (RestrictInfo *) lfirst(lc);
		if (rinfo->left_em == leftem &&
			rinfo->right_em == rightem &&
			rinfo->parent_ec == parent_ec &&
			opno == ((OpExpr *) rinfo->clause)->opno)
			return rinfo;
	}

	/*
	 * Not there, so build it, in planner context so we can re-use it. (Not
	 * important in normal planning, but definitely so in GEQO.)
	 */
	oldcontext = MemoryContextSwitchTo(root->planner_cxt);

	rinfo = build_implied_join_equality(opno,
										ec->ec_collation,
										leftem->em_expr,
										rightem->em_expr,
										bms_union(leftem->em_relids,
												  rightem->em_relids),
										bms_union(leftem->em_nullable_relids,
											   rightem->em_nullable_relids));

	/* Mark the clause as redundant, or not */
	rinfo->parent_ec = parent_ec;

	/*
	 * We know the correct values for left_ec/right_ec, ie this particular EC,
	 * so we can just set them directly instead of forcing another lookup.
	 */
	rinfo->left_ec = ec;
	rinfo->right_ec = ec;

	/* Mark it as usable with these EMs */
	rinfo->left_em = leftem;
	rinfo->right_em = rightem;
	/* and save it for possible re-use */
	ec->ec_derives = lappend(ec->ec_derives, rinfo);

	MemoryContextSwitchTo(oldcontext);

	return rinfo;
}


/*
 * reconsider_outer_join_clauses
 *	  Re-examine any outer-join clauses that were set aside by
 *	  distribute_qual_to_rels(), and see if we can derive any
 *	  EquivalenceClasses from them.  Then, if they were not made
 *	  redundant, push them out into the regular join-clause lists.
 *
 * When we have mergejoinable clauses A = B that are outer-join clauses,
 * we can't blindly combine them with other clauses A = C to deduce B = C,
 * since in fact the "equality" A = B won't necessarily hold above the
 * outer join (one of the variables might be NULL instead).  Nonetheless
 * there are cases where we can add qual clauses using transitivity.
 *
 * One case that we look for here is an outer-join clause OUTERVAR = INNERVAR
 * for which there is also an equivalence clause OUTERVAR = CONSTANT.
 * It is safe and useful to push a clause INNERVAR = CONSTANT into the
 * evaluation of the inner (nullable) relation, because any inner rows not
 * meeting this condition will not contribute to the outer-join result anyway.
 * (Any outer rows they could join to will be eliminated by the pushed-down
 * equivalence clause.)
 *
 * Note that the above rule does not work for full outer joins; nor is it
 * very interesting to consider cases where the generated equivalence clause
 * would involve relations outside the outer join, since such clauses couldn't
 * be pushed into the inner side's scan anyway.  So the restriction to
 * outervar = pseudoconstant is not really giving up anything.
 *
 * For full-join cases, we can only do something useful if it's a FULL JOIN
 * USING and a merged column has an equivalence MERGEDVAR = CONSTANT.
 * By the time it gets here, the merged column will look like
 *		COALESCE(LEFTVAR, RIGHTVAR)
 * and we will have a full-join clause LEFTVAR = RIGHTVAR that we can match
 * the COALESCE expression to. In this situation we can push LEFTVAR = CONSTANT
 * and RIGHTVAR = CONSTANT into the input relations, since any rows not
 * meeting these conditions cannot contribute to the join result.
 *
 * Again, there isn't any traction to be gained by trying to deal with
 * clauses comparing a mergedvar to a non-pseudoconstant.  So we can make
 * use of the EquivalenceClasses to search for matching variables that were
 * equivalenced to constants.  The interesting outer-join clauses were
 * accumulated for us by distribute_qual_to_rels.
 *
 * When we find one of these cases, we implement the changes we want by
 * generating a new equivalence clause INNERVAR = CONSTANT (or LEFTVAR, etc)
 * and pushing it into the EquivalenceClass structures.  This is because we
 * may already know that INNERVAR is equivalenced to some other var(s), and
 * we'd like the constant to propagate to them too.  Note that it would be
 * unsafe to merge any existing EC for INNERVAR with the OUTERVAR's EC ---
 * that could result in propagating constant restrictions from
 * INNERVAR to OUTERVAR, which would be very wrong.
 *
 * It's possible that the INNERVAR is also an OUTERVAR for some other
 * outer-join clause, in which case the process can be repeated.  So we repeat
 * looping over the lists of clauses until no further deductions can be made.
 * Whenever we do make a deduction, we remove the generating clause from the
 * lists, since we don't want to make the same deduction twice.
 *
 * If we don't find any match for a set-aside outer join clause, we must
 * throw it back into the regular joinclause processing by passing it to
 * distribute_restrictinfo_to_rels().  If we do generate a derived clause,
 * however, the outer-join clause is redundant.  We still throw it back,
 * because otherwise the join will be seen as a clauseless join and avoided
 * during join order searching; but we mark it as redundant to keep from
 * messing up the joinrel's size estimate.  (This behavior means that the
 * API for this routine is uselessly complex: we could have just put all
 * the clauses into the regular processing initially.  We keep it because
 * someday we might want to do something else, such as inserting "dummy"
 * joinclauses instead of real ones.)
 *
 * Outer join clauses that are marked outerjoin_delayed are special: this
 * condition means that one or both VARs might go to null due to a lower
 * outer join.	We can still push a constant through the clause, but only
 * if its operator is strict; and we *have to* throw the clause back into
 * regular joinclause processing.  By keeping the strict join clause,
 * we ensure that any null-extended rows that are mistakenly generated due
 * to suppressing rows not matching the constant will be rejected at the
 * upper outer join.  (This doesn't work for full-join clauses.)
 */
void
reconsider_outer_join_clauses(PlannerInfo *root)
{
	bool		found;
	ListCell   *cell;
	ListCell   *prev;
	ListCell   *next;

	/* Outer loop repeats until we find no more deductions */
	do
	{
		found = false;

		/* Process the LEFT JOIN clauses */
		prev = NULL;
		for (cell = list_head(root->left_join_clauses); cell; cell = next)
		{
			RestrictInfo *rinfo = (RestrictInfo *) lfirst(cell);

			next = lnext(cell);
			if (reconsider_outer_join_clause(root, rinfo, true))
			{
				found = true;
				/* remove it from the list */
				root->left_join_clauses =
					list_delete_cell(root->left_join_clauses, cell, prev);
				/* we throw it back anyway (see notes above) */
				/* but the thrown-back clause has no extra selectivity */
				rinfo->norm_selec = 2.0;
				rinfo->outer_selec = 1.0;
				distribute_restrictinfo_to_rels(root, rinfo);
			}
			else
				prev = cell;
		}

		/* Process the RIGHT JOIN clauses */
		prev = NULL;
		for (cell = list_head(root->right_join_clauses); cell; cell = next)
		{
			RestrictInfo *rinfo = (RestrictInfo *) lfirst(cell);

			next = lnext(cell);
			if (reconsider_outer_join_clause(root, rinfo, false))
			{
				found = true;
				/* remove it from the list */
				root->right_join_clauses =
					list_delete_cell(root->right_join_clauses, cell, prev);
				/* we throw it back anyway (see notes above) */
				/* but the thrown-back clause has no extra selectivity */
				rinfo->norm_selec = 2.0;
				rinfo->outer_selec = 1.0;
				distribute_restrictinfo_to_rels(root, rinfo);
			}
			else
				prev = cell;
		}

		/* Process the FULL JOIN clauses */
		prev = NULL;
		for (cell = list_head(root->full_join_clauses); cell; cell = next)
		{
			RestrictInfo *rinfo = (RestrictInfo *) lfirst(cell);

			next = lnext(cell);
			if (reconsider_full_join_clause(root, rinfo))
			{
				found = true;
				/* remove it from the list */
				root->full_join_clauses =
					list_delete_cell(root->full_join_clauses, cell, prev);
				/* we throw it back anyway (see notes above) */
				/* but the thrown-back clause has no extra selectivity */
				rinfo->norm_selec = 2.0;
				rinfo->outer_selec = 1.0;
				distribute_restrictinfo_to_rels(root, rinfo);
			}
			else
				prev = cell;
		}
	} while (found);

	/* Now, any remaining clauses have to be thrown back */
	foreach(cell, root->left_join_clauses)
	{
		RestrictInfo *rinfo = (RestrictInfo *) lfirst(cell);

		distribute_restrictinfo_to_rels(root, rinfo);
	}
	foreach(cell, root->right_join_clauses)
	{
		RestrictInfo *rinfo = (RestrictInfo *) lfirst(cell);

		distribute_restrictinfo_to_rels(root, rinfo);
	}
	foreach(cell, root->full_join_clauses)
	{
		RestrictInfo *rinfo = (RestrictInfo *) lfirst(cell);

		distribute_restrictinfo_to_rels(root, rinfo);
	}
}

/*
 * reconsider_outer_join_clauses for a single LEFT/RIGHT JOIN clause
 *
 * Returns TRUE if we were able to propagate a constant through the clause.
 */
static bool
reconsider_outer_join_clause(PlannerInfo *root, RestrictInfo *rinfo,
							 bool outer_on_left)
{
	Expr	   *outervar,
			   *innervar;
	Oid			opno,
				collation,
				left_type,
				right_type,
				inner_datatype;
	Relids		inner_relids,
				inner_nullable_relids;
	ListCell   *lc1;

	Assert(is_opclause(rinfo->clause));
	opno = ((OpExpr *) rinfo->clause)->opno;
	collation = ((OpExpr *) rinfo->clause)->inputcollid;

	/* If clause is outerjoin_delayed, operator must be strict */
	if (rinfo->outerjoin_delayed && !op_strict(opno))
		return false;

	/* Extract needed info from the clause */
	op_input_types(opno, &left_type, &right_type);
	if (outer_on_left)
	{
		outervar = (Expr *) get_leftop(rinfo->clause);
		innervar = (Expr *) get_rightop(rinfo->clause);
		inner_datatype = right_type;
		inner_relids = rinfo->right_relids;
	}
	else
	{
		outervar = (Expr *) get_rightop(rinfo->clause);
		innervar = (Expr *) get_leftop(rinfo->clause);
		inner_datatype = left_type;
		inner_relids = rinfo->left_relids;
	}
	inner_nullable_relids = bms_intersect(inner_relids,
										  rinfo->nullable_relids);

	/* Scan EquivalenceClasses for a match to outervar */
	foreach(lc1, root->eq_classes)
	{
		EquivalenceClass *cur_ec = (EquivalenceClass *) lfirst(lc1);
		bool		match;
		ListCell   *lc2;

		/* Ignore EC unless it contains pseudoconstants */
		if (!cur_ec->ec_has_const)
			continue;
		/* Never match to a volatile EC */
		if (cur_ec->ec_has_volatile)
			continue;
		/* It has to match the outer-join clause as to semantics, too */
		if (collation != cur_ec->ec_collation)
			continue;
		if (!equal(rinfo->mergeopfamilies, cur_ec->ec_opfamilies))
			continue;
		/* Does it contain a match to outervar? */
		match = false;
		foreach(lc2, cur_ec->ec_members)
		{
			EquivalenceMember *cur_em = (EquivalenceMember *) lfirst(lc2);

			if (equal(outervar, cur_em->em_expr))
			{
				match = true;
				break;
			}
		}
		if (!match)
			continue;			/* no match, so ignore this EC */

		/*
		 * Yes it does!  Try to generate a clause INNERVAR = CONSTANT for each
		 * CONSTANT in the EC.	Note that we must succeed with at least one
		 * constant before we can decide to throw away the outer-join clause.
		 */
		match = false;
		foreach(lc2, cur_ec->ec_members)
		{
			EquivalenceMember *cur_em = (EquivalenceMember *) lfirst(lc2);
			Oid			eq_op;
			RestrictInfo *newrinfo;

			if (!cur_em->em_is_const)
				continue;		/* ignore non-const members */
			eq_op = select_equality_operator(cur_ec,
											 inner_datatype,
											 cur_em->em_datatype);
			if (!OidIsValid(eq_op))
				continue;		/* can't generate equality */
			newrinfo = build_implied_join_equality(eq_op,
												   cur_ec->ec_collation,
												   innervar,
												   cur_em->em_expr,
												   bms_copy(inner_relids),
											bms_copy(inner_nullable_relids));
			if (process_equivalence(root, newrinfo, true))
				match = true;
		}

		/*
		 * If we were able to equate INNERVAR to any constant, report success.
		 * Otherwise, fall out of the search loop, since we know the OUTERVAR
		 * appears in at most one EC.
		 */
		if (match)
			return true;
		else
			break;
	}

	return false;				/* failed to make any deduction */
}

/*
 * reconsider_outer_join_clauses for a single FULL JOIN clause
 *
 * Returns TRUE if we were able to propagate a constant through the clause.
 */
static bool
reconsider_full_join_clause(PlannerInfo *root, RestrictInfo *rinfo)
{
	Expr	   *leftvar;
	Expr	   *rightvar;
	Oid			opno,
				collation,
				left_type,
				right_type;
	Relids		left_relids,
				right_relids,
				left_nullable_relids,
				right_nullable_relids;
	ListCell   *lc1;

	/* Can't use an outerjoin_delayed clause here */
	if (rinfo->outerjoin_delayed)
		return false;

	/* Extract needed info from the clause */
	Assert(is_opclause(rinfo->clause));
	opno = ((OpExpr *) rinfo->clause)->opno;
	collation = ((OpExpr *) rinfo->clause)->inputcollid;
	op_input_types(opno, &left_type, &right_type);
	leftvar = (Expr *) get_leftop(rinfo->clause);
	rightvar = (Expr *) get_rightop(rinfo->clause);
	left_relids = rinfo->left_relids;
	right_relids = rinfo->right_relids;
	left_nullable_relids = bms_intersect(left_relids,
										 rinfo->nullable_relids);
	right_nullable_relids = bms_intersect(right_relids,
										  rinfo->nullable_relids);

	foreach(lc1, root->eq_classes)
	{
		EquivalenceClass *cur_ec = (EquivalenceClass *) lfirst(lc1);
		EquivalenceMember *coal_em = NULL;
		bool		match;
		bool		matchleft;
		bool		matchright;
		ListCell   *lc2;

		/* Ignore EC unless it contains pseudoconstants */
		if (!cur_ec->ec_has_const)
			continue;
		/* Never match to a volatile EC */
		if (cur_ec->ec_has_volatile)
			continue;
		/* It has to match the outer-join clause as to semantics, too */
		if (collation != cur_ec->ec_collation)
			continue;
		if (!equal(rinfo->mergeopfamilies, cur_ec->ec_opfamilies))
			continue;

		/*
		 * Does it contain a COALESCE(leftvar, rightvar) construct?
		 *
		 * We can assume the COALESCE() inputs are in the same order as the
		 * join clause, since both were automatically generated in the cases
		 * we care about.
		 *
		 * XXX currently this may fail to match in cross-type cases because
		 * the COALESCE will contain typecast operations while the join clause
		 * may not (if there is a cross-type mergejoin operator available for
		 * the two column types). Is it OK to strip implicit coercions from
		 * the COALESCE arguments?
		 */
		match = false;
		foreach(lc2, cur_ec->ec_members)
		{
			coal_em = (EquivalenceMember *) lfirst(lc2);
			if (IsA(coal_em->em_expr, CoalesceExpr))
			{
				CoalesceExpr *cexpr = (CoalesceExpr *) coal_em->em_expr;
				Node	   *cfirst;
				Node	   *csecond;

				if (list_length(cexpr->args) != 2)
					continue;
				cfirst = (Node *) linitial(cexpr->args);
				csecond = (Node *) lsecond(cexpr->args);

				if (equal(leftvar, cfirst) && equal(rightvar, csecond))
				{
					match = true;
					break;
				}
			}
		}
		if (!match)
			continue;			/* no match, so ignore this EC */

		/*
		 * Yes it does!  Try to generate clauses LEFTVAR = CONSTANT and
		 * RIGHTVAR = CONSTANT for each CONSTANT in the EC.  Note that we must
		 * succeed with at least one constant for each var before we can
		 * decide to throw away the outer-join clause.
		 */
		matchleft = matchright = false;
		foreach(lc2, cur_ec->ec_members)
		{
			EquivalenceMember *cur_em = (EquivalenceMember *) lfirst(lc2);
			Oid			eq_op;
			RestrictInfo *newrinfo;

			if (!cur_em->em_is_const)
				continue;		/* ignore non-const members */
			eq_op = select_equality_operator(cur_ec,
											 left_type,
											 cur_em->em_datatype);
			if (OidIsValid(eq_op))
			{
				newrinfo = build_implied_join_equality(eq_op,
													   cur_ec->ec_collation,
													   leftvar,
													   cur_em->em_expr,
													   bms_copy(left_relids),
											 bms_copy(left_nullable_relids));
				if (process_equivalence(root, newrinfo, true))
					matchleft = true;
			}
			eq_op = select_equality_operator(cur_ec,
											 right_type,
											 cur_em->em_datatype);
			if (OidIsValid(eq_op))
			{
				newrinfo = build_implied_join_equality(eq_op,
													   cur_ec->ec_collation,
													   rightvar,
													   cur_em->em_expr,
													   bms_copy(right_relids),
											bms_copy(right_nullable_relids));
				if (process_equivalence(root, newrinfo, true))
					matchright = true;
			}
		}

		/*
		 * If we were able to equate both vars to constants, we're done, and
		 * we can throw away the full-join clause as redundant.  Moreover, we
		 * can remove the COALESCE entry from the EC, since the added
		 * restrictions ensure it will always have the expected value. (We
		 * don't bother trying to update ec_relids or ec_sources.)
		 */
		if (matchleft && matchright)
		{
			cur_ec->ec_members = list_delete_ptr(cur_ec->ec_members, coal_em);
			return true;
		}

		/*
		 * Otherwise, fall out of the search loop, since we know the COALESCE
		 * appears in at most one EC (XXX might stop being true if we allow
		 * stripping of coercions above?)
		 */
		break;
	}

	return false;				/* failed to make any deduction */
}


/*
 * exprs_known_equal
 *	  Detect whether two expressions are known equal due to equivalence
 *	  relationships.
 *
 * Actually, this only shows that the expressions are equal according
 * to some opfamily's notion of equality --- but we only use it for
 * selectivity estimation, so a fuzzy idea of equality is OK.
 *
 * Note: does not bother to check for "equal(item1, item2)"; caller must
 * check that case if it's possible to pass identical items.
 */
bool
exprs_known_equal(PlannerInfo *root, Node *item1, Node *item2)
{
	ListCell   *lc1;

	foreach(lc1, root->eq_classes)
	{
		EquivalenceClass *ec = (EquivalenceClass *) lfirst(lc1);
		bool		item1member = false;
		bool		item2member = false;
		ListCell   *lc2;

		/* Never match to a volatile EC */
		if (ec->ec_has_volatile)
			continue;

		foreach(lc2, ec->ec_members)
		{
			EquivalenceMember *em = (EquivalenceMember *) lfirst(lc2);

			if (equal(item1, em->em_expr))
				item1member = true;
			else if (equal(item2, em->em_expr))
				item2member = true;
			/* Exit as soon as equality is proven */
			if (item1member && item2member)
				return true;
		}
	}
	return false;
}


/*
 * add_child_rel_equivalences
 *	  Search for EC members that reference (only) the parent_rel, and
 *	  add transformed members referencing the child_rel.
 *
 * Note that this function won't be called at all unless we have at least some
 * reason to believe that the EC members it generates will be useful.
 *
 * parent_rel and child_rel could be derived from appinfo, but since the
 * caller has already computed them, we might as well just pass them in.
 */
void
add_child_rel_equivalences(PlannerInfo *root,
						   AppendRelInfo *appinfo,
						   RelOptInfo *parent_rel,
						   RelOptInfo *child_rel)
{
	ListCell   *lc1;

	foreach(lc1, root->eq_classes)
	{
		EquivalenceClass *cur_ec = (EquivalenceClass *) lfirst(lc1);
		ListCell   *lc2;

		/*
		 * If this EC contains a constant, then it's not useful for sorting or
		 * driving an inner index-scan, so we skip generating child EMs.
		 *
		 * If this EC contains a volatile expression, then generating child
		 * EMs would be downright dangerous.  We rely on a volatile EC having
		 * only one EM.
		 */
		if (cur_ec->ec_has_const || cur_ec->ec_has_volatile)
			continue;

		/* No point in searching if parent rel not mentioned in eclass */
		if (!bms_is_subset(parent_rel->relids, cur_ec->ec_relids))
			continue;

		foreach(lc2, cur_ec->ec_members)
		{
			EquivalenceMember *cur_em = (EquivalenceMember *) lfirst(lc2);

			/* Does it reference (only) parent_rel? */
			if (bms_equal(cur_em->em_relids, parent_rel->relids))
			{
				/* Yes, generate transformed child version */
				Expr	   *child_expr;
				Relids		new_nullable_relids;

				child_expr = (Expr *)
					adjust_appendrel_attrs(root, (Node *) cur_em->em_expr,
										   appinfo);

				/*
				 * Must translate nullable_relids.  Note this code assumes
				 * parent and child relids are singletons.
				 */
				new_nullable_relids = cur_em->em_nullable_relids;
				if (bms_overlap(new_nullable_relids, parent_rel->relids))
				{
					new_nullable_relids = bms_difference(new_nullable_relids,
														 parent_rel->relids);
					new_nullable_relids = bms_add_members(new_nullable_relids,
														  child_rel->relids);
				}

				(void) add_eq_member(cur_ec, child_expr,
									 child_rel->relids, new_nullable_relids,
									 true, cur_em->em_datatype);
			}
		}
	}
}


/*
 * mutate_eclass_expressions
 *	  Apply an expression tree mutator to all expressions stored in
 *	  equivalence classes.
 *
 * This is a bit of a hack ... it's currently needed only by planagg.c,
 * which needs to do a global search-and-replace of MIN/MAX Aggrefs
 * after eclasses are already set up.  Without changing the eclasses too,
 * subsequent matching of ORDER BY clauses would fail.
 *
 * Note that we assume the mutation won't affect relation membership or any
 * other properties we keep track of (which is a bit bogus, but by the time
 * planagg.c runs, it no longer matters).  Also we must be called in the
 * main planner memory context.
 */
void
mutate_eclass_expressions(PlannerInfo *root,
						  Node *(*mutator) (),
						  void *context)
{
	ListCell   *lc1;

	foreach(lc1, root->eq_classes)
	{
		EquivalenceClass *cur_ec = (EquivalenceClass *) lfirst(lc1);
		ListCell   *lc2;

		foreach(lc2, cur_ec->ec_members)
		{
			EquivalenceMember *cur_em = (EquivalenceMember *) lfirst(lc2);

			cur_em->em_expr = (Expr *)
				mutator((Node *) cur_em->em_expr, context);
		}
	}
}


/*
 * find_eclass_clauses_for_index_join
 *	  Create joinclauses usable for a nestloop-with-inner-indexscan
 *	  scanning the given inner rel with the specified set of outer rels.
 */
List *
find_eclass_clauses_for_index_join(PlannerInfo *root, RelOptInfo *rel,
								   Relids outer_relids)
{
	List	   *result = NIL;
	bool		is_child_rel = (rel->reloptkind == RELOPT_OTHER_MEMBER_REL);
	ListCell   *lc1;

	foreach(lc1, root->eq_classes)
	{
		EquivalenceClass *cur_ec = (EquivalenceClass *) lfirst(lc1);
		ListCell   *lc2;

		/*
		 * Won't generate joinclauses if const or single-member (the latter
		 * test covers the volatile case too)
		 */
		if (cur_ec->ec_has_const || list_length(cur_ec->ec_members) <= 1)
			continue;

		/*
		 * No point in searching if rel not mentioned in eclass (but we can't
		 * tell that for a child rel).
		 */
		if (!is_child_rel &&
			!bms_is_subset(rel->relids, cur_ec->ec_relids))
			continue;
		/* ... nor if no overlap with outer_relids */
		if (!bms_overlap(outer_relids, cur_ec->ec_relids))
			continue;

		/* Scan members, looking for indexable columns */
		foreach(lc2, cur_ec->ec_members)
		{
			EquivalenceMember *cur_em = (EquivalenceMember *) lfirst(lc2);
			EquivalenceMember *best_outer_em = NULL;
			Oid			best_eq_op = InvalidOid;
			ListCell   *lc3;

			if (!bms_equal(cur_em->em_relids, rel->relids) ||
				!eclass_matches_any_index(cur_ec, cur_em, rel))
				continue;

			/*
			 * Found one, so try to generate a join clause.  This is like
			 * generate_join_implied_equalities_normal, except simpler since
			 * our only preference item is to pick a Var on the outer side. We
			 * only need one join clause per index col.
			 */
			foreach(lc3, cur_ec->ec_members)
			{
				EquivalenceMember *outer_em = (EquivalenceMember *) lfirst(lc3);
				Oid			eq_op;

				if (!bms_is_subset(outer_em->em_relids, outer_relids))
					continue;
				eq_op = select_equality_operator(cur_ec,
												 cur_em->em_datatype,
												 outer_em->em_datatype);
				if (!OidIsValid(eq_op))
					continue;
				best_outer_em = outer_em;
				best_eq_op = eq_op;
				if (IsA(outer_em->em_expr, Var) ||
					(IsA(outer_em->em_expr, RelabelType) &&
					 IsA(((RelabelType *) outer_em->em_expr)->arg, Var)))
					break;		/* no need to look further */
			}

			if (best_outer_em)
			{
				/* Found a suitable joinclause */
				RestrictInfo *rinfo;

				/* set parent_ec to mark as redundant with other joinclauses */
				rinfo = create_join_clause(root, cur_ec, best_eq_op,
										   cur_em, best_outer_em,
										   cur_ec);

				result = lappend(result, rinfo);

				/*
				 * Note: we keep scanning here because we want to provide a
				 * clause for every possible indexcol.
				 */
			}
		}
	}

	return result;
}


/*
 * have_relevant_eclass_joinclause
 *		Detect whether there is an EquivalenceClass that could produce
 *		a joinclause between the two given relations.
 *
 * This is essentially a very cut-down version of
 * generate_join_implied_equalities().	Note it's OK to occasionally say "yes"
 * incorrectly.  Hence we don't bother with details like whether the lack of a
 * cross-type operator might prevent the clause from actually being generated.
 */
bool
have_relevant_eclass_joinclause(PlannerInfo *root,
								RelOptInfo *rel1, RelOptInfo *rel2)
{
	ListCell   *lc1;

	foreach(lc1, root->eq_classes)
	{
		EquivalenceClass *ec = (EquivalenceClass *) lfirst(lc1);
		bool		has_rel1;
		bool		has_rel2;
		ListCell   *lc2;

		/*
		 * Won't generate joinclauses if single-member (this test covers the
		 * volatile case too)
		 */
		if (list_length(ec->ec_members) <= 1)
			continue;

		/*
		 * Note we don't test ec_broken; if we did, we'd need a separate code
		 * path to look through ec_sources.  Checking the members anyway is OK
		 * as a possibly-overoptimistic heuristic.
		 *
		 * We don't test ec_has_const either, even though a const eclass won't
		 * generate real join clauses.	This is because if we had "WHERE a.x =
		 * b.y and a.x = 42", it is worth considering a join between a and b,
		 * since the join result is likely to be small even though it'll end
		 * up being an unqualified nestloop.
		 */

		/* Needn't scan if it couldn't contain members from each rel */
		if (!bms_overlap(rel1->relids, ec->ec_relids) ||
			!bms_overlap(rel2->relids, ec->ec_relids))
			continue;

		/* Scan the EC to see if it has member(s) in each rel */
		has_rel1 = has_rel2 = false;
		foreach(lc2, ec->ec_members)
		{
			EquivalenceMember *cur_em = (EquivalenceMember *) lfirst(lc2);

			if (cur_em->em_is_const || cur_em->em_is_child)
				continue;		/* ignore consts and children here */
			if (bms_is_subset(cur_em->em_relids, rel1->relids))
			{
				has_rel1 = true;
				if (has_rel2)
					break;
			}
			if (bms_is_subset(cur_em->em_relids, rel2->relids))
			{
				has_rel2 = true;
				if (has_rel1)
					break;
			}
		}

		if (has_rel1 && has_rel2)
			return true;
	}

	return false;
}


/*
 * has_relevant_eclass_joinclause
 *		Detect whether there is an EquivalenceClass that could produce
 *		a joinclause between the given relation and anything else.
 *
 * This is the same as have_relevant_eclass_joinclause with the other rel
 * implicitly defined as "everything else in the query".
 */
bool
has_relevant_eclass_joinclause(PlannerInfo *root, RelOptInfo *rel1)
{
	ListCell   *lc1;

	foreach(lc1, root->eq_classes)
	{
		EquivalenceClass *ec = (EquivalenceClass *) lfirst(lc1);
		bool		has_rel1;
		bool		has_rel2;
		ListCell   *lc2;

		/*
		 * Won't generate joinclauses if single-member (this test covers the
		 * volatile case too)
		 */
		if (list_length(ec->ec_members) <= 1)
			continue;

		/*
		 * Note we don't test ec_broken; if we did, we'd need a separate code
		 * path to look through ec_sources.  Checking the members anyway is OK
		 * as a possibly-overoptimistic heuristic.
		 *
		 * We don't test ec_has_const either, even though a const eclass won't
		 * generate real join clauses.	This is because if we had "WHERE a.x =
		 * b.y and a.x = 42", it is worth considering a join between a and b,
		 * since the join result is likely to be small even though it'll end
		 * up being an unqualified nestloop.
		 */

		/* Needn't scan if it couldn't contain members from each rel */
		if (!bms_overlap(rel1->relids, ec->ec_relids) ||
			bms_is_subset(ec->ec_relids, rel1->relids))
			continue;

		/* Scan the EC to see if it has member(s) in each rel */
		has_rel1 = has_rel2 = false;
		foreach(lc2, ec->ec_members)
		{
			EquivalenceMember *cur_em = (EquivalenceMember *) lfirst(lc2);

			if (cur_em->em_is_const || cur_em->em_is_child)
				continue;		/* ignore consts and children here */
			if (bms_is_subset(cur_em->em_relids, rel1->relids))
			{
				has_rel1 = true;
				if (has_rel2)
					break;
			}
			if (!bms_overlap(cur_em->em_relids, rel1->relids))
			{
				has_rel2 = true;
				if (has_rel1)
					break;
			}
		}

		if (has_rel1 && has_rel2)
			return true;
	}

	return false;
}


/*
 * eclass_useful_for_merging
 *	  Detect whether the EC could produce any mergejoinable join clauses
 *	  against the specified relation.
 *
 * This is just a heuristic test and doesn't have to be exact; it's better
 * to say "yes" incorrectly than "no".	Hence we don't bother with details
 * like whether the lack of a cross-type operator might prevent the clause
 * from actually being generated.
 */
bool
eclass_useful_for_merging(EquivalenceClass *eclass,
						  RelOptInfo *rel)
{
	ListCell   *lc;

	Assert(!eclass->ec_merged);

	/*
	 * Won't generate joinclauses if const or single-member (the latter test
	 * covers the volatile case too)
	 */
	if (eclass->ec_has_const || list_length(eclass->ec_members) <= 1)
		return false;

	/*
	 * Note we don't test ec_broken; if we did, we'd need a separate code path
	 * to look through ec_sources.	Checking the members anyway is OK as a
	 * possibly-overoptimistic heuristic.
	 */

	/* If rel already includes all members of eclass, no point in searching */
	if (bms_is_subset(eclass->ec_relids, rel->relids))
		return false;

	/* To join, we need a member not in the given rel */
	foreach(lc, eclass->ec_members)
	{
		EquivalenceMember *cur_em = (EquivalenceMember *) lfirst(lc);

		if (!cur_em->em_is_child &&
			!bms_overlap(cur_em->em_relids, rel->relids))
			return true;
	}

	return false;
}<|MERGE_RESOLUTION|>--- conflicted
+++ resolved
@@ -603,13 +603,8 @@
 	if (newec->ec_has_volatile && sortref == 0) /* should not happen */
 		elog(ERROR, "volatile EquivalenceClass has no sortref");
 
-<<<<<<< HEAD
-	newem = add_eq_member(newec, expr, pull_varnos((Node *) expr),
-						  NULL, false, expr_datatype);
-=======
 	newem = add_eq_member(newec, copyObject(expr), pull_varnos((Node *) expr),
-						  false, opcintype);
->>>>>>> a4bebdd9
+						  NULL, false, opcintype);
 
 	/*
 	 * add_eq_member doesn't check for volatile functions, set-returning
