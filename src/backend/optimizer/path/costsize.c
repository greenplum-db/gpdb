--- conflicted
+++ resolved
@@ -1987,15 +1987,8 @@
 		 int numGroupCols, double numGroups,
 		 Cost input_startup_cost, Cost input_total_cost,
 		 double input_tuples,
-<<<<<<< HEAD
-=======
 		 HashAggTableSizes *hash_info,
->>>>>>> b396ef2e
 		 bool hash_streaming)
-/* GPDB_96_MERGE_FIXME: where can we get these arguments? */
-#if 0
-		 double hash_batches, double hashentry_width,
-#endif
 {
 	double		output_tuples;
 	Cost		startup_cost;
