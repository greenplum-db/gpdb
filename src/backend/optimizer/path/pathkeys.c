--- conflicted
+++ resolved
@@ -25,84 +25,18 @@
 #include "optimizer/pathnode.h"
 #include "optimizer/paths.h"
 #include "optimizer/tlist.h"
-<<<<<<< HEAD
-#include "optimizer/var.h"
-#include "optimizer/restrictinfo.h"
-=======
->>>>>>> ebef17c7
+/* 83MERGE_FIXME_DG #include "optimizer/var.h" */
+/* 83MERGE_FIXME_DG #include "optimizer/restrictinfo.h" */
 #include "parser/parsetree.h"
 #include "parser/parse_expr.h"
 #include "parser/parse_func.h"
 #include "parser/parse_oper.h" /* for compatible_oper_opid() */
 #include "utils/lsyscache.h"
-<<<<<<< HEAD
-#include "utils/memutils.h"
-#include "utils/datum.h"
+/* 83MERGE_FIXME_DG #include "utils/memutils.h" */
+/* 83MERGE_FIXME_DG #include "utils/datum.h" */
 
 #include "cdb/cdbdef.h"         /* CdbSwap() */
 #include "cdb/cdbpullup.h"      /* cdbpullup_expr(), cdbpullup_make_var() */
-
-static PathKeyItem *makePathKeyItem(Node *key, Oid sortop, bool nulls_first,
-									bool checkType);
-static void generate_outer_join_implications(PlannerInfo *root,
-								 List *equi_key_set,
-								 Relids *relids);
-static void sub_generate_join_implications(PlannerInfo *root,
-							   List *equi_key_set, Relids *relids,
-							   Node *item1, Oid sortop1,
-							   Relids item1_relids);
-static void process_implied_const_eq(PlannerInfo *root,
-						 List *equi_key_set, Relids *relids,
-						 Node *item1, Oid sortop1,
-						 Relids item1_relids,
-						 bool delete_it);
-static List *make_canonical_pathkey(PlannerInfo *root, PathKeyItem *item);
-
-
-/*
- * makePathKeyItem
- *		create a PathKeyItem node
- *
- * Generally, callers specify 'checkType' as false if they know that 'key'
- * is the left or right operand of a mergejoinable comparison whose left
- * (resp. right) sortop is 'sortop'.  In this case, any needed coercions
- * have already been built in to the 'key' expr so that its result type is
- * the same as the sortop's input type.
- *
- * Callers specify 'checkType' as true if 'key' is known to be binary
- * compatible with the sortop's input type but might not be exactly the
- * same... for example, 'key' might be VARCHAR while its sortop expects
- * TEXT.  By convention, a RelabelType node is added to document the fact
- * that the sortop can use the expr result directly without change of
- * representation.
- *
- * [Why not simply strip off all RelabelType nodes from atop PathKeyItem and
- * targetlist exprs?  The benefit of allowing them to remain is still a
- * mystery to me.  I won't try removing them today because it's late in
- * our release cycle. kh 4/07]
- */
-static PathKeyItem *
-makePathKeyItem(Node *key, Oid sortop, bool nulls_first, bool checkType)
-{
-	PathKeyItem *item = makeNode(PathKeyItem);
-
-    /* CDB: Store the set of relids referenced by the key expr. */
-    item->cdb_key_relids = pull_varnos(key);
-    item->cdb_num_relids = bms_num_members(item->cdb_key_relids);
-
-	/*
-	 * Some callers pass expressions that are not necessarily of the same type
-	 * as the sort operator expects as input (for example when dealing with an
-	 * index that uses binary-compatible operators).  We must relabel these
-	 * with the correct type so that the key expressions will be seen as
-	 * equal() to expressions that have been correctly labeled.
-	 */
-	if (checkType)
-	{
-		Oid			lefttype,
-					righttype;
-=======
-
 
 /*
  * If an EC contains a const and isn't below-outer-join, any PathKey depending
@@ -123,7 +57,6 @@
 						   bool canonicalize);
 static Var *find_indexkey_var(PlannerInfo *root, RelOptInfo *rel,
 				  AttrNumber varattno);
->>>>>>> ebef17c7
 
 
 /****************************************************************************
@@ -134,141 +67,28 @@
  * makePathKey
  *		create a PathKey node
  *
-<<<<<<< HEAD
- * The query's equi_key_list field points to a list of sublists of PathKeyItem
- * nodes, where each sublist is a set of two or more exprs+sortops that have
- * been identified as logically equivalent (and, therefore, we may consider
- * any two in a set to be equal).  As described above, we will subsequently
- * use direct pointers to one of these sublists to represent any pathkey
- * that involves an equijoined variable.
- *
- * CDB: Within an equijoin set, the order of the PathKeyItem nodes is
- * arbitrary; except that, if a set contains one or more constant exprs,
- * then a constant expr is kept at the head of the list.  By looking
- * at the first item, the CdbPathkeyIsConstant() macro can quickly test
- * whether there is a constant expr in the set.  (Here a "constant expr"
- * is one that mentions no Vars of the current level.)
-=======
  * This does not promise to create a canonical PathKey, it's merely a
  * convenience routine to build the specified node.
->>>>>>> ebef17c7
  */
 static PathKey *
 makePathKey(EquivalenceClass *eclass, Oid opfamily,
 			int strategy, bool nulls_first)
 {
-<<<<<<< HEAD
-    add_equijoined_keys_to_list(&(root->equi_key_list), restrictinfo);
-}
-
-void
-add_equijoined_keys_to_list(List **ptrToList, RestrictInfo *restrictinfo)
-{
-	Expr	   *clause = restrictinfo->clause;
-	PathKeyItem *item1 = makePathKeyItem(get_leftop(clause),
-										 restrictinfo->left_sortop,
-										 false,	/* XXX nulls_first? */
-										 false);
-	PathKeyItem *item2 = makePathKeyItem(get_rightop(clause),
-										 restrictinfo->right_sortop,
-										 false,	/* XXX nulls_first? */
-										 false);
-    List       *set1 = NULL;
-    List       *set2 = NULL;
-    List       *newset;
-    ListCell   *equi_key_cell;
-
-	/* We might see a clause X=X; don't make a single-element list from it */
-	if (equal(item1, item2))
-		return;
-
-	/*
-	 * Our plan is to make a two-element set, then sweep through the existing
-	 * equijoin sets looking for matches to item1 or item2.  When we find one,
-	 * we remove that set from equi_key_list and union it into our new set.
-	 * When done, we add the new set to the front of equi_key_list.
-	 *
-	 * It may well be that the two items we're given are already known to be
-	 * equijoin-equivalent, in which case we don't need to change our data
-	 * structure.  If we find both of them in the same equivalence set to
-	 * start with, we can quit immediately.
-	 *
-	 * This is a standard UNION-FIND problem, for which there exist better
-	 * data structures than simple lists.  If this code ever proves to be a
-	 * bottleneck then it could be sped up --- but for now, simple is
-	 * beautiful.
-	 */
-	newset = NIL;
-
-    /* Find first equijoin set that contains either item. */
-    foreach(equi_key_cell, *ptrToList)
-    {
-        set1 = (List *)lfirst(equi_key_cell);
-        if (list_member(set1, item1))
-        {
-            /* All done if the items are already in the same equijoin set. */
-            if (list_member(set1, item2))
-                return;
-            break;
-        }
-        if (list_member(set1, item2))
-        {
-            /* Let item1 be the item found in set1. */
-            CdbSwap(PathKeyItem *, item1, item2);
-            break;
-        }
-    }
-
-    /* Build new set if neither item was found. */
-    if (!equi_key_cell)
-    {
-        /* CDB: If item2 is a constant expr, swap it to the front. */
-        if (CdbPathKeyItemIsConstant(item2))
-            CdbSwap(PathKeyItem *, item1, item2);
-
-        newset = list_make2(item1, item2);
-        *ptrToList = lcons(newset, *ptrToList);
-        return;
-    }
-
-    /* Found item1.  Keep looking for a set that contains item2. */
-    for_each_cell(equi_key_cell, lnext(equi_key_cell))
-    {
-        set2 = (List *)lfirst(equi_key_cell);
-        if (list_member(set2, item2))
-            break;
-    }
-
-    /* Add item2 to item1's set if didn't find it in another set. */
-    if (!equi_key_cell)
-    {
-        if (CdbPathKeyItemIsConstant(item2))
-            newset = lcons(item2, set1);
-        else
-            newset = lappend(set1, item2);
-    }
-
-    /* Combine two existing sets. */
-    else
-    {
-        /* CDB: If set2 contains a constant expr, swap it to the front. */
-        if (CdbPathkeyEqualsConstant(set2))
-            CdbSwap(List *, set1, set2);
-
-        /* Alter set1 in place to append the members of set2. */
-        newset = list_concat(set1, set2);
-        Assert(newset == set1);
-
-        /* Remove the set2 List node from equi_key_list and free it.
-         * Don't free its members... they belong to set1 now.
-         */
-        *ptrToList = list_delete_ptr(*ptrToList, set2);
-        pfree(set2);
-        pfree(item2);
-    }
-
-    pfree(item1);
-}                               /* add_equijoined_keys */
+	PathKey	   *pk = makeNode(PathKey);
+
+	/* 83MERGE_FIXME_DG
+	// CDB: Store the set of relids referenced by the key expr.
+	pk->cdb_key_relids = pull_varnos(key); // Node *key
+	pk->cdb_num_relids = bms_num_members(pk->cdb_key_relids);
+	*/
+
+	pk->pk_eclass = eclass;
+	pk->pk_opfamily = opfamily;
+	pk->pk_strategy = strategy;
+	pk->pk_nulls_first = nulls_first;
+
+	return pk;
+}
 
 /**
  * replace_expression_mutator
@@ -598,16 +418,6 @@
                 root, curset);
         }
     }
-=======
-	PathKey	   *pk = makeNode(PathKey);
-
-	pk->pk_eclass = eclass;
-	pk->pk_opfamily = opfamily;
-	pk->pk_strategy = strategy;
-	pk->pk_nulls_first = nulls_first;
-
-	return pk;
->>>>>>> ebef17c7
 }
 
 /*
@@ -707,200 +517,8 @@
 		/* Assert we've been given canonical pathkeys */
 		Assert(!old_pathkey->pk_eclass->ec_merged);
 
-<<<<<<< HEAD
-			/*
-			 * We used to think we could remove explicit tests of this
-			 * outer-join qual, too, since we now have tests forcing each of
-			 * its sides to the same value.  However, that fails in some
-			 * corner cases where lower outer joins could cause one of the
-			 * variables to go to NULL.  (BUG in 8.2 through 8.2.6.)
-			 * So now we just leave it in place, but mark it with selectivity
-			 * 1.0 so that we don't underestimate the join size output ---
-			 * it's mostly redundant with the constant constraints.
-			 */
-			rinfo->this_selec = 1.0;
-
-			/*
-			 * And recurse to see if we can deduce anything from INNERVAR =
-			 * CONSTANT
-			 */
-			sub_generate_join_implications(root, equi_key_set, relids,
-										   rightop,
-										   rinfo->right_sortop,
-										   rinfo->right_relids);
-		}
-	}
-
-	/* The same, looking at clauses with OUTERVAR on right */
-	foreach(l, root->right_join_clauses)
-	{
-		RestrictInfo *rinfo = (RestrictInfo *) lfirst(l);
-		Node	   *rightop = get_rightop(rinfo->clause);
-
-		if (equal(rightop, item1) && rinfo->right_sortop == sortop1)
-		{
-			/*
-			 * Match, so find constant member(s) of set and generate implied
-			 * INNERVAR = CONSTANT
-			 */
-			Node	   *leftop = get_leftop(rinfo->clause);
-
-			process_implied_const_eq(root, equi_key_set, relids,
-									 leftop,
-									 rinfo->left_sortop,
-									 rinfo->left_relids,
-									 false);
-
-			/*
-			 * We used to think we could remove explicit tests of this
-			 * outer-join qual, too, since we now have tests forcing each of
-			 * its sides to the same value.  However, that fails in some
-			 * corner cases where lower outer joins could cause one of the
-			 * variables to go to NULL.  (BUG in 8.2 through 8.2.6.)
-			 * So now we just leave it in place, but mark it with selectivity
-			 * 1.0 so that we don't underestimate the join size output ---
-			 * it's mostly redundant with the constant constraints.
-			 */
-			rinfo->this_selec = 1.0;
-
-			/*
-			 * And recurse to see if we can deduce anything from INNERVAR =
-			 * CONSTANT
-			 */
-			sub_generate_join_implications(root, equi_key_set, relids,
-										   leftop,
-										   rinfo->left_sortop,
-										   rinfo->left_relids);
-		}
-	}
-
-	/*
-	 * Only COALESCE(x,y) items can possibly match full joins
-	 */
-	if (IsA(item1, CoalesceExpr))
-	{
-		CoalesceExpr *cexpr = (CoalesceExpr *) item1;
-		Node	   *cfirst;
-		Node	   *csecond;
-
-		if (list_length(cexpr->args) != 2)
-			return;
-		cfirst = (Node *) linitial(cexpr->args);
-		csecond = (Node *) lsecond(cexpr->args);
-
-		/*
-		 * Examine each mergejoinable full-join clause, looking for a clause
-		 * of the form "x = y" matching the COALESCE(x,y) expression
-		 */
-		foreach(l, root->full_join_clauses)
-		{
-			RestrictInfo *rinfo = (RestrictInfo *) lfirst(l);
-			Node	   *leftop = get_leftop(rinfo->clause);
-			Node	   *rightop = get_rightop(rinfo->clause);
-
-			/*
-			 * We can assume the COALESCE() inputs are in the same order as
-			 * the join clause, since both were automatically generated in the
-			 * cases we care about.
-			 *
-			 * XXX currently this may fail to match in cross-type cases
-			 * because the COALESCE will contain typecast operations while the
-			 * join clause may not (if there is a cross-type mergejoin
-			 * operator available for the two column types). Is it OK to strip
-			 * implicit coercions from the COALESCE arguments?	What of the
-			 * sortops in such cases?
-			 */
-			if (equal(leftop, cfirst) &&
-				equal(rightop, csecond) &&
-				rinfo->left_sortop == sortop1 &&
-				rinfo->right_sortop == sortop1)
-			{
-				/*
-				 * Match, so find constant member(s) of set and generate
-				 * implied LEFTVAR = CONSTANT
-				 */
-				process_implied_const_eq(root, equi_key_set, relids,
-										 leftop,
-										 rinfo->left_sortop,
-										 rinfo->left_relids,
-										 false);
-				/* ... and RIGHTVAR = CONSTANT */
-				process_implied_const_eq(root, equi_key_set, relids,
-										 rightop,
-										 rinfo->right_sortop,
-										 rinfo->right_relids,
-										 false);
-
-				/*
-				 * We used to think we could remove explicit tests of this
-				 * outer-join qual, too, since we now have tests forcing each
-				 * of its sides to the same value.  However, that fails in
-				 * some corner cases where lower outer joins could cause one
-				 * of the variables to go to NULL.  (BUG in 8.2 through
-				 * 8.2.6.)  So now we just leave it in place, but mark it with
-				 * selectivity 1.0 so that we don't underestimate the join
-				 * size output --- it's mostly redundant with the constant
-				 * constraints.
-				 *
-				 * Ideally we'd do that for the COALESCE() = CONSTANT rinfo,
-				 * too, but we don't have easy access to that here.
-				 */
-				rinfo->this_selec = 1.0;
-
-				/*
-				 * And recurse to see if we can deduce anything from LEFTVAR =
-				 * CONSTANT
-				 */
-				sub_generate_join_implications(root, equi_key_set, relids,
-											   leftop,
-											   rinfo->left_sortop,
-											   rinfo->left_relids);
-				/* ... and RIGHTVAR = CONSTANT */
-				sub_generate_join_implications(root, equi_key_set, relids,
-											   rightop,
-											   rinfo->right_sortop,
-											   rinfo->right_relids);
-
-			}
-		}
-	}
-}
-
-/*
- * process_implied_const_eq
- *	  Apply process_implied_equality with the given item and each
- *	  pseudoconstant member of equi_key_set.
- *
- * equi_key_set and relids are as for generate_outer_join_implications,
- * the other parameters as for process_implied_equality.
- */
-static void
-process_implied_const_eq(PlannerInfo *root, List *equi_key_set, Relids *relids,
-						 Node *item1, Oid sortop1, Relids item1_relids,
-						 bool delete_it)
-{
-	ListCell   *l;
-	bool		found = false;
-	int			i = 0;
-
-	foreach(l, equi_key_set)
-	{
-		PathKeyItem *item2 = (PathKeyItem *) lfirst(l);
-
-		if (bms_is_empty(relids[i]))
-		{
-			process_implied_equality(root,
-									 item1, item2->key,
-									 sortop1, item2->sortop,
-									 item1_relids, NULL,
-									 delete_it);
-			found = true;
-		}
-		i++;
-=======
 		if (new_ec == old_pathkey->pk_eclass)
 			return true;
->>>>>>> ebef17c7
 	}
 
 	return false;
@@ -1244,15 +862,8 @@
 											  nulls_first,
 											  true);
 
-<<<<<<< HEAD
-		/* Eliminate redundant ordering info if requested */
-		if (canonical)
-		retval = list_append_unique_ptr(retval, cpathkey);
-		else
-=======
 		/* Add to list unless redundant */
 		if (!pathkey_is_redundant(cpathkey, retval))
->>>>>>> ebef17c7
 			retval = lappend(retval, cpathkey);
 	}
 
