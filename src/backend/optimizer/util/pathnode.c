/*-------------------------------------------------------------------------
 *
 * pathnode.c
 *	  Routines to manipulate pathlists and create path nodes
 *
 * Portions Copyright (c) 2005-2008, Greenplum inc
 * Portions Copyright (c) 2012-Present VMware, Inc. or its affiliates.
 * Portions Copyright (c) 1996-2019, PostgreSQL Global Development Group
 * Portions Copyright (c) 1994, Regents of the University of California
 *
 *
 * IDENTIFICATION
 *	  src/backend/optimizer/util/pathnode.c
 *
 *-------------------------------------------------------------------------
 */
#include "postgres.h"

#include <math.h>

#include "miscadmin.h"
#include "foreign/fdwapi.h"
#include "nodes/extensible.h"
#include "nodes/nodeFuncs.h"
#include "optimizer/appendinfo.h"
#include "optimizer/clauses.h"
#include "optimizer/cost.h"
#include "optimizer/optimizer.h"
#include "optimizer/pathnode.h"
#include "optimizer/paths.h"
#include "optimizer/planmain.h"
#include "optimizer/prep.h"
#include "optimizer/restrictinfo.h"
#include "optimizer/tlist.h"
#include "parser/parsetree.h"
#include "utils/lsyscache.h"
#include "utils/memutils.h"
#include "utils/selfuncs.h"
#include "optimizer/tlist.h"

#include "catalog/pg_operator.h"
#include "catalog/pg_proc.h"
#include "cdb/cdbhash.h"        /* cdb_default_distribution_opfamily_for_type() */
#include "cdb/cdbmutate.h"
#include "cdb/cdbpath.h"        /* cdb_create_motion_path() etc */
#include "cdb/cdbpathlocus.h"
#include "cdb/cdbutil.h"		/* getgpsegmentCount() */
#include "cdb/cdbvars.h"
#include "executor/nodeHash.h"
#include "utils/guc.h"

typedef enum
{
	COSTS_EQUAL,				/* path costs are fuzzily equal */
	COSTS_BETTER1,				/* first path is cheaper than second */
	COSTS_BETTER2,				/* second path is cheaper than first */
	COSTS_DIFFERENT				/* neither path dominates the other on cost */
} PathCostComparison;

/*
 * STD_FUZZ_FACTOR is the normal fuzz factor for compare_path_costs_fuzzily.
 * XXX is it worth making this user-controllable?  It provides a tradeoff
 * between planner runtime and the accuracy of path cost comparisons.
 */
#define STD_FUZZ_FACTOR 1.01

static List *translate_sub_tlist(List *tlist, int relid);
static int	append_total_cost_compare(const void *a, const void *b);
static int	append_startup_cost_compare(const void *a, const void *b);
static List *reparameterize_pathlist_by_child(PlannerInfo *root,
											  List *pathlist,
											  RelOptInfo *child_rel);

static bool set_append_path_locus(PlannerInfo *root, Path *pathnode, RelOptInfo *rel,
					  List *pathkeys);
static CdbPathLocus
adjust_modifytable_subpaths(PlannerInfo *root, CmdType operation,
							List *resultRelations, List *subpaths,
							List *is_split_updates);

/*****************************************************************************
 *		MISC. PATH UTILITIES
 *****************************************************************************/

/*
 * compare_path_costs
 *	  Return -1, 0, or +1 according as path1 is cheaper, the same cost,
 *	  or more expensive than path2 for the specified criterion.
 */
int
compare_path_costs(Path *path1, Path *path2, CostSelector criterion)
{
	if (criterion == STARTUP_COST)
	{
		if (path1->startup_cost < path2->startup_cost)
			return -1;
		if (path1->startup_cost > path2->startup_cost)
			return +1;

		/*
		 * If paths have the same startup cost (not at all unlikely), order
		 * them by total cost.
		 */
		if (path1->total_cost < path2->total_cost)
			return -1;
		if (path1->total_cost > path2->total_cost)
			return +1;
	}
	else
	{
		if (path1->total_cost < path2->total_cost)
			return -1;
		if (path1->total_cost > path2->total_cost)
			return +1;

		/*
		 * If paths have the same total cost, order them by startup cost.
		 */
		if (path1->startup_cost < path2->startup_cost)
			return -1;
		if (path1->startup_cost > path2->startup_cost)
			return +1;
	}
	return 0;
}

/*
 * compare_path_fractional_costs
 *	  Return -1, 0, or +1 according as path1 is cheaper, the same cost,
 *	  or more expensive than path2 for fetching the specified fraction
 *	  of the total tuples.
 *
 * If fraction is <= 0 or > 1, we interpret it as 1, ie, we select the
 * path with the cheaper total_cost.
 */
int
compare_fractional_path_costs(Path *path1, Path *path2,
							  double fraction)
{
	Cost		cost1,
				cost2;

	if (fraction <= 0.0 || fraction >= 1.0)
		return compare_path_costs(path1, path2, TOTAL_COST);
	cost1 = path1->startup_cost +
		fraction * (path1->total_cost - path1->startup_cost);
	cost2 = path2->startup_cost +
		fraction * (path2->total_cost - path2->startup_cost);
	if (cost1 < cost2)
		return -1;
	if (cost1 > cost2)
		return +1;
	return 0;
}

/*
 * compare_path_costs_fuzzily
 *	  Compare the costs of two paths to see if either can be said to
 *	  dominate the other.
 *
 * We use fuzzy comparisons so that add_path() can avoid keeping both of
 * a pair of paths that really have insignificantly different cost.
 *
 * The fuzz_factor argument must be 1.0 plus delta, where delta is the
 * fraction of the smaller cost that is considered to be a significant
 * difference.  For example, fuzz_factor = 1.01 makes the fuzziness limit
 * be 1% of the smaller cost.
 *
 * The two paths are said to have "equal" costs if both startup and total
 * costs are fuzzily the same.  Path1 is said to be better than path2 if
 * it has fuzzily better startup cost and fuzzily no worse total cost,
 * or if it has fuzzily better total cost and fuzzily no worse startup cost.
 * Path2 is better than path1 if the reverse holds.  Finally, if one path
 * is fuzzily better than the other on startup cost and fuzzily worse on
 * total cost, we just say that their costs are "different", since neither
 * dominates the other across the whole performance spectrum.
 *
 * This function also enforces a policy rule that paths for which the relevant
 * one of parent->consider_startup and parent->consider_param_startup is false
 * cannot survive comparisons solely on the grounds of good startup cost, so
 * we never return COSTS_DIFFERENT when that is true for the total-cost loser.
 * (But if total costs are fuzzily equal, we compare startup costs anyway,
 * in hopes of eliminating one path or the other.)
 */
static PathCostComparison
compare_path_costs_fuzzily(Path *path1, Path *path2, double fuzz_factor)
{
#define CONSIDER_PATH_STARTUP_COST(p)  \
	((p)->param_info == NULL ? (p)->parent->consider_startup : (p)->parent->consider_param_startup)

	/*
	 * Check total cost first since it's more likely to be different; many
	 * paths have zero startup cost.
	 */
	if (path1->total_cost > path2->total_cost * fuzz_factor)
	{
		/* path1 fuzzily worse on total cost */
		if (CONSIDER_PATH_STARTUP_COST(path1) &&
			path2->startup_cost > path1->startup_cost * fuzz_factor)
		{
			/* ... but path2 fuzzily worse on startup, so DIFFERENT */
			return COSTS_DIFFERENT;
		}
		/* else path2 dominates */
		return COSTS_BETTER2;
	}
	if (path2->total_cost > path1->total_cost * fuzz_factor)
	{
		/* path2 fuzzily worse on total cost */
		if (CONSIDER_PATH_STARTUP_COST(path2) &&
			path1->startup_cost > path2->startup_cost * fuzz_factor)
		{
			/* ... but path1 fuzzily worse on startup, so DIFFERENT */
			return COSTS_DIFFERENT;
		}
		/* else path1 dominates */
		return COSTS_BETTER1;
	}
	/* fuzzily the same on total cost ... */
	if (path1->startup_cost > path2->startup_cost * fuzz_factor)
	{
		/* ... but path1 fuzzily worse on startup, so path2 wins */
		return COSTS_BETTER2;
	}
	if (path2->startup_cost > path1->startup_cost * fuzz_factor)
	{
		/* ... but path2 fuzzily worse on startup, so path1 wins */
		return COSTS_BETTER1;
	}
	/* fuzzily the same on both costs */
	return COSTS_EQUAL;

#undef CONSIDER_PATH_STARTUP_COST
}

/*
 * set_cheapest
 *	  Find the minimum-cost paths from among a relation's paths,
 *	  and save them in the rel's cheapest-path fields.
 *
 * cheapest_total_path is normally the cheapest-total-cost unparameterized
 * path; but if there are no unparameterized paths, we assign it to be the
 * best (cheapest least-parameterized) parameterized path.  However, only
 * unparameterized paths are considered candidates for cheapest_startup_path,
 * so that will be NULL if there are no unparameterized paths.
 *
 * The cheapest_parameterized_paths list collects all parameterized paths
 * that have survived the add_path() tournament for this relation.  (Since
 * add_path ignores pathkeys for a parameterized path, these will be paths
 * that have best cost or best row count for their parameterization.  We
 * may also have both a parallel-safe and a non-parallel-safe path in some
 * cases for the same parameterization in some cases, but this should be
 * relatively rare since, most typically, all paths for the same relation
 * will be parallel-safe or none of them will.)
 *
 * cheapest_parameterized_paths always includes the cheapest-total
 * unparameterized path, too, if there is one; the users of that list find
 * it more convenient if that's included.
 *
 * This is normally called only after we've finished constructing the path
 * list for the rel node.
 */
void
set_cheapest(RelOptInfo *parent_rel)
{
	Path	   *cheapest_startup_path;
	Path	   *cheapest_total_path;
	Path	   *best_param_path;
	List	   *parameterized_paths;
	ListCell   *p;

	Assert(IsA(parent_rel, RelOptInfo));

	if (parent_rel->pathlist == NIL)
		elog(ERROR, "could not devise a query plan for the given query");

	cheapest_startup_path = cheapest_total_path = best_param_path = NULL;
	parameterized_paths = NIL;

	foreach(p, parent_rel->pathlist)
	{
		Path	   *path = (Path *) lfirst(p);
		int			cmp;

		if (path->param_info)
		{
			/* Parameterized path, so add it to parameterized_paths */
			parameterized_paths = lappend(parameterized_paths, path);

			/*
			 * If we have an unparameterized cheapest-total, we no longer care
			 * about finding the best parameterized path, so move on.
			 */
			if (cheapest_total_path)
				continue;

			/*
			 * Otherwise, track the best parameterized path, which is the one
			 * with least total cost among those of the minimum
			 * parameterization.
			 */
			if (best_param_path == NULL)
				best_param_path = path;
			else
			{
				switch (bms_subset_compare(PATH_REQ_OUTER(path),
										   PATH_REQ_OUTER(best_param_path)))
				{
					case BMS_EQUAL:
						/* keep the cheaper one */
						if (compare_path_costs(path, best_param_path,
											   TOTAL_COST) < 0)
							best_param_path = path;
						break;
					case BMS_SUBSET1:
						/* new path is less-parameterized */
						best_param_path = path;
						break;
					case BMS_SUBSET2:
						/* old path is less-parameterized, keep it */
						break;
					case BMS_DIFFERENT:

						/*
						 * This means that neither path has the least possible
						 * parameterization for the rel.  We'll sit on the old
						 * path until something better comes along.
						 */
						break;
				}
			}
		}
		else
		{
			/* Unparameterized path, so consider it for cheapest slots */
			if (cheapest_total_path == NULL)
			{
				cheapest_startup_path = cheapest_total_path = path;
				continue;
			}

			/*
			 * If we find two paths of identical costs, try to keep the
			 * better-sorted one.  The paths might have unrelated sort
			 * orderings, in which case we can only guess which might be
			 * better to keep, but if one is superior then we definitely
			 * should keep that one.
			 */
			cmp = compare_path_costs(cheapest_startup_path, path, STARTUP_COST);
			if (cmp > 0 ||
				(cmp == 0 &&
				 compare_pathkeys(cheapest_startup_path->pathkeys,
								  path->pathkeys) == PATHKEYS_BETTER2))
				cheapest_startup_path = path;

			cmp = compare_path_costs(cheapest_total_path, path, TOTAL_COST);
			if (cmp > 0 ||
				(cmp == 0 &&
				 compare_pathkeys(cheapest_total_path->pathkeys,
								  path->pathkeys) == PATHKEYS_BETTER2))
				cheapest_total_path = path;
		}
	}

	/* Add cheapest unparameterized path, if any, to parameterized_paths */
	if (cheapest_total_path)
		parameterized_paths = lcons(cheapest_total_path, parameterized_paths);

	/*
	 * If there is no unparameterized path, use the best parameterized path as
	 * cheapest_total_path (but not as cheapest_startup_path).
	 */
	if (cheapest_total_path == NULL)
		cheapest_total_path = best_param_path;
	Assert(cheapest_total_path != NULL);

	parent_rel->cheapest_startup_path = cheapest_startup_path;
	parent_rel->cheapest_total_path = cheapest_total_path;
	parent_rel->cheapest_unique_path = NULL;	/* computed only if needed */
	parent_rel->cheapest_parameterized_paths = parameterized_paths;
}

/*
 * add_path
 *	  Consider a potential implementation path for the specified parent rel,
 *	  and add it to the rel's pathlist if it is worthy of consideration.
 *	  A path is worthy if it has a better sort order (better pathkeys) or
 *	  cheaper cost (on either dimension), or generates fewer rows, than any
 *	  existing path that has the same or superset parameterization rels.
 *	  We also consider parallel-safe paths more worthy than others.
 *
 *	  We also remove from the rel's pathlist any old paths that are dominated
 *	  by new_path --- that is, new_path is cheaper, at least as well ordered,
 *	  generates no more rows, requires no outer rels not required by the old
 *	  path, and is no less parallel-safe.
 *
 *	  In most cases, a path with a superset parameterization will generate
 *	  fewer rows (since it has more join clauses to apply), so that those two
 *	  figures of merit move in opposite directions; this means that a path of
 *	  one parameterization can seldom dominate a path of another.  But such
 *	  cases do arise, so we make the full set of checks anyway.
 *
 *	  There are two policy decisions embedded in this function, along with
 *	  its sibling add_path_precheck.  First, we treat all parameterized paths
 *	  as having NIL pathkeys, so that they cannot win comparisons on the
 *	  basis of sort order.  This is to reduce the number of parameterized
 *	  paths that are kept; see discussion in src/backend/optimizer/README.
 *
 *	  Second, we only consider cheap startup cost to be interesting if
 *	  parent_rel->consider_startup is true for an unparameterized path, or
 *	  parent_rel->consider_param_startup is true for a parameterized one.
 *	  Again, this allows discarding useless paths sooner.
 *
 *	  The pathlist is kept sorted by total_cost, with cheaper paths
 *	  at the front.  Within this routine, that's simply a speed hack:
 *	  doing it that way makes it more likely that we will reject an inferior
 *	  path after a few comparisons, rather than many comparisons.
 *	  However, add_path_precheck relies on this ordering to exit early
 *	  when possible.
 *
 *	  NOTE: discarded Path objects are immediately pfree'd to reduce planner
 *	  memory consumption.  We dare not try to free the substructure of a Path,
 *	  since much of it may be shared with other Paths or the query tree itself;
 *	  but just recycling discarded Path nodes is a very useful savings in
 *	  a large join tree.  We can recycle the List nodes of pathlist, too.
 *
 *	  NB: The Path that is passed to add_path() must be considered invalid
 *	  upon return, and not touched again by the caller, because we free it
 *	  if we already know of a better path.  Likewise, a Path that is passed
 *	  to add_path() must not be shared as a subpath of any other Path of the
 *	  same join level.
 *
 *	  As noted in optimizer/README, deleting a previously-accepted Path is
 *	  safe because we know that Paths of this rel cannot yet be referenced
 *	  from any other rel, such as a higher-level join.  However, in some cases
 *	  it is possible that a Path is referenced by another Path for its own
 *	  rel; we must not delete such a Path, even if it is dominated by the new
 *	  Path.  Currently this occurs only for IndexPath objects, which may be
 *	  referenced as children of BitmapHeapPaths as well as being paths in
 *	  their own right.  Hence, we don't pfree IndexPaths when rejecting them.
 *
 * 'parent_rel' is the relation entry to which the path corresponds.
 * 'new_path' is a potential path for parent_rel.
 *
 * Returns nothing, but modifies parent_rel->pathlist.
 */
void
add_path(RelOptInfo *parent_rel, Path *new_path)
{
	bool		accept_new = true;	/* unless we find a superior old path */
	ListCell   *insert_after = NULL;	/* where to insert new item */
	List	   *new_path_pathkeys;
	ListCell   *p1;
	ListCell   *p1_prev;
	ListCell   *p1_next;

	/*
	 * This is a convenient place to check for query cancel --- no part of the
	 * planner goes very long without calling add_path().
	 */
	CHECK_FOR_INTERRUPTS();

	if (!new_path)
		return;

	/*
	 * GPDB: Check that the correct locus has been determined for the Path.
	 * This can easily be missing from upstream code that construct Paths
	 * that haven't been modified in GPDB to set the locus correctly.
	 */
	if (!CdbLocusType_IsValid(new_path->locus.locustype))
		elog(ERROR, "path of type %u is missing distribution locus", new_path->pathtype);
	Assert(cdbpathlocus_is_valid(new_path->locus));

	/* Pretend parameterized paths have no pathkeys, per comment above */
	new_path_pathkeys = new_path->param_info ? NIL : new_path->pathkeys;

	/*
	 * Loop to check proposed new path against old paths.  Note it is possible
	 * for more than one old path to be tossed out because new_path dominates
	 * it.
	 *
	 * We can't use foreach here because the loop body may delete the current
	 * list cell.
	 */
	p1_prev = NULL;
	for (p1 = list_head(parent_rel->pathlist); p1 != NULL; p1 = p1_next)
	{
		Path	   *old_path = (Path *) lfirst(p1);
		bool		remove_old = false; /* unless new proves superior */
		PathCostComparison costcmp;
		PathKeysComparison keyscmp;
		BMS_Comparison outercmp;

		p1_next = lnext(p1);

		/*
		 * Do a fuzzy cost comparison with standard fuzziness limit.
		 */
		costcmp = compare_path_costs_fuzzily(new_path, old_path,
											 STD_FUZZ_FACTOR);

		/*
		 * If the two paths compare differently for startup and total cost,
		 * then we want to keep both, and we can skip comparing pathkeys and
		 * required_outer rels.  If they compare the same, proceed with the
		 * other comparisons.  Row count is checked last.  (We make the tests
		 * in this order because the cost comparison is most likely to turn
		 * out "different", and the pathkeys comparison next most likely.  As
		 * explained above, row count very seldom makes a difference, so even
		 * though it's cheap to compare there's not much point in checking it
		 * earlier.)
		 */
		if (costcmp != COSTS_DIFFERENT)
		{
			/* Similarly check to see if either dominates on pathkeys */
			List	   *old_path_pathkeys;

			old_path_pathkeys = old_path->param_info ? NIL : old_path->pathkeys;
			keyscmp = compare_pathkeys(new_path_pathkeys,
									   old_path_pathkeys);

			/*
			 * GPDB: If the new path has different locus than the other path,
			 * keep it, like we keep paths with different pathkeys. We can
			 * avoid the (Gather) Motion at the top of the plan, if we choose
			 * a plan that produces the result at the right locus to begin
			 * with. In particular, if it's a two-stage aggregate plan, it might
			 * be cheaper to perform the Finalize Aggregate stage in the QD than
			 * redistribute it to all segments, if that avoids a Gather Motion
			 * at the top.
			 *
			 * Only do this for the "upper rels". The join planning code hasn't
			 * been updated to consider plans with multiple loci. Keeping extra
			 * paths might be a win, but it might also lead to erratic behavior.
			 * For example, a Hash Join only considers the cheapest input paths,
			 * but a Merge Join would consider all paths with sorted input. A
			 * path with a suitable locus migh therefore win with a Merge Join
			 * but not even be considered a Hash Join, even though the Hash Join
			 * path would be cheaper.
			 *
			 * Parts of the upper planner functions could have similar issues,
			 * but it seems more limited in scope.
			 */
			if (keyscmp != PATHKEYS_DIFFERENT &&
				parent_rel->reloptkind == RELOPT_UPPER_REL &&
				!cdbpathlocus_equal(new_path->locus, old_path->locus))
			{
				keyscmp = PATHKEYS_DIFFERENT;
			}

			if (keyscmp != PATHKEYS_DIFFERENT)
			{
				switch (costcmp)
				{
					case COSTS_EQUAL:
						outercmp = bms_subset_compare(PATH_REQ_OUTER(new_path),
													  PATH_REQ_OUTER(old_path));
						if (keyscmp == PATHKEYS_BETTER1)
						{
							if ((outercmp == BMS_EQUAL ||
								 outercmp == BMS_SUBSET1) &&
								new_path->rows <= old_path->rows &&
								new_path->parallel_safe >= old_path->parallel_safe)
								remove_old = true;	/* new dominates old */
						}
						else if (keyscmp == PATHKEYS_BETTER2)
						{
							if ((outercmp == BMS_EQUAL ||
								 outercmp == BMS_SUBSET2) &&
								new_path->rows >= old_path->rows &&
								new_path->parallel_safe <= old_path->parallel_safe)
								accept_new = false; /* old dominates new */
						}
						else	/* keyscmp == PATHKEYS_EQUAL */
						{
							if (outercmp == BMS_EQUAL)
							{
								/*
								 * Same pathkeys and outer rels, and fuzzily
								 * the same cost, so keep just one; to decide
								 * which, first check parallel-safety, then
								 * rows, then do a fuzzy cost comparison with
								 * very small fuzz limit.  (We used to do an
								 * exact cost comparison, but that results in
								 * annoying platform-specific plan variations
								 * due to roundoff in the cost estimates.)	If
								 * things are still tied, arbitrarily keep
								 * only the old path.  Notice that we will
								 * keep only the old path even if the
								 * less-fuzzy comparison decides the startup
								 * and total costs compare differently.
								 */
								if (new_path->parallel_safe >
									old_path->parallel_safe)
									remove_old = true;	/* new dominates old */
								else if (new_path->parallel_safe <
										 old_path->parallel_safe)
									accept_new = false; /* old dominates new */
								else if (new_path->rows < old_path->rows)
									remove_old = true;	/* new dominates old */
								else if (new_path->rows > old_path->rows)
									accept_new = false; /* old dominates new */
								else if (compare_path_costs_fuzzily(new_path,
																	old_path,
																	1.0000000001) == COSTS_BETTER1)
									remove_old = true;	/* new dominates old */
								else
									accept_new = false; /* old equals or
														 * dominates new */
							}
							else if (outercmp == BMS_SUBSET1 &&
									 new_path->rows <= old_path->rows &&
									 new_path->parallel_safe >= old_path->parallel_safe)
								remove_old = true;	/* new dominates old */
							else if (outercmp == BMS_SUBSET2 &&
									 new_path->rows >= old_path->rows &&
									 new_path->parallel_safe <= old_path->parallel_safe)
								accept_new = false; /* old dominates new */
							/* else different parameterizations, keep both */
						}
						break;
					case COSTS_BETTER1:
						if (keyscmp != PATHKEYS_BETTER2)
						{
							outercmp = bms_subset_compare(PATH_REQ_OUTER(new_path),
														  PATH_REQ_OUTER(old_path));
							if ((outercmp == BMS_EQUAL ||
								 outercmp == BMS_SUBSET1) &&
								new_path->rows <= old_path->rows &&
								new_path->parallel_safe >= old_path->parallel_safe)
								remove_old = true;	/* new dominates old */
						}
						break;
					case COSTS_BETTER2:
						if (keyscmp != PATHKEYS_BETTER1)
						{
							outercmp = bms_subset_compare(PATH_REQ_OUTER(new_path),
														  PATH_REQ_OUTER(old_path));
							if ((outercmp == BMS_EQUAL ||
								 outercmp == BMS_SUBSET2) &&
								new_path->rows >= old_path->rows &&
								new_path->parallel_safe <= old_path->parallel_safe)
								accept_new = false; /* old dominates new */
						}
						break;
					case COSTS_DIFFERENT:

						/*
						 * can't get here, but keep this case to keep compiler
						 * quiet
						 */
						break;
				}
			}
		}

		/*
		 * Remove current element from pathlist if dominated by new.
		 */
		if (remove_old)
		{
			parent_rel->pathlist = list_delete_cell(parent_rel->pathlist,
													p1, p1_prev);

			/*
			 * Delete the data pointed-to by the deleted cell, if possible
			 */
			if (!IsA(old_path, IndexPath))
				pfree(old_path);
			/* p1_prev does not advance */
		}
		else
		{
			/* new belongs after this old path if it has cost >= old's */
			if (new_path->total_cost >= old_path->total_cost)
				insert_after = p1;
			/* p1_prev advances */
			p1_prev = p1;
		}

		/*
		 * If we found an old path that dominates new_path, we can quit
		 * scanning the pathlist; we will not add new_path, and we assume
		 * new_path cannot dominate any other elements of the pathlist.
		 */
		if (!accept_new)
			break;
	}

	if (accept_new)
	{
		/* Accept the new path: insert it at proper place in pathlist */
		if (insert_after)
			lappend_cell(parent_rel->pathlist, insert_after, new_path);
		else
			parent_rel->pathlist = lcons(new_path, parent_rel->pathlist);
	}
	else
	{
		/* Reject and recycle the new path */
		if (!IsA(new_path, IndexPath))
			pfree(new_path);
	}
}                               /* add_path */

/*
 * add_path_precheck
 *	  Check whether a proposed new path could possibly get accepted.
 *	  We assume we know the path's pathkeys and parameterization accurately,
 *	  and have lower bounds for its costs.
 *
 * Note that we do not know the path's rowcount, since getting an estimate for
 * that is too expensive to do before prechecking.  We assume here that paths
 * of a superset parameterization will generate fewer rows; if that holds,
 * then paths with different parameterizations cannot dominate each other
 * and so we can simply ignore existing paths of another parameterization.
 * (In the infrequent cases where that rule of thumb fails, add_path will
 * get rid of the inferior path.)
 *
 * At the time this is called, we haven't actually built a Path structure,
 * so the required information has to be passed piecemeal.
 */
bool
add_path_precheck(RelOptInfo *parent_rel,
				  Cost startup_cost, Cost total_cost,
				  List *pathkeys, Relids required_outer)
{
	List	   *new_path_pathkeys;
	bool		consider_startup;
	ListCell   *p1;

	/* Pretend parameterized paths have no pathkeys, per add_path policy */
	new_path_pathkeys = required_outer ? NIL : pathkeys;

	/* Decide whether new path's startup cost is interesting */
	consider_startup = required_outer ? parent_rel->consider_param_startup : parent_rel->consider_startup;

	foreach(p1, parent_rel->pathlist)
	{
		Path	   *old_path = (Path *) lfirst(p1);
		PathKeysComparison keyscmp;

		/*
		 * We are looking for an old_path with the same parameterization (and
		 * by assumption the same rowcount) that dominates the new path on
		 * pathkeys as well as both cost metrics.  If we find one, we can
		 * reject the new path.
		 *
		 * Cost comparisons here should match compare_path_costs_fuzzily.
		 */
		if (total_cost > old_path->total_cost * STD_FUZZ_FACTOR)
		{
			/* new path can win on startup cost only if consider_startup */
			if (startup_cost > old_path->startup_cost * STD_FUZZ_FACTOR ||
				!consider_startup)
			{
				/* new path loses on cost, so check pathkeys... */
				List	   *old_path_pathkeys;

				old_path_pathkeys = old_path->param_info ? NIL : old_path->pathkeys;
				keyscmp = compare_pathkeys(new_path_pathkeys,
										   old_path_pathkeys);
				if (keyscmp == PATHKEYS_EQUAL ||
					keyscmp == PATHKEYS_BETTER2)
				{
					/* new path does not win on pathkeys... */
					if (bms_equal(required_outer, PATH_REQ_OUTER(old_path)))
					{
						/* Found an old path that dominates the new one */
						return false;
					}
				}
			}
		}
		else
		{
			/*
			 * Since the pathlist is sorted by total_cost, we can stop looking
			 * once we reach a path with a total_cost larger than the new
			 * path's.
			 */
			break;
		}
	}

	return true;
}

/*
 * add_partial_path
 *	  Like add_path, our goal here is to consider whether a path is worthy
 *	  of being kept around, but the considerations here are a bit different.
 *	  A partial path is one which can be executed in any number of workers in
 *	  parallel such that each worker will generate a subset of the path's
 *	  overall result.
 *
 *	  As in add_path, the partial_pathlist is kept sorted with the cheapest
 *	  total path in front.  This is depended on by multiple places, which
 *	  just take the front entry as the cheapest path without searching.
 *
 *	  We don't generate parameterized partial paths for several reasons.  Most
 *	  importantly, they're not safe to execute, because there's nothing to
 *	  make sure that a parallel scan within the parameterized portion of the
 *	  plan is running with the same value in every worker at the same time.
 *	  Fortunately, it seems unlikely to be worthwhile anyway, because having
 *	  each worker scan the entire outer relation and a subset of the inner
 *	  relation will generally be a terrible plan.  The inner (parameterized)
 *	  side of the plan will be small anyway.  There could be rare cases where
 *	  this wins big - e.g. if join order constraints put a 1-row relation on
 *	  the outer side of the topmost join with a parameterized plan on the inner
 *	  side - but we'll have to be content not to handle such cases until
 *	  somebody builds an executor infrastructure that can cope with them.
 *
 *	  Because we don't consider parameterized paths here, we also don't
 *	  need to consider the row counts as a measure of quality: every path will
 *	  produce the same number of rows.  Neither do we need to consider startup
 *	  costs: parallelism is only used for plans that will be run to completion.
 *	  Therefore, this routine is much simpler than add_path: it needs to
 *	  consider only pathkeys and total cost.
 *
 *	  As with add_path, we pfree paths that are found to be dominated by
 *	  another partial path; this requires that there be no other references to
 *	  such paths yet.  Hence, GatherPaths must not be created for a rel until
 *	  we're done creating all partial paths for it.  Unlike add_path, we don't
 *	  take an exception for IndexPaths as partial index paths won't be
 *	  referenced by partial BitmapHeapPaths.
 */
void
add_partial_path(RelOptInfo *parent_rel, Path *new_path)
{
	bool		accept_new = true;	/* unless we find a superior old path */
	ListCell   *insert_after = NULL;	/* where to insert new item */
	ListCell   *p1;
	ListCell   *p1_prev;
	ListCell   *p1_next;

	/* Check for query cancel. */
	CHECK_FOR_INTERRUPTS();

	/* Path to be added must be parallel safe. */
	Assert(new_path->parallel_safe);

	/* Relation should be OK for parallelism, too. */
	Assert(parent_rel->consider_parallel);

	/*
	 * As in add_path, throw out any paths which are dominated by the new
	 * path, but throw out the new path if some existing path dominates it.
	 */
	p1_prev = NULL;
	for (p1 = list_head(parent_rel->partial_pathlist); p1 != NULL;
		 p1 = p1_next)
	{
		Path	   *old_path = (Path *) lfirst(p1);
		bool		remove_old = false; /* unless new proves superior */
		PathKeysComparison keyscmp;

		p1_next = lnext(p1);

		/* Compare pathkeys. */
		keyscmp = compare_pathkeys(new_path->pathkeys, old_path->pathkeys);

		/* Unless pathkeys are incompable, keep just one of the two paths. */
		if (keyscmp != PATHKEYS_DIFFERENT)
		{
			if (new_path->total_cost > old_path->total_cost * STD_FUZZ_FACTOR)
			{
				/* New path costs more; keep it only if pathkeys are better. */
				if (keyscmp != PATHKEYS_BETTER1)
					accept_new = false;
			}
			else if (old_path->total_cost > new_path->total_cost
					 * STD_FUZZ_FACTOR)
			{
				/* Old path costs more; keep it only if pathkeys are better. */
				if (keyscmp != PATHKEYS_BETTER2)
					remove_old = true;
			}
			else if (keyscmp == PATHKEYS_BETTER1)
			{
				/* Costs are about the same, new path has better pathkeys. */
				remove_old = true;
			}
			else if (keyscmp == PATHKEYS_BETTER2)
			{
				/* Costs are about the same, old path has better pathkeys. */
				accept_new = false;
			}
			else if (old_path->total_cost > new_path->total_cost * 1.0000000001)
			{
				/* Pathkeys are the same, and the old path costs more. */
				remove_old = true;
			}
			else
			{
				/*
				 * Pathkeys are the same, and new path isn't materially
				 * cheaper.
				 */
				accept_new = false;
			}
		}

		/*
		 * Remove current element from partial_pathlist if dominated by new.
		 */
		if (remove_old)
		{
			parent_rel->partial_pathlist =
				list_delete_cell(parent_rel->partial_pathlist, p1, p1_prev);
			pfree(old_path);
			/* p1_prev does not advance */
		}
		else
		{
			/* new belongs after this old path if it has cost >= old's */
			if (new_path->total_cost >= old_path->total_cost)
				insert_after = p1;
			/* p1_prev advances */
			p1_prev = p1;
		}

		/*
		 * If we found an old path that dominates new_path, we can quit
		 * scanning the partial_pathlist; we will not add new_path, and we
		 * assume new_path cannot dominate any later path.
		 */
		if (!accept_new)
			break;
	}

	if (accept_new)
	{
		/* Accept the new path: insert it at proper place */
		if (insert_after)
			lappend_cell(parent_rel->partial_pathlist, insert_after, new_path);
		else
			parent_rel->partial_pathlist =
				lcons(new_path, parent_rel->partial_pathlist);
	}
	else
	{
		/* Reject and recycle the new path */
		pfree(new_path);
	}
}

/*
 * add_partial_path_precheck
 *	  Check whether a proposed new partial path could possibly get accepted.
 *
 * Unlike add_path_precheck, we can ignore startup cost and parameterization,
 * since they don't matter for partial paths (see add_partial_path).  But
 * we do want to make sure we don't add a partial path if there's already
 * a complete path that dominates it, since in that case the proposed path
 * is surely a loser.
 */
bool
add_partial_path_precheck(RelOptInfo *parent_rel, Cost total_cost,
						  List *pathkeys)
{
	ListCell   *p1;

	/*
	 * Our goal here is twofold.  First, we want to find out whether this path
	 * is clearly inferior to some existing partial path.  If so, we want to
	 * reject it immediately.  Second, we want to find out whether this path
	 * is clearly superior to some existing partial path -- at least, modulo
	 * final cost computations.  If so, we definitely want to consider it.
	 *
	 * Unlike add_path(), we always compare pathkeys here.  This is because we
	 * expect partial_pathlist to be very short, and getting a definitive
	 * answer at this stage avoids the need to call add_path_precheck.
	 */
	foreach(p1, parent_rel->partial_pathlist)
	{
		Path	   *old_path = (Path *) lfirst(p1);
		PathKeysComparison keyscmp;

		keyscmp = compare_pathkeys(pathkeys, old_path->pathkeys);
		if (keyscmp != PATHKEYS_DIFFERENT)
		{
			if (total_cost > old_path->total_cost * STD_FUZZ_FACTOR &&
				keyscmp != PATHKEYS_BETTER1)
				return false;
			if (old_path->total_cost > total_cost * STD_FUZZ_FACTOR &&
				keyscmp != PATHKEYS_BETTER2)
				return true;
		}
	}

	/*
	 * This path is neither clearly inferior to an existing partial path nor
	 * clearly good enough that it might replace one.  Compare it to
	 * non-parallel plans.  If it loses even before accounting for the cost of
	 * the Gather node, we should definitely reject it.
	 *
	 * Note that we pass the total_cost to add_path_precheck twice.  This is
	 * because it's never advantageous to consider the startup cost of a
	 * partial path; the resulting plans, if run in parallel, will be run to
	 * completion.
	 */
	if (!add_path_precheck(parent_rel, total_cost, total_cost, pathkeys,
						   NULL))
		return false;

	return true;
}


/*****************************************************************************
 *		PATH NODE CREATION ROUTINES
 *****************************************************************************/

/*
 * create_seqscan_path
 *	  Creates a path corresponding to a sequential scan, returning the
 *	  pathnode.
 */
Path *
create_seqscan_path(PlannerInfo *root, RelOptInfo *rel,
					Relids required_outer, int parallel_workers)
{
	Path	   *pathnode = makeNode(Path);

	pathnode->pathtype = T_SeqScan;
	pathnode->parent = rel;
	pathnode->pathtarget = rel->reltarget;
	pathnode->param_info = get_baserel_parampathinfo(root, rel,
													 required_outer);
	pathnode->parallel_aware = parallel_workers > 0 ? true : false;
	pathnode->parallel_safe = rel->consider_parallel;
	pathnode->parallel_workers = parallel_workers;
	pathnode->pathkeys = NIL;	/* seqscan has unordered result */

	pathnode->locus = cdbpathlocus_from_baserel(root, rel);
	pathnode->motionHazard = false;
	pathnode->rescannable = true;
	pathnode->sameslice_relids = rel->relids;

	cost_seqscan(pathnode, root, rel, pathnode->param_info);

	return pathnode;
}

/*
 * create_samplescan_path
 *	  Creates a path node for a sampled table scan.
 */
Path *
create_samplescan_path(PlannerInfo *root, RelOptInfo *rel, Relids required_outer)
{
	Path	   *pathnode = makeNode(Path);

	pathnode->pathtype = T_SampleScan;
	pathnode->parent = rel;
	pathnode->pathtarget = rel->reltarget;
	pathnode->param_info = get_baserel_parampathinfo(root, rel,
													 required_outer);
	pathnode->parallel_aware = false;
	pathnode->parallel_safe = rel->consider_parallel;
	pathnode->parallel_workers = 0;
	pathnode->pathkeys = NIL;	/* samplescan has unordered result */

	pathnode->locus = cdbpathlocus_from_baserel(root, rel);
	pathnode->motionHazard = false;
	pathnode->rescannable = true;
	pathnode->sameslice_relids = rel->relids;

	cost_samplescan(pathnode, root, rel, pathnode->param_info);

	return pathnode;
}

/*
 * create_index_path
 *	  Creates a path node for an index scan.
 *
 * 'index' is a usable index.
 * 'indexclauses' is a list of IndexClause nodes representing clauses
 *			to be enforced as qual conditions in the scan.
 * 'indexorderbys' is a list of bare expressions (no RestrictInfos)
 *			to be used as index ordering operators in the scan.
 * 'indexorderbycols' is an integer list of index column numbers (zero based)
 *			the ordering operators can be used with.
 * 'pathkeys' describes the ordering of the path.
 * 'indexscandir' is ForwardScanDirection or BackwardScanDirection
 *			for an ordered index, or NoMovementScanDirection for
 *			an unordered index.
 * 'indexonly' is true if an index-only scan is wanted.
 * 'required_outer' is the set of outer relids for a parameterized path.
 * 'loop_count' is the number of repetitions of the indexscan to factor into
 *		estimates of caching behavior.
 * 'partial_path' is true if constructing a parallel index scan path.
 *
 * Returns the new path node.
 */
IndexPath *
create_index_path(PlannerInfo *root,
				  IndexOptInfo *index,
				  List *indexclauses,
				  List *indexorderbys,
				  List *indexorderbycols,
				  List *pathkeys,
				  ScanDirection indexscandir,
				  bool indexonly,
				  Relids required_outer,
				  double loop_count,
				  bool partial_path)
{
	IndexPath  *pathnode = makeNode(IndexPath);
	RelOptInfo *rel = index->rel;

	pathnode->path.pathtype = indexonly ? T_IndexOnlyScan : T_IndexScan;
	pathnode->path.parent = rel;
	pathnode->path.pathtarget = rel->reltarget;
	pathnode->path.param_info = get_baserel_parampathinfo(root, rel,
														  required_outer);
	pathnode->path.parallel_aware = false;
	pathnode->path.parallel_safe = rel->consider_parallel;
	pathnode->path.parallel_workers = 0;
	pathnode->path.pathkeys = pathkeys;

	pathnode->indexinfo = index;
	pathnode->indexclauses = indexclauses;
	pathnode->indexorderbys = indexorderbys;
	pathnode->indexorderbycols = indexorderbycols;
	pathnode->indexscandir = indexscandir;

	/* Distribution is same as the base table. */
	pathnode->path.locus = cdbpathlocus_from_baserel(root, rel);
	pathnode->path.motionHazard = false;
	pathnode->path.rescannable = true;
	pathnode->path.sameslice_relids = rel->relids;

	cost_index(pathnode, root, loop_count, partial_path);

	return pathnode;
}

/*
 * create_bitmap_heap_path
 *	  Creates a path node for a bitmap scan.
 *
 * 'bitmapqual' is a tree of IndexPath, BitmapAndPath, and BitmapOrPath nodes.
 * 'required_outer' is the set of outer relids for a parameterized path.
 * 'loop_count' is the number of repetitions of the indexscan to factor into
 *		estimates of caching behavior.
 *
 * loop_count should match the value used when creating the component
 * IndexPaths.
 */
BitmapHeapPath *
create_bitmap_heap_path(PlannerInfo *root,
						RelOptInfo *rel,
						Path *bitmapqual,
						Relids required_outer,
						double loop_count,
						int parallel_degree)
{
	BitmapHeapPath *pathnode = makeNode(BitmapHeapPath);

	pathnode->path.pathtype = T_BitmapHeapScan;
	pathnode->path.parent = rel;
	pathnode->path.pathtarget = rel->reltarget;
	pathnode->path.param_info = get_baserel_parampathinfo(root, rel,
														  required_outer);
	pathnode->path.parallel_aware = parallel_degree > 0 ? true : false;
	pathnode->path.parallel_safe = rel->consider_parallel;
	pathnode->path.parallel_workers = parallel_degree;
	pathnode->path.pathkeys = NIL;	/* always unordered */

	/* Distribution is same as the base table. */
	pathnode->path.locus = cdbpathlocus_from_baserel(root, rel);
	pathnode->path.motionHazard = false;
	pathnode->path.rescannable = true;
	pathnode->path.sameslice_relids = rel->relids;

	pathnode->bitmapqual = bitmapqual;

	cost_bitmap_heap_scan(&pathnode->path, root, rel,
						  pathnode->path.param_info,
						  bitmapqual, loop_count);

	return pathnode;
}

/*
 * create_bitmap_and_path
 *	  Creates a path node representing a BitmapAnd.
 */
BitmapAndPath *
create_bitmap_and_path(PlannerInfo *root,
					   RelOptInfo *rel,
					   List *bitmapquals)
{
	BitmapAndPath *pathnode = makeNode(BitmapAndPath);
	Relids		required_outer = NULL;
	ListCell   *lc;

	pathnode->path.pathtype = T_BitmapAnd;
	pathnode->path.parent = rel;
	pathnode->path.pathtarget = rel->reltarget;

	/*
	 * Identify the required outer rels as the union of what the child paths
	 * depend on.  (Alternatively, we could insist that the caller pass this
	 * in, but it's more convenient and reliable to compute it here.)
	 */
	foreach(lc, bitmapquals)
	{
		Path	   *bitmapqual = (Path *) lfirst(lc);

		required_outer = bms_add_members(required_outer,
										 PATH_REQ_OUTER(bitmapqual));
	}
	pathnode->path.param_info = get_baserel_parampathinfo(root, rel,
														  required_outer);

	/*
	 * Currently, a BitmapHeapPath, BitmapAndPath, or BitmapOrPath will be
	 * parallel-safe if and only if rel->consider_parallel is set.  So, we can
	 * set the flag for this path based only on the relation-level flag,
	 * without actually iterating over the list of children.
	 */
	pathnode->path.parallel_aware = false;
	pathnode->path.parallel_safe = rel->consider_parallel;
	pathnode->path.parallel_workers = 0;

	pathnode->path.pathkeys = NIL;	/* always unordered */

	pathnode->bitmapquals = bitmapquals;

	/* this sets bitmapselectivity as well as the regular cost fields: */
	cost_bitmap_and_node(pathnode, root);

	return pathnode;
}

/*
 * create_bitmap_or_path
 *	  Creates a path node representing a BitmapOr.
 */
BitmapOrPath *
create_bitmap_or_path(PlannerInfo *root,
					  RelOptInfo *rel,
					  List *bitmapquals)
{
	BitmapOrPath *pathnode = makeNode(BitmapOrPath);
	Relids		required_outer = NULL;
	ListCell   *lc;

	pathnode->path.pathtype = T_BitmapOr;
	pathnode->path.parent = rel;
	pathnode->path.pathtarget = rel->reltarget;

	/*
	 * Identify the required outer rels as the union of what the child paths
	 * depend on.  (Alternatively, we could insist that the caller pass this
	 * in, but it's more convenient and reliable to compute it here.)
	 */
	foreach(lc, bitmapquals)
	{
		Path	   *bitmapqual = (Path *) lfirst(lc);

		required_outer = bms_add_members(required_outer,
										 PATH_REQ_OUTER(bitmapqual));
	}
	pathnode->path.param_info = get_baserel_parampathinfo(root, rel,
														  required_outer);

	/*
	 * Currently, a BitmapHeapPath, BitmapAndPath, or BitmapOrPath will be
	 * parallel-safe if and only if rel->consider_parallel is set.  So, we can
	 * set the flag for this path based only on the relation-level flag,
	 * without actually iterating over the list of children.
	 */
	pathnode->path.parallel_aware = false;
	pathnode->path.parallel_safe = rel->consider_parallel;
	pathnode->path.parallel_workers = 0;

	pathnode->path.pathkeys = NIL;	/* always unordered */

	pathnode->bitmapquals = bitmapquals;

	/* this sets bitmapselectivity as well as the regular cost fields: */
	cost_bitmap_or_node(pathnode, root);

	return pathnode;
}

/*
 * create_tidscan_path
 *	  Creates a path corresponding to a scan by TID, returning the pathnode.
 */
TidPath *
create_tidscan_path(PlannerInfo *root, RelOptInfo *rel, List *tidquals,
					Relids required_outer)
{

	if (!REL_SUPPORTS_TID_SCAN(rel))
		return NULL;

	TidPath    *pathnode = makeNode(TidPath);

	pathnode->path.pathtype = T_TidScan;
	pathnode->path.parent = rel;
	pathnode->path.pathtarget = rel->reltarget;
	pathnode->path.param_info = get_baserel_parampathinfo(root, rel,
														  required_outer);
	pathnode->path.parallel_aware = false;
	pathnode->path.parallel_safe = rel->consider_parallel;
	pathnode->path.parallel_workers = 0;
	pathnode->path.pathkeys = NIL;	/* always unordered */

	pathnode->tidquals = tidquals;

	/* Distribution is same as the base table. */
	pathnode->path.locus = cdbpathlocus_from_baserel(root, rel);
	pathnode->path.motionHazard = false;
	pathnode->path.rescannable = true;
	pathnode->path.sameslice_relids = rel->relids;

	cost_tidscan(&pathnode->path, root, rel, tidquals,
				 pathnode->path.param_info);

	return pathnode;
}

/*
 * create_append_path
 *	  Creates a path corresponding to an Append plan, returning the
 *	  pathnode.
 *
 * Note that we must handle subpaths = NIL, representing a dummy access path.
 * Also, there are callers that pass root = NULL.
 */
AppendPath *
create_append_path(PlannerInfo *root,
				   RelOptInfo *rel,
				   List *subpaths, List *partial_subpaths,
				   List *pathkeys, Relids required_outer,
				   int parallel_workers, bool parallel_aware,
				   List *partitioned_rels, double rows)
{
	AppendPath *pathnode = makeNode(AppendPath);
	ListCell   *l;

	Assert(!parallel_aware || parallel_workers > 0);

	pathnode->path.pathtype = T_Append;
	pathnode->path.parent = rel;
	pathnode->path.pathtarget = rel->reltarget;

	/*
	 * When generating an Append path for a partitioned table, there may be
	 * parameters that are useful so we can eliminate certain partitions
	 * during execution.  Here we'll go all the way and fully populate the
	 * parameter info data as we do for normal base relations.  However, we
	 * need only bother doing this for RELOPT_BASEREL rels, as
	 * RELOPT_OTHER_MEMBER_REL's Append paths are merged into the base rel's
	 * Append subpaths.  It would do no harm to do this, we just avoid it to
	 * save wasting effort.
	 */
	if (partitioned_rels != NIL && root && rel->reloptkind == RELOPT_BASEREL)
		pathnode->path.param_info = get_baserel_parampathinfo(root,
															  rel,
															  required_outer);
	else
		pathnode->path.param_info = get_appendrel_parampathinfo(rel,
																required_outer);

	pathnode->path.parallel_aware = parallel_aware;
	pathnode->path.parallel_safe = rel->consider_parallel;
	pathnode->path.parallel_workers = parallel_workers;
	pathnode->path.pathkeys = pathkeys;
	pathnode->partitioned_rels = list_copy(partitioned_rels);

	pathnode->path.motionHazard = false;
	pathnode->path.rescannable = true;

	/*
	 * For parallel append, non-partial paths are sorted by descending total
	 * costs. That way, the total time to finish all non-partial paths is
	 * minimized.  Also, the partial paths are sorted by descending startup
	 * costs.  There may be some paths that require to do startup work by a
	 * single worker.  In such case, it's better for workers to choose the
	 * expensive ones first, whereas the leader should choose the cheapest
	 * startup plan.
	 */
	if (pathnode->path.parallel_aware)
	{
		/*
		 * We mustn't fiddle with the order of subpaths when the Append has
		 * pathkeys.  The order they're listed in is critical to keeping the
		 * pathkeys valid.
		 */
		Assert(pathkeys == NIL);

		subpaths = list_qsort(subpaths, append_total_cost_compare);
		partial_subpaths = list_qsort(partial_subpaths,
									  append_startup_cost_compare);
	}
	pathnode->first_partial_path = list_length(subpaths);
	pathnode->subpaths = list_concat(subpaths, partial_subpaths);

	/*
	 * Apply query-wide LIMIT if known and path is for sole base relation.
	 * (Handling this at this low level is a bit klugy.)
	 */
	if (root != NULL && bms_equal(rel->relids, root->all_baserels))
		pathnode->limit_tuples = root->limit_tuples;
	else
		pathnode->limit_tuples = -1.0;

	if (!set_append_path_locus(root, (Path *) pathnode, rel, NIL))
		return NULL;

	foreach(l, pathnode->subpaths)
	{
		Path	   *subpath = (Path *) lfirst(l);

		pathnode->path.parallel_safe = pathnode->path.parallel_safe &&
			subpath->parallel_safe;

		/* All child paths must have same parameterization */
		Assert(bms_equal(PATH_REQ_OUTER(subpath), required_outer));
	}

	Assert(!parallel_aware || pathnode->path.parallel_safe);

	/*
	 * If there's exactly one child path, the Append is a no-op and will be
	 * discarded later (in setrefs.c); therefore, we can inherit the child's
	 * size and cost, as well as its pathkeys if any (overriding whatever the
	 * caller might've said).  Otherwise, we must do the normal costsize
	 * calculation.
	 */
	if (list_length(pathnode->subpaths) == 1)
	{
		Path	   *child = (Path *) linitial(pathnode->subpaths);

		pathnode->path.rows = child->rows;
		pathnode->path.startup_cost = child->startup_cost;
		pathnode->path.total_cost = child->total_cost;
		pathnode->path.pathkeys = child->pathkeys;
	}
	else
		cost_append(pathnode);

	/* If the caller provided a row estimate, override the computed value. */
	if (rows >= 0)
		pathnode->path.rows = rows;

	return pathnode;
}

/*
 * append_total_cost_compare
 *	  qsort comparator for sorting append child paths by total_cost descending
 *
 * For equal total costs, we fall back to comparing startup costs; if those
 * are equal too, break ties using bms_compare on the paths' relids.
 * (This is to avoid getting unpredictable results from qsort.)
 */
static int
append_total_cost_compare(const void *a, const void *b)
{
	Path	   *path1 = (Path *) lfirst(*(ListCell **) a);
	Path	   *path2 = (Path *) lfirst(*(ListCell **) b);
	int			cmp;

	cmp = compare_path_costs(path1, path2, TOTAL_COST);
	if (cmp != 0)
		return -cmp;
	return bms_compare(path1->parent->relids, path2->parent->relids);
}

/*
 * append_startup_cost_compare
 *	  qsort comparator for sorting append child paths by startup_cost descending
 *
 * For equal startup costs, we fall back to comparing total costs; if those
 * are equal too, break ties using bms_compare on the paths' relids.
 * (This is to avoid getting unpredictable results from qsort.)
 */
static int
append_startup_cost_compare(const void *a, const void *b)
{
	Path	   *path1 = (Path *) lfirst(*(ListCell **) a);
	Path	   *path2 = (Path *) lfirst(*(ListCell **) b);
	int			cmp;

	cmp = compare_path_costs(path1, path2, STARTUP_COST);
	if (cmp != 0)
		return -cmp;
	return bms_compare(path1->parent->relids, path2->parent->relids);
}

/*
 * create_merge_append_path
 *	  Creates a path corresponding to a MergeAppend plan, returning the
 *	  pathnode.
 */
MergeAppendPath *
create_merge_append_path(PlannerInfo *root,
						 RelOptInfo *rel,
						 List *subpaths,
						 List *pathkeys,
						 Relids required_outer,
						 List *partitioned_rels)
{
	MergeAppendPath *pathnode = makeNode(MergeAppendPath);
	Cost		input_startup_cost;
	Cost		input_total_cost;
	ListCell   *l;

	pathnode->path.pathtype = T_MergeAppend;
	pathnode->path.parent = rel;
	pathnode->path.pathtarget = rel->reltarget;
	pathnode->path.param_info = get_appendrel_parampathinfo(rel,
															required_outer);
	pathnode->path.parallel_aware = false;
	pathnode->path.parallel_safe = rel->consider_parallel;
	pathnode->path.parallel_workers = 0;
	pathnode->path.pathkeys = pathkeys;
	pathnode->partitioned_rels = list_copy(partitioned_rels);
	pathnode->subpaths = subpaths;

	/*
	 * Apply query-wide LIMIT if known and path is for sole base relation.
	 * (Handling this at this low level is a bit klugy.)
	 */
	if (bms_equal(rel->relids, root->all_baserels))
		pathnode->limit_tuples = root->limit_tuples;
	else
		pathnode->limit_tuples = -1.0;

	/*
	 * Add Motions to the child nodes as needed, and determine the locus
	 * of the MergeAppend itself.
	 */
	if (!set_append_path_locus(root, (Path *) pathnode, rel, pathkeys))
		return NULL;

	/*
	 * Add up the sizes and costs of the input paths.
	 */
	pathnode->path.rows = 0;
	input_startup_cost = 0;
	input_total_cost = 0;
	foreach(l, subpaths)
	{
		Path	   *subpath = (Path *) lfirst(l);

		pathnode->path.rows += subpath->rows;
		pathnode->path.parallel_safe = pathnode->path.parallel_safe &&
			subpath->parallel_safe;

		if (pathkeys_contained_in(pathkeys, subpath->pathkeys))
		{
			/* Subpath is adequately ordered, we won't need to sort it */
			input_startup_cost += subpath->startup_cost;
			input_total_cost += subpath->total_cost;
		}
		else
		{
			/* We'll need to insert a Sort node, so include cost for that */
			Path		sort_path;	/* dummy for result of cost_sort */

			cost_sort(&sort_path,
					  root,
					  pathkeys,
					  subpath->total_cost,
					  /* GPDB: pass subpath->rows because it's been adjusted for # of segments */
					  subpath->rows,
					  subpath->pathtarget->width,
					  0.0,
					  work_mem,
					  pathnode->limit_tuples);
			input_startup_cost += sort_path.startup_cost;
			input_total_cost += sort_path.total_cost;
		}

		/* All child paths must have same parameterization */
		Assert(bms_equal(PATH_REQ_OUTER(subpath), required_outer));
	}

	/*
	 * Now we can compute total costs of the MergeAppend.  If there's exactly
	 * one child path, the MergeAppend is a no-op and will be discarded later
	 * (in setrefs.c); otherwise we do the normal cost calculation.
	 */
	if (list_length(subpaths) == 1)
	{
		pathnode->path.startup_cost = input_startup_cost;
		pathnode->path.total_cost = input_total_cost;
	}
	else
		cost_merge_append(&pathnode->path, root,
						  pathkeys, list_length(subpaths),
						  input_startup_cost, input_total_cost,
						  pathnode->path.rows);

	return pathnode;
}

/*
 * Set the locus of an Append or MergeAppend path.
 *
 * This modifies the 'subpaths', costs fields, and locus of 'pathnode'.
 * It will return false if fails to create motion for parameterized path.
 */
static bool
set_append_path_locus(PlannerInfo *root, Path *pathnode, RelOptInfo *rel,
					  List *pathkeys)
{
	ListCell   *l;
	CdbLocusType targetlocustype;
	CdbPathLocus targetlocus;
	int			numsegments;
	List	   *subpaths;
	List	  **subpaths_out;
	List	   *new_subpaths;

	/*
	 * Init max_numsegments to slient compiler.
	 * This variable is only used when result
	 * locus is partitioned.
	 */
	int 	    max_numsegments = -1;

	if (IsA(pathnode, AppendPath))
		subpaths_out = &((AppendPath *) pathnode)->subpaths;
	else if (IsA(pathnode, MergeAppendPath))
		subpaths_out = &((MergeAppendPath *) pathnode)->subpaths;
	else
		elog(ERROR, "unexpected append path type: %d", nodeTag(pathnode));
	subpaths = *subpaths_out;
	*subpaths_out = NIL;

	/* If no subpath, any worker can execute this Append.  Result has 0 rows. */
	if (!subpaths)
	{
		CdbPathLocus_MakeGeneral(&pathnode->locus);
		return true;
	}

	/*
	 * Do a first pass over the children to determine what locus the result
	 * should have, based on the loci of the children.
	 *
	 * We only determine the target locus type here, the number of segments is
	 * figured out later. We treat also all partitioned types the same for now,
	 * using Strewn to represent them all, and figure out later if we can mark
	 * it hashed, or if have to leave it strewn.
	 *
	 * We will record the max number of segments of each subpath here for later
	 * use.
	 */
	static const struct
	{
		CdbLocusType a;
		CdbLocusType b;
		CdbLocusType result;
	} append_locus_compatibility_table[] =
	{
		/*
		 * If any of the children have 'outerquery' locus, bring all the subpaths
		 * to the outer query's locus.
		 */
		{ CdbLocusType_OuterQuery, CdbLocusType_OuterQuery,     CdbLocusType_OuterQuery },
		{ CdbLocusType_OuterQuery, CdbLocusType_Entry,          CdbLocusType_OuterQuery },
		{ CdbLocusType_OuterQuery, CdbLocusType_SingleQE,       CdbLocusType_OuterQuery },
		{ CdbLocusType_OuterQuery, CdbLocusType_Strewn,         CdbLocusType_OuterQuery },
		{ CdbLocusType_OuterQuery, CdbLocusType_Replicated,     CdbLocusType_OuterQuery },
		{ CdbLocusType_OuterQuery, CdbLocusType_SegmentGeneral, CdbLocusType_OuterQuery },
		{ CdbLocusType_OuterQuery, CdbLocusType_General,        CdbLocusType_OuterQuery },
		
		/*
		 * Similarly, if any of the children have 'entry' locus, bring all the subpaths
		 * to the entry db.
		 */
		{ CdbLocusType_Entry, CdbLocusType_Entry,          CdbLocusType_Entry },
		{ CdbLocusType_Entry, CdbLocusType_SingleQE,       CdbLocusType_Entry },
		{ CdbLocusType_Entry, CdbLocusType_Strewn,         CdbLocusType_Entry },
		{ CdbLocusType_Entry, CdbLocusType_Replicated,     CdbLocusType_Entry },
		{ CdbLocusType_Entry, CdbLocusType_SegmentGeneral, CdbLocusType_Entry },
		{ CdbLocusType_Entry, CdbLocusType_General,        CdbLocusType_Entry },

		/* similarly, if there are single QE children, bring everything to a single QE */
		{ CdbLocusType_SingleQE, CdbLocusType_SingleQE,       CdbLocusType_SingleQE },
		{ CdbLocusType_SingleQE, CdbLocusType_Strewn,         CdbLocusType_SingleQE },
		{ CdbLocusType_SingleQE, CdbLocusType_Replicated,     CdbLocusType_SingleQE },
		{ CdbLocusType_SingleQE, CdbLocusType_SegmentGeneral, CdbLocusType_SingleQE },
		{ CdbLocusType_SingleQE, CdbLocusType_General,        CdbLocusType_SingleQE },

		/*
		 * If everything is partitioned, then the result can be partitioned, too.
		 * But if it's a mix of partitioned and replicated, then we have to bring
		 * everything to a single QE. Otherwise, the replicated children
		 * will contribute rows on every QE.
		 * If it's a mix of partitioned and general, we still consider the
		 * result as partitioned. But the general part will be restricted to
		 * only produce rows on a single QE.
		 */
		{ CdbLocusType_Strewn, CdbLocusType_Strewn,         CdbLocusType_Strewn },
		{ CdbLocusType_Strewn, CdbLocusType_Replicated,     CdbLocusType_SingleQE },
		{ CdbLocusType_Strewn, CdbLocusType_SegmentGeneral, CdbLocusType_Strewn },
		{ CdbLocusType_Strewn, CdbLocusType_General,        CdbLocusType_Strewn },

		{ CdbLocusType_Replicated, CdbLocusType_Replicated, CdbLocusType_Replicated },
		{ CdbLocusType_Replicated, CdbLocusType_SegmentGeneral, CdbLocusType_Replicated },
		{ CdbLocusType_Replicated, CdbLocusType_General,        CdbLocusType_Replicated },

		{ CdbLocusType_SegmentGeneral, CdbLocusType_SegmentGeneral, CdbLocusType_SegmentGeneral },
		{ CdbLocusType_SegmentGeneral, CdbLocusType_General,        CdbLocusType_SegmentGeneral },

		{ CdbLocusType_General, CdbLocusType_General,        CdbLocusType_General },
	};
	targetlocustype = CdbLocusType_General;
	foreach(l, subpaths)
	{
		Path	   *subpath = (Path *) lfirst(l);
		CdbLocusType subtype;
		int			i;

		if (CdbPathLocus_IsPartitioned(subpath->locus))
			subtype = CdbLocusType_Strewn;
		else
			subtype = subpath->locus.locustype;

		if (l == list_head(subpaths))
		{
			targetlocustype = subtype;
			max_numsegments = CdbPathLocus_NumSegments(subpath->locus);
			continue;
		}

		max_numsegments = Max(max_numsegments,
							  CdbPathLocus_NumSegments(subpath->locus));

		for (i = 0; i < lengthof(append_locus_compatibility_table); i++)
		{
			if ((append_locus_compatibility_table[i].a == targetlocustype &&
				 append_locus_compatibility_table[i].b == subtype) ||
				(append_locus_compatibility_table[i].a == subtype &&
				 append_locus_compatibility_table[i].b == targetlocustype))
			{
				targetlocustype = append_locus_compatibility_table[i].result;
				break;
			}
		}
		if (i == lengthof(append_locus_compatibility_table))
			elog(ERROR, "could not determine target locus for Append");
	}

	/*
	 * Now compute the 'numsegments', and the hash keys if it's a partitioned
	 * type.
	 */
	if (targetlocustype == CdbLocusType_Entry)
	{
		/* nothing more to do */
		CdbPathLocus_MakeEntry(&targetlocus);
	}
	else if (targetlocustype == CdbLocusType_OuterQuery)
	{
		/* nothing more to do */
		CdbPathLocus_MakeOuterQuery(&targetlocus);
	}
	else if (targetlocustype == CdbLocusType_General)
	{
		/* nothing more to do */
		CdbPathLocus_MakeGeneral(&targetlocus);
	}
	else if (targetlocustype == CdbLocusType_SingleQE ||
			 targetlocustype == CdbLocusType_Replicated ||
			 targetlocustype == CdbLocusType_SegmentGeneral)
	{
		/* By default put Append node on all the segments */
		numsegments = getgpsegmentCount();
		foreach(l, subpaths)
		{
			Path	   *subpath = (Path *) lfirst(l);

			/*
			 * Align numsegments to be the common segments among the children.
			 * Partitioned children will need to be motioned, so ignore them.
			 */
			if (CdbPathLocus_IsSingleQE(subpath->locus) ||
				CdbPathLocus_IsSegmentGeneral(subpath->locus) ||
				CdbPathLocus_IsReplicated(subpath->locus))
			{
				numsegments = Min(numsegments,
								  CdbPathLocus_NumSegments(subpath->locus));
			}
		}
		CdbPathLocus_MakeSimple(&targetlocus, targetlocustype, numsegments);
	}
	else if (targetlocustype == CdbLocusType_Strewn)
	{
		bool		isfirst = true;

		/* By default put Append node on all the segments */
		numsegments = getgpsegmentCount();
		CdbPathLocus_MakeNull(&targetlocus);
		foreach(l, subpaths)
		{
			Path	   *subpath = (Path *) lfirst(l);
			CdbPathLocus projectedlocus;

			if (CdbPathLocus_IsGeneral(subpath->locus) ||
				CdbPathLocus_IsSegmentGeneral(subpath->locus))
			{
				/* Afterwards, General/SegmentGeneral will be projected as Strewn */
				CdbPathLocus_MakeStrewn(&projectedlocus, numsegments);
			}
			else
			{
				Assert(CdbPathLocus_IsPartitioned(subpath->locus));
				projectedlocus = subpath->locus;

				/* Transform subpath locus into the appendrel's space for comparison. */
				if (subpath->parent->reloptkind == RELOPT_OTHER_MEMBER_REL &&
					subpath->parent != rel &&
					(CdbPathLocus_IsHashed(subpath->locus) || CdbPathLocus_IsHashedOJ(subpath->locus)))
				{
					CdbPathLocus l;

					l = cdbpathlocus_pull_above_projection(root,
						                                   subpath->locus,
						                                   subpath->parent->relids,
						                                   subpath->parent->reltarget->exprs,
						                                   rel->reltarget->exprs,
						                                   rel->relid);
					if (CdbPathLocus_IsHashed(l) || CdbPathLocus_IsHashedOJ(l))
						projectedlocus = l;
				}
			}

			/*
			 * CDB: If all the scans are distributed alike, set
			 * the result locus to match.  Otherwise, if all are partitioned,
			 * set it to strewn.  A mixture of partitioned and non-partitioned
			 * scans should not occur after above correction;
			 *
			 * CDB TODO: When the scans are not all partitioned alike, and the
			 * result is joined with another rel, consider pushing the join
			 * below the Append so that child tables that are properly
			 * distributed can be joined in place.
			 */
			if (isfirst)
			{
				targetlocus = projectedlocus;
				isfirst = false;
			}
			else if (cdbpathlocus_equal(targetlocus, projectedlocus))
			{
				/* compatible */
			}
			else
			{
				/*
				 * subpaths have different distributed policy, mark it as random
				 * distributed and set the numsegments to the maximum of all
				 * subpaths to not missing any tuples.
				 *
				 * max_numsegments is computed in the first deduction loop,
				 * even here we use projectdlocus, the numsegments never change.
				 */
				CdbPathLocus_MakeStrewn(&targetlocus, max_numsegments);
				break;
			}
		}
	}
	else
		elog(ERROR, "unexpected Append target locus type");

	/* Ok, we now know the target locus. Add Motions/Projections to any subpaths that need it */
	new_subpaths = NIL;
	foreach(l, subpaths)
	{
		Path	   *subpath = (Path *) lfirst(l);

		if (CdbPathLocus_IsPartitioned(targetlocus))
		{
			if (CdbPathLocus_IsGeneral(subpath->locus) ||
				CdbPathLocus_IsSegmentGeneral(subpath->locus))
			{
				/*
				 * If a General/SegmentGeneral is mixed with other Strewn's,
				 * add a projection path with cdb_restrict_clauses, so that only
				 * a single QE will actually produce rows.
				 */
				RestrictInfo *restrict_info;

				if (CdbPathLocus_IsGeneral(subpath->locus))
					numsegments = targetlocus.numsegments;
				else
					numsegments = subpath->locus.numsegments;

				restrict_info = make_restrictinfo((Expr *) makeSegmentFilterExpr(
													  gp_session_id % numsegments),
												  true,		/* is_pushed_down */
												  false,	/* outerjoin_delayed */
												  true,		/* pseudoconstant */
												  0,		/* security_level */
												  NULL,		/* required_relids */
												  NULL,		/* outer_relids */
												  NULL);	/* nullable_relids */

				subpath = (Path *) create_projection_path_with_quals(
					root,
					subpath->parent,
					subpath,
					subpath->pathtarget,
					list_make1(restrict_info),
					false);

				/*
				 * We use the skill of Result plannode with one time filter
				 * gp_execution_segment() = <segid> here, so we should update
				 * direct dispatch info when creating plan.
				 */
				((ProjectionPath *) subpath)->direct_dispath_contentIds = list_make1_int(gp_session_id % numsegments);

				CdbPathLocus_MakeStrewn(&(subpath->locus),
				                        numsegments);
			}

			/* we already determined that all the loci are compatible */
			Assert(CdbPathLocus_IsPartitioned(subpath->locus));
		}
		else
		{
			if (pathkeys_contained_in(pathkeys, subpath->pathkeys))
				subpath = cdbpath_create_motion_path(root, subpath, pathkeys, false, targetlocus);
			else
				subpath = cdbpath_create_motion_path(root, subpath, NIL, false, targetlocus);

			if (subpath == NULL)
				return false;
		}

		pathnode->sameslice_relids = bms_union(pathnode->sameslice_relids, subpath->sameslice_relids);

		if (subpath->motionHazard)
			pathnode->motionHazard = true;

		if (!subpath->rescannable)
			pathnode->rescannable = false;

		new_subpaths = lappend(new_subpaths, subpath);
	}
	pathnode->locus = targetlocus;

	*subpaths_out = new_subpaths;

	return true;
}

/*
 * create_group_result_path
 *	  Creates a path representing a Result-and-nothing-else plan.
 *
 * This is only used for degenerate grouping cases, in which we know we
 * need to produce one result row, possibly filtered by a HAVING qual.
 */
GroupResultPath *
create_group_result_path(PlannerInfo *root, RelOptInfo *rel,
						 PathTarget *target, List *havingqual)
{
	GroupResultPath *pathnode = makeNode(GroupResultPath);

	pathnode->path.pathtype = T_Result;
	pathnode->path.parent = rel;
	pathnode->path.pathtarget = target;
	pathnode->path.param_info = NULL;	/* there are no other rels... */
	pathnode->path.parallel_aware = false;
	pathnode->path.parallel_safe = rel->consider_parallel;
	pathnode->path.parallel_workers = 0;
	pathnode->path.pathkeys = NIL;
	pathnode->quals = havingqual;

	/*
	 * We can't quite use cost_resultscan() because the quals we want to
	 * account for are not baserestrict quals of the rel.  Might as well just
	 * hack it here.
	 */
	pathnode->path.rows = 1;
	pathnode->path.startup_cost = target->cost.startup;
	pathnode->path.total_cost = target->cost.startup +
		cpu_tuple_cost + target->cost.per_tuple;

	/*
	 * Add cost of qual, if any --- but we ignore its selectivity, since our
	 * rowcount estimate should be 1 no matter what the qual is.
	 */
	if (havingqual)
	{
		QualCost	qual_cost;

		cost_qual_eval(&qual_cost, havingqual, root);
		/* havingqual is evaluated once at startup */
		pathnode->path.startup_cost += qual_cost.startup + qual_cost.per_tuple;
		pathnode->path.total_cost += qual_cost.startup + qual_cost.per_tuple;
	}

	/* Result can be on any segments */
	CdbPathLocus_MakeGeneral(&pathnode->path.locus);
	pathnode->path.motionHazard = false;
	pathnode->path.rescannable = true;

	return pathnode;
}

/*
 * create_material_path
 *	  Creates a path corresponding to a Material plan, returning the
 *	  pathnode.
 */
MaterialPath *
create_material_path(PlannerInfo *root, RelOptInfo *rel, Path *subpath)
{
	MaterialPath *pathnode = makeNode(MaterialPath);

	Assert(subpath->parent == rel);

	pathnode->path.pathtype = T_Material;
	pathnode->path.parent = rel;
	pathnode->path.pathtarget = rel->reltarget;
	pathnode->path.param_info = subpath->param_info;
	pathnode->path.parallel_aware = false;
	pathnode->path.parallel_safe = rel->consider_parallel &&
		subpath->parallel_safe;
	pathnode->path.parallel_workers = subpath->parallel_workers;
	pathnode->path.pathkeys = subpath->pathkeys;

	pathnode->path.locus = subpath->locus;
	pathnode->path.motionHazard = subpath->motionHazard;
	pathnode->cdb_strict = false;
	pathnode->path.rescannable = true; /* Independent of sub-path */
	pathnode->path.sameslice_relids = subpath->sameslice_relids;

	pathnode->subpath = subpath;

	cost_material(&pathnode->path,
				  root,
				  subpath->startup_cost,
				  subpath->total_cost,
				  subpath->rows,
				  subpath->pathtarget->width);

	return pathnode;
}

/*
 * create_unique_path
 *	  Creates a path representing elimination of distinct rows from the
 *	  input data.  Distinct-ness is defined according to the needs of the
 *	  semijoin represented by sjinfo.  If it is not possible to identify
 *	  how to make the data unique, NULL is returned.
 *
 * If used at all, this is likely to be called repeatedly on the same rel;
 * and the input subpath should always be the same (the cheapest_total path
 * for the rel).  So we cache the result.
 */
UniquePath *
create_unique_path(PlannerInfo *root, RelOptInfo *rel, Path *subpath,
				   SpecialJoinInfo *sjinfo)
{
	UniquePath *pathnode;
	Path		sort_path;		/* dummy for result of cost_sort */
	Path		agg_path;		/* dummy for result of cost_agg */
	MemoryContext oldcontext;
	int			numCols;
	CdbPathLocus locus;
	bool		add_motion = false;
	double		numsegments;

	/* Caller made a mistake if subpath isn't cheapest_total ... */
	Assert(subpath == rel->cheapest_total_path);
	Assert(subpath->parent == rel);
	/* ... or if SpecialJoinInfo is the wrong one */
	Assert(sjinfo->jointype == JOIN_SEMI);
	Assert(bms_equal(rel->relids, sjinfo->syn_righthand));

	/* If result already cached, return it */
	if (rel->cheapest_unique_path)
		return (UniquePath *) rel->cheapest_unique_path;

	/* If it's not possible to unique-ify, return NULL */
	if (!(sjinfo->semi_can_btree || sjinfo->semi_can_hash))
		return NULL;

	/*
	 * When called during GEQO join planning, we are in a short-lived memory
	 * context.  We must make sure that the path and any subsidiary data
	 * structures created for a baserel survive the GEQO cycle, else the
	 * baserel is trashed for future GEQO cycles.  On the other hand, when we
	 * are creating those for a joinrel during GEQO, we don't want them to
	 * clutter the main planning context.  Upshot is that the best solution is
	 * to explicitly allocate memory in the same context the given RelOptInfo
	 * is in.
	 */
	oldcontext = MemoryContextSwitchTo(GetMemoryChunkContext(rel));

	/* Repartition first if duplicates might be on different QEs. */
	if (!CdbPathLocus_IsBottleneck(subpath->locus) &&
		!cdbpathlocus_is_hashed_on_exprs(subpath->locus, sjinfo->semi_rhs_exprs, false))
	{
		int			numsegments = CdbPathLocus_NumSegments(subpath->locus);

		List	   *opfamilies = NIL;
		List	   *sortrefs = NIL;
		ListCell   *lc;

		foreach(lc, sjinfo->semi_rhs_exprs)
		{
			Node	   *expr = lfirst(lc);
			Oid			opfamily;

			opfamily = cdb_default_distribution_opfamily_for_type(exprType(expr));
			opfamilies = lappend_oid(opfamilies, opfamily);
			sortrefs = lappend_int(sortrefs, 0);
		}

		locus = cdbpathlocus_from_exprs(root,
										subpath->parent,
										sjinfo->semi_rhs_exprs, opfamilies, sortrefs, numsegments);
        subpath = cdbpath_create_motion_path(root, subpath, NIL, false, locus);
		/*
		 * We probably add agg/sort node above the added motion node, but it is
		 * possible to add an agg/sort node below this motion node also,
		 * which might be optimal in some cases?
		 */
		add_motion = true;
		if (subpath == NULL)
			elog(ERROR, "could not create motion path");
	}
	else
		locus = subpath->locus;

	if (CdbPathLocus_IsPartitioned(locus))
		numsegments = CdbPathLocus_NumSegments(locus);
	else
		numsegments = 1;

	/*
	 * If we get here, we can unique-ify using at least one of sorting and
	 * hashing.  Start building the result Path object.
	 */
	pathnode = makeNode(UniquePath);

	pathnode->path.pathtype = T_Unique;
	pathnode->path.parent = rel;
	pathnode->path.pathtarget = rel->reltarget;
	pathnode->path.locus = locus;
	pathnode->path.param_info = subpath->param_info;
	pathnode->path.parallel_aware = false;
	pathnode->path.parallel_safe = rel->consider_parallel &&
		subpath->parallel_safe;
	pathnode->path.parallel_workers = subpath->parallel_workers;

	/*
	 * Assume the output is unsorted, since we don't necessarily have pathkeys
	 * to represent it.  (This might get overridden below.)
	 */
	pathnode->path.pathkeys = NIL;

	pathnode->subpath = subpath;
	pathnode->in_operators = sjinfo->semi_operators;
	pathnode->uniq_exprs = sjinfo->semi_rhs_exprs;

	/*
	 * If the input is a relation and it has a unique index that proves the
	 * semi_rhs_exprs are unique, then we don't need to do anything.  Note
	 * that relation_has_unique_index_for automatically considers restriction
	 * clauses for the rel, as well.
	 */
	if (rel->rtekind == RTE_RELATION && sjinfo->semi_can_btree &&
		relation_has_unique_index_for(root, rel, NIL,
									  sjinfo->semi_rhs_exprs,
									  sjinfo->semi_operators))
	{
		/*
		 * For UNIQUE_PATH_NOOP, it is possible that subpath could be a
		 * motion node. It is not allowed to add a motion node above a
		 * motion node so we simply disallow this unique path although
		 * in theory we could improve this.
		 */
		if (add_motion)
			return NULL;
		pathnode->umethod = UNIQUE_PATH_NOOP;
		pathnode->path.rows = clamp_row_est(rel->rows / numsegments);
		pathnode->path.startup_cost = subpath->startup_cost;
		pathnode->path.total_cost = subpath->total_cost;
		pathnode->path.pathkeys = subpath->pathkeys;

		rel->cheapest_unique_path = (Path *) pathnode;

		MemoryContextSwitchTo(oldcontext);

		return pathnode;
	}

	/*
	 * If the input is a subquery whose output must be unique already, then we
	 * don't need to do anything.  The test for uniqueness has to consider
	 * exactly which columns we are extracting; for example "SELECT DISTINCT
	 * x,y" doesn't guarantee that x alone is distinct. So we cannot check for
	 * this optimization unless semi_rhs_exprs consists only of simple Vars
	 * referencing subquery outputs.  (Possibly we could do something with
	 * expressions in the subquery outputs, too, but for now keep it simple.)
	 */
	if (rel->rtekind == RTE_SUBQUERY)
	{
		RangeTblEntry *rte = planner_rt_fetch(rel->relid, root);

		if (query_supports_distinctness(rte->subquery))
		{
			List	   *sub_tlist_colnos;

			sub_tlist_colnos = translate_sub_tlist(sjinfo->semi_rhs_exprs,
												   rel->relid);

			if (sub_tlist_colnos &&
				query_is_distinct_for(rte->subquery,
									  sub_tlist_colnos,
									  sjinfo->semi_operators))
			{
				/* Subpath node could be a motion. See previous comment for details. */
				if (add_motion)
					return NULL;
				pathnode->umethod = UNIQUE_PATH_NOOP;
				pathnode->path.rows = clamp_row_est(rel->rows / numsegments);
				pathnode->path.startup_cost = subpath->startup_cost;
				pathnode->path.total_cost = subpath->total_cost;
				pathnode->path.pathkeys = subpath->pathkeys;

				rel->cheapest_unique_path = (Path *) pathnode;

				MemoryContextSwitchTo(oldcontext);

				return pathnode;
			}
		}
	}

	/* Estimate number of output rows */
	pathnode->path.rows = estimate_num_groups(root,
											  sjinfo->semi_rhs_exprs,
											  rel->rows,
											  NULL);
	numCols = list_length(sjinfo->semi_rhs_exprs);

	if (sjinfo->semi_can_btree)
	{
		/*
		 * Estimate cost for sort+unique implementation
		 */
		cost_sort(&sort_path, root, NIL,
				  subpath->total_cost,
				  rel->rows / numsegments,
				  subpath->pathtarget->width,
				  0.0,
				  work_mem,
				  -1.0);

		/*
		 * Charge one cpu_operator_cost per comparison per input tuple. We
		 * assume all columns get compared at most of the tuples. (XXX
		 * probably this is an overestimate.)  This should agree with
		 * create_upper_unique_path.
		 */
		sort_path.total_cost += cpu_operator_cost * (rel->rows / numsegments) * numCols;
	}

	if (sjinfo->semi_can_hash)
	{
		/*
		 * Estimate the overhead per hashtable entry at 64 bytes (same as in
		 * planner.c).
		 */
		int			hashentrysize = subpath->pathtarget->width + 64;

		if (hashentrysize * pathnode->path.rows > work_mem * 1024L)
		{
			/*
			 * We should not try to hash.  Hack the SpecialJoinInfo to
			 * remember this, in case we come through here again.
			 */
			sjinfo->semi_can_hash = false;
		}
		else
			cost_agg(&agg_path, root,
					 AGG_HASHED, NULL,
					 numCols, pathnode->path.rows / planner_segment_count(NULL),
					 NIL,
					 subpath->startup_cost,
					 subpath->total_cost,
					 (rel->rows / numsegments),
					 subpath->pathtarget->width);
	}

	if (sjinfo->semi_can_btree && sjinfo->semi_can_hash)
	{
		if (agg_path.total_cost < sort_path.total_cost)
			pathnode->umethod = UNIQUE_PATH_HASH;
		else
			pathnode->umethod = UNIQUE_PATH_SORT;
	}
	else if (sjinfo->semi_can_btree)
		pathnode->umethod = UNIQUE_PATH_SORT;
	else if (sjinfo->semi_can_hash)
		pathnode->umethod = UNIQUE_PATH_HASH;
	else
	{
		/* we can get here only if we abandoned hashing above */
		MemoryContextSwitchTo(oldcontext);
		return NULL;
	}

	if (pathnode->umethod == UNIQUE_PATH_HASH)
	{
		pathnode->path.startup_cost = agg_path.startup_cost;
		pathnode->path.total_cost = agg_path.total_cost;
	}
	else
	{
		pathnode->path.startup_cost = sort_path.startup_cost;
		pathnode->path.total_cost = sort_path.total_cost;
	}

	rel->cheapest_unique_path = (Path *) pathnode;

	MemoryContextSwitchTo(oldcontext);

	/* see MPP-1140 */
	if (pathnode->umethod == UNIQUE_PATH_HASH)
	{
		/* hybrid hash agg is not rescannable, and may present a motion hazard */
		pathnode->path.motionHazard = subpath->motionHazard;
		pathnode->path.rescannable = false;
	}
	else
	{
		/* sort or plain implies materialization and breaks deadlock cycle.
		 *  (NB: Must not reset motionHazard when sort is eliminated due to
		 *  existing ordering; but Unique sort is never optimized away at present.)
		 */
		pathnode->path.motionHazard = subpath->motionHazard;

		/* Same reasoning applies to rescanablilty.  If no actual sort is placed
		 * in the plan, then rescannable is set correctly to the subpath value.
		 * If sort intervenes, it should be set to true.  We depend
		 * on the above claim that sort will always intervene.
		 */
		pathnode->path.rescannable = true;
	}

	return pathnode;
}

/*
 * create_unique_rowid_path (GPDB)
 *
 * Create a UniquePath to deduplicate based on a RowIdExp column. This is
 * used as part of implementing semi-joins (such as "x IN (SELECT ...)").
 *
 * In PostgreSQL, semi-joins are implemented with JOIN_SEMI join types, or
 * by first eliminating duplicates from the inner side, and then performing
 * normal inner join (that's JOIN_UNIQUE_OUTER and JOIN_UNIQUE_INNER). GPDB
 * has a third way to implement them: Perform an inner join first, and then
 * eliminate duplicates from the result. The JOIN_DEDUP_SEMI and
 * JOIN_DEDUP_SEMI_REVERSE join types indicate such plans.
 *
 * The JOIN_DEDUP_SEMI plan will look something like this:
 *
 * postgres=# explain select * from s where exists (select 1 from r where s.a = r.b);
 *                                                   QUERY PLAN                                                   
 * ---------------------------------------------------------------------------------------------------------------
 *  Gather Motion 3:1  (slice1; segments: 3)  (cost=153.50..155.83 rows=100 width=8)
 *    ->  HashAggregate  (cost=153.50..153.83 rows=34 width=8)
 *          Group Key: (RowIdExpr)
 *          ->  Redistribute Motion 3:3  (slice2; segments: 3)  (cost=11.75..153.00 rows=34 width=8)
 *                Hash Key: (RowIdExpr)
 *                ->  Hash Join  (cost=11.75..151.00 rows=34 width=8)
 *                      Hash Cond: (r.b = s.a)
 *                      ->  Seq Scan on r  (cost=0.00..112.00 rows=3334 width=4)
 *                      ->  Hash  (cost=8.00..8.00 rows=100 width=8)
 *                            ->  Broadcast Motion 3:3  (slice3; segments: 3)  (cost=0.00..8.00 rows=100 width=8)
 *                                  ->  Seq Scan on s  (cost=0.00..4.00 rows=34 width=8)
 *  Optimizer: Postgres query optimizer
 * (12 rows)
 *
 * In PostgreSQL, this is never better than doing a JOIN_SEMI directly.
 * But it can be a win in GPDB, if the distribution of the outer and inner
 * relations don't match, and the outer relation is much larger than the
 * inner relation. In the above example, a normal semi-join would have to
 * have 's' on the outer side, and 'r' on the inner side. A hash semi-join
 * can't be performed the other way 'round, because the duplicate
 * elimination in a semi-join is done when building the hash table.
 * Furthermore, you can't have a Broadcast motion on the outer side of
 * a semi-join, because that could also generate duplicates. That leaves
 * the planner no choice, but to redistribute the larger 'r' relation,
 * in a JOIN_SEMI plan.
 *
 * So in GPDB, we try to implement semi-joins as a inner joins, followed
 * by an explicit UniquePath to eliminate the duplicates. That allows the
 * above plan, where the smaller 's' relation is Broadcast to all the
 * segments, and the duplicates that can arise from doing that are eliminated
 * above the join. You get one more Motion than with a JOIN_SEMI plan, but
 * each Motion has to move much fewer rows.
 *
 * The role of this function is to insert the UniquePath to represent
 * the deduplication above the join. Returns a UniquePath node representing
 * a "DISTINCT ON (RowIdExpr)" operator, where (r1,...,rn) represents a unique
 * identifier for each row of the cross product of the tables specified by
 * the 'distinct_relids' parameter.
 *
 * NB: The returned node shares the given 'distinct_relids' bitmapset object;
 * so the caller must not free or modify it during the node's lifetime.
 *
 * If a row's duplicates might occur in more than one partition, a Motion
 * operator will be needed to bring them together.  Since this path might
 * not be chosen, we won't take the time to create a CdbMotionPath node here.
 * Just estimate what the cost would be, and assign a dummy locus; leave
 * the real work for create_plan().
 */
UniquePath *
create_unique_rowid_path(PlannerInfo *root,
						 RelOptInfo *rel,
						 Path        *subpath,
						 Relids       required_outer,
						 int          rowidexpr_id)
{
	UniquePath *pathnode;
	CdbPathLocus locus;
	Path		sort_path;		/* dummy for result of cost_sort */
	Path		agg_path;		/* dummy for result of cost_agg */
	int			numCols;
	bool		all_btree;
	bool		all_hash;
	double		numsegments;

	Assert(rowidexpr_id > 0);

	/*
	 * For easier merging (albeit it's going to manual), keep this function
	 * similar to create_unique_path(). In this function, we deduplicate based
	 * on RowIdExpr that we generate on the fly. Sorting and hashing are both
	 * possible, but we keep these as variables to resemble
	 * create_unique_path().
	 */
	all_btree = true;
	all_hash = enable_hashagg;	/* don't consider hash if not enabled */

	RowIdExpr *rowidexpr = makeNode(RowIdExpr);
	rowidexpr->rowidexpr_id = rowidexpr_id;

	subpath->pathtarget = copy_pathtarget(subpath->pathtarget);
	add_column_to_pathtarget(subpath->pathtarget, (Expr *) rowidexpr, 0);

	/* Repartition first if duplicates might be on different QEs. */
	if (!CdbPathLocus_IsBottleneck(subpath->locus))
	{
		int			numsegments = CdbPathLocus_NumSegments(subpath->locus);

		locus = cdbpathlocus_from_exprs(root,
										subpath->parent,
										list_make1(rowidexpr),
										list_make1_oid(cdb_default_distribution_opfamily_for_type(INT8OID)),
										list_make1_int(0),
										numsegments);
		subpath = cdbpath_create_motion_path(root, subpath, NIL, false, locus);
		if (!subpath)
			return NULL;

		/*
		 * The motion path has been created correctly, but there's a little
		 * problem with the locus. The locus has RowIdExpr as the distribution
		 * key, but because there are no Vars in it, the EC machinery will
		 * consider it a pseudo-constant. We don't want that, as it would
		 * mean that all rows were considered to live on the same segment,
		 * which is not how this works. Therefore set the locus of the Unique
		 * path to Strewn, which doesn't have that problem. No node above the
		 * Unique will care about the row id expresssion, so it's OK to forget
		 * that the rows are currently hashed by the row id.
		 */
		CdbPathLocus_MakeStrewn(&locus, numsegments);
	}
	else
	{
		/* XXX If the join result is on a single node, a DEDUP plan probably doesn't
		 * make sense.
		 */
		locus = subpath->locus;
	}

	if (CdbPathLocus_IsPartitioned(locus))
		numsegments = CdbPathLocus_NumSegments(locus);
	else
		numsegments = 1;

	/*
	 * Start building the result Path object.
	 */
	pathnode = makeNode(UniquePath);

	pathnode->path.pathtype = T_Unique;
	pathnode->path.parent = rel;
	pathnode->path.pathtarget = rel->reltarget;
	pathnode->path.locus = locus;
	pathnode->path.param_info = subpath->param_info;
	pathnode->path.parallel_aware = false;
	pathnode->path.parallel_safe = rel->consider_parallel &&
		subpath->parallel_safe;
	pathnode->path.parallel_workers = subpath->parallel_workers;

	/*
	 * Treat the output as always unsorted, since we don't necessarily have
	 * pathkeys to represent it.
	 */
	pathnode->path.pathkeys = NIL;

	pathnode->subpath = subpath;
	pathnode->in_operators = list_make1_oid(Int8EqualOperator);
	pathnode->uniq_exprs = list_make1(rowidexpr);

	/*
	 * This just removes duplicates generated by broadcasting rows earlier.
	 */
	pathnode->path.rows = clamp_row_est(rel->rows / numsegments);
	numCols = 1;		/* the RowIdExpr */

	if (all_btree)
	{
		/*
		 * Estimate cost for sort+unique implementation
		 */
		cost_sort(&sort_path, root, NIL,
				  subpath->total_cost,
				  (rel->rows / numsegments),
				  rel->reltarget->width,
				  0, work_mem,
				  -1.0);

		/*
		 * Charge one cpu_operator_cost per comparison per input tuple. We
		 * assume all columns get compared at most of the tuples. (XXX
		 * probably this is an overestimate.)  This should agree with
		 * make_unique.
		 */
		sort_path.total_cost += cpu_operator_cost * (rel->rows / numsegments) * numCols;
	}

	if (all_hash)
	{
		/*
		 * Estimate the overhead per hashtable entry at 64 bytes (same as in
		 * planner.c).
		 */
		int			hashentrysize = subpath->pathtarget->width + 64;

		if (hashentrysize * pathnode->path.rows > work_mem * 1024L)
			all_hash = false;	/* don't try to hash */
		else
			cost_agg(&agg_path, root,
					 AGG_HASHED, 0,
					 numCols, ((Path *)pathnode)->rows,
					 NIL, /* no quals */
					 subpath->startup_cost,
					 subpath->total_cost,
					 (rel->rows / numsegments),
					 false /* streaming */
				);
	}

	if (all_btree && all_hash)
	{
		if (agg_path.total_cost < sort_path.total_cost)
			pathnode->umethod = UNIQUE_PATH_HASH;
		else
			pathnode->umethod = UNIQUE_PATH_SORT;
	}
	else if (all_btree)
		pathnode->umethod = UNIQUE_PATH_SORT;
	else if (all_hash)
		pathnode->umethod = UNIQUE_PATH_HASH;
	else
	{
		Assert(false);
	}

	if (pathnode->umethod == UNIQUE_PATH_HASH)
	{
		pathnode->path.startup_cost = agg_path.startup_cost;
		pathnode->path.total_cost = agg_path.total_cost;
	}
	else
	{
		pathnode->path.startup_cost = sort_path.startup_cost;
		pathnode->path.total_cost = sort_path.total_cost;
	}

	/* see MPP-1140 */
	if (pathnode->umethod == UNIQUE_PATH_HASH)
	{
		/* hybrid hash agg is not rescannable, and may present a motion hazard */
		pathnode->path.motionHazard = subpath->motionHazard;
		pathnode->path.rescannable = false;
	}
	else
	{
		/* sort or plain implies materialization and breaks deadlock cycle.
		 *  (NB: Must not reset motionHazard when sort is eliminated due to
		 *  existing ordering; but Unique sort is never optimized away at present.)
		 */
		pathnode->path.motionHazard = subpath->motionHazard;

		/* Same reasoning applies to rescanablilty.  If no actual sort is placed
		 * in the plan, then rescannable is set correctly to the subpath value.
		 * If sort intervenes, it should be set to true.  We depend
		 * on the above claim that sort will always intervene.
		 */
		pathnode->path.rescannable = true;
	}

	return pathnode;
}                               /* create_unique_rowid_path */

/*
 * create_gather_merge_path
 *
 *	  Creates a path corresponding to a gather merge scan, returning
 *	  the pathnode.
 */
GatherMergePath *
create_gather_merge_path(PlannerInfo *root, RelOptInfo *rel, Path *subpath,
						 PathTarget *target, List *pathkeys,
						 Relids required_outer, double *rows)
{
	GatherMergePath *pathnode = makeNode(GatherMergePath);
	Cost		input_startup_cost = 0;
	Cost		input_total_cost = 0;

	Assert(subpath->parallel_safe);
	Assert(pathkeys);

	pathnode->path.pathtype = T_GatherMerge;
	pathnode->path.parent = rel;
	pathnode->path.param_info = get_baserel_parampathinfo(root, rel,
														  required_outer);
	pathnode->path.parallel_aware = false;

	pathnode->subpath = subpath;
	pathnode->num_workers = subpath->parallel_workers;
	pathnode->path.pathkeys = pathkeys;
	pathnode->path.pathtarget = target ? target : rel->reltarget;
	pathnode->path.rows += subpath->rows;

	if (pathkeys_contained_in(pathkeys, subpath->pathkeys))
	{
		/* Subpath is adequately ordered, we won't need to sort it */
		input_startup_cost += subpath->startup_cost;
		input_total_cost += subpath->total_cost;
	}
	else
	{
		/* We'll need to insert a Sort node, so include cost for that */
		Path		sort_path;	/* dummy for result of cost_sort */

		cost_sort(&sort_path,
				  root,
				  pathkeys,
				  subpath->total_cost,
				  subpath->rows,
				  subpath->pathtarget->width,
				  0.0,
				  work_mem,
				  -1);
		input_startup_cost += sort_path.startup_cost;
		input_total_cost += sort_path.total_cost;
	}

	cost_gather_merge(pathnode, root, rel, pathnode->path.param_info,
					  input_startup_cost, input_total_cost, rows);

	return pathnode;
}

/*
 * translate_sub_tlist - get subquery column numbers represented by tlist
 *
 * The given targetlist usually contains only Vars referencing the given relid.
 * Extract their varattnos (ie, the column numbers of the subquery) and return
 * as an integer List.
 *
 * If any of the tlist items is not a simple Var, we cannot determine whether
 * the subquery's uniqueness condition (if any) matches ours, so punt and
 * return NIL.
 */
static List *
translate_sub_tlist(List *tlist, int relid)
{
	List	   *result = NIL;
	ListCell   *l;

	foreach(l, tlist)
	{
		Var		   *var = (Var *) lfirst(l);

		if (!var || !IsA(var, Var) ||
			var->varno != relid)
			return NIL;			/* punt */

		result = lappend_int(result, var->varattno);
	}
	return result;
}

/*
 * create_gather_path
 *	  Creates a path corresponding to a gather scan, returning the
 *	  pathnode.
 *
 * 'rows' may optionally be set to override row estimates from other sources.
 */
GatherPath *
create_gather_path(PlannerInfo *root, RelOptInfo *rel, Path *subpath,
				   PathTarget *target, Relids required_outer, double *rows)
{
	GatherPath *pathnode = makeNode(GatherPath);

	Assert(subpath->parallel_safe);

	pathnode->path.pathtype = T_Gather;
	pathnode->path.parent = rel;
	pathnode->path.pathtarget = target;
	pathnode->path.param_info = get_baserel_parampathinfo(root, rel,
														  required_outer);
	pathnode->path.parallel_aware = false;
	pathnode->path.parallel_safe = false;
	pathnode->path.parallel_workers = 0;
	pathnode->path.pathkeys = NIL;	/* Gather has unordered result */

	pathnode->subpath = subpath;
	pathnode->num_workers = subpath->parallel_workers;
	pathnode->single_copy = false;

	if (pathnode->num_workers == 0)
	{
		pathnode->path.pathkeys = subpath->pathkeys;
		pathnode->num_workers = 1;
		pathnode->single_copy = true;
	}

	cost_gather(pathnode, root, rel, pathnode->path.param_info, rows);

	/* GPDB_96_MERGE_FIXME: how do data distribution locus and parallelism work together? */
	pathnode->path.locus = subpath->locus;

	return pathnode;
}

/*
 * create_subqueryscan_path
 *	  Creates a path corresponding to a scan of a subquery,
 *	  returning the pathnode.
 */
SubqueryScanPath *
create_subqueryscan_path(PlannerInfo *root, RelOptInfo *rel, Path *subpath,
						 List *pathkeys, CdbPathLocus locus, Relids required_outer)
{
	SubqueryScanPath *pathnode = makeNode(SubqueryScanPath);

	pathnode->path.pathtype = T_SubqueryScan;
	pathnode->path.parent = rel;
	pathnode->path.pathtarget = rel->reltarget;
	pathnode->path.param_info = get_baserel_parampathinfo(root, rel,
														  required_outer);
	pathnode->path.parallel_aware = false;
	pathnode->path.parallel_safe = rel->consider_parallel &&
		subpath->parallel_safe;
	pathnode->path.parallel_workers = subpath->parallel_workers;
	pathnode->path.pathkeys = pathkeys;
	pathnode->subpath = subpath;

	pathnode->path.locus = locus;
	pathnode->path.motionHazard = subpath->motionHazard;
	pathnode->path.rescannable = false;
	pathnode->path.sameslice_relids = NULL;

	pathnode->required_outer = bms_copy(required_outer);
	cost_subqueryscan(pathnode, root, rel, pathnode->path.param_info);

	return pathnode;
}

/*
 * create_functionscan_path
 *	  Creates a path corresponding to a sequential scan of a function,
 *	  returning the pathnode.
 */
Path *
create_functionscan_path(PlannerInfo *root, RelOptInfo *rel,
						 RangeTblEntry *rte,
						 List *pathkeys, Relids required_outer)
{
	Path	   *pathnode = makeNode(Path);
	ListCell   *lc;

	pathnode->pathtype = T_FunctionScan;
	pathnode->parent = rel;
	pathnode->pathtarget = rel->reltarget;
	pathnode->param_info = get_baserel_parampathinfo(root, rel,
													 required_outer);
	pathnode->parallel_aware = false;
	pathnode->parallel_safe = rel->consider_parallel;
	pathnode->parallel_workers = 0;
	pathnode->pathkeys = pathkeys;

	/*
	 * Decide where to execute the FunctionScan.
	 */
	if (Gp_role == GP_ROLE_DISPATCH)
	{
		char		exec_location = PROEXECLOCATION_ANY;
		bool		contain_mutables = false;
		bool		contain_outer_params = false;

		/*
		 * If the function desires to run on segments, mark randomly-distributed.
		 * If expression contains mutable functions, evaluate it on entry db.
		 * Otherwise let it be evaluated in the same slice as its parent operator.
		 */
		Assert(rte->rtekind == RTE_FUNCTION);

		foreach (lc, rel->baserestrictinfo)
		{
			RestrictInfo *rinfo = (RestrictInfo *) lfirst(lc);

			if (rinfo->contain_outer_query_references)
			{
				contain_outer_params = true;
				break;
			}
		}

		foreach (lc, rte->functions)
		{
			RangeTblFunction *rtfunc = (RangeTblFunction *) lfirst(lc);

			if (rtfunc->funcexpr && IsA(rtfunc->funcexpr, FuncExpr))
			{
				FuncExpr   *funcexpr = (FuncExpr *) rtfunc->funcexpr;
				char		this_exec_location;

				this_exec_location = func_exec_location(funcexpr->funcid);

				switch (this_exec_location)
				{
					case PROEXECLOCATION_ANY:
						/*
						 * This can be executed anywhere. Remember if it was
						 * mutable (or contained any mutable arguments), that
						 * will affect the decision after this loop on where
						 * to actually execute it.
						 */
						if (!contain_mutables)
							contain_mutables = contain_mutable_functions((Node *) funcexpr);
						break;
					case PROEXECLOCATION_COORDINATOR:
						/*
						 * This function forces the execution to master.
						 */
						if (exec_location == PROEXECLOCATION_ALL_SEGMENTS)
						{
							ereport(ERROR,
									(errcode(ERRCODE_FEATURE_NOT_SUPPORTED),
									 (errmsg("cannot mix EXECUTE ON MASTER and ALL SEGMENTS functions in same function scan"))));
						}
						exec_location = PROEXECLOCATION_COORDINATOR;
						break;
					case PROEXECLOCATION_INITPLAN:
						/*
						 * This function forces the execution to master.
						 */
						if (exec_location == PROEXECLOCATION_ALL_SEGMENTS)
						{
							ereport(ERROR,
									(errcode(ERRCODE_FEATURE_NOT_SUPPORTED),
									 (errmsg("cannot mix EXECUTE ON INITPLAN and ALL SEGMENTS functions in same function scan"))));
						}
						exec_location = PROEXECLOCATION_INITPLAN;
						break;
					case PROEXECLOCATION_ALL_SEGMENTS:
						/*
						 * This function forces the execution to segments.
						 */
						if (exec_location == PROEXECLOCATION_COORDINATOR)
						{
							ereport(ERROR,
									(errcode(ERRCODE_FEATURE_NOT_SUPPORTED),
									 (errmsg("cannot mix EXECUTE ON MASTER and ALL SEGMENTS functions in same function scan"))));
						}
						exec_location = PROEXECLOCATION_ALL_SEGMENTS;
						break;
					default:
						elog(ERROR, "unrecognized proexeclocation '%c'", exec_location);
				}
			}
			else
			{
				/*
				 * The expression might've been simplified into a Const. Which can
				 * be executed anywhere.
				 */
			}

			if (!contain_outer_params &&
				contains_outer_params(rtfunc->funcexpr, root))
				contain_outer_params = true;
		}

		switch (exec_location)
		{
			case PROEXECLOCATION_ANY:
				/*
				 * If all the functions are ON ANY, we presumably could execute
				 * the function scan anywhere. However, historically, before the
				 * EXECUTE ON syntax was introduced, we always executed
				 * non-IMMUTABLE functions on the master. Keep that behavior
				 * for backwards compatibility.
				 */
				if (contain_outer_params)
					CdbPathLocus_MakeOuterQuery(&pathnode->locus);
				else if (contain_mutables)
					CdbPathLocus_MakeEntry(&pathnode->locus);
				else
					CdbPathLocus_MakeGeneral(&pathnode->locus);
				break;
			case PROEXECLOCATION_COORDINATOR:
				if (contain_outer_params)
					elog(ERROR, "cannot execute EXECUTE ON MASTER function in a subquery with arguments from outer query");
				CdbPathLocus_MakeEntry(&pathnode->locus);
				break;
			case PROEXECLOCATION_INITPLAN:
				if (contain_outer_params)
					elog(ERROR, "cannot execute EXECUTE ON INITPLAN function in a subquery with arguments from outer query");
				CdbPathLocus_MakeEntry(&pathnode->locus);
				break;
			case PROEXECLOCATION_ALL_SEGMENTS:
				if (contain_outer_params)
					elog(ERROR, "cannot execute EXECUTE ON ALL SEGMENTS function in a subquery with arguments from outer query");
				CdbPathLocus_MakeStrewn(&pathnode->locus,
										getgpsegmentCount());
				break;
			default:
				elog(ERROR, "unrecognized proexeclocation '%c'", exec_location);
		}
	}
	else
		CdbPathLocus_MakeEntry(&pathnode->locus);

	pathnode->motionHazard = false;

	/*
	 * FunctionScan is always rescannable. It uses a tuplestore to
	 * materialize the results all by itself.
	 */
	pathnode->rescannable = true;

	pathnode->sameslice_relids = NULL;

	cost_functionscan(pathnode, root, rel, pathnode->param_info);

	return pathnode;
}

/*
 * create_tablefunction_path
 *	  Creates a path corresponding to a sequential scan of a table function,
 *	  returning the pathnode.
 *
 * NB: This is a GPDB specific thing, to support this syntax:
 *
 *   SELECT * FROM multiset_5( TABLE( SELECT * from example) ) order by a, b;
 *
 * Despite the similar name, this is completely different from the upstream
 * create_tablefuncscan_path() function below! The other function deals with
 * XMLTABLE and similar functions.
 */
TableFunctionScanPath *
create_tablefunction_path(PlannerInfo *root, RelOptInfo *rel, Path *subpath,
						  List *pathkeys, Relids required_outer)
{
	TableFunctionScanPath *pathnode = makeNode(TableFunctionScanPath);

	/* Setup the basics of the TableFunction path */
	pathnode->path.pathtype = T_TableFunctionScan;
	pathnode->path.parent = rel;
	pathnode->path.pathtarget = rel->reltarget;
	pathnode->path.param_info = get_baserel_parampathinfo(root, rel,
														  required_outer);
	pathnode->path.parallel_aware = false;
	pathnode->path.parallel_safe = rel->consider_parallel &&
		subpath->parallel_safe;
	pathnode->path.parallel_workers = subpath->parallel_workers;
	pathnode->path.pathkeys	   = NIL;		/* no way to specify output ordering */
	pathnode->subpath = subpath;

	pathnode->path.motionHazard = true;      /* better safe than sorry */
	pathnode->path.rescannable  = false;     /* better safe than sorry */

	/*
	 * Inherit the locus of the input subquery's path.  This is necessary to handle the
	 * case of a General locus, e.g. if all the data has been concentrated to a
	 * single segment then the output will all be on that segment, otherwise the
	 * output must be declared as randomly distributed because we do not know
	 * what relationship, if any, there is between the input data and the output
	 * data.
	 */
	pathnode->path.locus = subpath->locus;

	/* Mark the output as random if the input is partitioned */
	if (CdbPathLocus_IsPartitioned(pathnode->path.locus))
		CdbPathLocus_MakeStrewn(&pathnode->path.locus,
								CdbPathLocus_NumSegments(pathnode->path.locus));
	pathnode->path.sameslice_relids = NULL;

	cost_tablefunction(pathnode, root, rel, pathnode->path.param_info);

	return pathnode;
}

/*
 * create_tablefuncscan_path
 *	  Creates a path corresponding to a sequential scan of a table function,
 *	  returning the pathnode.
 */
Path *
create_tablefuncscan_path(PlannerInfo *root, RelOptInfo *rel,
						  Relids required_outer)
{
	Path	   *pathnode = makeNode(Path);

	pathnode->pathtype = T_TableFuncScan;
	pathnode->parent = rel;
	pathnode->pathtarget = rel->reltarget;
	pathnode->param_info = get_baserel_parampathinfo(root, rel,
													 required_outer);
	pathnode->parallel_aware = false;
	pathnode->parallel_safe = rel->consider_parallel;
	pathnode->parallel_workers = 0;
	pathnode->pathkeys = NIL;	/* result is always unordered */
	CdbPathLocus_MakeGeneral(&pathnode->locus);

	cost_tablefuncscan(pathnode, root, rel, pathnode->param_info);

	return pathnode;
}

/*
 * create_valuesscan_path
 *	  Creates a path corresponding to a scan of a VALUES list,
 *	  returning the pathnode.
 */
Path *
create_valuesscan_path(PlannerInfo *root, RelOptInfo *rel,
					   RangeTblEntry *rte,
					   Relids required_outer)
{
	Path	   *pathnode = makeNode(Path);

	pathnode->pathtype = T_ValuesScan;
	pathnode->parent = rel;
	pathnode->pathtarget = rel->reltarget;
	pathnode->param_info = get_baserel_parampathinfo(root, rel,
													 required_outer);
	pathnode->parallel_aware = false;
	pathnode->parallel_safe = rel->consider_parallel;
	pathnode->parallel_workers = 0;
	pathnode->pathkeys = NIL;	/* result is always unordered */

	/*
	 * CDB: If VALUES list contains mutable functions, evaluate it on entry db.
	 * Otherwise let it be evaluated in the same slice as its parent operator.
	 */
	Assert(rte->rtekind == RTE_VALUES);
	if (contain_mutable_functions((Node *)rte->values_lists))
		CdbPathLocus_MakeEntry(&pathnode->locus);
	else
	{
		/*
		 * ValuesScan can be on any segment.
		 */
		CdbPathLocus_MakeGeneral(&pathnode->locus);
	}

	pathnode->motionHazard = false;
	pathnode->rescannable = true;
	pathnode->sameslice_relids = NULL;

	cost_valuesscan(pathnode, root, rel, pathnode->param_info);

	return pathnode;
}

/*
 * create_ctescan_path
 *	  Creates a path corresponding to a scan of a non-self-reference CTE,
 *	  returning the pathnode.
 */
Path *
create_ctescan_path(PlannerInfo *root, RelOptInfo *rel,
					Path *subpath, CdbPathLocus locus,
					List *pathkeys,
					Relids required_outer)
{
	CtePath	   *ctepath = makeNode(CtePath);
	Path	   *pathnode = &ctepath->path;

	pathnode->pathtype = T_CteScan;
	pathnode->parent = rel;
	pathnode->pathtarget = rel->reltarget;
	pathnode->param_info = get_baserel_parampathinfo(root, rel,
													 required_outer);
	pathnode->parallel_aware = false;
	pathnode->parallel_safe = rel->consider_parallel;
	pathnode->parallel_workers = 0;
	// GPDB_96_MERGE_FIXME: Why do we set pathkeys in GPDB, but not in Postgres?
	// pathnode->pathkeys = NIL;	/* XXX for now, result is always unordered */
	pathnode->pathkeys = pathkeys;
	pathnode->locus = locus;

	/*
	 * We can't extract these two values from the subplan, so we simple set
	 * them to their worst case here.
	 *
	 * GPDB_96_MERGE_FIXME: we do have the subpath, at least if it's not a
	 * shared cte
	 */
	pathnode->motionHazard = true;
	pathnode->rescannable = false;
	pathnode->sameslice_relids = NULL;

	if (subpath)
	{
		/* copy the cost estimates from the subpath */
		double		numsegments;

		if (CdbPathLocus_IsPartitioned(locus))
			numsegments = CdbPathLocus_NumSegments(locus);
		else
			numsegments = 1;

		pathnode->rows = clamp_row_est(rel->rows / numsegments);
		pathnode->startup_cost = subpath->startup_cost;
		pathnode->total_cost = subpath->total_cost;

		ctepath->subpath = subpath;
	}
	else
	{
		/* Shared scan. We'll use the cost estimates from the CTE rel. */
		cost_ctescan(pathnode, root, rel, pathnode->param_info);
	}

	return pathnode;
}

/*
 * create_namedtuplestorescan_path
 *	  Creates a path corresponding to a scan of a named tuplestore, returning
 *	  the pathnode.
 */
Path *
create_namedtuplestorescan_path(PlannerInfo *root, RelOptInfo *rel,
								Relids required_outer)
{
	Path	   *pathnode = makeNode(Path);

	pathnode->pathtype = T_NamedTuplestoreScan;
	pathnode->parent = rel;
	pathnode->pathtarget = rel->reltarget;
	pathnode->param_info = get_baserel_parampathinfo(root, rel,
													 required_outer);
	pathnode->parallel_aware = false;
	pathnode->parallel_safe = rel->consider_parallel;
	pathnode->parallel_workers = 0;
	pathnode->pathkeys = NIL;	/* result is always unordered */

	cost_namedtuplestorescan(pathnode, root, rel, pathnode->param_info);

	/*
	 * When this is used in triggers that run on QEs, the locus is ignored
	 * and the scan is executed locally on the QE anyway. On QD, it's not
	 * clear if named tuplestores are populated correctly in triggers, but if
	 * it does work t all, Entry seems most appropriate.
	 */
	CdbPathLocus_MakeEntry(&pathnode->locus);

	return pathnode;
}

/*
 * create_resultscan_path
 *	  Creates a path corresponding to a scan of an RTE_RESULT relation,
 *	  returning the pathnode.
 */
Path *
create_resultscan_path(PlannerInfo *root, RelOptInfo *rel,
					   Relids required_outer)
{
	Path	   *pathnode = makeNode(Path);

	pathnode->pathtype = T_Result;
	pathnode->parent = rel;
	pathnode->pathtarget = rel->reltarget;
	pathnode->param_info = get_baserel_parampathinfo(root, rel,
													 required_outer);
	pathnode->parallel_aware = false;
	pathnode->parallel_safe = rel->consider_parallel;
	pathnode->parallel_workers = 0;
	pathnode->pathkeys = NIL;	/* result is always unordered */

	{
		char		exec_location;
		exec_location = check_execute_on_functions((Node *) rel->reltarget->exprs);

		/*
		 * A function with EXECUTE ON { COORDINATOR | ALL SEGMENTS } attribute
		 * must be a set-returning function, a subquery has set-returning 
		 * functions in tlist can't be pulled up as RTE_RESULT relation.
		 */
		Assert(exec_location == PROEXECLOCATION_ANY);
		CdbPathLocus_MakeGeneral(&pathnode->locus);
	}

	cost_resultscan(pathnode, root, rel, pathnode->param_info);

	return pathnode;
}

/*
 * create_worktablescan_path
 *	  Creates a path corresponding to a scan of a self-reference CTE,
 *	  returning the pathnode.
 */
Path *
create_worktablescan_path(PlannerInfo *root, RelOptInfo *rel,
						  CdbPathLocus ctelocus,
						  Relids required_outer)
{
	Path	   *pathnode = makeNode(Path);

	pathnode->pathtype = T_WorkTableScan;
	pathnode->parent = rel;
	pathnode->pathtarget = rel->reltarget;
	pathnode->param_info = get_baserel_parampathinfo(root, rel,
													 required_outer);
	pathnode->parallel_aware = false;
	pathnode->parallel_safe = rel->consider_parallel;
	pathnode->parallel_workers = 0;
	pathnode->pathkeys = NIL;	/* result is always unordered */

	pathnode->locus = ctelocus;
	pathnode->motionHazard = false;
	pathnode->rescannable = true;
	pathnode->sameslice_relids = rel->relids;

	/* Cost is the same as for a regular CTE scan */
	cost_ctescan(pathnode, root, rel, pathnode->param_info);

	return pathnode;
}

bool
path_contains_inner_index(Path *path)
{

	if (IsA(path, IndexPath))
		return true;
	else if (IsA(path, BitmapHeapPath))
		return true;
	else if (IsA(path, AppendPath))
	{
		/* MPP-2377: Append paths may conceal inner-index scans, if
		 * any of the subpaths are indexpaths or bitmapheap-paths we
		 * have to do more checking */
		ListCell   *l;

		/* scan the subpaths of the Append */
		foreach(l, ((AppendPath *)path)->subpaths)
		{
			Path	   *subpath = (Path *)lfirst(l);

			if (path_contains_inner_index(subpath))
				return true;
		}
	}

	return false;
}

/*
 * create_foreignscan_path
 *	  Creates a path corresponding to a scan of a foreign base table,
 *	  returning the pathnode.
 *
 * This function is never called from core Postgres; rather, it's expected
 * to be called by the GetForeignPaths function of a foreign data wrapper.
 * We make the FDW supply all fields of the path, since we do not have any way
 * to calculate them in core.  However, there is a usually-sane default for
 * the pathtarget (rel->reltarget), so we let a NULL for "target" select that.
 */
ForeignPath *
create_foreignscan_path(PlannerInfo *root, RelOptInfo *rel,
						PathTarget *target,
						double rows, Cost startup_cost, Cost total_cost,
						List *pathkeys,
						Relids required_outer,
						Path *fdw_outerpath,
						List *fdw_private)
{
	ForeignPath *pathnode = makeNode(ForeignPath);

	/* Historically some FDWs were confused about when to use this */
	Assert(IS_SIMPLE_REL(rel));

	pathnode->path.pathtype = T_ForeignScan;
	pathnode->path.parent = rel;
	pathnode->path.pathtarget = target ? target : rel->reltarget;
	pathnode->path.param_info = get_baserel_parampathinfo(root, rel,
														  required_outer);
	pathnode->path.parallel_aware = false;
	pathnode->path.parallel_safe = rel->consider_parallel;
	pathnode->path.parallel_workers = 0;
	pathnode->path.rows = rows;
	pathnode->path.startup_cost = startup_cost;
	pathnode->path.total_cost = total_cost;
	pathnode->path.pathkeys = pathkeys;

	if (Gp_role == GP_ROLE_DISPATCH)
	{
		ForeignServer *server = NULL;

		switch (rel->exec_location)
		{
		case FTEXECLOCATION_ANY:
			CdbPathLocus_MakeGeneral(&(pathnode->path.locus));
			break;
		case FTEXECLOCATION_ALL_SEGMENTS:
			server = GetForeignServer(rel->serverid);
			if (server)
				CdbPathLocus_MakeStrewn(&(pathnode->path.locus), server->num_segments);
			else
				CdbPathLocus_MakeStrewn(&(pathnode->path.locus), getgpsegmentCount());
			break;
		case FTEXECLOCATION_COORDINATOR:
			CdbPathLocus_MakeEntry(&(pathnode->path.locus));
			break;
		default:
			elog(ERROR, "unrecognized exec_location '%c'", rel->exec_location);
		}
	}
	else
	{
		/* make entry locus for utility role */
		CdbPathLocus_MakeEntry(&(pathnode->path.locus));
	}

	pathnode->fdw_outerpath = fdw_outerpath;
	pathnode->fdw_private = fdw_private;

	return pathnode;
}

/*
 * create_foreign_join_path
 *	  Creates a path corresponding to a scan of a foreign join,
 *	  returning the pathnode.
 *
 * This function is never called from core Postgres; rather, it's expected
 * to be called by the GetForeignJoinPaths function of a foreign data wrapper.
 * We make the FDW supply all fields of the path, since we do not have any way
 * to calculate them in core.  However, there is a usually-sane default for
 * the pathtarget (rel->reltarget), so we let a NULL for "target" select that.
 */
ForeignPath *
create_foreign_join_path(PlannerInfo *root, RelOptInfo *rel,
						 PathTarget *target,
						 double rows, Cost startup_cost, Cost total_cost,
						 List *pathkeys,
						 Relids required_outer,
						 Path *fdw_outerpath,
						 List *fdw_private)
{
	ForeignPath *pathnode = makeNode(ForeignPath);

	/*
	 * We should use get_joinrel_parampathinfo to handle parameterized paths,
	 * but the API of this function doesn't support it, and existing
	 * extensions aren't yet trying to build such paths anyway.  For the
	 * moment just throw an error if someone tries it; eventually we should
	 * revisit this.
	 */
	if (!bms_is_empty(required_outer) || !bms_is_empty(rel->lateral_relids))
		elog(ERROR, "parameterized foreign joins are not supported yet");

	pathnode->path.pathtype = T_ForeignScan;
	pathnode->path.parent = rel;
	pathnode->path.pathtarget = target ? target : rel->reltarget;
	pathnode->path.param_info = NULL;	/* XXX see above */
	pathnode->path.parallel_aware = false;
	pathnode->path.parallel_safe = rel->consider_parallel;
	pathnode->path.parallel_workers = 0;
	pathnode->path.rows = rows;
	pathnode->path.startup_cost = startup_cost;
	pathnode->path.total_cost = total_cost;
	pathnode->path.pathkeys = pathkeys;

	ForeignServer *server = NULL;
	switch (rel->exec_location)
	{
		case FTEXECLOCATION_ANY:
			CdbPathLocus_MakeGeneral(&(pathnode->path.locus));
			break;
		case FTEXECLOCATION_ALL_SEGMENTS:
			server = GetForeignServer(rel->serverid);
			if (server)
				CdbPathLocus_MakeStrewn(&(pathnode->path.locus), server->num_segments);
			else
				CdbPathLocus_MakeStrewn(&(pathnode->path.locus), getgpsegmentCount());
			break;
		case FTEXECLOCATION_COORDINATOR:
			CdbPathLocus_MakeEntry(&(pathnode->path.locus));
			break;
		default:
			elog(ERROR, "unrecognized exec_location '%c'", rel->exec_location);
	}

	pathnode->fdw_outerpath = fdw_outerpath;
	pathnode->fdw_private = fdw_private;

	return pathnode;
}

/*
 * create_foreign_upper_path
 *	  Creates a path corresponding to an upper relation that's computed
 *	  directly by an FDW, returning the pathnode.
 *
 * This function is never called from core Postgres; rather, it's expected to
 * be called by the GetForeignUpperPaths function of a foreign data wrapper.
 * We make the FDW supply all fields of the path, since we do not have any way
 * to calculate them in core.  However, there is a usually-sane default for
 * the pathtarget (rel->reltarget), so we let a NULL for "target" select that.
 */
ForeignPath *
create_foreign_upper_path(PlannerInfo *root, RelOptInfo *rel,
						  PathTarget *target,
						  double rows, Cost startup_cost, Cost total_cost,
						  List *pathkeys,
						  Path *fdw_outerpath,
						  List *fdw_private)
{
	ForeignPath *pathnode = makeNode(ForeignPath);

	/*
	 * Upper relations should never have any lateral references, since joining
	 * is complete.
	 */
	Assert(bms_is_empty(rel->lateral_relids));

	pathnode->path.pathtype = T_ForeignScan;
	pathnode->path.parent = rel;
	pathnode->path.pathtarget = target ? target : rel->reltarget;
	pathnode->path.param_info = NULL;
	pathnode->path.parallel_aware = false;
	pathnode->path.parallel_safe = rel->consider_parallel;
	pathnode->path.parallel_workers = 0;
	pathnode->path.rows = rows;
	pathnode->path.startup_cost = startup_cost;
	pathnode->path.total_cost = total_cost;
	pathnode->path.pathkeys = pathkeys;

	switch (rel->exec_location)
	{
		case FTEXECLOCATION_ANY:
			CdbPathLocus_MakeGeneral(&(pathnode->path.locus));
			break;
		case FTEXECLOCATION_ALL_SEGMENTS:
			CdbPathLocus_MakeStrewn(&(pathnode->path.locus), getgpsegmentCount());
			break;
		case FTEXECLOCATION_COORDINATOR:
			CdbPathLocus_MakeEntry(&(pathnode->path.locus));
			break;
		default:
			elog(ERROR, "unrecognized exec_location '%c'", rel->exec_location);
	}

	pathnode->fdw_outerpath = fdw_outerpath;
	pathnode->fdw_private = fdw_private;

	return pathnode;
}

/*
 * calc_nestloop_required_outer
 *	  Compute the required_outer set for a nestloop join path
 *
 * Note: result must not share storage with either input
 */
Relids
calc_nestloop_required_outer(Relids outerrelids,
							 Relids outer_paramrels,
							 Relids innerrelids,
							 Relids inner_paramrels)
{
	Relids		required_outer;

	/* inner_path can require rels from outer path, but not vice versa */
	Assert(!bms_overlap(outer_paramrels, innerrelids));
	/* easy case if inner path is not parameterized */
	if (!inner_paramrels)
		return bms_copy(outer_paramrels);
	/* else, form the union ... */
	required_outer = bms_union(outer_paramrels, inner_paramrels);
	/* ... and remove any mention of now-satisfied outer rels */
	required_outer = bms_del_members(required_outer,
									 outerrelids);
	/* maintain invariant that required_outer is exactly NULL if empty */
	if (bms_is_empty(required_outer))
	{
		bms_free(required_outer);
		required_outer = NULL;
	}
	return required_outer;
}

/*
 * calc_non_nestloop_required_outer
 *	  Compute the required_outer set for a merge or hash join path
 *
 * Note: result must not share storage with either input
 */
Relids
calc_non_nestloop_required_outer(Path *outer_path, Path *inner_path)
{
	Relids		outer_paramrels = PATH_REQ_OUTER(outer_path);
	Relids		inner_paramrels = PATH_REQ_OUTER(inner_path);
	Relids		required_outer;

	/* neither path can require rels from the other */
	Assert(!bms_overlap(outer_paramrels, inner_path->parent->relids));
	Assert(!bms_overlap(inner_paramrels, outer_path->parent->relids));
	/* form the union ... */
	required_outer = bms_union(outer_paramrels, inner_paramrels);
	/* we do not need an explicit test for empty; bms_union gets it right */
	return required_outer;
}

/*
 * create_nestloop_path
 *	  Creates a pathnode corresponding to a nestloop join between two
 *	  relations.
 *
 * 'joinrel' is the join relation.
 * 'jointype' is the type of join required
 * 'workspace' is the result from initial_cost_nestloop
 * 'extra' contains various information about the join
 * 'outer_path' is the outer path
 * 'inner_path' is the inner path
 * 'restrict_clauses' are the RestrictInfo nodes to apply at the join
 * 'pathkeys' are the path keys of the new join path
 * 'required_outer' is the set of required outer rels
 *
 * Returns the resulting path node.
 */
Path *
create_nestloop_path(PlannerInfo *root,
					 RelOptInfo *joinrel,
					 JoinType jointype,
					 JoinType orig_jointype,		/* CDB */
					 JoinCostWorkspace *workspace,
					 JoinPathExtraData *extra,
					 Path *outer_path,
					 Path *inner_path,
					 List *restrict_clauses,
					 List *redistribution_clauses,	/* CDB */
					 List *pathkeys,
					 Relids required_outer)
{
	NestPath   *pathnode;
	CdbPathLocus join_locus;
	Relids		outer_req_outer = PATH_REQ_OUTER(outer_path);
	bool		outer_must_be_local = !bms_is_empty(outer_req_outer);
	Relids		inner_req_outer = PATH_REQ_OUTER(inner_path);
	bool		inner_must_be_local = !bms_is_empty(inner_req_outer);
	int			rowidexpr_id;

	/* Add motion nodes above subpaths and decide where to join. */
	join_locus = cdbpath_motion_for_join(root,
										 orig_jointype,
										 &outer_path,       /* INOUT */
										 &inner_path,       /* INOUT */
										 &rowidexpr_id,		/* OUT */
										 redistribution_clauses,
										 restrict_clauses,
										 pathkeys,
										 NIL,
										 outer_must_be_local,
										 inner_must_be_local);
	if (CdbPathLocus_IsNull(join_locus))
		return NULL;

	/* Outer might not be ordered anymore after motion. */
	if (!outer_path->pathkeys)
		pathkeys = NIL;

	/*
	 * If this join path is parameterized by a parameter above this path, then
	 * this path needs to be rescannable. A NestLoop is rescannable, when both
	 * outer and inner paths rescannable, so make them both rescannable.
	 */
	if (!outer_path->rescannable && !bms_is_empty(required_outer))
	{
		MaterialPath *matouter = create_material_path(root, outer_path->parent, outer_path);

		matouter->cdb_shield_child_from_rescans = true;

		outer_path = (Path *) matouter;
	}

	/*
	 * If outer has at most one row, NJ will make at most one pass over inner.
	 * Else materialize inner rel after motion so NJ can loop over results.
	 */
	if (!inner_path->rescannable && !bms_is_empty(required_outer))
	{
		/*
		 * NLs potentially rescan the inner; if our inner path
		 * isn't rescannable we have to add a materialize node
		 */
		MaterialPath *matinner = create_material_path(root, inner_path->parent, inner_path);

		matinner->cdb_shield_child_from_rescans = true;

		/*
		 * If we have motion on the outer, to avoid a deadlock; we
		 * need to set cdb_strict. In order for materialize to
		 * fully fetch the underlying (required to avoid our
		 * deadlock hazard) we must set cdb_strict!
		 */
		if (inner_path->motionHazard && outer_path->motionHazard)
		{
			matinner->cdb_strict = true;
			matinner->path.motionHazard = false;
		}

		inner_path = (Path *) matinner;
	}

	/*
	 * If the inner path is parameterized by the outer, we must drop any
	 * restrict_clauses that are due to be moved into the inner path.  We have
	 * to do this now, rather than postpone the work till createplan time,
	 * because the restrict_clauses list can affect the size and cost
	 * estimates for this path.
	 */
	if (bms_overlap(inner_req_outer, outer_path->parent->relids))
	{
		Relids		inner_and_outer = bms_union(inner_path->parent->relids,
												inner_req_outer);
		List	   *jclauses = NIL;
		ListCell   *lc;

		foreach(lc, restrict_clauses)
		{
			RestrictInfo *rinfo = (RestrictInfo *) lfirst(lc);

			if (!join_clause_is_movable_into(rinfo,
											 inner_path->parent->relids,
											 inner_and_outer))
				jclauses = lappend(jclauses, rinfo);
		}
		restrict_clauses = jclauses;
	}


	pathnode = makeNode(NestPath);
	pathnode->path.pathtype = T_NestLoop;
	pathnode->path.parent = joinrel;
	pathnode->path.pathtarget = joinrel->reltarget;
	pathnode->path.param_info =
		get_joinrel_parampathinfo(root,
								  joinrel,
								  outer_path,
								  inner_path,
								  extra->sjinfo,
								  required_outer,
								  &restrict_clauses);
	pathnode->path.parallel_aware = false;
	pathnode->path.parallel_safe = joinrel->consider_parallel &&
		outer_path->parallel_safe && inner_path->parallel_safe;
	/* This is a foolish way to estimate parallel_workers, but for now... */
	pathnode->path.parallel_workers = outer_path->parallel_workers;
	pathnode->path.pathkeys = pathkeys;
	pathnode->jointype = jointype;
	pathnode->inner_unique = extra->inner_unique;
	pathnode->outerjoinpath = outer_path;
	pathnode->innerjoinpath = inner_path;
	pathnode->joinrestrictinfo = restrict_clauses;

	pathnode->path.locus = join_locus;
	pathnode->path.motionHazard = outer_path->motionHazard || inner_path->motionHazard;

	/* we're only as rescannable as our child plans */
	pathnode->path.rescannable = outer_path->rescannable && inner_path->rescannable;

	pathnode->path.sameslice_relids = bms_union(inner_path->sameslice_relids, outer_path->sameslice_relids);

	/*
	 * inner_path & outer_path are possibly modified above. Let's recalculate
	 * the initial cost.
	 */
	initial_cost_nestloop(root, workspace, jointype,
						  outer_path, inner_path,
						  extra);

	final_cost_nestloop(root, pathnode, workspace, extra);

	if (orig_jointype == JOIN_DEDUP_SEMI ||
		orig_jointype == JOIN_DEDUP_SEMI_REVERSE)
	{
		return (Path *) create_unique_rowid_path(root,
												 joinrel,
												 (Path *) pathnode,
												 pathnode->innerjoinpath->parent->relids,
												 rowidexpr_id);
	}

	/*
	 * Greenplum specific behavior:
	 * If we find the join locus is general or segmentgeneral,
	 * we should check the joinqual, if it contains volatile functions
	 * we have to turn the join path to singleQE.
	 *
	 * NB: we do not add this logic in the above create_unique_rowid_path
	 * code block, the reason is:
	 *   create_unique_rowid_path is a technique to implement semi join
	 *   using normal join, it can only happens for sublink query:
	 *   1. if the sublink query contains volatile target list or havingQual
	 *      it cannot be pulled up in pull_up_subquery, so it will be a
	 *      subselect and be handled in the function set_subquery_pathlist
	 *   2. if the sublink query contains volatile functions in joinqual
	 *      or where clause, it will be handled in set_rel_pathlist and
	 *      here.
	 */
	return turn_volatile_seggen_to_singleqe(root,
											(Path *) pathnode,
											(Node *) (pathnode->joinrestrictinfo));
}

/*
 * create_mergejoin_path
 *	  Creates a pathnode corresponding to a mergejoin join between
 *	  two relations
 *
 * 'joinrel' is the join relation
 * 'jointype' is the type of join required
 * 'workspace' is the result from initial_cost_mergejoin
 * 'extra' contains various information about the join
 * 'outer_path' is the outer path
 * 'inner_path' is the inner path
 * 'restrict_clauses' are the RestrictInfo nodes to apply at the join
 * 'pathkeys' are the path keys of the new join path
 * 'required_outer' is the set of required outer rels
 * 'mergeclauses' are the RestrictInfo nodes to use as merge clauses
 *		(this should be a subset of the restrict_clauses list)
 * 'allmergeclauses' are the RestrictInfo nodes that are of the form
 *      required of merge clauses (equijoin between outer and inner rel).
 *      Consists of the ones to be used for merging ('mergeclauses') plus
 *      any others in 'restrict_clauses' that are to be applied after the
 *      merge.  We use them for motion planning.  (CDB)

 * 'outersortkeys' are the sort varkeys for the outer relation
 *      or NIL to use existing ordering
 * 'innersortkeys' are the sort varkeys for the inner relation
 *      or NIL to use existing ordering
 */
Path *
create_mergejoin_path(PlannerInfo *root,
					  RelOptInfo *joinrel,
					  JoinType jointype,
					  JoinType orig_jointype,		/* CDB */
					  JoinCostWorkspace *workspace,
					  JoinPathExtraData *extra,
					  Path *outer_path,
					  Path *inner_path,
					  List *restrict_clauses,
					  List *pathkeys,
					  Relids required_outer,
					  List *mergeclauses,
					  List *redistribution_clauses,	/* CDB */
					  List *outersortkeys,
					  List *innersortkeys)
{
	MergePath  *pathnode = makeNode(MergePath);
	CdbPathLocus join_locus;
	List	   *outermotionkeys;
	List	   *innermotionkeys;
	bool		preserve_outer_ordering;
	bool		preserve_inner_ordering;
	int			rowidexpr_id;

	/*
	 * GPDB_92_MERGE_FIXME: Should we keep the pathkeys_contained_in calls?
	 */
	/*
	 * Do subpaths have useful ordering?
	 */
	if (outersortkeys == NIL)           /* must preserve existing ordering */
		outermotionkeys = outer_path->pathkeys;
	else if (pathkeys_contained_in(outersortkeys, outer_path->pathkeys))
		outermotionkeys = outersortkeys;/* lucky coincidence, already ordered */
	else                                /* existing order useless; must sort */
		outermotionkeys = NIL;

	if (innersortkeys == NIL)
		innermotionkeys = inner_path->pathkeys;
	else if (pathkeys_contained_in(innersortkeys, inner_path->pathkeys))
		innermotionkeys = innersortkeys;
	else
		innermotionkeys = NIL;

	/*
	 * Add motion nodes above subpaths and decide where to join.
	 *
	 * If we're explicitly sorting one or both sides of the join, don't choose
	 * a Motion that would break that ordering again. But as a special case,
	 * if there are no merge clauses, then there is no join order that would need
	 * preserving. That case can occur with a query like "a FULL JOIN b ON true"
	 */
	if (mergeclauses)
	{
		preserve_outer_ordering = (outersortkeys == NIL);
		preserve_inner_ordering = (innersortkeys == NIL);
	}
	else
		preserve_outer_ordering = preserve_inner_ordering = false;

	preserve_outer_ordering = preserve_outer_ordering || !bms_is_empty(PATH_REQ_OUTER(outer_path));
	preserve_inner_ordering = preserve_inner_ordering || !bms_is_empty(PATH_REQ_OUTER(inner_path));

	join_locus = cdbpath_motion_for_join(root,
										 orig_jointype,
										 &outer_path,       /* INOUT */
										 &inner_path,       /* INOUT */
										 &rowidexpr_id,
										 redistribution_clauses,
										 restrict_clauses,
										 outermotionkeys,
										 innermotionkeys,
										 preserve_outer_ordering,
										 preserve_inner_ordering);
	if (CdbPathLocus_IsNull(join_locus))
		return NULL;

	/*
	 * Sort is not needed if subpath is already well enough ordered and a
	 * disordering motion node (with pathkeys == NIL) hasn't been added.
	 */
	if (outermotionkeys &&
		outer_path->pathkeys)
		outersortkeys = NIL;
	if (innermotionkeys &&
		inner_path->pathkeys)
		innersortkeys = NIL;

	pathnode->jpath.path.pathtype = T_MergeJoin;
	pathnode->jpath.path.parent = joinrel;
	pathnode->jpath.path.pathtarget = joinrel->reltarget;
	pathnode->jpath.path.param_info =
		get_joinrel_parampathinfo(root,
								  joinrel,
								  outer_path,
								  inner_path,
								  extra->sjinfo,
								  required_outer,
								  &restrict_clauses);
	pathnode->jpath.path.parallel_aware = false;
	pathnode->jpath.path.parallel_safe = joinrel->consider_parallel &&
		outer_path->parallel_safe && inner_path->parallel_safe;
	/* This is a foolish way to estimate parallel_workers, but for now... */
	pathnode->jpath.path.parallel_workers = outer_path->parallel_workers;
	pathnode->jpath.path.pathkeys = pathkeys;

	pathnode->jpath.path.locus = join_locus;

	pathnode->jpath.path.motionHazard = outer_path->motionHazard || inner_path->motionHazard;
	pathnode->jpath.path.rescannable = outer_path->rescannable && inner_path->rescannable;
	pathnode->jpath.path.sameslice_relids = bms_union(inner_path->sameslice_relids, outer_path->sameslice_relids);

	pathnode->jpath.jointype = jointype;
	pathnode->jpath.inner_unique = extra->inner_unique;
	pathnode->jpath.outerjoinpath = outer_path;
	pathnode->jpath.innerjoinpath = inner_path;
	pathnode->jpath.joinrestrictinfo = restrict_clauses;
	pathnode->path_mergeclauses = mergeclauses;
	pathnode->outersortkeys = outersortkeys;
	pathnode->innersortkeys = innersortkeys;
	/* pathnode->skip_mark_restore will be set by final_cost_mergejoin */
	/* pathnode->materialize_inner will be set by final_cost_mergejoin */

	/*
	 * inner_path & outer_path are possibly modified above. Let's recalculate
	 * the initial cost.
	 */
	initial_cost_mergejoin(root, workspace, jointype, mergeclauses,
						   outer_path, inner_path,
						   outersortkeys, innersortkeys,
						   extra);

	final_cost_mergejoin(root, pathnode, workspace, extra);

	if (orig_jointype == JOIN_DEDUP_SEMI ||
		orig_jointype == JOIN_DEDUP_SEMI_REVERSE)
	{
		return (Path *) create_unique_rowid_path(root,
												 joinrel,
												 (Path *) pathnode,
												 pathnode->jpath.innerjoinpath->parent->relids,
												 rowidexpr_id);
	}

	/*
	 * See the comments at the end of create_nestloop_path.
	 */
	return turn_volatile_seggen_to_singleqe(root,
											(Path *) pathnode,
											(Node *) (pathnode->jpath.joinrestrictinfo));
}

/*
 * create_hashjoin_path
 *	  Creates a pathnode corresponding to a hash join between two relations.
 *
 * 'joinrel' is the join relation
 * 'jointype' is the type of join required
 * 'workspace' is the result from initial_cost_hashjoin
 * 'extra' contains various information about the join
 * 'outer_path' is the cheapest outer path
 * 'inner_path' is the cheapest inner path
 * 'parallel_hash' to select Parallel Hash of inner path (shared hash table)
 * 'restrict_clauses' are the RestrictInfo nodes to apply at the join
 * 'required_outer' is the set of required outer rels
 * 'hashclauses' are the RestrictInfo nodes to use as hash clauses
 *		(this should be a subset of the restrict_clauses list)
 */
Path *
create_hashjoin_path(PlannerInfo *root,
					 RelOptInfo *joinrel,
					 JoinType jointype,
					 JoinType orig_jointype,		/* CDB */
					 JoinCostWorkspace *workspace,
					 JoinPathExtraData *extra,
					 Path *outer_path,
					 Path *inner_path,
					 bool parallel_hash,
					 List *restrict_clauses,
					 Relids required_outer,
					 List *redistribution_clauses,	/* CDB */
					 List *hashclauses)
{
	HashPath   *pathnode;
	CdbPathLocus join_locus;
	bool		outer_must_be_local = !bms_is_empty(PATH_REQ_OUTER(outer_path));
	bool		inner_must_be_local = !bms_is_empty(PATH_REQ_OUTER(inner_path));
	int			rowidexpr_id;

	/* Add motion nodes above subpaths and decide where to join. */
	join_locus = cdbpath_motion_for_join(root,
										 orig_jointype,
										 &outer_path,       /* INOUT */
										 &inner_path,       /* INOUT */
										 &rowidexpr_id,
										 redistribution_clauses,
										 restrict_clauses,
										 NIL,   /* don't care about ordering */
										 NIL,
										 outer_must_be_local,
										 inner_must_be_local);
	if (CdbPathLocus_IsNull(join_locus))
		return NULL;

	/*
	 * CDB: If gp_enable_hashjoin_size_heuristic is set, disallow inner
	 * joins where the inner rel is the larger of the two inputs.
	 *
	 * Note cdbpath_motion_for_join() has to precede this so we can get
	 * the right row count, in case Broadcast Motion is inserted above an
	 * input path.
	 */
	if (jointype == JOIN_INNER && gp_enable_hashjoin_size_heuristic)
	{
		double		outersize;
		double		innersize;

		outersize = ExecHashRowSize(outer_path->parent->reltarget->width) *
			outer_path->rows;
		innersize = ExecHashRowSize(inner_path->parent->reltarget->width) *
			inner_path->rows;

		if (innersize > outersize)
			return NULL;
	}

	pathnode = makeNode(HashPath);

	pathnode->jpath.path.pathtype = T_HashJoin;
	pathnode->jpath.path.parent = joinrel;
	pathnode->jpath.path.pathtarget = joinrel->reltarget;
	pathnode->jpath.path.param_info =
		get_joinrel_parampathinfo(root,
								  joinrel,
								  outer_path,
								  inner_path,
								  extra->sjinfo,
								  required_outer,
								  &restrict_clauses);
	pathnode->jpath.path.parallel_aware =
		joinrel->consider_parallel && parallel_hash;
	pathnode->jpath.path.parallel_safe = joinrel->consider_parallel &&
		outer_path->parallel_safe && inner_path->parallel_safe;
	/* This is a foolish way to estimate parallel_workers, but for now... */
	pathnode->jpath.path.parallel_workers = outer_path->parallel_workers;

	/*
	 * A hashjoin never has pathkeys, since its output ordering is
	 * unpredictable due to possible batching.  XXX If the inner relation is
	 * small enough, we could instruct the executor that it must not batch,
	 * and then we could assume that the output inherits the outer relation's
	 * ordering, which might save a sort step.  However there is considerable
	 * downside if our estimate of the inner relation size is badly off. For
	 * the moment we don't risk it.  (Note also that if we wanted to take this
	 * seriously, joinpath.c would have to consider many more paths for the
	 * outer rel than it does now.)
	 */
	pathnode->jpath.path.pathkeys = NIL;
	pathnode->jpath.path.locus = join_locus;

	pathnode->jpath.jointype = jointype;
	pathnode->jpath.inner_unique = extra->inner_unique;
	pathnode->jpath.outerjoinpath = outer_path;
	pathnode->jpath.innerjoinpath = inner_path;
	pathnode->jpath.joinrestrictinfo = restrict_clauses;
	pathnode->path_hashclauses = hashclauses;
	/* final_cost_hashjoin will fill in pathnode->num_batches */

	/*
	 * If hash table overflows to disk, and an ancestor node requests rescan
	 * (e.g. because the HJ is in the inner subtree of a NJ), then the HJ has
	 * to be redone, including rescanning the inner rel in order to rebuild
	 * the hash table.
	 */
	pathnode->jpath.path.rescannable = outer_path->rescannable && inner_path->rescannable;

	/* see the comment above; we may have a motion hazard on our inner ?! */
	if (pathnode->jpath.path.rescannable)
		pathnode->jpath.path.motionHazard = outer_path->motionHazard;
	else
		pathnode->jpath.path.motionHazard = outer_path->motionHazard || inner_path->motionHazard;
	pathnode->jpath.path.sameslice_relids = bms_union(inner_path->sameslice_relids, outer_path->sameslice_relids);

	/*
	 * inner_path & outer_path are possibly modified above. Let's recalculate
	 * the initial cost.
	 */
	initial_cost_hashjoin(root, workspace, jointype, hashclauses,
						  outer_path, inner_path,
						  extra, parallel_hash);

	final_cost_hashjoin(root, pathnode, workspace, extra);

	if (orig_jointype == JOIN_DEDUP_SEMI ||
		orig_jointype == JOIN_DEDUP_SEMI_REVERSE)
	{
		return (Path *) create_unique_rowid_path(root,
												 joinrel,
												 (Path *) pathnode,
												 pathnode->jpath.innerjoinpath->parent->relids,
												 rowidexpr_id);
	}

	/*
	 * See the comments at the end of create_nestloop_path.
	 */
	return turn_volatile_seggen_to_singleqe(root,
											(Path *) pathnode,
											(Node *) (pathnode->jpath.joinrestrictinfo));
}

/*
 * create_projection_path
 *	  Creates a pathnode that represents performing a projection.
 *
 * 'rel' is the parent relation associated with the result
 * 'subpath' is the path representing the source of data
 * 'target' is the PathTarget to be computed
 */
ProjectionPath *
create_projection_path(PlannerInfo *root,
					   RelOptInfo *rel,
					   Path *subpath,
					   PathTarget *target)
{
	return create_projection_path_with_quals(root, rel,
											 subpath, target,
											 NIL, false);
}

ProjectionPath *
create_projection_path_with_quals(PlannerInfo *root,
								  RelOptInfo *rel,
								  Path *subpath,
								  PathTarget *target,
								  List *restrict_clauses,
								  bool need_param)
{
	ProjectionPath *pathnode = makeNode(ProjectionPath);
	PathTarget *oldtarget;

	/*
	 * We mustn't put a ProjectionPath directly above another; it's useless
	 * and will confuse create_projection_plan.  Rather than making sure all
	 * callers handle that, let's implement it here, by stripping off any
	 * ProjectionPath in what we're given.  Given this rule, there won't be
	 * more than one.
	 */
	if (IsA(subpath, ProjectionPath))
	{
		ProjectionPath *subpp = (ProjectionPath *) subpath;

		Assert(subpp->path.parent == rel);
		subpath = subpp->subpath;
		Assert(!IsA(subpath, ProjectionPath));
	}

	pathnode->path.pathtype = T_Result;
	pathnode->path.parent = rel;
	pathnode->path.pathtarget = target;
	pathnode->path.param_info = need_param ? subpath->param_info : NULL;
	pathnode->path.parallel_aware = false;
	pathnode->path.parallel_safe = rel->consider_parallel &&
		subpath->parallel_safe &&
		is_parallel_safe(root, (Node *) target->exprs);
	pathnode->path.parallel_workers = subpath->parallel_workers;
	/* Projection does not change the sort order */
	pathnode->path.pathkeys = subpath->pathkeys;
	pathnode->path.locus = subpath->locus;
	pathnode->path.sameslice_relids = subpath->sameslice_relids;

	pathnode->subpath = subpath;

	/*
	 * We might not need a separate Result node.  If the input plan node type
	 * can project, we can just tell it to project something else.  Or, if it
	 * can't project but the desired target has the same expression list as
	 * what the input will produce anyway, we can still give it the desired
	 * tlist (possibly changing its ressortgroupref labels, but nothing else).
	 * Note: in the latter case, create_projection_plan has to recheck our
	 * conclusion; see comments therein.
	 *
	 * GPDB: The 'restrict_clauses' is a GPDB addition. If the subpath supports
	 * Filters, we could push them down too. But currently this is only used on
	 * top of Material paths, which don't support it, so it doesn't matter.
	 */
<<<<<<< HEAD
	if (!restrict_clauses &&
		(is_projection_capable_path(subpath) ||
		 equal(oldtarget->exprs, target->exprs)))
=======
	oldtarget = subpath->pathtarget;
	if (is_projection_capable_path(subpath) ||
		equal(oldtarget->exprs, target->exprs))
>>>>>>> 7cd0d523
	{
		/* No separate Result node needed */
		pathnode->dummypp = true;

		/*
		 * Set cost of plan as subpath's cost, adjusted for tlist replacement.
		 */
		pathnode->path.rows = subpath->rows;
		pathnode->path.startup_cost = subpath->startup_cost +
			(target->cost.startup - oldtarget->cost.startup);
		pathnode->path.total_cost = subpath->total_cost +
			(target->cost.startup - oldtarget->cost.startup) +
			(target->cost.per_tuple - oldtarget->cost.per_tuple) * subpath->rows;
	}
	else
	{
		/* We really do need the Result node */
		pathnode->dummypp = false;

		/*
		 * The Result node's cost is cpu_tuple_cost per row, plus the cost of
		 * evaluating the tlist.  There is no qual to worry about.
		 */
		pathnode->path.rows = subpath->rows;
		pathnode->path.startup_cost = subpath->startup_cost +
			target->cost.startup;
		pathnode->path.total_cost = subpath->total_cost +
			target->cost.startup +
			(cpu_tuple_cost + target->cost.per_tuple) * subpath->rows;

		pathnode->cdb_restrict_clauses = restrict_clauses;
	}

	return pathnode;
}

/*
 * apply_projection_to_path
 *	  Add a projection step, or just apply the target directly to given path.
 *
 * This has the same net effect as create_projection_path(), except that if
 * a separate Result plan node isn't needed, we just replace the given path's
 * pathtarget with the desired one.  This must be used only when the caller
 * knows that the given path isn't referenced elsewhere and so can be modified
 * in-place.
 *
 * If the input path is a GatherPath or GatherMergePath, we try to push the
 * new target down to its input as well; this is a yet more invasive
 * modification of the input path, which create_projection_path() can't do.
 *
 * Note that we mustn't change the source path's parent link; so when it is
 * add_path'd to "rel" things will be a bit inconsistent.  So far that has
 * not caused any trouble.
 *
 * 'rel' is the parent relation associated with the result
 * 'path' is the path representing the source of data
 * 'target' is the PathTarget to be computed
 */
Path *
apply_projection_to_path(PlannerInfo *root,
						 RelOptInfo *rel,
						 Path *path,
						 PathTarget *target)
{
	QualCost	oldcost;

	/*
	 * If given path can't project, we might need a Result node, so make a
	 * separate ProjectionPath.
	 */
	if (!is_projection_capable_path(path))
		return (Path *) create_projection_path(root, rel, path, target);

	/*
	 * We can just jam the desired tlist into the existing path, being sure to
	 * update its cost estimates appropriately.
	 */
	oldcost = path->pathtarget->cost;
	path->pathtarget = target;

	path->startup_cost += target->cost.startup - oldcost.startup;
	path->total_cost += target->cost.startup - oldcost.startup +
		(target->cost.per_tuple - oldcost.per_tuple) * path->rows;

	/*
	 * If the path happens to be a Gather or GatherMerge path, we'd like to
	 * arrange for the subpath to return the required target list so that
	 * workers can help project.  But if there is something that is not
	 * parallel-safe in the target expressions, then we can't.
	 */
	if ((IsA(path, GatherPath) ||IsA(path, GatherMergePath)) &&
		is_parallel_safe(root, (Node *) target->exprs))
	{
		/*
		 * We always use create_projection_path here, even if the subpath is
		 * projection-capable, so as to avoid modifying the subpath in place.
		 * It seems unlikely at present that there could be any other
		 * references to the subpath, but better safe than sorry.
		 *
		 * Note that we don't change the parallel path's cost estimates; it
		 * might be appropriate to do so, to reflect the fact that the bulk of
		 * the target evaluation will happen in workers.
		 */
		if (IsA(path, GatherPath))
		{
			GatherPath *gpath = (GatherPath *) path;

			gpath->subpath = (Path *)
				create_projection_path(root,
									   gpath->subpath->parent,
									   gpath->subpath,
									   target);
		}
		else
		{
			GatherMergePath *gmpath = (GatherMergePath *) path;

			gmpath->subpath = (Path *)
				create_projection_path(root,
									   gmpath->subpath->parent,
									   gmpath->subpath,
									   target);
		}
	}
	else if (path->parallel_safe &&
			 !is_parallel_safe(root, (Node *) target->exprs))
	{
		/*
		 * We're inserting a parallel-restricted target list into a path
		 * currently marked parallel-safe, so we have to mark it as no longer
		 * safe.
		 */
		path->parallel_safe = false;
	}

	return path;
}

/*
 * create_set_projection_path
 *	  Creates a pathnode that represents performing a projection that
 *	  includes set-returning functions.
 *
 * 'rel' is the parent relation associated with the result
 * 'subpath' is the path representing the source of data
 * 'target' is the PathTarget to be computed
 */
ProjectSetPath *
create_set_projection_path(PlannerInfo *root,
						   RelOptInfo *rel,
						   Path *subpath,
						   PathTarget *target)
{
	ProjectSetPath *pathnode = makeNode(ProjectSetPath);
	double		tlist_rows;
	ListCell   *lc;

	pathnode->path.pathtype = T_ProjectSet;
	pathnode->path.parent = rel;
	pathnode->path.pathtarget = target;
	/* For now, assume we are above any joins, so no parameterization */
	pathnode->path.param_info = NULL;
	pathnode->path.parallel_aware = false;
	pathnode->path.parallel_safe = rel->consider_parallel &&
		subpath->parallel_safe &&
		is_parallel_safe(root, (Node *) target->exprs);
	pathnode->path.parallel_workers = subpath->parallel_workers;
	/* Projection does not change the sort order XXX? */
	pathnode->path.pathkeys = subpath->pathkeys;
	pathnode->path.locus = subpath->locus;

	pathnode->subpath = subpath;

	/*
	 * Estimate number of rows produced by SRFs for each row of input; if
	 * there's more than one in this node, use the maximum.
	 */
	tlist_rows = 1;
	foreach(lc, target->exprs)
	{
		Node	   *node = (Node *) lfirst(lc);
		double		itemrows;

		itemrows = expression_returns_set_rows(root, node);
		if (tlist_rows < itemrows)
			tlist_rows = itemrows;
	}

	/*
	 * In addition to the cost of evaluating the tlist, charge cpu_tuple_cost
	 * per input row, and half of cpu_tuple_cost for each added output row.
	 * This is slightly bizarre maybe, but it's what 9.6 did; we may revisit
	 * this estimate later.
	 */
	pathnode->path.rows = subpath->rows * tlist_rows;
	pathnode->path.startup_cost = subpath->startup_cost +
		target->cost.startup;
	pathnode->path.total_cost = subpath->total_cost +
		target->cost.startup +
		(cpu_tuple_cost + target->cost.per_tuple) * subpath->rows +
		(pathnode->path.rows - subpath->rows) * cpu_tuple_cost / 2;

	return pathnode;
}

/*
 * create_sort_path
 *	  Creates a pathnode that represents performing an explicit sort.
 *
 * 'rel' is the parent relation associated with the result
 * 'subpath' is the path representing the source of data
 * 'pathkeys' represents the desired sort order
 * 'limit_tuples' is the estimated bound on the number of output tuples,
 *		or -1 if no LIMIT or couldn't estimate
 */
SortPath *
create_sort_path(PlannerInfo *root,
				 RelOptInfo *rel,
				 Path *subpath,
				 List *pathkeys,
				 double limit_tuples)
{
	SortPath   *pathnode = makeNode(SortPath);

	Assert(pathkeys != NIL);

	pathnode->path.pathtype = T_Sort;
	pathnode->path.parent = rel;
	/* Sort doesn't project, so use source path's pathtarget */
	pathnode->path.pathtarget = subpath->pathtarget;
	/* For now, assume we are above any joins, so no parameterization */
	pathnode->path.param_info = NULL;
	pathnode->path.parallel_aware = false;
	pathnode->path.parallel_safe = rel->consider_parallel &&
		subpath->parallel_safe;
	pathnode->path.parallel_workers = subpath->parallel_workers;
	pathnode->path.pathkeys = pathkeys;
	pathnode->path.locus = subpath->locus;

	pathnode->subpath = subpath;

	cost_sort(&pathnode->path, root, pathkeys,
			  subpath->total_cost,
			  subpath->rows,
			  subpath->pathtarget->width,
			  0.0,				/* XXX comparison_cost shouldn't be 0? */
			  work_mem, limit_tuples);

	return pathnode;
}

#ifdef NOT_USED /* Group nodes are not used in GPDB */
/*
 * create_group_path
 *	  Creates a pathnode that represents performing grouping of presorted input
 *
 * 'rel' is the parent relation associated with the result
 * 'subpath' is the path representing the source of data
 * 'target' is the PathTarget to be computed
 * 'groupClause' is a list of SortGroupClause's representing the grouping
 * 'qual' is the HAVING quals if any
 * 'numGroups' is the estimated number of groups
 */
GroupPath *
create_group_path(PlannerInfo *root,
				  RelOptInfo *rel,
				  Path *subpath,
				  List *groupClause,
				  List *qual,
				  double numGroups)
{
	GroupPath  *pathnode = makeNode(GroupPath);
	PathTarget *target = rel->reltarget;

	pathnode->path.pathtype = T_Group;
	pathnode->path.parent = rel;
	pathnode->path.pathtarget = target;
	/* For now, assume we are above any joins, so no parameterization */
	pathnode->path.param_info = NULL;
	pathnode->path.parallel_aware = false;
	pathnode->path.parallel_safe = rel->consider_parallel &&
		subpath->parallel_safe;
	pathnode->path.parallel_workers = subpath->parallel_workers;
	/* Group doesn't change sort ordering */
	pathnode->path.pathkeys = subpath->pathkeys;

	pathnode->subpath = subpath;

	pathnode->groupClause = groupClause;
	pathnode->qual = qual;

	cost_group(&pathnode->path, root,
			   list_length(groupClause),
			   numGroups,
			   qual,
			   subpath->startup_cost, subpath->total_cost,
			   subpath->rows);

	/* add tlist eval cost for each output row */
	pathnode->path.startup_cost += target->cost.startup;
	pathnode->path.total_cost += target->cost.startup +
		target->cost.per_tuple * pathnode->path.rows;

	return pathnode;
}
#endif

/*
 * create_upper_unique_path
 *	  Creates a pathnode that represents performing an explicit Unique step
 *	  on presorted input.
 *
 * This produces a Unique plan node, but the use-case is so different from
 * create_unique_path that it doesn't seem worth trying to merge the two.
 *
 * 'rel' is the parent relation associated with the result
 * 'subpath' is the path representing the source of data
 * 'numCols' is the number of grouping columns
 * 'numGroups' is the estimated number of groups
 *
 * The input path must be sorted on the grouping columns, plus possibly
 * additional columns; so the first numCols pathkeys are the grouping columns
 */
UpperUniquePath *
create_upper_unique_path(PlannerInfo *root,
						 RelOptInfo *rel,
						 Path *subpath,
						 int numCols,
						 double numGroups)
{
	UpperUniquePath *pathnode = makeNode(UpperUniquePath);

	pathnode->path.pathtype = T_Unique;
	pathnode->path.parent = rel;
	/* Unique doesn't project, so use source path's pathtarget */
	pathnode->path.pathtarget = subpath->pathtarget;
	/* For now, assume we are above any joins, so no parameterization */
	pathnode->path.param_info = NULL;
	pathnode->path.parallel_aware = false;
	pathnode->path.parallel_safe = rel->consider_parallel &&
		subpath->parallel_safe;
	pathnode->path.parallel_workers = subpath->parallel_workers;
	/* Unique doesn't change the input ordering */
	pathnode->path.pathkeys = subpath->pathkeys;
	pathnode->path.locus = subpath->locus;

	pathnode->subpath = subpath;
	pathnode->numkeys = numCols;

	/*
	 * Charge one cpu_operator_cost per comparison per input tuple. We assume
	 * all columns get compared at most of the tuples.  (XXX probably this is
	 * an overestimate.)
	 */
	pathnode->path.startup_cost = subpath->startup_cost;
	pathnode->path.total_cost = subpath->total_cost +
		cpu_operator_cost * subpath->rows * numCols;
	pathnode->path.rows = numGroups;

	return pathnode;
}

/*
 * create_agg_path
 *	  Creates a pathnode that represents performing aggregation/grouping
 *
 * 'rel' is the parent relation associated with the result
 * 'subpath' is the path representing the source of data
 * 'target' is the PathTarget to be computed
 * 'aggstrategy' is the Agg node's basic implementation strategy
 * 'aggsplit' is the Agg node's aggregate-splitting mode
 * 'groupClause' is a list of SortGroupClause's representing the grouping
 * 'qual' is the HAVING quals if any
 * 'aggcosts' contains cost info about the aggregate functions to be computed
 * 'numGroups' is the estimated number of groups (1 if not grouping)
 */
AggPath *
create_agg_path(PlannerInfo *root,
				RelOptInfo *rel,
				Path *subpath,
				PathTarget *target,
				AggStrategy aggstrategy,
				AggSplit aggsplit,
				bool streaming,
				List *groupClause,
				List *qual,
				const AggClauseCosts *aggcosts,
				double numGroups)
{
	AggPath    *pathnode = makeNode(AggPath);

	pathnode->path.pathtype = T_Agg;
	pathnode->path.parent = rel;
	pathnode->path.pathtarget = target;
	/* For now, assume we are above any joins, so no parameterization */
	pathnode->path.param_info = NULL;
	pathnode->path.parallel_aware = false;
	pathnode->path.parallel_safe = rel->consider_parallel &&
		subpath->parallel_safe;
	pathnode->path.parallel_workers = subpath->parallel_workers;
	if (aggstrategy == AGG_SORTED)
		pathnode->path.pathkeys = subpath->pathkeys;	/* preserves order */
	else
		pathnode->path.pathkeys = NIL;	/* output is unordered */
	pathnode->subpath = subpath;
	pathnode->streaming = streaming;

	pathnode->aggstrategy = aggstrategy;
	pathnode->aggsplit = aggsplit;
	pathnode->numGroups = numGroups;
	pathnode->groupClause = groupClause;
	pathnode->qual = qual;

	cost_agg(&pathnode->path, root,
			 aggstrategy, aggcosts,
			 list_length(groupClause), numGroups,
			 qual,
			 subpath->startup_cost, subpath->total_cost,
			 subpath->rows, subpath->pathtarget->width);

	/* add tlist eval cost for each output row */
	pathnode->path.startup_cost += target->cost.startup;
	pathnode->path.total_cost += target->cost.startup +
		target->cost.per_tuple * pathnode->path.rows;

	pathnode->path.locus = subpath->locus;

	return pathnode;
}

/*
 * create_tup_split_path
 *	  Creates a pathnode that represents performing TupleSplit
 *
 * 'rel' is the parent relation associated with the result
 * 'subpath' is the path representing the source of data
 * 'target' is the PathTarget to be computed
 * 'groupClause' is a list of SortGroupClause's representing the grouping
 * 'numGroups' is the estimated number of groups (1 if not grouping)
 * 'bitmapset' is the bitmap of DQA expr Index in PathTarget
 * 'numDisDQAs' is the number of bitmapset size
 */
TupleSplitPath *
create_tup_split_path(PlannerInfo *root,
					  RelOptInfo *rel,
					  Path *subpath,
					  PathTarget *target,
					  List *groupClause,
					  List *dqa_expr_lst)
{
	TupleSplitPath *pathnode = makeNode(TupleSplitPath);

	pathnode->path.pathtype = T_TupleSplit;
	pathnode->path.parent = rel;
	pathnode->path.pathtarget = target;

	/* For now, assume we are above any joins, so no parameterization */
	pathnode->path.param_info = NULL;
	pathnode->path.parallel_aware = false;
	pathnode->path.parallel_safe = rel->consider_parallel &&
		subpath->parallel_safe;
	pathnode->path.parallel_workers = subpath->parallel_workers;
	pathnode->path.pathkeys = NIL;

	pathnode->subpath = subpath;
	pathnode->groupClause = groupClause;

	pathnode->dqa_expr_lst = dqa_expr_lst;

	cost_tup_split(&pathnode->path, root, list_length(dqa_expr_lst),
				   subpath->startup_cost, subpath->total_cost,
				   subpath->rows);

	CdbPathLocus_MakeStrewn(&pathnode->path.locus,
							subpath->locus.numsegments);

	return pathnode;
}

/*
 * create_groupingsets_path
 *	  Creates a pathnode that represents performing GROUPING SETS aggregation
 *
 * GroupingSetsPath represents sorted grouping with one or more grouping sets.
 * The input path's result must be sorted to match the last entry in
 * rollup_groupclauses.
 *
 * 'rel' is the parent relation associated with the result
 * 'subpath' is the path representing the source of data
 * 'target' is the PathTarget to be computed
 * 'having_qual' is the HAVING quals if any
 * 'rollups' is a list of RollupData nodes
 * 'agg_costs' contains cost info about the aggregate functions to be computed
 */
GroupingSetsPath *
create_groupingsets_path(PlannerInfo *root,
						 RelOptInfo *rel,
						 Path *subpath,
						 AggSplit aggsplit,
						 List *having_qual,
						 AggStrategy aggstrategy,
						 List *rollups,
						 const AggClauseCosts *agg_costs)
{
	GroupingSetsPath *pathnode = makeNode(GroupingSetsPath);
	PathTarget *target = rel->reltarget;
	ListCell   *lc;
	bool		is_first = true;
	bool		is_first_sort = true;

	/* The topmost generated Plan node will be an Agg */
	pathnode->path.pathtype = T_Agg;
	pathnode->path.parent = rel;
	pathnode->path.pathtarget = target;
	pathnode->path.param_info = subpath->param_info;
	pathnode->path.parallel_aware = false;
	pathnode->path.parallel_safe = rel->consider_parallel &&
		subpath->parallel_safe;
	pathnode->path.parallel_workers = subpath->parallel_workers;
	pathnode->subpath = subpath;

	/*
	 * Simplify callers by downgrading AGG_SORTED to AGG_PLAIN, and AGG_MIXED
	 * to AGG_HASHED, here if possible.
	 */
	if (aggstrategy == AGG_SORTED &&
		list_length(rollups) == 1 &&
		((RollupData *) linitial(rollups))->groupClause == NIL)
		aggstrategy = AGG_PLAIN;

	if (aggstrategy == AGG_MIXED &&
		list_length(rollups) == 1)
		aggstrategy = AGG_HASHED;

	/*
	 * Output will be in sorted order by group_pathkeys if, and only if, there
	 * is a single rollup operation on a non-empty list of grouping
	 * expressions.
	 */
	if (aggstrategy == AGG_SORTED && list_length(rollups) == 1)
		pathnode->path.pathkeys = root->group_pathkeys;
	else
		pathnode->path.pathkeys = NIL;

	pathnode->aggsplit = aggsplit;
	pathnode->aggstrategy = aggstrategy;
	pathnode->rollups = rollups;
	pathnode->qual = having_qual;

	Assert(rollups != NIL);
	Assert(aggstrategy != AGG_PLAIN || list_length(rollups) == 1);
	Assert(aggstrategy != AGG_MIXED || list_length(rollups) > 1);

	foreach(lc, rollups)
	{
		RollupData *rollup = lfirst(lc);
		List	   *gsets = rollup->gsets;
		int			numGroupCols = list_length(linitial(gsets));

		/*
		 * In AGG_SORTED or AGG_PLAIN mode, the first rollup takes the
		 * (already-sorted) input, and following ones do their own sort.
		 *
		 * In AGG_HASHED mode, there is one rollup for each grouping set.
		 *
		 * In AGG_MIXED mode, the first rollups are hashed, the first
		 * non-hashed one takes the (already-sorted) input, and following ones
		 * do their own sort.
		 */
		if (is_first)
		{
			cost_agg(&pathnode->path, root,
					 aggstrategy,
					 agg_costs,
					 numGroupCols,
					 estimate_num_groups_on_segment(rollup->numGroups,
													subpath->rows,
													subpath->locus),
					 having_qual,
					 subpath->startup_cost,
					 subpath->total_cost,
					 subpath->rows,
					 subpath->pathtarget->width);
			is_first = false;
			if (!rollup->is_hashed)
				is_first_sort = false;
		}
		else
		{
			Path		sort_path;	/* dummy for result of cost_sort */
			Path		agg_path;	/* dummy for result of cost_agg */

			if (rollup->is_hashed || is_first_sort)
			{
				/*
				 * Account for cost of aggregation, but don't charge input
				 * cost again
				 */
				cost_agg(&agg_path, root,
						 rollup->is_hashed ? AGG_HASHED : AGG_SORTED,
						 agg_costs,
						 numGroupCols,
						 estimate_num_groups_on_segment(rollup->numGroups,
														subpath->rows,
														subpath->locus),
						 having_qual,
						 0.0, 0.0,
						 subpath->rows,
						 subpath->pathtarget->width);
				if (!rollup->is_hashed)
					is_first_sort = false;
			}
			else
			{
				/* Account for cost of sort, but don't charge input cost again */
				cost_sort(&sort_path, root, NIL,
						  0.0,
						  subpath->rows,
						  subpath->pathtarget->width,
						  0.0,
						  work_mem,
						  -1.0);

				/* Account for cost of aggregation */

				cost_agg(&agg_path, root,
						 AGG_SORTED,
						 agg_costs,
						 numGroupCols,
						 estimate_num_groups_on_segment(rollup->numGroups,
														subpath->rows,
														subpath->locus),
						 having_qual,
						 sort_path.startup_cost,
						 sort_path.total_cost,
						 sort_path.rows,
						 subpath->pathtarget->width);
			}

			pathnode->path.total_cost += agg_path.total_cost;
			pathnode->path.rows += agg_path.rows;
		}
	}

	/* add tlist eval cost for each output row */
	pathnode->path.startup_cost += target->cost.startup;
	pathnode->path.total_cost += target->cost.startup +
		target->cost.per_tuple * pathnode->path.rows;

	/*
	 * If this is a one-stage aggregate, the caller should already have
	 * ensured that the data is distributed so that a one-stage aggregate
	 * works, and the distribution is preserved. But if this is the first
	 * stage of a multi-stage aggregate, if any distribution key columns
	 * are part of rollups, they will be set to NULLs for the rolled up
	 * rows. That breaks the distribution.
	 */
	if (CdbPathLocus_IsPartitioned(subpath->locus))
		CdbPathLocus_MakeStrewn(&pathnode->path.locus,
								CdbPathLocus_NumSegments(subpath->locus));
	else
		pathnode->path.locus = subpath->locus;

	return pathnode;
}

/*
 * create_minmaxagg_path
 *	  Creates a pathnode that represents computation of MIN/MAX aggregates
 *
 * 'rel' is the parent relation associated with the result
 * 'target' is the PathTarget to be computed
 * 'mmaggregates' is a list of MinMaxAggInfo structs
 * 'quals' is the HAVING quals if any
 */
MinMaxAggPath *
create_minmaxagg_path(PlannerInfo *root,
					  RelOptInfo *rel,
					  PathTarget *target,
					  List *mmaggregates,
					  List *quals)
{
	MinMaxAggPath *pathnode = makeNode(MinMaxAggPath);
	Cost		initplan_cost;
	ListCell   *lc;
	CdbLocusType locustype = CdbLocusType_Null;
	int			numsegments = -1;

	/* The topmost generated Plan node will be a Result */
	pathnode->path.pathtype = T_Result;
	pathnode->path.parent = rel;
	pathnode->path.pathtarget = target;
	/* For now, assume we are above any joins, so no parameterization */
	pathnode->path.param_info = NULL;
	pathnode->path.parallel_aware = false;
	/* A MinMaxAggPath implies use of subplans, so cannot be parallel-safe */
	pathnode->path.parallel_safe = false;
	pathnode->path.parallel_workers = 0;
	/* Result is one unordered row */
	pathnode->path.rows = 1;
	pathnode->path.pathkeys = NIL;

	pathnode->mmaggregates = mmaggregates;
	pathnode->quals = quals;

	/* Calculate cost of all the initplans ... */
	initplan_cost = 0;
	foreach(lc, mmaggregates)
	{
		MinMaxAggInfo *mminfo = (MinMaxAggInfo *) lfirst(lc);

		initplan_cost += mminfo->pathcost;

		/*
		 * All the subpaths should have SingleQE locus, if the underlying
		 * table is partitioned, build_minmax_path() ensures that. But
		 * double-check here.
		 */
		if (Gp_role == GP_ROLE_DISPATCH)
		{
			if (locustype == CdbLocusType_Null)
			{
				locustype = mminfo->path->locus.locustype;
				numsegments = mminfo->path->locus.numsegments;
			}
			else if (CdbPathLocus_IsPartitioned(mminfo->path->locus))
			{
				elog(ERROR, "minmax path has unexpected path locus of type %d",
					 mminfo->path->locus.locustype);
			}
			else if (locustype != mminfo->path->locus.locustype)
			{
				elog(ERROR, "minmax paths have different loci");
			}
		}
	}

	if (mmaggregates == NIL)
	{
		locustype = CdbLocusType_General;
		/* numsegments is useless for general locus, so should be -1 */
		numsegments = -1;
	}

	/* we checked that all the child paths have compatible loci */
	if (Gp_role == GP_ROLE_DISPATCH)
		CdbPathLocus_MakeSimple(&pathnode->path.locus, locustype, numsegments);
	else
		CdbPathLocus_MakeEntry(&pathnode->path.locus);

	/* add tlist eval cost for each output row, plus cpu_tuple_cost */
	pathnode->path.startup_cost = initplan_cost + target->cost.startup;
	pathnode->path.total_cost = initplan_cost + target->cost.startup +
		target->cost.per_tuple + cpu_tuple_cost;

	/*
	 * Add cost of qual, if any --- but we ignore its selectivity, since our
	 * rowcount estimate should be 1 no matter what the qual is.
	 */
	if (quals)
	{
		QualCost	qual_cost;

		cost_qual_eval(&qual_cost, quals, root);
		pathnode->path.startup_cost += qual_cost.startup;
		pathnode->path.total_cost += qual_cost.startup + qual_cost.per_tuple;
	}

	return pathnode;
}

/*
 * create_windowagg_path
 *	  Creates a pathnode that represents computation of window functions
 *
 * 'rel' is the parent relation associated with the result
 * 'subpath' is the path representing the source of data
 * 'target' is the PathTarget to be computed
 * 'windowFuncs' is a list of WindowFunc structs
 * 'winclause' is a WindowClause that is common to all the WindowFuncs
 *
 * The input must be sorted according to the WindowClause's PARTITION keys
 * plus ORDER BY keys.
 */
WindowAggPath *
create_windowagg_path(PlannerInfo *root,
					  RelOptInfo *rel,
					  Path *subpath,
					  PathTarget *target,
					  List *windowFuncs,
					  WindowClause *winclause)
{
	WindowAggPath *pathnode = makeNode(WindowAggPath);

	pathnode->path.pathtype = T_WindowAgg;
	pathnode->path.parent = rel;
	pathnode->path.pathtarget = target;
	/* For now, assume we are above any joins, so no parameterization */
	pathnode->path.param_info = NULL;
	pathnode->path.parallel_aware = false;
	pathnode->path.parallel_safe = rel->consider_parallel &&
		subpath->parallel_safe;
	pathnode->path.parallel_workers = subpath->parallel_workers;
	/* WindowAgg preserves the input sort order */
	pathnode->path.pathkeys = subpath->pathkeys;
	pathnode->path.locus = subpath->locus;

	pathnode->subpath = subpath;
	pathnode->winclause = winclause;

	/*
	 * For costing purposes, assume that there are no redundant partitioning
	 * or ordering columns; it's not worth the trouble to deal with that
	 * corner case here.  So we just pass the unmodified list lengths to
	 * cost_windowagg.
	 */
	cost_windowagg(&pathnode->path, root,
				   windowFuncs,
				   list_length(winclause->partitionClause),
				   list_length(winclause->orderClause),
				   subpath->startup_cost,
				   subpath->total_cost,
				   subpath->rows);

	/* add tlist eval cost for each output row */
	pathnode->path.startup_cost += target->cost.startup;
	pathnode->path.total_cost += target->cost.startup +
		target->cost.per_tuple * pathnode->path.rows;

	return pathnode;
}

/*
 * create_setop_path
 *	  Creates a pathnode that represents computation of INTERSECT or EXCEPT
 *
 * 'rel' is the parent relation associated with the result
 * 'subpath' is the path representing the source of data
 * 'cmd' is the specific semantics (INTERSECT or EXCEPT, with/without ALL)
 * 'strategy' is the implementation strategy (sorted or hashed)
 * 'distinctList' is a list of SortGroupClause's representing the grouping
 * 'flagColIdx' is the column number where the flag column will be, if any
 * 'firstFlag' is the flag value for the first input relation when hashing;
 *		or -1 when sorting
 * 'numGroups' is the estimated number of distinct groups
 * 'outputRows' is the estimated number of output rows
 */
SetOpPath *
create_setop_path(PlannerInfo *root,
				  RelOptInfo *rel,
				  Path *subpath,
				  SetOpCmd cmd,
				  SetOpStrategy strategy,
				  List *distinctList,
				  AttrNumber flagColIdx,
				  int firstFlag,
				  double numGroups,
				  double outputRows)
{
	SetOpPath  *pathnode = makeNode(SetOpPath);

	pathnode->path.pathtype = T_SetOp;
	pathnode->path.parent = rel;
	/* SetOp doesn't project, so use source path's pathtarget */
	pathnode->path.pathtarget = subpath->pathtarget;
	/* For now, assume we are above any joins, so no parameterization */
	pathnode->path.param_info = NULL;
	pathnode->path.parallel_aware = false;
	pathnode->path.parallel_safe = rel->consider_parallel &&
		subpath->parallel_safe;
	pathnode->path.parallel_workers = subpath->parallel_workers;
	/* SetOp preserves the input sort order if in sort mode */
	pathnode->path.pathkeys =
		(strategy == SETOP_SORTED) ? subpath->pathkeys : NIL;
	pathnode->path.locus = subpath->locus;

	pathnode->subpath = subpath;
	pathnode->cmd = cmd;
	pathnode->strategy = strategy;
	pathnode->distinctList = distinctList;
	pathnode->flagColIdx = flagColIdx;
	pathnode->firstFlag = firstFlag;
	pathnode->numGroups = numGroups;

	/*
	 * Charge one cpu_operator_cost per comparison per input tuple. We assume
	 * all columns get compared at most of the tuples.
	 */
	pathnode->path.startup_cost = subpath->startup_cost;
	pathnode->path.total_cost = subpath->total_cost +
		cpu_operator_cost * subpath->rows * list_length(distinctList);
	pathnode->path.rows = outputRows;

	return pathnode;
}

/*
 * create_recursiveunion_path
 *	  Creates a pathnode that represents a recursive UNION node
 *
 * 'rel' is the parent relation associated with the result
 * 'leftpath' is the source of data for the non-recursive term
 * 'rightpath' is the source of data for the recursive term
 * 'target' is the PathTarget to be computed
 * 'distinctList' is a list of SortGroupClause's representing the grouping
 * 'wtParam' is the ID of Param representing work table
 * 'numGroups' is the estimated number of groups
 *
 * For recursive UNION ALL, distinctList is empty and numGroups is zero
 */
RecursiveUnionPath *
create_recursiveunion_path(PlannerInfo *root,
						   RelOptInfo *rel,
						   Path *leftpath,
						   Path *rightpath,
						   PathTarget *target,
						   List *distinctList,
						   int wtParam,
						   double numGroups)
{
	RecursiveUnionPath *pathnode = makeNode(RecursiveUnionPath);

	pathnode->path.pathtype = T_RecursiveUnion;
	pathnode->path.parent = rel;
	pathnode->path.pathtarget = target;
	/* For now, assume we are above any joins, so no parameterization */
	pathnode->path.param_info = NULL;
	pathnode->path.parallel_aware = false;
	pathnode->path.parallel_safe = rel->consider_parallel &&
		leftpath->parallel_safe && rightpath->parallel_safe;
	/* Foolish, but we'll do it like joins for now: */
	pathnode->path.parallel_workers = leftpath->parallel_workers;
	/* RecursiveUnion result is always unsorted */
	pathnode->path.pathkeys = NIL;

	pathnode->leftpath = leftpath;
	pathnode->rightpath = rightpath;
	pathnode->distinctList = distinctList;
	pathnode->wtParam = wtParam;
	pathnode->numGroups = numGroups;

	cost_recursive_union(&pathnode->path, leftpath, rightpath);

	return pathnode;
}

/*
 * create_lockrows_path
 *	  Creates a pathnode that represents acquiring row locks
 *
 * 'rel' is the parent relation associated with the result
 * 'subpath' is the path representing the source of data
 * 'rowMarks' is a list of PlanRowMark's
 * 'epqParam' is the ID of Param for EvalPlanQual re-eval
 */
LockRowsPath *
create_lockrows_path(PlannerInfo *root, RelOptInfo *rel,
					 Path *subpath, List *rowMarks, int epqParam)
{
	LockRowsPath *pathnode = makeNode(LockRowsPath);

	pathnode->path.pathtype = T_LockRows;
	pathnode->path.parent = rel;
	/* LockRows doesn't project, so use source path's pathtarget */
	pathnode->path.pathtarget = subpath->pathtarget;
	/* For now, assume we are above any joins, so no parameterization */
	pathnode->path.param_info = NULL;
	pathnode->path.parallel_aware = false;
	pathnode->path.parallel_safe = false;
	pathnode->path.parallel_workers = 0;
	pathnode->path.rows = subpath->rows;

	/*
	 * The result cannot be assumed sorted, since locking might cause the sort
	 * key columns to be replaced with new values.
	 */
	pathnode->path.pathkeys = NIL;

	pathnode->path.locus = subpath->locus;

	pathnode->subpath = subpath;
	pathnode->rowMarks = rowMarks;
	pathnode->epqParam = epqParam;

	/*
	 * We should charge something extra for the costs of row locking and
	 * possible refetches, but it's hard to say how much.  For now, use
	 * cpu_tuple_cost per row.
	 */
	pathnode->path.startup_cost = subpath->startup_cost;
	pathnode->path.total_cost = subpath->total_cost +
		cpu_tuple_cost * subpath->rows;

	return pathnode;
}

/*
 * create_modifytable_path
 *	  Creates a pathnode that represents performing INSERT/UPDATE/DELETE mods
 *
 * 'rel' is the parent relation associated with the result
 * 'operation' is the operation type
 * 'canSetTag' is true if we set the command tag/es_processed
 * 'nominalRelation' is the parent RT index for use of EXPLAIN
 * 'rootRelation' is the partitioned table root RT index, or 0 if none
 * 'partColsUpdated' is true if any partitioning columns are being updated,
 *		either from the target relation or a descendent partitioned table.
 * 'resultRelations' is an integer list of actual RT indexes of target rel(s)
 * 'subpaths' is a list of Path(s) producing source data (one per rel)
 * 'subroots' is a list of PlannerInfo structs (one per rel)
 * 'withCheckOptionLists' is a list of WCO lists (one per rel)
 * 'returningLists' is a list of RETURNING tlists (one per rel)
 * 'rowMarks' is a list of PlanRowMarks (non-locking only)
 * 'onconflict' is the ON CONFLICT clause, or NULL
 * 'epqParam' is the ID of Param for EvalPlanQual re-eval
 */
ModifyTablePath *
create_modifytable_path(PlannerInfo *root, RelOptInfo *rel,
						CmdType operation, bool canSetTag,
						Index nominalRelation, Index rootRelation,
						bool partColsUpdated,
						List *resultRelations, List *subpaths,
						List *subroots,
						List *withCheckOptionLists, List *returningLists,
						List *is_split_updates,
						List *rowMarks, OnConflictExpr *onconflict,
						int epqParam)
{
	ModifyTablePath *pathnode = makeNode(ModifyTablePath);
	double		total_size;
	ListCell   *lc;

	Assert(list_length(resultRelations) == list_length(subpaths));
	Assert(list_length(resultRelations) == list_length(subroots));
	Assert(withCheckOptionLists == NIL ||
		   list_length(resultRelations) == list_length(withCheckOptionLists));
	Assert(returningLists == NIL ||
		   list_length(resultRelations) == list_length(returningLists));
	Assert(list_length(resultRelations) == list_length(is_split_updates));

	pathnode->path.pathtype = T_ModifyTable;
	pathnode->path.parent = rel;
	/* pathtarget is not interesting, just make it minimally valid */
	pathnode->path.pathtarget = rel->reltarget;
	/* For now, assume we are above any joins, so no parameterization */
	pathnode->path.param_info = NULL;
	pathnode->path.parallel_aware = false;
	pathnode->path.parallel_safe = false;
	pathnode->path.parallel_workers = 0;
	pathnode->path.pathkeys = NIL;

	/*
	 * Put Motions on top of the subpaths as needed, and set the locus of the
	 * ModifyTable path itself.
	 */
	if (Gp_role == GP_ROLE_DISPATCH)
		pathnode->path.locus =
			adjust_modifytable_subpaths(root, operation,
										resultRelations, subpaths,
										is_split_updates);
	else
	{
		/* don't allow split updates in utility mode. */
		if (Gp_role == GP_ROLE_UTILITY && operation == CMD_UPDATE &&
			list_member_int(is_split_updates, (int) true))
		{
				ereport(ERROR,
						(errcode(ERRCODE_FEATURE_NOT_SUPPORTED),
						 errmsg("cannot update distribution key columns in utility mode")));
		}

		CdbPathLocus_MakeEntry(&pathnode->path.locus);
	}

	/*
	 * Compute cost & rowcount as sum of subpath costs & rowcounts.
	 *
	 * Currently, we don't charge anything extra for the actual table
	 * modification work, nor for the WITH CHECK OPTIONS or RETURNING
	 * expressions if any.  It would only be window dressing, since
	 * ModifyTable is always a top-level node and there is no way for the
	 * costs to change any higher-level planning choices.  But we might want
	 * to make it look better sometime.
	 */
	pathnode->path.startup_cost = 0;
	pathnode->path.total_cost = 0;
	pathnode->path.rows = 0;
	total_size = 0;
	foreach(lc, subpaths)
	{
		Path	   *subpath = (Path *) lfirst(lc);

		if (lc == list_head(subpaths))	/* first node? */
			pathnode->path.startup_cost = subpath->startup_cost;
		pathnode->path.total_cost += subpath->total_cost;
		pathnode->path.rows += subpath->rows;
		total_size += subpath->pathtarget->width * subpath->rows;
	}

	/*
	 * Set width to the average width of the subpath outputs.  XXX this is
	 * totally wrong: we should report zero if no RETURNING, else an average
	 * of the RETURNING tlist widths.  But it's what happened historically,
	 * and improving it is a task for another day.
	 */
	if (pathnode->path.rows > 0)
		total_size /= pathnode->path.rows;
	pathnode->path.pathtarget->width = rint(total_size);

	pathnode->operation = operation;
	pathnode->canSetTag = canSetTag;
	pathnode->nominalRelation = nominalRelation;
	pathnode->rootRelation = rootRelation;
	pathnode->partColsUpdated = partColsUpdated;
	pathnode->resultRelations = resultRelations;
	pathnode->is_split_updates = is_split_updates;
	pathnode->subpaths = subpaths;
	pathnode->subroots = subroots;
	pathnode->withCheckOptionLists = withCheckOptionLists;
	pathnode->returningLists = returningLists;
	pathnode->rowMarks = rowMarks;
	pathnode->onconflict = onconflict;
	pathnode->epqParam = epqParam;

	return pathnode;
}


/*
 * Add Motions to children of a ModifyTable path, so that data
 * is modified on the correct segments.
 *
 * The input to a ModifyTable node must be distributed according to the
 * DISTRIBUTED BY of the target table. Add Motion paths to the child
 * plans for that. Returns a locus to represent the distribution of the
 * ModifyTable node itself.
 */
static CdbPathLocus
adjust_modifytable_subpaths(PlannerInfo *root, CmdType operation,
							List *resultRelations, List *subpaths,
							List *is_split_updates)
{
	/*
	 * The input plans must be distributed correctly.
	 */
	ListCell   *lcr,
			   *lcp,
			   *lci = NULL;
	bool		all_subplans_entry = true,
				all_subplans_replicated = true;
	int			numsegments = -1;

	if (operation == CMD_UPDATE)
		lci = list_head(is_split_updates);

	forboth(lcr, resultRelations, lcp, subpaths)
	{
		int			rti = lfirst_int(lcr);
		Path	   *subpath = (Path *) lfirst(lcp);
		RangeTblEntry *rte = rt_fetch(rti, root->parse->rtable);
		GpPolicy   *targetPolicy;
		GpPolicyType targetPolicyType;

		Assert(rte->rtekind == RTE_RELATION);

		targetPolicy = GpPolicyFetch(rte->relid);
		targetPolicyType = targetPolicy->ptype;

		numsegments = Max(targetPolicy->numsegments, numsegments);

		if (targetPolicyType == POLICYTYPE_PARTITIONED)
		{
			all_subplans_entry = false;
			all_subplans_replicated = false;
		}
		else if (targetPolicyType == POLICYTYPE_ENTRY)
		{
			/* Master-only table */
			all_subplans_replicated = false;
		}
		else if (targetPolicyType == POLICYTYPE_REPLICATED)
		{
			all_subplans_entry = false;
		}
		else
			elog(ERROR, "unrecognized policy type %u", targetPolicyType);

		if (operation == CMD_INSERT)
		{
			subpath = create_motion_path_for_insert(root, targetPolicy, subpath);
		}
		else if (operation == CMD_DELETE)
		{
			subpath = create_motion_path_for_upddel(root, rti, targetPolicy, subpath);
		}
		else if (operation == CMD_UPDATE)
		{
			bool		is_split_update;

			is_split_update = (bool) lfirst_int(lci);

			if (is_split_update)
				subpath = create_split_update_path(root, rti, targetPolicy, subpath);
			else
				subpath = create_motion_path_for_upddel(root, rti, targetPolicy, subpath);

			lci = lnext(lci);
		}
		lfirst(lcp) = subpath;
	}

	/*
	 * Set the distribution of the ModifyTable node itself. If there is only
	 * one subplan, or all the subplans have a compatible distribution, then
	 * we could mark the ModifyTable with the same distribution key. However,
	 * currently, because a ModifyTable node can only be at the top of the
	 * plan, it won't make any difference to the overall plan.
	 *
	 * GPDB_96_MERGE_FIXME: it might with e.g. a INSERT RETURNING in a CTE
	 * I tried here, the locus setting is quite simple, but failed if it's not
	 * in a CTE and the locus is General. Haven't figured out how to create
	 * flow in that case.
	 * Example:
	 * CREATE TABLE cte_returning_locus(c1 int) DISTRIBUTED BY (c1);
	 * COPY cte_returning_locus FROM PROGRAM 'seq 1 100';
	 * EXPLAIN WITH aa AS (
	 *        INSERT INTO cte_returning_locus SELECT generate_series(3,300) RETURNING c1
	 * )
	 * SELECT count(*) FROM aa,cte_returning_locus WHERE aa.c1 = cte_returning_locus.c1;
	 *
	 * The returning doesn't need a motion to be hash joined, works fine. But
	 * without the WITH, what is the proper flow? FLOW_SINGLETON returns
	 * nothing, FLOW_PARTITIONED without hashExprs(General locus has no
	 * distkeys) returns duplication.
	 *
	 * GPDB_90_MERGE_FIXME: I've hacked a basic implementation of the above for
	 * the case where all the subplans are POLICYTYPE_ENTRY, but it seems like
	 * there should be a more general way to do this.
	 */
	if (all_subplans_entry)
	{
		CdbPathLocus resultLocus;

		CdbPathLocus_MakeEntry(&resultLocus);
		return resultLocus;
	}
	else if (all_subplans_replicated)
	{
		CdbPathLocus resultLocus;

		Assert(numsegments >= 0);

		CdbPathLocus_MakeReplicated(&resultLocus, numsegments);
		return resultLocus;
	}
	else
	{
		CdbPathLocus resultLocus;

		Assert(numsegments >= 0);

		CdbPathLocus_MakeStrewn(&resultLocus, numsegments);

		return resultLocus;
	}
}

/*
 * create_limit_path
 *	  Creates a pathnode that represents performing LIMIT/OFFSET
 *
 * In addition to providing the actual OFFSET and LIMIT expressions,
 * the caller must provide estimates of their values for costing purposes.
 * The estimates are as computed by preprocess_limit(), ie, 0 represents
 * the clause not being present, and -1 means it's present but we could
 * not estimate its value.
 *
 * 'rel' is the parent relation associated with the result
 * 'subpath' is the path representing the source of data
 * 'limitOffset' is the actual OFFSET expression, or NULL
 * 'limitCount' is the actual LIMIT expression, or NULL
 * 'offset_est' is the estimated value of the OFFSET expression
 * 'count_est' is the estimated value of the LIMIT expression
 *
 * Greenplum specific change: the return type is changed to Path
 * because at the end of function, we need to check if it is
 * segment general locus and may create other kind of path.
 */
Path *
create_limit_path(PlannerInfo *root, RelOptInfo *rel,
				  Path *subpath,
				  Node *limitOffset, Node *limitCount,
				  int64 offset_est, int64 count_est)
{
	LimitPath  *pathnode = makeNode(LimitPath);

	pathnode->path.pathtype = T_Limit;
	pathnode->path.parent = rel;
	/* Limit doesn't project, so use source path's pathtarget */
	pathnode->path.pathtarget = subpath->pathtarget;
	/* For now, assume we are above any joins, so no parameterization */
	pathnode->path.param_info = NULL;
	pathnode->path.parallel_aware = false;
	pathnode->path.parallel_safe = rel->consider_parallel &&
		subpath->parallel_safe;
	pathnode->path.parallel_workers = subpath->parallel_workers;
	pathnode->path.rows = subpath->rows;
	pathnode->path.startup_cost = subpath->startup_cost;
	pathnode->path.total_cost = subpath->total_cost;
	pathnode->path.pathkeys = subpath->pathkeys;
	pathnode->path.locus = subpath->locus;
	pathnode->subpath = subpath;
	pathnode->limitOffset = limitOffset;
	pathnode->limitCount = limitCount;

	/*
	 * Adjust the output rows count and costs according to the offset/limit.
	 */
	adjust_limit_rows_costs(&pathnode->path.rows,
							&pathnode->path.startup_cost,
							&pathnode->path.total_cost,
							offset_est, count_est);

	/*
	 * Greenplum specific behavior:
	 * If the limit path's locus is general or segmentgeneral
	 * we have to make it singleQE.
	 */
	if (contain_volatile_functions(pathnode->limitOffset) || contain_volatile_functions(pathnode->limitCount))
		return turn_volatile_seggen_to_singleqe(root, (Path *) pathnode, NULL);
	else
		return (Path *)pathnode;
}

/*
 * adjust_limit_rows_costs
 *	  Adjust the size and cost estimates for a LimitPath node according to the
 *	  offset/limit.
 *
 * This is only a cosmetic issue if we are at top level, but if we are
 * building a subquery then it's important to report correct info to the outer
 * planner.
 *
 * When the offset or count couldn't be estimated, use 10% of the estimated
 * number of rows emitted from the subpath.
 *
 * XXX we don't bother to add eval costs of the offset/limit expressions
 * themselves to the path costs.  In theory we should, but in most cases those
 * expressions are trivial and it's just not worth the trouble.
 */
void
adjust_limit_rows_costs(double *rows,	/* in/out parameter */
						Cost *startup_cost, /* in/out parameter */
						Cost *total_cost,	/* in/out parameter */
						int64 offset_est,
						int64 count_est)
{
	double		input_rows = *rows;
	Cost		input_startup_cost = *startup_cost;
	Cost		input_total_cost = *total_cost;

	if (offset_est != 0)
	{
		double		offset_rows;

		if (offset_est > 0)
			offset_rows = (double) offset_est;
		else
			offset_rows = clamp_row_est(input_rows * 0.10);
		if (offset_rows > *rows)
			offset_rows = *rows;
		if (input_rows > 0)
			*startup_cost +=
				(input_total_cost - input_startup_cost)
				* offset_rows / input_rows;
		*rows -= offset_rows;
		if (*rows < 1)
			*rows = 1;
	}

	if (count_est != 0)
	{
		double		count_rows;

		if (count_est > 0)
			count_rows = (double) count_est;
		else
			count_rows = clamp_row_est(input_rows * 0.10);
		if (count_rows > *rows)
			count_rows = *rows;
		if (input_rows > 0)
			*total_cost = *startup_cost +
				(input_total_cost - input_startup_cost)
				* count_rows / input_rows;
		*rows = count_rows;
		if (*rows < 1)
			*rows = 1;
	}
}


/*
 * reparameterize_path
 *		Attempt to modify a Path to have greater parameterization
 *
 * We use this to attempt to bring all child paths of an appendrel to the
 * same parameterization level, ensuring that they all enforce the same set
 * of join quals (and thus that that parameterization can be attributed to
 * an append path built from such paths).  Currently, only a few path types
 * are supported here, though more could be added at need.  We return NULL
 * if we can't reparameterize the given path.
 *
 * Note: we intentionally do not pass created paths to add_path(); it would
 * possibly try to delete them on the grounds of being cost-inferior to the
 * paths they were made from, and we don't want that.  Paths made here are
 * not necessarily of general-purpose usefulness, but they can be useful
 * as members of an append path.
 */
Path *
reparameterize_path(PlannerInfo *root, Path *path,
					Relids required_outer,
					double loop_count)
{
	RelOptInfo *rel = path->parent;

	/* Can only increase, not decrease, path's parameterization */
	if (!bms_is_subset(PATH_REQ_OUTER(path), required_outer))
		return NULL;
	switch (path->pathtype)
	{
		case T_SeqScan:
			return create_seqscan_path(root, rel, required_outer, 0);
		case T_SampleScan:
			return (Path *) create_samplescan_path(root, rel, required_outer);
		case T_IndexScan:
		case T_IndexOnlyScan:
			{
				IndexPath  *ipath = (IndexPath *) path;
				IndexPath  *newpath = makeNode(IndexPath);

				/*
				 * We can't use create_index_path directly, and would not want
				 * to because it would re-compute the indexqual conditions
				 * which is wasted effort.  Instead we hack things a bit:
				 * flat-copy the path node, revise its param_info, and redo
				 * the cost estimate.
				 */
				memcpy(newpath, ipath, sizeof(IndexPath));
				newpath->path.param_info =
					get_baserel_parampathinfo(root, rel, required_outer);
				cost_index(newpath, root, loop_count, false);
				return (Path *) newpath;
			}
		case T_BitmapHeapScan:
			{
				BitmapHeapPath *bpath = (BitmapHeapPath *) path;

				return (Path *) create_bitmap_heap_path(root,
														rel,
														bpath->bitmapqual,
														required_outer,
														loop_count, 0);
			}
		case T_SubqueryScan:
			{
				SubqueryScanPath *spath = (SubqueryScanPath *) path;

				return (Path *) create_subqueryscan_path(root,
														 rel,
														 spath->subpath,
														 spath->path.pathkeys,
														 spath->path.locus,
														 required_outer);
			}
		case T_Result:
			/* Supported only for RTE_RESULT scan paths */
			if (IsA(path, Path))
				return create_resultscan_path(root, rel, required_outer);
			break;
		case T_Append:
			{
				AppendPath *apath = (AppendPath *) path;
				List	   *childpaths = NIL;
				List	   *partialpaths = NIL;
				int			i;
				ListCell   *lc;

				/* Reparameterize the children */
				i = 0;
				foreach(lc, apath->subpaths)
				{
					Path	   *spath = (Path *) lfirst(lc);

					spath = reparameterize_path(root, spath,
												required_outer,
												loop_count);
					if (spath == NULL)
						return NULL;
					/* We have to re-split the regular and partial paths */
					if (i < apath->first_partial_path)
						childpaths = lappend(childpaths, spath);
					else
						partialpaths = lappend(partialpaths, spath);
					i++;
				}
				return (Path *)
					create_append_path(root, rel, childpaths, partialpaths,
									   apath->path.pathkeys, required_outer,
									   apath->path.parallel_workers,
									   apath->path.parallel_aware,
									   apath->partitioned_rels,
									   -1);
			}
		default:
			break;
	}
	return NULL;
}

/*
 * reparameterize_path_by_child
 * 		Given a path parameterized by the parent of the given child relation,
 * 		translate the path to be parameterized by the given child relation.
 *
 * The function creates a new path of the same type as the given path, but
 * parameterized by the given child relation.  Most fields from the original
 * path can simply be flat-copied, but any expressions must be adjusted to
 * refer to the correct varnos, and any paths must be recursively
 * reparameterized.  Other fields that refer to specific relids also need
 * adjustment.
 *
 * The cost, number of rows, width and parallel path properties depend upon
 * path->parent, which does not change during the translation. Hence those
 * members are copied as they are.
 *
 * If the given path can not be reparameterized, the function returns NULL.
 */
Path *
reparameterize_path_by_child(PlannerInfo *root, Path *path,
							 RelOptInfo *child_rel)
{

#define FLAT_COPY_PATH(newnode, node, nodetype)  \
	( (newnode) = makeNode(nodetype), \
	  memcpy((newnode), (node), sizeof(nodetype)) )

#define ADJUST_CHILD_ATTRS(node) \
	((node) = \
	 (List *) adjust_appendrel_attrs_multilevel(root, (Node *) (node), \
												child_rel->relids, \
												child_rel->top_parent_relids))

#define REPARAMETERIZE_CHILD_PATH(path) \
do { \
	(path) = reparameterize_path_by_child(root, (path), child_rel); \
	if ((path) == NULL) \
		return NULL; \
} while(0)

#define REPARAMETERIZE_CHILD_PATH_LIST(pathlist) \
do { \
	if ((pathlist) != NIL) \
	{ \
		(pathlist) = reparameterize_pathlist_by_child(root, (pathlist), \
													  child_rel); \
		if ((pathlist) == NIL) \
			return NULL; \
	} \
} while(0)

	Path	   *new_path;
	ParamPathInfo *new_ppi;
	ParamPathInfo *old_ppi;
	Relids		required_outer;

	/*
	 * If the path is not parameterized by parent of the given relation, it
	 * doesn't need reparameterization.
	 */
	if (!path->param_info ||
		!bms_overlap(PATH_REQ_OUTER(path), child_rel->top_parent_relids))
		return path;

	/*
	 * If possible, reparameterize the given path, making a copy.
	 *
	 * This function is currently only applied to the inner side of a nestloop
	 * join that is being partitioned by the partitionwise-join code.  Hence,
	 * we need only support path types that plausibly arise in that context.
	 * (In particular, supporting sorted path types would be a waste of code
	 * and cycles: even if we translated them here, they'd just lose in
	 * subsequent cost comparisons.)  If we do see an unsupported path type,
	 * that just means we won't be able to generate a partitionwise-join plan
	 * using that path type.
	 */
	switch (nodeTag(path))
	{
		case T_Path:
			FLAT_COPY_PATH(new_path, path, Path);
			break;

		case T_IndexPath:
			{
				IndexPath  *ipath;

				FLAT_COPY_PATH(ipath, path, IndexPath);
				ADJUST_CHILD_ATTRS(ipath->indexclauses);
				new_path = (Path *) ipath;
			}
			break;

		case T_BitmapHeapPath:
			{
				BitmapHeapPath *bhpath;

				FLAT_COPY_PATH(bhpath, path, BitmapHeapPath);
				REPARAMETERIZE_CHILD_PATH(bhpath->bitmapqual);
				new_path = (Path *) bhpath;
			}
			break;

		case T_BitmapAndPath:
			{
				BitmapAndPath *bapath;

				FLAT_COPY_PATH(bapath, path, BitmapAndPath);
				REPARAMETERIZE_CHILD_PATH_LIST(bapath->bitmapquals);
				new_path = (Path *) bapath;
			}
			break;

		case T_BitmapOrPath:
			{
				BitmapOrPath *bopath;

				FLAT_COPY_PATH(bopath, path, BitmapOrPath);
				REPARAMETERIZE_CHILD_PATH_LIST(bopath->bitmapquals);
				new_path = (Path *) bopath;
			}
			break;

		case T_ForeignPath:
			{
				ForeignPath *fpath;
				ReparameterizeForeignPathByChild_function rfpc_func;

				FLAT_COPY_PATH(fpath, path, ForeignPath);
				if (fpath->fdw_outerpath)
					REPARAMETERIZE_CHILD_PATH(fpath->fdw_outerpath);

				/* Hand over to FDW if needed. */
				rfpc_func =
					path->parent->fdwroutine->ReparameterizeForeignPathByChild;
				if (rfpc_func)
					fpath->fdw_private = rfpc_func(root, fpath->fdw_private,
												   child_rel);
				new_path = (Path *) fpath;
			}
			break;

		case T_CustomPath:
			{
				CustomPath *cpath;

				FLAT_COPY_PATH(cpath, path, CustomPath);
				REPARAMETERIZE_CHILD_PATH_LIST(cpath->custom_paths);
				if (cpath->methods &&
					cpath->methods->ReparameterizeCustomPathByChild)
					cpath->custom_private =
						cpath->methods->ReparameterizeCustomPathByChild(root,
																		cpath->custom_private,
																		child_rel);
				new_path = (Path *) cpath;
			}
			break;

		case T_NestPath:
			{
				JoinPath   *jpath;

				FLAT_COPY_PATH(jpath, path, NestPath);

				REPARAMETERIZE_CHILD_PATH(jpath->outerjoinpath);
				REPARAMETERIZE_CHILD_PATH(jpath->innerjoinpath);
				ADJUST_CHILD_ATTRS(jpath->joinrestrictinfo);
				new_path = (Path *) jpath;
			}
			break;

		case T_MergePath:
			{
				JoinPath   *jpath;
				MergePath  *mpath;

				FLAT_COPY_PATH(mpath, path, MergePath);

				jpath = (JoinPath *) mpath;
				REPARAMETERIZE_CHILD_PATH(jpath->outerjoinpath);
				REPARAMETERIZE_CHILD_PATH(jpath->innerjoinpath);
				ADJUST_CHILD_ATTRS(jpath->joinrestrictinfo);
				ADJUST_CHILD_ATTRS(mpath->path_mergeclauses);
				new_path = (Path *) mpath;
			}
			break;

		case T_HashPath:
			{
				JoinPath   *jpath;
				HashPath   *hpath;

				FLAT_COPY_PATH(hpath, path, HashPath);

				jpath = (JoinPath *) hpath;
				REPARAMETERIZE_CHILD_PATH(jpath->outerjoinpath);
				REPARAMETERIZE_CHILD_PATH(jpath->innerjoinpath);
				ADJUST_CHILD_ATTRS(jpath->joinrestrictinfo);
				ADJUST_CHILD_ATTRS(hpath->path_hashclauses);
				new_path = (Path *) hpath;
			}
			break;

		case T_AppendPath:
			{
				AppendPath *apath;

				FLAT_COPY_PATH(apath, path, AppendPath);
				REPARAMETERIZE_CHILD_PATH_LIST(apath->subpaths);
				new_path = (Path *) apath;
			}
			break;

		case T_GatherPath:
			{
				GatherPath *gpath;

				FLAT_COPY_PATH(gpath, path, GatherPath);
				REPARAMETERIZE_CHILD_PATH(gpath->subpath);
				new_path = (Path *) gpath;
			}
			break;

		default:

			/* We don't know how to reparameterize this path. */
			return NULL;
	}

	/*
	 * Adjust the parameterization information, which refers to the topmost
	 * parent. The topmost parent can be multiple levels away from the given
	 * child, hence use multi-level expression adjustment routines.
	 */
	old_ppi = new_path->param_info;
	required_outer =
		adjust_child_relids_multilevel(root, old_ppi->ppi_req_outer,
									   child_rel->relids,
									   child_rel->top_parent_relids);

	/* If we already have a PPI for this parameterization, just return it */
	new_ppi = find_param_path_info(new_path->parent, required_outer);

	/*
	 * If not, build a new one and link it to the list of PPIs. For the same
	 * reason as explained in mark_dummy_rel(), allocate new PPI in the same
	 * context the given RelOptInfo is in.
	 */
	if (new_ppi == NULL)
	{
		MemoryContext oldcontext;
		RelOptInfo *rel = path->parent;

		oldcontext = MemoryContextSwitchTo(GetMemoryChunkContext(rel));

		new_ppi = makeNode(ParamPathInfo);
		new_ppi->ppi_req_outer = bms_copy(required_outer);
		new_ppi->ppi_rows = old_ppi->ppi_rows;
		new_ppi->ppi_clauses = old_ppi->ppi_clauses;
		ADJUST_CHILD_ATTRS(new_ppi->ppi_clauses);
		rel->ppilist = lappend(rel->ppilist, new_ppi);

		MemoryContextSwitchTo(oldcontext);
	}
	bms_free(required_outer);

	new_path->param_info = new_ppi;

	/*
	 * Adjust the path target if the parent of the outer relation is
	 * referenced in the targetlist. This can happen when only the parent of
	 * outer relation is laterally referenced in this relation.
	 */
	if (bms_overlap(path->parent->lateral_relids,
					child_rel->top_parent_relids))
	{
		new_path->pathtarget = copy_pathtarget(new_path->pathtarget);
		ADJUST_CHILD_ATTRS(new_path->pathtarget->exprs);
	}

	return new_path;
}

/*
 * reparameterize_pathlist_by_child
 * 		Helper function to reparameterize a list of paths by given child rel.
 */
static List *
reparameterize_pathlist_by_child(PlannerInfo *root,
								 List *pathlist,
								 RelOptInfo *child_rel)
{
	ListCell   *lc;
	List	   *result = NIL;

	foreach(lc, pathlist)
	{
		Path	   *path = reparameterize_path_by_child(root, lfirst(lc),
														child_rel);

		if (path == NULL)
		{
			list_free(result);
			return NIL;
		}

		result = lappend(result, path);
	}

	return result;
}<|MERGE_RESOLUTION|>--- conflicted
+++ resolved
@@ -4149,6 +4149,8 @@
 
 		Assert(subpp->path.parent == rel);
 		subpath = subpp->subpath;
+		if (subpp->cdb_restrict_clauses != NIL)
+			restrict_clauses = list_concat_unique(restrict_clauses, subpp->cdb_restrict_clauses);
 		Assert(!IsA(subpath, ProjectionPath));
 	}
 
@@ -4181,15 +4183,10 @@
 	 * Filters, we could push them down too. But currently this is only used on
 	 * top of Material paths, which don't support it, so it doesn't matter.
 	 */
-<<<<<<< HEAD
+	oldtarget = subpath->pathtarget;
 	if (!restrict_clauses &&
 		(is_projection_capable_path(subpath) ||
 		 equal(oldtarget->exprs, target->exprs)))
-=======
-	oldtarget = subpath->pathtarget;
-	if (is_projection_capable_path(subpath) ||
-		equal(oldtarget->exprs, target->exprs))
->>>>>>> 7cd0d523
 	{
 		/* No separate Result node needed */
 		pathnode->dummypp = true;
