/*-------------------------------------------------------------------------
 *
 * placeholder.c
 *	  PlaceHolderVar and PlaceHolderInfo manipulation routines
 *
 *
<<<<<<< HEAD
 * Portions Copyright (c) 2017, Pivotal Software Inc
 * Portions Copyright (c) 1996-2011, PostgreSQL Global Development Group
=======
 * Portions Copyright (c) 1996-2012, PostgreSQL Global Development Group
>>>>>>> 80edfd76
 * Portions Copyright (c) 1994, Regents of the University of California
 *
 *
 * IDENTIFICATION
 *	  src/backend/optimizer/util/placeholder.c
 *
 *-------------------------------------------------------------------------
 */
#include "postgres.h"

#include "nodes/nodeFuncs.h"
#include "optimizer/pathnode.h"
#include "optimizer/placeholder.h"
#include "optimizer/planmain.h"
#include "optimizer/var.h"
#include "utils/lsyscache.h"
#include "parser/parse_expr.h"

/* Local functions */
static Relids find_placeholders_recurse(PlannerInfo *root, Node *jtnode);
static void find_placeholders_in_qual(PlannerInfo *root, Node *expr,
									  Relids relids);

/* Local functions */
static Relids find_placeholders_recurse(PlannerInfo *root, Node *jtnode);
static void mark_placeholders_in_expr(PlannerInfo *root, Node *expr,
						  Relids relids);


/*
 * make_placeholder_expr
 *		Make a PlaceHolderVar for the given expression.
 *
 * phrels is the syntactic location (as a set of baserels) to attribute
 * to the expression.
 */
PlaceHolderVar *
make_placeholder_expr(PlannerInfo *root, Expr *expr, Relids phrels)
{
	PlaceHolderVar *phv = makeNode(PlaceHolderVar);

	phv->phexpr = expr;
	phv->phrels = phrels;
	phv->phid = ++(root->glob->lastPHId);
	phv->phlevelsup = 0;

	return phv;
}

/*
 * find_placeholder_info
 *		Fetch the PlaceHolderInfo for the given PHV
 *
 * If the PlaceHolderInfo doesn't exist yet, create it if create_new_ph is
 * true, else throw an error.
 *
 * This is separate from make_placeholder_expr because subquery pullup has
 * to make PlaceHolderVars for expressions that might not be used at all in
 * the upper query, or might not remain after const-expression simplification.
 * We build PlaceHolderInfos only for PHVs that are still present in the
 * simplified query passed to query_planner().
 *
 * Note: this should only be called after query_planner() has started.	Also,
 * create_new_ph must not be TRUE after deconstruct_jointree begins, because
 * make_outerjoininfo assumes that we already know about all placeholders.
 */
PlaceHolderInfo *
find_placeholder_info(PlannerInfo *root, PlaceHolderVar *phv,
					  bool create_new_ph)
{
	PlaceHolderInfo *phinfo;
	ListCell   *lc;

	/* if this ever isn't true, we'd need to be able to look in parent lists */
	Assert(phv->phlevelsup == 0);

	foreach(lc, root->placeholder_list)
	{
		phinfo = (PlaceHolderInfo *) lfirst(lc);

		if (phinfo->phid == phv->phid)
			return phinfo;
	}

	/* Not found, so create it */
	if (!create_new_ph)
		elog(ERROR, "too late to create a new PlaceHolderInfo");

	phinfo = makeNode(PlaceHolderInfo);
	phinfo->phid = phv->phid;
	phinfo->ph_var = copyObject(phv);
	phinfo->ph_eval_at = pull_varnos((Node *) phv);
	/* ph_eval_at may change later, see update_placeholder_eval_levels */
	phinfo->ph_needed = NULL;	/* initially it's unused */
	phinfo->ph_may_need = NULL;
	/* for the moment, estimate width using just the datatype info */
	phinfo->ph_width = get_typavgwidth(exprType((Node *) phv->phexpr),
									   exprTypmod((Node *) phv->phexpr));

	root->placeholder_list = lappend(root->placeholder_list, phinfo);

	return phinfo;
}

/*
 * find_placeholders_in_jointree
 *		Search the jointree for PlaceHolderVars, and build PlaceHolderInfos
 *
 * We don't need to look at the targetlist because build_base_rel_tlists()
 * will already have made entries for any PHVs in the tlist.
 */
void
find_placeholders_in_jointree(PlannerInfo *root)
{
	/* We need do nothing if the query contains no PlaceHolderVars */
	if (root->glob->lastPHId != 0)
	{
		/* Start recursion at top of jointree */
		Assert(root->parse->jointree != NULL &&
			   IsA(root->parse->jointree, FromExpr));
		(void) find_placeholders_recurse(root, (Node *) root->parse->jointree);
	}
}

/*
 * find_placeholders_recurse
 *	  One recursion level of find_placeholders_in_jointree.
 *
 * jtnode is the current jointree node to examine.
 *
 * The result is the set of base Relids contained in or below jtnode.
 * This is just an internal convenience, it's not used at the top level.
 */
static Relids
find_placeholders_recurse(PlannerInfo *root, Node *jtnode)
{
	Relids		jtrelids;

	if (jtnode == NULL)
		return NULL;
	if (IsA(jtnode, RangeTblRef))
	{
		int			varno = ((RangeTblRef *) jtnode)->rtindex;

		/* No quals to deal with, just return correct result */
		jtrelids = bms_make_singleton(varno);
	}
	else if (IsA(jtnode, FromExpr))
	{
		FromExpr   *f = (FromExpr *) jtnode;
		ListCell   *l;

		/*
		 * First, recurse to handle child joins, and form their relid set.
		 */
		jtrelids = NULL;
		foreach(l, f->fromlist)
		{
			Relids		sub_relids;

			sub_relids = find_placeholders_recurse(root, lfirst(l));
			jtrelids = bms_join(jtrelids, sub_relids);
		}

		/*
		 * Now process the top-level quals.
		 */
		mark_placeholders_in_expr(root, f->quals, jtrelids);
	}
	else if (IsA(jtnode, JoinExpr))
	{
		JoinExpr   *j = (JoinExpr *) jtnode;
		Relids		leftids,
					rightids;

		/*
		 * First, recurse to handle child joins, and form their relid set.
		 */
		leftids = find_placeholders_recurse(root, j->larg);
		rightids = find_placeholders_recurse(root, j->rarg);
		jtrelids = bms_join(leftids, rightids);

		/* Process the qual clauses */
		mark_placeholders_in_expr(root, j->quals, jtrelids);
	}
	else
	{
		elog(ERROR, "unrecognized node type: %d",
			 (int) nodeTag(jtnode));
		jtrelids = NULL;		/* keep compiler quiet */
	}
	return jtrelids;
}

/*
 * mark_placeholders_in_expr
 *		Find all PlaceHolderVars in the given expression, and mark them
 *		as possibly needed at the specified join level.
 *
 * relids is the syntactic join level to mark as the "maybe needed" level
 * for each PlaceHolderVar found in the expression.
 */
static void
mark_placeholders_in_expr(PlannerInfo *root, Node *expr, Relids relids)
{
	List	   *vars;
	ListCell   *vl;

	/*
	 * pull_var_clause does more than we need here, but it'll do and it's
	 * convenient to use.
	 */
<<<<<<< HEAD
	vars = pull_var_clause(qual,
=======
	vars = pull_var_clause(expr,
>>>>>>> 80edfd76
						   PVC_RECURSE_AGGREGATES,
						   PVC_INCLUDE_PLACEHOLDERS);
	foreach(vl, vars)
	{
		PlaceHolderVar *phv = (PlaceHolderVar *) lfirst(vl);
		PlaceHolderInfo *phinfo;

		/* Ignore any plain Vars */
		if (!IsA(phv, PlaceHolderVar))
			continue;

		/* Create a PlaceHolderInfo entry if there's not one already */
		phinfo = find_placeholder_info(root, phv, true);

		/* Mark it, and recursively process any contained placeholders */
		mark_placeholder_maybe_needed(root, phinfo, relids);
	}
	list_free(vars);
}

/*
 * mark_placeholder_maybe_needed
 *		Mark a placeholder as possibly needed at the specified join level.
 *
 * relids is the syntactic join level to mark as the "maybe needed" level
 * for the placeholder.
 *
 * This is called during an initial scan of the query's targetlist and quals
 * before we begin deconstruct_jointree.  Once we begin deconstruct_jointree,
 * all active placeholders must be present in root->placeholder_list with
 * their correct ph_may_need values, because make_outerjoininfo and
 * update_placeholder_eval_levels require this info to be available while
 * we crawl up the join tree.
 */
void
mark_placeholder_maybe_needed(PlannerInfo *root, PlaceHolderInfo *phinfo,
							  Relids relids)
{
	/* Mark the PHV as possibly needed at the given syntactic level */
	phinfo->ph_may_need = bms_add_members(phinfo->ph_may_need, relids);

	/*
	 * This is a bit tricky: the PHV's contained expression may contain other,
	 * lower-level PHVs.  We need to get those into the PlaceHolderInfo list,
	 * but they aren't going to be needed where the outer PHV is referenced.
	 * Rather, they'll be needed where the outer PHV is evaluated.  We can
	 * estimate that (conservatively) as the syntactic location of the PHV's
	 * expression.	Recurse to take care of any such PHVs.
	 */
	mark_placeholders_in_expr(root, (Node *) phinfo->ph_var->phexpr,
							  phinfo->ph_var->phrels);
}

/*
 * update_placeholder_eval_levels
 *		Adjust the target evaluation levels for placeholders
 *
 * The initial eval_at level set by find_placeholder_info was the set of
 * rels used in the placeholder's expression (or the whole subselect below
 * the placeholder's syntactic location, if the expr is variable-free).
 * If the subselect contains any outer joins that can null any of those rels,
 * we must delay evaluation to above those joins.
 *
 * We repeat this operation each time we add another outer join to
 * root->join_info_list.  It's somewhat annoying to have to do that, but
 * since we don't have very much information on the placeholders' locations,
 * it's hard to avoid.  Each placeholder's eval_at level must be correct
 * by the time it starts to figure in outer-join delay decisions for higher
 * outer joins.
 *
 * In future we might want to put additional policy/heuristics here to
 * try to determine an optimal evaluation level.  The current rules will
 * result in evaluation at the lowest possible level.  However, pushing a
 * placeholder eval up the tree is likely to further constrain evaluation
 * order for outer joins, so it could easily be counterproductive; and we
 * don't have enough information at this point to make an intelligent choice.
 */
void
update_placeholder_eval_levels(PlannerInfo *root, SpecialJoinInfo *new_sjinfo)
{
	ListCell   *lc1;

	foreach(lc1, root->placeholder_list)
	{
		PlaceHolderInfo *phinfo = (PlaceHolderInfo *) lfirst(lc1);
		Relids		syn_level = phinfo->ph_var->phrels;
		Relids		eval_at;
		bool		found_some;
		ListCell   *lc2;

		/*
		 * We don't need to do any work on this placeholder unless the
		 * newly-added outer join is syntactically beneath its location.
		 */
		if (!bms_is_subset(new_sjinfo->syn_lefthand, syn_level) ||
			!bms_is_subset(new_sjinfo->syn_righthand, syn_level))
			continue;

		/*
		 * Check for delays due to lower outer joins.  This is the same logic
		 * as in check_outerjoin_delay in initsplan.c, except that we don't
		 * have anything to do with the delay_upper_joins flags; delay of
		 * upper outer joins will be handled later, based on the eval_at
		 * values we compute now.
		 */
		eval_at = phinfo->ph_eval_at;

		do
		{
			found_some = false;
			foreach(lc2, root->join_info_list)
			{
				SpecialJoinInfo *sjinfo = (SpecialJoinInfo *) lfirst(lc2);

				/* disregard joins not within the PHV's sub-select */
				if (!bms_is_subset(sjinfo->syn_lefthand, syn_level) ||
					!bms_is_subset(sjinfo->syn_righthand, syn_level))
					continue;

				/* do we reference any nullable rels of this OJ? */
				if (bms_overlap(eval_at, sjinfo->min_righthand) ||
					(sjinfo->jointype == JOIN_FULL &&
					 bms_overlap(eval_at, sjinfo->min_lefthand)))
				{
					/* yes; have we included all its rels in eval_at? */
					if (!bms_is_subset(sjinfo->min_lefthand, eval_at) ||
						!bms_is_subset(sjinfo->min_righthand, eval_at))
					{
						/* no, so add them in */
						eval_at = bms_add_members(eval_at,
												sjinfo->min_lefthand);
						eval_at = bms_add_members(eval_at,
												  sjinfo->min_righthand);
						/* we'll need another iteration */
						found_some = true;
					}
				}
			}
		} while (found_some);

		phinfo->ph_eval_at = eval_at;
	}
}

/*
 * fix_placeholder_input_needed_levels
 *		Adjust the "needed at" levels for placeholder inputs
 *
 * This is called after we've finished determining the eval_at levels for
 * all placeholders.  We need to make sure that all vars and placeholders
 * needed to evaluate each placeholder will be available at the join level
 * where the evaluation will be done.  Note that this loop can have
 * side-effects on the ph_needed sets of other PlaceHolderInfos; that's okay
 * because we don't examine ph_needed here, so there are no ordering issues
 * to worry about.
 */
void
fix_placeholder_input_needed_levels(PlannerInfo *root)
{
	ListCell   *lc;

	foreach(lc, root->placeholder_list)
	{
		PlaceHolderInfo *phinfo = (PlaceHolderInfo *) lfirst(lc);
		Relids		eval_at = phinfo->ph_eval_at;

		/* No work unless it'll be evaluated above baserel level */
		if (bms_membership(eval_at) == BMS_MULTIPLE)
		{
			List	   *vars = pull_var_clause((Node *) phinfo->ph_var->phexpr,
											   PVC_RECURSE_AGGREGATES,
											   PVC_INCLUDE_PLACEHOLDERS);

			add_vars_to_targetlist(root, vars, eval_at, false);
			list_free(vars);
		}
	}
}

/*
 * add_placeholders_to_base_rels
 *		Add any required PlaceHolderVars to base rels' targetlists.
 *
 * If any placeholder can be computed at a base rel and is needed above it,
 * add it to that rel's targetlist.  This might look like it could be merged
 * with fix_placeholder_input_needed_levels, but it must be separate because
 * join removal happens in between, and can change the ph_eval_at sets.  There
 * is essentially the same logic in add_placeholders_to_joinrel, but we can't
 * do that part until joinrels are formed.
 */
void
add_placeholders_to_base_rels(PlannerInfo *root)
{
	ListCell   *lc;

	foreach(lc, root->placeholder_list)
	{
		PlaceHolderInfo *phinfo = (PlaceHolderInfo *) lfirst(lc);
		Relids		eval_at = phinfo->ph_eval_at;

		if (bms_membership(eval_at) == BMS_SINGLETON)
		{
			int			varno = bms_singleton_member(eval_at);
			RelOptInfo *rel = find_base_rel(root, varno);

			if (bms_nonempty_difference(phinfo->ph_needed, rel->relids))
				rel->reltargetlist = lappend(rel->reltargetlist,
											 copyObject(phinfo->ph_var));
		}
	}
}

/*
 * add_placeholders_to_joinrel
 *		Add any required PlaceHolderVars to a join rel's targetlist.
 *
 * A join rel should emit a PlaceHolderVar if (a) the PHV is needed above
 * this join level and (b) the PHV can be computed at or below this level.
 * At this time we do not need to distinguish whether the PHV will be
 * computed here or copied up from below.
 */
void
add_placeholders_to_joinrel(PlannerInfo *root, RelOptInfo *joinrel)
{
	Relids		relids = joinrel->relids;
	ListCell   *lc;

	foreach(lc, root->placeholder_list)
	{
		PlaceHolderInfo *phinfo = (PlaceHolderInfo *) lfirst(lc);

		/* Is it still needed above this joinrel? */
		if (bms_nonempty_difference(phinfo->ph_needed, relids))
		{
			/* Is it computable here? */
			if (bms_is_subset(phinfo->ph_eval_at, relids))
			{
				/* Yup, add it to the output */
				joinrel->reltargetlist = lappend(joinrel->reltargetlist,
												 phinfo->ph_var);
				joinrel->width += phinfo->ph_width;
			}
		}
	}
}<|MERGE_RESOLUTION|>--- conflicted
+++ resolved
@@ -4,12 +4,8 @@
  *	  PlaceHolderVar and PlaceHolderInfo manipulation routines
  *
  *
-<<<<<<< HEAD
  * Portions Copyright (c) 2017, Pivotal Software Inc
- * Portions Copyright (c) 1996-2011, PostgreSQL Global Development Group
-=======
  * Portions Copyright (c) 1996-2012, PostgreSQL Global Development Group
->>>>>>> 80edfd76
  * Portions Copyright (c) 1994, Regents of the University of California
  *
  *
@@ -27,11 +23,6 @@
 #include "optimizer/var.h"
 #include "utils/lsyscache.h"
 #include "parser/parse_expr.h"
-
-/* Local functions */
-static Relids find_placeholders_recurse(PlannerInfo *root, Node *jtnode);
-static void find_placeholders_in_qual(PlannerInfo *root, Node *expr,
-									  Relids relids);
 
 /* Local functions */
 static Relids find_placeholders_recurse(PlannerInfo *root, Node *jtnode);
@@ -222,11 +213,7 @@
 	 * pull_var_clause does more than we need here, but it'll do and it's
 	 * convenient to use.
 	 */
-<<<<<<< HEAD
-	vars = pull_var_clause(qual,
-=======
 	vars = pull_var_clause(expr,
->>>>>>> 80edfd76
 						   PVC_RECURSE_AGGREGATES,
 						   PVC_INCLUDE_PLACEHOLDERS);
 	foreach(vl, vars)
