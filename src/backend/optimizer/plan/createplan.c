--- conflicted
+++ resolved
@@ -5,22 +5,14 @@
  *	  Planning is complete, we just need to convert the selected
  *	  Path into a Plan.
  *
-<<<<<<< HEAD
  * Portions Copyright (c) 2005-2008, Greenplum inc
  * Portions Copyright (c) 2012-Present Pivotal Software, Inc.
- * Portions Copyright (c) 1996-2008, PostgreSQL Global Development Group
-=======
  * Portions Copyright (c) 1996-2009, PostgreSQL Global Development Group
->>>>>>> b0a6ad70
  * Portions Copyright (c) 1994, Regents of the University of California
  *
  *
  * IDENTIFICATION
-<<<<<<< HEAD
- *	  $PostgreSQL: pgsql/src/backend/optimizer/plan/createplan.c,v 1.252 2008/11/20 19:52:54 tgl Exp $
-=======
  *	  $PostgreSQL: pgsql/src/backend/optimizer/plan/createplan.c,v 1.255 2009/01/01 17:23:44 momjian Exp $
->>>>>>> b0a6ad70
  *
  *-------------------------------------------------------------------------
  */
@@ -5147,19 +5139,12 @@
 
 WindowAgg *
 make_windowagg(PlannerInfo *root, List *tlist,
-<<<<<<< HEAD
 			   List *windowFuncs, Index winref,
 			   int partNumCols, AttrNumber *partColIdx, Oid *partOperators,
 			   int ordNumCols, AttrNumber *ordColIdx, Oid *ordOperators,
 			   AttrNumber firstOrderCol, Oid firstOrderCmpOperator, bool firstOrderNullsFirst,
 			   int frameOptions, Node *startOffset, Node *endOffset,
 			   Plan *lefttree)
-=======
-			   int numWindowFuncs, Index winref,
-			   int partNumCols, AttrNumber *partColIdx, Oid *partOperators,
-			   int ordNumCols, AttrNumber *ordColIdx, Oid *ordOperators,
-			   int frameOptions, Plan *lefttree)
->>>>>>> b0a6ad70
 {
 	WindowAgg  *node = makeNode(WindowAgg);
 	Plan	   *plan = &node->plan;
@@ -5173,16 +5158,12 @@
 	node->ordNumCols = ordNumCols;
 	node->ordColIdx = ordColIdx;
 	node->ordOperators = ordOperators;
-<<<<<<< HEAD
 	node->firstOrderCol = firstOrderCol;
 	node->firstOrderCmpOperator= firstOrderCmpOperator;
 	node->firstOrderNullsFirst= firstOrderNullsFirst;
 	node->frameOptions = frameOptions;
 	node->startOffset = startOffset;
 	node->endOffset = endOffset;
-=======
-	node->frameOptions = frameOptions;
->>>>>>> b0a6ad70
 
 	copy_plan_costsize(plan, lefttree); /* only care about copying size */
 	cost_windowagg(&windowagg_path, root,
