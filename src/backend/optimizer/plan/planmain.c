--- conflicted
+++ resolved
@@ -199,7 +199,6 @@
 	joinlist = deconstruct_jointree(root);
 
 	/*
-<<<<<<< HEAD
 	 * Vars mentioned in InClauseInfo items also have to be added to baserel
 	 * targetlists.  Nearly always, they'd have got there from the original
 	 * WHERE qual, but in corner cases maybe not.
@@ -207,13 +206,9 @@
 	add_IN_vars_to_tlists(root);
 
 	/*
-	 * Use the completed lists of equijoined keys to deduce any implied but
-	 * unstated equalities (for example, A=B and B=C imply A=C).
-=======
 	 * Reconsider any postponed outer-join quals now that we have built up
 	 * equivalence classes.  (This could result in further additions or
 	 * mergings of classes.)
->>>>>>> ebef17c7
 	 */
 	reconsider_outer_join_clauses(root);
 
