/*-------------------------------------------------------------------------
 *
 * subselect.c
 *	  Planning routines for subselects and parameters.
 *
 * Portions Copyright (c) 2005-2008, Greenplum inc
 * Portions Copyright (c) 2012-Present Pivotal Software, Inc.
 * Portions Copyright (c) 1996-2016, PostgreSQL Global Development Group
 * Portions Copyright (c) 1994, Regents of the University of California
 *
 * IDENTIFICATION
 *	  src/backend/optimizer/plan/subselect.c
 *
 *-------------------------------------------------------------------------
 */
#include "postgres.h"

#include "access/htup_details.h"
#include "catalog/catalog.h"
#include "catalog/pg_operator.h"
#include "catalog/pg_type.h"
#include "catalog/gp_policy.h"
#include "executor/executor.h"
#include "miscadmin.h"
#include "nodes/makefuncs.h"
#include "nodes/nodeFuncs.h"
#include "nodes/relation.h"
#include "optimizer/clauses.h"
#include "optimizer/cost.h"
#include "optimizer/pathnode.h"
#include "optimizer/planmain.h"
#include "optimizer/planner.h"
#include "optimizer/prep.h"
#include "optimizer/subselect.h"
#include "optimizer/var.h"
#include "parser/parse_relation.h"
#include "parser/parsetree.h"
#include "parser/parse_oper.h"
#include "rewrite/rewriteManip.h"
#include "utils/builtins.h"
#include "utils/lsyscache.h"
#include "utils/syscache.h"

#include "cdb/cdbmutate.h"
#include "cdb/cdbsubselect.h"
#include "cdb/cdbvars.h"

typedef struct convert_testexpr_context
{
	PlannerInfo *root;
	List	   *subst_nodes;	/* Nodes to substitute for Params */
} convert_testexpr_context;

typedef struct process_sublinks_context
{
	PlannerInfo *root;
	bool		isTopQual;
} process_sublinks_context;

typedef struct finalize_primnode_context
{
	PlannerInfo *root;
	Bitmapset  *paramids;		/* Non-local PARAM_EXEC paramids found */
} finalize_primnode_context;


static Node *build_subplan(PlannerInfo *root, Plan *plan, PlannerInfo *subroot,
			  List *plan_params,
			  SubLinkType subLinkType, int subLinkId,
			  Node *testexpr, bool adjust_testexpr,
			  bool unknownEqFalse);
static List *generate_subquery_params(PlannerInfo *root, List *tlist,
						 List **paramIds);
static Node *convert_testexpr_mutator(Node *node,
						 convert_testexpr_context *context);
static bool subplan_is_hashable(PlannerInfo *root, Plan *plan);
static bool testexpr_is_hashable(Node *testexpr);
static bool hash_ok_operator(OpExpr *expr);
static bool simplify_EXISTS_query(PlannerInfo *root, Query *query);
static Query *convert_EXISTS_to_ANY(PlannerInfo *root, Query *subselect,
					  Node **testexpr, List **paramIds);
static Node *replace_correlation_vars_mutator(Node *node, PlannerInfo *root);
static Node *process_sublinks_mutator(Node *node,
						 process_sublinks_context *context);
static Bitmapset *finalize_plan(PlannerInfo *root,
			  Plan *plan,
			  Bitmapset *valid_params,
			  Bitmapset *scan_params);
static bool finalize_primnode(Node *node, finalize_primnode_context *context);
static bool finalize_agg_primnode(Node *node, finalize_primnode_context *context);

extern	double global_work_mem(PlannerInfo *root);

/*
 * Select a PARAM_EXEC number to identify the given Var as a parameter for
 * the current subquery, or for a nestloop's inner scan.
 * If the Var already has a param in the current context, return that one.
 */
static int
assign_param_for_var(PlannerInfo *root, Var *var)
{
	ListCell   *ppl;
	PlannerParamItem *pitem;
	Index		levelsup;

	/* Find the query level the Var belongs to */
	for (levelsup = var->varlevelsup; levelsup > 0; levelsup--)
		root = root->parent_root;

	/* If there's already a matching PlannerParamItem there, just use it */
	foreach(ppl, root->plan_params)
	{
		pitem = (PlannerParamItem *) lfirst(ppl);
		if (IsA(pitem->item, Var))
		{
			Var		   *pvar = (Var *) pitem->item;

			/*
			 * This comparison must match _equalVar(), except for ignoring
			 * varlevelsup.  Note that _equalVar() ignores the location.
			 */
			if (pvar->varno == var->varno &&
				pvar->varattno == var->varattno &&
				pvar->vartype == var->vartype &&
				pvar->vartypmod == var->vartypmod &&
				pvar->varcollid == var->varcollid &&
				pvar->varnoold == var->varnoold &&
				pvar->varoattno == var->varoattno)
				return pitem->paramId;
		}
	}

	/* Nope, so make a new one */
	var = (Var *) copyObject(var);
	var->varlevelsup = 0;

	pitem = makeNode(PlannerParamItem);
	pitem->item = (Node *) var;
	pitem->paramId = root->glob->nParamExec++;

	root->plan_params = lappend(root->plan_params, pitem);

	return pitem->paramId;
}

/*
 * Generate a Param node to replace the given Var,
 * which is expected to have varlevelsup > 0 (ie, it is not local).
 */
static Param *
replace_outer_var(PlannerInfo *root, Var *var)
{
	Param	   *retval;
	int			i;

	Assert(var->varlevelsup > 0 && var->varlevelsup < root->query_level);

	/* Find the Var in the appropriate plan_params, or add it if not present */
	i = assign_param_for_var(root, var);

	retval = makeNode(Param);
	retval->paramkind = PARAM_EXEC;
	retval->paramid = i;
	retval->paramtype = var->vartype;
	retval->paramtypmod = var->vartypmod;
	retval->paramcollid = var->varcollid;
	retval->location = var->location;

	return retval;
}

/*
 * Generate a Param node to replace the given Var, which will be supplied
 * from an upper NestLoop join node.
 *
 * This is effectively the same as replace_outer_var, except that we expect
 * the Var to be local to the current query level.
 */
Param *
assign_nestloop_param_var(PlannerInfo *root, Var *var)
{
	Param	   *retval;
	int			i;

	Assert(var->varlevelsup == 0);

	i = assign_param_for_var(root, var);

	retval = makeNode(Param);
	retval->paramkind = PARAM_EXEC;
	retval->paramid = i;
	retval->paramtype = var->vartype;
	retval->paramtypmod = var->vartypmod;
	retval->paramcollid = var->varcollid;
	retval->location = var->location;

	return retval;
}

/*
 * Select a PARAM_EXEC number to identify the given PlaceHolderVar as a
 * parameter for the current subquery, or for a nestloop's inner scan.
 * If the PHV already has a param in the current context, return that one.
 *
 * This is just like assign_param_for_var, except for PlaceHolderVars.
 */
static int
assign_param_for_placeholdervar(PlannerInfo *root, PlaceHolderVar *phv)
{
	ListCell   *ppl;
	PlannerParamItem *pitem;
	Index		levelsup;

	/* Find the query level the PHV belongs to */
	for (levelsup = phv->phlevelsup; levelsup > 0; levelsup--)
		root = root->parent_root;

	/* If there's already a matching PlannerParamItem there, just use it */
	foreach(ppl, root->plan_params)
	{
		pitem = (PlannerParamItem *) lfirst(ppl);
		if (IsA(pitem->item, PlaceHolderVar))
		{
			PlaceHolderVar *pphv = (PlaceHolderVar *) pitem->item;

			/* We assume comparing the PHIDs is sufficient */
			if (pphv->phid == phv->phid)
				return pitem->paramId;
		}
	}

	/* Nope, so make a new one */
	phv = (PlaceHolderVar *) copyObject(phv);
	if (phv->phlevelsup != 0)
	{
		IncrementVarSublevelsUp((Node *) phv, -((int) phv->phlevelsup), 0);
		Assert(phv->phlevelsup == 0);
	}

	pitem = makeNode(PlannerParamItem);
	pitem->item = (Node *) phv;
	pitem->paramId = root->glob->nParamExec++;

	root->plan_params = lappend(root->plan_params, pitem);

	return pitem->paramId;
}

/*
 * Generate a Param node to replace the given PlaceHolderVar,
 * which is expected to have phlevelsup > 0 (ie, it is not local).
 *
 * This is just like replace_outer_var, except for PlaceHolderVars.
 */
static Param *
replace_outer_placeholdervar(PlannerInfo *root, PlaceHolderVar *phv)
{
	Param	   *retval;
	int			i;

	Assert(phv->phlevelsup > 0 && phv->phlevelsup < root->query_level);

	/* Find the PHV in the appropriate plan_params, or add it if not present */
	i = assign_param_for_placeholdervar(root, phv);

	retval = makeNode(Param);
	retval->paramkind = PARAM_EXEC;
	retval->paramid = i;
	retval->paramtype = exprType((Node *) phv->phexpr);
	retval->paramtypmod = exprTypmod((Node *) phv->phexpr);
	retval->paramcollid = exprCollation((Node *) phv->phexpr);
	retval->location = -1;

	return retval;
}

/*
 * Generate a Param node to replace the given PlaceHolderVar, which will be
 * supplied from an upper NestLoop join node.
 *
 * This is just like assign_nestloop_param_var, except for PlaceHolderVars.
 */
Param *
assign_nestloop_param_placeholdervar(PlannerInfo *root, PlaceHolderVar *phv)
{
	Param	   *retval;
	int			i;

	Assert(phv->phlevelsup == 0);

	i = assign_param_for_placeholdervar(root, phv);

	retval = makeNode(Param);
	retval->paramkind = PARAM_EXEC;
	retval->paramid = i;
	retval->paramtype = exprType((Node *) phv->phexpr);
	retval->paramtypmod = exprTypmod((Node *) phv->phexpr);
	retval->paramcollid = exprCollation((Node *) phv->phexpr);
	retval->location = -1;

	return retval;
}

/*
 * Generate a Param node to replace the given Aggref
 * which is expected to have agglevelsup > 0 (ie, it is not local).
 */
static Param *
replace_outer_agg(PlannerInfo *root, Aggref *agg)
{
	Param	   *retval;
	PlannerParamItem *pitem;
	Index		levelsup;

	Assert(agg->agglevelsup > 0 && agg->agglevelsup < root->query_level);

	/* Find the query level the Aggref belongs to */
	for (levelsup = agg->agglevelsup; levelsup > 0; levelsup--)
		root = root->parent_root;

	/*
	 * It does not seem worthwhile to try to match duplicate outer aggs. Just
	 * make a new slot every time.
	 */
	agg = (Aggref *) copyObject(agg);
	IncrementVarSublevelsUp((Node *) agg, -((int) agg->agglevelsup), 0);
	Assert(agg->agglevelsup == 0);

	pitem = makeNode(PlannerParamItem);
	pitem->item = (Node *) agg;
	pitem->paramId = root->glob->nParamExec++;

	root->plan_params = lappend(root->plan_params, pitem);

	retval = makeNode(Param);
	retval->paramkind = PARAM_EXEC;
	retval->paramid = pitem->paramId;
	retval->paramtype = agg->aggtype;
	retval->paramtypmod = -1;
	retval->paramcollid = agg->aggcollid;
	retval->location = agg->location;

	return retval;
}

/*
 * Generate a Param node to replace the given GroupingFunc expression which is
 * expected to have agglevelsup > 0 (ie, it is not local).
 */
static Param *
replace_outer_grouping(PlannerInfo *root, GroupingFunc *grp)
{
	Param	   *retval;
	PlannerParamItem *pitem;
	Index		levelsup;

	Assert(grp->agglevelsup > 0 && grp->agglevelsup < root->query_level);

	/* Find the query level the GroupingFunc belongs to */
	for (levelsup = grp->agglevelsup; levelsup > 0; levelsup--)
		root = root->parent_root;

	/*
	 * It does not seem worthwhile to try to match duplicate outer aggs. Just
	 * make a new slot every time.
	 */
	grp = (GroupingFunc *) copyObject(grp);
	IncrementVarSublevelsUp((Node *) grp, -((int) grp->agglevelsup), 0);
	Assert(grp->agglevelsup == 0);

	pitem = makeNode(PlannerParamItem);
	pitem->item = (Node *) grp;
	pitem->paramId = root->glob->nParamExec++;

	root->plan_params = lappend(root->plan_params, pitem);

	retval = makeNode(Param);
	retval->paramkind = PARAM_EXEC;
	retval->paramid = pitem->paramId;
	retval->paramtype = exprType((Node *) grp);
	retval->paramtypmod = -1;
	retval->paramcollid = InvalidOid;
	retval->location = grp->location;

	return retval;
}

/*
 * Generate a Param node to replace the given GroupId expression which is
 * expected to have agglevelsup > 0 (ie, it is not local).
 */
static Param *
replace_outer_group_id(PlannerInfo *root, GroupId *grp)
{
	Param	   *retval;
	PlannerParamItem *pitem;
	Index		levelsup;

	Assert(grp->agglevelsup > 0 && grp->agglevelsup < root->query_level);

	/* Find the query level the GroupingFunc belongs to */
	for (levelsup = grp->agglevelsup; levelsup > 0; levelsup--)
		root = root->parent_root;

	/*
	 * It does not seem worthwhile to try to match duplicate outer aggs. Just
	 * make a new slot every time.
	 */
	grp = (GroupId *) copyObject(grp);
	IncrementVarSublevelsUp((Node *) grp, -((int) grp->agglevelsup), 0);
	Assert(grp->agglevelsup == 0);

	pitem = makeNode(PlannerParamItem);
	pitem->item = (Node *) grp;
	pitem->paramId = root->glob->nParamExec++;

	root->plan_params = lappend(root->plan_params, pitem);

	retval = makeNode(Param);
	retval->paramkind = PARAM_EXEC;
	retval->paramid = pitem->paramId;
	retval->paramtype = exprType((Node *) grp);
	retval->paramtypmod = -1;
	retval->paramcollid = InvalidOid;
	retval->location = grp->location;

	return retval;
}

/*
 * Generate a new Param node that will not conflict with any other.
 *
 * This is used to create Params representing subplan outputs.
 * We don't need to build a PlannerParamItem for such a Param, but we do
 * need to record the PARAM_EXEC slot number as being allocated.
 */
static Param *
generate_new_param(PlannerInfo *root, Oid paramtype, int32 paramtypmod,
				   Oid paramcollation)
{
	Param	   *retval;

	retval = makeNode(Param);
	retval->paramkind = PARAM_EXEC;
	retval->paramid = root->glob->nParamExec++;
	retval->paramtype = paramtype;
	retval->paramtypmod = paramtypmod;
	retval->paramcollid = paramcollation;
	retval->location = -1;

	return retval;
}


/*
 * Assign a (nonnegative) PARAM_EXEC ID for a special parameter (one that
 * is not actually used to carry a value at runtime).  Such parameters are
 * used for special runtime signaling purposes, such as connecting a
 * recursive union node to its worktable scan node or forcing plan
 * re-evaluation within the EvalPlanQual mechanism.  No actual Param node
 * exists with this ID, however.
 */
int
SS_assign_special_param(PlannerInfo *root)
{
	return root->glob->nParamExec++;
}

/*
 * Get the datatype/typmod/collation of the first column of the plan's output.
 *
 * This information is stored for ARRAY_SUBLINK execution and for
 * exprType()/exprTypmod()/exprCollation(), which have no way to get at the
 * plan associated with a SubPlan node.  We really only need the info for
 * EXPR_SUBLINK and ARRAY_SUBLINK subplans, but for consistency we save it
 * always.
 */
static void
get_first_col_type(Plan *plan, Oid *coltype, int32 *coltypmod,
				   Oid *colcollation)
{
	/* In cases such as EXISTS, tlist might be empty; arbitrarily use VOID */
	if (plan->targetlist)
	{
		TargetEntry *tent = (TargetEntry *) linitial(plan->targetlist);

		Assert(IsA(tent, TargetEntry));
		if (!tent->resjunk)
		{
			*coltype = exprType((Node *) tent->expr);
			*coltypmod = exprTypmod((Node *) tent->expr);
			*colcollation = exprCollation((Node *) tent->expr);
			return;
		}
	}
	*coltype = VOIDOID;
	*coltypmod = -1;
	*colcollation = InvalidOid;
}

/**
 * Returns true if query refers to a distributed table.
 */
bool QueryHasDistributedRelation(Query *q)
{
	ListCell   *rt = NULL;

	foreach(rt, q->rtable)
	{
		RangeTblEntry *rte = (RangeTblEntry *) lfirst(rt);

		if (rte->relid != InvalidOid
				&& rte->rtekind == RTE_RELATION)
		{
			GpPolicy *policy = GpPolicyFetch(rte->relid);
			if (GpPolicyIsPartitioned(policy))
			{
				pfree(policy);
				return true;
			}
			pfree(policy);
		}
	}
	return false;
}

typedef struct CorrelatedVarWalkerContext
{
	int maxLevelsUp;
} CorrelatedVarWalkerContext;

/**
 *  Walker finds the deepest correlation nesting i.e. maximum levelsup among all
 *  vars in subquery.
 */
static bool
CorrelatedVarWalker(Node *node, CorrelatedVarWalkerContext *ctx)
{
	Assert(ctx);

	if (node == NULL)
	{
		return false;
	}
	else if (IsA(node, Var))
	{
		Var * v = (Var *) node;
		if (v->varlevelsup > ctx->maxLevelsUp)
		{
			ctx->maxLevelsUp = v->varlevelsup;
		}
		return false;
	}
	else if (IsA(node, Query))
	{
		return query_tree_walker((Query *) node, CorrelatedVarWalker, ctx, 0 /* flags */);
	}

	return expression_tree_walker(node, CorrelatedVarWalker, ctx);
}

/**
 * Returns true if subquery is correlated
 */
bool
IsSubqueryCorrelated(Query *sq)
{
	Assert(sq);
	CorrelatedVarWalkerContext ctx;
	ctx.maxLevelsUp = 0;
	CorrelatedVarWalker((Node *) sq, &ctx);
	return (ctx.maxLevelsUp > 0);
}

/**
 * Returns true if subquery contains references to more than its immediate outer query.
 */
bool
IsSubqueryMultiLevelCorrelated(Query *sq)
{
	Assert(sq);
	CorrelatedVarWalkerContext ctx;
	ctx.maxLevelsUp = 0;
	CorrelatedVarWalker((Node *) sq, &ctx);
	return (ctx.maxLevelsUp > 1);
}

/*
 * Convert a SubLink (as created by the parser) into a SubPlan.
 *
 * We are given the SubLink's contained query, type, ID, and testexpr.  We are
 * also told if this expression appears at top level of a WHERE/HAVING qual.
 *
 * Note: we assume that the testexpr has been AND/OR flattened (actually,
 * it's been through eval_const_expressions), but not converted to
 * implicit-AND form; and any SubLinks in it should already have been
 * converted to SubPlans.  The subquery is as yet untouched, however.
 *
 * The result is whatever we need to substitute in place of the SubLink node
 * in the executable expression.  If we're going to do the subplan as a
 * regular subplan, this will be the constructed SubPlan node.  If we're going
 * to do the subplan as an InitPlan, the SubPlan node instead goes into
 * root->init_plans, and what we return here is an expression tree
 * representing the InitPlan's result: usually just a Param node representing
 * a single scalar result, but possibly a row comparison tree containing
 * multiple Param nodes, or for a MULTIEXPR subquery a simple NULL constant
 * (since the real output Params are elsewhere in the tree, and the MULTIEXPR
 * subquery itself is in a resjunk tlist entry whose value is uninteresting).
 */
static Node *
make_subplan(PlannerInfo *root, Query *orig_subquery,
			 SubLinkType subLinkType, int subLinkId,
			 Node *testexpr, bool isTopQual)
{
	Query	   *subquery;
	bool		simple_exists = false;
	double		tuple_fraction = 1.0;
	PlannerInfo *subroot;
	RelOptInfo *final_rel;
	Path	   *best_path;
	Plan	   *plan;
	List	   *plan_params;
	Node	   *result;

	/*
	 * Copy the source Query node.  This is a quick and dirty kluge to resolve
	 * the fact that the parser can generate trees with multiple links to the
	 * same sub-Query node, but the planner wants to scribble on the Query.
	 * Try to clean this up when we do querytree redesign...
	 */
	subquery = (Query *) copyObject(orig_subquery);

	/*
	 * If it's an EXISTS subplan, we might be able to simplify it.
	 */
	if (subLinkType == EXISTS_SUBLINK)
		simple_exists = simplify_EXISTS_query(root, subquery);

	/*
	 * For an EXISTS subplan, tell lower-level planner to expect that only the
	 * first tuple will be retrieved.  For ALL and ANY subplans, we will be
	 * able to stop evaluating if the test condition fails or matches, so very
	 * often not all the tuples will be retrieved; for lack of a better idea,
	 * specify 50% retrieval.  For EXPR, MULTIEXPR, and ROWCOMPARE subplans,
	 * use default behavior (we're only expecting one row out, anyway).
	 *
	 * NOTE: if you change these numbers, also change cost_subplan() in
	 * path/costsize.c.
	 *
	 * XXX If an ANY subplan is uncorrelated, build_subplan may decide to hash
	 * its output.  In that case it would've been better to specify full
	 * retrieval.  At present, however, we can only check hashability after
	 * we've made the subplan :-(.  (Determining whether it'll fit in work_mem
	 * is the really hard part.)  Therefore, we don't want to be too
	 * optimistic about the percentage of tuples retrieved, for fear of
	 * selecting a plan that's bad for the materialization case.
	 */
	if (subLinkType == EXISTS_SUBLINK)
		tuple_fraction = 1.0;	/* just like a LIMIT 1 */
	else if (subLinkType == ALL_SUBLINK ||
			 subLinkType == ANY_SUBLINK)
		tuple_fraction = 0.5;	/* 50% */
	else
		tuple_fraction = 0.0;	/* default behavior */

	/* plan_params should not be in use in current query level */
	Assert(root->plan_params == NIL);

	PlannerConfig *config = CopyPlannerConfig(root->config);

	if ((Gp_role == GP_ROLE_DISPATCH)
			&& IsSubqueryMultiLevelCorrelated(subquery)
			&& QueryHasDistributedRelation(subquery))
	{
		ereport(ERROR,
				(errcode(ERRCODE_FEATURE_NOT_SUPPORTED),
				 errmsg("correlated subquery with skip-level correlations is not supported")));
	}

	if (Gp_role == GP_ROLE_DISPATCH)
		config->is_under_subplan = true;

	if (Gp_role == GP_ROLE_DISPATCH)
	{
		config->gp_cte_sharing = IsSubqueryCorrelated(subquery) ||
				!(subLinkType == ROWCOMPARE_SUBLINK ||
				 subLinkType == ARRAY_SUBLINK ||
				 subLinkType == EXPR_SUBLINK ||
				 subLinkType == EXISTS_SUBLINK);
	}
	/*
	 * Strictly speaking, the order of rows in a subquery doesn't matter.
	 * Consider e.g. "WHERE IN (SELECT ...)". But in case of
	 * "ARRAY(SELECT foo ORDER BY bar)", we'd like to honor the ORDER BY,
	 * and construct the array in that order.
	 */
	if (subLinkType == ARRAY_SUBLINK)
		config->honor_order_by = true;
	else
		config->honor_order_by = false;

	/* Generate Paths for the subquery */
	subroot = subquery_planner(root->glob, subquery,
							   root,
							   false,
							   tuple_fraction,
							   config);

	/* Isolate the params needed by this specific subplan */
	plan_params = root->plan_params;
	root->plan_params = NIL;

	/*
	 * Select best Path and turn it into a Plan.  At least for now, there
	 * seems no reason to postpone doing that.
	 */
	final_rel = fetch_upper_rel(subroot, UPPERREL_FINAL, NULL);
	best_path = get_cheapest_fractional_path(final_rel, tuple_fraction);

	plan = create_plan(subroot, best_path);

	/* And convert to SubPlan or InitPlan format. */
	result = build_subplan(root, plan, subroot, plan_params,
						   subLinkType, subLinkId,
						   testexpr, true, isTopQual);

	/*
	 * If it's a correlated EXISTS with an unimportant targetlist, we might be
	 * able to transform it to the equivalent of an IN and then implement it
	 * by hashing.  We don't have enough information yet to tell which way is
	 * likely to be better (it depends on the expected number of executions of
	 * the EXISTS qual, and we are much too early in planning the outer query
	 * to be able to guess that).  So we generate both plans, if possible, and
	 * leave it to the executor to decide which to use.
	 */
	if (simple_exists && IsA(result, SubPlan))
	{
		Node	   *newtestexpr;
		List	   *paramIds;

		/* Make a second copy of the original subquery */
		subquery = (Query *) copyObject(orig_subquery);
		/* and re-simplify */
		simple_exists = simplify_EXISTS_query(root, subquery);
		Assert(simple_exists);
		/* See if it can be converted to an ANY query */
		subquery = convert_EXISTS_to_ANY(root, subquery,
										 &newtestexpr, &paramIds);
		if (subquery)
		{
			/* Generate Paths for the ANY subquery; we'll need all rows */
			subroot = subquery_planner(root->glob, subquery,
									   root,
									   false, 0.0, config);

			/* Isolate the params needed by this specific subplan */
			plan_params = root->plan_params;
			root->plan_params = NIL;

			/* Select best Path and turn it into a Plan */
			final_rel = fetch_upper_rel(subroot, UPPERREL_FINAL, NULL);
			best_path = final_rel->cheapest_total_path;

			plan = create_plan(subroot, best_path);

			/* Now we can check if it'll fit in work_mem */
			/* XXX can we check this at the Path stage? */
			if (subplan_is_hashable(root, plan))
			{
				SubPlan    *hashplan;
				AlternativeSubPlan *asplan;

				/* OK, convert to SubPlan format. */
				hashplan = (SubPlan *) build_subplan(root, plan, subroot,
													 plan_params,
													 ANY_SUBLINK, 0,
													 newtestexpr,
													 false, true);
				/* Check we got what we expected */
				Assert(IsA(hashplan, SubPlan));
				Assert(hashplan->parParam == NIL);
				Assert(hashplan->useHashTable);
				/* build_subplan won't have filled in paramIds */
				hashplan->paramIds = paramIds;

				/* Leave it to the executor to decide which plan to use */
				asplan = makeNode(AlternativeSubPlan);
				asplan->subplans = list_make2(result, hashplan);
				result = (Node *) asplan;
			}
		}
	}

	return result;
}

/*
 * Build a SubPlan node given the raw inputs --- subroutine for make_subplan
 *
 * Returns either the SubPlan, or a replacement expression if we decide to
 * make it an InitPlan, as explained in the comments for make_subplan.
 */
static Node *
build_subplan(PlannerInfo *root, Plan *plan, PlannerInfo *subroot,
			  List *plan_params,
			  SubLinkType subLinkType, int subLinkId,
			  Node *testexpr, bool adjust_testexpr,
			  bool unknownEqFalse)
{
	Node	   *result;
	SubPlan    *splan;
	ListCell   *lc;
	Bitmapset  *tmpset;
	Bitmapset  *plan_param_set;
	int         paramid;

	/*
	 * Initialize the SubPlan node.  Note plan_id, plan_name, and cost fields
	 * are set further down.
	 */
	splan = makeNode(SubPlan);
	splan->subLinkType = subLinkType;
	splan->testexpr = NULL;
	splan->paramIds = NIL;
	get_first_col_type(plan, &splan->firstColType, &splan->firstColTypmod,
					   &splan->firstColCollation);
	splan->useHashTable = false;
	splan->unknownEqFalse = unknownEqFalse;
	splan->is_initplan = false;
	splan->is_multirow = false;
	splan->setParam = NIL;
	splan->parParam = NIL;
	splan->args = NIL;
	splan->extParam = NIL;

	plan_param_set  = NULL;
	/*
	 * Make parParam and args lists of param IDs and expressions that current
	 * query level will pass to this child plan.
	 */
	foreach(lc, plan_params)
	{
		PlannerParamItem *pitem = (PlannerParamItem *) lfirst(lc);
		Node	   *arg = pitem->item;

		/*
		 * The Var, PlaceHolderVar, or Aggref has already been adjusted to
		 * have the correct varlevelsup, phlevelsup, or agglevelsup.
		 *
		 * If it's a PlaceHolderVar or Aggref, its arguments might contain
		 * SubLinks, which have not yet been processed (see the comments for
		 * SS_replace_correlation_vars).  Do that now.
		 */
		if (IsA(arg, PlaceHolderVar) ||
			IsA(arg, Aggref))
			arg = SS_process_sublinks(root, arg, false);

		splan->parParam = lappend_int(splan->parParam, pitem->paramId);
		splan->args = lappend(splan->args, arg);
		plan_param_set = bms_add_member(plan_param_set, pitem->paramId);
	}

	/*
	 * For gpdb, we need extParam to evaluate if we can process initplan
	 * in ExecutorStart.
	 */
	if (plan->extParam)
	{
		tmpset = bms_difference(plan->extParam, plan_param_set);

		while ((paramid = bms_first_member(tmpset)) >= 0)
			splan->extParam = lappend_int(splan->extParam, paramid);

		pfree(tmpset);
	}

	/*
	 * Un-correlated or undirect correlated plans of EXISTS, EXPR, ARRAY,
	 * ROWCOMPARE, or MULTIEXPR types can be used as initPlans.  For EXISTS,
	 * EXPR, or ARRAY, we return a Param referring to the result of evaluating
	 * the initPlan.  For ROWCOMPARE, we must modify the testexpr tree to
	 * contain PARAM_EXEC Params instead of the PARAM_SUBLINK Params emitted
	 * by the parser, and then return that tree.  For MULTIEXPR, we return a
	 * null constant: the resjunk targetlist item containing the SubLink does
	 * not need to return anything useful, since the referencing Params are
	 * elsewhere.
	 */
	if (splan->parParam == NIL && subLinkType == EXISTS_SUBLINK)
	{
		Param	   *prm;

		Assert(testexpr == NULL);
		prm = generate_new_param(root, BOOLOID, -1, InvalidOid);
		splan->setParam = list_make1_int(prm->paramid);
		splan->is_initplan = true;
		result = (Node *) prm;
	}
	else if (splan->parParam == NIL && subLinkType == EXPR_SUBLINK)
	{
		TargetEntry *te = linitial(plan->targetlist);
		Param	   *prm;

		Assert(!te->resjunk);
		Assert(testexpr == NULL);
		prm = generate_new_param(root,
								 exprType((Node *) te->expr),
								 exprTypmod((Node *) te->expr),
								 exprCollation((Node *) te->expr));
		splan->setParam = list_make1_int(prm->paramid);
		splan->is_initplan = true;
		result = (Node *) prm;
	}
	else if (splan->parParam == NIL && subLinkType == ARRAY_SUBLINK)
	{
		TargetEntry *te = linitial(plan->targetlist);
		Oid			arraytype;
		Param	   *prm;

		Assert(!te->resjunk);
		Assert(testexpr == NULL);
		arraytype = get_promoted_array_type(exprType((Node *) te->expr));
		if (!OidIsValid(arraytype))
			elog(ERROR, "could not find array type for datatype %s",
				 format_type_be(exprType((Node *) te->expr)));
		prm = generate_new_param(root,
								 arraytype,
								 exprTypmod((Node *) te->expr),
								 exprCollation((Node *) te->expr));
		splan->setParam = list_make1_int(prm->paramid);
		splan->is_initplan = true;
		result = (Node *) prm;
	}
	else if (splan->parParam == NIL && subLinkType == ROWCOMPARE_SUBLINK)
	{
		/* Adjust the Params */
		List	   *params;

		Assert(testexpr != NULL);
		params = generate_subquery_params(root,
										  plan->targetlist,
										  &splan->paramIds);
		result = convert_testexpr(root,
								  testexpr,
								  params);
		splan->setParam = list_copy(splan->paramIds);
		splan->is_initplan = true;

		/*
		 * The executable expression is returned to become part of the outer
		 * plan's expression tree; it is not kept in the initplan node.
		 */
	}
	else if (subLinkType == MULTIEXPR_SUBLINK)
	{
		/*
		 * Whether it's an initplan or not, it needs to set a PARAM_EXEC Param
		 * for each output column.
		 */
		List	   *params;

		Assert(testexpr == NULL);
		params = generate_subquery_params(root,
										  plan->targetlist,
										  &splan->setParam);

		/*
		 * Save the list of replacement Params in the n'th cell of
		 * root->multiexpr_params; setrefs.c will use it to replace
		 * PARAM_MULTIEXPR Params.
		 */
		while (list_length(root->multiexpr_params) < subLinkId)
			root->multiexpr_params = lappend(root->multiexpr_params, NIL);
		lc = list_nth_cell(root->multiexpr_params, subLinkId - 1);
		Assert(lfirst(lc) == NIL);
		lfirst(lc) = params;

		/* It can be an initplan if there are no parParams. */
		if (splan->parParam == NIL)
		{
			splan->is_initplan = true;
			result = (Node *) makeNullConst(RECORDOID, -1, InvalidOid);
		}
		else
		{
			splan->is_initplan = false;
			result = (Node *) splan;
		}
	}
	else
	{
		/*
		 * Adjust the Params in the testexpr, unless caller said it's not
		 * needed.
		 */
		if (testexpr && adjust_testexpr)
		{
			List	   *params;

			params = generate_subquery_params(root,
											  plan->targetlist,
											  &splan->paramIds);
			splan->testexpr = convert_testexpr(root,
											   testexpr,
											   params);
		}
		else
			splan->testexpr = testexpr;

		splan->is_multirow = true; /* CDB: take note. */

		/*
		 * We can't convert subplans of ALL_SUBLINK or ANY_SUBLINK types to
		 * initPlans, even when they are uncorrelated or undirect correlated,
		 * because we need to scan the output of the subplan for each outer
		 * tuple.  But if it's a not-direct-correlated IN (= ANY) test, we
		 * might be able to use a hashtable to avoid comparing all the tuples.
		 *
		 * TODO siva - I believe we should've pulled these up to be NL joins.
		 * We may want to assert that this is never exercised.
		 */
		if (subLinkType == ANY_SUBLINK &&
			splan->parParam == NIL &&
			subplan_is_hashable(root, plan) &&
			testexpr_is_hashable(splan->testexpr))
			splan->useHashTable = true;

		/*
		 * Otherwise, we have the option to tack a Material node onto the top
		 * of the subplan, to reduce the cost of reading it repeatedly.  This
		 * is pointless for a direct-correlated subplan, since we'd have to
		 * recompute its results each time anyway.  For uncorrelated/undirect
		 * correlated subplans, we add Material unless the subplan's top plan
		 * node would materialize its output anyway.  Also, if enable_material
		 * is false, then the user does not want us to materialize anything
		 * unnecessarily, so we don't.
		 */
#if 0
		/*
		 * In GPDB, don't add a MATERIAL node here. We'll most likely add one
		 * later anyway, when the SubPlan reference is "parallelized" in
		 * ParallelizeCorrelatedSubPlan.
		 */
		else if (splan->parParam == NIL && enable_material &&
				 !ExecMaterializesOutput(nodeTag(plan)))
			plan = materialize_finished_plan(plan);
#endif

		result = (Node *) splan;
	}

	AssertEquivalent(splan->is_initplan, !splan->is_multirow && splan->parParam == NIL);

	/*
	 * Add the subplan and its PlannerInfo to the global lists.
	 */
	root->glob->subplans = lappend(root->glob->subplans, plan);
	root->glob->subroots = lappend(root->glob->subroots, subroot);
	splan->plan_id = list_length(root->glob->subplans);

	if (splan->is_initplan)
		root->init_plans = lappend(root->init_plans, splan);

	/*
	 * A parameterless subplan (not initplan) should be prepared to handle
	 * REWIND efficiently.  If it has direct parameters then there's no point
	 * since it'll be reset on each scan anyway; and if it's an initplan then
	 * there's no point since it won't get re-run without parameter changes
	 * anyway.  The input of a hashed subplan doesn't need REWIND either.
	 */
	if (splan->parParam == NIL && !splan->is_initplan && !splan->useHashTable)
		root->glob->rewindPlanIDs = bms_add_member(root->glob->rewindPlanIDs,
												   splan->plan_id);

	/* Label the subplan for EXPLAIN purposes */
	splan->plan_name = palloc(32 + 12 * list_length(splan->setParam));
	sprintf(splan->plan_name, "%s %d",
			splan->is_initplan ? "InitPlan" : "SubPlan",
			splan->plan_id);
	if (splan->setParam)
	{
		char	   *ptr = splan->plan_name + strlen(splan->plan_name);

		ptr += sprintf(ptr, " (returns ");
		foreach(lc, splan->setParam)
		{
			ptr += sprintf(ptr, "$%d%s",
						   lfirst_int(lc),
						   lnext(lc) ? "," : ")");
		}
	}

	/* Lastly, fill in the cost estimates for use later */
	cost_subplan(root, splan, plan);

	return result;
}

/*
 * generate_subquery_params: build a list of Params representing the output
 * columns of a sublink's sub-select, given the sub-select's targetlist.
 *
 * We also return an integer list of the paramids of the Params.
 */
static List *
generate_subquery_params(PlannerInfo *root, List *tlist, List **paramIds)
{
	List	   *result;
	List	   *ids;
	ListCell   *lc;

	result = ids = NIL;
	foreach(lc, tlist)
	{
		TargetEntry *tent = (TargetEntry *) lfirst(lc);
		Param	   *param;

		if (tent->resjunk)
			continue;

		param = generate_new_param(root,
								   exprType((Node *) tent->expr),
								   exprTypmod((Node *) tent->expr),
								   exprCollation((Node *) tent->expr));
		result = lappend(result, param);
		ids = lappend_int(ids, param->paramid);
	}

	*paramIds = ids;
	return result;
}

/*
 * generate_subquery_vars: build a list of Vars representing the output
 * columns of a sublink's sub-select, given the sub-select's targetlist.
 * The Vars have the specified varno (RTE index).
 */
List *
generate_subquery_vars(PlannerInfo *root, List *tlist, Index varno)
{
	List	   *result;
	ListCell   *lc;

	result = NIL;
	foreach(lc, tlist)
	{
		TargetEntry *tent = (TargetEntry *) lfirst(lc);
		Var		   *var;

		if (tent->resjunk)
			continue;

		var = makeVarFromTargetEntry(varno, tent);
		result = lappend(result, var);
	}

	return result;
}

/*
 * convert_testexpr: convert the testexpr given by the parser into
 * actually executable form.  This entails replacing PARAM_SUBLINK Params
 * with Params or Vars representing the results of the sub-select.  The
 * nodes to be substituted are passed in as the List result from
 * generate_subquery_params or generate_subquery_vars.
 */
Node *
convert_testexpr(PlannerInfo *root,
				 Node *testexpr,
				 List *subst_nodes)
{
	convert_testexpr_context context;

	context.root = root;
	context.subst_nodes = subst_nodes;
	return convert_testexpr_mutator(testexpr, &context);
}

static Node *
convert_testexpr_mutator(Node *node,
						 convert_testexpr_context *context)
{
	if (node == NULL)
		return NULL;
	if (IsA(node, Param))
	{
		Param	   *param = (Param *) node;

		if (param->paramkind == PARAM_SUBLINK)
		{
			if (param->paramid <= 0 ||
				param->paramid > list_length(context->subst_nodes))
				elog(ERROR, "unexpected PARAM_SUBLINK ID: %d", param->paramid);

			/*
			 * We copy the list item to avoid having doubly-linked
			 * substructure in the modified parse tree.  This is probably
			 * unnecessary when it's a Param, but be safe.
			 */
			return (Node *) copyObject(list_nth(context->subst_nodes,
												param->paramid - 1));
		}
	}
	if (IsA(node, SubLink))
	{
		/*
		 * If we come across a nested SubLink, it is neither necessary nor
		 * correct to recurse into it: any PARAM_SUBLINKs we might find inside
		 * belong to the inner SubLink not the outer. So just return it as-is.
		 *
		 * This reasoning depends on the assumption that nothing will pull
		 * subexpressions into or out of the testexpr field of a SubLink, at
		 * least not without replacing PARAM_SUBLINKs first.  If we did want
		 * to do that we'd need to rethink the parser-output representation
		 * altogether, since currently PARAM_SUBLINKs are only unique per
		 * SubLink not globally across the query.  The whole point of
		 * replacing them with Vars or PARAM_EXEC nodes is to make them
		 * globally unique before they escape from the SubLink's testexpr.
		 *
		 * Note: this can't happen when called during SS_process_sublinks,
		 * because that recursively processes inner SubLinks first.  It can
		 * happen when called from convert_ANY_sublink_to_join, though.
		 */
		return node;
	}
	return expression_tree_mutator(node,
								   convert_testexpr_mutator,
								   (void *) context);
}

/*
 * subplan_is_hashable: can we implement an ANY subplan by hashing?
 */
static bool
subplan_is_hashable(PlannerInfo *root, Plan *plan)
{
	double		subquery_size;

	/*
	 * The estimated size of the subquery result must fit in work_mem. (Note:
	 * we use heap tuple overhead here even though the tuples will actually be
	 * stored as MinimalTuples; this provides some fudge factor for hashtable
	 * overhead.)
	 */
	subquery_size = plan->plan_rows *
		(MAXALIGN(plan->plan_width) + MAXALIGN(SizeofHeapTupleHeader));
	if (subquery_size > global_work_mem(root))
		return false;

	return true;
}

/*
 * testexpr_is_hashable: is an ANY SubLink's test expression hashable?
 */
static bool
testexpr_is_hashable(Node *testexpr)
{
	/*
	 * The testexpr must be a single OpExpr, or an AND-clause containing only
	 * OpExprs.
	 *
	 * The combining operators must be hashable and strict. The need for
	 * hashability is obvious, since we want to use hashing. Without
	 * strictness, behavior in the presence of nulls is too unpredictable.  We
	 * actually must assume even more than plain strictness: they can't yield
	 * NULL for non-null inputs, either (see nodeSubplan.c).  However, hash
	 * indexes and hash joins assume that too.
	 */
	if (testexpr && IsA(testexpr, OpExpr))
	{
		if (hash_ok_operator((OpExpr *) testexpr))
			return true;
	}
	else if (and_clause(testexpr))
	{
		ListCell   *l;

		foreach(l, ((BoolExpr *) testexpr)->args)
		{
			Node	   *andarg = (Node *) lfirst(l);

			if (!IsA(andarg, OpExpr))
				return false;
			if (!hash_ok_operator((OpExpr *) andarg))
				return false;
		}
		return true;
	}

	return false;
}

/*
 * Check expression is hashable + strict
 *
 * We could use op_hashjoinable() and op_strict(), but do it like this to
 * avoid a redundant cache lookup.
 */
static bool
hash_ok_operator(OpExpr *expr)
{
	Oid			opid = expr->opno;

	/* quick out if not a binary operator */
	if (list_length(expr->args) != 2)
		return false;
	if (opid == ARRAY_EQ_OP)
	{
		/* array_eq is strict, but must check input type to ensure hashable */
		/* XXX record_eq will need same treatment when it becomes hashable */
		Node	   *leftarg = linitial(expr->args);

		return op_hashjoinable(opid, exprType(leftarg));
	}
	else
	{
		/* else must look up the operator properties */
		HeapTuple	tup;
		Form_pg_operator optup;

		tup = SearchSysCache1(OPEROID, ObjectIdGetDatum(opid));
		if (!HeapTupleIsValid(tup))
			elog(ERROR, "cache lookup failed for operator %u", opid);
		optup = (Form_pg_operator) GETSTRUCT(tup);
		if (!optup->oprcanhash || !func_strict(optup->oprcode))
		{
			ReleaseSysCache(tup);
			return false;
		}
		ReleaseSysCache(tup);
		return true;
	}
}


#if 0
/*
 * GPDB doesn't use initplan + CteScan, so running SS_process_ctes will only
 * generate unused initplans. Keep commented out to avoid merge conflicts with
 * upstream.
 */

/*
 * SS_process_ctes: process a query's WITH list
 *
 * We plan each interesting WITH item and convert it to an initplan.
 * A side effect is to fill in root->cte_plan_ids with a list that
 * parallels root->parse->cteList and provides the subplan ID for
 * each CTE's initplan.
 */
void
SS_process_ctes(PlannerInfo *root)
{
	ListCell   *lc;

	Assert(root->cte_plan_ids == NIL);

	foreach(lc, root->parse->cteList)
	{
		CommonTableExpr *cte = (CommonTableExpr *) lfirst(lc);
		CmdType		cmdType = ((Query *) cte->ctequery)->commandType;
		Query	   *subquery;
		PlannerInfo *subroot;
		RelOptInfo *final_rel;
		Path	   *best_path;
		Plan	   *plan;
		SubPlan    *splan;
		int			paramid;

		/*
		 * Ignore SELECT CTEs that are not actually referenced anywhere.
		 */
		if (cte->cterefcount == 0 && cmdType == CMD_SELECT)
		{
			/* Make a dummy entry in cte_plan_ids */
			root->cte_plan_ids = lappend_int(root->cte_plan_ids, -1);
			continue;
		}

		/*
		 * Copy the source Query node.  Probably not necessary, but let's keep
		 * this similar to make_subplan.
		 */
		subquery = (Query *) copyObject(cte->ctequery);

		/* plan_params should not be in use in current query level */
		Assert(root->plan_params == NIL);

		/*
		 * Generate Paths for the CTE query.  Always plan for full retrieval
		 * --- we don't have enough info to predict otherwise.
		 */
		subroot = subquery_planner(root->glob, subquery,
								   root,
								   cte->cterecursive, 0.0,
								   root->config);

		/*
		 * Since the current query level doesn't yet contain any RTEs, it
		 * should not be possible for the CTE to have requested parameters of
		 * this level.
		 */
		if (root->plan_params)
			elog(ERROR, "unexpected outer reference in CTE query");

		/*
		 * Select best Path and turn it into a Plan.  At least for now, there
		 * seems no reason to postpone doing that.
		 */
		final_rel = fetch_upper_rel(subroot, UPPERREL_FINAL, NULL);
		best_path = final_rel->cheapest_total_path;

		plan = create_plan(subroot, best_path);

		/*
		 * Make a SubPlan node for it.  This is just enough unlike
		 * build_subplan that we can't share code.
		 *
		 * Note plan_id, plan_name, and cost fields are set further down.
		 */
		splan = makeNode(SubPlan);
		splan->subLinkType = CTE_SUBLINK;
		splan->testexpr = NULL;
		splan->paramIds = NIL;
		get_first_col_type(plan, &splan->firstColType, &splan->firstColTypmod,
						   &splan->firstColCollation);
		splan->useHashTable = false;
		splan->unknownEqFalse = false;
		splan->setParam = NIL;
		splan->parParam = NIL;
		splan->args = NIL;

		/*
		 * The node can't have any inputs (since it's an initplan), so the
		 * parParam and args lists remain empty.  (It could contain references
		 * to earlier CTEs' output param IDs, but CTE outputs are not
		 * propagated via the args list.)
		 */

		/*
		 * Assign a param ID to represent the CTE's output.  No ordinary
		 * "evaluation" of this param slot ever happens, but we use the param
		 * ID for setParam/chgParam signaling just as if the CTE plan were
		 * returning a simple scalar output.  (Also, the executor abuses the
		 * ParamExecData slot for this param ID for communication among
		 * multiple CteScan nodes that might be scanning this CTE.)
		 */
		paramid = SS_assign_special_param(root);
		splan->setParam = list_make1_int(paramid);

		/*
		 * Add the subplan and its PlannerInfo to the global lists.
		 */
		root->glob->subplans = lappend(root->glob->subplans, plan);
		root->glob->subroots = lappend(root->glob->subroots, subroot);
		splan->plan_id = list_length(root->glob->subplans);

		root->init_plans = lappend(root->init_plans, splan);

		root->cte_plan_ids = lappend_int(root->cte_plan_ids, splan->plan_id);

		/* Label the subplan for EXPLAIN purposes */
		splan->plan_name = psprintf("CTE %s", cte->ctename);

		/* Lastly, fill in the cost estimates for use later */
		cost_subplan(root, splan, plan);
	}
}
#endif

/*
 * convert_ANY_sublink_to_join: try to convert an ANY SubLink to a join
 *
 * The caller has found an ANY SubLink at the top level of one of the query's
 * qual clauses, but has not checked the properties of the SubLink further.
 * Decide whether it is appropriate to process this SubLink in join style.
 * If so, form a JoinExpr and return it.  Return NULL if the SubLink cannot
 * be converted to a join.
 *
 * The only non-obvious input parameter is available_rels: this is the set
 * of query rels that can safely be referenced in the sublink expression.
 * (We must restrict this to avoid changing the semantics when a sublink
 * is present in an outer join's ON qual.)  The conversion must fail if
 * the converted qual would reference any but these parent-query relids.
 *
 * On success, the returned JoinExpr has larg = NULL and rarg = the jointree
 * item representing the pulled-up subquery.  The caller must set larg to
 * represent the relation(s) on the lefthand side of the new join, and insert
 * the JoinExpr into the upper query's jointree at an appropriate place
 * (typically, where the lefthand relation(s) had been).  Note that the
 * passed-in SubLink must also be removed from its original position in the
 * query quals, since the quals of the returned JoinExpr replace it.
 * (Notionally, we replace the SubLink with a constant TRUE, then elide the
 * redundant constant from the qual.)
 *
 * On success, the caller is also responsible for recursively applying
 * pull_up_sublinks processing to the rarg and quals of the returned JoinExpr.
 * (On failure, there is no need to do anything, since pull_up_sublinks will
 * be applied when we recursively plan the sub-select.)
 *
 * Side effects of a successful conversion include adding the SubLink's
 * subselect to the query's rangetable, so that it can be referenced in
 * the JoinExpr's rarg.
 */
JoinExpr *
convert_ANY_sublink_to_join(PlannerInfo *root, SubLink *sublink,
							Relids available_rels)
{
	JoinExpr   *result;
	Query	   *parse = root->parse;
	Query	   *subselect = (Query *) sublink->subselect;
	Relids		upper_varnos;
	int			rtindex;
	RangeTblEntry *rte;
	RangeTblRef *rtr;
	List	   *subquery_vars;
	Node	   *quals;
	bool		correlated;
	ParseState *pstate;

	Assert(sublink->subLinkType == ANY_SUBLINK);
	Assert(IsA(subselect, Query));

	cdbsubselect_drop_orderby(subselect);
	cdbsubselect_drop_distinct(subselect);

	/*
	 * If deeply correlated, then don't pull it up
	 */
	if (IsSubqueryMultiLevelCorrelated(subselect))
		return NULL;

	/*
	 * If there are CTEs, then the transformation does not work. Don't attempt
	 * to pullup.
	 */
	if (parse->cteList)
		return NULL;

	/*
	 * If uncorrelated, and no Var nodes on lhs, the subquery will be executed
	 * only once.  It should become an InitPlan, but make_subplan() doesn't
	 * handle that case, so just flatten it for now.
	 * CDB TODO: Let it become an InitPlan, so its QEs can be recycled.
	 */
	correlated = contain_vars_of_level_or_above(sublink->subselect, 1);

	if (correlated)
	{
		/*
		 * Under certain conditions, we cannot pull up the subquery as a join.
		 */
		if (!is_simple_subquery(root, subselect, NULL, NULL, false))
			return NULL;

		/*
		 * Do not pull subqueries with correlation in a func expr in the from
		 * clause of the subselect
		 */
		if (has_correlation_in_funcexpr_rte(subselect->rtable))
			return NULL;

		if (contain_subplans(subselect->jointree->quals))
			return NULL;
	}

	/*
	 * The test expression must contain some Vars of the parent query,
	 * else it's not gonna be a join.  (Note that it won't have Vars
	 * referring to the subquery, rather Params.)
	 */
	upper_varnos = pull_varnos(sublink->testexpr);
	if (bms_is_empty(upper_varnos))
		return NULL;

	/*
	 * However, it can't refer to anything outside available_rels.
	 */
	if (!bms_is_subset(upper_varnos, available_rels))
		return NULL;

	/*
	 * The combining operators and left-hand expressions mustn't be volatile.
	 */
	if (contain_volatile_functions(sublink->testexpr))
		return NULL;

	/* Create a dummy ParseState for addRangeTableEntryForSubquery */
	pstate = make_parsestate(NULL);

	/*
	 * Okay, pull up the sub-select into upper range table.
	 *
	 * We rely here on the assumption that the outer query has no references
	 * to the inner (necessarily true, other than the Vars that we build
	 * below). Therefore this is a lot easier than what pull_up_subqueries has
	 * to go through.
	 *
	 * If the subquery is correlated, i.e. it refers to any Vars of the
	 * parent query, mark it as lateral.
	 */
	rte = addRangeTableEntryForSubquery(pstate,
										subselect,
										makeAlias("ANY_subquery", NIL),
										correlated,	/* lateral */
										false);
	parse->rtable = lappend(parse->rtable, rte);
	rtindex = list_length(parse->rtable);

	/*
	 * Form a RangeTblRef for the pulled-up sub-select.
	 */
	rtr = makeNode(RangeTblRef);
	rtr->rtindex = rtindex;

	/*
	 * Build a list of Vars representing the subselect outputs.
	 */
	subquery_vars = generate_subquery_vars(root,
										   subselect->targetList,
										   rtindex);

	/*
	 * Build the new join's qual expression, replacing Params with these Vars.
	 */
	quals = convert_testexpr(root, sublink->testexpr, subquery_vars);

	result = makeNode(JoinExpr);
	result->jointype = JOIN_SEMI;
	result->isNatural = false;
	result->larg = NULL;		/* caller must fill this in */
	result->rarg = (Node *) rtr;
	result->usingClause = NIL;
	result->quals = quals;
	result->alias = NULL;
	result->rtindex = 0;

	return result;
}

/*
 * convert_EXISTS_sublink_to_join: try to convert an EXISTS SubLink to a join
 *
 * The API of this function is identical to convert_ANY_sublink_to_join's,
 * except that we also support the case where the caller has found NOT EXISTS,
 * so we need an additional input parameter "under_not".
 */
Node *
convert_EXISTS_sublink_to_join(PlannerInfo *root, SubLink *sublink,
							   bool under_not, Relids available_rels)
{
	JoinExpr   *result;
	Query	   *parse = root->parse;
	Query	   *subselect = (Query *) sublink->subselect;
	Node	   *whereClause;
	int			rtoffset;
	int			varno;
	Relids		clause_varnos;
	Relids		upper_varnos;
	Node		*limitqual = NULL;
	Node		*lnode;
	Node		*rnode;
	Node		*node;
	Node		*savedLimitCount = NULL;

	Assert(sublink->subLinkType == EXISTS_SUBLINK);

	Assert(IsA(subselect, Query));

	/*
	 * Can't flatten if it contains WITH.  (We could arrange to pull up the
	 * WITH into the parent query's cteList, but that risks changing the
	 * semantics, since a WITH ought to be executed once per associated query
	 * call.)  Note that convert_ANY_sublink_to_join doesn't have to reject
	 * this case, since it just produces a subquery RTE that doesn't have to
	 * get flattened into the parent query.
	 */
	if (subselect->cteList)
		return NULL;

	/*
	 * Copy the subquery so we can modify it safely (see comments in
	 * make_subplan).
	 */
	subselect = (Query *) copyObject(subselect);


	if (has_correlation_in_funcexpr_rte(subselect->rtable))
		return NULL;

	/*
	 * If deeply correlated, don't bother.
	 */
	if (IsSubqueryMultiLevelCorrelated(subselect))
		return NULL;

	/*
	 * 'LIMIT n' makes EXISTS false when n <= 0, and doesn't affect the
	 * outcome when n > 0.  Delete subquery's LIMIT and build (0 < n) expr to
	 * be ANDed into the parent qual.
	 */
	if (subselect->limitCount)
	{
		savedLimitCount = subselect->limitCount;
		rnode = copyObject(subselect->limitCount);
		IncrementVarSublevelsUp(rnode, -1, 1);
		lnode = (Node *) makeConst(INT8OID, -1, InvalidOid,
								   sizeof(int64), Int64GetDatum(0),
								   false, true);
		limitqual = (Node *) make_op(NULL, list_make1(makeString("<")),
									 lnode, rnode, -1);
		subselect->limitCount = NULL;
	}

	/*
	 * Trivial EXISTS subquery can be eliminated altogether.  If subquery has
	 * aggregates without GROUP BY or HAVING, its result is exactly one row
	 * (assuming no errors), unless that row is discarded by LIMIT/OFFSET.
	 */
	if (subselect->hasAggs &&
		subselect->groupClause == NIL &&
		subselect->havingQual == NULL)
	{
		/*
		 * 'OFFSET m' falsifies EXISTS for m >= 1, and doesn't affect the
		 * outcome for m < 1, given that the subquery yields at most one row.
		 * Delete subquery's OFFSET and build (m < 1) expr to be anded with
		 * the current query's WHERE clause.
		 */
		if (subselect->limitOffset)
		{
			lnode = copyObject(subselect->limitOffset);
			IncrementVarSublevelsUp(lnode, -1, 1);
			rnode = (Node *) makeConst(INT8OID, -1, InvalidOid,
									   sizeof(int64), Int64GetDatum(1),
									   false, true);
			node = (Node *) make_op(NULL, list_make1(makeString("<")),
									lnode, rnode, -1);
			limitqual = make_and_qual(limitqual, node);
		}

		/* Replace trivial EXISTS(...) with TRUE if no LIMIT/OFFSET. */
		if (limitqual == NULL)
			return makeBoolConst(!under_not, false);

		if (under_not)
			return (Node *) make_notclause((Expr *)limitqual);

		return limitqual;
	}

	/*
	 * If uncorrelated, the subquery will be executed only once.  Add LIMIT 1
	 * and let the SubLink remain unflattened.  It will become an InitPlan.
	 * (CDB TODO: Would it be better to go ahead and convert these to joins?)
	 */
	if (!contain_vars_of_level_or_above(sublink->subselect, 1))
	{
		((Query*)sublink->subselect)->limitCount = (Node *) makeConst(INT8OID, -1, InvalidOid,
																      sizeof(int64), Int64GetDatum(1),
																      false, true);
		node = make_and_qual(limitqual, (Node *) sublink);
		if (under_not)
			return (Node *) make_notclause((Expr *)node);
		return node;
	}

	/* 
	 * GPDB_95_MERGE_FIXME: limitCount is set to NULL by CDB specified codes above,
	 * if subselect is correlated, we need to bring it back, otherwise, we might
	 * pull up sublink incorrectly for LIMIT 0.
	 *
	 * This is a temp fix, these CDB specified codes are introduced by commit
	 * d91f0efb2e6, we should revisit that commit and has a final fix.
	 */
	subselect->limitCount = savedLimitCount;

	/*
	 * See if the subquery can be simplified based on the knowledge that it's
	 * being used in EXISTS().  If we aren't able to get rid of its
	 * targetlist, we have to fail, because the pullup operation leaves us
	 * with noplace to evaluate the targetlist.
	 */
	if (!simplify_EXISTS_query(root, subselect))
		return NULL;

	/*
	 * The subquery must have a nonempty jointree, else we won't have a join.
	 */
	if (subselect->jointree->fromlist == NIL)
		return NULL;

	/*
	 * Separate out the WHERE clause.  (We could theoretically also remove
	 * top-level plain JOIN/ON clauses, but it's probably not worth the
	 * trouble.)
	 */
	whereClause = subselect->jointree->quals;
	subselect->jointree->quals = NULL;

	/*
	 * The rest of the sub-select must not refer to any Vars of the parent
	 * query.  (Vars of higher levels should be okay, though.)
	 */
	if (contain_vars_of_level((Node *) subselect, 1))
		return NULL;

	/*
	 * On the other hand, the WHERE clause must contain some Vars of the
	 * parent query, else it's not gonna be a join.
	 */
	if (!contain_vars_of_level(whereClause, 1))
		return NULL;

	/*
	 * We don't risk optimizing if the WHERE clause is volatile, either.
	 */
	if (contain_volatile_functions(whereClause))
		return NULL;

	/*
	 * Prepare to pull up the sub-select into top range table.
	 *
	 * We rely here on the assumption that the outer query has no references
	 * to the inner (necessarily true). Therefore this is a lot easier than
	 * what pull_up_subqueries has to go through.
	 *
	 * In fact, it's even easier than what convert_ANY_sublink_to_join has to
	 * do.  The machinations of simplify_EXISTS_query ensured that there is
	 * nothing interesting in the subquery except an rtable and jointree, and
	 * even the jointree FromExpr no longer has quals.  So we can just append
	 * the rtable to our own and use the FromExpr in our jointree. But first,
	 * adjust all level-zero varnos in the subquery to account for the rtable
	 * merger.
	 */
	rtoffset = list_length(parse->rtable);
	OffsetVarNodes((Node *) subselect, rtoffset, 0);
	OffsetVarNodes(whereClause, rtoffset, 0);

	/*
	 * Upper-level vars in subquery will now be one level closer to their
	 * parent than before; in particular, anything that had been level 1
	 * becomes level zero.
	 */
	IncrementVarSublevelsUp((Node *) subselect, -1, 1);
	IncrementVarSublevelsUp(whereClause, -1, 1);

	/*
	 * Now that the WHERE clause is adjusted to match the parent query
	 * environment, we can easily identify all the level-zero rels it uses.
	 * The ones <= rtoffset belong to the upper query; the ones > rtoffset do
	 * not.
	 */
	clause_varnos = pull_varnos(whereClause);
	upper_varnos = NULL;
	while ((varno = bms_first_member(clause_varnos)) >= 0)
	{
		if (varno <= rtoffset)
			upper_varnos = bms_add_member(upper_varnos, varno);
	}
	bms_free(clause_varnos);
	Assert(!bms_is_empty(upper_varnos));

	/*
	 * Now that we've got the set of upper-level varnos, we can make the last
	 * check: only available_rels can be referenced.
	 */
	if (!bms_is_subset(upper_varnos, available_rels))
		return NULL;

	/* Now we can attach the modified subquery rtable to the parent */
	parse->rtable = list_concat(parse->rtable, subselect->rtable);

	/*
	 * And finally, build the JoinExpr node.
	 */
	result = makeNode(JoinExpr);
	result->jointype = under_not ? JOIN_ANTI : JOIN_SEMI;
	result->isNatural = false;
	result->larg = NULL;		/* caller must fill this in */
	/* flatten out the FromExpr node if it's useless */
	if (list_length(subselect->jointree->fromlist) == 1)
		result->rarg = (Node *) linitial(subselect->jointree->fromlist);
	else
		result->rarg = (Node *) subselect->jointree;
	result->usingClause = NIL;
	result->quals = whereClause;
	result->alias = NULL;
	result->rtindex = 0;

	return (Node *) result;
}

/*
 * simplify_EXISTS_query: remove any useless stuff in an EXISTS's subquery
 *
 * The only thing that matters about an EXISTS query is whether it returns
 * zero or more than zero rows.  Therefore, we can remove certain SQL features
 * that won't affect that.  The only part that is really likely to matter in
 * typical usage is simplifying the targetlist: it's a common habit to write
 * "SELECT * FROM" even though there is no need to evaluate any columns.
 *
 * Note: by suppressing the targetlist we could cause an observable behavioral
 * change, namely that any errors that might occur in evaluating the tlist
 * won't occur, nor will other side-effects of volatile functions.  This seems
 * unlikely to bother anyone in practice.
 *
 * Returns TRUE if was able to discard the targetlist, else FALSE.
 */
static bool
simplify_EXISTS_query(PlannerInfo *root, Query *query)
{
	/*
	 * PostgreSQL:
	 *
	 * We don't try to simplify at all if the query uses set operations,
	 * aggregates, grouping sets, modifying CTEs, HAVING, OFFSET, or FOR
	 * UPDATE/SHARE; none of these seem likely in normal usage and their
	 * possible effects are complex.  (Note: we could ignore an "OFFSET 0"
	 * clause, but that traditionally is used as an optimization fence, so we
	 * don't.)
	 *
	 * In GPDB, we try a bit harder: Try to demote HAVING to WHERE, in case
	 * there are no aggregates or volatile functions. If that fails, only
	 * then give up. Also, just discard any window functions; they
	 * shouldn't affect the number of rows returned. If subquery contains
	 * LIMIT, it is already handled in convert_EXISTS_sublink_to_join()
	 * before we reach here.8
	 */
	if (query->commandType != CMD_SELECT ||
		query->setOperations ||
#if 0
		query->hasAggs ||
#endif
		query->groupingSets ||
#if 0
		query->hasWindowFuncs ||
		query->havingQual ||
#endif
		query->limitOffset ||
#if 0
		query->limitCount ||
#endif
		query->rowMarks)
		return false;

	/*
	 * LIMIT with a constant positive (or NULL) value doesn't affect the
	 * semantics of EXISTS, so let's ignore such clauses.  This is worth doing
	 * because people accustomed to certain other DBMSes may be in the habit
	 * of writing EXISTS(SELECT ... LIMIT 1) as an optimization.  If there's a
	 * LIMIT with anything else as argument, though, we can't simplify.
	 */
	if (query->limitCount)
	{
		/*
		 * The LIMIT clause has not yet been through eval_const_expressions,
		 * so we have to apply that here.  It might seem like this is a waste
		 * of cycles, since the only case plausibly worth worrying about is
		 * "LIMIT 1" ... but what we'll actually see is "LIMIT int8(1::int4)",
		 * so we have to fold constants or we're not going to recognize it.
		 */
		Node	   *node = eval_const_expressions(root, query->limitCount);
		Const	   *limit;

		/* Might as well update the query if we simplified the clause. */
		query->limitCount = node;

		if (!IsA(node, Const))
			return false;

		limit = (Const *) node;
		Assert(limit->consttype == INT8OID);
		if (!limit->constisnull && DatumGetInt64(limit->constvalue) <= 0)
			return false;

		/* Whether or not the targetlist is safe, we can drop the LIMIT. */
		query->limitCount = NULL;
	}

	/*
	 * Mustn't throw away the targetlist if it contains set-returning
	 * functions; those could affect whether zero rows are returned!
	 */
	if (expression_returns_set((Node *) query->targetList))
		return false;

	if (query->havingQual)
	{
		/*
		 * If HAVING has no aggregates and volatile functions, demote
		 * it to WHERE.
		 * Note: In addition to these rules, subquery_planner() also
		 * checks if HAVING has subplans, which is not relevant here as
		 * there are not going to be any subplans at this stage.
		 */
		if (!contain_aggs_of_level(query->havingQual, 0) &&
		    !contain_volatile_functions(query->havingQual))
		{
			query->jointree->quals = make_and_qual(query->jointree->quals,
												   query->havingQual);
			query->havingQual = NULL;
			query->hasAggs = false;
		}
		else
			return false;
	}

	/*
	 * Otherwise, we can throw away the targetlist, as well as any GROUP,
	 * WINDOW, DISTINCT, and ORDER BY clauses; none of those clauses will
	 * change a nonzero-rows result to zero rows or vice versa.  (Furthermore,
	 * since our parsetree representation of these clauses depends on the
	 * targetlist, we'd better throw them away if we drop the targetlist.)
	 */
	query->targetList = NIL;
	/*
	 * Delete GROUP BY if no aggregates.
	 *
	 * Note: It's important that we don't clear hasAggs, even though we
	 * removed any possible aggregates from the targetList! If you have a
	 * subquery like "SELECT SUM(foo) ...", we don't need to compute the sum,
	 * but we must still aggregate all the rows, and return a single row,
	 * regardless of how many input rows there are. (In particular, even
	 * if there are no input rows).
	 */
	if (!query->hasAggs)
		query->groupClause = NIL;
	query->windowClause = NIL;
	query->distinctClause = NIL;
	query->sortClause = NIL;
	query->hasDistinctOn = false;

	return true;
}

/*
 * convert_EXISTS_to_ANY: try to convert EXISTS to a hashable ANY sublink
 *
 * The subselect is expected to be a fresh copy that we can munge up,
 * and to have been successfully passed through simplify_EXISTS_query.
 *
 * On success, the modified subselect is returned, and we store a suitable
 * upper-level test expression at *testexpr, plus a list of the subselect's
 * output Params at *paramIds.  (The test expression is already Param-ified
 * and hence need not go through convert_testexpr, which is why we have to
 * deal with the Param IDs specially.)
 *
 * On failure, returns NULL.
 */
static Query *
convert_EXISTS_to_ANY(PlannerInfo *root, Query *subselect,
					  Node **testexpr, List **paramIds)
{
	Node	   *whereClause;
	List	   *leftargs,
			   *rightargs,
			   *opids,
			   *opcollations,
			   *newWhere,
			   *tlist,
			   *testlist,
			   *paramids;
	ListCell   *lc,
			   *rc,
			   *oc,
			   *cc;
	AttrNumber	resno;

	/*
	 * Query must not require a targetlist, since we have to insert a new one.
	 * Caller should have dealt with the case already.
	 */
	Assert(subselect->targetList == NIL);

	/*
	 * Separate out the WHERE clause.  (We could theoretically also remove
	 * top-level plain JOIN/ON clauses, but it's probably not worth the
	 * trouble.)
	 */
	whereClause = subselect->jointree->quals;
	subselect->jointree->quals = NULL;

	/*
	 * The rest of the sub-select must not refer to any Vars of the parent
	 * query.  (Vars of higher levels should be okay, though.)
	 *
	 * Note: we need not check for Aggs separately because we know the
	 * sub-select is as yet unoptimized; any uplevel Agg must therefore
	 * contain an uplevel Var reference.  This is not the case below ...
	 */
	if (contain_vars_of_level((Node *) subselect, 1))
		return NULL;

	/*
	 * We don't risk optimizing if the WHERE clause is volatile, either.
	 */
	if (contain_volatile_functions(whereClause))
		return NULL;

	/*
	 * Clean up the WHERE clause by doing const-simplification etc on it.
	 * Aside from simplifying the processing we're about to do, this is
	 * important for being able to pull chunks of the WHERE clause up into the
	 * parent query.  Since we are invoked partway through the parent's
	 * preprocess_expression() work, earlier steps of preprocess_expression()
	 * wouldn't get applied to the pulled-up stuff unless we do them here. For
	 * the parts of the WHERE clause that get put back into the child query,
	 * this work is partially duplicative, but it shouldn't hurt.
	 *
	 * Note: we do not run flatten_join_alias_vars.  This is OK because any
	 * parent aliases were flattened already, and we're not going to pull any
	 * child Vars (of any description) into the parent.
	 *
	 * Note: passing the parent's root to eval_const_expressions is
	 * technically wrong, but we can get away with it since only the
	 * boundParams (if any) are used, and those would be the same in a
	 * subroot.
	 */
	whereClause = eval_const_expressions(root, whereClause);
	whereClause = (Node *) canonicalize_qual_ext((Expr *) whereClause, false);
	whereClause = (Node *) make_ands_implicit((Expr *) whereClause);

	/*
	 * We now have a flattened implicit-AND list of clauses, which we try to
	 * break apart into "outervar = innervar" hash clauses. Anything that
	 * can't be broken apart just goes back into the newWhere list.  Note that
	 * we aren't trying hard yet to ensure that we have only outer or only
	 * inner on each side; we'll check that if we get to the end.
	 */
	leftargs = rightargs = opids = opcollations = newWhere = NIL;
	foreach(lc, (List *) whereClause)
	{
		OpExpr	   *expr = (OpExpr *) lfirst(lc);

		if (IsA(expr, OpExpr) &&
			hash_ok_operator(expr))
		{
			Node	   *leftarg = (Node *) linitial(expr->args);
			Node	   *rightarg = (Node *) lsecond(expr->args);

			if (contain_vars_of_level(leftarg, 1))
			{
				leftargs = lappend(leftargs, leftarg);
				rightargs = lappend(rightargs, rightarg);
				opids = lappend_oid(opids, expr->opno);
				opcollations = lappend_oid(opcollations, expr->inputcollid);
				continue;
			}
			if (contain_vars_of_level(rightarg, 1))
			{
				/*
				 * We must commute the clause to put the outer var on the
				 * left, because the hashing code in nodeSubplan.c expects
				 * that.  This probably shouldn't ever fail, since hashable
				 * operators ought to have commutators, but be paranoid.
				 */
				expr->opno = get_commutator(expr->opno);
				if (OidIsValid(expr->opno) && hash_ok_operator(expr))
				{
					leftargs = lappend(leftargs, rightarg);
					rightargs = lappend(rightargs, leftarg);
					opids = lappend_oid(opids, expr->opno);
					opcollations = lappend_oid(opcollations, expr->inputcollid);
					continue;
				}
				/* If no commutator, no chance to optimize the WHERE clause */
				return NULL;
			}
		}
		/* Couldn't handle it as a hash clause */
		newWhere = lappend(newWhere, expr);
	}

	/*
	 * If we didn't find anything we could convert, fail.
	 */
	if (leftargs == NIL)
		return NULL;

	/*
	 * There mustn't be any parent Vars or Aggs in the stuff that we intend to
	 * put back into the child query.  Note: you might think we don't need to
	 * check for Aggs separately, because an uplevel Agg must contain an
	 * uplevel Var in its argument.  But it is possible that the uplevel Var
	 * got optimized away by eval_const_expressions.  Consider
	 *
	 * SUM(CASE WHEN false THEN uplevelvar ELSE 0 END)
	 */
	if (contain_vars_of_level((Node *) newWhere, 1) ||
		contain_vars_of_level((Node *) rightargs, 1))
		return NULL;
	if (root->parse->hasAggs &&
		(contain_aggs_of_level((Node *) newWhere, 1) ||
		 contain_aggs_of_level((Node *) rightargs, 1)))
		return NULL;

	/*
	 * And there can't be any child Vars in the stuff we intend to pull up.
	 * (Note: we'd need to check for child Aggs too, except we know the child
	 * has no aggs at all because of simplify_EXISTS_query's check. The same
	 * goes for window functions.)
	 */
	if (contain_vars_of_level((Node *) leftargs, 0))
		return NULL;

	/*
	 * Also reject sublinks in the stuff we intend to pull up.  (It might be
	 * possible to support this, but doesn't seem worth the complication.)
	 */
	if (contain_subplans((Node *) leftargs))
		return NULL;

	/*
	 * Okay, adjust the sublevelsup in the stuff we're pulling up.
	 */
	IncrementVarSublevelsUp((Node *) leftargs, -1, 1);

	/*
	 * Put back any child-level-only WHERE clauses.
	 */
	if (newWhere)
		subselect->jointree->quals = (Node *) make_ands_explicit(newWhere);

	/*
	 * Build a new targetlist for the child that emits the expressions we
	 * need.  Concurrently, build a testexpr for the parent using Params to
	 * reference the child outputs.  (Since we generate Params directly here,
	 * there will be no need to convert the testexpr in build_subplan.)
	 */
	tlist = testlist = paramids = NIL;
	resno = 1;
	/* there's no "forfour" so we have to chase one of the lists manually */
	cc = list_head(opcollations);
	forthree(lc, leftargs, rc, rightargs, oc, opids)
	{
		Node	   *leftarg = (Node *) lfirst(lc);
		Node	   *rightarg = (Node *) lfirst(rc);
		Oid			opid = lfirst_oid(oc);
		Oid			opcollation = lfirst_oid(cc);
		Param	   *param;

		cc = lnext(cc);
		param = generate_new_param(root,
								   exprType(rightarg),
								   exprTypmod(rightarg),
								   exprCollation(rightarg));
		tlist = lappend(tlist,
						makeTargetEntry((Expr *) rightarg,
										resno++,
										NULL,
										false));
		testlist = lappend(testlist,
						   make_opclause(opid, BOOLOID, false,
										 (Expr *) leftarg, (Expr *) param,
										 InvalidOid, opcollation));
		paramids = lappend_int(paramids, param->paramid);
	}

	/* Put everything where it should go, and we're done */
	subselect->targetList = tlist;
	*testexpr = (Node *) make_ands_explicit(testlist);
	*paramIds = paramids;

	return subselect;
}


/*
 * Replace correlation vars (uplevel vars) with Params.
 *
 * Uplevel PlaceHolderVars and aggregates are replaced, too.
 *
 * Note: it is critical that this runs immediately after SS_process_sublinks.
 * Since we do not recurse into the arguments of uplevel PHVs and aggregates,
 * they will get copied to the appropriate subplan args list in the parent
 * query with uplevel vars not replaced by Params, but only adjusted in level
 * (see replace_outer_placeholdervar and replace_outer_agg).  That's exactly
 * what we want for the vars of the parent level --- but if a PHV's or
 * aggregate's argument contains any further-up variables, they have to be
 * replaced with Params in their turn. That will happen when the parent level
 * runs SS_replace_correlation_vars.  Therefore it must do so after expanding
 * its sublinks to subplans.  And we don't want any steps in between, else
 * those steps would never get applied to the argument expressions, either in
 * the parent or the child level.
 *
 * Another fairly tricky thing going on here is the handling of SubLinks in
 * the arguments of uplevel PHVs/aggregates.  Those are not touched inside the
 * intermediate query level, either.  Instead, SS_process_sublinks recurses on
 * them after copying the PHV or Aggref expression into the parent plan level
 * (this is actually taken care of in build_subplan).
 */
Node *
SS_replace_correlation_vars(PlannerInfo *root, Node *expr)
{
	/* No setup needed for tree walk, so away we go */
	return replace_correlation_vars_mutator(expr, root);
}

static Node *
replace_correlation_vars_mutator(Node *node, PlannerInfo *root)
{
	if (node == NULL)
		return NULL;
	if (IsA(node, Var))
	{
		if (((Var *) node)->varlevelsup > 0)
			return (Node *) replace_outer_var(root, (Var *) node);
	}
	if (IsA(node, PlaceHolderVar))
	{
		if (((PlaceHolderVar *) node)->phlevelsup > 0)
			return (Node *) replace_outer_placeholdervar(root,
													(PlaceHolderVar *) node);
	}
	if (IsA(node, Aggref))
	{
		if (((Aggref *) node)->agglevelsup > 0)
			return (Node *) replace_outer_agg(root, (Aggref *) node);
	}
	if (IsA(node, GroupingFunc))
	{
		if (((GroupingFunc *) node)->agglevelsup > 0)
			return (Node *) replace_outer_grouping(root, (GroupingFunc *) node);
	}
	if (IsA(node, GroupId))
	{
		if (((GroupId *) node)->agglevelsup > 0)
			return (Node *) replace_outer_group_id(root, (GroupId *) node);
	}
	return expression_tree_mutator(node,
								   replace_correlation_vars_mutator,
								   (void *) root);
}

/*
 * Expand SubLinks to SubPlans in the given expression.
 *
 * The isQual argument tells whether or not this expression is a WHERE/HAVING
 * qualifier expression.  If it is, any sublinks appearing at top level need
 * not distinguish FALSE from UNKNOWN return values.
 */
Node *
SS_process_sublinks(PlannerInfo *root, Node *expr, bool isQual)
{
	process_sublinks_context context;

	context.root = root;
	context.isTopQual = isQual;
	return process_sublinks_mutator(expr, &context);
}

static Node *
process_sublinks_mutator(Node *node, process_sublinks_context *context)
{
	process_sublinks_context locContext;

	locContext.root = context->root;

	if (node == NULL)
		return NULL;
	if (IsA(node, SubLink))
	{
		SubLink    *sublink = (SubLink *) node;
		Node	   *testexpr;

		/*
		 * First, recursively process the lefthand-side expressions, if any.
		 * They're not top-level anymore.
		 */
		locContext.isTopQual = false;
		testexpr = process_sublinks_mutator(sublink->testexpr, &locContext);

		/*
		 * Now build the SubPlan node and make the expr to return.
		 */
		return make_subplan(context->root,
							(Query *) sublink->subselect,
							sublink->subLinkType,
							sublink->subLinkId,
							testexpr,
							context->isTopQual);
	}

	/*
	 * Don't recurse into the arguments of an outer PHV or aggregate here. Any
	 * SubLinks in the arguments have to be dealt with at the outer query
	 * level; they'll be handled when build_subplan collects the PHV or Aggref
	 * into the arguments to be passed down to the current subplan.
	 */
	if (IsA(node, PlaceHolderVar))
	{
		if (((PlaceHolderVar *) node)->phlevelsup > 0)
			return node;
	}
	else if (IsA(node, Aggref))
	{
		if (((Aggref *) node)->agglevelsup > 0)
			return node;
	}

	/*
	 * We should never see a SubPlan expression in the input (since this is
	 * the very routine that creates 'em to begin with).  We shouldn't find
	 * ourselves invoked directly on a Query, either.
	 */
	Assert(!IsA(node, SubPlan));
	Assert(!IsA(node, AlternativeSubPlan));
	Assert(!IsA(node, Query));

	/*
	 * Because make_subplan() could return an AND or OR clause, we have to
	 * take steps to preserve AND/OR flatness of a qual.  We assume the input
	 * has been AND/OR flattened and so we need no recursion here.
	 *
	 * (Due to the coding here, we will not get called on the List subnodes of
	 * an AND; and the input is *not* yet in implicit-AND format.  So no check
	 * is needed for a bare List.)
	 *
	 * Anywhere within the top-level AND/OR clause structure, we can tell
	 * make_subplan() that NULL and FALSE are interchangeable.  So isTopQual
	 * propagates down in both cases.  (Note that this is unlike the meaning
	 * of "top level qual" used in most other places in Postgres.)
	 */
	if (and_clause(node))
	{
		List	   *newargs = NIL;
		ListCell   *l;

		/* Still at qual top-level */
		locContext.isTopQual = context->isTopQual;

		foreach(l, ((BoolExpr *) node)->args)
		{
			Node	   *newarg;

			newarg = process_sublinks_mutator(lfirst(l), &locContext);
			if (and_clause(newarg))
				newargs = list_concat(newargs, ((BoolExpr *) newarg)->args);
			else
				newargs = lappend(newargs, newarg);
		}
		return (Node *) make_andclause(newargs);
	}

	if (or_clause(node))
	{
		List	   *newargs = NIL;
		ListCell   *l;

		/* Still at qual top-level */
		locContext.isTopQual = context->isTopQual;

		foreach(l, ((BoolExpr *) node)->args)
		{
			Node	   *newarg;

			newarg = process_sublinks_mutator(lfirst(l), &locContext);
			if (or_clause(newarg))
				newargs = list_concat(newargs, ((BoolExpr *) newarg)->args);
			else
				newargs = lappend(newargs, newarg);
		}
		return (Node *) make_orclause(newargs);
	}

	/*
	 * If we recurse down through anything other than an AND or OR node, we
	 * are definitely not at top qual level anymore.
	 */
	locContext.isTopQual = false;

	return expression_tree_mutator(node,
								   process_sublinks_mutator,
								   (void *) &locContext);
}

/*
 * SS_identify_outer_params - identify the Params available from outer levels
 *
 * This must be run after SS_replace_correlation_vars and SS_process_sublinks
 * processing is complete in a given query level as well as all of its
 * descendant levels (which means it's most practical to do it at the end of
 * processing the query level).  We compute the set of paramIds that outer
 * levels will make available to this level+descendants, and record it in
 * root->outer_params for use while computing extParam/allParam sets in final
 * plan cleanup.  (We can't just compute it then, because the upper levels'
 * plan_params lists are transient and will be gone by then.)
 *
 * Input:
 * 	root - PlannerInfo structure that is necessary for walking the tree
 * Output:
 * 	plan->extParam and plan->allParam - attach params to top of the plan
 */
void
SS_identify_outer_params(PlannerInfo *root)
{
	Bitmapset  *outer_params;
	PlannerInfo *proot;
	ListCell   *l;

	/*
	 * If no parameters have been assigned anywhere in the tree, we certainly
	 * don't need to do anything here.
	 */
	if (root->glob->nParamExec == 0)
		return;

	/*
	 * Scan all query levels above this one to see which parameters are due to
	 * be available from them, either because lower query levels have
	 * requested them (via plan_params) or because they will be available from
	 * initPlans of those levels.
	 */
	outer_params = NULL;
	for (proot = root->parent_root; proot != NULL; proot = proot->parent_root)
	{
		/* Include ordinary Var/PHV/Aggref params */
		foreach(l, proot->plan_params)
		{
			PlannerParamItem *pitem = (PlannerParamItem *) lfirst(l);

			outer_params = bms_add_member(outer_params, pitem->paramId);
		}
		/* Include any outputs of outer-level initPlans */
		foreach(l, proot->init_plans)
		{
			SubPlan    *initsubplan = (SubPlan *) lfirst(l);
			ListCell   *l2;

			foreach(l2, initsubplan->setParam)
			{
				outer_params = bms_add_member(outer_params, lfirst_int(l2));
			}
		}
		/* Include worktable ID, if a recursive query is being planned */
		if (proot->wt_param_id >= 0)
			outer_params = bms_add_member(outer_params, proot->wt_param_id);
	}
	root->outer_params = outer_params;
}

/*
 * SS_charge_for_initplans - account for cost of initplans in Path costs
 *
 * If any initPlans have been created in the current query level, they will
 * get attached to the Plan tree created from whichever Path we select from
 * the given rel; so increment all the rel's Paths' costs to account for them.
 *
 * This is separate from SS_attach_initplans because we might conditionally
 * create more initPlans during create_plan(), depending on which Path we
 * select.  However, Paths that would generate such initPlans are expected
 * to have included their cost already.
 */
void
SS_charge_for_initplans(PlannerInfo *root, RelOptInfo *final_rel)
{
	Cost		initplan_cost;
	ListCell   *lc;

	/* Nothing to do if no initPlans */
	if (root->init_plans == NIL)
		return;

	/*
	 * Compute the cost increment just once, since it will be the same for all
	 * Paths.  We assume each initPlan gets run once during top plan startup.
	 * This is a conservative overestimate, since in fact an initPlan might be
	 * executed later than plan startup, or even not at all.
	 */
	initplan_cost = 0;
	foreach(lc, root->init_plans)
	{
		SubPlan    *initsubplan = (SubPlan *) lfirst(lc);

		initplan_cost += initsubplan->startup_cost + initsubplan->per_call_cost;
	}

	/*
	 * Now adjust the costs.
	 */
	foreach(lc, final_rel->pathlist)
	{
		Path	   *path = (Path *) lfirst(lc);

		/*
		 * If the topmost plan is a Motion, attach the InitPlan to the node
		 * below it, instead. The executor machinery that executes InitPlans
		 * in the QD node, and sends the resulting exec parameters to the QE
		 * nodes, gets confused if the InitPlan is attached to the Motion
		 * node, and fails to deliver the exec parameter value to where it's
		 * needed. I'm not sure why that fails, but historically the InitPlans
		 * have always been attached to the node below the Motion, so let's
		 * just keep that behavior for now.
		 */
#if 0 /* GPDB_96_MERGE_FIXME: pathify this */
		if (IsA(plan, Motion))
			plan = plan->lefttree;
#endif
		path->startup_cost += initplan_cost;
		path->total_cost += initplan_cost;
	}

	/* We needn't do set_cheapest() here, caller will do it */
}

/*
 * SS_attach_initplans - attach initplans to topmost plan node
 *
 * Attach any initplans created in the current query level to the specified
 * plan node, which should normally be the topmost node for the query level.
 * (In principle the initPlans could go in any node at or above where they're
 * referenced; but there seems no reason to put them any lower than the
 * topmost node, so we don't bother to track exactly where they came from.)
 * We do not touch the plan node's cost; the initplans should have been
 * accounted for in path costing.
 */
void
SS_attach_initplans(PlannerInfo *root, Plan *plan)
{
	/*
	 * GPDB: make a copy of the list, because it gets free'd from the plan
	 * later, in the remove_unused_initplans() step.
	 */
	plan->initPlan = list_copy(root->init_plans);
}

/*
 * SS_finalize_plan - do final parameter processing for a completed Plan.
 *
 * This recursively computes the extParam and allParam sets for every Plan
 * node in the given plan tree.  (Oh, and RangeTblFunction.funcparams too.)
 *
 * We assume that SS_finalize_plan has already been run on any initplans or
 * subplans the plan tree could reference.
 */
void
SS_finalize_plan(PlannerInfo *root, Plan *plan)
{
	/* No setup needed, just recurse through plan tree. */
	(void) finalize_plan(root, plan, root->outer_params, NULL);
}

/*
 * Recursive processing of all nodes in the plan tree
 *
 * valid_params is the set of param IDs supplied by outer plan levels
 * that are valid to reference in this plan node or its children.
 *
 * scan_params is a set of param IDs to force scan plan nodes to reference.
 * This is for EvalPlanQual support, and is always NULL at the top of the
 * recursion.
 *
 * The return value is the computed allParam set for the given Plan node.
 * This is just an internal notational convenience: we can add a child
 * plan's allParams to the set of param IDs of interest to this level
 * in the same statement that recurses to that child.
 *
 * Do not scribble on caller's values of valid_params or scan_params!
 *
 * Note: although we attempt to deal with initPlans anywhere in the tree, the
 * logic is not really right.  The problem is that a plan node might return an
 * output Param of its initPlan as a targetlist item, in which case it's valid
 * for the parent plan level to reference that same Param; the parent's usage
 * will be converted into a Var referencing the child plan node by setrefs.c.
 * But this function would see the parent's reference as out of scope and
 * complain about it.  For now, this does not matter because the planner only
 * attaches initPlans to the topmost plan node in a query level, so the case
 * doesn't arise.  If we ever merge this processing into setrefs.c, maybe it
 * can be handled more cleanly.
 */
static Bitmapset *
finalize_plan(PlannerInfo *root, Plan *plan, Bitmapset *valid_params,
			  Bitmapset *scan_params)
{
	finalize_primnode_context context;
	int			locally_added_param;
	Bitmapset  *nestloop_params;
	Bitmapset  *initExtParam;
	Bitmapset  *initSetParam;
	Bitmapset  *child_params;
	ListCell   *l;

	if (plan == NULL)
		return NULL;

	context.root = root;
	context.paramids = NULL;	/* initialize set to empty */
	locally_added_param = -1;	/* there isn't one */
	nestloop_params = NULL;		/* there aren't any */

	/*
	 * Examine any initPlans to determine the set of external params they
	 * reference and the set of output params they supply.  (We assume
	 * SS_finalize_plan was run on them already.)
	 */
	initExtParam = initSetParam = NULL;
	foreach(l, plan->initPlan)
	{
		SubPlan    *initsubplan = (SubPlan *) lfirst(l);
		Plan	   *initplan = planner_subplan_get_plan(root, initsubplan);
		ListCell   *l2;

		initExtParam = bms_add_members(initExtParam, initplan->extParam);
		foreach(l2, initsubplan->setParam)
		{
			initSetParam = bms_add_member(initSetParam, lfirst_int(l2));
		}
	}

	/* Any setParams are validly referenceable in this node and children */
	if (initSetParam)
		valid_params = bms_union(valid_params, initSetParam);

	/*
	 * When we call finalize_primnode, context.paramids sets are automatically
	 * merged together.  But when recursing to self, we have to do it the hard
	 * way.  We want the paramids set to include params in subplans as well as
	 * at this level.
	 */

	/* Find params in targetlist and qual */
	finalize_primnode((Node *) plan->targetlist, &context);
	finalize_primnode((Node *) plan->qual, &context);

	/* Check additional node-type-specific fields */
	switch (nodeTag(plan))
	{
		case T_Result:
			finalize_primnode(((Result *) plan)->resconstantqual,
							  &context);
			break;

		case T_SeqScan:
			context.paramids = bms_add_members(context.paramids, scan_params);
			break;

		case T_SampleScan:
			finalize_primnode((Node *) ((SampleScan *) plan)->tablesample,
							  &context);
			context.paramids = bms_add_members(context.paramids, scan_params);
			break;

		case T_IndexScan:
			finalize_primnode((Node *) ((IndexScan *) plan)->indexqual,
							  &context);
			finalize_primnode((Node *) ((IndexScan *) plan)->indexorderby,
							  &context);

			/*
			 * we need not look at indexqualorig, since it will have the same
			 * param references as indexqual.  Likewise, we can ignore
			 * indexorderbyorig.
			 */
			context.paramids = bms_add_members(context.paramids, scan_params);
			break;

		case T_IndexOnlyScan:
			finalize_primnode((Node *) ((IndexOnlyScan *) plan)->indexqual,
							  &context);
			finalize_primnode((Node *) ((IndexOnlyScan *) plan)->indexorderby,
							  &context);

			/*
			 * we need not look at indextlist, since it cannot contain Params.
			 */
			context.paramids = bms_add_members(context.paramids, scan_params);
			break;

		case T_BitmapIndexScan:
			finalize_primnode((Node *) ((BitmapIndexScan *) plan)->indexqual,
							  &context);

			/*
			 * we need not look at indexqualorig, since it will have the same
			 * param references as indexqual.
			 */
			break;

		case T_BitmapHeapScan:
			finalize_primnode((Node *) ((BitmapHeapScan *) plan)->bitmapqualorig,
							  &context);
			context.paramids = bms_add_members(context.paramids, scan_params);
			break;

		case T_TidScan:
			finalize_primnode((Node *) ((TidScan *) plan)->tidquals,
							  &context);
			context.paramids = bms_add_members(context.paramids, scan_params);
			break;

		case T_SubqueryScan:
			{
				SubqueryScan *sscan = (SubqueryScan *) plan;
				RelOptInfo *rel;

				/* We must run SS_finalize_plan on the subquery */
				rel = find_base_rel(root, sscan->scan.scanrelid);
				SS_finalize_plan(rel->subroot, sscan->subplan);

				/* Now we can add its extParams to the parent's params */
				context.paramids = bms_add_members(context.paramids,
												   sscan->subplan->extParam);
				/* We need scan_params too, though */
				context.paramids = bms_add_members(context.paramids,
												   scan_params);
			}
			break;

		case T_TableFunctionScan:
			{
				RangeTblEntry *rte;
				RangeTblFunction *rtfunc;

				rte = rt_fetch(((TableFunctionScan *) plan)->scan.scanrelid,
							   root->parse->rtable);
				Assert(rte->rtekind == RTE_TABLEFUNCTION);
				Assert(list_length(rte->functions) == 1);
				rtfunc = (RangeTblFunction *) linitial(rte->functions);
				finalize_primnode(rtfunc->funcexpr, &context);

				/*
				 * GPDB_94_MERGE_FIXME: should we do something about params in
				 * the function expressions, like for FunctionScan nodes below?
				 */
			}
			/* TableFunctionScan's lefttree is like SubqueryScan's subplan. */
			context.paramids = bms_add_members(context.paramids,
								 plan->lefttree->extParam);
			break;

		case T_FunctionScan:
			{
				FunctionScan *fscan = (FunctionScan *) plan;
				ListCell   *lc;

				/*
				 * Call finalize_primnode independently on each function
				 * expression, so that we can record which params are
				 * referenced in each, in order to decide which need
				 * re-evaluating during rescan.
				 */
				foreach(lc, fscan->functions)
				{
					RangeTblFunction *rtfunc = (RangeTblFunction *) lfirst(lc);
					finalize_primnode_context funccontext;

					funccontext = context;
					funccontext.paramids = NULL;

					finalize_primnode(rtfunc->funcexpr, &funccontext);

					/* remember results for execution */
					rtfunc->funcparams = funccontext.paramids;

					/* add the function's params to the overall set */
					context.paramids = bms_add_members(context.paramids,
													   funccontext.paramids);
				}

				context.paramids = bms_add_members(context.paramids,
												   scan_params);
			}
			break;

		case T_ValuesScan:
			finalize_primnode((Node *) ((ValuesScan *) plan)->values_lists,
							  &context);
			context.paramids = bms_add_members(context.paramids, scan_params);
			break;

		case T_CteScan:
			{
				/*
				 * You might think we should add the node's cteParam to
				 * paramids, but we shouldn't because that param is just a
				 * linkage mechanism for multiple CteScan nodes for the same
				 * CTE; it is never used for changed-param signaling.  What we
				 * have to do instead is to find the referenced CTE plan and
				 * incorporate its external paramids, so that the correct
				 * things will happen if the CTE references outer-level
				 * variables.  See test cases for bug #4902.  (We assume
				 * SS_finalize_plan was run on the CTE plan already.)
				 */
				int			plan_id = ((CteScan *) plan)->ctePlanId;
				Plan	   *cteplan;

				/* so, do this ... */
				if (plan_id < 1 || plan_id > list_length(root->glob->subplans))
					elog(ERROR, "could not find plan for CteScan referencing plan ID %d",
						 plan_id);
				cteplan = (Plan *) list_nth(root->glob->subplans, plan_id - 1);
				context.paramids =
					bms_add_members(context.paramids, cteplan->extParam);

#ifdef NOT_USED
				/* ... but not this */
				context.paramids =
					bms_add_member(context.paramids,
								   ((CteScan *) plan)->cteParam);
#endif

				context.paramids = bms_add_members(context.paramids,
												   scan_params);
			}
			break;

		case T_WorkTableScan:
			context.paramids =
				bms_add_member(context.paramids,
							   ((WorkTableScan *) plan)->wtParam);
			context.paramids = bms_add_members(context.paramids, scan_params);
			break;

		case T_ForeignScan:
			{
				ForeignScan *fscan = (ForeignScan *) plan;

				finalize_primnode((Node *) fscan->fdw_exprs,
								  &context);
				finalize_primnode((Node *) fscan->fdw_recheck_quals,
								  &context);

				/* We assume fdw_scan_tlist cannot contain Params */
				context.paramids = bms_add_members(context.paramids,
												   scan_params);
			}
			break;

		case T_CustomScan:
			{
				CustomScan *cscan = (CustomScan *) plan;
				ListCell   *lc;

				finalize_primnode((Node *) cscan->custom_exprs,
								  &context);
				/* We assume custom_scan_tlist cannot contain Params */
				context.paramids =
					bms_add_members(context.paramids, scan_params);

				/* child nodes if any */
				foreach(lc, cscan->custom_plans)
				{
					context.paramids =
						bms_add_members(context.paramids,
										finalize_plan(root,
													  (Plan *) lfirst(lc),
													  valid_params,
													  scan_params));
				}
			}
			break;

		case T_ModifyTable:
			{
				ModifyTable *mtplan = (ModifyTable *) plan;
				ListCell   *l;

				/* Force descendant scan nodes to reference epqParam */
				locally_added_param = mtplan->epqParam;
				valid_params = bms_add_member(bms_copy(valid_params),
											  locally_added_param);
				scan_params = bms_add_member(bms_copy(scan_params),
											 locally_added_param);
				finalize_primnode((Node *) mtplan->returningLists,
								  &context);
				finalize_primnode((Node *) mtplan->onConflictSet,
								  &context);
				finalize_primnode((Node *) mtplan->onConflictWhere,
								  &context);
				/* exclRelTlist contains only Vars, doesn't need examination */
				foreach(l, mtplan->plans)
				{
					context.paramids =
						bms_add_members(context.paramids,
										finalize_plan(root,
													  (Plan *) lfirst(l),
													  valid_params,
													  scan_params));
				}
			}
			break;

		case T_Append:
			{
				ListCell   *l;

				foreach(l, ((Append *) plan)->appendplans)
				{
					context.paramids =
						bms_add_members(context.paramids,
										finalize_plan(root,
													  (Plan *) lfirst(l),
													  valid_params,
													  scan_params));
				}
			}
			break;

		case T_MergeAppend:
			{
				ListCell   *l;

				foreach(l, ((MergeAppend *) plan)->mergeplans)
				{
					context.paramids =
						bms_add_members(context.paramids,
										finalize_plan(root,
													  (Plan *) lfirst(l),
													  valid_params,
													  scan_params));
				}
			}
			break;

		case T_BitmapAnd:
			{
				ListCell   *l;

				foreach(l, ((BitmapAnd *) plan)->bitmapplans)
				{
					context.paramids =
						bms_add_members(context.paramids,
										finalize_plan(root,
													  (Plan *) lfirst(l),
													  valid_params,
													  scan_params));
				}
			}
			break;

		case T_BitmapOr:
			{
				ListCell   *l;

				foreach(l, ((BitmapOr *) plan)->bitmapplans)
				{
					context.paramids =
						bms_add_members(context.paramids,
										finalize_plan(root,
													  (Plan *) lfirst(l),
													  valid_params,
													  scan_params));
				}
			}
			break;

		case T_NestLoop:
			{
				ListCell   *l;

				finalize_primnode((Node *) ((Join *) plan)->joinqual,
								  &context);
				/* collect set of params that will be passed to right child */
				foreach(l, ((NestLoop *) plan)->nestParams)
				{
					NestLoopParam *nlp = (NestLoopParam *) lfirst(l);

					nestloop_params = bms_add_member(nestloop_params,
													 nlp->paramno);
				}
			}
			break;

		case T_MergeJoin:
			finalize_primnode((Node *) ((Join *) plan)->joinqual,
							  &context);
			finalize_primnode((Node *) ((MergeJoin *) plan)->mergeclauses,
							  &context);
			break;

		case T_HashJoin:
			finalize_primnode((Node *) ((Join *) plan)->joinqual,
							  &context);
			finalize_primnode((Node *) ((HashJoin *) plan)->hashclauses,
							  &context);
			finalize_primnode((Node *) ((HashJoin *) plan)->hashqualclauses,
							  &context);
			break;

		case T_Motion:

			finalize_primnode((Node *) ((Motion *) plan)->hashExprs,
							  &context);
			break;

		case T_Limit:
			finalize_primnode(((Limit *) plan)->limitOffset,
							  &context);
			finalize_primnode(((Limit *) plan)->limitCount,
							  &context);
			break;

		case T_PartitionSelector:
			finalize_primnode((Node *) ((PartitionSelector *) plan)->levelEqExpressions,
							  &context);
			finalize_primnode((Node *) ((PartitionSelector *) plan)->levelExpressions,
							  &context);
			finalize_primnode(((PartitionSelector *) plan)->residualPredicate,
							  &context);
			finalize_primnode(((PartitionSelector *) plan)->propagationExpression,
							  &context);
			finalize_primnode(((PartitionSelector *) plan)->printablePredicate,
							  &context);
			finalize_primnode((Node *) ((PartitionSelector *) plan)->partTabTargetlist,
							  &context);
			break;

		case T_RecursiveUnion:
			/* child nodes are allowed to reference wtParam */
			locally_added_param = ((RecursiveUnion *) plan)->wtParam;
			valid_params = bms_add_member(bms_copy(valid_params),
										  locally_added_param);
			/* wtParam does *not* get added to scan_params */
			break;

		case T_LockRows:
			/* Force descendant scan nodes to reference epqParam */
			locally_added_param = ((LockRows *) plan)->epqParam;
			valid_params = bms_add_member(bms_copy(valid_params),
										  locally_added_param);
			scan_params = bms_add_member(bms_copy(scan_params),
										 locally_added_param);
			break;

		case T_Agg:
			{
				Agg		   *agg = (Agg *) plan;

				/*
				 * AGG_HASHED plans need to know which Params are referenced
				 * in aggregate calls.  Do a separate scan to identify them.
				 */
				if (agg->aggstrategy == AGG_HASHED)
				{
					finalize_primnode_context aggcontext;

					aggcontext.root = root;
					aggcontext.paramids = NULL;
					finalize_agg_primnode((Node *) agg->plan.targetlist,
										  &aggcontext);
					finalize_agg_primnode((Node *) agg->plan.qual,
										  &aggcontext);
					agg->aggParams = aggcontext.paramids;
				}
			}
			break;

		case T_WindowAgg:
			finalize_primnode(((WindowAgg *) plan)->startOffset,
							  &context);
			finalize_primnode(((WindowAgg *) plan)->endOffset,
							  &context);
			break;

		case T_Hash:
		case T_ExternalScan:
		case T_Material:
		case T_Sort:
		case T_ShareInputScan:
		case T_Unique:
		case T_Gather:
		case T_SetOp:
		case T_Repeat:
		case T_SplitUpdate:
			break;

		default:
			elog(ERROR, "unrecognized node type: %d",
				 (int) nodeTag(plan));
	}

	/* Process left and right child plans, if any */
	/*
	 * In a TableFunctionScan, the 'lefttree' is more like a SubQueryScan's
	 * subplan, and contains a plan that's already been finalized by the
	 * inner invocation of subquery_planner(). So skip that.
	 */
	if (!IsA(plan, TableFunctionScan))
	{
		child_params = finalize_plan(root,
									 plan->lefttree,
									 valid_params,
									 scan_params);
		context.paramids = bms_add_members(context.paramids, child_params);
	}

	if (nestloop_params)
	{
		/* right child can reference nestloop_params as well as valid_params */
		child_params = finalize_plan(root,
									 plan->righttree,
									 bms_union(nestloop_params, valid_params),
									 scan_params);
		/* ... and they don't count as parameters used at my level */
		child_params = bms_difference(child_params, nestloop_params);
		bms_free(nestloop_params);
	}
	else
	{
		/* easy case */
		child_params = finalize_plan(root,
									 plan->righttree,
									 valid_params,
									 scan_params);
	}
	context.paramids = bms_add_members(context.paramids, child_params);

	/*
	 * Any locally generated parameter doesn't count towards its generating
	 * plan node's external dependencies.  (Note: if we changed valid_params
	 * and/or scan_params, we leak those bitmapsets; not worth the notational
	 * trouble to clean them up.)
	 */
	if (locally_added_param >= 0)
	{
		context.paramids = bms_del_member(context.paramids,
										  locally_added_param);
	}

	/* Now we have all the paramids referenced in this node and children */

	if (!bms_is_subset(context.paramids, valid_params))
		elog(ERROR, "plan should not reference subplan's variable");

	/*
	 * The plan node's allParam and extParam fields should include all its
	 * referenced paramids, plus contributions from any child initPlans.
	 * However, any setParams of the initPlans should not be present in the
	 * parent node's extParams, only in its allParams.  (It's possible that
	 * some initPlans have extParams that are setParams of other initPlans.)
	 */

	/* allParam must include initplans' extParams and setParams */
	plan->allParam = bms_union(context.paramids, initExtParam);
	plan->allParam = bms_add_members(plan->allParam, initSetParam);
	/* extParam must include any initplan extParams */
	plan->extParam = bms_union(context.paramids, initExtParam);
	/* but not any initplan setParams */
	plan->extParam = bms_del_members(plan->extParam, initSetParam);

	/*
	 * For speed at execution time, make sure extParam/allParam are actually
	 * NULL if they are empty sets.
	 */
	if (bms_is_empty(plan->extParam))
		plan->extParam = NULL;
	if (bms_is_empty(plan->allParam))
		plan->allParam = NULL;

	return plan->allParam;
}

/*
 * finalize_primnode: add IDs of all PARAM_EXEC params appearing in the given
 * expression tree to the result set.
 */
static bool
finalize_primnode(Node *node, finalize_primnode_context *context)
{
	if (node == NULL)
		return false;
	if (IsA(node, Param))
	{
		if (((Param *) node)->paramkind == PARAM_EXEC)
		{
			int			paramid = ((Param *) node)->paramid;

			context->paramids = bms_add_member(context->paramids, paramid);
		}
		return false;			/* no more to do here */
	}
	if (IsA(node, SubPlan))
	{
		SubPlan    *subplan = (SubPlan *) node;
		Plan	   *plan = planner_subplan_get_plan(context->root, subplan);
		ListCell   *lc;
		Bitmapset  *subparamids;

		/* Recurse into the testexpr, but not into the Plan */
		finalize_primnode(subplan->testexpr, context);

		/*
		 * Remove any param IDs of output parameters of the subplan that were
		 * referenced in the testexpr.  These are not interesting for
		 * parameter change signaling since we always re-evaluate the subplan.
		 * Note that this wouldn't work too well if there might be uses of the
		 * same param IDs elsewhere in the plan, but that can't happen because
		 * generate_new_param never tries to merge params.
		 */
		foreach(lc, subplan->paramIds)
		{
			context->paramids = bms_del_member(context->paramids,
											   lfirst_int(lc));
		}

		/* Also examine args list */
		finalize_primnode((Node *) subplan->args, context);

		/*
		 * Add params needed by the subplan to paramids, but excluding those
		 * we will pass down to it.  (We assume SS_finalize_plan was run on
		 * the subplan already.)
		 */
		subparamids = bms_copy(plan->extParam);
		foreach(lc, subplan->parParam)
		{
			subparamids = bms_del_member(subparamids, lfirst_int(lc));
		}
		context->paramids = bms_join(context->paramids, subparamids);

		return false;			/* no more to do here */
	}
	return expression_tree_walker(node, finalize_primnode,
								  (void *) context);
}

/*
 * finalize_agg_primnode: find all Aggref nodes in the given expression tree,
 * and add IDs of all PARAM_EXEC params appearing within their aggregated
 * arguments to the result set.
 */
static bool
finalize_agg_primnode(Node *node, finalize_primnode_context *context)
{
	if (node == NULL)
		return false;
	if (IsA(node, Aggref))
	{
		Aggref	   *agg = (Aggref *) node;

		/* we should not consider the direct arguments, if any */
		finalize_primnode((Node *) agg->args, context);
		finalize_primnode((Node *) agg->aggfilter, context);
		return false;			/* there can't be any Aggrefs below here */
	}
	return expression_tree_walker(node, finalize_agg_primnode,
								  (void *) context);
}

/*
 * SS_make_initplan_output_param - make a Param for an initPlan's output
 *
 * The plan is expected to return a scalar value of the given type/collation.
 *
 * Note that in some cases the initplan may not ever appear in the finished
 * plan tree.  If that happens, we'll have wasted a PARAM_EXEC slot, which
 * is no big deal.
 */
Param *
SS_make_initplan_output_param(PlannerInfo *root,
							  Oid resulttype, int32 resulttypmod,
							  Oid resultcollation)
{
	return generate_new_param(root, resulttype, resulttypmod, resultcollation);
}

/*
 * SS_make_initplan_from_plan - given a plan tree, make it an InitPlan
 *
 * We build an EXPR_SUBLINK SubPlan node and put it into the initplan
 * list for the outer query level.  A Param that represents the initplan's
 * output has already been assigned using SS_make_initplan_output_param.
 *
 * We treat root->init_plans like the old PlannerInitPlan global here.
 */
void
SS_make_initplan_from_plan(PlannerInfo *root,
						   PlannerInfo *subroot, Plan *plan,
						   Param *prm)
{
	SubPlan    *node;

	/*
	 * Add the subplan and its PlannerInfo to the global lists.
	 */
	root->glob->subplans = lappend(root->glob->subplans, plan);
	root->glob->subroots = lappend(root->glob->subroots, subroot);

	/*
	 * Create a SubPlan node and add it to the outer list of InitPlans. Note
	 * it has to appear after any other InitPlans it might depend on (see
	 * comments in ExecReScan).
	 */
	node = makeNode(SubPlan);
	node->subLinkType = EXPR_SUBLINK;
	node->plan_id = list_length(root->glob->subplans);
	node->plan_name = psprintf("InitPlan %d (returns $%d)",
							   node->plan_id, prm->paramid);
	get_first_col_type(plan, &node->firstColType, &node->firstColTypmod,
					   &node->firstColCollation);
<<<<<<< HEAD
    node->qDispSliceId = 0;             /*CDB*/
=======
	node->plan_id = list_length(root->glob->subplans);
>>>>>>> 38c52e09
	node->is_initplan = true;
	node->setParam = list_make1_int(prm->paramid);

	root->init_plans = lappend(root->init_plans, node);

	/*
	 * The node can't have any inputs (since it's an initplan), so the
	 * parParam and args lists remain empty.
	 */

	/* NB PostgreSQL calculates subplan cost here, but GPDB does it elsewhere. */
}<|MERGE_RESOLUTION|>--- conflicted
+++ resolved
@@ -3389,11 +3389,6 @@
 							   node->plan_id, prm->paramid);
 	get_first_col_type(plan, &node->firstColType, &node->firstColTypmod,
 					   &node->firstColCollation);
-<<<<<<< HEAD
-    node->qDispSliceId = 0;             /*CDB*/
-=======
-	node->plan_id = list_length(root->glob->subplans);
->>>>>>> 38c52e09
 	node->is_initplan = true;
 	node->setParam = list_make1_int(prm->paramid);
 
