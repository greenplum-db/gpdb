/*-------------------------------------------------------------------------
 *
 * initsplan.c
 *	  Target list, qualification, joininfo initialization routines
 *
 * Portions Copyright (c) 2006-2008, Greenplum inc
 * Portions Copyright (c) 1996-2008, PostgreSQL Global Development Group
 * Portions Copyright (c) 1994, Regents of the University of California
 *
 *
 * IDENTIFICATION
 *	  $PostgreSQL: pgsql/src/backend/optimizer/plan/initsplan.c,v 1.128 2007/01/20 20:45:39 tgl Exp $
 *
 *-------------------------------------------------------------------------
 */
#include "postgres.h"

#include "catalog/pg_operator.h"
#include "catalog/pg_type.h"
#include "optimizer/clauses.h"
#include "optimizer/cost.h"
#include "optimizer/joininfo.h"
#include "optimizer/pathnode.h"
#include "optimizer/paths.h"
#include "optimizer/planmain.h"
#include "optimizer/prep.h"
#include "optimizer/restrictinfo.h"
#include "optimizer/var.h"
#include "parser/parse_expr.h"
#include "parser/parse_oper.h"
#include "utils/builtins.h"
#include "utils/lsyscache.h"
#include "utils/syscache.h"


/* These parameters are set by GUC */
int			from_collapse_limit;
int			join_collapse_limit;

/* a structure to be used in deconstruct_recurse(), records the qual clauses
 * which cannot be distributed to specific relations immediately at that recurse
 * level */
typedef struct PostponedQual
{
	Node	*qual;		/* a qual clause waiting to be processed */
	Relids	relids;		/* the set of baserels it references */
} PostponedQual;

static List *deconstruct_recurse(PlannerInfo *root, Node *jtnode,
					bool below_outer_join,
					Relids *qualscope, Relids *inner_join_rels,
					List **ptrToLocalEquiKeyList,
					List **postponed_qual_list);
static OuterJoinInfo *make_outerjoininfo(PlannerInfo *root,
				   Relids left_rels, Relids right_rels,
<<<<<<< HEAD
				   Relids inner_join_rels,
				   JoinType join_type, Node *clause,
				   List *leftEquiKeyList, List *rightEquiKeyList);
static bool qual_is_redundant(PlannerInfo *root, RestrictInfo *restrictinfo,
				  List *restrictlist);
=======
				   bool is_full_join, Node *clause);
static void distribute_qual_to_rels(PlannerInfo *root, Node *clause,
						bool is_pushed_down,
						bool is_deduced,
						bool below_outer_join,
						Relids qualscope,
						Relids ojscope,
						Relids outerjoin_nonnullable);
static bool check_outerjoin_delay(PlannerInfo *root, Relids *relids_p);
>>>>>>> ebef17c7
static void check_mergejoinable(RestrictInfo *restrictinfo);
static void check_hashjoinable(RestrictInfo *restrictinfo);


/*****************************************************************************
 *
 *	 JOIN TREES
 *
 *****************************************************************************/

/*
 * add_base_rels_to_query
 *
 *	  Scan the query's jointree and create baserel RelOptInfos for all
 *	  the base relations (ie, table, subquery, and function RTEs)
 *	  appearing in the jointree.
 *
 * The initial invocation must pass root->parse->jointree as the value of
 * jtnode.	Internally, the function recurses through the jointree.
 *
 * At the end of this process, there should be one baserel RelOptInfo for
 * every non-join RTE that is used in the query.  Therefore, this routine
 * is the only place that should call build_simple_rel with reloptkind
 * RELOPT_BASEREL.	(Note: build_simple_rel recurses internally to build
 * "other rel" RelOptInfos for the members of any appendrels we find here.)
 */
void
add_base_rels_to_query(PlannerInfo *root, Node *jtnode)
{
	if (jtnode == NULL)
		return;
	if (IsA(jtnode, RangeTblRef))
	{
		int			varno = ((RangeTblRef *) jtnode)->rtindex;

		(void) build_simple_rel(root, varno, RELOPT_BASEREL);
	}
	else if (IsA(jtnode, FromExpr))
	{
		FromExpr   *f = (FromExpr *) jtnode;
		ListCell   *l;

		foreach(l, f->fromlist)
			add_base_rels_to_query(root, lfirst(l));
	}
	else if (IsA(jtnode, JoinExpr))
	{
		JoinExpr   *j = (JoinExpr *) jtnode;
		ListCell   *l;

		add_base_rels_to_query(root, j->larg);
		add_base_rels_to_query(root, j->rarg);

        foreach(l, j->subqfromlist)
			add_base_rels_to_query(root, lfirst(l));
	}
	else
		elog(ERROR, "unrecognized node type: %d",
			 (int) nodeTag(jtnode));
}


/*****************************************************************************
 *
 *	 TARGET LISTS
 *
 *****************************************************************************/

/*
 * build_base_rel_tlists
 *	  Add targetlist entries for each var needed in the query's final tlist
 *	  to the appropriate base relations.
 *
 * We mark such vars as needed by "relation 0" to ensure that they will
 * propagate up through all join plan steps.
 */
void
build_base_rel_tlists(PlannerInfo *root, List *final_tlist)
{
	List	   *tlist_vars = pull_var_clause((Node *) final_tlist, false);

	if (tlist_vars != NIL)
	{
		add_vars_to_targetlist(root, tlist_vars, bms_make_singleton(0));
		list_free(tlist_vars);
	}
}

/*
 * add_IN_vars_to_tlists
 *	  Add targetlist entries for each var needed in InClauseInfo entries
 *	  to the appropriate base relations.
 *
 * Normally this is a waste of time because scanning of the WHERE clause
 * will have added them.  But it is possible that eval_const_expressions()
 * simplified away all references to the vars after the InClauseInfos were
 * made.  We need the IN's righthand-side vars to be available at the join
 * anyway, in case we try to unique-ify the subselect's outputs.  (The only
 * known case that provokes this is "WHERE false AND foo IN (SELECT ...)".
 * We don't try to be very smart about such cases, just correct.)
 */
void
add_IN_vars_to_tlists(PlannerInfo *root)
{
	ListCell   *l;

	foreach(l, root->in_info_list)
	{
		InClauseInfo *ininfo = (InClauseInfo *) lfirst(l);
		List	   *in_vars;

		in_vars = pull_var_clause((Node *) ininfo->sub_targetlist, false);
		if (in_vars != NIL)
		{
			add_vars_to_targetlist(root, in_vars,
								   bms_union(ininfo->lefthand,
											 ininfo->righthand));
			list_free(in_vars);
		}
	}
}

/*
 * add_vars_to_targetlist
 *	  For each variable appearing in the list, add it to the owning
 *	  relation's targetlist if not already present, and mark the variable
 *	  as being needed for the indicated join (or for final output if
 *	  where_needed includes "relation 0").
 */
void
add_vars_to_targetlist(PlannerInfo *root, List *vars, Relids where_needed)
{
	ListCell   *temp;

	Assert(!bms_is_empty(where_needed));

	foreach(temp, vars)
	{
		Var		   *var = (Var *) lfirst(temp);
		RelOptInfo *rel = find_base_rel(root, var->varno);
		int			attrno = var->varattno;

		/* Pseudo column? */
		if (attrno <= FirstLowInvalidHeapAttributeNumber)
		{
			CdbRelColumnInfo *rci = cdb_find_pseudo_column(root, var);

			/* Add to targetlist. */
			if (bms_is_empty(rci->where_needed))
			{
				Assert(rci->targetresno == 0);
				rci->targetresno = list_length(rel->reltargetlist);
				rel->reltargetlist = lappend(rel->reltargetlist, copyObject(var));
			}

			/* Note relids which are consumers of the data from this column. */
			rci->where_needed = bms_add_members(rci->where_needed, where_needed);
			continue;
		}

		/* System-defined attribute, whole row, or user-defined attribute */
		Assert(attrno >= rel->min_attr && attrno <= rel->max_attr);
		attrno -= rel->min_attr;
		if (bms_is_empty(rel->attr_needed[attrno]))
		{
			/* Variable not yet requested, so add to reltargetlist */
			/* XXX is copyObject necessary here? */
			rel->reltargetlist = lappend(rel->reltargetlist, copyObject(var));
		}
		rel->attr_needed[attrno] = bms_add_members(rel->attr_needed[attrno],
												   where_needed);
	}
}


/*****************************************************************************
 *
 *	  JOIN TREE PROCESSING
 *
 *****************************************************************************/

/*
 * deconstruct_jointree
 *	  Recursively scan the query's join tree for WHERE and JOIN/ON qual
 *	  clauses, and add these to the appropriate restrictinfo and joininfo
 *	  lists belonging to base RelOptInfos.	Also, add OuterJoinInfo nodes
 *	  to root->oj_info_list for any outer joins appearing in the query tree.
 *	  Return a "joinlist" data structure showing the join order decisions
 *	  that need to be made by make_one_rel().
 *
 * The "joinlist" result is a list of items that are either RangeTblRef
 * jointree nodes or sub-joinlists.  All the items at the same level of
 * joinlist must be joined in an order to be determined by make_one_rel()
 * (note that legal orders may be constrained by OuterJoinInfo nodes).
 * A sub-joinlist represents a subproblem to be planned separately. Currently
 * sub-joinlists arise only from FULL OUTER JOIN or when collapsing of
 * subproblems is stopped by join_collapse_limit or from_collapse_limit.
 *
 * NOTE: when dealing with inner joins, it is appropriate to let a qual clause
 * be evaluated at the lowest level where all the variables it mentions are
 * available.  However, we cannot push a qual down into the nullable side(s)
 * of an outer join since the qual might eliminate matching rows and cause a
 * NULL row to be incorrectly emitted by the join.	Therefore, we artificially
 * OR the minimum-relids of such an outer join into the required_relids of
 * clauses appearing above it.	This forces those clauses to be delayed until
 * application of the outer join (or maybe even higher in the join tree).
 */
List *
deconstruct_jointree(PlannerInfo *root)
{
	List		*result = NIL;
	Relids		qualscope;
	Relids		inner_join_rels;
	List		*postponed_qual_list = NIL;

	/* Start recursion at top of jointree */
	Assert(root->parse->jointree != NULL &&
		   IsA(root->parse->jointree, FromExpr));

	result = deconstruct_recurse(root, (Node *) root->parse->jointree, false,
					&qualscope, &inner_join_rels, NULL, &postponed_qual_list);

	if (postponed_qual_list != NIL)
	{
		elog(ERROR, "JOIN qualification may not refer to other relations.");
	}

	return result;
}

/*
 * deconstruct_recurse
 *	  One recursion level of deconstruct_jointree processing.
 *
 * Inputs:
 *	jtnode is the jointree node to examine
 *	below_outer_join is TRUE if this node is within the nullable side of a
 *		higher-level outer join
 * Outputs:
 *	*qualscope gets the set of base Relids syntactically included in this
 *		jointree node (do not modify or free this, as it may also be pointed
 *		to by RestrictInfo and OuterJoinInfo nodes)
 *	*inner_join_rels gets the set of base Relids syntactically included in
 *		inner joins appearing at or below this jointree node (do not modify
 *		or free this, either)
 *  if non-NULL, the equikey list at *ptrToLocalEquiKeyList may have its
 *      equi key list expanded with any local equikey lists (equivalent
 *      values under the nullable side of an outer join are local equikeys
 *      but not global equikeys)
 *	Return value is the appropriate joinlist for this jointree node
 *	*postponed_qual_list gets the list of qual clauses which cannot be
 *	distributed to relids of current recurse level, and should be postponed to
 *	upper level to be handled
 *
 * In addition, entries will be added to root->oj_info_list for outer joins.
 */
static List *
deconstruct_recurse(PlannerInfo *root, Node *jtnode, bool below_outer_join,
					Relids *qualscope, Relids *inner_join_rels,
					List **ptrToLocalEquiKeyList, List **postponed_qual_list)
{
	List	   *joinlist;

	if (jtnode == NULL)
	{
		*qualscope = NULL;
		*inner_join_rels = NULL;
		return NIL;
	}
	if (IsA(jtnode, RangeTblRef))
	{
		int			varno = ((RangeTblRef *) jtnode)->rtindex;

		/* No quals to deal with, just return correct result */
		*qualscope = bms_make_singleton(varno);
		/* A single baserel does not create an inner join */
		*inner_join_rels = NULL;
		joinlist = list_make1(jtnode);
	}
	else if (IsA(jtnode, FromExpr))
	{
		FromExpr   *f = (FromExpr *) jtnode;
		int			remaining;
		ListCell   *l;
		List	   *child_postponed_quals = NIL;

		/*
		 * First, recurse to handle child joins.  We collapse subproblems into
		 * a single joinlist whenever the resulting joinlist wouldn't exceed
		 * from_collapse_limit members.  Also, always collapse one-element
		 * subproblems, since that won't lengthen the joinlist anyway.
		 */
		*qualscope = NULL;
		*inner_join_rels = NULL;
		joinlist = NIL;
		remaining = list_length(f->fromlist);
		foreach(l, f->fromlist)
		{
			Relids		sub_qualscope;
			List	   *sub_joinlist;
			int			sub_members;

			sub_joinlist = deconstruct_recurse(root, lfirst(l),
											   below_outer_join,
											   &sub_qualscope,
											   inner_join_rels,
											   ptrToLocalEquiKeyList,
											   &child_postponed_quals);
			*qualscope = bms_add_members(*qualscope, sub_qualscope);
			sub_members = list_length(sub_joinlist);
			remaining--;
			if (sub_members <= 1 ||
				list_length(joinlist) + sub_members + remaining <= from_collapse_limit)
				joinlist = list_concat(joinlist, sub_joinlist);
			else
				joinlist = lappend(joinlist, sub_joinlist);
		}

		/*
		 * A FROM with more than one list element is an inner join subsuming
		 * all below it, so we should report inner_join_rels = qualscope.
		 * If there was exactly one element, we should (and already did) report
		 * whatever its inner_join_rels were.  If there were no elements
		 * (is that possible?) the initialization before the loop fixed it.
		 */
		if (list_length(f->fromlist) > 1)
			*inner_join_rels = *qualscope;

		/* Try to process any quals postponed by children. If they need further
		 * postponement, add them to my output postponed_qual_list */
		foreach(l, child_postponed_quals)
		{
			PostponedQual *pq = (PostponedQual *) lfirst(l);

			if (bms_is_subset(pq->relids, *qualscope))
			{
				distribute_qual_to_rels(root, pq->qual,
										false, false, below_outer_join,
										*qualscope, NULL, NULL,
										ptrToLocalEquiKeyList,
										NULL);
				pfree(pq);
			}
			else
			{
				*postponed_qual_list = lappend(*postponed_qual_list, pq);
			}
		}
		if (child_postponed_quals != NIL)
		{
			pfree(child_postponed_quals);
		}

		/*
		 * Now process the top-level quals.
		 */
		foreach(l, (List *) f->quals)
			distribute_qual_to_rels(root, (Node *) lfirst(l),
									false, false, below_outer_join,
									*qualscope, NULL, NULL,
									ptrToLocalEquiKeyList,
									postponed_qual_list);
	}
	else if (IsA(jtnode, JoinExpr))
	{
		JoinExpr   *j = (JoinExpr *) jtnode;
		Relids		leftids = NULL;
		Relids		rightids = NULL;
		Relids		left_inners = NULL;
		Relids		right_inners = NULL;
		Relids		nonnullable_rels;
		Relids		ojscope;
		List	   *leftjoinlist,
				   *rightjoinlist;
		OuterJoinInfo *ojinfo;
        ListCell   *cell;
		ListCell   *qual;

        List *localLeftEquiKeyList = NIL;
        List *localRightEquiKeyList = NIL;

		List *child_postponed_quals = NIL;
		/*
		 * Order of operations here is subtle and critical.  First we recurse
		 * to handle sub-JOINs.  Their join quals will be placed without
		 * regard for whether this level is an outer join, which is correct.
		 * Then we place our own join quals, which are restricted by lower
		 * outer joins in any case, and are forced to this level if this is an
		 * outer join and they mention the outer side.	Finally, if this is an
		 * outer join, we create an oj_info_list entry for the join.  This
		 * will prevent quals above us in the join tree that use those rels
		 * from being pushed down below this level.  (It's okay for upper
		 * quals to be pushed down to the outer side, however.)
		 */
		switch (j->jointype)
		{
			case JOIN_INNER:
				leftjoinlist = deconstruct_recurse(root, j->larg,
												   below_outer_join,
												   &leftids, &left_inners,
												   ptrToLocalEquiKeyList,
												   &child_postponed_quals);
				rightjoinlist = deconstruct_recurse(root, j->rarg,
													below_outer_join,
													&rightids, &right_inners,
													ptrToLocalEquiKeyList,
													&child_postponed_quals);
				*qualscope = bms_union(leftids, rightids);
				*inner_join_rels = bms_copy(*qualscope);
				/* Inner join adds no restrictions for quals */
				nonnullable_rels = NULL;
				break;
			case JOIN_LEFT:
			case JOIN_LASJ:
			case JOIN_LASJ_NOTIN:
				leftjoinlist = deconstruct_recurse(root, j->larg,
												   below_outer_join,
												   &leftids, &left_inners,
												   ptrToLocalEquiKeyList,
												   &child_postponed_quals);
				rightjoinlist = deconstruct_recurse(root, j->rarg,
													true,
													&rightids, &right_inners,
													&localRightEquiKeyList,
													&child_postponed_quals);
				*qualscope = bms_union(leftids, rightids);
				*inner_join_rels = bms_union(left_inners, right_inners);
				nonnullable_rels = leftids;
				break;
			case JOIN_FULL:
				leftjoinlist = deconstruct_recurse(root, j->larg,
												   true,
												   &leftids, &left_inners,
													&localLeftEquiKeyList,
													&child_postponed_quals);
				rightjoinlist = deconstruct_recurse(root, j->rarg,
													true,
													&rightids, &right_inners,
													&localRightEquiKeyList,
													&child_postponed_quals);
				*qualscope = bms_union(leftids, rightids);
				*inner_join_rels = bms_union(left_inners, right_inners);
				/* each side is both outer and inner */
				nonnullable_rels = *qualscope;
				break;
			case JOIN_RIGHT:
				/* notice we switch leftids, rightids, and localRightEquiKeyList */
				leftjoinlist = deconstruct_recurse(root, j->larg,
												   true,
												   &rightids, &right_inners,
												   &localRightEquiKeyList,
												   &child_postponed_quals);
				rightjoinlist = deconstruct_recurse(root, j->rarg,
													below_outer_join,
													&leftids, &left_inners,
													ptrToLocalEquiKeyList,
													&child_postponed_quals);
				*qualscope = bms_union(leftids, rightids);
				*inner_join_rels = bms_union(left_inners, right_inners);
				nonnullable_rels = leftids;
				break;
			default:
				elog(ERROR, "unrecognized join type: %d",
					 (int) j->jointype);
				nonnullable_rels = NULL;		/* keep compiler quiet */
				leftjoinlist = rightjoinlist = NIL;
				break;
		}

        /*
         * CDB: If subqueries from the JOIN...ON search condition were
         * flattened, 'subqfromlist' is a list of jointree nodes to be
         * included in the cross product with larg and rarg.
         *
         * For left or right joins, the flattened subquery tables must be
         * associated with the null-augmented side (right side of LEFT JOIN).
         * For inner joins either side is ok.  For full outer joins the
         * subqfromlist is not used at present.
         */
        foreach(cell, j->subqfromlist)
        {
            List       *sub_joinlist;
		    Relids		sub_qualscope = NULL;
            Relids      sub_inners;

            List **localEquiKeyList;
            switch (j->jointype)
            {
                case JOIN_INNER:
                    localEquiKeyList = ptrToLocalEquiKeyList;
                    break;
                case JOIN_LEFT:
                    localEquiKeyList = &localRightEquiKeyList;
                    break;
                case JOIN_RIGHT:
                    localEquiKeyList = &localRightEquiKeyList;
                    break;
                default:
                    Assert(0);
                    localEquiKeyList = NULL; /* should not hit */
                    break;
            }

		    sub_joinlist = deconstruct_recurse(root, lfirst(cell),
                                               below_outer_join ||
                                                    (j->jointype != JOIN_INNER),
										       &sub_qualscope,
                                               &sub_inners,
                                               localEquiKeyList,
											   &child_postponed_quals
                                               );
		    rightids = bms_add_members(rightids, sub_qualscope);
            *qualscope = bms_add_members(*qualscope, sub_qualscope);
            *inner_join_rels = bms_add_members(*inner_join_rels, rightids);
            switch (j->jointype)
            {
                case JOIN_INNER:
                case JOIN_LEFT:
                    rightjoinlist = list_concat(rightjoinlist, sub_joinlist);
                    break;
                case JOIN_RIGHT:
                    leftjoinlist = list_concat(leftjoinlist, sub_joinlist);
                    break;
                default:
                    Assert(0);
            }
        }

		/*
		 * For an OJ, form the OuterJoinInfo now, because we need the OJ's
		 * semantic scope (ojscope) to pass to distribute_qual_to_rels.  But
		 * we mustn't add it to oj_info_list just yet, because we don't want
		 * distribute_qual_to_rels to think it is an outer join below us.
		 */
		if (j->jointype != JOIN_INNER)
		{
			ojinfo = make_outerjoininfo(root,
										leftids, rightids,
										*inner_join_rels,
										j->jointype,
										j->quals,
										localLeftEquiKeyList,
										localRightEquiKeyList);
			ojscope = bms_union(ojinfo->min_lefthand, ojinfo->min_righthand);
		}
		else
		{
			ojinfo = NULL;
			ojscope = NULL;
		}

		/* Try to process any quals postponed by children. If they need
		 * further postponement, add them to my output postponed_qual_list */
		foreach(qual, child_postponed_quals)
		{
			PostponedQual *pq = (PostponedQual *) lfirst(qual);

			if (bms_is_subset(pq->relids, *qualscope))
			{
				distribute_qual_to_rels(root, pq->qual,
										false, false, below_outer_join,
										*qualscope, ojscope, nonnullable_rels,
										ptrToLocalEquiKeyList,
										NULL);
				pfree(pq);
			}
			else
			{
				*postponed_qual_list = lappend(*postponed_qual_list, pq);
			}
		}
		if (child_postponed_quals != NIL)
		{
			pfree(child_postponed_quals);
		}

		/* Process the qual clauses */
		foreach(qual, (List *) j->quals)
			distribute_qual_to_rels(root, (Node *) lfirst(qual),
									false, false, below_outer_join,
									*qualscope, ojscope, nonnullable_rels,
									ptrToLocalEquiKeyList,
									postponed_qual_list);

		/* Now we can add the OuterJoinInfo to oj_info_list */
		if (ojinfo)
			root->oj_info_list = lappend(root->oj_info_list, ojinfo);

		/*
		 * Finally, compute the output joinlist.  We fold subproblems together
		 * except at a FULL JOIN or where join_collapse_limit would be
		 * exceeded.
		 */
		if (j->jointype == JOIN_FULL || j->jointype == JOIN_LASJ || j->jointype == JOIN_LASJ_NOTIN)
		{
			/* force the join order exactly at this node */
			joinlist = list_make1(list_make2(leftjoinlist, rightjoinlist));
		}
		else if (list_length(leftjoinlist) + list_length(rightjoinlist) <=
				 join_collapse_limit)
		{
			/* OK to combine subproblems */
			joinlist = list_concat(leftjoinlist, rightjoinlist);
		}
		else
		{
			/* can't combine, but needn't force join order above here */
			Node   *leftpart,
				   *rightpart;

			/* avoid creating useless 1-element sublists */
			if (list_length(leftjoinlist) == 1)
				leftpart = (Node *) linitial(leftjoinlist);
			else
				leftpart = (Node *) leftjoinlist;
			if (list_length(rightjoinlist) == 1)
				rightpart = (Node *) linitial(rightjoinlist);
			else
				rightpart = (Node *) rightjoinlist;
			joinlist = list_make2(leftpart, rightpart);
		}
	}
	else
	{
		elog(ERROR, "unrecognized node type: %d",
			 (int) nodeTag(jtnode));
		joinlist = NIL;			/* keep compiler quiet */
	}
	return joinlist;
}

/*
 * make_outerjoininfo
 *	  Build an OuterJoinInfo for the current outer join
 *
 * Inputs:
 *	left_rels: the base Relids syntactically on outer side of join
 *	right_rels: the base Relids syntactically on inner side of join
 *	inner_join_rels: base Relids participating in inner joins below this one
 *	join_type: what it says
 *	clause: the outer join's join condition
 *
 * If the join is a RIGHT JOIN, left_rels and right_rels are switched by
 * the caller, so that left_rels is always the nonnullable side.  Hence
 * we need only distinguish the LEFT and FULL cases.
 *
 * The node should eventually be appended to root->oj_info_list, but we
 * do not do that here.
 *
 * Note: we assume that this function is invoked bottom-up, so that
 * root->oj_info_list already contains entries for all outer joins that are
 * syntactically below this one.
 */
static OuterJoinInfo *
make_outerjoininfo(PlannerInfo *root,
				   Relids left_rels, Relids right_rels,
				   Relids inner_join_rels,
				   JoinType join_type, Node *clause,
				   List *leftEquiKeyList, List *rightEquiKeyList)
{
	OuterJoinInfo *ojinfo = makeNode(OuterJoinInfo);
	Relids		clause_relids;
	Relids		strict_relids;
	Relids		min_lefthand;
	Relids		min_righthand;
	ListCell   *l;

	/*
	 * Presently the executor cannot support FOR UPDATE/SHARE marking of rels
	 * appearing on the nullable side of an outer join. (It's somewhat unclear
	 * what that would mean, anyway: what should we mark when a result row is
	 * generated from no element of the nullable relation?)  So, complain if
	 * any nullable rel is FOR UPDATE/SHARE.
	 *
	 * You might be wondering why this test isn't made far upstream in the
	 * parser.	It's because the parser hasn't got enough info --- consider
	 * FOR UPDATE applied to a view.  Only after rewriting and flattening do
	 * we know whether the view contains an outer join.
	 */
	foreach(l, root->parse->rowMarks)
	{
		RowMarkClause *rc = (RowMarkClause *) lfirst(l);

		if (bms_is_member(rc->rti, right_rels) ||
			(join_type == JOIN_FULL && bms_is_member(rc->rti, left_rels)))
			ereport(ERROR,
					(errcode(ERRCODE_FEATURE_NOT_SUPPORTED),
					 errmsg("SELECT FOR UPDATE/SHARE cannot be applied to the nullable side of an outer join")));
	}

	/* this always starts out false */
	ojinfo->delay_upper_joins = false;
	ojinfo->left_equi_key_list = leftEquiKeyList;
	ojinfo->right_equi_key_list = rightEquiKeyList;

	/* If it's a full join, no need to be very smart */
	ojinfo->syn_lefthand = left_rels;
	ojinfo->syn_righthand = right_rels;
	ojinfo->join_type = join_type;
	if (join_type == JOIN_FULL)
	{
		ojinfo->min_lefthand = left_rels;
		ojinfo->min_righthand = right_rels;
		ojinfo->lhs_strict = false;		/* don't care about this */
		return ojinfo;
	}

	/*
	 * Retrieve all relids mentioned within the join clause.
	 */
	clause_relids = pull_varnos(clause);

	/*
	 * For which relids is the clause strict, ie, it cannot succeed if the
	 * rel's columns are all NULL?
	 */
	strict_relids = find_nonnullable_rels(clause);

	/* Remember whether the clause is strict for any LHS relations */
	ojinfo->lhs_strict = bms_overlap(strict_relids, left_rels);

	/*
	 * Required LHS always includes the LHS rels mentioned in the clause.
	 * We may have to add more rels based on lower outer joins; see below.
	 */
	min_lefthand = bms_intersect(clause_relids, left_rels);

	/*
	 * Similarly for required RHS.  But here, we must also include any lower
	 * inner joins, to ensure we don't try to commute with any of them.
	 */
	min_righthand = bms_int_members(bms_union(clause_relids, inner_join_rels),
									right_rels);

	foreach(l, root->oj_info_list)
	{
		OuterJoinInfo *otherinfo = (OuterJoinInfo *) lfirst(l);

		/* ignore full joins --- other mechanisms preserve their ordering */
		if (otherinfo->join_type == JOIN_FULL)
			continue;

		/*
		 * For a lower OJ in our LHS, if our join condition uses the lower
		 * join's RHS and is not strict for that rel, we must preserve the
		 * ordering of the two OJs, so add lower OJ's full syntactic relset to
		 * min_lefthand.  (We must use its full syntactic relset, not just
		 * its min_lefthand + min_righthand.  This is because there might
		 * be other OJs below this one that this one can commute with,
		 * but we cannot commute with them if we don't with this one.)
		 *
		 * Note: I believe we have to insist on being strict for at least one
		 * rel in the lower OJ's min_righthand, not its whole syn_righthand.
		 */
		if (bms_overlap(left_rels, otherinfo->syn_righthand) &&
			bms_overlap(clause_relids, otherinfo->syn_righthand) &&
			!bms_overlap(strict_relids, otherinfo->min_righthand))
		{
			min_lefthand = bms_add_members(min_lefthand,
										   otherinfo->syn_lefthand);
			min_lefthand = bms_add_members(min_lefthand,
										   otherinfo->syn_righthand);
		}

		/*
		 * For a lower OJ in our RHS, if our join condition does not use the
		 * lower join's RHS and the lower OJ's join condition is strict, we
		 * can interchange the ordering of the two OJs; otherwise we must
		 * add lower OJ's full syntactic relset to min_righthand.
		 *
		 * Here, we have to consider that "our join condition" includes
		 * any clauses that syntactically appeared above the lower OJ and
		 * below ours; those are equivalent to degenerate clauses in our
		 * OJ and must be treated as such.  Such clauses obviously can't
		 * reference our LHS, and they must be non-strict for the lower OJ's
		 * RHS (else reduce_outer_joins would have reduced the lower OJ to
		 * a plain join).  Hence the other ways in which we handle clauses
		 * within our join condition are not affected by them.  The net
		 * effect is therefore sufficiently represented by the
		 * delay_upper_joins flag saved for us by distribute_qual_to_rels.
		 */
		if (bms_overlap(right_rels, otherinfo->syn_righthand))
		{
			if (bms_overlap(clause_relids, otherinfo->syn_righthand) ||
				!otherinfo->lhs_strict || otherinfo->delay_upper_joins)
			{
				min_righthand = bms_add_members(min_righthand,
												otherinfo->syn_lefthand);
				min_righthand = bms_add_members(min_righthand,
												otherinfo->syn_righthand);
			}
		}
	}

	/*
	 * If we found nothing to put in min_lefthand, punt and make it the full
	 * LHS, to avoid having an empty min_lefthand which will confuse later
	 * processing. (We don't try to be smart about such cases, just correct.)
	 * Likewise for min_righthand.
	 */
	if (bms_is_empty(min_lefthand))
		min_lefthand = bms_copy(left_rels);
	if (bms_is_empty(min_righthand))
		min_righthand = bms_copy(right_rels);

	/* Now they'd better be nonempty */
	Assert(!bms_is_empty(min_lefthand));
	Assert(!bms_is_empty(min_righthand));
	/* Shouldn't overlap either */
	Assert(!bms_overlap(min_lefthand, min_righthand));

	ojinfo->min_lefthand = min_lefthand;
	ojinfo->min_righthand = min_righthand;

	return ojinfo;
}


/*****************************************************************************
 *
 *	  QUALIFICATIONS
 *
 *****************************************************************************/

/*
 * distribute_qual_to_rels
 *	  Add clause information to either the baserestrictinfo or joininfo list
 *	  (depending on whether the clause is a join) of each base relation
 *	  mentioned in the clause.	A RestrictInfo node is created and added to
 *	  the appropriate list for each rel.  Alternatively, if the clause uses a
 *	  mergejoinable operator and is not delayed by outer-join rules, enter
 *	  the left- and right-side expressions into the query's list of
 *	  EquivalenceClasses.
 *
 * 'clause': the qual clause to be distributed
 * 'is_deduced': TRUE if the qual came from implied-equality deduction
 * 'below_outer_join': TRUE if the qual is from a JOIN/ON that is below the
 *		nullable side of a higher-level outer join
 * 'qualscope': set of baserels the qual's syntactic scope covers
 * 'ojscope': NULL if not an outer-join qual, else the minimum set of baserels
 *		needed to form this join
 * 'outerjoin_nonnullable': NULL if not an outer-join qual, else the set of
 *		baserels appearing on the outer (nonnullable) side of the join
 *		(for FULL JOIN this includes both sides of the join, and must in fact
 *		equal qualscope)
 *
 * 'qualscope' identifies what level of JOIN the qual came from syntactically.
 * 'ojscope' is needed if we decide to force the qual up to the outer-join
 * level, which will be ojscope not necessarily qualscope.
 *
 * 'ptrToLocalEquiKeyList': the equiKeyList at *ptrToLocalEquiKeyList may have
 *      its equi key list expanded.  ptrToLocalEquiKeyList may be null
 */
void
distribute_qual_to_rels(PlannerInfo *root, Node *clause,
						bool is_deduced, bool is_deduced_but_not_equijoin,
						bool below_outer_join,
						Relids qualscope,
						Relids ojscope,
						Relids outerjoin_nonnullable,
						List **ptrToLocalEquiKeyList,
						List **postponed_qual_list)
{
	Relids		relids;
	bool		is_pushed_down;
	bool		outerjoin_delayed;
	bool		pseudoconstant = false;
	bool		maybe_equivalence;
	bool		maybe_outer_join;
	bool        maybe_local_equijoin;
	RestrictInfo *restrictinfo;

	/*
	 * Retrieve all relids mentioned within the clause.
	 */
	relids = pull_varnos(clause);

	/*
	 * Cross-check: clause should contain no relids not within its scope.
	 * Otherwise the parser messed up.
	 */
	if (!bms_is_subset(relids, qualscope))
	{
		if (postponed_qual_list == NULL)
		{
			elog(ERROR, "JOIN qualification may not refer to other relations");
		}
		else
		{
			PostponedQual *pq = (PostponedQual *) palloc(sizeof(PostponedQual));

			Assert(!is_deduced);
			pq->qual = clause;
			pq->relids = relids;
			*postponed_qual_list = lappend(*postponed_qual_list, pq);
			return;
		}
	}
	if (ojscope && !bms_is_subset(relids, ojscope))
		elog(ERROR, "JOIN qualification may not refer to other relations");

	/*
	 * If the clause is variable-free, our normal heuristic for pushing it
	 * down to just the mentioned rels doesn't work, because there are none.
	 *
	 * If the clause is an outer-join clause, we must force it to the OJ's
	 * semantic level to preserve semantics.
	 *
	 * Otherwise, when the clause contains volatile functions, we force it to
	 * be evaluated at its original syntactic level.  This preserves the
	 * expected semantics.
	 *
	 * When the clause contains no volatile functions either, it is actually a
	 * pseudoconstant clause that will not change value during any one
	 * execution of the plan, and hence can be used as a one-time qual in a
	 * gating Result plan node.  We put such a clause into the regular
	 * RestrictInfo lists for the moment, but eventually createplan.c will
	 * pull it out and make a gating Result node immediately above whatever
	 * plan node the pseudoconstant clause is assigned to.	It's usually best
	 * to put a gating node as high in the plan tree as possible. If we are
	 * not below an outer join, we can actually push the pseudoconstant qual
	 * all the way to the top of the tree.	If we are below an outer join, we
	 * leave the qual at its original syntactic level (we could push it up to
	 * just below the outer join, but that seems more complex than it's
	 * worth).
	 */
	if (bms_is_empty(relids))
	{
		if (ojscope)
		{
			/* clause is attached to outer join, eval it there */
			relids = ojscope;
			/* mustn't use as gating qual, so don't mark pseudoconstant */
		}
		else
		{
			/* eval at original syntactic level */
			relids = qualscope;
			if (!contain_volatile_functions(clause))
			{
				/* mark as gating qual */
				pseudoconstant = true;
				/* tell createplan.c to check for gating quals */
				root->hasPseudoConstantQuals = true;
				/* if not below outer join, push it to top of tree */
				if (!below_outer_join)
					relids = get_relids_in_jointree((Node *) root->parse->jointree);
			}
		}
	}

	/*----------
	 * Check to see if clause application must be delayed by outer-join
	 * considerations.
	 *
	 * A word about is_pushed_down: we mark the qual as "pushed down" if
	 * it is (potentially) applicable at a level different from its original
	 * syntactic level.  This flag is used to distinguish OUTER JOIN ON quals
	 * from other quals pushed down to the same joinrel.  The rules are:
	 *		WHERE quals and INNER JOIN quals: is_pushed_down = true.
	 *		Non-degenerate OUTER JOIN quals: is_pushed_down = false.
	 *		Degenerate OUTER JOIN quals: is_pushed_down = true.
	 * A "degenerate" OUTER JOIN qual is one that doesn't mention the
	 * non-nullable side, and hence can be pushed down into the nullable side
	 * without changing the join result.  It is correct to treat it as a
	 * regular filter condition at the level where it is evaluated.
	 *
	 * Note: it is not immediately obvious that a simple boolean is enough
	 * for this: if for some reason we were to attach a degenerate qual to
	 * its original join level, it would need to be treated as an outer join
	 * qual there.  However, this cannot happen, because all the rels the
	 * clause mentions must be in the outer join's min_righthand, therefore
	 * the join it needs must be formed before the outer join; and we always
	 * attach quals to the lowest level where they can be evaluated.  But
	 * if we were ever to re-introduce a mechanism for delaying evaluation
	 * of "expensive" quals, this area would need work.
	 *----------
	 */
	if (is_deduced)
	{
		/*
		 * If the qual came from implied-equality deduction, it should
		 * not be outerjoin-delayed, else deducer blew it.  But we can't
		 * check this because the ojinfo list may now contain OJs above
		 * where the qual belongs.
		 */
		Assert(!ojscope);
<<<<<<< HEAD
		Assert(!pseudoconstant);
		is_pushed_down = true;
		/* Needn't feed it back for more deductions */
		outerjoin_delayed = false;
		maybe_equijoin = false;
		maybe_local_equijoin = false;
=======
		outerjoin_delayed = false;
		/* Don't feed it back for more deductions */
		maybe_equivalence = false;
>>>>>>> ebef17c7
		maybe_outer_join = false;
	}
	else if (bms_overlap(relids, outerjoin_nonnullable))
	{
		/*
		 * The qual is attached to an outer join and mentions (some of the)
<<<<<<< HEAD
		 * rels on the nonnullable side, so it's not degenerate.  Force the
		 * qual to be evaluated exactly at the level of joining corresponding
		 * to the outer join. We cannot let it get pushed down into the
		 * nonnullable side, since then we'd produce no output rows, rather
		 * than the intended single null-extended row, for any
		 * nonnullable-side rows failing the qual.
=======
		 * rels on the nonnullable side.
		 *
		 * Note: an outer-join qual that mentions only nullable-side rels can
		 * be pushed down into the nullable side without changing the join
		 * result, so we treat it almost the same as an ordinary inner-join
		 * qual (see below).
		 *
		 * We can't use such a clause to deduce equivalence (the left and right
		 * sides might be unequal above the join because one of them has gone
		 * to NULL) ... but we might be able to use it for more limited
		 * deductions, if there are no lower outer joins that delay its
		 * application.  If so, consider adding it to the lists of set-aside
		 * clauses.
		 */
		maybe_equivalence = false;
		maybe_outer_join = !check_outerjoin_delay(root, &relids);

		/*
		 * Now force the qual to be evaluated exactly at the level of joining
		 * corresponding to the outer join.  We cannot let it get pushed down
		 * into the nonnullable side, since then we'd produce no output rows,
		 * rather than the intended single null-extended row, for any
		 * nonnullable-side rows failing the qual.
		 *
		 * (Do this step after calling check_outerjoin_delay, because that
		 * trashes relids.)
>>>>>>> ebef17c7
		 */
		Assert(ojscope);
		relids = ojscope;
		is_pushed_down = false;
		outerjoin_delayed = true;
		Assert(!pseudoconstant);
<<<<<<< HEAD

		/*
		 * We can't use such a clause to deduce equijoin (the left and right
		 * sides might be unequal above the join because one of them has gone
		 * to NULL) ... but we might be able to use it for more limited
		 * purposes.  Note: for the current uses of deductions from an
		 * outer-join clause, it seems safe to make the deductions even when
		 * the clause is below a higher-level outer join; so we do not check
		 * below_outer_join here.
		 */
		maybe_equijoin = false;
		maybe_local_equijoin = true;
		maybe_outer_join = true;
	}
	else
	{
		/*
		 * Normal qual clause or degenerate outer-join clause.  Either way,
		 * we can mark it as pushed-down.
		 *
		 * For a pushed-down qual, we can evaluate the qual as soon as (1)
		 * we have all the rels it mentions, and (2) we are at or above any
		 * outer joins that can null any of these rels and are below the
		 * syntactic location of the given qual.  We must enforce (2) because
		 * pushing down such a clause below the OJ might cause the OJ to emit
		 * null-extended rows that should not have been formed, or that should
		 * have been rejected by the clause.  (This is only an issue for
		 * non-strict quals, since if we can prove a qual mentioning only
		 * nullable rels is strict, we'd have reduced the outer join to an
		 * inner join in reduce_outer_joins().)
		 *
		 * To enforce (2), scan the oj_info_list and merge the required-relid
		 * sets of any such OJs into the clause's own reference list.  At the
		 * time we are called, the oj_info_list contains only outer joins
		 * below this qual.  We have to repeat the scan until no new relids
		 * get added; this ensures that the qual is suitably delayed regardless
		 * of the order in which OJs get executed.  As an example, if we have
		 * one OJ with LHS=A, RHS=B, and one with LHS=B, RHS=C, it is implied
		 * that these can be done in either order; if the B/C join is done
		 * first then the join to A can null C, so a qual actually mentioning
		 * only C cannot be applied below the join to A.
		 */
		bool		found_some;

		is_pushed_down = true;
		outerjoin_delayed = false;
		do {
			ListCell   *l;

			found_some = false;
			foreach(l, root->oj_info_list)
			{
				OuterJoinInfo *ojinfo = (OuterJoinInfo *) lfirst(l);

				/* do we have any nullable rels of this OJ? */
				if (bms_overlap(relids, ojinfo->min_righthand) ||
					(ojinfo->join_type == JOIN_FULL &&
					 bms_overlap(relids, ojinfo->min_lefthand)))
				{
					/* yes; do we have all its rels? */
					if (!bms_is_subset(ojinfo->min_lefthand, relids) ||
						!bms_is_subset(ojinfo->min_righthand, relids))
					{
						/* no, so add them in */
						relids = bms_add_members(relids,
												 ojinfo->min_lefthand);
						relids = bms_add_members(relids,
												 ojinfo->min_righthand);
						outerjoin_delayed = true;
						/* we'll need another iteration */
						found_some = true;
					}
					/* set delay_upper_joins if needed */
					if (ojinfo->join_type != JOIN_FULL &&
						bms_overlap(relids, ojinfo->min_lefthand))
						ojinfo->delay_upper_joins = true;
				}
			}
		} while (found_some);
=======
	}
	else
	{
		/* Normal qual clause; check to see if must be delayed by outer join */
		outerjoin_delayed = check_outerjoin_delay(root, &relids);
>>>>>>> ebef17c7

		if (outerjoin_delayed)
		{
			/* Should still be a subset of current scope ... */
			Assert(bms_is_subset(relids, qualscope));
			/*
			 * Because application of the qual will be delayed by outer join,
			 * we mustn't assume its vars are equal everywhere.
			 */
			maybe_equivalence = false;
		}
		else
		{
			/*
			 * Qual is not delayed by any lower outer-join restriction, so
			 * we can consider feeding it to the equivalence machinery.
			 * However, if it's itself within an outer-join clause, treat it
			 * as though it appeared below that outer join (note that we can
			 * only get here when the clause references only nullable-side
			 * rels).
			 */
<<<<<<< HEAD
			if (!below_outer_join && outerjoin_nonnullable == NULL)
				maybe_equijoin = true;
			else
				maybe_equijoin = false;
			maybe_local_equijoin = true;
=======
			maybe_equivalence = true;
			if (outerjoin_nonnullable != NULL)
				below_outer_join = true;
>>>>>>> ebef17c7
		}

		/*
		 * Since it doesn't mention the LHS, it's certainly not useful as a
		 * set-aside OJ clause, even if it's in an OJ.
		 */
		maybe_outer_join = false;

        /* the clause should always be considered a part of the set of
           local equijoins managed by its closest RHS parent */
		maybe_local_equijoin = true;
	}

	/*
	 * Build the RestrictInfo node itself.
	 */
	restrictinfo = make_restrictinfo((Expr *) clause,
									 is_pushed_down,
									 outerjoin_delayed,
									 pseudoconstant,
									 relids);

	/*
	 * If it's a join clause (either naturally, or because delayed by
	 * outer-join rules), add vars used in the clause to targetlists of
	 * their relations, so that they will be emitted by the plan nodes that
	 * scan those relations (else they won't be available at the join node!).
	 *
	 * Note: if the clause gets absorbed into an EquivalenceClass then this
	 * may be unnecessary, but for now we have to do it to cover the case
	 * where the EC becomes ec_broken and we end up reinserting the original
	 * clauses into the plan.
	 */
	if (bms_membership(relids) == BMS_MULTIPLE)
	{
		List	   *vars = pull_var_clause(clause, false);

<<<<<<< HEAD
			/*
			 * If the clause was deduced from implied equality, check to see
			 * whether it is redundant with restriction clauses we already
			 * have for this rel.  Note we cannot apply this check to
			 * user-written clauses, since we haven't found the canonical
			 * pathkey sets yet while processing user clauses. (NB: no
			 * comparable check is done in the join-clause case; redundancy
			 * will be detected when the join clause is moved into a join
			 * rel's restriction list.)
			 */
			if (!is_deduced ||
			     is_deduced_but_not_equijoin ||
				!qual_is_redundant(root, restrictinfo,
								   rel->baserestrictinfo))
			{
				/* Add clause to rel's restriction list */
				rel->baserestrictinfo = lappend(rel->baserestrictinfo,
												restrictinfo);
			}
			break;
		case BMS_MULTIPLE:

			/*
			 * 'clause' is a join clause, since there is more than one rel in
			 * the relid set.
			 */

			/*
			 * Check for hash or mergejoinable operators.
			 *
			 * We don't bother setting the hashjoin info if we're not going to
			 * need it.  We do want to know about mergejoinable ops in all
			 * cases, however, because we use mergejoinable ops for other
			 * purposes such as detecting redundant clauses.
			 */
			check_mergejoinable(restrictinfo);
			if (root->config->enable_hashjoin)
				check_hashjoinable(restrictinfo);

			/*
			 * Add clause to the join lists of all the relevant relations.
			 */
			add_join_clause_to_rels(root, restrictinfo, relids);

			/*
			 * Add vars used in the join clause to targetlists of their
			 * relations, so that they will be emitted by the plan nodes that
			 * scan those relations (else they won't be available at the join
			 * node!).
			 */
			vars = pull_var_clause(clause, false);
			add_vars_to_targetlist(root, vars, relids);
			list_free(vars);
			break;
		default:

			/*
			 * 'clause' references no rels, and therefore we have no place to
			 * attach it.  Shouldn't get here if callers are working properly.
			 */
			elog(ERROR, "cannot cope with variable-free clause");
			break;
=======
		add_vars_to_targetlist(root, vars, relids);
		list_free(vars);
>>>>>>> ebef17c7
	}

	/*
	 * We check "mergejoinability" of every clause, not only join clauses,
	 * because we want to know about equivalences between vars of the same
	 * relation, or between vars and consts.
	 */
	check_mergejoinable(restrictinfo);

	/*
	 * If it is a true equivalence clause, send it to the EquivalenceClass
	 * machinery.  We do *not* attach it directly to any restriction or join
	 * lists.  The EC code will propagate it to the appropriate places later.
	 *
	 * If the clause has a mergejoinable operator and is not outerjoin-delayed,
	 * yet isn't an equivalence because it is an outer-join clause, the EC
	 * code may yet be able to do something with it.  We add it to appropriate
	 * lists for further consideration later.  Specifically:
	 *
	 * If it is a left or right outer-join qualification that relates the
	 * two sides of the outer join (no funny business like leftvar1 =
	 * leftvar2 + rightvar), we add it to root->left_join_clauses or
	 * root->right_join_clauses according to which side the nonnullable
	 * variable appears on.
	 *
	 * If it is a full outer-join qualification, we add it to
	 * root->full_join_clauses.  (Ideally we'd discard cases that aren't
	 * leftvar = rightvar, as we do for left/right joins, but this routine
	 * doesn't have the info needed to do that; and the current usage of
	 * the full_join_clauses list doesn't require that, so it's not
	 * currently worth complicating this routine's API to make it possible.)
	 *
	 * If none of the above hold, pass it off to
	 * distribute_restrictinfo_to_rels().
	 */
	if (restrictinfo->mergeopfamilies)
	{
<<<<<<< HEAD
	    if (maybe_local_equijoin && ptrToLocalEquiKeyList != NULL)
	        add_equijoined_keys_to_list(ptrToLocalEquiKeyList, restrictinfo);

		if (maybe_equijoin)
			add_equijoined_keys(root, restrictinfo);
=======
		if (maybe_equivalence)
		{
			if (process_equivalence(root, restrictinfo, below_outer_join))
				return;
			/* EC rejected it, so pass to distribute_restrictinfo_to_rels */
		}
>>>>>>> ebef17c7
		else if (maybe_outer_join && restrictinfo->can_join)
		{
			if (bms_is_subset(restrictinfo->left_relids,
							  outerjoin_nonnullable) &&
				!bms_overlap(restrictinfo->right_relids,
							 outerjoin_nonnullable))
			{
				/* we have outervar = innervar */
				root->left_join_clauses = lappend(root->left_join_clauses,
												  restrictinfo);
				return;
			}
			if (bms_is_subset(restrictinfo->right_relids,
								   outerjoin_nonnullable) &&
					 !bms_overlap(restrictinfo->left_relids,
								  outerjoin_nonnullable))
			{
				/* we have innervar = outervar */
				root->right_join_clauses = lappend(root->right_join_clauses,
												   restrictinfo);
				return;
			}
			if (bms_equal(outerjoin_nonnullable, qualscope))
			{
				/* FULL JOIN (above tests cannot match in this case) */
				root->full_join_clauses = lappend(root->full_join_clauses,
												  restrictinfo);
				return;
			}
		}
	}

	/* No EC special case applies, so push it into the clause lists */
	distribute_restrictinfo_to_rels(root, restrictinfo);
}

/*
 * check_outerjoin_delay
 *		Detect whether a qual referencing the given relids must be delayed
 *		in application due to the presence of a lower outer join.
 *
 * If so, add relids to *relids_p to reflect the lowest safe level for
 * evaluating the qual, and return TRUE.
 *
 * For a non-outer-join qual, we can evaluate the qual as soon as (1) we have
 * all the rels it mentions, and (2) we are at or above any outer joins that
 * can null any of these rels and are below the syntactic location of the
 * given qual.  We must enforce (2) because pushing down such a clause below
 * the OJ might cause the OJ to emit null-extended rows that should not have
 * been formed, or that should have been rejected by the clause.  (This is
 * only an issue for non-strict quals, since if we can prove a qual mentioning
 * only nullable rels is strict, we'd have reduced the outer join to an inner
 * join in reduce_outer_joins().)
 *
 * To enforce (2), scan the oj_info_list and merge the required-relid sets of
 * any such OJs into the clause's own reference list.  At the time we are
 * called, the oj_info_list contains only outer joins below this qual.  We
 * have to repeat the scan until no new relids get added; this ensures that
 * the qual is suitably delayed regardless of the order in which OJs get
 * executed.  As an example, if we have one OJ with LHS=A, RHS=B, and one with
 * LHS=B, RHS=C, it is implied that these can be done in either order; if the
 * B/C join is done first then the join to A can null C, so a qual actually
 * mentioning only C cannot be applied below the join to A.
 *
 * For an outer-join qual, this isn't going to determine where we place the
 * qual, but we need to determine outerjoin_delayed anyway so we can decide
 * whether the qual is potentially useful for equivalence deductions.
 */
static bool
check_outerjoin_delay(PlannerInfo *root, Relids *relids_p)
{
	Relids		relids = *relids_p;
	bool		outerjoin_delayed;
	bool		found_some;

	outerjoin_delayed = false;
	do {
		ListCell   *l;

		found_some = false;
		foreach(l, root->oj_info_list)
		{
			OuterJoinInfo *ojinfo = (OuterJoinInfo *) lfirst(l);

			/* do we reference any nullable rels of this OJ? */
			if (bms_overlap(relids, ojinfo->min_righthand) ||
				(ojinfo->is_full_join &&
				 bms_overlap(relids, ojinfo->min_lefthand)))
			{
				/* yes; have we included all its rels in relids? */
				if (!bms_is_subset(ojinfo->min_lefthand, relids) ||
					!bms_is_subset(ojinfo->min_righthand, relids))
				{
					/* no, so add them in */
					relids = bms_add_members(relids, ojinfo->min_lefthand);
					relids = bms_add_members(relids, ojinfo->min_righthand);
					outerjoin_delayed = true;
					/* we'll need another iteration */
					found_some = true;
				}
			}
		}
	} while (found_some);

	*relids_p = relids;
	return outerjoin_delayed;
}

/*
 * distribute_restrictinfo_to_rels
 *	  Push a completed RestrictInfo into the proper restriction or join
 *	  clause list(s).
 *
 * This is the last step of distribute_qual_to_rels() for ordinary qual
 * clauses.  Clauses that are interesting for equivalence-class processing
 * are diverted to the EC machinery, but may ultimately get fed back here.
 */
void
distribute_restrictinfo_to_rels(PlannerInfo *root,
								RestrictInfo *restrictinfo)
{
	Relids		relids = restrictinfo->required_relids;
	RelOptInfo *rel;

	switch (bms_membership(relids))
	{
		case BMS_SINGLETON:

			/*
			 * There is only one relation participating in the clause, so
			 * it is a restriction clause for that relation.
			 */
			rel = find_base_rel(root, bms_singleton_member(relids));

			/* Add clause to rel's restriction list */
			rel->baserestrictinfo = lappend(rel->baserestrictinfo,
											restrictinfo);
			break;
		case BMS_MULTIPLE:

			/*
			 * The clause is a join clause, since there is more than one rel
			 * in its relid set.
			 */

			/*
			 * Check for hashjoinable operators.  (We don't bother setting
			 * the hashjoin info if we're not going to need it.)
			 */
			if (enable_hashjoin)
				check_hashjoinable(restrictinfo);

			/*
			 * Add clause to the join lists of all the relevant relations.
			 */
			add_join_clause_to_rels(root, restrictinfo, relids);
			break;
		default:

			/*
			 * clause references no rels, and therefore we have no place to
			 * attach it.  Shouldn't get here if callers are working properly.
			 */
			elog(ERROR, "cannot cope with variable-free clause");
			break;
	}
}

/*
 * process_implied_equality
 *	  Create a restrictinfo item that says "item1 op item2", and push it
 *	  into the appropriate lists.  (In practice opno is always a btree
 *	  equality operator.)
 *
 * "qualscope" is the nominal syntactic level to impute to the restrictinfo.
 * This must contain at least all the rels used in the expressions, but it
 * is used only to set the qual application level when both exprs are
 * variable-free.  Otherwise the qual is applied at the lowest join level
 * that provides all its variables.
 *
 * "both_const" indicates whether both items are known pseudo-constant;
 * in this case it is worth applying eval_const_expressions() in case we
 * can produce constant TRUE or constant FALSE.  (Otherwise it's not,
 * because the expressions went through eval_const_expressions already.)
 *
 * This is currently used only when an EquivalenceClass is found to
 * contain pseudoconstants.  See path/pathkeys.c for more details.
 */
void
process_implied_equality(PlannerInfo *root,
						 Oid opno,
						 Expr *item1,
						 Expr *item2,
						 Relids qualscope,
						 bool below_outer_join,
						 bool both_const)
{
	Expr	   *clause;

	/*
	 * Build the new clause.  Copy to ensure it shares no substructure with
	 * original (this is necessary in case there are subselects in there...)
	 */
	clause = make_opclause(opno,
						   BOOLOID,		/* opresulttype */
						   false,		/* opretset */
						   (Expr *) copyObject(item1),
						   (Expr *) copyObject(item2));

<<<<<<< HEAD
	ReleaseOperator(eq_operator);
=======
	/* If both constant, try to reduce to a boolean constant. */
	if (both_const)
	{
		clause = (Expr *) eval_const_expressions((Node *) clause);

		/* If we produced const TRUE, just drop the clause */
		if (clause && IsA(clause, Const))
		{
			Const	*cclause = (Const *) clause;

			Assert(cclause->consttype == BOOLOID);
			if (!cclause->constisnull && DatumGetBool(cclause->constvalue))
				return;
		}
	}

	/* Make a copy of qualscope to avoid problems if source EC changes */
	qualscope = bms_copy(qualscope);
>>>>>>> ebef17c7

	/*
	 * Push the new clause into all the appropriate restrictinfo lists.
	 */
	distribute_qual_to_rels(root, (Node *) clause,
<<<<<<< HEAD
							true, true, false, relids, NULL, NULL,
							NULL, 
							/* NULL is okay for local equi list because
							 *  we are recording a global equivalence
							 */
							NULL);
=======
							true, true, below_outer_join,
							qualscope, NULL, NULL);
>>>>>>> ebef17c7
}

/*
 * build_implied_join_equality --- build a RestrictInfo for a derived equality
 *
 * This overlaps the functionality of process_implied_equality(), but we
 * must return the RestrictInfo, not push it into the joininfo tree.
 */
RestrictInfo *
build_implied_join_equality(Oid opno,
							Expr *item1,
							Expr *item2,
							Relids qualscope)
{
	RestrictInfo *restrictinfo;
	Expr	   *clause;

	/*
	 * Build the new clause.  Copy to ensure it shares no substructure with
	 * original (this is necessary in case there are subselects in there...)
	 */
	clause = make_opclause(opno,
						   BOOLOID,		/* opresulttype */
						   false,		/* opretset */
						   (Expr *) copyObject(item1),
						   (Expr *) copyObject(item2));

	/* Make a copy of qualscope to avoid problems if source EC changes */
	qualscope = bms_copy(qualscope);

	/*
	 * Build the RestrictInfo node itself.
	 */
	restrictinfo = make_restrictinfo(clause,
									 true, /* is_pushed_down */
									 false,	/* outerjoin_delayed */
									 false,	/* pseudoconstant */
									 qualscope);

	/* Set mergejoinability info always, and hashjoinability if enabled */
	check_mergejoinable(restrictinfo);
	if (enable_hashjoin)
		check_hashjoinable(restrictinfo);

	return restrictinfo;
}


/*****************************************************************************
 *
 *	 CHECKS FOR MERGEJOINABLE AND HASHJOINABLE CLAUSES
 *
 *****************************************************************************/

/*
 * check_mergejoinable
 *	  If the restrictinfo's clause is mergejoinable, set the mergejoin
 *	  info fields in the restrictinfo.
 *
 *	  Currently, we support mergejoin for binary opclauses where
 *	  the operator is a mergejoinable operator.  The arguments can be
 *	  anything --- as long as there are no volatile functions in them.
 */
static void
check_mergejoinable(RestrictInfo *restrictinfo)
{
	Expr	   *clause = restrictinfo->clause;
	Oid			opno;

	if (restrictinfo->pseudoconstant)
		return;
	if (!is_opclause(clause))
		return;
	if (list_length(((OpExpr *) clause)->args) != 2)
		return;

	opno = ((OpExpr *) clause)->opno;

	if (op_mergejoinable(opno) &&
		!contain_volatile_functions((Node *) clause))
		restrictinfo->mergeopfamilies = get_mergejoin_opfamilies(opno);

	/*
	 * Note: op_mergejoinable is just a hint; if we fail to find the
	 * operator in any btree opfamilies, mergeopfamilies remains NIL
	 * and so the clause is not treated as mergejoinable.
	 */
}

/*
 * check_hashjoinable
 *	  If the restrictinfo's clause is hashjoinable, set the hashjoin
 *	  info fields in the restrictinfo.
 *
 *	  Currently, we support hashjoin for binary opclauses where
 *	  the operator is a hashjoinable operator.	The arguments can be
 *	  anything --- as long as there are no volatile functions in them.
 */
static void
check_hashjoinable(RestrictInfo *restrictinfo)
{
	Expr	   *clause = restrictinfo->clause;
	Oid			opno;

	/**
	 * If this is a IS NOT FALSE boolean test, we can peek underneath.
	 */
	if (IsA(clause, BooleanTest))
	{
		BooleanTest *bt = (BooleanTest *) clause;

		if (bt->booltesttype == IS_NOT_FALSE)
		{
			clause = bt->arg;
		}
	}

	if (restrictinfo->pseudoconstant)
		return;
	if (!is_opclause(clause))
		return;
	if (list_length(((OpExpr *) clause)->args) != 2)
		return;

	opno = ((OpExpr *) clause)->opno;

	if (op_hashjoinable(opno) &&
		!contain_volatile_functions((Node *) clause))
		restrictinfo->hashjoinoperator = opno;
}<|MERGE_RESOLUTION|>--- conflicted
+++ resolved
@@ -53,14 +53,9 @@
 					List **postponed_qual_list);
 static OuterJoinInfo *make_outerjoininfo(PlannerInfo *root,
 				   Relids left_rels, Relids right_rels,
-<<<<<<< HEAD
 				   Relids inner_join_rels,
 				   JoinType join_type, Node *clause,
 				   List *leftEquiKeyList, List *rightEquiKeyList);
-static bool qual_is_redundant(PlannerInfo *root, RestrictInfo *restrictinfo,
-				  List *restrictlist);
-=======
-				   bool is_full_join, Node *clause);
 static void distribute_qual_to_rels(PlannerInfo *root, Node *clause,
 						bool is_pushed_down,
 						bool is_deduced,
@@ -69,7 +64,6 @@
 						Relids ojscope,
 						Relids outerjoin_nonnullable);
 static bool check_outerjoin_delay(PlannerInfo *root, Relids *relids_p);
->>>>>>> ebef17c7
 static void check_mergejoinable(RestrictInfo *restrictinfo);
 static void check_hashjoinable(RestrictInfo *restrictinfo);
 
@@ -1057,32 +1051,20 @@
 		 * where the qual belongs.
 		 */
 		Assert(!ojscope);
-<<<<<<< HEAD
 		Assert(!pseudoconstant);
 		is_pushed_down = true;
 		/* Needn't feed it back for more deductions */
 		outerjoin_delayed = false;
+		/* Don't feed it back for more deductions */
+		maybe_equivalence = false;
 		maybe_equijoin = false;
 		maybe_local_equijoin = false;
-=======
-		outerjoin_delayed = false;
-		/* Don't feed it back for more deductions */
-		maybe_equivalence = false;
->>>>>>> ebef17c7
 		maybe_outer_join = false;
 	}
 	else if (bms_overlap(relids, outerjoin_nonnullable))
 	{
 		/*
 		 * The qual is attached to an outer join and mentions (some of the)
-<<<<<<< HEAD
-		 * rels on the nonnullable side, so it's not degenerate.  Force the
-		 * qual to be evaluated exactly at the level of joining corresponding
-		 * to the outer join. We cannot let it get pushed down into the
-		 * nonnullable side, since then we'd produce no output rows, rather
-		 * than the intended single null-extended row, for any
-		 * nonnullable-side rows failing the qual.
-=======
 		 * rels on the nonnullable side.
 		 *
 		 * Note: an outer-join qual that mentions only nullable-side rels can
@@ -1109,100 +1091,17 @@
 		 *
 		 * (Do this step after calling check_outerjoin_delay, because that
 		 * trashes relids.)
->>>>>>> ebef17c7
 		 */
 		Assert(ojscope);
 		relids = ojscope;
 		is_pushed_down = false;
 		outerjoin_delayed = true;
 		Assert(!pseudoconstant);
-<<<<<<< HEAD
-
-		/*
-		 * We can't use such a clause to deduce equijoin (the left and right
-		 * sides might be unequal above the join because one of them has gone
-		 * to NULL) ... but we might be able to use it for more limited
-		 * purposes.  Note: for the current uses of deductions from an
-		 * outer-join clause, it seems safe to make the deductions even when
-		 * the clause is below a higher-level outer join; so we do not check
-		 * below_outer_join here.
-		 */
-		maybe_equijoin = false;
-		maybe_local_equijoin = true;
-		maybe_outer_join = true;
-	}
-	else
-	{
-		/*
-		 * Normal qual clause or degenerate outer-join clause.  Either way,
-		 * we can mark it as pushed-down.
-		 *
-		 * For a pushed-down qual, we can evaluate the qual as soon as (1)
-		 * we have all the rels it mentions, and (2) we are at or above any
-		 * outer joins that can null any of these rels and are below the
-		 * syntactic location of the given qual.  We must enforce (2) because
-		 * pushing down such a clause below the OJ might cause the OJ to emit
-		 * null-extended rows that should not have been formed, or that should
-		 * have been rejected by the clause.  (This is only an issue for
-		 * non-strict quals, since if we can prove a qual mentioning only
-		 * nullable rels is strict, we'd have reduced the outer join to an
-		 * inner join in reduce_outer_joins().)
-		 *
-		 * To enforce (2), scan the oj_info_list and merge the required-relid
-		 * sets of any such OJs into the clause's own reference list.  At the
-		 * time we are called, the oj_info_list contains only outer joins
-		 * below this qual.  We have to repeat the scan until no new relids
-		 * get added; this ensures that the qual is suitably delayed regardless
-		 * of the order in which OJs get executed.  As an example, if we have
-		 * one OJ with LHS=A, RHS=B, and one with LHS=B, RHS=C, it is implied
-		 * that these can be done in either order; if the B/C join is done
-		 * first then the join to A can null C, so a qual actually mentioning
-		 * only C cannot be applied below the join to A.
-		 */
-		bool		found_some;
-
-		is_pushed_down = true;
-		outerjoin_delayed = false;
-		do {
-			ListCell   *l;
-
-			found_some = false;
-			foreach(l, root->oj_info_list)
-			{
-				OuterJoinInfo *ojinfo = (OuterJoinInfo *) lfirst(l);
-
-				/* do we have any nullable rels of this OJ? */
-				if (bms_overlap(relids, ojinfo->min_righthand) ||
-					(ojinfo->join_type == JOIN_FULL &&
-					 bms_overlap(relids, ojinfo->min_lefthand)))
-				{
-					/* yes; do we have all its rels? */
-					if (!bms_is_subset(ojinfo->min_lefthand, relids) ||
-						!bms_is_subset(ojinfo->min_righthand, relids))
-					{
-						/* no, so add them in */
-						relids = bms_add_members(relids,
-												 ojinfo->min_lefthand);
-						relids = bms_add_members(relids,
-												 ojinfo->min_righthand);
-						outerjoin_delayed = true;
-						/* we'll need another iteration */
-						found_some = true;
-					}
-					/* set delay_upper_joins if needed */
-					if (ojinfo->join_type != JOIN_FULL &&
-						bms_overlap(relids, ojinfo->min_lefthand))
-						ojinfo->delay_upper_joins = true;
-				}
-			}
-		} while (found_some);
-=======
 	}
 	else
 	{
 		/* Normal qual clause; check to see if must be delayed by outer join */
 		outerjoin_delayed = check_outerjoin_delay(root, &relids);
->>>>>>> ebef17c7
 
 		if (outerjoin_delayed)
 		{
@@ -1224,17 +1123,10 @@
 			 * only get here when the clause references only nullable-side
 			 * rels).
 			 */
-<<<<<<< HEAD
-			if (!below_outer_join && outerjoin_nonnullable == NULL)
-				maybe_equijoin = true;
-			else
-				maybe_equijoin = false;
 			maybe_local_equijoin = true;
-=======
 			maybe_equivalence = true;
 			if (outerjoin_nonnullable != NULL)
 				below_outer_join = true;
->>>>>>> ebef17c7
 		}
 
 		/*
@@ -1272,73 +1164,8 @@
 	{
 		List	   *vars = pull_var_clause(clause, false);
 
-<<<<<<< HEAD
-			/*
-			 * If the clause was deduced from implied equality, check to see
-			 * whether it is redundant with restriction clauses we already
-			 * have for this rel.  Note we cannot apply this check to
-			 * user-written clauses, since we haven't found the canonical
-			 * pathkey sets yet while processing user clauses. (NB: no
-			 * comparable check is done in the join-clause case; redundancy
-			 * will be detected when the join clause is moved into a join
-			 * rel's restriction list.)
-			 */
-			if (!is_deduced ||
-			     is_deduced_but_not_equijoin ||
-				!qual_is_redundant(root, restrictinfo,
-								   rel->baserestrictinfo))
-			{
-				/* Add clause to rel's restriction list */
-				rel->baserestrictinfo = lappend(rel->baserestrictinfo,
-												restrictinfo);
-			}
-			break;
-		case BMS_MULTIPLE:
-
-			/*
-			 * 'clause' is a join clause, since there is more than one rel in
-			 * the relid set.
-			 */
-
-			/*
-			 * Check for hash or mergejoinable operators.
-			 *
-			 * We don't bother setting the hashjoin info if we're not going to
-			 * need it.  We do want to know about mergejoinable ops in all
-			 * cases, however, because we use mergejoinable ops for other
-			 * purposes such as detecting redundant clauses.
-			 */
-			check_mergejoinable(restrictinfo);
-			if (root->config->enable_hashjoin)
-				check_hashjoinable(restrictinfo);
-
-			/*
-			 * Add clause to the join lists of all the relevant relations.
-			 */
-			add_join_clause_to_rels(root, restrictinfo, relids);
-
-			/*
-			 * Add vars used in the join clause to targetlists of their
-			 * relations, so that they will be emitted by the plan nodes that
-			 * scan those relations (else they won't be available at the join
-			 * node!).
-			 */
-			vars = pull_var_clause(clause, false);
-			add_vars_to_targetlist(root, vars, relids);
-			list_free(vars);
-			break;
-		default:
-
-			/*
-			 * 'clause' references no rels, and therefore we have no place to
-			 * attach it.  Shouldn't get here if callers are working properly.
-			 */
-			elog(ERROR, "cannot cope with variable-free clause");
-			break;
-=======
 		add_vars_to_targetlist(root, vars, relids);
 		list_free(vars);
->>>>>>> ebef17c7
 	}
 
 	/*
@@ -1376,20 +1203,15 @@
 	 */
 	if (restrictinfo->mergeopfamilies)
 	{
-<<<<<<< HEAD
 	    if (maybe_local_equijoin && ptrToLocalEquiKeyList != NULL)
 	        add_equijoined_keys_to_list(ptrToLocalEquiKeyList, restrictinfo);
 
-		if (maybe_equijoin)
-			add_equijoined_keys(root, restrictinfo);
-=======
 		if (maybe_equivalence)
 		{
 			if (process_equivalence(root, restrictinfo, below_outer_join))
 				return;
 			/* EC rejected it, so pass to distribute_restrictinfo_to_rels */
 		}
->>>>>>> ebef17c7
 		else if (maybe_outer_join && restrictinfo->can_join)
 		{
 			if (bms_is_subset(restrictinfo->left_relids,
@@ -1599,9 +1421,6 @@
 						   (Expr *) copyObject(item1),
 						   (Expr *) copyObject(item2));
 
-<<<<<<< HEAD
-	ReleaseOperator(eq_operator);
-=======
 	/* If both constant, try to reduce to a boolean constant. */
 	if (both_const)
 	{
@@ -1620,23 +1439,18 @@
 
 	/* Make a copy of qualscope to avoid problems if source EC changes */
 	qualscope = bms_copy(qualscope);
->>>>>>> ebef17c7
 
 	/*
 	 * Push the new clause into all the appropriate restrictinfo lists.
 	 */
 	distribute_qual_to_rels(root, (Node *) clause,
-<<<<<<< HEAD
-							true, true, false, relids, NULL, NULL,
+							true, true, below_outer_join,
+							qualscope, NULL, NULL,
 							NULL, 
 							/* NULL is okay for local equi list because
 							 *  we are recording a global equivalence
 							 */
 							NULL);
-=======
-							true, true, below_outer_join,
-							qualscope, NULL, NULL);
->>>>>>> ebef17c7
 }
 
 /*
