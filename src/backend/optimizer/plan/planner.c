/*-------------------------------------------------------------------------
 *
 * planner.c
 *	  The query optimizer external interface.
 *
 * Portions Copyright (c) 2005-2008, Greenplum inc
 * Portions Copyright (c) 1996-2008, PostgreSQL Global Development Group
 * Portions Copyright (c) 1994, Regents of the University of California
 *
 *
 * IDENTIFICATION
 *	  $PostgreSQL: pgsql/src/backend/optimizer/plan/planner.c,v 1.212 2007/01/20 20:45:39 tgl Exp $
 *
 *-------------------------------------------------------------------------
 */

#include <dlfcn.h>
#include "postgres.h"

#include <limits.h>

#include "catalog/pg_operator.h"
#include "catalog/pg_type.h"
#include "executor/executor.h"
#include "executor/execHHashagg.h"
#include "executor/nodeAgg.h"
#include "miscadmin.h"
#include "nodes/makefuncs.h"
#include "optimizer/clauses.h"
#include "optimizer/cost.h"
#include "optimizer/pathnode.h"
#include "optimizer/paths.h"
#include "optimizer/planmain.h"
#include "optimizer/planner.h"
#include "optimizer/prep.h"
#include "optimizer/subselect.h"
#include "optimizer/planpartition.h"
#include "optimizer/transform.h"
#include "optimizer/tlist.h"
#include "optimizer/var.h"
#ifdef OPTIMIZER_DEBUG
#include "nodes/print.h"
#endif
#include "parser/parse_expr.h"
#include "parser/parse_oper.h"
#include "parser/parse_relation.h"
#include "parser/parsetree.h"
#include "utils/lsyscache.h"
#include "utils/selfuncs.h"
#include "utils/syscache.h"
#include "nodes/bitmapset.h"

#include "cdb/cdbllize.h"
#include "cdb/cdbmutate.h" 	/* apply_shareinput */
#include "cdb/cdbpath.h"        /* cdbpath_segments */
#include "cdb/cdbpathtoplan.h"  /* cdbpathtoplan_create_flow() */
#include "cdb/cdbpartition.h" /* query_has_external_partition() */
#include "cdb/cdbgroup.h" /* grouping_planner extensions */
#include "cdb/cdbsetop.h" /* motion utilities */
#include "cdb/cdbsubselect.h"   /* cdbsubselect_flatten_sublinks() */

#include "utils/debugbreak.h"
#include "catalog/gp_policy.h"

/* GUC parameter */
double cursor_tuple_fraction = DEFAULT_CURSOR_TUPLE_FRACTION;

/* Hook for plugins to get control in planner() */
planner_hook_type planner_hook = NULL;

ParamListInfo PlannerBoundParamList = NULL;		/* current boundParams */

/* Expression kind codes for preprocess_expression */
#define EXPRKIND_QUAL			0
#define EXPRKIND_TARGET			1
#define EXPRKIND_RTFUNC			2
#define EXPRKIND_VALUES			3
#define EXPRKIND_LIMIT			4
#define EXPRKIND_ININFO			5
#define EXPRKIND_APPINFO		6
#define EXPRKIND_WINDOW_BOUND	7

static Node *preprocess_expression(PlannerInfo *root, Node *expr, int kind);
static void preprocess_qual_conditions(PlannerInfo *root, Node *jtnode);
static Plan *inheritance_planner(PlannerInfo *root);
static Plan *grouping_planner(PlannerInfo *root, double tuple_fraction);
static double preprocess_limit(PlannerInfo *root,
				 double tuple_fraction,
				 int64 *offset_est, int64 *count_est);
#ifdef NOT_USED
static Oid *extract_grouping_ops(List *groupClause, int *numGroupOps);
#endif
static List *make_subplanTargetList(PlannerInfo *root, List *tlist,
					   AttrNumber **groupColIdx, Oid **groupOperators, bool *need_tlist_eval);
static List *register_ordered_aggs(List *tlist, Node *havingqual, List *sub_tlist);

// GP optimizer entry point
#ifdef USE_ORCA
extern PlannedStmt *PplstmtOptimize(Query *parse, bool *pfUnexpectedFailure);
#endif

typedef struct
{
	List *tlist;
	Node *havingqual;
	List *sub_tlist;
	Index last_sgr;
} register_ordered_aggs_context;


static Node *register_ordered_aggs_mutator(Node *node, 
										   register_ordered_aggs_context *context);
static void register_AggOrder(AggOrder *aggorder, 
							  register_ordered_aggs_context *context);
static void locate_grouping_columns(PlannerInfo *root,
						List *stlist,
						List *sub_tlist,
						AttrNumber *groupColIdx);
static List *postprocess_setop_tlist(List *new_tlist, List *orig_tlist);

static Bitmapset* canonicalize_colref_list(Node * node);
static List *canonicalize_gs_list(List *gsl, bool ordinary);
static List *rollup_gs_list(List *gsl);
static List *add_gs_combinations(List *list, int n, int i, Bitmapset **base, Bitmapset **work);
static List *cube_gs_list(List *gsl);
static CanonicalGroupingSets *make_canonical_groupingsets(List *groupClause);
static int gs_compare(const void *a, const void*b);
static void sort_canonical_gs_list(List *gs, int *p_nsets, Bitmapset ***p_sets);

static Plan *pushdown_preliminary_limit(Plan *plan, Node *limitCount, int64 count_est, Node *limitOffset, int64 offset_est);
bool is_dummy_plan(Plan *plan);


#ifdef USE_ORCA
/**
 * Logging of optimization outcome
 */
static void log_optimizer(PlannedStmt *plan, bool fUnexpectedFailure)
{
	if (!optimizer_log)
	{
		//  optimizer logging is not enabled
		return;
	}

	if (NULL != plan)
	{
		elog(DEBUG1, "Optimizer produced plan");
		return;
	}

	// optimizer failed to produce a plan, log failure
	if (OPTIMIZER_ALL_FAIL == optimizer_log_failure)
	{
		elog(LOG, "Planner produced plan :%d", fUnexpectedFailure);
		return;
	}

	if (fUnexpectedFailure && OPTIMIZER_UNEXPECTED_FAIL == optimizer_log_failure)
	{
		// unexpected fall back
		elog(LOG, "Planner produced plan :%d", fUnexpectedFailure);
		return;
	}

	if (!fUnexpectedFailure && OPTIMIZER_EXPECTED_FAIL == optimizer_log_failure)
	{
		// expected fall back
		elog(LOG, "Planner produced plan :%d", fUnexpectedFailure);
	}
}
#endif

#ifdef USE_ORCA
/**
 * Postprocessing of optimizer's plan
 */
static void postprocess_plan(PlannedStmt *plan)
{
	Assert(plan);

	PlannerGlobal *globNew =  makeNode(PlannerGlobal);

	/* initialize */
	globNew->paramlist = NIL;
	globNew->subrtables = NIL;
	globNew->rewindPlanIDs = NULL;
	globNew->finalrtable = NIL;
	globNew->relationOids = NIL;
	globNew->invalItems = NIL;
	globNew->transientPlan = false;
	globNew->share.sharedNodes = NIL;
	globNew->share.sliceMarks = NIL;
	globNew->share.motStack = NIL;
	globNew->share.qdShares = NIL;
	globNew->share.qdSlices = NIL;
	globNew->share.planNodes = NIL;
	globNew->share.nextPlanId = 0;
	globNew->subplans = plan->subplans;
	(void) apply_shareinput_xslice(plan->planTree, globNew);
}
#endif

#ifdef USE_ORCA
/*
 * optimize query using the new optimizer
 */
static PlannedStmt *
optimize_query(Query *parse, ParamListInfo boundParams)
{
	/* flag to check if optimizer unexpectedly failed to produce a plan */
	bool fUnexpectedFailure = false;

	/* create a local copy and hand it to the optimizer */
	Query *pqueryCopy = (Query *) copyObject(parse);

	/* perform pre-processing of query tree before calling optimizer */
	pqueryCopy = preprocess_query_optimizer(pqueryCopy, boundParams);

	PlannedStmt *result = PplstmtOptimize(pqueryCopy, &fUnexpectedFailure);

	if (result)
	{
		postprocess_plan(result);
	}

	log_optimizer(result, fUnexpectedFailure);

	return result;
}
#endif

/*****************************************************************************
 *
 *	   Query optimizer entry point
 *
 * To support loadable plugins that monitor or modify planner behavior,
 * we provide a hook variable that lets a plugin get control before and
 * after the standard planning process.  The plugin would normally call
 * standard_planner().
 *
 * Note to plugin authors: standard_planner() scribbles on its Query input,
 * so you'd better copy that data structure if you want to plan more than once.
 *
 *****************************************************************************/

PlannedStmt * 
planner(Query *parse, int cursorOptions,
		ParamListInfo boundParams)
{
	PlannedStmt *result = NULL;
	instr_time	starttime, endtime;

	/**
	 * If the new optimizer is enabled, try that first. If it does not return a plan,
	 * then fall back to the planner.
	 * TODO: caragg 11/08/2013: Enable ORCA when running in utility mode (MPP-21841)
	 * TODO: caragg 02/05/2014: Enable ORCA when running on the segments (MPP-22515)
	 */
#ifdef USE_ORCA
	if (optimizer
		&& (GP_ROLE_UTILITY != Gp_role)
		&& (MASTER_CONTENT_ID == GpIdentity.segindex)
		&& !query_has_external_partition(parse))
	{
		if (gp_log_optimization_time)
		{
			INSTR_TIME_SET_CURRENT(starttime);
		}
		START_MEMORY_ACCOUNT(MemoryAccounting_CreateAccount(0, MEMORY_OWNER_TYPE_Optimizer));
		{
			result = optimize_query(parse, boundParams);
		}
		END_MEMORY_ACCOUNT();

		if (gp_log_optimization_time)
		{
			INSTR_TIME_SET_CURRENT(endtime);
			INSTR_TIME_SUBTRACT(endtime, starttime);
			elog(LOG, "Optimizer Time: %.3f ms", INSTR_TIME_GET_MILLISEC(endtime));
		}
	}
#endif /* USE_ORCA */

	if (!result)
	{
		if (gp_log_optimization_time)
		{
			INSTR_TIME_SET_CURRENT(starttime);
		}
		START_MEMORY_ACCOUNT(MemoryAccounting_CreateAccount(0, MEMORY_OWNER_TYPE_Planner));
		{
			if (NULL != planner_hook)
			{
				result = (*planner_hook) (parse, cursorOptions, boundParams);
			}
			else
			{
				result = standard_planner(parse, cursorOptions, boundParams);
			}

			if (gp_log_optimization_time)
			{
				INSTR_TIME_SET_CURRENT(endtime);
				INSTR_TIME_SUBTRACT(endtime, starttime);
				elog(LOG, "Planner Time: %.3f ms", INSTR_TIME_GET_MILLISEC(endtime));
			}
		}
		END_MEMORY_ACCOUNT();
	}

	return result;
}


PlannedStmt *
standard_planner(Query *parse, int cursorOptions, ParamListInfo boundParams)
{
	PlannedStmt *result;
	PlannerGlobal *glob;
	bool isCursor = false;
	double		tuple_fraction;
	PlannerInfo *root;
	Plan	   *top_plan;
	ListCell   *lp,
			   *lr;

	/* Cursor options may come from caller or from DECLARE CURSOR stmt. */
	if (parse->utilityStmt && IsA(parse->utilityStmt, DeclareCursorStmt))
	{
		isCursor = true;
		cursorOptions |= ((DeclareCursorStmt *) parse->utilityStmt)->options;
	}
	
	/*
	 * The planner can be called recursively (an example is when
	 * eval_const_expressions tries to pre-evaluate an SQL function).
	 *
	 * Set up global state for this planner invocation.  This data is needed
	 * across all levels of sub-Query that might exist in the given command,
	 * so we keep it in a separate struct that's linked to by each per-Query
	 * PlannerInfo.
	 */
	glob = makeNode(PlannerGlobal);
	
	glob->boundParams = boundParams;
	glob->paramlist = NIL;
	glob->subplans = NIL;
	glob->subrtables = NIL;
	glob->rewindPlanIDs = NULL;
	glob->finalrtable = NIL;
	glob->relationOids = NIL;
	glob->invalItems = NIL;
	glob->transientPlan = false;
	/* ApplyShareInputContext initialization. */
	glob->share.sharedNodes = NIL;
	glob->share.sliceMarks = NIL;
	glob->share.motStack = NIL;
	glob->share.qdShares = NIL;
	glob->share.qdSlices = NIL;
	glob->share.planNodes = NIL;
	glob->share.nextPlanId = 0;

	/* Determine what fraction of the plan is likely to be scanned */
	if (isCursor)
	{
		/*
		 * We have no real idea how many tuples the user will ultimately FETCH
		 * from a cursor, but it is sometimes the case that he doesn't want 'em
		 * all, or would prefer a fast-start plan anyway so that he can
		 * process some of the tuples sooner.  Use a GUC parameter to decide
		 * what fraction to optimize for.
		 */
		tuple_fraction = cursor_tuple_fraction;

		/*
		 * We document cursor_tuple_fraction as simply being a fraction,
		 * which means the edge cases 0 and 1 have to be treated specially
		 * here.  We convert 1 to 0 ("all the tuples") and 0 to a very small
		 * fraction.
		 */
		if (tuple_fraction >= 1.0)
			tuple_fraction = 0.0;
		else if (tuple_fraction <= 0.0)
			tuple_fraction = 1e-10;
	}
	else
	{

		/* Default assumption is we need all the tuples */
		tuple_fraction = 0.0;
	}
	
	parse = normalize_query(parse);

	PlannerConfig *config = DefaultPlannerConfig();

	/* primary planning entry point (may recurse for subqueries) */
	top_plan = subquery_planner(glob, parse, NULL, tuple_fraction, &root, config);

	/*
	 * If creating a plan for a scrollable cursor, make sure it can run
	 * backwards on demand.  Add a Material node at the top at need.
	 */
	if (isCursor && (cursorOptions & CURSOR_OPT_SCROLL))
	{
		if (!ExecSupportsBackwardScan(top_plan))
			top_plan = materialize_finished_plan(root, top_plan);
	}


	/* Fix sharing id and shared id.  
	 *
	 * This must be called before set_plan_references and cdbparallelize.  The other mutator
	 * or tree walker assumes the input is a tree.  If there is plan sharing, we have a DAG. 
	 *
	 * apply_shareinput will fix shared_id, and change the DAG to a tree.
	 */

	foreach(lp, glob->subplans)
	{
		Plan	   *subplan = (Plan *) lfirst(lp);
		lfirst(lp) = apply_shareinput_dag_to_tree(subplan, &glob->share);
	}
	top_plan = apply_shareinput_dag_to_tree(top_plan, &glob->share);

	/* final cleanup of the plan */
	Assert(glob->finalrtable == NIL);
	Assert(parse == root->parse);
	top_plan = set_plan_references(glob, top_plan, root->parse->rtable);
	/* ... and the subplans (both regular subplans and initplans) */
	Assert(list_length(glob->subplans) == list_length(glob->subrtables));
	forboth(lp, glob->subplans, lr, glob->subrtables)
	{
		Plan	   *subplan = (Plan *) lfirst(lp);
		List	   *subrtable = (List *) lfirst(lr);
		
		lfirst(lp) = set_plan_references(glob, subplan, subrtable);
	}

	/* walk plan and remove unused initplans and their params */
	remove_unused_initplans(top_plan, root);

	/* executor wants to know total number of Params used overall */
	top_plan->nParamExec = list_length(glob->paramlist);

	if ( Gp_role == GP_ROLE_DISPATCH )
	{
		XsliceInAppendContext append_context;
		
		top_plan = cdbparallelize(root, top_plan, parse,
									cursorOptions,
									boundParams);

		/* cdbparallelize may create additional slices that may affect share input.
		 * need to mark material nodes that are split acrossed multi slices.
		 */
		top_plan = apply_shareinput_xslice(top_plan, glob);

		/*
		 * Walk the plan tree to set hasXslice field in each Append node to true
		 * if the subnodes of the Append node contain cross-slice shared node, and
		 * one of these subnodes running in the same slice as the Append node.
		 */
		planner_init_plan_tree_base(&append_context.base, root);
		append_context.currentSliceNo = 0;
		append_context.slices = NULL;
		plan_tree_walker((Node *)top_plan, set_hasxslice_in_append_walker, &append_context);
		bms_free(append_context.slices);
	}

	top_plan = zap_trivial_result(root, top_plan);

	
	/* build the PlannedStmt result */
	result = makeNode(PlannedStmt);
	
	result->commandType = parse->commandType;
	result->canSetTag = parse->canSetTag;
	result->transientPlan = glob->transientPlan;
	result->planTree = top_plan;
	result->rtable = glob->finalrtable;
	result->resultRelations = root->resultRelations;
	result->utilityStmt = parse->utilityStmt;
	result->intoClause = parse->intoClause;
	result->subplans = glob->subplans;
	result->rewindPlanIDs = glob->rewindPlanIDs;
	result->returningLists = root->returningLists;
	result->result_partitions = root->result_partitions;
	result->result_aosegnos = root->result_aosegnos;
	result->rowMarks = parse->rowMarks;
	result->relationOids = glob->relationOids;
	result->invalItems = glob->invalItems;
	result->nCrossLevelParams = list_length(glob->paramlist);
	result->nMotionNodes = top_plan->nMotionNodes;
	result->nInitPlans = top_plan->nInitPlans;
	result->intoPolicy = GpPolicyCopy(CurrentMemoryContext, parse->intoPolicy);
	result->queryPartOids = NIL;
	result->queryPartsMetadata = NIL;
	result->numSelectorsPerScanId = NIL;
	
	Assert(result->utilityStmt == NULL || IsA(result->utilityStmt, DeclareCursorStmt));
	
	if (Gp_role == GP_ROLE_DISPATCH)
	{
		/*
		 * Generate a plan node id for each node. Used by gpmon.
		 * Note that this needs to be the last step of the planning when
		 * the structure of the plan is final.
		 */
		assign_plannode_id(result);
	}

	return result;
}

/*--------------------
 * subquery_planner
 *	  Invokes the planner on a subquery.  We recurse to here for each
 *	  sub-SELECT found in the query tree.
 *
 * glob is the global state for the current planner run.
 * parse is the querytree produced by the parser & rewriter.
 * parent_root is the immediate parent Query's info (NULL at the top level).
 * hasRecursion is true if this is a recursive WITH query.
 * tuple_fraction is the fraction of tuples we expect will be retrieved.
 * tuple_fraction is interpreted as explained for grouping_planner, below.
 *
 * If subroot isn't NULL, we pass back the query's final PlannerInfo struct;
 * among other things this tells the output sort ordering of the plan.
 *
 * Basically, this routine does the stuff that should only be done once
 * per Query object.  It then calls grouping_planner.  At one time,
 * grouping_planner could be invoked recursively on the same Query object;
 * that's not currently true, but we keep the separation between the two
 * routines anyway, in case we need it again someday.
 *
 * subquery_planner will be called recursively to handle sub-Query nodes
 * found within the query's expressions and rangetable.
 *
 * Returns a query plan.
 *--------------------
 */
Plan *
subquery_planner(PlannerGlobal *glob,
				 Query *parse, 
				 PlannerInfo *parent_root,
				 double tuple_fraction,
				 PlannerInfo **subroot,
				 PlannerConfig *config)
{
	int			num_old_subplans = list_length(glob->subplans);
	PlannerInfo *root;
	Plan	   *plan;
	List	   *newHaving;
	ListCell   *l;

	/* Create a PlannerInfo data structure for this subquery */
	root = makeNode(PlannerInfo);
	root->parse = parse;
<<<<<<< HEAD
	root->glob = glob;
	root->query_level = parent_root ? parent_root->query_level + 1 : 1;
	root->parent_root = parent_root;
	root->planner_cxt = CurrentMemoryContext;
	root->init_plans = NIL;
	
	root->list_cteplaninfo = NIL;
	if (parse->cteList != NIL)
	{
		root->list_cteplaninfo = init_list_cteplaninfo(list_length(parse->cteList));
	}
	
=======
	root->planner_cxt = CurrentMemoryContext;
	root->eq_classes = NIL;
>>>>>>> ebef17c7
	root->in_info_list = NIL;
	root->append_rel_list = NIL;

	Assert(config);
	root->config = config;

	if (Gp_role != GP_ROLE_DISPATCH && root->config->cdbpath_segments > 0)
	{
		/* Choose a segdb to which our singleton gangs should be dispatched. */
		gp_singleton_segindex = gp_session_id % root->config->cdbpath_segments;
    }

    /* Ensure that jointree has been normalized. See normalize_query_jointree_mutator() */
    AssertImply(parse->jointree->fromlist, list_length(parse->jointree->fromlist) == 1);

    
    /* CDB: Stash current query level's relids before pulling up subqueries. */
    root->currlevel_relids = get_relids_in_jointree((Node *)parse->jointree);

    /*
	 * Look for IN clauses at the top level of WHERE, and transform them into
	 * joins.  Note that this step only handles IN clauses originally at top
	 * level of WHERE; if we pull up any subqueries in the next step, their
	 * INs are processed just before pulling them up.
	 */
	if (parse->hasSubLinks)
        cdbsubselect_flatten_sublinks(root, (Node *)parse);


	/*
	 * Check to see if any subqueries in the rangetable can be merged into
	 * this query.
	 */
	parse->jointree = (FromExpr *)
		pull_up_subqueries(root, (Node *) parse->jointree, false, false);

	/*
	 * Detect whether any rangetable entries are RTE_JOIN kind; if not, we can
	 * avoid the expense of doing flatten_join_alias_vars().  Also check for
	 * outer joins --- if none, we can skip reduce_outer_joins() and some
	 * other processing.  This must be done after we have done
	 * pull_up_subqueries, of course.
	 *
	 * Note: if reduce_outer_joins manages to eliminate all outer joins,
	 * root->hasOuterJoins is not reset currently.	This is OK since its
	 * purpose is merely to suppress unnecessary processing in simple cases.
	 */
	root->hasJoinRTEs = false;
	root->hasOuterJoins = false;
	foreach(l, parse->rtable)
	{
		RangeTblEntry *rte = (RangeTblEntry *) lfirst(l);

		if (rte->rtekind == RTE_JOIN)
		{
			root->hasJoinRTEs = true;
			if (IS_OUTER_JOIN(rte->jointype))
			{
				root->hasOuterJoins = true;
				/* Can quit scanning once we find an outer join */
				break;
			}
		}
	}

	/*
	 * Expand any rangetable entries that are inheritance sets into "append
	 * relations".  This can add entries to the rangetable, but they must be
	 * plain base relations not joins, so it's OK (and marginally more
	 * efficient) to do it after checking for join RTEs.  We must do it after
	 * pulling up subqueries, else we'd fail to handle inherited tables in
	 * subqueries.
	 */
	expand_inherited_tables(root);

    /* CDB: If parent RTE belongs to current query level, children do too. */
    foreach (l, root->append_rel_list)
    {
        AppendRelInfo  *appinfo = (AppendRelInfo *)lfirst(l);

        if (bms_is_member(appinfo->parent_relid, root->currlevel_relids))
            root->currlevel_relids = bms_add_member(root->currlevel_relids, 
                                                    appinfo->child_relid);
    }

	/*
	 * Set hasHavingQual to remember if HAVING clause is present.  Needed
	 * because preprocess_expression will reduce a constant-true condition to
	 * an empty qual list ... but "HAVING TRUE" is not a semantic no-op.
	 */
	root->hasHavingQual = (parse->havingQual != NULL);

	/* Clear this flag; might get set in distribute_qual_to_rels */
	root->hasPseudoConstantQuals = false;

	/*
	 * Do expression preprocessing on targetlist and quals.
	 */
	parse->targetList = (List *)
		preprocess_expression(root, (Node *) parse->targetList,
							  EXPRKIND_TARGET);

	parse->returningList = (List *)
		preprocess_expression(root, (Node *) parse->returningList,
							  EXPRKIND_TARGET);

	preprocess_qual_conditions(root, (Node *) parse->jointree);

	parse->havingQual = preprocess_expression(root, parse->havingQual,
											  EXPRKIND_QUAL);

	parse->scatterClause = (List *)
		preprocess_expression(root, (Node *) parse->scatterClause,
							  EXPRKIND_TARGET);
	/* 
	 * Do expression preprocessing on other expressions.
	 */	 
	foreach (l, parse->windowClause)
	{
		WindowSpec *w =(WindowSpec*)lfirst(l);
		
		if ( w != NULL && w->frame != NULL )
		{
			WindowFrame *f = w->frame;
						
			if (f->trail != NULL )
				f->trail->val = preprocess_expression(root, f->trail->val, EXPRKIND_WINDOW_BOUND);
			if ( f->lead != NULL )
				f->lead->val = preprocess_expression(root, f->lead->val, EXPRKIND_WINDOW_BOUND);
		}
	}

	parse->limitOffset = preprocess_expression(root, parse->limitOffset,
											   EXPRKIND_LIMIT);
	parse->limitCount = preprocess_expression(root, parse->limitCount,
											  EXPRKIND_LIMIT);

	root->in_info_list = (List *)
		preprocess_expression(root, (Node *) root->in_info_list,
							  EXPRKIND_ININFO);
	root->append_rel_list = (List *)
		preprocess_expression(root, (Node *) root->append_rel_list,
							  EXPRKIND_APPINFO);

	/* Also need to preprocess expressions for function and values RTEs */
	foreach(l, parse->rtable)
	{
		RangeTblEntry *rte = (RangeTblEntry *) lfirst(l);

		switch (rte->rtekind)
		{
			case RTE_TABLEFUNCTION:  
			case RTE_FUNCTION:
				rte->funcexpr = preprocess_expression(root, rte->funcexpr,
													  EXPRKIND_RTFUNC);
				break;

			case RTE_VALUES:
				rte->values_lists = (List *)
					preprocess_expression(root, (Node *) rte->values_lists,
										  EXPRKIND_VALUES);
				break;

			default:
				break;
		}
	}

	/*
	 * In some cases we may want to transfer a HAVING clause into WHERE. We
	 * cannot do so if the HAVING clause contains aggregates (obviously) or
	 * volatile functions (since a HAVING clause is supposed to be executed
	 * only once per group).  Also, it may be that the clause is so expensive
	 * to execute that we're better off doing it only once per group, despite
	 * the loss of selectivity.  This is hard to estimate short of doing the
	 * entire planning process twice, so we use a heuristic: clauses
	 * containing subplans are left in HAVING.	Otherwise, we move or copy the
	 * HAVING clause into WHERE, in hopes of eliminating tuples before
	 * aggregation instead of after.
	 *
	 * If the query has explicit grouping then we can simply move such a
	 * clause into WHERE; any group that fails the clause will not be in the
	 * output because none of its tuples will reach the grouping or
	 * aggregation stage.  Otherwise we must have a degenerate (variable-free)
	 * HAVING clause, which we put in WHERE so that query_planner() can use it
	 * in a gating Result node, but also keep in HAVING to ensure that we
	 * don't emit a bogus aggregated row. (This could be done better, but it
	 * seems not worth optimizing.)
	 *
	 * Note that both havingQual and parse->jointree->quals are in
	 * implicitly-ANDed-list form at this point, even though they are declared
	 * as Node *.
	 */
	newHaving = NIL;
	foreach(l, (List *) parse->havingQual)
	{
		Node	   *havingclause = (Node *) lfirst(l);

		if (contain_agg_clause(havingclause) ||
			contain_volatile_functions(havingclause) ||
			contain_subplans(havingclause))
		{
			/* keep it in HAVING */
			newHaving = lappend(newHaving, havingclause);
		}
		else if (parse->groupClause && 
				 !contain_extended_grouping(parse->groupClause))
		{
			/* move it to WHERE */
			parse->jointree->quals = (Node *)
				lappend((List *) parse->jointree->quals, havingclause);
		}
		else
		{
			/* put a copy in WHERE, keep it in HAVING */
			parse->jointree->quals = (Node *)
				lappend((List *) parse->jointree->quals,
						copyObject(havingclause));
			newHaving = lappend(newHaving, havingclause);
		}
	}
	parse->havingQual = (Node *) newHaving;

	/*
	 * If we have any outer joins, try to reduce them to plain inner joins.
	 * This step is most easily done after we've done expression
	 * preprocessing.
	 */
	if (root->hasOuterJoins)
		reduce_outer_joins(root);

	/*
	 * Do the main planning.  If we have an inherited target relation, that
	 * needs special processing, else go straight to grouping_planner.
	 */
	if (parse->resultRelation &&
		rt_fetch(parse->resultRelation, parse->rtable)->inh)
		plan = inheritance_planner(root);
	else
		plan = grouping_planner(root, tuple_fraction);

	if (Gp_role == GP_ROLE_DISPATCH
			&& root->config->gp_dynamic_partition_pruning)
	{
		/**
		 * Apply transformation for dynamic partition elimination.
		 */
		plan = apply_dyn_partition_transforms(root, plan);
	}

	/* 
	 * Deal with explicit redistribution requirements for TableValueExpr 
	 * subplans with explicit distribitution
	 */
	if (parse->scatterClause)
	{
		bool	 r;
		List    *exprList;
		

		/* Deal with the special case of SCATTER RANDOMLY */
		if (list_length(parse->scatterClause) == 1 && linitial(parse->scatterClause) == NULL)
			exprList = NIL;
		else
			exprList = parse->scatterClause;

		/* Repartition the subquery plan based on our distribution requirements */
		r = repartitionPlan(plan, false, false, exprList);
		if (!r)
		{
			/* 
			 * This should not be possible, repartitionPlan should never
			 * fail when both stable and rescannable are false.
			 */
			elog(ERROR, "failure repartitioning plan");
		}
	}

	/*
	 * If any subplans were generated, or if we're inside a subplan, build
	 * initPlan list and extParam/allParam sets for plan nodes, and attach the
	 * initPlans to the top plan node.
	 */
	if (list_length(glob->subplans) != num_old_subplans || 
		root->query_level > 1)
		
	{
		Assert(root->parse == parse); /* GPDP isn't always careful about this. */
		SS_finalize_plan(root, root->parse->rtable, plan, true);
	}

	/* Return internal info if caller wants it */
	if (subroot)
		*subroot = root;
	
	return plan;
}

/*
 * preprocess_expression
 *		Do subquery_planner's preprocessing work for an expression,
 *		which can be a targetlist, a WHERE clause (including JOIN/ON
 *		conditions), or a HAVING clause.
 */
static Node *
preprocess_expression(PlannerInfo *root, Node *expr, int kind)
{
	/*
	 * Fall out quickly if expression is empty.  This occurs often enough to
	 * be worth checking.  Note that null->null is the correct conversion for
	 * implicit-AND result format, too.
	 */
	if (expr == NULL)
		return NULL;

	/*
	 * If the query has any join RTEs, replace join alias variables with
	 * base-relation variables. We must do this before sublink processing,
	 * else sublinks expanded out from join aliases wouldn't get processed. We
	 * can skip it in VALUES lists, however, since they can't contain any Vars
	 * at all.
	 */
	if (root->hasJoinRTEs && kind != EXPRKIND_VALUES)
		expr = flatten_join_alias_vars(root, expr);

	/*
	 * Simplify constant expressions.
	 *
	 * Note: this also flattens nested AND and OR expressions into N-argument
	 * form.  All processing of a qual expression after this point must be
	 * careful to maintain AND/OR flatness --- that is, do not generate a tree
	 * with AND directly under AND, nor OR directly under OR.
	 *
	 * Because this is a relatively expensive process, we skip it when the
	 * query is trivial, such as "SELECT 2+2;". The
	 * expression will only be evaluated once anyway, so no point in
	 * pre-simplifying; we can't execute it any faster than the executor can,
	 * and we will waste cycles copying the tree.  Notice however that we
	 * still must do it for quals (to get AND/OR flatness); and if we are in a
	 * subquery we should not assume it will be done only once.
	 *
	 * However, if targeted dispatch is enabled then we WILL optimize
	 *           VALUES lists because targeted dispatch will benefit from this
	 *           -- it IS more expensive to evaluate it on the executor
	 *           without doing it first in the planner because the planner
	 *           may determine that only a single segment is required!
	 */
	if (kind != EXPRKIND_VALUES && (
			root->parse->jointree->fromlist != NIL ||
			kind == EXPRKIND_QUAL ||

			/* note that we could optimize the direct dispatch case
			 *   by only doing the simplification for the distribution
			 *   key columns.
			 */
			(root->config->gp_enable_direct_dispatch && kind == EXPRKIND_TARGET ) ||
			root->query_level > 1))
	{
		expr = eval_const_expressions(root, expr);
	}

	/*
	 * If it's a qual or havingQual, canonicalize it.
	 */
	if (kind == EXPRKIND_QUAL)
	{
		expr = (Node *) canonicalize_qual((Expr *) expr);

#ifdef OPTIMIZER_DEBUG
		printf("After canonicalize_qual()\n");
		pprint(expr);
#endif
	}

	/* Expand SubLinks to SubPlans */
	if (root->parse->hasSubLinks)
		expr = SS_process_sublinks(root, expr, (kind == EXPRKIND_QUAL));

	/*
	 * XXX do not insert anything here unless you have grokked the comments in
	 * SS_replace_correlation_vars ...
	 */

	/* Replace uplevel vars with Param nodes (this IS possible in VALUES) */
	if (root->query_level > 1)
		expr = SS_replace_correlation_vars(root, expr);

	/*
	 * If it's a qual or havingQual, convert it to implicit-AND format. (We
	 * don't want to do this before eval_const_expressions, since the latter
	 * would be unable to simplify a top-level AND correctly. Also,
	 * SS_process_sublinks expects explicit-AND format.)
	 */
	if (kind == EXPRKIND_QUAL)
		expr = (Node *) make_ands_implicit((Expr *) expr);

	return expr;
}

/*
 * preprocess_qual_conditions
 *		Recursively scan the query's jointree and do subquery_planner's
 *		preprocessing work on each qual condition found therein.
 */
static void
preprocess_qual_conditions(PlannerInfo *root, Node *jtnode)
{
	ListCell   *l;

	if (jtnode == NULL)
		return;
	if (IsA(jtnode, RangeTblRef))
	{
		/* nothing to do here */
	}
	else if (IsA(jtnode, FromExpr))
	{
		FromExpr   *f = (FromExpr *) jtnode;

		foreach(l, f->fromlist)
			preprocess_qual_conditions(root, lfirst(l));

		f->quals = preprocess_expression(root, f->quals, EXPRKIND_QUAL);
	}
	else if (IsA(jtnode, JoinExpr))
	{
		JoinExpr   *j = (JoinExpr *) jtnode;

		preprocess_qual_conditions(root, j->larg);
		preprocess_qual_conditions(root, j->rarg);

        foreach(l, j->subqfromlist)
		    preprocess_qual_conditions(root, lfirst(l));

		j->quals = preprocess_expression(root, j->quals, EXPRKIND_QUAL);
	}
	else
		elog(ERROR, "unrecognized node type: %d",
			 (int) nodeTag(jtnode));
}

/*
 * inheritance_planner
 *	  Generate a plan in the case where the result relation is an
 *	  inheritance set.
 *
 * We have to handle this case differently from cases where a source relation
 * is an inheritance set. Source inheritance is expanded at the bottom of the
 * plan tree (see allpaths.c), but target inheritance has to be expanded at
 * the top.  The reason is that for UPDATE, each target relation needs a
 * different targetlist matching its own column set.  Also, for both UPDATE
 * and DELETE, the executor needs the Append plan node at the top, else it
 * can't keep track of which table is the current target table.  Fortunately,
 * the UPDATE/DELETE target can never be the nullable side of an outer join,
 * so it's OK to generate the plan this way.
 *
 * Returns a query plan.
 */
static Plan *
inheritance_planner(PlannerInfo *root)
{
	Query	   *parse = root->parse;
	Index       parentRTindex = parse->resultRelation;
	List	   *subplans = NIL;
	List	   *resultRelations = NIL;
	List	   *returningLists = NIL;
	List	   *tlist = NIL;
	PlannerInfo subroot;
	ListCell   *l;

	/* MPP */
	Plan *plan;
	CdbLocusType append_locustype = CdbLocusType_Null;
	bool locus_ok = TRUE;

	foreach(l, root->append_rel_list)
	{
		AppendRelInfo *appinfo = (AppendRelInfo *) lfirst(l);
		Plan	   *subplan;

		/* append_rel_list contains all append rels; ignore others */
		if (appinfo->parent_relid != parentRTindex)
			continue;

		/*
		 * Generate modified query with this rel as target.  We have to be
		 * prepared to translate varnos in in_info_list as well as in the
		 * Query proper.
		 */
		memcpy(&subroot, root, sizeof(PlannerInfo));
		subroot.parse = (Query *)
			adjust_appendrel_attrs(&subroot, (Node *) parse,
								   appinfo);
		subroot.returningLists = NIL;
		subroot.init_plans = NIL;
		subroot.in_info_list = (List *)
			adjust_appendrel_attrs(&subroot, (Node *) root->in_info_list,
								   appinfo);
		/* There shouldn't be any OJ info to translate, as yet */
		Assert(subroot.oj_info_list == NIL);

		/* Generate plan */
		subplan = grouping_planner(&subroot, 0.0 /* retrieve all tuples */ );

		/*
		 * If this child rel was excluded by constraint exclusion, exclude it
		 * from the plan.
		 *
		 * MPP-1544: perform this check before testing for loci compatibility
		 * we might have inserted a dummy table with incorrect locus
		 */
		if (is_dummy_plan(subplan))
			continue;
		
		/* MPP needs target loci to match. */
		if ( Gp_role == GP_ROLE_DISPATCH )
		{
			CdbLocusType locustype = ( subplan->flow == NULL ) ?
				CdbLocusType_Null : subplan->flow->locustype;
				
			if ( append_locustype == CdbLocusType_Null && locus_ok )
			{
				append_locustype = locustype;
			}
			else
			{
				switch ( locustype )
				{
				case CdbLocusType_Entry:
					locus_ok = locus_ok && (locustype == append_locustype);
					break;
				case CdbLocusType_Hashed:
				case CdbLocusType_HashedOJ:
				case CdbLocusType_Strewn:
					/* MPP-2023: Among subplans, these loci are okay. */
					break;
				case CdbLocusType_Null:
				case CdbLocusType_SingleQE:
				case CdbLocusType_General:
				case CdbLocusType_Replicated:
					/* These loci are not valid on base relations */
					locus_ok = FALSE;
					break;
				default:
					/* We should not be hitting this */
					locus_ok = FALSE;
					Assert (0); 
					break;
				}
			}
			if ( ! locus_ok )
			{
				ereport(ERROR, (
					errcode(ERRCODE_CDB_INTERNAL_ERROR),
					errmsg("incompatible loci in target inheritance set") ));
			}
		}

		/* Save tlist from first rel for use below */
		if (subplans == NIL)
		{
			tlist = subplan->targetlist;
		}

		/**
		 * The grouping planner scribbles on the rtable e.g. to add pseudo columns.
		 * We need to keep track of this.
		 */
		parse->rtable = subroot.parse->rtable;

		subplans = lappend(subplans, subplan);

		/* Build target-relations list for the executor */
		resultRelations = lappend_int(resultRelations, appinfo->child_relid);

		/* Build list of per-relation RETURNING targetlists */
		if (parse->returningList)
		{
			Assert(list_length(subroot.returningLists) == 1);
			returningLists = list_concat(returningLists,
										 subroot.returningLists);
		}
	}

	/**
	 * If due to constraint exclusions all the result relations have been removed,
	 * we need something upstream.
	 */
	if (resultRelations)
	{
		root->resultRelations = resultRelations;
	}
	else
	{
		root->resultRelations = list_make1_int(parse->resultRelation);
	}
	
	root->returningLists = returningLists;
	/* Mark result as unordered (probably unnecessary) */
	root->query_pathkeys = NIL;

	/*
	 * If we managed to exclude every child rel, return a dummy plan
	 */
	if (subplans == NIL)
		return (Plan *) make_result(tlist,
									(Node *) list_make1(makeBoolConst(false,
																	  false)),
									NULL);

	plan = (Plan *) make_append(subplans, true, tlist);
	
	/* MPP dispatch needs to know the kind of locus. */
	if ( Gp_role == GP_ROLE_DISPATCH )
	{
		switch ( append_locustype )
		{
		case CdbLocusType_Entry:
			mark_plan_entry(plan);
			break;
			
		case CdbLocusType_Hashed:
		case CdbLocusType_HashedOJ:
		case CdbLocusType_Strewn:
			/* Depend on caller to avoid incompatible hash keys. */
			/* For our purpose (UPD/DEL target), strewn is good enough. */
			mark_plan_strewn(plan);
			break;
			
		default:
			ereport(ERROR, (
				errcode(ERRCODE_CDB_INTERNAL_ERROR),
				errmsg("unexpected locus assigned to target inheritance set") ));
		}
	}
	
	/* Suppress Append if there's only one surviving child rel */
	if (list_length(subplans) == 1)
		return (Plan *) linitial(subplans);

	return plan;
}

#ifdef USE_ASSERT_CHECKING

static void grouping_planner_output_asserts(PlannerInfo *root, Plan *plan);
/**
 * Ensure goodness of plans returned by grouping planner
 */
void grouping_planner_output_asserts(PlannerInfo *root, Plan *plan)
{
	Assert(plan);

	/* Ensure that plan refers to vars that have varlevelsup = 0 AND varno is in the rtable */
	List *allVars = extract_nodes(root->glob, (Node *) plan, T_Var);
	ListCell *lc = NULL;

	foreach (lc, allVars)
	{
		Var *var = (Var *) lfirst(lc);
		Assert(var->varlevelsup == 0 && "Plan contains vars that refer to outer plan.");
		Assert((var->varno == OUTER
				|| (var->varno > 0 && var->varno <= list_length(root->parse->rtable)))
				&& "Plan contains var that refer outside the rtable.");
		Assert(var->varno == var->varnoold && "Varno and varnoold do not agree!");

		/** If a pseudo column, there should be a corresponding entry in the relation */
		if (var->varattno <= FirstLowInvalidHeapAttributeNumber)
		{
			RangeTblEntry *rte = rt_fetch(var->varno, root->parse->rtable);
			Assert(rte);
			Assert(rte->pseudocols);
			Assert(list_length(rte->pseudocols) > var->varattno - FirstLowInvalidHeapAttributeNumber);
		}
	}
}
#endif

/*
 * getAnySubplan
 *   Return one subplan for the given node.
 *
 * If the given node is an Append, the first subplan is returned.
 * If the given node is a SubqueryScan, its subplan is returned.
 * Otherwise, the lefttree of the given node is returned.
 */
static Plan *
getAnySubplan(Plan *node)
{
	Assert(is_plan_node((Node *)node));
	
	if (IsA(node, Append))
	{
		Append *append = (Append*)node;
		Assert(list_length(append->appendplans) > 0);
		return (Plan *)linitial(append->appendplans);
	}

	else if (IsA(node, SubqueryScan))
	{
		SubqueryScan *subqueryScan = (SubqueryScan *)node;
		return subqueryScan->subplan;
	}
	
	return node->lefttree;
}

/*--------------------
 * grouping_planner
 *	  Perform planning steps related to grouping, aggregation, etc.
 *	  This primarily means adding top-level processing to the basic
 *	  query plan produced by query_planner.
 *
 * tuple_fraction is the fraction of tuples we expect will be retrieved
 *
 * tuple_fraction is interpreted as follows:
 *	  0: expect all tuples to be retrieved (normal case)
 *	  0 < tuple_fraction < 1: expect the given fraction of tuples available
 *		from the plan to be retrieved
 *	  tuple_fraction >= 1: tuple_fraction is the absolute number of tuples
 *		expected to be retrieved (ie, a LIMIT specification)
 *
 * Returns a query plan.  Also, root->query_pathkeys is returned as the
 * actual output ordering of the plan (in pathkey format).
 *--------------------
 */
static Plan *
grouping_planner(PlannerInfo *root, double tuple_fraction)
{
	Query	   *parse = root->parse;
	List	   *tlist = parse->targetList;
	int64		offset_est = 0;
	int64		count_est = 0;
	Plan	   *result_plan;
	List	   *current_pathkeys = NIL;
	CdbPathLocus current_locus;
	List	   *sort_pathkeys;
    Path       *best_path = NULL;
	double		dNumGroups = 0;
	double		numDistinct = 1;
	List	   *distinctExprs = NIL;

	double		motion_cost_per_row  =
						(gp_motion_cost_per_row > 0.0) ?
						gp_motion_cost_per_row :
						2.0 * cpu_tuple_cost;
	
	CdbPathLocus_MakeNull(&current_locus); 
	
	/* Tweak caller-supplied tuple_fraction if have LIMIT/OFFSET */
	if (parse->limitCount || parse->limitOffset)
		tuple_fraction = preprocess_limit(root, tuple_fraction,
										  &offset_est, &count_est);

	if (parse->setOperations)
	{
		List	   *set_sortclauses;

		/*
		 * If there's a top-level ORDER BY, assume we have to fetch all the
		 * tuples.	This might seem too simplistic given all the hackery below
		 * to possibly avoid the sort ... but a nonzero tuple_fraction is only
		 * of use to plan_set_operations() when the setop is UNION ALL, and
		 * the result of UNION ALL is always unsorted.
		 */
		if (parse->sortClause)
			tuple_fraction = 0.0;

		/*
		 * Construct the plan for set operations.  The result will not need
		 * any work except perhaps a top-level sort and/or LIMIT.
		 */
		result_plan = plan_set_operations(root, tuple_fraction,
										  &set_sortclauses);

		/*
		 * Calculate pathkeys representing the sort order (if any) of the set
		 * operation's result.  We have to do this before overwriting the sort
		 * key information...
		 */
		current_pathkeys = make_pathkeys_for_sortclauses(root,
														 set_sortclauses,
													result_plan->targetlist,
														 true);

		/*
		 * We should not need to call preprocess_targetlist, since we must be
		 * in a SELECT query node.	Instead, use the targetlist returned by
		 * plan_set_operations (since this tells whether it returned any
		 * resjunk columns!), and transfer any sort key information from the
		 * original tlist.
		 */
		Assert(parse->commandType == CMD_SELECT);

		tlist = postprocess_setop_tlist(result_plan->targetlist, tlist);

		/*
		 * Can't handle FOR UPDATE/SHARE here (parser should have checked
		 * already, but let's make sure).
		 */
		if (parse->rowMarks)
			ereport(ERROR,
					(errcode(ERRCODE_FEATURE_NOT_SUPPORTED),
					 errmsg("SELECT FOR UPDATE/SHARE is not allowed with UNION/INTERSECT/EXCEPT")));

		/*
		 * Calculate pathkeys that represent result ordering requirements
		 */
		sort_pathkeys = make_pathkeys_for_sortclauses(root,
													  parse->sortClause,
													  tlist,
													  true);
	}
	else if ( parse->windowClause && parse->targetList &&
			  contain_windowref((Node *)parse->targetList, NULL) )
	{
		if (extract_nodes(NULL, (Node *) tlist, T_PercentileExpr) != NIL)
		{
			ereport(ERROR,
					(errcode(ERRCODE_FEATURE_NOT_SUPPORTED),
					 errmsg("window function with WITHIN GROUP aggregate is not supported")));
		}
		/*
		 * Calculate pathkeys that represent ordering requirements. Stash
		 * them in PlannerInfo so that query_planner can canonicalize them.
		 */
		root->group_pathkeys = NIL;
		root->sort_pathkeys =
			make_pathkeys_for_sortclauses(parse->sortClause, tlist);

		
		result_plan = window_planner(root, tuple_fraction, &current_pathkeys);
		
		/* Recover sort pathkeys for use later.  These may or may not
		 * match the current_pathkeys resulting from the window plan.  
		 */
		sort_pathkeys = make_pathkeys_for_sortclauses(parse->sortClause,
													  result_plan->targetlist);
		sort_pathkeys = canonicalize_pathkeys(root, sort_pathkeys);
	}
	else
	{
		/* No set operations, do regular planning */
		List	   *sub_tlist;
		List	   *group_pathkeys;
		AttrNumber *groupColIdx = NULL;
		Oid		   *groupOperators = NULL;
		bool		need_tlist_eval = true;
		QualCost	tlist_cost;
		Path	   *cheapest_path;
		Path	   *sorted_path;
		long		numGroups = 0;
		AggClauseCounts agg_counts;
		int			numGroupCols;
		bool		use_hashed_grouping = false;
		bool        grpext = false;
		bool		has_within = false;
		CanonicalGroupingSets *canonical_grpsets;

		/* Preprocess targetlist */
		tlist = preprocess_targetlist(root, tlist);

		/* Obtain canonical grouping sets */
		canonical_grpsets = make_canonical_groupingsets(parse->groupClause);
		numGroupCols = canonical_grpsets->num_distcols;

		/*
<<<<<<< HEAD
		 * Clean up parse->groupClause if the grouping set is an empty
		 * set.
		 */
		if (numGroupCols == 0)
		{
			list_free(parse->groupClause);
			parse->groupClause = NIL;
		}

		grpext = is_grouping_extension(canonical_grpsets);
		has_within = extract_nodes(NULL, (Node *) tlist, T_PercentileExpr) != NIL;
		has_within |= extract_nodes(NULL, parse->havingQual, T_PercentileExpr) != NIL;

		if (grpext && has_within)
			ereport(ERROR,
					(errcode(ERRCODE_FEATURE_NOT_SUPPORTED),
					 errmsg("WITHIN GROUP aggregate cannot be used in GROUPING SETS query")));
=======
		 * Calculate pathkeys that represent grouping/ordering requirements.
		 * Stash them in PlannerInfo so that query_planner can canonicalize
		 * them after EquivalenceClasses have been formed.
		 */
		root->group_pathkeys =
			make_pathkeys_for_sortclauses(root,
										  parse->groupClause,
										  tlist,
										  false);
		root->sort_pathkeys =
			make_pathkeys_for_sortclauses(root,
										  parse->sortClause,
										  tlist,
										  false);
>>>>>>> ebef17c7

		/*
		 * Will need actual number of aggregates for estimating costs.
		 *
		 * Note: we do not attempt to detect duplicate aggregates here; a
		 * somewhat-overestimated count is okay for our present purposes.
		 *
		 * Note: think not that we can turn off hasAggs if we find no aggs. It
		 * is possible for constant-expression simplification to remove all
		 * explicit references to aggs, but we still have to follow the
		 * aggregate semantics (eg, producing only one output row).
		 */
		MemSet(&agg_counts, 0, sizeof(AggClauseCounts));

		if (parse->hasAggs)
		{
			count_agg_clauses((Node *) tlist, &agg_counts);
			count_agg_clauses(parse->havingQual, &agg_counts);
		}

		/*
		 * Generate appropriate target list for subplan; may be different from
		 * tlist if grouping or aggregation is needed.
		 */
		sub_tlist = make_subplanTargetList(root, tlist,
										   &groupColIdx, &groupOperators,
										   &need_tlist_eval);
		
		/* Augment the subplan target list to include targets for ordered
		 * aggregates.  As a side effect, this may scribble updated sort
		 * group ref values into AggOrder nodes within Aggref nodes of the
		 * query.  A pity, but it would harder to do this earlier.
		 */
		sub_tlist = register_ordered_aggs(tlist, 
										  root->parse->havingQual, 
										  sub_tlist);

		/*
		 * Calculate pathkeys that represent grouping/ordering requirements.
		 * Stash them in PlannerInfo so that query_planner can canonicalize
		 * them.
		 */
		root->group_pathkeys =
			make_pathkeys_for_groupclause(parse->groupClause, tlist);
		root->sort_pathkeys =
			make_pathkeys_for_sortclauses(parse->sortClause, tlist);

		/*
		 * Figure out whether we need a sorted result from query_planner.
		 *
		 * If we have a GROUP BY clause, then we want a result sorted properly
		 * for grouping.  Otherwise, if there is an ORDER BY clause, we want
		 * to sort by the ORDER BY clause.	(Note: if we have both, and ORDER
		 * BY is a superset of GROUP BY, it would be tempting to request sort
		 * by ORDER BY --- but that might just leave us failing to exploit an
		 * available sort order at all. Needs more thought...)
		 */
		if (parse->groupClause)
			root->query_pathkeys = root->group_pathkeys;
		else if (parse->sortClause)
			root->query_pathkeys = root->sort_pathkeys;
		else
			root->query_pathkeys = NIL;

		/*
		 * Generate the best unsorted and presorted paths for this Query (but
		 * note there may not be any presorted path).  query_planner will also
		 * estimate the number of groups in the query, and canonicalize all
		 * the pathkeys.
		 */
		query_planner(root, sub_tlist, tuple_fraction,
					  &cheapest_path, &sorted_path, &dNumGroups);

		group_pathkeys = root->group_pathkeys;
		sort_pathkeys = root->sort_pathkeys;

		/*
		 * If grouping, extract the grouping operators and decide whether we
		 * want to use hashed grouping.
		 */
		if (parse->groupClause)
		{
			use_hashed_grouping =
				choose_hashed_grouping(root, tuple_fraction,
									   cheapest_path, sorted_path,
									   groupOperators, numGroupCols, dNumGroups,
									   &agg_counts);

			/* Also convert # groups to long int --- but 'ware overflow! */
			numGroups = (long) Min(dNumGroups, (double) LONG_MAX);
		}

		/*
		 * Select the best path.  If we are doing hashed grouping, we will
		 * always read all the input tuples, so use the cheapest-total path.
		 * Otherwise, trust query_planner's decision about which to use.
		 */
		if (use_hashed_grouping || !sorted_path)
			best_path = cheapest_path;
		else
			best_path = sorted_path;

		/* CDB:  For now, we either
		 * - construct a general parallel plan,
		 * - let the sequential planner handle the situation, or
		 * - construct a sequential plan using the mix-max index optimization.
		 *
		 * Eventually we should add a parallel version of the min-max
		 * optimization.  For now, it's either-or.
		 */
		if ( Gp_role == GP_ROLE_DISPATCH )
		{
			bool querynode_changed = false;
			bool pass_subtlist = false;
			GroupContext group_context;

			pass_subtlist = (agg_counts.aggOrder != NIL || has_within);
			group_context.best_path = best_path;
			group_context.cheapest_path = cheapest_path;
			group_context.subplan = NULL;
			group_context.sub_tlist = pass_subtlist ? sub_tlist : NIL;
			group_context.tlist = tlist;
			group_context.use_hashed_grouping = use_hashed_grouping;
			group_context.tuple_fraction = tuple_fraction;
			group_context.canonical_grpsets = canonical_grpsets;
			group_context.grouping = 0;
			group_context.numGroupCols = 0;
			group_context.groupColIdx = NULL;
			group_context.groupOperators = NULL;
			group_context.numDistinctCols = 0;
			group_context.distinctColIdx = NULL;
			group_context.p_dNumGroups = &dNumGroups;
			group_context.pcurrent_pathkeys = &current_pathkeys;
			group_context.querynode_changed = &querynode_changed;

			/* within_agg_planner calls cdb_grouping_planner */
			if (has_within)
				result_plan = within_agg_planner(root,
												 &agg_counts,
												 &group_context);
			else
				result_plan = cdb_grouping_planner(root,
												   &agg_counts,
												   &group_context);

			/* Add the Repeat node if needed. */
			if (result_plan != NULL &&
				canonical_grpsets != NULL &&
				canonical_grpsets->grpset_counts != NULL)
			{
				bool need_repeat_node = false;
				int grpset_no;
				int repeat_count = 0;
				
				for (grpset_no = 0; grpset_no < canonical_grpsets->ngrpsets; grpset_no++)
				{
					if (canonical_grpsets->grpset_counts[grpset_no] > 1)
					{
						need_repeat_node = true;
						break;
					}
				}
				
				if (canonical_grpsets->ngrpsets == 1)
					repeat_count = canonical_grpsets->grpset_counts[0];
				
				if (need_repeat_node)
				{
					result_plan = add_repeat_node(result_plan, repeat_count, 0);
				}
			}

			if ( result_plan != NULL && result_plan->flow->numSortCols == 0 )
			{
				/*
				 * cdb_grouping_planner generated the full plan, with the
				 * the right tlist.  And it has no sort order
				 */
				current_pathkeys = NIL;
			}

 			if (result_plan != NULL && querynode_changed)
 			{
 				/* We want to re-write sort_pathkeys here since the 2-stage
				 * aggregation subplan or grouping extension subplan may change
				 * the previous root->parse Query node, which makes the current
				 * sort_pathkeys invalid.
 				 */
 				sort_pathkeys = make_pathkeys_for_sortclauses(parse->sortClause,
															  result_plan->targetlist);
				sort_pathkeys = canonicalize_pathkeys(root, sort_pathkeys);
			}
		}
		else /* Not GP_ROLE_DISPATCH */
		{
			/*
			 * Check to see if it's possible to optimize MIN/MAX aggregates.
			 * If so, we will forget all the work we did so far to choose a
			 * "regular" path ... but we had to do it anyway to be able to
			 * tell which way is cheaper.
			 */
			result_plan = optimize_minmax_aggregates(root,
													 tlist,
													 best_path);
			if (result_plan != NULL)
			{
				/*
				 * optimize_minmax_aggregates generated the full plan, with the
				 * right tlist, and it has no sort order.
				 */
				current_pathkeys = NIL;
                mark_plan_entry(result_plan);
			}

		}

		if (result_plan == NULL)
		{
			/*
			 * Normal case --- create a plan according to query_planner's
			 * results.
			 */
			result_plan = create_plan(root, best_path);
			current_pathkeys = best_path->pathkeys;
			current_locus = best_path->locus; /* just use keys, don't copy */

			/*
			 * create_plan() returns a plan with just a "flat" tlist of
			 * required Vars.  Usually we need to insert the sub_tlist as the
			 * tlist of the top plan node.	However, we can skip that if we
			 * determined that whatever query_planner chose to return will be
			 * good enough.
			 */
			if (need_tlist_eval)
			{
				/*
				 * If the top-level plan node is one that cannot do expression
				 * evaluation, we must insert a Result node to project the
				 * desired tlist.
				 */
				result_plan = plan_pushdown_tlist(result_plan, sub_tlist);

				/*
				 * Also, account for the cost of evaluation of the sub_tlist.
				 *
				 * Up to now, we have only been dealing with "flat" tlists,
				 * containing just Vars.  So their evaluation cost is zero
				 * according to the model used by cost_qual_eval() (or if you
				 * prefer, the cost is factored into cpu_tuple_cost).  Thus we
				 * can avoid accounting for tlist cost throughout
				 * query_planner() and subroutines.  But now we've inserted a
				 * tlist that might contain actual operators, sub-selects, etc
				 * --- so we'd better account for its cost.
				 *
				 * Below this point, any tlist eval cost for added-on nodes
				 * should be accounted for as we create those nodes.
				 * Presently, of the node types we can add on, only Agg and
				 * Group project new tlists (the rest just copy their input
				 * tuples) --- so make_agg() and make_group() are responsible
				 * for computing the added cost.
				 */
				cost_qual_eval(&tlist_cost, sub_tlist, root);
				result_plan->startup_cost += tlist_cost.startup;
				result_plan->total_cost += tlist_cost.startup +
					tlist_cost.per_tuple * result_plan->plan_rows;
			}
			else
			{
				/*
				 * Since we're using query_planner's tlist and not the one
				 * make_subplanTargetList calculated, we have to refigure any
				 * grouping-column indexes make_subplanTargetList computed.
				 */
				locate_grouping_columns(root, tlist, result_plan->targetlist,
										groupColIdx);
			}

            Assert(result_plan->flow);

			/*
			 * Insert AGG or GROUP node if needed, plus an explicit sort step
			 * if necessary.
			 *
			 * HAVING clause, if any, becomes qual of the Agg or Group node.
			 */
			if (!grpext && use_hashed_grouping)
			{
				/* Hashed aggregate plan --- no sort needed */
				result_plan = (Plan *) make_agg(root,
												tlist,
												(List *) parse->havingQual,
												AGG_HASHED, false,
												numGroupCols,
												groupColIdx,
												groupOperators,
												numGroups,
												0, /* num_nullcols */
												0, /* input_grouping */
												0, /* grouping */
												0, /* rollup_gs_times */
												agg_counts.numAggs,
												agg_counts.transitionSpace,
												result_plan);

				if (canonical_grpsets != NULL &&
					canonical_grpsets->grpset_counts != NULL &&
					canonical_grpsets->grpset_counts[0] > 1)
				{
					result_plan->flow = pull_up_Flow(result_plan,
													 result_plan->lefttree,
													 (current_pathkeys != NIL));
					result_plan = add_repeat_node(result_plan,
												  canonical_grpsets->grpset_counts[0],
												  0);
				}

				/* Hashed aggregation produces randomly-ordered results */
				current_pathkeys = NIL;
				CdbPathLocus_MakeNull(&current_locus);
			}
			else if (!grpext && (parse->hasAggs || parse->groupClause))
			{
				/* Plain aggregate plan --- sort if needed */
				AggStrategy aggstrategy;

				if (parse->groupClause)
				{
					if (!pathkeys_contained_in(group_pathkeys,
											   current_pathkeys))
					{
						result_plan = (Plan *)
							make_sort_from_groupcols(root,
													 parse->groupClause,
													 groupColIdx,
													 false,
													 result_plan);
						current_pathkeys = group_pathkeys;

						/* Decorate the Sort node with a Flow node. */
						mark_sort_locus(result_plan);
					}
					aggstrategy = AGG_SORTED;

					/*
					 * The AGG node will not change the sort ordering of its
					 * groups, so current_pathkeys describes the result too.
					 */
				}
				else
				{
					aggstrategy = AGG_PLAIN;
					/* Result will be only one row anyway; no sort order */
					current_pathkeys = NIL;
				}

				/*
				 * We make a single Agg node if this is not a grouping extension.
				 */
				result_plan = (Plan *) make_agg(root,
												tlist,
												(List *) parse->havingQual,
												aggstrategy, false,
												numGroupCols,
												groupColIdx,
												groupOperators,
												numGroups,
												0, /* num_nullcols */
												0, /* input_grouping */
												0, /* grouping */
												0, /* rollup_gs_times */
												agg_counts.numAggs,
												agg_counts.transitionSpace,
												result_plan);

				if (canonical_grpsets != NULL &&
					canonical_grpsets->grpset_counts != NULL &&
					canonical_grpsets->grpset_counts[0] > 1)
				{
					result_plan->flow = pull_up_Flow(result_plan,
													 result_plan->lefttree,
													 (current_pathkeys != NIL));
					result_plan = add_repeat_node(result_plan,
												  canonical_grpsets->grpset_counts[0],
												  0);
				}

				CdbPathLocus_MakeNull(&current_locus);
			}
			else if (grpext && (parse->hasAggs || parse->groupClause))
			{
				/* Plan the grouping extension */
				ListCell *lc;
				bool querynode_changed = false;

				/*
				 * Make a copy of tlist. Really need to?
				 */
				List *new_tlist = copyObject(tlist);

				/* Make EXPLAIN output look nice */
				foreach(lc, result_plan->targetlist)
				{
					TargetEntry *tle = (TargetEntry*)lfirst(lc);

					if ( IsA(tle->expr, Var) && tle->resname == NULL )
					{
						TargetEntry *vartle = tlist_member((Node*)tle->expr, tlist);

						if ( vartle != NULL && vartle->resname != NULL )
							tle->resname = pstrdup(vartle->resname);
					}
				}

				result_plan = plan_grouping_extension(root, best_path, tuple_fraction,
													  use_hashed_grouping,
													  &new_tlist, result_plan->targetlist,
													  true, false,
													  (List *) parse->havingQual,
													  &numGroupCols,
													  &groupColIdx,
													  &groupOperators,
													  &agg_counts,
													  canonical_grpsets,
													  &dNumGroups,
													  &querynode_changed,
													  &current_pathkeys,
													  result_plan);
				if (querynode_changed)
				{
					/* We want to re-write sort_pathkeys here since the 2-stage
					 * aggregation subplan or grouping extension subplan may change
					 * the previous root->parse Query node, which makes the current
					 * sort_pathkeys invalid.
					 */
					sort_pathkeys = make_pathkeys_for_sortclauses(parse->sortClause,
																  result_plan->targetlist);
					sort_pathkeys = canonicalize_pathkeys(root, sort_pathkeys);
					CdbPathLocus_MakeNull(&current_locus);
				}
			}
			else if (root->hasHavingQual)
			{
				/*
				 * No aggregates, and no GROUP BY, but we have a HAVING qual.
				 * This is a degenerate case in which we are supposed to emit
				 * either 0 or 1 row depending on whether HAVING succeeds.
				 * Furthermore, there cannot be any variables in either HAVING
				 * or the targetlist, so we actually do not need the FROM
				 * table at all!  We can just throw away the plan-so-far and
				 * generate a Result node.	This is a sufficiently unusual
				 * corner case that it's not worth contorting the structure of
				 * this routine to avoid having to generate the plan in the
				 * first place.
				 */
				result_plan = (Plan *) make_result(tlist,
												   parse->havingQual,
												   NULL);
				/* Result will be only one row anyway; no sort order */
				current_pathkeys = NIL;
				mark_plan_general(result_plan);
				CdbPathLocus_MakeNull(&current_locus);
			}
		}						/* end of non-minmax-aggregate case */

		/* free canonical_grpsets */
		free_canonical_groupingsets(canonical_grpsets);
	}							/* end of if (setOperations) */

    /*
     * Decorate the top node with a Flow node if it doesn't have one yet.
     * (In such cases we require the next-to-top node to have a Flow node
     * from which we can obtain the distribution info.)
     */
    if (!result_plan->flow)
        result_plan->flow = pull_up_Flow(result_plan,
                                         getAnySubplan(result_plan),
                                         (current_pathkeys != NIL));

	/*
	 * MPP: If there's a DISTINCT clause and we're not collocated on the
	 * distinct key, we need to redistribute on that key.  In addition, 
	 * we need to consider whether to "pre-unique" by doing a Sort-Unique 
	 * operation on the data as currently distributed, redistributing on 
	 * the district key, and doing the Sort-Unique again. This 2-phase 
	 * approach will be a win, if the cost of redistributing the entire 
	 * input exceeds the cost of an extra Redistribute-Sort-Unique on the
	 * pre-uniqued (reduced) input.
	 */
	if ( parse->distinctClause != NULL)
	{
		distinctExprs = get_sortgrouplist_exprs(parse->distinctClause, 
												result_plan->targetlist);
		numDistinct = estimate_num_groups(root, distinctExprs, 
										  result_plan->plan_rows);
		
		if ( CdbPathLocus_IsNull(current_locus) )
		{
			current_locus = cdbpathlocus_from_flow(result_plan->flow);
		}
		
		if ( Gp_role == GP_ROLE_DISPATCH && CdbPathLocus_IsPartitioned(current_locus) )
		{
			List *distinct_pathkeys = make_pathkeys_for_sortclauses(parse->distinctClause,
																	result_plan->targetlist);
			bool needMotion = !cdbpathlocus_collocates(current_locus, distinct_pathkeys, false /*exact_match*/);
			
			/* Apply the preunique optimization, if enabled and worthwhile. */
			if ( root->config->gp_enable_preunique && needMotion )
			{
				double base_cost, alt_cost;
				Path sort_path;	 /* dummy for result of cost_sort */
				
				base_cost = motion_cost_per_row * result_plan->plan_rows;
				alt_cost = motion_cost_per_row * numDistinct;
				cost_sort(&sort_path, root, NIL, alt_cost, 
						  numDistinct, result_plan->plan_rows);
				alt_cost += sort_path.startup_cost;
				alt_cost += cpu_operator_cost * numDistinct 
							* list_length(parse->distinctClause);
					  
				if ( alt_cost < base_cost || root->config->gp_eager_preunique )
				{
					/* Reduce the number of rows to move by adding a [Sort and]
					 * Unique prior to the redistribute Motion. */
					if (parse->sortClause)
					{
						if (!pathkeys_contained_in(sort_pathkeys, current_pathkeys))
						{
							result_plan = (Plan *)
							make_sort_from_sortclauses(root,
													   parse->sortClause,
													   result_plan);
							((Sort*)result_plan)->noduplicates = gp_enable_sort_distinct;
							current_pathkeys = sort_pathkeys;
							mark_sort_locus(result_plan);
						}
					}

					result_plan = (Plan *) make_unique(result_plan, parse->distinctClause);

					result_plan->flow = pull_up_Flow(result_plan,
													 result_plan->lefttree,
													 true);

					result_plan->plan_rows = numDistinct;

					/*
					 * Our sort node (under the unique node),
					 * unfortunately can't guarantee uniqueness -- so
					 * we aren't allowed to push the limit into the
					 * sort; but we can avoid moving the entire sorted
					 * result-set by plunking a limit on the top of
					 * the unique-node.
					 */
					if (parse->limitCount)
					{
						/*
						 * Our extra limit operation is basically a
						 * third-phase on multi-phase limit (see
						 * 2-phase limit below)
						 */
						result_plan = pushdown_preliminary_limit(result_plan, parse->limitCount, count_est, parse->limitOffset, offset_est);
					}
				}
			}

			if ( needMotion )
			{
				result_plan = (Plan*)make_motion_hash(root, result_plan, distinctExprs);
				result_plan->total_cost += motion_cost_per_row * result_plan->plan_rows;
				current_pathkeys = NULL; /* Any pre-existing order now lost. */
			}
		}
		else if ( result_plan->flow->flotype == FLOW_SINGLETON )
			; /* Already collocated. */
		else
		{
			ereport(ERROR, (errcode(ERRCODE_CDB_INTERNAL_ERROR),
							errmsg("unexpected input locus to distinct")));
		}
	}

    /*
	 * If we were not able to make the plan come out in the right order, add
	 * an explicit sort step.  Note that, if we going to add a Unique node,
	 * the sort_pathkeys will have the distinct keys as a prefix.
	 */
	if (parse->sortClause)
	{
		if (!pathkeys_contained_in(sort_pathkeys, current_pathkeys))
		{
			result_plan = (Plan *) make_sort_from_pathkeys(root,
														   result_plan,
														   sort_pathkeys);
			current_pathkeys = sort_pathkeys;
			mark_sort_locus(result_plan);
		}
	}

	/*
	 * If there is a DISTINCT clause, add the UNIQUE node.
	 */
	if (parse->distinctClause)
	{
		if ( IsA(result_plan, Sort) && gp_enable_sort_distinct )
			((Sort*)result_plan)->noduplicates = true;
		result_plan = (Plan *) make_unique(result_plan, parse->distinctClause);
        result_plan->flow = pull_up_Flow(result_plan,
                                         result_plan->lefttree,
                                         true);

		/*
		 * If there was grouping or aggregation, leave plan_rows as-is (ie,
		 * assume the result was already mostly unique).  If not, use the
		 * number of distinct-groups calculated by query_planner.
		 */
		if (!parse->groupClause && !root->hasHavingQual && !parse->hasAggs)
			result_plan->plan_rows = dNumGroups;
	}

	/*
	 * Finally, if there is a LIMIT/OFFSET clause, add the LIMIT node.
	 */
	if (parse->limitCount || parse->limitOffset)
	{
		if (Gp_role == GP_ROLE_DISPATCH && result_plan->flow->flotype == FLOW_PARTITIONED)
		{
			/* pushdown the first phase of multi-phase limit (which takes offset into account) */
			result_plan = pushdown_preliminary_limit(result_plan, parse->limitCount, count_est, parse->limitOffset, offset_est);
			
			/* Focus on QE [merge to preserve order], prior to final LIMIT. */
			result_plan = (Plan*)make_motion_gather_to_QE(result_plan, current_pathkeys != NIL);
			result_plan->total_cost += motion_cost_per_row * result_plan->plan_rows;
		}
			
		if (current_pathkeys == NIL)
		{
			/* This used to be a WARNING.  If reinstated, it should be a NOTICE
			 * and steps taken to avoid issuing it at inopportune times, e.g.,
			 * from the query generated by psql tab-completion.
			 */
			ereport(DEBUG1, (errmsg("LIMIT/OFFSET applied to unordered result.") ));
		}

		/* For multi-phase limit, this is the final limit */			
		result_plan = (Plan *) make_limit(result_plan,
										  parse->limitOffset,
										  parse->limitCount,
										  offset_est,
										  count_est);
        result_plan->flow = pull_up_Flow(result_plan,
                                         result_plan->lefttree,
                                         true);
	}

    Insist(result_plan->flow);

	/*
	 * Deal with the RETURNING clause if any.  It's convenient to pass the
	 * returningList through setrefs.c now rather than at top level (if we
	 * waited, handling inherited UPDATE/DELETE would be much harder).
	 */
	if (parse->returningList)
	{
		List	   *rlist;

		Assert(parse->resultRelation);
		rlist = set_returning_clause_references(root->glob,
												parse->returningList,
												result_plan,
												parse->resultRelation); 
		root->returningLists = list_make1(rlist);
	}
	else
		root->returningLists = NIL;

	/* Compute result-relations list if needed */
	if (parse->resultRelation)
		root->resultRelations = list_make1_int(parse->resultRelation);
	else
		root->resultRelations = NIL;

	/*
	 * Return the actual output ordering in query_pathkeys for possible use by
	 * an outer query level.
	 */
	root->query_pathkeys = current_pathkeys;

#ifdef USE_ASSERT_CHECKING
	grouping_planner_output_asserts(root, result_plan);
#endif

	return result_plan;
}

/*
 * Entry is through is_dummy_plan().
 *
 * Detect whether a plan node is a "dummy" plan created when a relation
 * is deemed not to need scanning due to constraint exclusion.
 *
 * At bottom, such dummy plans are Result nodes with constant FALSE
 * filter quals.  However, we also recognize simple plans that are
 * known to return no rows because they contain a dummy.
 *
 * BTW The plan_tree_walker framework is overkill here, but it's good to 
 *     do things the standard way.
 */
static bool
is_dummy_plan_walker(Node *node, bool *context)
{
	/*
	 * We are only interested in Plan nodes.
	 */
	if ( node == NULL || !is_plan_node(node) )
		return false;
	
	switch (nodeTag(node))
	{
		case T_Result:
			/* 
			 * This tests the base case of a dummy plan which is a Result
			 * node with a constant FALSE filter quals.  (This is the case
			 * constructed as an empty Append path by set_plain_rel_pathlist
			 * in allpaths.c and made into a Result plan by create_append_plan
			 * in createplan.c.
			 */
		{
			List *rcqual = (List *) ((Result *) node)->resconstantqual;
			
			if (list_length(rcqual) == 1)
			{
				Const	   *constqual = (Const *) linitial(rcqual);
				
				if (constqual && IsA(constqual, Const))
				{
					if (!constqual->constisnull &&
						!DatumGetBool(constqual->constvalue))
						*context = true;
					return true;
				}
			}
		}
			return false;
			
		case T_SubqueryScan:
			/* 
			 * A SubqueryScan is dummy, if its subplan is dummy.
			 */
		{
			SubqueryScan *subqueryscan = (SubqueryScan *) node;
			Plan	   *subplan = subqueryscan->subplan;
			
			if ( is_dummy_plan(subplan) )
			{
				*context = true;
				return true;
			}				
		}
			return false;
			
		case T_NestLoop:
		case T_MergeJoin:
		case T_HashJoin:
			/*
			 * Joins with dummy inner and/or outer plans are dummy or not 
			 * based on the type of join.
			 */
		{
			switch ( ((Join*)node)->jointype )
			{
				case JOIN_INNER: /* either */
					*context = is_dummy_plan(innerPlan(node))
					|| is_dummy_plan(outerPlan(node));
					break;
					
				case JOIN_LEFT:
				case JOIN_FULL:
				case JOIN_RIGHT: /* both */
					*context = is_dummy_plan(innerPlan(node))
					&& is_dummy_plan(outerPlan(node));
					break;
					
				case JOIN_IN:
				case JOIN_LASJ_NOTIN:
				case JOIN_LASJ: /* outer */
					*context = is_dummy_plan(outerPlan(node));
					break;
					
				default:
					break;
			}
			
			return true;
		}
			
		/* It may seem that we should check for Append or SetOp nodes with all
		 * dummy branches, but that case should not occur.  It would cause big
		 * problems elsewhere in the code.
		 */
			
		case T_Hash:
		case T_Material:
		case T_Sort:
		case T_Unique:
		    /* 
		     * Some node types are dummy, if their outer plan is dummy 
		     * so we just recur.
		     *
		     * We don't include "tricky" nodes like Motion that might
		     * affect plan topology, even though we know they will return
		     * no rows from a dummy.
		     */
		    return plan_tree_walker(node, is_dummy_plan_walker, context);
		    
		default:
		    /* 
		     * Other node types are "opaque" so we choose a conservative
		     * course and terminate the walk.
		     */
			return true;
	}
    /* not reached */
}


bool
is_dummy_plan(Plan *plan)
{
    bool is_dummy = false;
    
    is_dummy_plan_walker((Node*)plan, &is_dummy);
    
    return is_dummy;
}

/*
 * preprocess_limit - do pre-estimation for LIMIT and/or OFFSET clauses
 *
 * We try to estimate the values of the LIMIT/OFFSET clauses, and pass the
 * results back in *count_est and *offset_est.	These variables are set to
 * 0 if the corresponding clause is not present, and -1 if it's present
 * but we couldn't estimate the value for it.  (The "0" convention is OK
 * for OFFSET but a little bit bogus for LIMIT: effectively we estimate
 * LIMIT 0 as though it were LIMIT 1.  But this is in line with the planner's
 * usual practice of never estimating less than one row.)  These values will
 * be passed to make_limit, which see if you change this code.
 *
 * The return value is the suitably adjusted tuple_fraction to use for
 * planning the query.	This adjustment is not overridable, since it reflects
 * plan actions that grouping_planner() will certainly take, not assumptions
 * about context.
 */
static double
preprocess_limit(PlannerInfo *root, double tuple_fraction,
				 int64 *offset_est, int64 *count_est)
{
	Query	   *parse = root->parse;
	Node	   *est;
	double		limit_fraction;

	/* Should not be called unless LIMIT or OFFSET */
	Assert(parse->limitCount || parse->limitOffset);

	/*
	 * Try to obtain the clause values.  We use estimate_expression_value
	 * primarily because it can sometimes do something useful with Params.
	 */
	if (parse->limitCount)
	{
		est = estimate_expression_value(root, parse->limitCount);
		if (est && IsA(est, Const))
		{
			if (((Const *) est)->constisnull)
			{
				/* NULL indicates LIMIT ALL, ie, no limit */
				*count_est = 0; /* treat as not present */
			}
			else
			{
				if (((Const *)est)->consttype == INT4OID)
					*count_est = DatumGetInt32(((Const *) est)->constvalue);
				else
					*count_est = DatumGetInt64(((Const *) est)->constvalue);
				if (*count_est <= 0)
					*count_est = 1;		/* force to at least 1 */
			}
		}
		else
			*count_est = -1;	/* can't estimate */
	}
	else
		*count_est = 0;			/* not present */

	if (parse->limitOffset)
	{
		est = estimate_expression_value(root, parse->limitOffset);
		if (est && IsA(est, Const))
		{
			if (((Const *) est)->constisnull)
			{
				/* Treat NULL as no offset; the executor will too */
				*offset_est = 0;	/* treat as not present */
			}
			else
			{
				if (((Const *)est)->consttype == INT4OID)
					*offset_est = DatumGetInt32(((Const *) est)->constvalue);
				else
				*offset_est = DatumGetInt64(((Const *) est)->constvalue);

				if (*offset_est < 0)
					*offset_est = 0;	/* less than 0 is same as 0 */
			}
		}
		else
			*offset_est = -1;	/* can't estimate */
	}
	else
		*offset_est = 0;		/* not present */

	if (*count_est != 0)
	{
		/*
		 * A LIMIT clause limits the absolute number of tuples returned.
		 * However, if it's not a constant LIMIT then we have to guess; for
		 * lack of a better idea, assume 10% of the plan's result is wanted.
		 */
		if (*count_est < 0 || *offset_est < 0)
		{
			/* LIMIT or OFFSET is an expression ... punt ... */
			limit_fraction = 0.10;
		}
		else
		{
			/* LIMIT (plus OFFSET, if any) is max number of tuples needed */
			limit_fraction = (double) *count_est + (double) *offset_est;
		}

		/*
		 * If we have absolute limits from both caller and LIMIT, use the
		 * smaller value; likewise if they are both fractional.  If one is
		 * fractional and the other absolute, we can't easily determine which
		 * is smaller, but we use the heuristic that the absolute will usually
		 * be smaller.
		 */
		if (tuple_fraction >= 1.0)
		{
			if (limit_fraction >= 1.0)
			{
				/* both absolute */
				tuple_fraction = Min(tuple_fraction, limit_fraction);
			}
			else
			{
				/* caller absolute, limit fractional; use caller's value */
			}
		}
		else if (tuple_fraction > 0.0)
		{
			if (limit_fraction >= 1.0)
			{
				/* caller fractional, limit absolute; use limit */
				tuple_fraction = limit_fraction;
			}
			else
			{
				/* both fractional */
				tuple_fraction = Min(tuple_fraction, limit_fraction);
			}
		}
		else
		{
			/* no info from caller, just use limit */
			tuple_fraction = limit_fraction;
		}
	}
	else if (*offset_est != 0 && tuple_fraction > 0.0)
	{
		/*
		 * We have an OFFSET but no LIMIT.	This acts entirely differently
		 * from the LIMIT case: here, we need to increase rather than decrease
		 * the caller's tuple_fraction, because the OFFSET acts to cause more
		 * tuples to be fetched instead of fewer.  This only matters if we got
		 * a tuple_fraction > 0, however.
		 *
		 * As above, use 10% if OFFSET is present but unestimatable.
		 */
		if (*offset_est < 0)
			limit_fraction = 0.10;
		else
			limit_fraction = (double) *offset_est;

		/*
		 * If we have absolute counts from both caller and OFFSET, add them
		 * together; likewise if they are both fractional.	If one is
		 * fractional and the other absolute, we want to take the larger, and
		 * we heuristically assume that's the fractional one.
		 */
		if (tuple_fraction >= 1.0)
		{
			if (limit_fraction >= 1.0)
			{
				/* both absolute, so add them together */
				tuple_fraction += limit_fraction;
			}
			else
			{
				/* caller absolute, limit fractional; use limit */
				tuple_fraction = limit_fraction;
			}
		}
		else
		{
			if (limit_fraction >= 1.0)
			{
				/* caller fractional, limit absolute; use caller's value */
			}
			else
			{
				/* both fractional, so add them together */
				tuple_fraction += limit_fraction;
				if (tuple_fraction >= 1.0)
					tuple_fraction = 0.0;		/* assume fetch all */
			}
		}
	}

	return tuple_fraction;
}

/*
 * extract_grouping_ops - make an array of the equality operator OIDs
 *		for the GROUP BY clause
 *
 * In PostgreSQL, the returned array's size is always list_length(groupClause), but
 * in GPDB's GROUPING SETS implementation, that's not true. The size of the
 * returned array is returned in *numGroupCols.
 */
#ifdef NOT_USED
static Oid *
extract_grouping_ops(List *groupClause, int *numGroupOps)
{
	int			maxCols;
	int			colno = 0;
	Oid		   *groupOperators;
	ListCell   *glitem;

	maxCols = list_length(groupClause);
	groupOperators = (Oid *) palloc(maxCols * sizeof(Oid));

	foreach(glitem, groupClause)
	{
		Node *node = lfirst(glitem);

		if (node == NULL)
			continue;

		if (IsA(node, GroupClause) || IsA(node, SortClause))
		{
			GroupClause *groupcl = (GroupClause *) lfirst(glitem);

			if (colno == maxCols)
			{
				maxCols *= 2;
				groupOperators = (Oid *) repalloc(groupOperators,
												  maxCols * sizeof(Oid));
			}

			groupOperators[colno] = get_equality_op_for_ordering_op(groupcl->sortop);
			if (!OidIsValid(groupOperators[colno]))		/* shouldn't happen */
				elog(ERROR, "could not find equality operator for ordering operator %u",
					 groupcl->sortop);
			colno++;
		}
		else if (IsA(node, GroupingClause))
		{
			List	   *groupsets = ((GroupingClause *) node)->groupsets;
			Oid		   *subops;
			int			nsubops;

			subops = extract_grouping_ops(groupsets, &nsubops);
			while (colno + nsubops > maxCols)
			{
				maxCols *= 2;
				groupOperators = (Oid *) repalloc(groupOperators,
												  maxCols * sizeof(Oid));
			}
			memcpy(&groupOperators[colno], subops, nsubops * sizeof(Oid));
			colno += nsubops;
		}
	}

	*numGroupOps = colno;

	return groupOperators;
}
#endif

/*
 * choose_hashed_grouping - should we use hashed grouping?
 */
bool
choose_hashed_grouping(PlannerInfo *root, double tuple_fraction,
					   Path *cheapest_path, Path *sorted_path,
					   Oid *groupOperators, int numGroupOps, double dNumGroups,
					   AggClauseCounts *agg_counts)
{
	int			numGroupCols;
	double		cheapest_path_rows;
	int			cheapest_path_width;
	Size		hashentrysize;
	List	   *current_pathkeys;
	Path		hashed_p;
	Path		sorted_p;
	int			i;

	HashAggTableSizes   hash_info;
	bool		has_dqa = false;
	bool		hash_cheaper = false;

	/*
	 * Check can't-do-it conditions, including whether the grouping operators
	 * are hashjoinable.  (We assume hashing is OK if they are marked
	 * oprcanhash.  If there isn't actually a supporting hash function,
	 * the executor will complain at runtime.)
	 *
	 * Executor doesn't support hashed aggregation with DISTINCT aggregates.
	 * (Doing so would imply storing *all* the input values in the hash table,
	 * which seems like a certain loser.)
	 *
	 * CDB: The parallel grouping planner can use hashed aggregation
	 * with DISTINCT-qualified aggregates in some cases, so in case we
	 * don't choose hashed grouping here, we make note in agg_counts to 
	 * indicate whether DQAs are the only reason.
	 */
	if (!root->config->enable_hashagg)
		goto hash_not_ok;
	has_dqa = agg_counts->numDistinctAggs != 0;
	for (i = 0; i < numGroupOps; i++)
	{
		if (!op_hashjoinable(groupOperators[i]))
			goto hash_not_ok;
	}

	/*
	 * CDB: The preliminary function is used to merge transient values
	 * during hash reloading (see execHHashagg.c). So hash agg is not
	 * allowed if one of the aggregates doesn't have its preliminary function.
	 */
	if (agg_counts->missing_prelimfunc)
		goto hash_not_ok;

	/*
	 * CDB: The parallel grouping planner cannot use hashed aggregation
	 * for ordered aggregates.
	 */
	if (agg_counts->aggOrder != NIL)
		goto hash_not_ok;

	/*
	 * Don't do it if it doesn't look like the hashtable will fit into
	 * work_mem.
	 *
	 * Beware here of the possibility that cheapest_path->parent is NULL. This
	 * could happen if user does something silly like SELECT 'foo' GROUP BY 1;
	 */
	if (cheapest_path->parent)
	{
		cheapest_path_rows = cdbpath_rows(root, cheapest_path);
		cheapest_path_width = cheapest_path->parent->width;
	}
	else
	{
		cheapest_path_rows = 1; /* assume non-set result */
		cheapest_path_width = 100;		/* arbitrary */
	}

	/* Estimate per-hash-entry space at tuple width... */
	/* (Should improve this estimate since not all
	 *  attributes are saved in a hash table entry's
	 *  grouping key tuple.)
	 */
	hashentrysize = MAXALIGN(cheapest_path_width) + MAXALIGN(sizeof(MemTupleData));
	/* plus space for pass-by-ref transition values... */
	hashentrysize += agg_counts->transitionSpace;
	/* plus the per-hash-entry overhead */
	hashentrysize += hash_agg_entry_size(agg_counts->numAggs);

	if (!calcHashAggTableSizes(global_work_mem(root),
							   dNumGroups,
							   agg_counts->numAggs,
							   /* The following estimate is very rough but good enough for planning. */
							   sizeof(HeapTupleData) + sizeof(HeapTupleHeaderData) + cheapest_path_width,
							   agg_counts->transitionSpace,
							   false,
							   &hash_info))
	{
		goto hash_not_ok;
	}

	/*
	 * See if the estimated cost is no more than doing it the other way. While
	 * avoiding the need for sorted input is usually a win, the fact that the
	 * output won't be sorted may be a loss; so we need to do an actual cost
	 * comparison.
	 *
	 * We need to consider cheapest_path + hashagg [+ final sort] versus
	 * either cheapest_path [+ sort] + group or agg [+ final sort] or
	 * presorted_path + group or agg [+ final sort] where brackets indicate a
	 * step that may not be needed. We assume query_planner() will have
	 * returned a presorted path only if it's a winner compared to
	 * cheapest_path for this purpose.
	 *
	 * These path variables are dummies that just hold cost fields; we don't
	 * make actual Paths for these steps.
	 */
	numGroupCols = num_distcols_in_grouplist(root->parse->groupClause);
	cost_agg(&hashed_p, root, AGG_HASHED, agg_counts->numAggs,
			 numGroupCols, dNumGroups,
			 cheapest_path->startup_cost, cheapest_path->total_cost,
			 cheapest_path_rows, hash_info.workmem_per_entry,
			 hash_info.nbatches, hash_info.hashentry_width, false);
	/* Result of hashed agg is always unsorted */
	if (root->sort_pathkeys)
		cost_sort(&hashed_p, root, root->sort_pathkeys, hashed_p.total_cost,
				  dNumGroups, cheapest_path_width);

	if (sorted_path)
	{
		sorted_p.startup_cost = sorted_path->startup_cost;
		sorted_p.total_cost = sorted_path->total_cost;
		current_pathkeys = sorted_path->pathkeys;
	}
	else
	{
		sorted_p.startup_cost = cheapest_path->startup_cost;
		sorted_p.total_cost = cheapest_path->total_cost;
		current_pathkeys = cheapest_path->pathkeys;
	}
	if (!pathkeys_contained_in(root->group_pathkeys, current_pathkeys))
	{
		cost_sort(&sorted_p, root, root->group_pathkeys, sorted_p.total_cost,
				  cheapest_path_rows, cheapest_path_width);
		current_pathkeys = root->group_pathkeys;
	}

	if (root->parse->hasAggs)
		cost_agg(&sorted_p, root, AGG_SORTED, agg_counts->numAggs,
				 numGroupCols, dNumGroups,
				 sorted_p.startup_cost, sorted_p.total_cost,
				 cheapest_path_rows, 0.0, 0.0, 0.0, false);
	else
		cost_group(&sorted_p, root, numGroupCols, dNumGroups,
				   sorted_p.startup_cost, sorted_p.total_cost,
				   cheapest_path_rows);
	/* The Agg or Group node will preserve ordering */
	if (root->sort_pathkeys &&
		!pathkeys_contained_in(root->sort_pathkeys, current_pathkeys))
		cost_sort(&sorted_p, root, root->sort_pathkeys, sorted_p.total_cost,
				  dNumGroups, cheapest_path_width);

	/*
	 * Now make the decision using the top-level tuple fraction.  First we
	 * have to convert an absolute count (LIMIT) into fractional form.
	 */
	if (tuple_fraction >= 1.0)
		tuple_fraction /= dNumGroups;

	if (!root->config->enable_groupagg)
		hash_cheaper = true;
	else
		hash_cheaper = 0 > compare_fractional_path_costs(&hashed_p, 
														 &sorted_p, 
														 tuple_fraction);

	agg_counts->canHashAgg = true; /* costing is wrong if there are DQAs */
	return !has_dqa && hash_cheaper;

hash_not_ok:
	agg_counts->canHashAgg = false;
	return false;
}

/*---------------
 * make_subplanTargetList
 *	  Generate appropriate target list when grouping is required.
 *
 * When grouping_planner inserts Aggregate, Group, or Result plan nodes
 * above the result of query_planner, we typically want to pass a different
 * target list to query_planner than the outer plan nodes should have.
 * This routine generates the correct target list for the subplan.
 *
 * The initial target list passed from the parser already contains entries
 * for all ORDER BY and GROUP BY expressions, but it will not have entries
 * for variables used only in HAVING clauses; so we need to add those
 * variables to the subplan target list.  Also, we flatten all expressions
 * except GROUP BY items into their component variables; the other expressions
 * will be computed by the inserted nodes rather than by the subplan.
 * For example, given a query like
 *		SELECT a+b,SUM(c+d) FROM table GROUP BY a+b;
 * we want to pass this targetlist to the subplan:
 *		a,b,c,d,a+b
 * where the a+b target will be used by the Sort/Group steps, and the
 * other targets will be used for computing the final results.	(In the
 * above example we could theoretically suppress the a and b targets and
 * pass down only c,d,a+b, but it's not really worth the trouble to
 * eliminate simple var references from the subplan.  We will avoid doing
 * the extra computation to recompute a+b at the outer level; see
 * replace_vars_with_subplan_refs() in setrefs.c.)
 *
 * If we are grouping or aggregating, *and* there are no non-Var grouping
 * expressions, then the returned tlist is effectively dummy; we do not
 * need to force it to be evaluated, because all the Vars it contains
 * should be present in the output of query_planner anyway.
 *
 * 'tlist' is the query's target list.
 * 'groupColIdx' receives an array of column numbers for the GROUP BY
 *			expressions (if there are any) in the subplan's target list.
 * 'groupOperators' receives an array of equality operators corresponding
 *			the GROUP BY expressions.
 * 'need_tlist_eval' is set true if we really need to evaluate the
 *			result tlist.
 *
 * The result is the targetlist to be passed to the subplan.
 *---------------
 */
static List *
make_subplanTargetList(PlannerInfo *root,
					   List *tlist,
					   AttrNumber **groupColIdx,
					   Oid **groupOperators,
					   bool *need_tlist_eval)
{
	Query	   *parse = root->parse;
	List	   *sub_tlist;
	List	   *extravars;
	int			numCols;

	*groupColIdx = NULL;

	/*
	 * If we're not grouping or aggregating, there's nothing to do here;
	 * query_planner should receive the unmodified target list.
	 */
	if (!parse->hasAggs && !parse->groupClause && !root->hasHavingQual)
	{
		*need_tlist_eval = true;
		return tlist;
	}

	/*
	 * Otherwise, start with a "flattened" tlist (having just the vars
	 * mentioned in the targetlist and HAVING qual --- but not upper- level
	 * Vars; they will be replaced by Params later on).
	 */
	sub_tlist = flatten_tlist(tlist);
	extravars = pull_var_clause(parse->havingQual, false);
	sub_tlist = add_to_flat_tlist(sub_tlist, extravars, false /* resjunk */);
	list_free(extravars);

	/* XXX
	 * Set need_tlist_eval to true for group queries.
	 *
	 * Reason: We are doing an aggregate on top.  No matter what we do,
	 * hash or sort, we may spill.  Every unnecessary columns means useless
	 * I/O, and heap_form/deform_tuple.  It is almost always better to
	 * to the projection.
	 */
	if(parse->groupClause)
		*need_tlist_eval = true;
	else
		*need_tlist_eval = false;	/* only eval if not flat tlist */

	/*
	 * If grouping, create sub_tlist entries for all GROUP BY expressions
	 * (GROUP BY items that are simple Vars should be in the list already),
	 * and make an array showing where the group columns are in the sub_tlist.
	 */
	numCols = num_distcols_in_grouplist(parse->groupClause);

	if (numCols > 0)
	{
		int			keyno = 0;
		AttrNumber *grpColIdx;
		Oid		   *grpOperators;
		List       *grouptles;
		List	   *groupops;
		ListCell   *lc_tle;
		ListCell   *lc_op;

		grpColIdx = (AttrNumber *) palloc(sizeof(AttrNumber) * numCols);
		grpOperators = (Oid *) palloc(sizeof(Oid) * numCols);
		*groupColIdx = grpColIdx;
		*groupOperators = grpOperators;

		get_sortgroupclauses_tles(parse->groupClause, tlist,
								  &grouptles, &groupops);
		Assert(numCols == list_length(grouptles) &&
			   numCols == list_length(groupops));
		forboth (lc_tle, grouptles, lc_op, groupops)
		{
			Node *groupexpr;
			TargetEntry	   *tle;
			TargetEntry *sub_tle = NULL;
			ListCell   *sl = NULL;

			tle = (TargetEntry *)lfirst(lc_tle);
			groupexpr = (Node*) tle->expr;

			/* Find or make a matching sub_tlist entry */
			foreach(sl, sub_tlist)
			{
				sub_tle = (TargetEntry *) lfirst(sl);
				if (equal(groupexpr, sub_tle->expr) 
						&& (sub_tle->ressortgroupref == 0))
					break;
			}
			if (!sl)
			{
				sub_tle = makeTargetEntry((Expr *) groupexpr,
									 list_length(sub_tlist) + 1,
									 NULL,
									 false);
				sub_tlist = lappend(sub_tlist, sub_tle);
				*need_tlist_eval = true;		/* it's not flat anymore */
			}

			/* Set its group reference and save its resno */
			sub_tle->ressortgroupref = tle->ressortgroupref;
			grpColIdx[keyno] = sub_tle->resno;

			grpOperators[keyno] = get_equality_op_for_ordering_op(lfirst_oid(lc_op));
			if (!OidIsValid(grpOperators[keyno]))		/* shouldn't happen */
				elog(ERROR, "could not find equality operator for ordering operator %u",
					 lfirst_oid(lc_op));
			keyno++;
		}
		Assert(keyno == numCols);
	}

	return sub_tlist;
}


/*
 * Function: register_ordered_aggs 
 *
 * Update the AggOrder nodes found in Aggref nodes of the given Query
 * node for a grouping/aggregating query to refer to targets in the
 * indirectly given subplan target list.  As a side-effect, new targets
 * may be added to he subplan target list.
 *
 * The idea is that Aggref nodes from the input Query node specify 
 * ordering expressions corresponding to sort specifications that must
 * refer (via sortgroupref values as usual) to the target list of the 
 * node below them in the plan.  Initially they may not, so we must find
 * or add them to the indirectly given subplan targetlist and adjust the
 * AggOrder node to match.
 *
 * This may scribble on the Query!  (This isn't too bad since only the
 * tleSortGroupRef fields of SortClause nodes and the corresponding 
 * ressortgroupref fields of TargetEntry nodes in the AggOrder node in
 * an Aggref change, and the interpretation of the list is the same
 * afterward.)
 */
List *register_ordered_aggs(List *tlist, Node *havingqual, List *sub_tlist)
{
	ListCell *lc;
	register_ordered_aggs_context ctx;
	
	ctx.tlist = tlist; /* aggregating target list */
	ctx.havingqual = havingqual; /* aggregating HAVING qual */
	ctx.sub_tlist = sub_tlist; /* input target list */
	ctx.last_sgr = 0; /* 0 = unassigned */
	
	/* There may be Aggrefs in the query's target list. */
	foreach (lc, ctx.tlist)
	{
		TargetEntry *tle = (TargetEntry *)lfirst(lc);
		tle->expr = (Expr*)register_ordered_aggs_mutator((Node*)tle->expr, &ctx);
	}
	
	/* There may be Aggrefs in the query's having clause */
	ctx.havingqual = register_ordered_aggs_mutator(ctx.havingqual, &ctx);
	
	return ctx.sub_tlist;
}

/*
 * Function: register_ordered_aggs_mutator
 *
 * Update the AggOrder nodes found in Aggref nodes of the given expression
 * to refer to targets in the context's subplan target list.  New targets 
 * may be added to he subplan target list as a side effect. 
 */
Node *register_ordered_aggs_mutator(Node *node, 
									register_ordered_aggs_context *context)
{
	if ( node == NULL )
		return NULL;
	if ( IsA(node, Aggref) )
	{
		Aggref *aggref = (Aggref*)node;
		
		if ( aggref->aggorder )
		{
			register_AggOrder( aggref->aggorder, context );
		}
	}
	return expression_tree_mutator(node, 
								   register_ordered_aggs_mutator, 
								   (void *)context );
}


/*
 * Function register_AggOrder 
 *
 * Find or add the sort targets in the given AggOrder node to the
 * indirectly given subplan target list.  If we add a target, give
 * it a distinct sortgroupref value.  
 * 
 * Then update the AggOrder node to refer to the subplan target list.  
 * We need to update the target node too, so the sort specification 
 * continues to refer to its target in the AggOrder.  Note, however,
 * that we need to defer these updates to the end so that we don't
 * mess up the correspondence in the AggOrder before we're done
 * using it.
 */
typedef struct agg_order_update_spec
{
	SortClause *sort;
	TargetEntry *entry;
	Index sortgroupref;
}
agg_order_update_spec;

void register_AggOrder(AggOrder *aggorder, 
					   register_ordered_aggs_context *context)
{	
	ListCell *lc;
	List *updates = NIL;
	agg_order_update_spec *update;
	
	/* In the first release, targets and orders are 1:1.  This may
	 * change, but for now ... */
	Assert( list_length(aggorder->sortTargets) == 
		    list_length(aggorder->sortClause) );
	
	foreach (lc, aggorder->sortClause)
	{
		SortClause *sort;
		TargetEntry *sort_tle;
		TargetEntry *sub_tle;
		
		sort = (SortClause *)lfirst(lc);
		Assert(IsA(sort, SortClause));
		Assert( sort->tleSortGroupRef != 0 );
		sort_tle = get_sortgroupclause_tle(sort, aggorder->sortTargets);
		
		/* Find sort expression in the given target list, ... */
		sub_tle = tlist_member((Node*)sort_tle->expr, context->sub_tlist);
		
		/* ... or add it. */
		if ( !sub_tle )
		{
			sub_tle = makeTargetEntry(copyObject(sort_tle->expr),
									  list_length(context->sub_tlist) + 1,
									  NULL,
									  false);
			/* We fill in the sortgroupref below. */
			context->sub_tlist = lappend( context->sub_tlist, sub_tle );
		}
		
		if ( sub_tle->ressortgroupref == 0 )
		{
			/* Lazy initialize next sortgroupref value. */
			if ( context->last_sgr == 0 )
			{
				ListCell *c;
				/* Targets in sub_tlist and main tlist must not conflict. */
				foreach( c, context->tlist )
				{
					TargetEntry *tle = (TargetEntry*)lfirst(c);
					if ( context->last_sgr < tle->ressortgroupref )
						context->last_sgr = tle->ressortgroupref;
				}
				
				/* Might there be non-zero SGRs in sub_tlist? Don't see
				 * how, but be safe.
				 */
				foreach( c, context->sub_tlist )
				{
					TargetEntry *tle = (TargetEntry*)lfirst(c);
					if ( context->last_sgr < tle->ressortgroupref )
						context->last_sgr = tle->ressortgroupref;
				}
			}

			sub_tle->ressortgroupref = ++context->last_sgr;
		}
		
		/* Update AggOrder to agree with the tle in the target list. */
		update = (agg_order_update_spec*)palloc(sizeof(agg_order_update_spec));
		update->sort = sort;
		update->entry = sort_tle;
		update->sortgroupref = sub_tle->ressortgroupref;
		updates = lappend(updates, update);
	}
	
	foreach (lc, updates)
	{
		update = (agg_order_update_spec*)lfirst(lc);
		
		update->sort->tleSortGroupRef = update->sortgroupref;
		update->entry->ressortgroupref = update->sortgroupref;
	}
	list_free(updates);
}


/*
 * locate_grouping_columns
 *		Locate grouping columns in the tlist chosen by query_planner.
 *
 * This is only needed if we don't use the sub_tlist chosen by
 * make_subplanTargetList.	We have to forget the column indexes found
 * by that routine and re-locate the grouping vars in the real sub_tlist.
 */
static void
locate_grouping_columns(PlannerInfo *root,
						List *tlist,
						List *sub_tlist,
						AttrNumber *groupColIdx)
{
	int			keyno = 0;
	List	   *grouptles;
	List	   *groupops;
	ListCell   *ge;

	/*
	 * No work unless grouping.
	 */
	if (!root->parse->groupClause)
	{
		Assert(groupColIdx == NULL);
		return;
	}
	Assert(groupColIdx != NULL);

	get_sortgroupclauses_tles(root->parse->groupClause, tlist,
							  &grouptles, &groupops);

	foreach (ge, grouptles)
	{
		TargetEntry *groupte = (TargetEntry *)lfirst(ge);
		Node	*groupexpr;

		TargetEntry *te = NULL;
		ListCell   *sl;

		groupexpr = (Node *) groupte->expr;

		foreach(sl, sub_tlist)
		{
			te = (TargetEntry *) lfirst(sl);
			if (equal(groupexpr, te->expr))
				break;
		}
		if (!sl)
			elog(ERROR, "failed to locate grouping columns");

		groupColIdx[keyno++] = te->resno;
	}
}

/*
 * postprocess_setop_tlist
 *	  Fix up targetlist returned by plan_set_operations().
 *
 * We need to transpose sort key info from the orig_tlist into new_tlist.
 * NOTE: this would not be good enough if we supported resjunk sort keys
 * for results of set operations --- then, we'd need to project a whole
 * new tlist to evaluate the resjunk columns.  For now, just ereport if we
 * find any resjunk columns in orig_tlist.
 */
static List *
postprocess_setop_tlist(List *new_tlist, List *orig_tlist)
{
	ListCell   *l;
	ListCell   *orig_tlist_item = list_head(orig_tlist);

 	/* empty orig has no effect on info in new (MPP-2655) */
 	if ( orig_tlist_item == NULL )
 		return new_tlist;
 	
	foreach(l, new_tlist)
	{
		TargetEntry *new_tle = (TargetEntry *) lfirst(l);
		TargetEntry *orig_tle;

		/* ignore resjunk columns in setop result */
		if (new_tle->resjunk)
			continue;

		Assert(orig_tlist_item != NULL);
		orig_tle = (TargetEntry *) lfirst(orig_tlist_item);
		orig_tlist_item = lnext(orig_tlist_item);
		if (orig_tle->resjunk)	/* should not happen */
			elog(ERROR, "resjunk output columns are not implemented");
		Assert(new_tle->resno == orig_tle->resno);
		new_tle->ressortgroupref = orig_tle->ressortgroupref;
	}
	if (orig_tlist_item != NULL)
		elog(ERROR, "resjunk output columns are not implemented");
	return new_tlist;
}

/*
 * Produce the canonical form of a GROUP BY clause given the parse
 * tree form.
 *
 * The result is a CanonicalGroupingSets, which contains a list of
 * Bitmapsets.  Each Bitmapset contains the sort-group reference
 * values of the attributes in one of the grouping sets specified in
 * the GROUP BY clause.  The number of list elements is the number of
 * grouping sets specified.
 */
static CanonicalGroupingSets *
make_canonical_groupingsets(List *groupClause)
{
	CanonicalGroupingSets *canonical_grpsets = 
		(CanonicalGroupingSets *) palloc0(sizeof(CanonicalGroupingSets));
	ListCell *lc;
	List *ord_grping = NIL; /* the ordinary grouping */
	List *rollups = NIL;    /* the grouping sets from ROLLUP */
	List *grpingsets = NIL; /* the grouping sets from GROUPING SETS */
	List *cubes = NIL;      /* the grouping sets from CUBE */
	Bitmapset *bms = NULL;
	List *final_grpingsets = NIL;
	List *list_grpingsets = NIL;
	int setno;
	int prev_setno = 0;

	if (groupClause == NIL)
		return canonical_grpsets;

	foreach (lc, groupClause)
	{
		GroupingClause *gc;

		Node *node = lfirst(lc);

		if (node == NULL)
			continue;

		/* Note that the top-level empty sets have been removed
		 * in the parser.
		 */
		Assert(IsA(node, GroupClause) ||
			   IsA(node, GroupingClause) ||
			   IsA(node, List));

		if (IsA(node, GroupClause) ||
			IsA(node, List))
		{
			ord_grping = lappend(ord_grping,
								 canonicalize_colref_list(node));
			continue;
		}

		gc = (GroupingClause *)node;
		switch (gc->groupType)
		{
			case GROUPINGTYPE_ROLLUP:
				rollups = lappend(rollups,
								  rollup_gs_list(canonicalize_gs_list(gc->groupsets, true)));
				break;
			case GROUPINGTYPE_CUBE:
				cubes = lappend(cubes,
								cube_gs_list(canonicalize_gs_list(gc->groupsets, true)));
				break;
			case GROUPINGTYPE_GROUPING_SETS:
				grpingsets = lappend(grpingsets,
									 canonicalize_gs_list(gc->groupsets, false));
				break;
			default:
				elog(ERROR, "invalid grouping set");
		}
	}

	/* Obtain the cartesian product of grouping sets generated for ordinary
	 * grouping sets, rollups, cubes, and grouping sets.
	 *
	 * We apply a small optimization here. We always append grouping sets
	 * generated for rollups, cubes and grouping sets to grouping sets for
	 * ordinary sets. This makes it easier to tell if there is a partial
	 * rollup. Consider the example of GROUP BY rollup(i,j),k. There are
	 * three grouping sets for rollup(i,j): (i,j), (i), (). If we append
	 * k after each grouping set for rollups, we get three sets:
	 * (i,j,k), (i,k) and (k). We can not easily tell that this is a partial
	 * rollup. However, if we append each grouping set after k, we get
	 * these three sets: (k,i,j), (k,i), (k), which is obviously a partial
	 * rollup.
	 */

	/* First, we bring all columns in ordinary grouping sets together into
	 * one list.
	 */
	foreach (lc, ord_grping)
	{
	    Bitmapset *sub_bms = (Bitmapset *)lfirst(lc);
		bms = bms_add_members(bms, sub_bms);
	}

	final_grpingsets = lappend(final_grpingsets, bms);

	/* Make the list of grouping sets */
	if (rollups)
		list_grpingsets = list_concat(list_grpingsets, rollups);
	if (cubes)
		list_grpingsets = list_concat(list_grpingsets, cubes);
	if (grpingsets)
		list_grpingsets = list_concat(list_grpingsets, grpingsets);

	/* Obtain the cartesian product of grouping sets generated from ordinary
	 * grouping sets, rollups, cubes, and grouping sets.
	 */
	foreach (lc, list_grpingsets)
	{
		List *bms_list = (List *)lfirst(lc);
		ListCell *tmp_lc;
		List *tmp_list;

		tmp_list = final_grpingsets;
		final_grpingsets = NIL;

		foreach (tmp_lc, tmp_list)
		{
			Bitmapset *tmp_bms = (Bitmapset *)lfirst(tmp_lc);
			ListCell *bms_lc;

			foreach (bms_lc, bms_list)
			{
				bms = bms_copy(tmp_bms);
				bms = bms_add_members(bms, (Bitmapset *)lfirst(bms_lc));
				final_grpingsets = lappend(final_grpingsets, bms);
			}
		}
	}

	/* Sort final_grpingsets */
	sort_canonical_gs_list(final_grpingsets,
						   &(canonical_grpsets->ngrpsets),
						   &(canonical_grpsets->grpsets));

	/* Combine duplicate grouping sets and set the counts for
	 * each grouping set.
	 */
	canonical_grpsets->grpset_counts =
		(int *)palloc0(canonical_grpsets->ngrpsets * sizeof(int));
	prev_setno = 0;
	canonical_grpsets->grpset_counts[0] = 1;
	for (setno = 1; setno<canonical_grpsets->ngrpsets; setno++)
	{
		if (bms_equal(canonical_grpsets->grpsets[setno],
					  canonical_grpsets->grpsets[prev_setno]))
		{
			canonical_grpsets->grpset_counts[prev_setno]++;
			if (canonical_grpsets->grpsets[setno])
				pfree(canonical_grpsets->grpsets[setno]);
		}

		else
		{
			prev_setno++;
			canonical_grpsets->grpsets[prev_setno] =
				canonical_grpsets->grpsets[setno];
			canonical_grpsets->grpset_counts[prev_setno]++;
		}
	}
	/* Reset ngrpsets to eliminate duplicate groupint sets */
	canonical_grpsets->ngrpsets = prev_setno + 1;

	/* Obtain the number of distinct columns appeared in these
	 * grouping sets.
	 */
	{
		Bitmapset *distcols = NULL;
		for (setno =0; setno < canonical_grpsets->ngrpsets; setno++)
			distcols =
				bms_add_members(distcols, canonical_grpsets->grpsets[setno]);
		
		canonical_grpsets->num_distcols = bms_num_members(distcols);
		bms_free(distcols);
	}
	

	/* Release spaces */
	list_free_deep(ord_grping);
	list_free_deep(list_grpingsets);
	list_free(final_grpingsets);
	
	return canonical_grpsets;
}

/* Produce the canonical representation of a column reference list.
 *
 * A column reference list (in SQL) is a comma-delimited list of
 * column references which are represented by the parser as a
 * List of GroupClauses.  No nesting is allowed in column reference 
 * lists.
 *
 * As a convenience, this function also recognizes a bare column
 * reference.
 *
 * The result is a Bitmapset of the sort-group-ref values in the list.
 */
static Bitmapset* canonicalize_colref_list(Node * node)
{
	ListCell *lc;
	GroupClause *gc;
	Bitmapset* gs = NULL;
	
	if ( node == NULL )
		elog(ERROR,"invalid column reference list");
	
	if ( IsA(node, GroupClause) )
	{
		gc = (GroupClause*)node;
		return bms_make_singleton(gc->tleSortGroupRef);
	}
	
	if ( !IsA(node, List) )
		elog(ERROR,"invalid column reference list");
	
	foreach (lc, (List*)node)
	{
		Node *cr = lfirst(lc);
		
		if ( cr == NULL )
			continue;
			
		if ( !IsA(cr, GroupClause) )
			elog(ERROR,"invalid column reference list");

		gc = (GroupClause*)cr;
		gs = bms_add_member(gs, gc->tleSortGroupRef);	
	}
	return gs;
}

/* Produce the list of canonical grouping sets corresponding to a
 * grouping set list or an ordinary grouping set list.
 * 
 * An ordinary grouping set list (in SQL) is a comma-delimited list 
 * of ordinary grouping sets.  
 * 
 * Each ordinary grouping set is either a grouping column reference 
 * or a parenthesized list of grouping column references.  No nesting 
 * is allowed.  
 *
 * A grouping set list (in SQL) is a comma-delimited list of grouping 
 * sets.  
 *
 * Each grouping set is either an ordinary grouping set, a rollup list, 
 * a cube list, the empty grouping set, or (recursively) a grouping set 
 * list.
 *
 * The parse tree form of an ordinary grouping set is a  list containing
 * GroupClauses and lists of GroupClauses (without nesting).  In the case
 * of a (general) grouping set, the parse tree list may also include
 * NULLs and GroupingClauses.
 *
 * The result is a list of bit map sets.
 */
static List *canonicalize_gs_list(List *gsl, bool ordinary)
{
	ListCell *lc;
	List *list = NIL;

	foreach (lc, gsl)
	{
		Node *node = lfirst(lc);

		if ( node == NULL )
		{
			if ( ordinary )
				elog(ERROR,"invalid ordinary grouping set");
			
			list = lappend(list, NIL); /* empty grouping set */
		}
		else if ( IsA(node, GroupClause) || IsA(node, List) )
		{
			/* ordinary grouping set */
			list = lappend(list, canonicalize_colref_list(node));
		}
		else if ( IsA(node, GroupingClause) )
		{	
			List *gs = NIL;
			GroupingClause *gc = (GroupingClause*)node;
			
			if ( ordinary )
				elog(ERROR,"invalid ordinary grouping set");
				
			switch ( gc->groupType )
			{
				case GROUPINGTYPE_ROLLUP:
					gs = rollup_gs_list(canonicalize_gs_list(gc->groupsets, true));
					break;
				case GROUPINGTYPE_CUBE:
					gs = cube_gs_list(canonicalize_gs_list(gc->groupsets, true));
					break;
				case GROUPINGTYPE_GROUPING_SETS:
					gs = canonicalize_gs_list(gc->groupsets, false);
					break;
				default:
					elog(ERROR,"invalid grouping set");
			}
			list = list_concat(list,gs);
		}
		else
		{
			elog(ERROR,"invalid grouping set list");
		}
	}
	return list;
}

/* Produce the list of N+1 canonical grouping sets corresponding
 * to the rollup of the given list of N canonical grouping sets.
 * These N+1 grouping sets are listed in the descending order
 * based on the number of columns.
 *
 * Argument and result are both a list of bit map sets.
 */
static List *rollup_gs_list(List *gsl)
{
	ListCell *lc;
	Bitmapset **bms;
	int i, n = list_length(gsl);
	
	if ( n == 0 )
		elog(ERROR,"invalid grouping ordinary grouping set list");
	
	if ( n > 1 )
	{
		/* Reverse the elements in gsl */
		List *new_gsl = NIL;
		foreach (lc, gsl)
		{
			new_gsl = lcons(lfirst(lc), new_gsl);
		}
		list_free(gsl);
		gsl = new_gsl;

		bms = (Bitmapset**)palloc(n*sizeof(Bitmapset*));
		i = 0;
		foreach (lc, gsl)
		{
			bms[i++] = (Bitmapset*)lfirst(lc);
		}
		for ( i = n-2; i >= 0; i-- )
		{
			bms[i] = bms_add_members(bms[i], bms[i+1]);
		}
		pfree(bms);
	}

	return lappend(gsl, NULL);
}

/* Subroutine for cube_gs_list. */
static List *add_gs_combinations(List *list, int n, int i,
								 Bitmapset **base, Bitmapset **work)
{
	if ( i < n )
	{
		work[i] = base[i];
		list = add_gs_combinations(list, n, i+1, base, work);
		work[i] = NULL;
		list = add_gs_combinations(list, n, i+1, base, work);	
	}
	else
	{
		Bitmapset *gs = NULL;
		int j;
		for ( j = 0; j < n; j++ )
		{
			gs = bms_add_members(gs, work[j]);
		}
		list = lappend(list,gs);
	}
	return list;
}

/* Produce the list of 2^N canonical grouping sets corresponding
 * to the cube of the given list of N canonical grouping sets.
 *
 * We could do this more efficiently, but the number of grouping
 * sets should be small, so don't bother.
 *
 * Argument and result are both a list of bit map sets.
 */
static List *cube_gs_list(List *gsl)
{
	ListCell *lc;
	Bitmapset **bms_base;
	Bitmapset **bms_work;
	int i, n = list_length(gsl);
	
	if ( n == 0 )
		elog(ERROR,"invalid grouping ordinary grouping set list");
	
	bms_base = (Bitmapset**)palloc(n*sizeof(Bitmapset*));
	bms_work = (Bitmapset**)palloc(n*sizeof(Bitmapset*));
	i = 0;
	foreach (lc, gsl)
	{
		bms_work[i] = NULL;
		bms_base[i++] = (Bitmapset*)lfirst(lc);
	}

	return add_gs_combinations(NIL, n, 0, bms_base, bms_work);
}

/* Subroutine for sort_canonical_gs_list. */
static int gs_compare(const void *a, const void*b)
{
	/* Put the larger grouping sets before smaller ones. */
	return (0-bms_compare(*(Bitmapset**)a, *(Bitmapset**)b));
}

/* Produce a sorted array of Bitmapsets from the given list of Bitmapsets in
 * descending order.
 */
static void sort_canonical_gs_list(List *gs, int *p_nsets, Bitmapset ***p_sets)
{
	ListCell *lc;
	int nsets = list_length(gs);
	Bitmapset **sets = palloc(nsets*sizeof(Bitmapset*));
	int i = 0;
	
	foreach (lc, gs)
	{
		sets[i++] =  (Bitmapset*)lfirst(lc);
	}
	
	qsort(sets, nsets, sizeof(Bitmapset*), gs_compare);
	
	Assert( p_nsets != NULL && p_sets != NULL );
	
	*p_nsets = nsets;
	*p_sets = sets;
}

/*
 * In any plan where we are doing multi-phase limit, the first phase needs
 * to take the offset into account.
 */
static Plan *
pushdown_preliminary_limit(Plan *plan, Node *limitCount, int64 count_est, Node *limitOffset, int64 offset_est)
{
	Node *precount = copyObject(limitCount);
	int64 precount_est = count_est;
	Plan *result_plan = plan;

	/*
	 * If we've specified an offset *and* a limit, we need to collect
	 * from tuples from 0 -> count + offset
	 *
	 * add offset to each QEs requested contribution. 
	 * ( MPP-1370: Do it even if no ORDER BY was specified) 
	 */	
	if (precount && limitOffset)
	{
		precount = (Node*)make_op(NULL,
								  list_make1(makeString(pstrdup("+"))),
								  copyObject(limitOffset),
								  precount,
								  -1);
		precount_est += offset_est;
	}
			
	if (precount != NULL)
	{
		/*
		 * Add a prelimary LIMIT on the partitioned results. This may
		 * reduce the amount of work done on the QEs.
		 */
		result_plan = (Plan *) make_limit(result_plan,
										  NULL,
										  precount,
										  0,
										  precount_est);

		result_plan->flow = pull_up_Flow(result_plan,
										 result_plan->lefttree,
										 true);
	}

	return result_plan;
}<|MERGE_RESOLUTION|>--- conflicted
+++ resolved
@@ -558,11 +558,11 @@
 	/* Create a PlannerInfo data structure for this subquery */
 	root = makeNode(PlannerInfo);
 	root->parse = parse;
-<<<<<<< HEAD
 	root->glob = glob;
 	root->query_level = parent_root ? parent_root->query_level + 1 : 1;
 	root->parent_root = parent_root;
 	root->planner_cxt = CurrentMemoryContext;
+	root->eq_classes = NIL;
 	root->init_plans = NIL;
 	
 	root->list_cteplaninfo = NIL;
@@ -571,10 +571,6 @@
 		root->list_cteplaninfo = init_list_cteplaninfo(list_length(parse->cteList));
 	}
 	
-=======
-	root->planner_cxt = CurrentMemoryContext;
-	root->eq_classes = NIL;
->>>>>>> ebef17c7
 	root->in_info_list = NIL;
 	root->append_rel_list = NIL;
 
@@ -1442,7 +1438,6 @@
 		numGroupCols = canonical_grpsets->num_distcols;
 
 		/*
-<<<<<<< HEAD
 		 * Clean up parse->groupClause if the grouping set is an empty
 		 * set.
 		 */
@@ -1460,7 +1455,8 @@
 			ereport(ERROR,
 					(errcode(ERRCODE_FEATURE_NOT_SUPPORTED),
 					 errmsg("WITHIN GROUP aggregate cannot be used in GROUPING SETS query")));
-=======
+
+		/*
 		 * Calculate pathkeys that represent grouping/ordering requirements.
 		 * Stash them in PlannerInfo so that query_planner can canonicalize
 		 * them after EquivalenceClasses have been formed.
@@ -1475,7 +1471,6 @@
 										  parse->sortClause,
 										  tlist,
 										  false);
->>>>>>> ebef17c7
 
 		/*
 		 * Will need actual number of aggregates for estimating costs.
