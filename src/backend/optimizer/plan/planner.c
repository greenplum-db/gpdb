--- conflicted
+++ resolved
@@ -3,22 +3,14 @@
  * planner.c
  *	  The query optimizer external interface.
  *
-<<<<<<< HEAD
  * Portions Copyright (c) 2005-2008, Greenplum inc
  * Portions Copyright (c) 2012-Present Pivotal Software, Inc.
- * Portions Copyright (c) 1996-2008, PostgreSQL Global Development Group
-=======
  * Portions Copyright (c) 1996-2009, PostgreSQL Global Development Group
->>>>>>> b0a6ad70
  * Portions Copyright (c) 1994, Regents of the University of California
  *
  *
  * IDENTIFICATION
-<<<<<<< HEAD
- *	  $PostgreSQL: pgsql/src/backend/optimizer/plan/planner.c,v 1.247 2008/12/18 18:20:33 tgl Exp $
-=======
  *	  $PostgreSQL: pgsql/src/backend/optimizer/plan/planner.c,v 1.250 2009/01/01 17:23:44 momjian Exp $
->>>>>>> b0a6ad70
  *
  *-------------------------------------------------------------------------
  */
@@ -2243,11 +2235,7 @@
 				result_plan = (Plan *)
 					make_windowagg(root,
 								   (List *) copyObject(window_tlist),
-<<<<<<< HEAD
 								   wflists->windowFuncs[wc->winref],
-=======
-								   list_length(wflists->windowFuncs[wc->winref]),
->>>>>>> b0a6ad70
 								   wc->winref,
 								   partNumCols,
 								   partColIdx,
@@ -2255,16 +2243,12 @@
 								   ordNumCols,
 								   ordColIdx,
 								   ordOperators,
-<<<<<<< HEAD
 								   firstOrderCol,
 								   firstOrderCmpOperator,
 								   firstOrderNullsFirst,
 								   wc->frameOptions,
 								   wc->startOffset,
 								   wc->endOffset,
-=======
-								   wc->frameOptions,
->>>>>>> b0a6ad70
 								   result_plan);
 			}
 		}
