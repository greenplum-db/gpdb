--- conflicted
+++ resolved
@@ -23,11 +23,7 @@
  *
  *
  * IDENTIFICATION
-<<<<<<< HEAD
- *	  $PostgreSQL: pgsql/src/backend/optimizer/prep/prepjointree.c,v 1.55 2008/10/04 21:56:53 tgl Exp $
-=======
  *	  $PostgreSQL: pgsql/src/backend/optimizer/prep/prepjointree.c,v 1.50 2008/03/18 22:04:14 tgl Exp $
->>>>>>> f260edb1
  *
  *-------------------------------------------------------------------------
  */
@@ -44,6 +40,7 @@
 #include "rewrite/rewriteManip.h"
 
 #include "cdb/cdbsubselect.h"           /* cdbsubselect_flatten_sublinks() */
+#include "optimizer/transform.h"
 
 
 typedef struct reduce_outer_joins_state
@@ -242,6 +239,13 @@
 			funcquery = inline_set_returning_function(root, rte->funcexpr);
 			if (funcquery)
 			{
+
+				/*
+				 * GPDB: Normalize the resulting query, like standard_planner()
+				 * does for the main query.
+				 */
+				funcquery = normalize_query(funcquery);
+
 				/* Successful expansion, replace the rtable entry */
 				rte->rtekind = RTE_SUBQUERY;
 				rte->subquery = funcquery;
@@ -464,10 +468,7 @@
 	subroot->parent_root = root->parent_root;
 	subroot->planner_cxt = CurrentMemoryContext;
 	subroot->init_plans = NIL;
-<<<<<<< HEAD
 	subroot->cte_plan_ids = NIL;
-=======
->>>>>>> f260edb1
 	subroot->eq_classes = NIL;
 	subroot->in_info_list = NIL;
 	subroot->append_rel_list = NIL;
