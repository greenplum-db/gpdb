--- conflicted
+++ resolved
@@ -55,6 +55,7 @@
 
 #include "cdb/cdbllize.h"                   /* pull_up_Flow() */
 #include "cdb/cdbpartition.h"
+#include "cdb/cdbpath.h"
 #include "cdb/cdbsetop.h"
 #include "cdb/cdbvars.h"
 #include "commands/tablecmds.h"
@@ -464,6 +465,28 @@
 								   refnames_tlist,
 								   &lpath_tlist,
 								   NULL);
+
+	/*
+	 * If the non-recursive side is SegmentGeneral, force it to be executed
+	 * on exactly one segment. The worktable scan we build on the recursive
+	 * side will use the same locus as the non-recursive side, and if it's
+	 * SegmentGeneral, the result of the join may end up having a different
+	 * locus.
+	 *
+	 * GPDB_96_MERGE_FIXME: On master, before the merge, more complicated
+	 * logic was added in commit ad6a6067d9 to make the loci on the WorkTableScan
+	 * and the RecursiveUnion correct. That was largely reverted as part of the
+	 * merge, and things seem to be working with this much simpler thing, but
+	 * I'm not sure if the logic is 100% correct now.
+	 */
+	if (CdbPathLocus_IsSegmentGeneral(lpath->locus))
+	{
+		CdbPathLocus gather_locus;
+
+		CdbPathLocus_MakeSingleQE(&gather_locus, lpath->locus.numsegments);
+		lpath = cdbpath_create_motion_path(root, lpath, NIL, false, gather_locus);
+	}
+
 	/* The right path will want to look at the left one ... */
 	root->non_recursive_path = lpath;
 	rpath = recurse_set_operations(setOp->rarg, root,
@@ -511,52 +534,7 @@
 	}
 
 	/*
-<<<<<<< HEAD
-	 * And make the path node.
-=======
-	 * When building worktable scan path, its locus is set
-	 * the same as the non-recursive plan's locus. But in
-	 * Greenplum, locus may change by motion if worktable
-	 * join with other relations. In `cdbpath_motion_for_join`,
-	 * paths contains worktable scan are set ok_replicated to false
-	 * and movable to false, so if lplan's locus does not equal to
-	 * rplan's, rplan's locus must be singleQE or entry. Then we just make
-	 * them the same locus.
-	 */
-	if (lplan->flow->locustype != rplan->flow->locustype &&
-		lplan->flow->flotype == FLOW_SINGLETON &&
-		rplan->flow->flotype == FLOW_SINGLETON)
-	{
-		if (rplan->flow->locustype != CdbLocusType_SingleQE &&
-			rplan->flow->locustype != CdbLocusType_Entry)
-		{
-			elog(ERROR,
-				 "expect rplan's locus to be singleQE or entry, "
-				 "but found %d", rplan->flow->locustype);
-		}
-
-		if (lplan->flow->locustype == CdbLocusType_General ||
-			lplan->flow->locustype == CdbLocusType_Entry)
-		{
-			/* do nothing, will set flow correct at the end of the function */
-		}
-		else if (lplan->flow->locustype == CdbLocusType_SegmentGeneral)
-			lplan = (Plan *) make_motion_gather(root, lplan, NIL);
-		else
-		{
-			elog(ERROR,
-				 "expect lplan's locus to be either general or segmentgeneral, "
-				 "but found %d", lplan->flow->locustype);
-		}
-		/* set lplan's flow same as rplan's */
-		lplan->flow->locustype = rplan->flow->locustype;
-		lplan->flow->segindex = rplan->flow->segindex;
-		lplan->flow->numsegments = rplan->flow->numsegments;
-	}
-
-	/*
 	 * And make the plan node.
->>>>>>> b396ef2e
 	 */
 	path = (Path *) create_recursiveunion_path(root,
 											   result_rel,
@@ -566,11 +544,6 @@
 											   groupList,
 											   root->wt_param_id,
 											   dNumGroups);
-
-	/* GPDB_96_MERGE_FIXME: is there anything that guarantees that the left and right
-	 * path have the same locus, and that it makes sense?
-	 * In fact, the outer path is a WorktableScan.
-	 */
 	path->locus = rpath->locus;
 
 	return path;
@@ -1027,7 +1000,8 @@
 										groupList,
 										NIL,
 										NULL,
-										dNumGroups);
+										dNumGroups,
+										NULL);
 	}
 	else
 	{
@@ -1123,20 +1097,10 @@
 	 */
 	cost_agg(&hashed_p, root, AGG_HASHED, NULL,
 			 numGroupCols, dNumGroups / planner_segment_count(NULL),
-<<<<<<< HEAD
 			 input_path->startup_cost, input_path->total_cost,
 			 input_path->rows,
-#if 0 /* GPDB_96_MERGE_FIXME */
-			 hashentrysize, /* input_width */
-			 0, /* hash_batches - so spilling expected with TupleHashTable */
-			 hashentrysize, /* hashentry_width */
-#endif
-=======
-			 input_plan->startup_cost, input_plan->total_cost,
-			 input_plan->plan_rows,
 			 NULL, /* GPDB: We are using the upstream hash table implementation,
 					* which does not spill. */
->>>>>>> b396ef2e
 			 false /* hash_streaming */);
 
 	/*
