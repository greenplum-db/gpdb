/* -------------------------------------------------------------------------
 *
 * decode.c
 *		This module decodes WAL records read using xlogreader.h's APIs for the
 *		purpose of logical decoding by passing information to the
 *		reorderbuffer module (containing the actual changes) and to the
 *		snapbuild module to build a fitting catalog snapshot (to be able to
 *		properly decode the changes in the reorderbuffer).
 *
 * NOTE:
 *		This basically tries to handle all low level xlog stuff for
 *		reorderbuffer.c and snapbuild.c. There's some minor leakage where a
 *		specific record's struct is used to pass data along, but those just
 *		happen to contain the right amount of data in a convenient
 *		format. There isn't and shouldn't be much intelligence about the
 *		contents of records in here except turning them into a more usable
 *		format.
 *
 * Portions Copyright (c) 1996-2019, PostgreSQL Global Development Group
 * Portions Copyright (c) 1994, Regents of the University of California
 *
 * IDENTIFICATION
 *	  src/backend/replication/logical/decode.c
 *
 * -------------------------------------------------------------------------
 */
#include "postgres.h"

#include "access/heapam.h"
#include "access/heapam_xlog.h"
#include "access/transam.h"
#include "access/xact.h"
#include "access/xlog_internal.h"
#include "access/xlogutils.h"
#include "access/xlogreader.h"
#include "access/xlogrecord.h"

#include "catalog/pg_control.h"

#include "replication/decode.h"
#include "replication/logical.h"
#include "replication/message.h"
#include "replication/reorderbuffer.h"
#include "replication/origin.h"
#include "replication/snapbuild.h"

#include "storage/standby.h"

typedef struct XLogRecordBuffer
{
	XLogRecPtr	origptr;
	XLogRecPtr	endptr;
	XLogReaderState *record;
} XLogRecordBuffer;

/* RMGR Handlers */
static void DecodeXLogOp(LogicalDecodingContext *ctx, XLogRecordBuffer *buf);
static void DecodeHeapOp(LogicalDecodingContext *ctx, XLogRecordBuffer *buf);
static void DecodeHeap2Op(LogicalDecodingContext *ctx, XLogRecordBuffer *buf);
static void DecodeXactOp(LogicalDecodingContext *ctx, XLogRecordBuffer *buf);
static void DecodeStandbyOp(LogicalDecodingContext *ctx, XLogRecordBuffer *buf);
static void DecodeLogicalMsgOp(LogicalDecodingContext *ctx, XLogRecordBuffer *buf);

/* individual record(group)'s handlers */
static void DecodeInsert(LogicalDecodingContext *ctx, XLogRecordBuffer *buf);
static void DecodeUpdate(LogicalDecodingContext *ctx, XLogRecordBuffer *buf);
static void DecodeDelete(LogicalDecodingContext *ctx, XLogRecordBuffer *buf);
static void DecodeTruncate(LogicalDecodingContext *ctx, XLogRecordBuffer *buf);
static void DecodeMultiInsert(LogicalDecodingContext *ctx, XLogRecordBuffer *buf);
static void DecodeSpecConfirm(LogicalDecodingContext *ctx, XLogRecordBuffer *buf);

static void DecodeCommit(LogicalDecodingContext *ctx, XLogRecordBuffer *buf,
						 xl_xact_parsed_commit *parsed, TransactionId xid);
static void DecodeAbort(LogicalDecodingContext *ctx, XLogRecordBuffer *buf,
						xl_xact_parsed_abort *parsed, TransactionId xid);

/* common function to decode tuples */
static void DecodeXLogTuple(char *data, Size len, ReorderBufferTupleBuf *tup);

/*
 * Take every XLogReadRecord()ed record and perform the actions required to
 * decode it using the output plugin already setup in the logical decoding
 * context.
 *
 * NB: Note that every record's xid needs to be processed by reorderbuffer
 * (xids contained in the content of records are not relevant for this rule).
 * That means that for records which'd otherwise not go through the
 * reorderbuffer ReorderBufferProcessXid() has to be called. We don't want to
 * call ReorderBufferProcessXid for each record type by default, because
 * e.g. empty xacts can be handled more efficiently if there's no previous
 * state for them.
 *
 * We also support the ability to fast forward thru records, skipping some
 * record types completely - see individual record types for details.
 */
void
LogicalDecodingProcessRecord(LogicalDecodingContext *ctx, XLogReaderState *record)
{
	XLogRecordBuffer buf;

	buf.origptr = ctx->reader->ReadRecPtr;
	buf.endptr = ctx->reader->EndRecPtr;
	buf.record = record;

	/* cast so we get a warning when new rmgrs are added */
	switch ((RmgrIds) XLogRecGetRmid(record))
	{
			/*
			 * Rmgrs we care about for logical decoding. Add new rmgrs in
			 * rmgrlist.h's order.
			 */
		case RM_XLOG_ID:
			DecodeXLogOp(ctx, &buf);
			break;

		case RM_XACT_ID:
			DecodeXactOp(ctx, &buf);
			break;

		case RM_STANDBY_ID:
			DecodeStandbyOp(ctx, &buf);
			break;

		case RM_HEAP2_ID:
			DecodeHeap2Op(ctx, &buf);
			break;

		case RM_HEAP_ID:
			DecodeHeapOp(ctx, &buf);
			break;

		case RM_LOGICALMSG_ID:
			DecodeLogicalMsgOp(ctx, &buf);
			break;

			/*
			 * Rmgrs irrelevant for logical decoding; they describe stuff not
			 * represented in logical decoding. Add new rmgrs in rmgrlist.h's
			 * order.
			 */
		case RM_SMGR_ID:
		case RM_CLOG_ID:
		case RM_DBASE_ID:
		case RM_TBLSPC_ID:
		case RM_MULTIXACT_ID:
		case RM_RELMAP_ID:
		case RM_BTREE_ID:
		case RM_HASH_ID:
		case RM_GIN_ID:
		case RM_GIST_ID:
		case RM_SEQ_ID:
		case RM_SPGIST_ID:
		case RM_BRIN_ID:
		case RM_COMMIT_TS_ID:
		case RM_REPLORIGIN_ID:
		case RM_GENERIC_ID:
		case RM_BITMAP_ID:
		case RM_DISTRIBUTEDLOG_ID:
			/* just deal with xid, and done */
			ReorderBufferProcessXid(ctx->reorder, XLogRecGetXid(record),
									buf.origptr);
			break;

		case RM_APPEND_ONLY_ID:
			/*
			 * GPDB_94_MERGE_FIXME: logical decoding hasn't been implemented for
			 * append-only tables yet.
			 */
			break;

		case RM_NEXT_ID:
			elog(ERROR, "unexpected RM_NEXT_ID rmgr_id: %u", (RmgrIds) XLogRecGetRmid(buf.record));
	}
}

/*
 * Handle rmgr XLOG_ID records for DecodeRecordIntoReorderBuffer().
 */
static void
DecodeXLogOp(LogicalDecodingContext *ctx, XLogRecordBuffer *buf)
{
	SnapBuild  *builder = ctx->snapshot_builder;
	uint8		info = XLogRecGetInfo(buf->record) & ~XLR_INFO_MASK;

	ReorderBufferProcessXid(ctx->reorder, XLogRecGetXid(buf->record),
							buf->origptr);

	switch (info)
	{
			/* this is also used in END_OF_RECOVERY checkpoints */
		case XLOG_CHECKPOINT_SHUTDOWN:
		case XLOG_END_OF_RECOVERY:
			SnapBuildSerializationPoint(builder, buf->origptr);

			break;
		case XLOG_CHECKPOINT_ONLINE:

			/*
			 * a RUNNING_XACTS record will have been logged near to this, we
			 * can restart from there.
			 */
			break;
		case XLOG_NOOP:
		case XLOG_NEXTOID:
		case XLOG_NEXTGXID:
		case XLOG_SWITCH:
		case XLOG_BACKUP_END:
		case XLOG_PARAMETER_CHANGE:
		case XLOG_RESTORE_POINT:
		case XLOG_FPW_CHANGE:
		case XLOG_FPI_FOR_HINT:
		case XLOG_FPI:
<<<<<<< HEAD
		case XLOG_NEXTRELFILENODE:
=======
		case XLOG_OVERWRITE_CONTRECORD:
>>>>>>> 7cd0d523
			break;
		default:
			elog(ERROR, "unexpected RM_XLOG_ID record type: %u", info);
	}
}

/*
 * Handle rmgr XACT_ID records for DecodeRecordIntoReorderBuffer().
 */
static void
DecodeXactOp(LogicalDecodingContext *ctx, XLogRecordBuffer *buf)
{
	SnapBuild  *builder = ctx->snapshot_builder;
	ReorderBuffer *reorder = ctx->reorder;
	XLogReaderState *r = buf->record;
	uint8		info = XLogRecGetInfo(r) & XLOG_XACT_OPMASK;

	/*
	 * If the snapshot isn't yet fully built, we cannot decode anything, so
	 * bail out.
	 *
	 * However, it's critical to process XLOG_XACT_ASSIGNMENT records even
	 * when the snapshot is being built: it is possible to get later records
	 * that require subxids to be properly assigned.
	 */
	if (SnapBuildCurrentState(builder) < SNAPBUILD_FULL_SNAPSHOT &&
		info != XLOG_XACT_ASSIGNMENT)
		return;

	switch (info)
	{
		case XLOG_XACT_COMMIT:
		case XLOG_XACT_COMMIT_PREPARED:
			{
				xl_xact_commit *xlrec;
				xl_xact_parsed_commit parsed;
				TransactionId xid;

				xlrec = (xl_xact_commit *) XLogRecGetData(r);
				ParseCommitRecord(XLogRecGetInfo(buf->record), xlrec, &parsed);

				if (!TransactionIdIsValid(parsed.twophase_xid))
					xid = XLogRecGetXid(r);
				else
					xid = parsed.twophase_xid;

				DecodeCommit(ctx, buf, &parsed, xid);
				break;
			}
		case XLOG_XACT_ABORT:
		case XLOG_XACT_ABORT_PREPARED:
			{
				xl_xact_abort *xlrec;
				xl_xact_parsed_abort parsed;
				TransactionId xid;

				xlrec = (xl_xact_abort *) XLogRecGetData(r);
				ParseAbortRecord(XLogRecGetInfo(buf->record), xlrec, &parsed);

				if (!TransactionIdIsValid(parsed.twophase_xid))
					xid = XLogRecGetXid(r);
				else
					xid = parsed.twophase_xid;

				DecodeAbort(ctx, buf, &parsed, xid);
				break;
			}
		case XLOG_XACT_ASSIGNMENT:
			{
				xl_xact_assignment *xlrec;
				int			i;
				TransactionId *sub_xid;

				xlrec = (xl_xact_assignment *) XLogRecGetData(r);

				sub_xid = &xlrec->xsub[0];

				for (i = 0; i < xlrec->nsubxacts; i++)
				{
					ReorderBufferAssignChild(reorder, xlrec->xtop,
											 *(sub_xid++), buf->origptr);
				}
				break;
			}
		case XLOG_XACT_PREPARE:

			/*
			 * Currently decoding ignores PREPARE TRANSACTION and will just
			 * decode the transaction when the COMMIT PREPARED is sent or
			 * throw away the transaction's contents when a ROLLBACK PREPARED
			 * is received. In the future we could add code to expose prepared
			 * transactions in the changestream allowing for a kind of
			 * distributed 2PC.
			 */
			ReorderBufferProcessXid(reorder, XLogRecGetXid(r), buf->origptr);
			break;
		default:
			elog(ERROR, "unexpected RM_XACT_ID record type: %u", info);
	}
}

/*
 * Handle rmgr STANDBY_ID records for DecodeRecordIntoReorderBuffer().
 */
static void
DecodeStandbyOp(LogicalDecodingContext *ctx, XLogRecordBuffer *buf)
{
	SnapBuild  *builder = ctx->snapshot_builder;
	XLogReaderState *r = buf->record;
	uint8		info = XLogRecGetInfo(r) & ~XLR_INFO_MASK;

	ReorderBufferProcessXid(ctx->reorder, XLogRecGetXid(r), buf->origptr);

	switch (info)
	{
		case XLOG_RUNNING_XACTS:
			{
				xl_running_xacts *running = (xl_running_xacts *) XLogRecGetData(r);

				SnapBuildProcessRunningXacts(builder, buf->origptr, running);

				/*
				 * Abort all transactions that we keep track of, that are
				 * older than the record's oldestRunningXid. This is the most
				 * convenient spot for doing so since, in contrast to shutdown
				 * or end-of-recovery checkpoints, we have information about
				 * all running transactions which includes prepared ones,
				 * while shutdown checkpoints just know that no non-prepared
				 * transactions are in progress.
				 */
				ReorderBufferAbortOld(ctx->reorder, running->oldestRunningXid);
			}
			break;
		case XLOG_STANDBY_LOCK:
			break;
		case XLOG_INVALIDATIONS:
			{
				xl_invalidations *invalidations =
				(xl_invalidations *) XLogRecGetData(r);

				if (!ctx->fast_forward)
					ReorderBufferImmediateInvalidation(ctx->reorder,
													   invalidations->nmsgs,
													   invalidations->msgs);
			}
			break;
		default:
			elog(ERROR, "unexpected RM_STANDBY_ID record type: %u", info);
	}
}

/*
 * Handle rmgr HEAP2_ID records for DecodeRecordIntoReorderBuffer().
 */
static void
DecodeHeap2Op(LogicalDecodingContext *ctx, XLogRecordBuffer *buf)
{
	uint8		info = XLogRecGetInfo(buf->record) & XLOG_HEAP_OPMASK;
	TransactionId xid = XLogRecGetXid(buf->record);
	SnapBuild  *builder = ctx->snapshot_builder;

	ReorderBufferProcessXid(ctx->reorder, xid, buf->origptr);

	/*
	 * If we don't have snapshot or we are just fast-forwarding, there is no
	 * point in decoding changes.
	 */
	if (SnapBuildCurrentState(builder) < SNAPBUILD_FULL_SNAPSHOT ||
		ctx->fast_forward)
		return;

	switch (info)
	{
		case XLOG_HEAP2_MULTI_INSERT:
			if (!ctx->fast_forward &&
				SnapBuildProcessChange(builder, xid, buf->origptr))
				DecodeMultiInsert(ctx, buf);
			break;
		case XLOG_HEAP2_NEW_CID:
			{
				xl_heap_new_cid *xlrec;

				xlrec = (xl_heap_new_cid *) XLogRecGetData(buf->record);
				SnapBuildProcessNewCid(builder, xid, buf->origptr, xlrec);

				break;
			}
		case XLOG_HEAP2_REWRITE:

			/*
			 * Although these records only exist to serve the needs of logical
			 * decoding, all the work happens as part of crash or archive
			 * recovery, so we don't need to do anything here.
			 */
			break;

			/*
			 * Everything else here is just low level physical stuff we're not
			 * interested in.
			 */
		case XLOG_HEAP2_FREEZE_PAGE:
		case XLOG_HEAP2_CLEAN:
		case XLOG_HEAP2_CLEANUP_INFO:
		case XLOG_HEAP2_VISIBLE:
		case XLOG_HEAP2_LOCK_UPDATED:
			break;
		default:
			elog(ERROR, "unexpected RM_HEAP2_ID record type: %u", info);
	}
}

/*
 * Handle rmgr HEAP_ID records for DecodeRecordIntoReorderBuffer().
 */
static void
DecodeHeapOp(LogicalDecodingContext *ctx, XLogRecordBuffer *buf)
{
	uint8		info = XLogRecGetInfo(buf->record) & XLOG_HEAP_OPMASK;
	TransactionId xid = XLogRecGetXid(buf->record);
	SnapBuild  *builder = ctx->snapshot_builder;

	ReorderBufferProcessXid(ctx->reorder, xid, buf->origptr);

	/*
	 * If we don't have snapshot or we are just fast-forwarding, there is no
	 * point in decoding data changes.
	 */
	if (SnapBuildCurrentState(builder) < SNAPBUILD_FULL_SNAPSHOT ||
		ctx->fast_forward)
		return;

	switch (info)
	{
		case XLOG_HEAP_INSERT:
			if (SnapBuildProcessChange(builder, xid, buf->origptr))
				DecodeInsert(ctx, buf);
			break;

			/*
			 * Treat HOT update as normal updates. There is no useful
			 * information in the fact that we could make it a HOT update
			 * locally and the WAL layout is compatible.
			 */
		case XLOG_HEAP_HOT_UPDATE:
		case XLOG_HEAP_UPDATE:
			if (SnapBuildProcessChange(builder, xid, buf->origptr))
				DecodeUpdate(ctx, buf);
			break;

		case XLOG_HEAP_DELETE:
			if (SnapBuildProcessChange(builder, xid, buf->origptr))
				DecodeDelete(ctx, buf);
			break;

		case XLOG_HEAP_TRUNCATE:
			if (SnapBuildProcessChange(builder, xid, buf->origptr))
				DecodeTruncate(ctx, buf);
			break;

		case XLOG_HEAP_INPLACE:

			/*
			 * Inplace updates are only ever performed on catalog tuples and
			 * can, per definition, not change tuple visibility.  Since we
			 * don't decode catalog tuples, we're not interested in the
			 * record's contents.
			 *
			 * In-place updates can be used either by XID-bearing transactions
			 * (e.g.  in CREATE INDEX CONCURRENTLY) or by XID-less
			 * transactions (e.g.  VACUUM).  In the former case, the commit
			 * record will include cache invalidations, so we mark the
			 * transaction as catalog modifying here. Currently that's
			 * redundant because the commit will do that as well, but once we
			 * support decoding in-progress relations, this will be important.
			 */
			if (!TransactionIdIsValid(xid))
				break;

			SnapBuildProcessChange(builder, xid, buf->origptr);
			ReorderBufferXidSetCatalogChanges(ctx->reorder, xid, buf->origptr);
			break;

		case XLOG_HEAP_CONFIRM:
			if (SnapBuildProcessChange(builder, xid, buf->origptr))
				DecodeSpecConfirm(ctx, buf);
			break;

		case XLOG_HEAP_LOCK:
			/* we don't care about row level locks for now */
			break;

		default:
			elog(ERROR, "unexpected RM_HEAP_ID record type: %u", info);
			break;
	}
}

static inline bool
FilterByOrigin(LogicalDecodingContext *ctx, RepOriginId origin_id)
{
	if (ctx->callbacks.filter_by_origin_cb == NULL)
		return false;

	return filter_by_origin_cb_wrapper(ctx, origin_id);
}

/*
 * Handle rmgr LOGICALMSG_ID records for DecodeRecordIntoReorderBuffer().
 */
static void
DecodeLogicalMsgOp(LogicalDecodingContext *ctx, XLogRecordBuffer *buf)
{
	SnapBuild  *builder = ctx->snapshot_builder;
	XLogReaderState *r = buf->record;
	TransactionId xid = XLogRecGetXid(r);
	uint8		info = XLogRecGetInfo(r) & ~XLR_INFO_MASK;
	RepOriginId origin_id = XLogRecGetOrigin(r);
	Snapshot	snapshot;
	xl_logical_message *message;

	if (info != XLOG_LOGICAL_MESSAGE)
		elog(ERROR, "unexpected RM_LOGICALMSG_ID record type: %u", info);

	ReorderBufferProcessXid(ctx->reorder, XLogRecGetXid(r), buf->origptr);

	/*
	 * If we don't have snapshot or we are just fast-forwarding, there is no
	 * point in decoding messages.
	 */
	if (SnapBuildCurrentState(builder) < SNAPBUILD_FULL_SNAPSHOT ||
		ctx->fast_forward)
		return;

	message = (xl_logical_message *) XLogRecGetData(r);

	if (message->dbId != ctx->slot->data.database ||
		FilterByOrigin(ctx, origin_id))
		return;

	if (message->transactional &&
		!SnapBuildProcessChange(builder, xid, buf->origptr))
		return;
	else if (!message->transactional &&
			 (SnapBuildCurrentState(builder) != SNAPBUILD_CONSISTENT ||
			  SnapBuildXactNeedsSkip(builder, buf->origptr)))
		return;

	snapshot = SnapBuildGetOrBuildSnapshot(builder, xid);
	ReorderBufferQueueMessage(ctx->reorder, xid, snapshot, buf->endptr,
							  message->transactional,
							  message->message, /* first part of message is
												 * prefix */
							  message->message_size,
							  message->message + message->prefix_size);
}

/*
 * Consolidated commit record handling between the different form of commit
 * records.
 */
static void
DecodeCommit(LogicalDecodingContext *ctx, XLogRecordBuffer *buf,
			 xl_xact_parsed_commit *parsed, TransactionId xid)
{
	XLogRecPtr	origin_lsn = InvalidXLogRecPtr;
	TimestampTz commit_time = parsed->xact_time;
	RepOriginId origin_id = XLogRecGetOrigin(buf->record);
	int			i;

	if (parsed->xinfo & XACT_XINFO_HAS_ORIGIN)
	{
		origin_lsn = parsed->origin_lsn;
		commit_time = parsed->origin_timestamp;
	}

	/*
	 * Process invalidation messages, even if we're not interested in the
	 * transaction's contents, since the various caches need to always be
	 * consistent.
	 */
	if (parsed->nmsgs > 0)
	{
		if (!ctx->fast_forward)
			ReorderBufferAddInvalidations(ctx->reorder, xid, buf->origptr,
										  parsed->nmsgs, parsed->msgs);
		ReorderBufferXidSetCatalogChanges(ctx->reorder, xid, buf->origptr);
	}

	SnapBuildCommitTxn(ctx->snapshot_builder, buf->origptr, xid,
					   parsed->nsubxacts, parsed->subxacts);

	/* ----
	 * Check whether we are interested in this specific transaction, and tell
	 * the reorderbuffer to forget the content of the (sub-)transactions
	 * if not.
	 *
	 * There can be several reasons we might not be interested in this
	 * transaction:
	 * 1) We might not be interested in decoding transactions up to this
	 *	  LSN. This can happen because we previously decoded it and now just
	 *	  are restarting or if we haven't assembled a consistent snapshot yet.
	 * 2) The transaction happened in another database.
	 * 3) The output plugin is not interested in the origin.
	 * 4) We are doing fast-forwarding
	 *
	 * We can't just use ReorderBufferAbort() here, because we need to execute
	 * the transaction's invalidations.  This currently won't be needed if
	 * we're just skipping over the transaction because currently we only do
	 * so during startup, to get to the first transaction the client needs. As
	 * we have reset the catalog caches before starting to read WAL, and we
	 * haven't yet touched any catalogs, there can't be anything to invalidate.
	 * But if we're "forgetting" this commit because it's it happened in
	 * another database, the invalidations might be important, because they
	 * could be for shared catalogs and we might have loaded data into the
	 * relevant syscaches.
	 * ---
	 */
	if (SnapBuildXactNeedsSkip(ctx->snapshot_builder, buf->origptr) ||
		(parsed->dbId != InvalidOid && parsed->dbId != ctx->slot->data.database) ||
		ctx->fast_forward || FilterByOrigin(ctx, origin_id))
	{
		for (i = 0; i < parsed->nsubxacts; i++)
		{
			ReorderBufferForget(ctx->reorder, parsed->subxacts[i], buf->origptr);
		}
		ReorderBufferForget(ctx->reorder, xid, buf->origptr);

		return;
	}

	/* tell the reorderbuffer about the surviving subtransactions */
	for (i = 0; i < parsed->nsubxacts; i++)
	{
		ReorderBufferCommitChild(ctx->reorder, xid, parsed->subxacts[i],
								 buf->origptr, buf->endptr);
	}

	/* replay actions of all transaction + subtransactions in order */
	ReorderBufferCommit(ctx->reorder, xid, buf->origptr, buf->endptr,
						commit_time, origin_id, origin_lsn);
}

/*
 * Get the data from the various forms of abort records and pass it on to
 * snapbuild.c and reorderbuffer.c
 */
static void
DecodeAbort(LogicalDecodingContext *ctx, XLogRecordBuffer *buf,
			xl_xact_parsed_abort *parsed, TransactionId xid)
{
	int			i;

	for (i = 0; i < parsed->nsubxacts; i++)
	{
		ReorderBufferAbort(ctx->reorder, parsed->subxacts[i],
						   buf->record->EndRecPtr);
	}

	ReorderBufferAbort(ctx->reorder, xid, buf->record->EndRecPtr);
}

/*
 * Parse XLOG_HEAP_INSERT (not MULTI_INSERT!) records into tuplebufs.
 *
 * Deletes can contain the new tuple.
 */
static void
DecodeInsert(LogicalDecodingContext *ctx, XLogRecordBuffer *buf)
{
	Size		datalen;
	char	   *tupledata;
	Size		tuplelen;
	XLogReaderState *r = buf->record;
	xl_heap_insert *xlrec;
	ReorderBufferChange *change;
	RelFileNode target_node;

	xlrec = (xl_heap_insert *) XLogRecGetData(r);

	/*
	 * Ignore insert records without new tuples (this does happen when
	 * raw_heap_insert marks the TOAST record as HEAP_INSERT_NO_LOGICAL).
	 */
	if (!(xlrec->flags & XLH_INSERT_CONTAINS_NEW_TUPLE))
		return;

	/* only interested in our database */
	XLogRecGetBlockTag(r, 0, &target_node, NULL, NULL);
	if (target_node.dbNode != ctx->slot->data.database)
		return;

	/* output plugin doesn't look for this origin, no need to queue */
	if (FilterByOrigin(ctx, XLogRecGetOrigin(r)))
		return;

	change = ReorderBufferGetChange(ctx->reorder);
	if (!(xlrec->flags & XLH_INSERT_IS_SPECULATIVE))
		change->action = REORDER_BUFFER_CHANGE_INSERT;
	else
		change->action = REORDER_BUFFER_CHANGE_INTERNAL_SPEC_INSERT;
	change->origin_id = XLogRecGetOrigin(r);

	memcpy(&change->data.tp.relnode, &target_node, sizeof(RelFileNode));

	tupledata = XLogRecGetBlockData(r, 0, &datalen);
	tuplelen = datalen - SizeOfHeapHeader;

	change->data.tp.newtuple =
		ReorderBufferGetTupleBuf(ctx->reorder, tuplelen);

	DecodeXLogTuple(tupledata, datalen, change->data.tp.newtuple);

	change->data.tp.clear_toast_afterwards = true;

	ReorderBufferQueueChange(ctx->reorder, XLogRecGetXid(r), buf->origptr, change);
}

/*
 * Parse XLOG_HEAP_UPDATE and XLOG_HEAP_HOT_UPDATE, which have the same layout
 * in the record, from wal into proper tuplebufs.
 *
 * Updates can possibly contain a new tuple and the old primary key.
 */
static void
DecodeUpdate(LogicalDecodingContext *ctx, XLogRecordBuffer *buf)
{
	XLogReaderState *r = buf->record;
	xl_heap_update *xlrec;
	ReorderBufferChange *change;
	char	   *data;
	RelFileNode target_node;

	xlrec = (xl_heap_update *) XLogRecGetData(r);

	/* only interested in our database */
	XLogRecGetBlockTag(r, 0, &target_node, NULL, NULL);
	if (target_node.dbNode != ctx->slot->data.database)
		return;

	/* output plugin doesn't look for this origin, no need to queue */
	if (FilterByOrigin(ctx, XLogRecGetOrigin(r)))
		return;

	change = ReorderBufferGetChange(ctx->reorder);
	change->action = REORDER_BUFFER_CHANGE_UPDATE;
	change->origin_id = XLogRecGetOrigin(r);
	memcpy(&change->data.tp.relnode, &target_node, sizeof(RelFileNode));

	if (xlrec->flags & XLH_UPDATE_CONTAINS_NEW_TUPLE)
	{
		Size		datalen;
		Size		tuplelen;

		data = XLogRecGetBlockData(r, 0, &datalen);

		tuplelen = datalen - SizeOfHeapHeader;

		change->data.tp.newtuple =
			ReorderBufferGetTupleBuf(ctx->reorder, tuplelen);

		DecodeXLogTuple(data, datalen, change->data.tp.newtuple);
	}

	if (xlrec->flags & XLH_UPDATE_CONTAINS_OLD)
	{
		Size		datalen;
		Size		tuplelen;

		/* caution, remaining data in record is not aligned */
		data = XLogRecGetData(r) + SizeOfHeapUpdate;
		datalen = XLogRecGetDataLen(r) - SizeOfHeapUpdate;
		tuplelen = datalen - SizeOfHeapHeader;

		change->data.tp.oldtuple =
			ReorderBufferGetTupleBuf(ctx->reorder, tuplelen);

		DecodeXLogTuple(data, datalen, change->data.tp.oldtuple);
	}

	change->data.tp.clear_toast_afterwards = true;

	ReorderBufferQueueChange(ctx->reorder, XLogRecGetXid(r), buf->origptr, change);
}

/*
 * Parse XLOG_HEAP_DELETE from wal into proper tuplebufs.
 *
 * Deletes can possibly contain the old primary key.
 */
static void
DecodeDelete(LogicalDecodingContext *ctx, XLogRecordBuffer *buf)
{
	XLogReaderState *r = buf->record;
	xl_heap_delete *xlrec;
	ReorderBufferChange *change;
	RelFileNode target_node;

	xlrec = (xl_heap_delete *) XLogRecGetData(r);

	/* only interested in our database */
	XLogRecGetBlockTag(r, 0, &target_node, NULL, NULL);
	if (target_node.dbNode != ctx->slot->data.database)
		return;

	/* output plugin doesn't look for this origin, no need to queue */
	if (FilterByOrigin(ctx, XLogRecGetOrigin(r)))
		return;

	change = ReorderBufferGetChange(ctx->reorder);

	if (xlrec->flags & XLH_DELETE_IS_SUPER)
		change->action = REORDER_BUFFER_CHANGE_INTERNAL_SPEC_ABORT;
	else
		change->action = REORDER_BUFFER_CHANGE_DELETE;

	change->origin_id = XLogRecGetOrigin(r);

	memcpy(&change->data.tp.relnode, &target_node, sizeof(RelFileNode));

	/* old primary key stored */
	if (xlrec->flags & XLH_DELETE_CONTAINS_OLD)
	{
		Size		datalen = XLogRecGetDataLen(r) - SizeOfHeapDelete;
		Size		tuplelen = datalen - SizeOfHeapHeader;

		Assert(XLogRecGetDataLen(r) > (SizeOfHeapDelete + SizeOfHeapHeader));

		change->data.tp.oldtuple =
			ReorderBufferGetTupleBuf(ctx->reorder, tuplelen);

		DecodeXLogTuple((char *) xlrec + SizeOfHeapDelete,
						datalen, change->data.tp.oldtuple);
	}

	change->data.tp.clear_toast_afterwards = true;

	ReorderBufferQueueChange(ctx->reorder, XLogRecGetXid(r), buf->origptr, change);
}

/*
 * Parse XLOG_HEAP_TRUNCATE from wal
 */
static void
DecodeTruncate(LogicalDecodingContext *ctx, XLogRecordBuffer *buf)
{
	XLogReaderState *r = buf->record;
	xl_heap_truncate *xlrec;
	ReorderBufferChange *change;

	xlrec = (xl_heap_truncate *) XLogRecGetData(r);

	/* only interested in our database */
	if (xlrec->dbId != ctx->slot->data.database)
		return;

	/* output plugin doesn't look for this origin, no need to queue */
	if (FilterByOrigin(ctx, XLogRecGetOrigin(r)))
		return;

	change = ReorderBufferGetChange(ctx->reorder);
	change->action = REORDER_BUFFER_CHANGE_TRUNCATE;
	change->origin_id = XLogRecGetOrigin(r);
	if (xlrec->flags & XLH_TRUNCATE_CASCADE)
		change->data.truncate.cascade = true;
	if (xlrec->flags & XLH_TRUNCATE_RESTART_SEQS)
		change->data.truncate.restart_seqs = true;
	change->data.truncate.nrelids = xlrec->nrelids;
	change->data.truncate.relids = ReorderBufferGetRelids(ctx->reorder,
														  xlrec->nrelids);
	memcpy(change->data.truncate.relids, xlrec->relids,
		   xlrec->nrelids * sizeof(Oid));
	ReorderBufferQueueChange(ctx->reorder, XLogRecGetXid(r),
							 buf->origptr, change);
}

/*
 * Decode XLOG_HEAP2_MULTI_INSERT_insert record into multiple tuplebufs.
 *
 * Currently MULTI_INSERT will always contain the full tuples.
 */
static void
DecodeMultiInsert(LogicalDecodingContext *ctx, XLogRecordBuffer *buf)
{
	XLogReaderState *r = buf->record;
	xl_heap_multi_insert *xlrec;
	int			i;
	char	   *data;
	char	   *tupledata;
	Size		tuplelen;
	RelFileNode rnode;

	xlrec = (xl_heap_multi_insert *) XLogRecGetData(r);

	/* only interested in our database */
	XLogRecGetBlockTag(r, 0, &rnode, NULL, NULL);
	if (rnode.dbNode != ctx->slot->data.database)
		return;

	/* output plugin doesn't look for this origin, no need to queue */
	if (FilterByOrigin(ctx, XLogRecGetOrigin(r)))
		return;

	tupledata = XLogRecGetBlockData(r, 0, &tuplelen);

	data = tupledata;
	for (i = 0; i < xlrec->ntuples; i++)
	{
		ReorderBufferChange *change;
		xl_multi_insert_tuple *xlhdr;
		int			datalen;
		ReorderBufferTupleBuf *tuple;

		change = ReorderBufferGetChange(ctx->reorder);
		change->action = REORDER_BUFFER_CHANGE_INSERT;
		change->origin_id = XLogRecGetOrigin(r);

		memcpy(&change->data.tp.relnode, &rnode, sizeof(RelFileNode));

		/*
		 * CONTAINS_NEW_TUPLE will always be set currently as multi_insert
		 * isn't used for catalogs, but better be future proof.
		 *
		 * We decode the tuple in pretty much the same way as DecodeXLogTuple,
		 * but since the layout is slightly different, we can't use it here.
		 */
		if (xlrec->flags & XLH_INSERT_CONTAINS_NEW_TUPLE)
		{
			HeapTupleHeader header;

			xlhdr = (xl_multi_insert_tuple *) SHORTALIGN(data);
			data = ((char *) xlhdr) + SizeOfMultiInsertTuple;
			datalen = xlhdr->datalen;

			change->data.tp.newtuple =
				ReorderBufferGetTupleBuf(ctx->reorder, datalen);

			tuple = change->data.tp.newtuple;
			header = tuple->tuple.t_data;

			/* not a disk based tuple */
			ItemPointerSetInvalid(&tuple->tuple.t_self);

			/*
			 * We can only figure this out after reassembling the
			 * transactions.
			 */
			tuple->tuple.t_tableOid = InvalidOid;

			tuple->tuple.t_len = datalen + SizeofHeapTupleHeader;

			memset(header, 0, SizeofHeapTupleHeader);

			memcpy((char *) tuple->tuple.t_data + SizeofHeapTupleHeader,
				   (char *) data,
				   datalen);
			data += datalen;

			header->t_infomask = xlhdr->t_infomask;
			header->t_infomask2 = xlhdr->t_infomask2;
			header->t_hoff = xlhdr->t_hoff;
		}

		/*
		 * Reset toast reassembly state only after the last row in the last
		 * xl_multi_insert_tuple record emitted by one heap_multi_insert()
		 * call.
		 */
		if (xlrec->flags & XLH_INSERT_LAST_IN_MULTI &&
			(i + 1) == xlrec->ntuples)
			change->data.tp.clear_toast_afterwards = true;
		else
			change->data.tp.clear_toast_afterwards = false;

		ReorderBufferQueueChange(ctx->reorder, XLogRecGetXid(r),
								 buf->origptr, change);
	}
	Assert(data == tupledata + tuplelen);
}

/*
 * Parse XLOG_HEAP_CONFIRM from wal into a confirmation change.
 *
 * This is pretty trivial, all the state essentially already setup by the
 * speculative insertion.
 */
static void
DecodeSpecConfirm(LogicalDecodingContext *ctx, XLogRecordBuffer *buf)
{
	XLogReaderState *r = buf->record;
	ReorderBufferChange *change;
	RelFileNode target_node;

	/* only interested in our database */
	XLogRecGetBlockTag(r, 0, &target_node, NULL, NULL);
	if (target_node.dbNode != ctx->slot->data.database)
		return;

	/* output plugin doesn't look for this origin, no need to queue */
	if (FilterByOrigin(ctx, XLogRecGetOrigin(r)))
		return;

	change = ReorderBufferGetChange(ctx->reorder);
	change->action = REORDER_BUFFER_CHANGE_INTERNAL_SPEC_CONFIRM;
	change->origin_id = XLogRecGetOrigin(r);

	memcpy(&change->data.tp.relnode, &target_node, sizeof(RelFileNode));

	change->data.tp.clear_toast_afterwards = true;

	ReorderBufferQueueChange(ctx->reorder, XLogRecGetXid(r), buf->origptr, change);
}


/*
 * Read a HeapTuple as WAL logged by heap_insert, heap_update and heap_delete
 * (but not by heap_multi_insert) into a tuplebuf.
 *
 * The size 'len' and the pointer 'data' in the record need to be
 * computed outside as they are record specific.
 */
static void
DecodeXLogTuple(char *data, Size len, ReorderBufferTupleBuf *tuple)
{
	xl_heap_header xlhdr;
	int			datalen = len - SizeOfHeapHeader;
	HeapTupleHeader header;

	Assert(datalen >= 0);

	tuple->tuple.t_len = datalen + SizeofHeapTupleHeader;
	header = tuple->tuple.t_data;

	/* not a disk based tuple */
	ItemPointerSetInvalid(&tuple->tuple.t_self);

	/* we can only figure this out after reassembling the transactions */
	tuple->tuple.t_tableOid = InvalidOid;

	/* data is not stored aligned, copy to aligned storage */
	memcpy((char *) &xlhdr,
		   data,
		   SizeOfHeapHeader);

	memset(header, 0, SizeofHeapTupleHeader);

	memcpy(((char *) tuple->tuple.t_data) + SizeofHeapTupleHeader,
		   data + SizeOfHeapHeader,
		   datalen);

	header->t_infomask = xlhdr.t_infomask;
	header->t_infomask2 = xlhdr.t_infomask2;
	header->t_hoff = xlhdr.t_hoff;
}<|MERGE_RESOLUTION|>--- conflicted
+++ resolved
@@ -210,11 +210,8 @@
 		case XLOG_FPW_CHANGE:
 		case XLOG_FPI_FOR_HINT:
 		case XLOG_FPI:
-<<<<<<< HEAD
 		case XLOG_NEXTRELFILENODE:
-=======
 		case XLOG_OVERWRITE_CONTRECORD:
->>>>>>> 7cd0d523
 			break;
 		default:
 			elog(ERROR, "unexpected RM_XLOG_ID record type: %u", info);
