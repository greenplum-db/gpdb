--- conflicted
+++ resolved
@@ -122,10 +122,7 @@
 					   XLogRecPtr start_lsn,
 					   TransactionId xmin_horizon,
 					   bool need_full_snapshot,
-<<<<<<< HEAD
-=======
 					   bool fast_forward,
->>>>>>> 9e1c9f95
 					   XLogPageReadCB read_page,
 					   LogicalOutputPluginWriterPrepareWrite prepare_write,
 					   LogicalOutputPluginWriterWrite do_write,
@@ -233,10 +230,7 @@
 CreateInitDecodingContext(char *plugin,
 						  List *output_plugin_options,
 						  bool need_full_snapshot,
-<<<<<<< HEAD
-=======
 						  XLogRecPtr restart_lsn,
->>>>>>> 9e1c9f95
 						  XLogPageReadCB read_page,
 						  LogicalOutputPluginWriterPrepareWrite prepare_write,
 						  LogicalOutputPluginWriterWrite do_write,
@@ -318,18 +312,12 @@
 
 	xmin_horizon = GetOldestSafeDecodingTransactionId(!need_full_snapshot);
 
-<<<<<<< HEAD
-=======
 	SpinLockAcquire(&slot->mutex);
->>>>>>> 9e1c9f95
 	slot->effective_catalog_xmin = xmin_horizon;
 	slot->data.catalog_xmin = xmin_horizon;
 	if (need_full_snapshot)
 		slot->effective_xmin = xmin_horizon;
-<<<<<<< HEAD
-=======
 	SpinLockRelease(&slot->mutex);
->>>>>>> 9e1c9f95
 
 	ReplicationSlotsComputeRequiredXmin(true);
 
@@ -338,16 +326,10 @@
 	ReplicationSlotMarkDirty();
 	ReplicationSlotSave();
 
-<<<<<<< HEAD
-	ctx = StartupDecodingContext(NIL, InvalidXLogRecPtr, xmin_horizon,
-								 need_full_snapshot, read_page, prepare_write,
-								 do_write);
-=======
 	ctx = StartupDecodingContext(NIL, restart_lsn, xmin_horizon,
 								 need_full_snapshot, false,
 								 read_page, prepare_write, do_write,
 								 update_progress);
->>>>>>> 9e1c9f95
 
 	/* call output plugin initialization callback */
 	old_context = MemoryContextSwitchTo(ctx->context);
@@ -444,12 +426,8 @@
 
 	ctx = StartupDecodingContext(output_plugin_options,
 								 start_lsn, InvalidTransactionId, false,
-<<<<<<< HEAD
-								 read_page, prepare_write, do_write);
-=======
 								 fast_forward, read_page, prepare_write,
 								 do_write, update_progress);
->>>>>>> 9e1c9f95
 
 	/* call output plugin initialization callback */
 	old_context = MemoryContextSwitchTo(ctx->context);
