/*-------------------------------------------------------------------------
 *
 * walreceiver.c
 *
 * The WAL receiver process (walreceiver) is new as of Postgres 9.0. It
 * is the process in the standby server that takes charge of receiving
 * XLOG records from a primary server during streaming replication.
 *
 * When the startup process determines that it's time to start streaming,
 * it instructs postmaster to start walreceiver. Walreceiver first connects
 * to the primary server (it will be served by a walsender process
 * in the primary server), and then keeps receiving XLOG records and
 * writing them to the disk as long as the connection is alive. As XLOG
 * records are received and flushed to disk, it updates the
 * WalRcv->receivedUpto variable in shared memory, to inform the startup
 * process of how far it can proceed with XLOG replay.
 *
 * If the primary server ends streaming, but doesn't disconnect, walreceiver
 * goes into "waiting" mode, and waits for the startup process to give new
 * instructions. The startup process will treat that the same as
 * disconnection, and will rescan the archive/pg_xlog directory. But when the
 * startup process wants to try streaming replication again, it will just
 * nudge the existing walreceiver process that's waiting, instead of launching
 * a new one.
 *
 * Normal termination is by SIGTERM, which instructs the walreceiver to
 * exit(0). Emergency termination is by SIGQUIT; like any postmaster child
 * process, the walreceiver will simply abort and exit on SIGQUIT. A close
 * of the connection and a FATAL error are treated not as a crash but as
 * normal operation.
 *
 * This file contains the server-facing parts of walreceiver. The libpq-
 * specific parts are in the libpqwalreceiver module. It's loaded
 * dynamically to avoid linking the server with libpq.
 *
 * Portions Copyright (c) 2010-2013, PostgreSQL Global Development Group
 *
 *
 * IDENTIFICATION
 *	  src/backend/replication/walreceiver.c
 *
 *-------------------------------------------------------------------------
 */
#include "postgres.h"

#include <signal.h>
#include <unistd.h>

#include "access/timeline.h"
#include "access/transam.h"
#include "access/xlog_internal.h"
#include "libpq/pqformat.h"
#include "libpq/pqsignal.h"
#include "miscadmin.h"
#include "replication/walreceiver.h"
#include "replication/walsender.h"
#include "storage/ipc.h"
#include "storage/pmsignal.h"
#include "storage/procarray.h"
#include "utils/guc.h"
#include "utils/ps_status.h"
#include "utils/resowner.h"
#include "utils/timestamp.h"
#include "utils/faultinjector.h"


/* GUC variables */
<<<<<<< HEAD
int			wal_receiver_status_interval = 10;
bool		hot_standby_feedback;

=======
int			wal_receiver_status_interval;
int			wal_receiver_timeout;
bool		hot_standby_feedback;

/* libpqreceiver hooks to these when loaded */
walrcv_connect_type walrcv_connect = NULL;
walrcv_identify_system_type walrcv_identify_system = NULL;
walrcv_startstreaming_type walrcv_startstreaming = NULL;
walrcv_endstreaming_type walrcv_endstreaming = NULL;
walrcv_readtimelinehistoryfile_type walrcv_readtimelinehistoryfile = NULL;
walrcv_receive_type walrcv_receive = NULL;
walrcv_send_type walrcv_send = NULL;
walrcv_disconnect_type walrcv_disconnect = NULL;
>>>>>>> e472b921

#define NAPTIME_PER_CYCLE 100	/* max sleep time between cycles (100ms) */

/*
 * These variables are used similarly to openLogFile/SegNo/Off,
 * but for walreceiver to write the XLOG. recvFileTLI is the TimeLineID
 * corresponding the filename of recvFile.
 */
static int	recvFile = -1;
<<<<<<< HEAD
static TimeLineID	recvFileTLI = 0;
static uint32 recvId = 0;
static uint32 recvSeg = 0;
=======
static TimeLineID recvFileTLI = 0;
static XLogSegNo recvSegNo = 0;
>>>>>>> e472b921
static uint32 recvOff = 0;

/*
 * Flags set by interrupt handlers of walreceiver for later service in the
 * main loop.
 */
static volatile sig_atomic_t got_SIGHUP = false;
static volatile sig_atomic_t got_SIGTERM = false;

/* Following flags should be strictly used for testing purposes ONLY */
static volatile sig_atomic_t wait_before_rcv = false;
static volatile sig_atomic_t wait_before_send = false;
static volatile sig_atomic_t wait_before_send_ack = false;
static volatile sig_atomic_t resume = false;

/*
 * LogstreamResult indicates the byte positions that we have already
 * written/fsynced.
 */
static struct
{
	XLogRecPtr	Write;			/* last byte + 1 written out in the standby */
	XLogRecPtr	Flush;			/* last byte + 1 flushed in the standby */
}	LogstreamResult;

static StringInfoData reply_message;
static StringInfoData incoming_message;

/*
 * About SIGTERM handling:
 *
 * We can't just exit(1) within SIGTERM signal handler, because the signal
 * might arrive in the middle of some critical operation, like while we're
 * holding a spinlock. We also can't just set a flag in signal handler and
 * check it in the main loop, because we perform some blocking operations
 * like libpqrcv_PQexec(), which can take a long time to finish.
 *
 * We use a combined approach: When WalRcvImmediateInterruptOK is true, it's
 * safe for the signal handler to elog(FATAL) immediately. Otherwise it just
 * sets got_SIGTERM flag, which is checked in the main loop when convenient.
 *
 * This is very much like what regular backends do with ImmediateInterruptOK,
 * ProcessInterrupts() etc.
 */
static volatile bool WalRcvImmediateInterruptOK = false;

/* Prototypes for private functions */
static void ProcessWalRcvInterrupts(void);
static void EnableWalRcvImmediateExit(void);
static void DisableWalRcvImmediateExit(void);
static void WalRcvFetchTimeLineHistoryFiles(TimeLineID first, TimeLineID last);
static void WalRcvWaitForStartPosition(XLogRecPtr *startpoint, TimeLineID *startpointTLI);
static void WalRcvDie(int code, Datum arg);
static void XLogWalRcvProcessMsg(unsigned char type, char *buf, Size len);
static void XLogWalRcvWrite(char *buf, Size nbytes, XLogRecPtr recptr);
static void XLogWalRcvFlush(bool dying);
static void XLogWalRcvSendReply(bool force, bool requestReply);
static void XLogWalRcvSendHSFeedback(bool immed);
static void ProcessWalSndrMessage(XLogRecPtr walEnd, TimestampTz sendTime);

/* Signal handlers */
static void WalRcvSigHupHandler(SIGNAL_ARGS);
static void WalRcvSigUsr1Handler(SIGNAL_ARGS);
static void WalRcvShutdownHandler(SIGNAL_ARGS);
static void WalRcvQuickDieHandler(SIGNAL_ARGS);
static void WalRcvUsr2Handler(SIGNAL_ARGS);
static void WalRcvCrashHandler(SIGNAL_ARGS);


static void
ProcessWalRcvInterrupts(void)
{
	/*
	 * Although walreceiver interrupt handling doesn't use the same scheme as
	 * regular backends, call CHECK_FOR_INTERRUPTS() to make sure we receive
	 * any incoming signals on Win32.
	 */
	CHECK_FOR_INTERRUPTS();

	if (got_SIGTERM)
	{
		WalRcvImmediateInterruptOK = false;
		ereport(FATAL,
				(errcode(ERRCODE_ADMIN_SHUTDOWN),
				 errmsg("terminating walreceiver process due to administrator command")));
	}
}

static void
EnableWalRcvImmediateExit(void)
{
	WalRcvImmediateInterruptOK = true;
	ProcessWalRcvInterrupts();
}

static void
DisableWalRcvImmediateExit(void)
{
	WalRcvImmediateInterruptOK = false;
	ProcessWalRcvInterrupts();
}

/* Main entry point for walreceiver process */
void
WalReceiverMain(void)
{
	char		conninfo[MAXCONNINFO];
	XLogRecPtr	startpoint;
<<<<<<< HEAD
	File		pid_file;

	/* use volatile pointer to prevent code rearrangement */
	volatile WalRcvData *walrcv = WalRcv;
	sigjmp_buf	local_sigjmp_buf;
=======
	TimeLineID	startpointTLI;
	TimeLineID	primaryTLI;
	bool		first_stream;

	/* use volatile pointer to prevent code rearrangement */
	volatile WalRcvData *walrcv = WalRcv;
	TimestampTz last_recv_timestamp;
	bool		ping_sent;
>>>>>>> e472b921

	/*
	 * WalRcv should be set up already (if we are a backend, we inherit this
	 * by fork() or EXEC_BACKEND mechanism from the postmaster).
	 */
	Assert(walrcv != NULL);

	/*
	 * Mark walreceiver as running in shared memory.
	 *
	 * Do this as early as possible, so that if we fail later on, we'll set
	 * state to STOPPED. If we die before this, the startup process will keep
	 * waiting for us to start up, until it times out.
	 */
	SpinLockAcquire(&walrcv->mutex);
	Assert(walrcv->pid == 0);
	switch (walrcv->walRcvState)
	{
		case WALRCV_STOPPING:
			/* If we've already been requested to stop, don't start up. */
			walrcv->walRcvState = WALRCV_STOPPED;
			/* fall through */

		case WALRCV_STOPPED:
			SpinLockRelease(&walrcv->mutex);
			proc_exit(1);
			break;

		case WALRCV_STARTING:
			/* The usual case */
			break;

		case WALRCV_WAITING:
		case WALRCV_STREAMING:
		case WALRCV_RESTARTING:
		default:
			/* Shouldn't happen */
			elog(PANIC, "walreceiver still running according to shared memory state");
	}
	/* Advertise our PID so that the startup process can kill us */
	walrcv->pid = MyProcPid;
	walrcv->walRcvState = WALRCV_STREAMING;

	elogif(debug_walrepl_rcv, LOG,
			"WAL receiver state is set to '%s'",
			WalRcvGetStateString(walrcv->walRcvState));

	/* Fetch information required to start streaming */
	strlcpy(conninfo, (char *) walrcv->conninfo, MAXCONNINFO);
	startpoint = walrcv->receiveStart;
	startpointTLI = walrcv->receiveStartTLI;

	/* Initialise to a sanish value */
	walrcv->lastMsgSendTime = walrcv->lastMsgReceiptTime = walrcv->latestWalEndTime = GetCurrentTimestamp();

	SpinLockRelease(&walrcv->mutex);

	/* Arrange to clean up at walreceiver exit */
	on_shmem_exit(WalRcvDie, 0);

	OwnLatch(&walrcv->latch);

	/*
	 * If possible, make this process a group leader, so that the postmaster
	 * can signal any child processes too.	(walreceiver probably never has
	 * any child processes, but for consistency we make all postmaster child
	 * processes do this.)
	 */
#ifdef HAVE_SETSID
	if (setsid() < 0)
		elog(FATAL, "setsid() failed: %m");
#endif

	/* Properly accept or ignore signals the postmaster might send us */
	pqsignal(SIGHUP, WalRcvSigHupHandler);		/* set flag to read config
												 * file */
	pqsignal(SIGINT, SIG_IGN);
	pqsignal(SIGTERM, WalRcvShutdownHandler);	/* request shutdown */
	pqsignal(SIGQUIT, WalRcvQuickDieHandler);	/* hard crash time */
	pqsignal(SIGALRM, SIG_IGN);
	pqsignal(SIGPIPE, SIG_IGN);
<<<<<<< HEAD
	pqsignal(SIGUSR1, SIG_IGN);
	pqsignal(SIGUSR2, WalRcvUsr2Handler);
=======
	pqsignal(SIGUSR1, WalRcvSigUsr1Handler);
	pqsignal(SIGUSR2, SIG_IGN);
>>>>>>> e472b921

	/* Reset some signals that are accepted by postmaster but not here */
	pqsignal(SIGCHLD, SIG_DFL);
	pqsignal(SIGTTIN, SIG_DFL);
	pqsignal(SIGTTOU, SIG_DFL);
	pqsignal(SIGCONT, SIG_DFL);
	pqsignal(SIGWINCH, SIG_DFL);

#ifdef SIGILL
	pqsignal(SIGILL, WalRcvCrashHandler);
#endif
#ifdef SIGSEGV
	pqsignal(SIGSEGV, WalRcvCrashHandler);
#endif
#ifdef SIGBUS
	pqsignal(SIGBUS, WalRcvCrashHandler);
#endif

	/* We allow SIGQUIT (quickdie) at all times */
	sigdelset(&BlockSig, SIGQUIT);

<<<<<<< HEAD
=======
	/* Load the libpq-specific functions */
	load_file("libpqwalreceiver", false);
	if (walrcv_connect == NULL || walrcv_startstreaming == NULL ||
		walrcv_endstreaming == NULL ||
		walrcv_identify_system == NULL ||
		walrcv_readtimelinehistoryfile == NULL ||
		walrcv_receive == NULL || walrcv_send == NULL ||
		walrcv_disconnect == NULL)
		elog(ERROR, "libpqwalreceiver didn't initialize correctly");

>>>>>>> e472b921
	/*
	 * Create a resource owner to keep track of our resources (not clear that
	 * we need this, but may as well have one).
	 */
	CurrentResourceOwner = ResourceOwnerCreate(NULL, "Wal Receiver");

	/*
	 * In case of ERROR, walreceiver just dies cleanly. Startup process
	 * will invoke another one if necessary.
	 */
	if (sigsetjmp(local_sigjmp_buf, 1) != 0)
	{
		EmitErrorReport();

		proc_exit(0);
	}

	/* We can now handle ereport(ERROR) */
	PG_exception_stack = &local_sigjmp_buf;

	/* Unblock signals (they were blocked when the postmaster forked us) */
	PG_SETMASK(&UnBlockSig);

	/* Establish the connection to the primary for XLOG streaming */
	EnableWalRcvImmediateExit();
<<<<<<< HEAD

	/*
	 * (Testing Purpose) - Create a PID file under $PGDATA directory
	 * This file existence is very temporary and will be removed once the WAL receiver
	 * sets up successful connection. Verifying the presence of the PID file
	 * helps to find if the WAL Receiver was actually started or not.
	 * Again, This is just for testing purpose. With enhancements in future,
	 * this change can/will go away.
	 */
	if ((pid_file = PathNameOpenFile("wal_rcv.pid", O_RDWR | O_CREAT| PG_BINARY, 0600)) < 0)
	{
		ereport(LOG,
				(errcode_for_file_access(),
				 errmsg("could not open file \"%s\" for reading: %m",
						"wal_rcv.pid")));
	}
	else
		FileClose(pid_file);

	walrcv_connect(conninfo, startpoint);

	/* (Testing Purpose) - Now drop the PID file */
	unlink("wal_rcv.pid");

	DisableWalRcvImmediateExit();

	/* Initialize LogstreamResult, reply_message */
	LogstreamResult.Write = LogstreamResult.Flush = GetXLogReplayRecPtr(NULL);
	MemSet(&reply_message, 0, sizeof(reply_message));

	/* Loop until end-of-streaming or error */
=======
	walrcv_connect(conninfo);
	DisableWalRcvImmediateExit();

	first_stream = true;
	for (;;)
	{
		/*
		 * Check that we're connected to a valid server using the
		 * IDENTIFY_SYSTEM replication command,
		 */
		EnableWalRcvImmediateExit();
		walrcv_identify_system(&primaryTLI);
		DisableWalRcvImmediateExit();

		/*
		 * Confirm that the current timeline of the primary is the same or
		 * ahead of ours.
		 */
		if (primaryTLI < startpointTLI)
			ereport(ERROR,
					(errmsg("highest timeline %u of the primary is behind recovery timeline %u",
							primaryTLI, startpointTLI)));

		/*
		 * Get any missing history files. We do this always, even when we're
		 * not interested in that timeline, so that if we're promoted to
		 * become the master later on, we don't select the same timeline that
		 * was already used in the current master. This isn't bullet-proof -
		 * you'll need some external software to manage your cluster if you
		 * need to ensure that a unique timeline id is chosen in every case,
		 * but let's avoid the confusion of timeline id collisions where we
		 * can.
		 */
		WalRcvFetchTimeLineHistoryFiles(startpointTLI, primaryTLI);

		/*
		 * Start streaming.
		 *
		 * We'll try to start at the requested starting point and timeline,
		 * even if it's different from the server's latest timeline. In case
		 * we've already reached the end of the old timeline, the server will
		 * finish the streaming immediately, and we will go back to await
		 * orders from the startup process. If recovery_target_timeline is
		 * 'latest', the startup process will scan pg_xlog and find the new
		 * history file, bump recovery target timeline, and ask us to restart
		 * on the new timeline.
		 */
		ThisTimeLineID = startpointTLI;
		if (walrcv_startstreaming(startpointTLI, startpoint))
		{
			bool		endofwal = false;

			if (first_stream)
				ereport(LOG,
						(errmsg("started streaming WAL from primary at %X/%X on timeline %u",
							(uint32) (startpoint >> 32), (uint32) startpoint,
								startpointTLI)));
			else
				ereport(LOG,
				   (errmsg("restarted WAL streaming at %X/%X on timeline %u",
						   (uint32) (startpoint >> 32), (uint32) startpoint,
						   startpointTLI)));
			first_stream = false;

			/* Initialize LogstreamResult and buffers for processing messages */
			LogstreamResult.Write = LogstreamResult.Flush = GetXLogReplayRecPtr(NULL);
			initStringInfo(&reply_message);
			initStringInfo(&incoming_message);

			/* Initialize the last recv timestamp */
			last_recv_timestamp = GetCurrentTimestamp();
			ping_sent = false;

			/* Loop until end-of-streaming or error */
			while (!endofwal)
			{
				char	   *buf;
				int			len;

				/*
				 * Emergency bailout if postmaster has died.  This is to avoid
				 * the necessity for manual cleanup of all postmaster
				 * children.
				 */
				if (!PostmasterIsAlive())
					exit(1);

				/*
				 * Exit walreceiver if we're not in recovery. This should not
				 * happen, but cross-check the status here.
				 */
				if (!RecoveryInProgress())
					ereport(FATAL,
							(errmsg("cannot continue WAL streaming, recovery has already ended")));

				/* Process any requests or signals received recently */
				ProcessWalRcvInterrupts();

				if (got_SIGHUP)
				{
					got_SIGHUP = false;
					ProcessConfigFile(PGC_SIGHUP);
					XLogWalRcvSendHSFeedback(true);
				}

				/* Wait a while for data to arrive */
				len = walrcv_receive(NAPTIME_PER_CYCLE, &buf);
				if (len != 0)
				{
					/*
					 * Process the received data, and any subsequent data we
					 * can read without blocking.
					 */
					for (;;)
					{
						if (len > 0)
						{
							/*
							 * Something was received from master, so reset
							 * timeout
							 */
							last_recv_timestamp = GetCurrentTimestamp();
							ping_sent = false;
							XLogWalRcvProcessMsg(buf[0], &buf[1], len - 1);
						}
						else if (len == 0)
							break;
						else if (len < 0)
						{
							ereport(LOG,
									(errmsg("replication terminated by primary server"),
									 errdetail("End of WAL reached on timeline %u at %X/%X",
											   startpointTLI,
											   (uint32) (LogstreamResult.Write >> 32), (uint32) LogstreamResult.Write)));
							endofwal = true;
							break;
						}
						len = walrcv_receive(0, &buf);
					}

					/* Let the master know that we received some data. */
					XLogWalRcvSendReply(false, false);

					/*
					 * If we've written some records, flush them to disk and
					 * let the startup process and primary server know about
					 * them.
					 */
					XLogWalRcvFlush(false);
				}
				else
				{
					/*
					 * We didn't receive anything new. If we haven't heard
					 * anything from the server for more than
					 * wal_receiver_timeout / 2, ping the server. Also, if
					 * it's been longer than wal_receiver_status_interval
					 * since the last update we sent, send a status update to
					 * the master anyway, to report any progress in applying
					 * WAL.
					 */
					bool		requestReply = false;

					/*
					 * Check if time since last receive from standby has
					 * reached the configured limit.
					 */
					if (wal_receiver_timeout > 0)
					{
						TimestampTz now = GetCurrentTimestamp();
						TimestampTz timeout;

						timeout =
							TimestampTzPlusMilliseconds(last_recv_timestamp,
														wal_receiver_timeout);

						if (now >= timeout)
							ereport(ERROR,
									(errmsg("terminating walreceiver due to timeout")));

						/*
						 * We didn't receive anything new, for half of
						 * receiver replication timeout. Ping the server.
						 */
						if (!ping_sent)
						{
							timeout = TimestampTzPlusMilliseconds(last_recv_timestamp,
												 (wal_receiver_timeout / 2));
							if (now >= timeout)
							{
								requestReply = true;
								ping_sent = true;
							}
						}
					}

					XLogWalRcvSendReply(requestReply, requestReply);
					XLogWalRcvSendHSFeedback(false);
				}
			}

			/*
			 * The backend finished streaming. Exit streaming COPY-mode from
			 * our side, too.
			 */
			EnableWalRcvImmediateExit();
			walrcv_endstreaming(&primaryTLI);
			DisableWalRcvImmediateExit();

			/*
			 * If the server had switched to a new timeline that we didn't
			 * know about when we began streaming, fetch its timeline history
			 * file now.
			 */
			WalRcvFetchTimeLineHistoryFiles(startpointTLI, primaryTLI);
		}
		else
			ereport(LOG,
					(errmsg("primary server contains no more WAL on requested timeline %u",
							startpointTLI)));

		/*
		 * End of WAL reached on the requested timeline. Close the last
		 * segment, and await for new orders from the startup process.
		 */
		if (recvFile >= 0)
		{
			char		xlogfname[MAXFNAMELEN];

			XLogWalRcvFlush(false);
			if (close(recvFile) != 0)
				ereport(PANIC,
						(errcode_for_file_access(),
						 errmsg("could not close log segment %s: %m",
								XLogFileNameP(recvFileTLI, recvSegNo))));

			/*
			 * Create .done file forcibly to prevent the streamed segment from
			 * being archived later.
			 */
			XLogFileName(xlogfname, recvFileTLI, recvSegNo);
			XLogArchiveForceDone(xlogfname);
		}
		recvFile = -1;

		elog(DEBUG1, "walreceiver ended streaming and awaits new instructions");
		WalRcvWaitForStartPosition(&startpoint, &startpointTLI);
	}
	/* not reached */
}

/*
 * Wait for startup process to set receiveStart and receiveStartTLI.
 */
static void
WalRcvWaitForStartPosition(XLogRecPtr *startpoint, TimeLineID *startpointTLI)
{
	/* use volatile pointer to prevent code rearrangement */
	volatile WalRcvData *walrcv = WalRcv;
	int			state;

	SpinLockAcquire(&walrcv->mutex);
	state = walrcv->walRcvState;
	if (state != WALRCV_STREAMING)
	{
		SpinLockRelease(&walrcv->mutex);
		if (state == WALRCV_STOPPING)
			proc_exit(0);
		else
			elog(FATAL, "unexpected walreceiver state");
	}
	walrcv->walRcvState = WALRCV_WAITING;
	walrcv->receiveStart = InvalidXLogRecPtr;
	walrcv->receiveStartTLI = 0;
	SpinLockRelease(&walrcv->mutex);

	if (update_process_title)
		set_ps_display("idle", false);

	/*
	 * nudge startup process to notice that we've stopped streaming and are
	 * now waiting for instructions.
	 */
	WakeupRecovery();
>>>>>>> e472b921
	for (;;)
	{
		ResetLatch(&walrcv->latch);

		/*
		 * Emergency bailout if postmaster has died.  This is to avoid the
		 * necessity for manual cleanup of all postmaster children.
		 */
		if (!PostmasterIsAlive())
			exit(1);

<<<<<<< HEAD
		/*
		 * Exit walreceiver if we're not in recovery. This should not happen,
		 * but cross-check the status here.
		 */
		if (!RecoveryInProgress())
			ereport(FATAL,
					(errmsg("cannot continue WAL streaming, recovery has already ended"),
					errSendAlert(true)));

		/* Process any requests or signals received recently */
=======
>>>>>>> e472b921
		ProcessWalRcvInterrupts();

		SpinLockAcquire(&walrcv->mutex);
		Assert(walrcv->walRcvState == WALRCV_RESTARTING ||
			   walrcv->walRcvState == WALRCV_WAITING ||
			   walrcv->walRcvState == WALRCV_STOPPING);
		if (walrcv->walRcvState == WALRCV_RESTARTING)
		{
			/* we don't expect primary_conninfo to change */
			*startpoint = walrcv->receiveStart;
			*startpointTLI = walrcv->receiveStartTLI;
			walrcv->walRcvState = WALRCV_STREAMING;
			SpinLockRelease(&walrcv->mutex);
			break;
		}
		if (walrcv->walRcvState == WALRCV_STOPPING)
		{
			/*
			 * We should've received SIGTERM if the startup process wants us
			 * to die, but might as well check it here too.
			 */
			SpinLockRelease(&walrcv->mutex);
			exit(1);
		}
		SpinLockRelease(&walrcv->mutex);

		WaitLatch(&walrcv->latch, WL_LATCH_SET | WL_POSTMASTER_DEATH, 0);
	}

	if (update_process_title)
	{
		char		activitymsg[50];

		snprintf(activitymsg, sizeof(activitymsg), "restarting at %X/%X",
				 (uint32) (*startpoint >> 32),
				 (uint32) *startpoint);
		set_ps_display(activitymsg, false);
	}
}

<<<<<<< HEAD
		/* Perform suspend if signaled by an external entity (Testing Purpose) */
		if (wait_before_rcv)
		{
			while(true)
			{
				if (resume)
				{
					resume = false;
					break;
				}
				pg_usleep(5000);
			}
			wait_before_rcv = false;
		}

		/* Wait a while for data to arrive */
		if (walrcv_receive(NAPTIME_PER_CYCLE, &type, &buf, &len))
=======
/*
 * Fetch any missing timeline history files between 'first' and 'last'
 * (inclusive) from the server.
 */
static void
WalRcvFetchTimeLineHistoryFiles(TimeLineID first, TimeLineID last)
{
	TimeLineID	tli;

	for (tli = first; tli <= last; tli++)
	{
		/* there's no history file for timeline 1 */
		if (tli != 1 && !existsTimeLineHistory(tli))
>>>>>>> e472b921
		{
			char	   *fname;
			char	   *content;
			int			len;
			char		expectedfname[MAXFNAMELEN];

			ereport(LOG,
					(errmsg("fetching timeline history file for timeline %u from primary server",
							tli)));

			EnableWalRcvImmediateExit();
			walrcv_readtimelinehistoryfile(tli, &fname, &content, &len);
			DisableWalRcvImmediateExit();

			/*
			 * Check that the filename on the master matches what we
			 * calculated ourselves. This is just a sanity check, it should
			 * always match.
			 */
			TLHistoryFileName(expectedfname, tli);
			if (strcmp(fname, expectedfname) != 0)
				ereport(ERROR,
						(errcode(ERRCODE_PROTOCOL_VIOLATION),
						 errmsg_internal("primary reported unexpected file name for timeline history file of timeline %u",
										 tli)));

			/*
			 * Write the file to pg_xlog.
			 */
			writeTimeLineHistoryFile(tli, content, len);

			pfree(fname);
			pfree(content);
		}
	}
}

/*
 * This is the handler for USR2 signal. Currently, it is used for testing
 * purposes. Normally, an external entity signals (USR2) the WAL receiver process
 * and based on the input from an external file on disk the WAL Receiver acts
 * upon that.
 */
static void
WalRcvUsr2Handler(SIGNAL_ARGS)
{
#define BUF_SIZE 80
	File file;
	int nbytes = 0;
	char buf[BUF_SIZE];

	/* Read the type of action to take later from the file in the $PGDATA */
	if ((file = PathNameOpenFile("wal_rcv_test", O_RDONLY | PG_BINARY, 0600)) < 0)
	{
		/* Do not error out inside signal handler. Ignore it.*/
		return;
	}
	else
	{
		nbytes = FileRead(file, buf, BUF_SIZE - 1);
		if (nbytes <= 0)
		{
			/* Cleanup */
			FileClose(file);

			/* Don't error out. Ignore. */
			return;
		}
		FileClose(file);

		Assert(nbytes < BUF_SIZE);
		buf[nbytes] = '\0';

		if (strcmp(buf,"wait_before_send_ack") == 0)
			wait_before_send_ack = true;
		else if (strcmp(buf,"wait_before_rcv") == 0)
			wait_before_rcv = true;
		else if (strcmp(buf,"wait_before_send") == 0)
			wait_before_send = true;
		else if (strcmp(buf,"resume") == 0)
			resume = true;
		else
			return;
	}
}

/*
 * Mark us as STOPPED in shared memory at exit.
 */
static void
WalRcvDie(int code, Datum arg)
{
	/* use volatile pointer to prevent code rearrangement */
	volatile WalRcvData *walrcv = WalRcv;

	/* Ensure that all WAL records received are flushed to disk */
	XLogWalRcvFlush(true);

	DisownLatch(&walrcv->latch);

	SpinLockAcquire(&walrcv->mutex);
	Assert(walrcv->walRcvState == WALRCV_STREAMING ||
		   walrcv->walRcvState == WALRCV_RESTARTING ||
		   walrcv->walRcvState == WALRCV_STARTING ||
		   walrcv->walRcvState == WALRCV_WAITING ||
		   walrcv->walRcvState == WALRCV_STOPPING);
	Assert(walrcv->pid == MyProcPid);
	walrcv->walRcvState = WALRCV_STOPPED;
	walrcv->pid = 0;
	SpinLockRelease(&walrcv->mutex);

	/* Terminate the connection gracefully. */
<<<<<<< HEAD
	walrcv_disconnect();
=======
	if (walrcv_disconnect != NULL)
		walrcv_disconnect();

	/* Wake up the startup process to notice promptly that we're gone */
	WakeupRecovery();
>>>>>>> e472b921
}

/* SIGHUP: set flag to re-read config file at next convenient time */
static void
WalRcvSigHupHandler(SIGNAL_ARGS)
{
	got_SIGHUP = true;
}


/* SIGUSR1: used by latch mechanism */
static void
WalRcvSigUsr1Handler(SIGNAL_ARGS)
{
	latch_sigusr1_handler();
}

/* SIGTERM: set flag for main loop, or shutdown immediately if safe */
static void
WalRcvShutdownHandler(SIGNAL_ARGS)
{
	int			save_errno = errno;

	got_SIGTERM = true;

	SetLatch(&WalRcv->latch);

	/* Don't joggle the elbow of proc_exit */
	if (!proc_exit_inprogress && WalRcvImmediateInterruptOK)
		ProcessWalRcvInterrupts();

	errno = save_errno;
}

/*
 * WalRcvQuickDieHandler() occurs when signalled SIGQUIT by the postmaster.
 *
 * Some backend has bought the farm, so we need to stop what we're doing and
 * exit.
 */
static void
WalRcvQuickDieHandler(SIGNAL_ARGS)
{
	PG_SETMASK(&BlockSig);

	/*
	 * We DO NOT want to run proc_exit() callbacks -- we're here because
	 * shared memory may be corrupted, so we don't want to try to clean up our
	 * transaction.  Just nail the windows shut and get out of town.  Now that
	 * there's an atexit callback to prevent third-party code from breaking
	 * things by calling exit() directly, we have to reset the callbacks
	 * explicitly to make this work as intended.
	 */
	on_exit_reset();

	/*
	 * Note we do exit(2) not exit(0).	This is to force the postmaster into a
	 * system reset cycle if some idiot DBA sends a manual SIGQUIT to a random
	 * backend.  This is necessary precisely because we don't clean up our
	 * shared memory state.  (The "dead man switch" mechanism in pmsignal.c
	 * should ensure the postmaster sees this as a crash, too, but no harm in
	 * being doubly sure.)
	 */
	exit(2);
}

static void
WalRcvCrashHandler(SIGNAL_ARGS)
{
	StandardHandlerForSigillSigsegvSigbus_OnMainThread("walreceiver",
														PASS_SIGNAL_ARGS);
}

/*
 * Accept the message from XLOG stream, and process it.
 */
static void
XLogWalRcvProcessMsg(unsigned char type, char *buf, Size len)
{
	int			hdrlen;
	XLogRecPtr	dataStart;
	XLogRecPtr	walEnd;
	TimestampTz sendTime;
	bool		replyRequested;

	resetStringInfo(&incoming_message);

	switch (type)
	{
		case 'w':				/* WAL records */
			{
				/* copy message to StringInfo */
				hdrlen = sizeof(int64) + sizeof(int64) + sizeof(int64);
				if (len < hdrlen)
					ereport(ERROR,
							(errcode(ERRCODE_PROTOCOL_VIOLATION),
<<<<<<< HEAD
							 errmsg_internal("invalid WAL message received from primary"),
							 errSendAlert(true)));
				/* memcpy is required here for alignment reasons */
				memcpy(&msghdr, buf, sizeof(WalDataMessageHeader));

				elogif(debug_walrepl_rcv, LOG,
					   "walrcv msg metadata -- datastart %s, buflen %d",
					    XLogLocationToString(&(msghdr.dataStart)),(int)len);

				ProcessWalSndrMessage(msghdr.walEnd, msghdr.sendTime);

				buf += sizeof(WalDataMessageHeader);
				len -= sizeof(WalDataMessageHeader);
				XLogWalRcvWrite(buf, len, msghdr.dataStart);
=======
							 errmsg_internal("invalid WAL message received from primary")));
				appendBinaryStringInfo(&incoming_message, buf, hdrlen);

				/* read the fields */
				dataStart = pq_getmsgint64(&incoming_message);
				walEnd = pq_getmsgint64(&incoming_message);
				sendTime = IntegerTimestampToTimestampTz(
										  pq_getmsgint64(&incoming_message));
				ProcessWalSndrMessage(walEnd, sendTime);

				buf += hdrlen;
				len -= hdrlen;
				XLogWalRcvWrite(buf, len, dataStart);
>>>>>>> e472b921
				break;
			}
		case 'k':				/* Keepalive */
			{
				/* copy message to StringInfo */
				hdrlen = sizeof(int64) + sizeof(int64) + sizeof(char);
				if (len != hdrlen)
					ereport(ERROR,
							(errcode(ERRCODE_PROTOCOL_VIOLATION),
<<<<<<< HEAD
							 errmsg_internal("invalid keepalive message received from primary"),
							 errSendAlert(true)));

				/* memcpy is required here for alignment reasons */
				memcpy(&keepalive, buf, sizeof(PrimaryKeepaliveMessage));
=======
							 errmsg_internal("invalid keepalive message received from primary")));
				appendBinaryStringInfo(&incoming_message, buf, hdrlen);
>>>>>>> e472b921

				/* read the fields */
				walEnd = pq_getmsgint64(&incoming_message);
				sendTime = IntegerTimestampToTimestampTz(
										  pq_getmsgint64(&incoming_message));
				replyRequested = pq_getmsgbyte(&incoming_message);

				ProcessWalSndrMessage(walEnd, sendTime);

				/* If the primary requested a reply, send one immediately */
				if (replyRequested)
					XLogWalRcvSendReply(true, false);
				break;
			}
		default:
			ereport(ERROR,
					(errcode(ERRCODE_PROTOCOL_VIOLATION),
					 errmsg_internal("invalid replication message type %d",
									 type),	errSendAlert(true)));
	}
}

/*
 * Write XLOG data to disk.
 */
static void
XLogWalRcvWrite(char *buf, Size nbytes, XLogRecPtr recptr)
{
	int			startoff;
	int			byteswritten;

	while (nbytes > 0)
	{
		int			segbytes;

		if (recvFile < 0 || !XLByteInSeg(recptr, recvSegNo))
		{
			bool		use_existent;

			/*
			 * fsync() and close current file before we switch to next one. We
			 * would otherwise have to reopen this file to fsync it later
			 */
			if (recvFile >= 0)
			{
				char		xlogfname[MAXFNAMELEN];

				XLogWalRcvFlush(false);

				/*
				 * XLOG segment files will be re-read by recovery in startup
				 * process soon, so we don't advise the OS to release cache
				 * pages associated with the file like XLogFileClose() does.
				 */
				if (close(recvFile) != 0)
					ereport(PANIC,
							(errcode_for_file_access(),
<<<<<<< HEAD
						errmsg("could not close log file %u, segment %u: %m",
							   recvId, recvSeg)));

				/*
				 * Create .done file forcibly to prevent the restored segment from
				 * being archived again later.
				 */
				XLogFileName(xlogfname, recvFileTLI, recvId, recvSeg);
=======
							 errmsg("could not close log segment %s: %m",
									XLogFileNameP(recvFileTLI, recvSegNo))));

				/*
				 * Create .done file forcibly to prevent the streamed segment
				 * from being archived later.
				 */
				XLogFileName(xlogfname, recvFileTLI, recvSegNo);
				XLogArchiveForceDone(xlogfname);
>>>>>>> e472b921
			}
			recvFile = -1;

			/* Create/use new log file */
			XLByteToSeg(recptr, recvSegNo);
			use_existent = true;
<<<<<<< HEAD
			/* For now this only happens on master, so don't care mirror */
			recvFile = XLogFileInit(recvId, recvSeg, &use_existent, true);
=======
			recvFile = XLogFileInit(recvSegNo, &use_existent, true);
>>>>>>> e472b921
			recvFileTLI = ThisTimeLineID;
			recvOff = 0;
		}

		/* Calculate the start offset of the received logs */
		startoff = recptr % XLogSegSize;

		if (startoff + nbytes > XLogSegSize)
			segbytes = XLogSegSize - startoff;
		else
			segbytes = nbytes;

		/* Need to seek in the file? */
		if (recvOff != startoff)
		{
			if (lseek(recvFile, (off_t) startoff, SEEK_SET) < 0)
				ereport(PANIC,
						(errcode_for_file_access(),
<<<<<<< HEAD
						 errmsg("could not seek in log file %u, "
								"segment %u to offset %u: %m",
								recvId, recvSeg, startoff),
								errSendAlert(true)));
=======
				 errmsg("could not seek in log segment %s, to offset %u: %m",
						XLogFileNameP(recvFileTLI, recvSegNo),
						startoff)));
>>>>>>> e472b921
			recvOff = startoff;
		}

		/* OK to write the logs */
		errno = 0;

		byteswritten = write(recvFile, buf, segbytes);
		if (byteswritten <= 0)
		{
			/* if write didn't set errno, assume no disk space */
			if (errno == 0)
				errno = ENOSPC;
			ereport(PANIC,
					(errcode_for_file_access(),
					 errmsg("could not write to log segment %s "
							"at offset %u, length %lu: %m",
<<<<<<< HEAD
							recvId, recvSeg,
							recvOff, (unsigned long) segbytes),
							errSendAlert(true)));
=======
							XLogFileNameP(recvFileTLI, recvSegNo),
							recvOff, (unsigned long) segbytes)));
>>>>>>> e472b921
		}

		/* Update state for write */
		recptr += byteswritten;

		recvOff += byteswritten;
		nbytes -= byteswritten;
		buf += byteswritten;

		LogstreamResult.Write = recptr;

		elogif(debug_walrepl_rcv, LOG,
			   "walrcv write -- Wrote %d bytes in file (logid %u, seg %u, offset %d)."
			   "Latest write location is %X/%X.",
			   byteswritten, recvId, recvSeg, startoff,
			   LogstreamResult.Write.xlogid, LogstreamResult.Write.xrecoff);
	}
}

/*
 * Flush the log to disk.
 *
 * If we're in the midst of dying, it's unwise to do anything that might throw
 * an error, so we skip sending a reply in that case.
 */
static void
XLogWalRcvFlush(bool dying)
{
	if (LogstreamResult.Flush < LogstreamResult.Write)
	{
		/* use volatile pointer to prevent code rearrangement */
		volatile WalRcvData *walrcv = WalRcv;

		issue_xlog_fsync(recvFile, recvSegNo);

		LogstreamResult.Flush = LogstreamResult.Write;

		/* Update shared-memory status */
		SpinLockAcquire(&walrcv->mutex);
		if (walrcv->receivedUpto < LogstreamResult.Flush)
		{
			walrcv->latestChunkStart = walrcv->receivedUpto;
			walrcv->receivedUpto = LogstreamResult.Flush;
			walrcv->receivedTLI = ThisTimeLineID;
		}
		SpinLockRelease(&walrcv->mutex);

		/* Signal the startup process and walsender that new WAL has arrived */
		WakeupRecovery();
		if (AllowCascadeReplication())
			WalSndWakeup();

		/* Report XLOG streaming progress in PS display */
		if (update_process_title)
		{
			char		activitymsg[50];

			snprintf(activitymsg, sizeof(activitymsg), "streaming %X/%X",
					 (uint32) (LogstreamResult.Write >> 32),
					 (uint32) LogstreamResult.Write);
			set_ps_display(activitymsg, false);
		}

		/* Also let the master know that we made some progress */
		if (!dying)
<<<<<<< HEAD
		{
			/* Perform suspend if signaled by an external entity (Testing Purpose) */
			if (wait_before_send_ack)
			{
				while(true)
				{
					if (resume)
					{
						resume = false;
						break;
					}
					pg_usleep(5000);
				}
				wait_before_send_ack = false;
			}
			XLogWalRcvSendReply();
			XLogWalRcvSendHSFeedback();
		}

		elogif(debug_walrepl_rcv, LOG,
			   "walrcv fsync -- Fsync'd xlog file (logid %u seg %u). "
			   "Latest flush location is %X/%X with latestchunkstart(%X/%X) receivedupto(%X/%X).",
			   recvId, recvSeg,
			   LogstreamResult.Flush.xlogid, LogstreamResult.Flush.xrecoff,
			   walrcv->latestChunkStart.xlogid, walrcv->latestChunkStart.xrecoff,
			   walrcv->receivedUpto.xlogid, walrcv->receivedUpto.xrecoff);
=======
			XLogWalRcvSendReply(false, false);
>>>>>>> e472b921
	}
}

/*
 * Send reply message to primary, indicating our current XLOG positions, oldest
 * xmin and the current time.
 *
 * If 'force' is not set, the message is only sent if enough time has
 * passed since last status update to reach wal_receiver_status_interval.
 * If wal_receiver_status_interval is disabled altogether and 'force' is
 * false, this is a no-op.
 *
 * If 'requestReply' is true, requests the server to reply immediately upon
 * receiving this message. This is used for heartbearts, when approaching
 * wal_receiver_timeout.
 */
static void
XLogWalRcvSendReply(bool force, bool requestReply)
{
	static XLogRecPtr writePtr = 0;
	static XLogRecPtr flushPtr = 0;
	XLogRecPtr	applyPtr;
	static TimestampTz sendTime = 0;
	TimestampTz now;

	/*
	 * If the user doesn't want status to be reported to the master, be sure
	 * to exit before doing anything at all.
	 */
	if (!force && wal_receiver_status_interval <= 0)
		return;

	/* Get current timestamp. */
	now = GetCurrentTimestamp();

	/*
	 * We can compare the write and flush positions to the last message we
	 * sent without taking any lock, but the apply position requires a spin
	 * lock, so we don't check that unless something else has changed or 10
	 * seconds have passed.  This means that the apply log position will
	 * appear, from the master's point of view, to lag slightly, but since
	 * this is only for reporting purposes and only on idle systems, that's
	 * probably OK.
	 */
	if (!force
		&& writePtr == LogstreamResult.Write
		&& flushPtr == LogstreamResult.Flush
		&& !TimestampDifferenceExceeds(sendTime, now,
									   wal_receiver_status_interval * 1000))
		return;
	sendTime = now;

	/* Construct a new message */
<<<<<<< HEAD
	reply_message.write = LogstreamResult.Write;
	reply_message.flush = LogstreamResult.Flush;
	reply_message.apply = GetXLogReplayRecPtr(NULL);
	reply_message.sendTime = now;

	/* Prepend with the message type and send it. */
	buf[0] = 'r';
	memcpy(&buf[1], &reply_message, sizeof(StandbyReplyMessage));

	/* Perform suspend if signaled by an external entity (Testing Purpose) */
	if (wait_before_send)
	{
		while(true)
		{
			if (resume)
			{
				resume = false;
				break;
			}
			pg_usleep(5000);
		}
		wait_before_send = false;
	}

	walrcv_send(buf, sizeof(StandbyReplyMessage) + 1);

	elogif(debug_walrepl_rcv, LOG,
		   "walrcv reply -- Sent write %X/%X flush %X/%X apply %X/%X",
		   reply_message.write.xlogid, reply_message.write.xrecoff,
		   reply_message.flush.xlogid, reply_message.flush.xrecoff,
		   reply_message.apply.xlogid, reply_message.apply.xrecoff);
=======
	writePtr = LogstreamResult.Write;
	flushPtr = LogstreamResult.Flush;
	applyPtr = GetXLogReplayRecPtr(NULL);

	resetStringInfo(&reply_message);
	pq_sendbyte(&reply_message, 'r');
	pq_sendint64(&reply_message, writePtr);
	pq_sendint64(&reply_message, flushPtr);
	pq_sendint64(&reply_message, applyPtr);
	pq_sendint64(&reply_message, GetCurrentIntegerTimestamp());
	pq_sendbyte(&reply_message, requestReply ? 1 : 0);

	/* Send it */
	elog(DEBUG2, "sending write %X/%X flush %X/%X apply %X/%X%s",
		 (uint32) (writePtr >> 32), (uint32) writePtr,
		 (uint32) (flushPtr >> 32), (uint32) flushPtr,
		 (uint32) (applyPtr >> 32), (uint32) applyPtr,
		 requestReply ? " (reply requested)" : "");

	walrcv_send(reply_message.data, reply_message.len);
>>>>>>> e472b921
}

/*
 * Send hot standby feedback message to primary, plus the current time,
 * in case they don't have a watch.
 *
 * If the user disables feedback, send one final message to tell sender
 * to forget about the xmin on this standby.
 */
static void
XLogWalRcvSendHSFeedback(bool immed)
{
	TimestampTz now;
	TransactionId nextXid;
	uint32		nextEpoch;
	TransactionId xmin;
	static TimestampTz sendTime = 0;
	static bool master_has_standby_xmin = false;

	/*
	 * If the user doesn't want status to be reported to the master, be sure
	 * to exit before doing anything at all.
	 */
	if ((wal_receiver_status_interval <= 0 || !hot_standby_feedback) &&
		!master_has_standby_xmin)
		return;

	/* Get current timestamp. */
	now = GetCurrentTimestamp();

	if (!immed)
	{
		/*
		 * Send feedback at most once per wal_receiver_status_interval.
		 */
		if (!TimestampDifferenceExceeds(sendTime, now,
										wal_receiver_status_interval * 1000))
			return;
		sendTime = now;
	}

	/*
	 * If Hot Standby is not yet active there is nothing to send. Check this
	 * after the interval has expired to reduce number of calls.
	 */
	if (!HotStandbyActive())
	{
		Assert(!master_has_standby_xmin);
		return;
	}

	/*
	 * Make the expensive call to get the oldest xmin once we are certain
	 * everything else has been checked.
	 */
	if (hot_standby_feedback)
		xmin = GetOldestXmin(true, false);
	else
		xmin = InvalidTransactionId;

	/*
	 * Get epoch and adjust if nextXid and oldestXmin are different sides of
	 * the epoch boundary.
	 */
	GetNextXidAndEpoch(&nextXid, &nextEpoch);
	if (nextXid < xmin)
		nextEpoch--;

	elog(DEBUG2, "sending hot standby feedback xmin %u epoch %u",
		 xmin, nextEpoch);

	/* Construct the the message and send it. */
	resetStringInfo(&reply_message);
	pq_sendbyte(&reply_message, 'h');
	pq_sendint64(&reply_message, GetCurrentIntegerTimestamp());
	pq_sendint(&reply_message, xmin, 4);
	pq_sendint(&reply_message, nextEpoch, 4);
	walrcv_send(reply_message.data, reply_message.len);
	if (TransactionIdIsValid(xmin))
		master_has_standby_xmin = true;
	else
		master_has_standby_xmin = false;
}

/*
<<<<<<< HEAD
 * Return a string constant representing the state.
 */
const char *
WalRcvGetStateString(WalRcvState state)
{
	switch (state)
	{
		case WALRCV_STOPPED:
			return "stopped";
		case WALRCV_STARTING:
			return "starting";
		case WALRCV_RUNNING:
			return "running";
		case WALRCV_STOPPING:
			return "stopping";
	}
	return "UNKNOWN";
}

/*
 * Keep track of important messages from primary.
=======
 * Update shared memory status upon receiving a message from primary.
 *
 * 'walEnd' and 'sendTime' are the end-of-WAL and timestamp of the latest
 * message, reported by primary.
>>>>>>> e472b921
 */
static void
ProcessWalSndrMessage(XLogRecPtr walEnd, TimestampTz sendTime)
{
	/* use volatile pointer to prevent code rearrangement */
	volatile WalRcvData *walrcv = WalRcv;

	TimestampTz lastMsgReceiptTime = GetCurrentTimestamp();

	/* Update shared-memory status */
	SpinLockAcquire(&walrcv->mutex);
	if (walrcv->latestWalEnd < walEnd)
		walrcv->latestWalEndTime = sendTime;
	walrcv->latestWalEnd = walEnd;
	walrcv->lastMsgSendTime = sendTime;
	walrcv->lastMsgReceiptTime = lastMsgReceiptTime;
	SpinLockRelease(&walrcv->mutex);

	if (log_min_messages <= DEBUG2)
		elog(DEBUG2, "sendtime %s receipttime %s replication apply delay %d ms transfer latency %d ms",
			 timestamptz_to_str(sendTime),
			 timestamptz_to_str(lastMsgReceiptTime),
			 GetReplicationApplyDelay(),
			 GetReplicationTransferLatency());
}<|MERGE_RESOLUTION|>--- conflicted
+++ resolved
@@ -62,28 +62,13 @@
 #include "utils/resowner.h"
 #include "utils/timestamp.h"
 #include "utils/faultinjector.h"
+#include "storage/fd.h"
 
 
 /* GUC variables */
-<<<<<<< HEAD
 int			wal_receiver_status_interval = 10;
-bool		hot_standby_feedback;
-
-=======
-int			wal_receiver_status_interval;
 int			wal_receiver_timeout;
 bool		hot_standby_feedback;
-
-/* libpqreceiver hooks to these when loaded */
-walrcv_connect_type walrcv_connect = NULL;
-walrcv_identify_system_type walrcv_identify_system = NULL;
-walrcv_startstreaming_type walrcv_startstreaming = NULL;
-walrcv_endstreaming_type walrcv_endstreaming = NULL;
-walrcv_readtimelinehistoryfile_type walrcv_readtimelinehistoryfile = NULL;
-walrcv_receive_type walrcv_receive = NULL;
-walrcv_send_type walrcv_send = NULL;
-walrcv_disconnect_type walrcv_disconnect = NULL;
->>>>>>> e472b921
 
 #define NAPTIME_PER_CYCLE 100	/* max sleep time between cycles (100ms) */
 
@@ -93,14 +78,8 @@
  * corresponding the filename of recvFile.
  */
 static int	recvFile = -1;
-<<<<<<< HEAD
-static TimeLineID	recvFileTLI = 0;
-static uint32 recvId = 0;
-static uint32 recvSeg = 0;
-=======
 static TimeLineID recvFileTLI = 0;
 static XLogSegNo recvSegNo = 0;
->>>>>>> e472b921
 static uint32 recvOff = 0;
 
 /*
@@ -209,13 +188,6 @@
 {
 	char		conninfo[MAXCONNINFO];
 	XLogRecPtr	startpoint;
-<<<<<<< HEAD
-	File		pid_file;
-
-	/* use volatile pointer to prevent code rearrangement */
-	volatile WalRcvData *walrcv = WalRcv;
-	sigjmp_buf	local_sigjmp_buf;
-=======
 	TimeLineID	startpointTLI;
 	TimeLineID	primaryTLI;
 	bool		first_stream;
@@ -224,7 +196,8 @@
 	volatile WalRcvData *walrcv = WalRcv;
 	TimestampTz last_recv_timestamp;
 	bool		ping_sent;
->>>>>>> e472b921
+	File		pid_file;
+	sigjmp_buf	local_sigjmp_buf;
 
 	/*
 	 * WalRcv should be set up already (if we are a backend, we inherit this
@@ -306,13 +279,8 @@
 	pqsignal(SIGQUIT, WalRcvQuickDieHandler);	/* hard crash time */
 	pqsignal(SIGALRM, SIG_IGN);
 	pqsignal(SIGPIPE, SIG_IGN);
-<<<<<<< HEAD
-	pqsignal(SIGUSR1, SIG_IGN);
+	pqsignal(SIGUSR1, WalRcvSigUsr1Handler);
 	pqsignal(SIGUSR2, WalRcvUsr2Handler);
-=======
-	pqsignal(SIGUSR1, WalRcvSigUsr1Handler);
-	pqsignal(SIGUSR2, SIG_IGN);
->>>>>>> e472b921
 
 	/* Reset some signals that are accepted by postmaster but not here */
 	pqsignal(SIGCHLD, SIG_DFL);
@@ -334,19 +302,6 @@
 	/* We allow SIGQUIT (quickdie) at all times */
 	sigdelset(&BlockSig, SIGQUIT);
 
-<<<<<<< HEAD
-=======
-	/* Load the libpq-specific functions */
-	load_file("libpqwalreceiver", false);
-	if (walrcv_connect == NULL || walrcv_startstreaming == NULL ||
-		walrcv_endstreaming == NULL ||
-		walrcv_identify_system == NULL ||
-		walrcv_readtimelinehistoryfile == NULL ||
-		walrcv_receive == NULL || walrcv_send == NULL ||
-		walrcv_disconnect == NULL)
-		elog(ERROR, "libpqwalreceiver didn't initialize correctly");
-
->>>>>>> e472b921
 	/*
 	 * Create a resource owner to keep track of our resources (not clear that
 	 * we need this, but may as well have one).
@@ -372,7 +327,6 @@
 
 	/* Establish the connection to the primary for XLOG streaming */
 	EnableWalRcvImmediateExit();
-<<<<<<< HEAD
 
 	/*
 	 * (Testing Purpose) - Create a PID file under $PGDATA directory
@@ -392,7 +346,7 @@
 	else
 		FileClose(pid_file);
 
-	walrcv_connect(conninfo, startpoint);
+	walrcv_connect(conninfo);
 
 	/* (Testing Purpose) - Now drop the PID file */
 	unlink("wal_rcv.pid");
@@ -402,11 +356,6 @@
 	/* Initialize LogstreamResult, reply_message */
 	LogstreamResult.Write = LogstreamResult.Flush = GetXLogReplayRecPtr(NULL);
 	MemSet(&reply_message, 0, sizeof(reply_message));
-
-	/* Loop until end-of-streaming or error */
-=======
-	walrcv_connect(conninfo);
-	DisableWalRcvImmediateExit();
 
 	first_stream = true;
 	for (;;)
@@ -542,6 +491,22 @@
 							endofwal = true;
 							break;
 						}
+
+						/* Perform suspend if signaled by an external entity (Testing Purpose) */
+						if (wait_before_rcv)
+						{
+							while(true)
+							{
+								if (resume)
+								{
+									resume = false;
+									break;
+								}
+								pg_usleep(5000);
+							}
+							wait_before_rcv = false;
+						}
+
 						len = walrcv_receive(0, &buf);
 					}
 
@@ -601,6 +566,21 @@
 						}
 					}
 
+					/* Perform suspend if signaled by an external entity (Testing Purpose) */
+					if (wait_before_send_ack)
+					{
+						while(true)
+						{
+							if (resume)
+							{
+								resume = false;
+								break;
+							}
+							pg_usleep(5000);
+						}
+						wait_before_send_ack = false;
+					}
+
 					XLogWalRcvSendReply(requestReply, requestReply);
 					XLogWalRcvSendHSFeedback(false);
 				}
@@ -689,7 +669,6 @@
 	 * now waiting for instructions.
 	 */
 	WakeupRecovery();
->>>>>>> e472b921
 	for (;;)
 	{
 		ResetLatch(&walrcv->latch);
@@ -701,19 +680,6 @@
 		if (!PostmasterIsAlive())
 			exit(1);
 
-<<<<<<< HEAD
-		/*
-		 * Exit walreceiver if we're not in recovery. This should not happen,
-		 * but cross-check the status here.
-		 */
-		if (!RecoveryInProgress())
-			ereport(FATAL,
-					(errmsg("cannot continue WAL streaming, recovery has already ended"),
-					errSendAlert(true)));
-
-		/* Process any requests or signals received recently */
-=======
->>>>>>> e472b921
 		ProcessWalRcvInterrupts();
 
 		SpinLockAcquire(&walrcv->mutex);
@@ -754,25 +720,6 @@
 	}
 }
 
-<<<<<<< HEAD
-		/* Perform suspend if signaled by an external entity (Testing Purpose) */
-		if (wait_before_rcv)
-		{
-			while(true)
-			{
-				if (resume)
-				{
-					resume = false;
-					break;
-				}
-				pg_usleep(5000);
-			}
-			wait_before_rcv = false;
-		}
-
-		/* Wait a while for data to arrive */
-		if (walrcv_receive(NAPTIME_PER_CYCLE, &type, &buf, &len))
-=======
 /*
  * Fetch any missing timeline history files between 'first' and 'last'
  * (inclusive) from the server.
@@ -786,7 +733,6 @@
 	{
 		/* there's no history file for timeline 1 */
 		if (tli != 1 && !existsTimeLineHistory(tli))
->>>>>>> e472b921
 		{
 			char	   *fname;
 			char	   *content;
@@ -899,15 +845,10 @@
 	SpinLockRelease(&walrcv->mutex);
 
 	/* Terminate the connection gracefully. */
-<<<<<<< HEAD
 	walrcv_disconnect();
-=======
-	if (walrcv_disconnect != NULL)
-		walrcv_disconnect();
 
 	/* Wake up the startup process to notice promptly that we're gone */
 	WakeupRecovery();
->>>>>>> e472b921
 }
 
 /* SIGHUP: set flag to re-read config file at next convenient time */
@@ -1004,23 +945,8 @@
 				if (len < hdrlen)
 					ereport(ERROR,
 							(errcode(ERRCODE_PROTOCOL_VIOLATION),
-<<<<<<< HEAD
 							 errmsg_internal("invalid WAL message received from primary"),
 							 errSendAlert(true)));
-				/* memcpy is required here for alignment reasons */
-				memcpy(&msghdr, buf, sizeof(WalDataMessageHeader));
-
-				elogif(debug_walrepl_rcv, LOG,
-					   "walrcv msg metadata -- datastart %s, buflen %d",
-					    XLogLocationToString(&(msghdr.dataStart)),(int)len);
-
-				ProcessWalSndrMessage(msghdr.walEnd, msghdr.sendTime);
-
-				buf += sizeof(WalDataMessageHeader);
-				len -= sizeof(WalDataMessageHeader);
-				XLogWalRcvWrite(buf, len, msghdr.dataStart);
-=======
-							 errmsg_internal("invalid WAL message received from primary")));
 				appendBinaryStringInfo(&incoming_message, buf, hdrlen);
 
 				/* read the fields */
@@ -1033,7 +959,6 @@
 				buf += hdrlen;
 				len -= hdrlen;
 				XLogWalRcvWrite(buf, len, dataStart);
->>>>>>> e472b921
 				break;
 			}
 		case 'k':				/* Keepalive */
@@ -1043,16 +968,9 @@
 				if (len != hdrlen)
 					ereport(ERROR,
 							(errcode(ERRCODE_PROTOCOL_VIOLATION),
-<<<<<<< HEAD
 							 errmsg_internal("invalid keepalive message received from primary"),
 							 errSendAlert(true)));
-
-				/* memcpy is required here for alignment reasons */
-				memcpy(&keepalive, buf, sizeof(PrimaryKeepaliveMessage));
-=======
-							 errmsg_internal("invalid keepalive message received from primary")));
 				appendBinaryStringInfo(&incoming_message, buf, hdrlen);
->>>>>>> e472b921
 
 				/* read the fields */
 				walEnd = pq_getmsgint64(&incoming_message);
@@ -1110,16 +1028,6 @@
 				if (close(recvFile) != 0)
 					ereport(PANIC,
 							(errcode_for_file_access(),
-<<<<<<< HEAD
-						errmsg("could not close log file %u, segment %u: %m",
-							   recvId, recvSeg)));
-
-				/*
-				 * Create .done file forcibly to prevent the restored segment from
-				 * being archived again later.
-				 */
-				XLogFileName(xlogfname, recvFileTLI, recvId, recvSeg);
-=======
 							 errmsg("could not close log segment %s: %m",
 									XLogFileNameP(recvFileTLI, recvSegNo))));
 
@@ -1129,19 +1037,13 @@
 				 */
 				XLogFileName(xlogfname, recvFileTLI, recvSegNo);
 				XLogArchiveForceDone(xlogfname);
->>>>>>> e472b921
 			}
 			recvFile = -1;
 
 			/* Create/use new log file */
 			XLByteToSeg(recptr, recvSegNo);
 			use_existent = true;
-<<<<<<< HEAD
-			/* For now this only happens on master, so don't care mirror */
-			recvFile = XLogFileInit(recvId, recvSeg, &use_existent, true);
-=======
 			recvFile = XLogFileInit(recvSegNo, &use_existent, true);
->>>>>>> e472b921
 			recvFileTLI = ThisTimeLineID;
 			recvOff = 0;
 		}
@@ -1160,16 +1062,9 @@
 			if (lseek(recvFile, (off_t) startoff, SEEK_SET) < 0)
 				ereport(PANIC,
 						(errcode_for_file_access(),
-<<<<<<< HEAD
-						 errmsg("could not seek in log file %u, "
-								"segment %u to offset %u: %m",
-								recvId, recvSeg, startoff),
-								errSendAlert(true)));
-=======
 				 errmsg("could not seek in log segment %s, to offset %u: %m",
 						XLogFileNameP(recvFileTLI, recvSegNo),
 						startoff)));
->>>>>>> e472b921
 			recvOff = startoff;
 		}
 
@@ -1186,14 +1081,8 @@
 					(errcode_for_file_access(),
 					 errmsg("could not write to log segment %s "
 							"at offset %u, length %lu: %m",
-<<<<<<< HEAD
-							recvId, recvSeg,
-							recvOff, (unsigned long) segbytes),
-							errSendAlert(true)));
-=======
 							XLogFileNameP(recvFileTLI, recvSegNo),
 							recvOff, (unsigned long) segbytes)));
->>>>>>> e472b921
 		}
 
 		/* Update state for write */
@@ -1206,10 +1095,13 @@
 		LogstreamResult.Write = recptr;
 
 		elogif(debug_walrepl_rcv, LOG,
-			   "walrcv write -- Wrote %d bytes in file (logid %u, seg %u, offset %d)."
+			   "walrcv write -- Wrote %d bytes in file %s, offset %d."
 			   "Latest write location is %X/%X.",
-			   byteswritten, recvId, recvSeg, startoff,
-			   LogstreamResult.Write.xlogid, LogstreamResult.Write.xrecoff);
+			   byteswritten,
+			   XLogFileNameP(recvFileTLI, recvSegNo),
+			   startoff,
+			   (uint32) (LogstreamResult.Write >> 32),
+			   (uint32) LogstreamResult.Write);
 	}
 }
 
@@ -1259,36 +1151,7 @@
 
 		/* Also let the master know that we made some progress */
 		if (!dying)
-<<<<<<< HEAD
-		{
-			/* Perform suspend if signaled by an external entity (Testing Purpose) */
-			if (wait_before_send_ack)
-			{
-				while(true)
-				{
-					if (resume)
-					{
-						resume = false;
-						break;
-					}
-					pg_usleep(5000);
-				}
-				wait_before_send_ack = false;
-			}
-			XLogWalRcvSendReply();
-			XLogWalRcvSendHSFeedback();
-		}
-
-		elogif(debug_walrepl_rcv, LOG,
-			   "walrcv fsync -- Fsync'd xlog file (logid %u seg %u). "
-			   "Latest flush location is %X/%X with latestchunkstart(%X/%X) receivedupto(%X/%X).",
-			   recvId, recvSeg,
-			   LogstreamResult.Flush.xlogid, LogstreamResult.Flush.xrecoff,
-			   walrcv->latestChunkStart.xlogid, walrcv->latestChunkStart.xrecoff,
-			   walrcv->receivedUpto.xlogid, walrcv->receivedUpto.xrecoff);
-=======
 			XLogWalRcvSendReply(false, false);
->>>>>>> e472b921
 	}
 }
 
@@ -1342,15 +1205,9 @@
 	sendTime = now;
 
 	/* Construct a new message */
-<<<<<<< HEAD
-	reply_message.write = LogstreamResult.Write;
-	reply_message.flush = LogstreamResult.Flush;
-	reply_message.apply = GetXLogReplayRecPtr(NULL);
-	reply_message.sendTime = now;
-
-	/* Prepend with the message type and send it. */
-	buf[0] = 'r';
-	memcpy(&buf[1], &reply_message, sizeof(StandbyReplyMessage));
+	writePtr = LogstreamResult.Write;
+	flushPtr = LogstreamResult.Flush;
+	applyPtr = GetXLogReplayRecPtr(NULL);
 
 	/* Perform suspend if signaled by an external entity (Testing Purpose) */
 	if (wait_before_send)
@@ -1367,18 +1224,6 @@
 		wait_before_send = false;
 	}
 
-	walrcv_send(buf, sizeof(StandbyReplyMessage) + 1);
-
-	elogif(debug_walrepl_rcv, LOG,
-		   "walrcv reply -- Sent write %X/%X flush %X/%X apply %X/%X",
-		   reply_message.write.xlogid, reply_message.write.xrecoff,
-		   reply_message.flush.xlogid, reply_message.flush.xrecoff,
-		   reply_message.apply.xlogid, reply_message.apply.xrecoff);
-=======
-	writePtr = LogstreamResult.Write;
-	flushPtr = LogstreamResult.Flush;
-	applyPtr = GetXLogReplayRecPtr(NULL);
-
 	resetStringInfo(&reply_message);
 	pq_sendbyte(&reply_message, 'r');
 	pq_sendint64(&reply_message, writePtr);
@@ -1395,7 +1240,6 @@
 		 requestReply ? " (reply requested)" : "");
 
 	walrcv_send(reply_message.data, reply_message.len);
->>>>>>> e472b921
 }
 
 /*
@@ -1481,7 +1325,6 @@
 }
 
 /*
-<<<<<<< HEAD
  * Return a string constant representing the state.
  */
 const char *
@@ -1493,8 +1336,12 @@
 			return "stopped";
 		case WALRCV_STARTING:
 			return "starting";
-		case WALRCV_RUNNING:
-			return "running";
+		case WALRCV_STREAMING:
+			return "streaming";
+		case WALRCV_WAITING:
+			return "waiting";
+		case WALRCV_RESTARTING:
+			return "restarting";
 		case WALRCV_STOPPING:
 			return "stopping";
 	}
@@ -1502,13 +1349,10 @@
 }
 
 /*
- * Keep track of important messages from primary.
-=======
  * Update shared memory status upon receiving a message from primary.
  *
  * 'walEnd' and 'sendTime' are the end-of-WAL and timestamp of the latest
  * message, reported by primary.
->>>>>>> e472b921
  */
 static void
 ProcessWalSndrMessage(XLogRecPtr walEnd, TimestampTz sendTime)
