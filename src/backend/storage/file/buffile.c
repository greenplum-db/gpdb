--- conflicted
+++ resolved
@@ -665,7 +665,6 @@
 	size_t		nread = 0;
 	size_t		nthistime;
 
-<<<<<<< HEAD
 	switch (file->state)
 	{
 		case BFS_RANDOM_ACCESS:
@@ -681,15 +680,7 @@
 			return BufFileLoadCompressedBuffer(file, ptr, size);
 	}
 
-	if (file->dirty)
-	{
-		if (BufFileFlush(file) != 0)
-			return 0;			/* could not flush... */
-		Assert(!file->dirty);
-	}
-=======
 	BufFileFlush(file);
->>>>>>> 7cd0d523
 
 	while (size > 0)
 	{
@@ -848,7 +839,7 @@
 		case BFS_SEQUENTIAL_READING:
 		case BFS_COMPRESSED_READING:
 			/* no-op. */
-			return 0;
+			return;
 	}
 
 	if (file->dirty)
