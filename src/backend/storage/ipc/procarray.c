--- conflicted
+++ resolved
@@ -1236,6 +1236,8 @@
 				memset(snapshot->xip + snapshot->xcnt, 0, (arrayP->maxProcs - snapshot->xcnt) * sizeof(TransactionId));
 
 				snapshot->curcid = SharedLocalSnapshotSlot->snapshot.curcid;
+
+				snapshot->subxcnt = -1;
 
 				/* combocid */
 				if (usedComboCids != SharedLocalSnapshotSlot->combocidcnt)
@@ -1349,15 +1351,6 @@
 	/* We must not be a reader. */
 	Assert(DistributedTransactionContext != DTX_CONTEXT_QE_READER);
 	Assert(DistributedTransactionContext != DTX_CONTEXT_QE_ENTRY_DB_SINGLETON);
-
-	/* Serializable snapshot must be computed before any other... */
-	ereport((Debug_print_full_dtm ? LOG : DEBUG5),
-			(errmsg("GetSnapshotData serializable %s, xmin %u",
-					(serializable ? "true" : "false"),
-					MyProc->xmin)));
-	Assert(serializable ?
-		   !TransactionIdIsValid(MyProc->xmin) :
-		   TransactionIdIsValid(MyProc->xmin));
 
 	/*
 	 * It is sufficient to get shared lock on ProcArrayLock, even if we are
@@ -1503,14 +1496,10 @@
 		}
 	}
 
-<<<<<<< HEAD
-	if (serializable)
+	if (!TransactionIdIsValid(MyProc->xmin))
 	{
 		/* Not that these values are not set atomically. However,
 		 * each of these assignments is itself assumed to be atomic. */
-=======
-	if (!TransactionIdIsValid(MyProc->xmin))
->>>>>>> 49f001d8
 		MyProc->xmin = TransactionXmin = xmin;
 	}
 	if (IsXactIsoLevelSerializable)
@@ -1554,7 +1543,14 @@
 	snapshot->curcid = GetCurrentCommandId(false);
 
 	/*
-<<<<<<< HEAD
+	 * This is a new snapshot, so set both refcounts are zero, and mark it
+	 * as not copied in persistent memory.
+	 */
+	snapshot->active_count = 0;
+	snapshot->regd_count = 0;
+	snapshot->copied = false;
+
+	/*
 	 * MPP Addition. If we are the chief then we'll save our local snapshot
 	 * into the shared snapshot. Note: we need to use the shared local
 	 * snapshot for the "Local Implicit using Distributed Snapshot" case, too.
@@ -1571,14 +1567,6 @@
 	ereport((Debug_print_snapshot_dtm ? LOG : DEBUG5),
 			(errmsg("GetSnapshotData(): WRITER currentcommandid %d curcid %d segmatesync %d",
 					GetCurrentCommandId(false), snapshot->curcid, QEDtxContextInfo.segmateSync)));
-=======
-	 * This is a new snapshot, so set both refcounts are zero, and mark it
-	 * as not copied in persistent memory.
-	 */
-	snapshot->active_count = 0;
-	snapshot->regd_count = 0;
-	snapshot->copied = false;
->>>>>>> 49f001d8
 
 	return snapshot;
 }
@@ -1686,12 +1674,13 @@
  * MPP: Special code to update the command id in the SharedLocalSnapshot
  * when we are in SERIALIZABLE isolation mode.
  */
-void UpdateSerializableCommandId(void)
+void
+UpdateSerializableCommandId(CommandId curcid)
 {
 	if ((DistributedTransactionContext == DTX_CONTEXT_QE_TWO_PHASE_EXPLICIT_WRITER ||
 		 DistributedTransactionContext == DTX_CONTEXT_QE_TWO_PHASE_IMPLICIT_WRITER) &&
 		 SharedLocalSnapshotSlot != NULL &&
-		 SerializableSnapshot != NULL)
+		 FirstSnapshotSet)
 	{
 		int combocidSize;
 
@@ -1710,11 +1699,11 @@
 		}
 
 		ereport((Debug_print_snapshot_dtm ? LOG : DEBUG5),
-				(errmsg("[Distributed Snapshot #%u] *Update Serializable Command Id* segment currcid = %d, QDcid = %d, SerializableSnapshot currcid = %d, Shared currcid = %d (gxid = %u, '%s')",
+				(errmsg("[Distributed Snapshot #%u] *Update Serializable Command Id* segment currcid = %d, QDcid = %d, TransactionSnapshot currcid = %d, Shared currcid = %d (gxid = %u, '%s')",
 						QEDtxContextInfo.distributedSnapshot.distribSnapshotId,
 						QEDtxContextInfo.curcid,
 						SharedLocalSnapshotSlot->QDcid,
-						SerializableSnapshot->curcid,
+						curcid,
 						SharedLocalSnapshotSlot->snapshot.curcid,
 						getDistributedTransactionId(),
 						DtxContextToString(DistributedTransactionContext))));
@@ -1729,7 +1718,7 @@
 		memcpy((void *)SharedLocalSnapshotSlot->combocids, comboCids,
 			   combocidSize * sizeof(ComboCidKeyData));
 
-		SharedLocalSnapshotSlot->snapshot.curcid = SerializableSnapshot->curcid;
+		SharedLocalSnapshotSlot->snapshot.curcid = curcid;
 		SharedLocalSnapshotSlot->QDcid = QEDtxContextInfo.curcid;
 		SharedLocalSnapshotSlot->segmateSync = QEDtxContextInfo.segmateSync;
 
