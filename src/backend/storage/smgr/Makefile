#-------------------------------------------------------------------------
#
# Makefile--
#    Makefile for storage/smgr
#
# IDENTIFICATION
#    $PostgreSQL: pgsql/src/backend/storage/smgr/Makefile,v 1.17 2008/02/19 10:30:08 petere Exp $
#
#-------------------------------------------------------------------------

subdir = src/backend/storage/smgr
top_builddir = ../../../..
include $(top_builddir)/src/Makefile.global

<<<<<<< HEAD
OBJS = md.o md_gp.o smgr.o smgr_ao.o smgrtype.o
=======
OBJS = md.o smgr.o smgrtype.o
OBJS += md_gp.o smgr_ao.o
>>>>>>> 198f701e

include $(top_srcdir)/src/backend/common.mk<|MERGE_RESOLUTION|>--- conflicted
+++ resolved
@@ -12,11 +12,7 @@
 top_builddir = ../../../..
 include $(top_builddir)/src/Makefile.global
 
-<<<<<<< HEAD
-OBJS = md.o md_gp.o smgr.o smgr_ao.o smgrtype.o
-=======
 OBJS = md.o smgr.o smgrtype.o
 OBJS += md_gp.o smgr_ao.o
->>>>>>> 198f701e
 
 include $(top_srcdir)/src/backend/common.mk