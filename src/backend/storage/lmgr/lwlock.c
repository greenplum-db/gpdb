/*-------------------------------------------------------------------------
 *
 * lwlock.c
 *	  Lightweight lock manager
 *
 * Lightweight locks are intended primarily to provide mutual exclusion of
 * access to shared-memory data structures.  Therefore, they offer both
 * exclusive and shared lock modes (to support read/write and read-only
 * access to a shared object).	There are few other frammishes.  User-level
 * locking should be done with the full lock manager --- which depends on
 * LWLocks to protect its shared state.
 *
 *
 * Portions Copyright (c) 1996-2012, PostgreSQL Global Development Group
 * Portions Copyright (c) 1994, Regents of the University of California
 *
 * IDENTIFICATION
 *	  src/backend/storage/lmgr/lwlock.c
 *
 *-------------------------------------------------------------------------
 */
#include "postgres.h"

#include "access/clog.h"
#include "access/multixact.h"
#include "access/distributedlog.h"
#include "access/subtrans.h"
#include "access/twophase.h"
#include "commands/async.h"
#include "miscadmin.h"
#include "pg_trace.h"
#include "storage/barrier.h"
#include "storage/ipc.h"
#include "storage/predicate.h"
#include "storage/proc.h"
#include "storage/spin.h"
#include "utils/sharedsnapshot.h"
#include "pg_trace.h"


/* We use the ShmemLock spinlock to protect LWLockAssign */
extern slock_t *ShmemLock;


typedef struct LWLock
{
	slock_t		mutex;			/* Protects LWLock and queue of PGPROCs */
	bool		releaseOK;		/* T if ok to release waiters */
	char		exclusive;		/* # of exclusive holders (0 or 1) */
	int			shared;			/* # of shared holders (0..MaxBackends) */
	int			exclusivePid;	/* PID of the exclusive holder. */
	PGPROC	   *head;			/* head of list of waiting PGPROCs */
	PGPROC	   *tail;			/* tail of list of waiting PGPROCs */
	/* tail is undefined when head is NULL */
} LWLock;

/*
 * All the LWLock structs are allocated as an array in shared memory.
 * (LWLockIds are indexes into the array.)	We force the array stride to
 * be a power of 2, which saves a few cycles in indexing, but more
 * importantly also ensures that individual LWLocks don't cross cache line
 * boundaries.	This reduces cache contention problems, especially on AMD
 * Opterons.  (Of course, we have to also ensure that the array start
 * address is suitably aligned.)
 *
 * LWLock is between 16 and 32 bytes on all known platforms, so these two
 * cases are sufficient.
 */
#define LWLOCK_PADDED_SIZE	(sizeof(LWLock) <= 16 ? 16 : 32)

typedef union LWLockPadded
{
	LWLock		lock;
	char		pad[LWLOCK_PADDED_SIZE];
} LWLockPadded;

/*
 * This points to the array of LWLocks in shared memory.  Backends inherit
 * the pointer by fork from the postmaster (except in the EXEC_BACKEND case,
 * where we have special measures to pass it down).
 */
NON_EXEC_STATIC LWLockPadded *LWLockArray = NULL;


/*
 * We use this structure to keep track of locked LWLocks for release
 * during error recovery.  The maximum size could be determined at runtime
 * if necessary, but it seems unlikely that more than a few locks could
 * ever be held simultaneously.
 */
#define MAX_SIMUL_LWLOCKS	100
#define MAX_FRAME_DEPTH  	64

/* LW lock object id current PGPPROC is sleeping on (valid when PGPROC->lwWaiting = true) */
static LWLockId lwWaitingLockId = NullLock;

static int	num_held_lwlocks = 0;
static LWLockId held_lwlocks[MAX_SIMUL_LWLOCKS];
static bool held_lwlocks_exclusive[MAX_SIMUL_LWLOCKS];

#ifdef USE_TEST_UTILS_X86
static void *held_lwlocks_addresses[MAX_SIMUL_LWLOCKS][MAX_FRAME_DEPTH];
static int32 held_lwlocks_depth[MAX_SIMUL_LWLOCKS];
#endif /* USE_TEST_UTILS_X86 */

static int	lock_addin_request = 0;
static bool lock_addin_request_allowed = true;

#ifdef LWLOCK_STATS
static int	counts_for_pid = 0;
static int *sh_acquire_counts;
static int *ex_acquire_counts;
static int *block_counts;
#endif

#ifdef LOCK_DEBUG
bool		Trace_lwlocks = false;

inline static void
PRINT_LWDEBUG(const char *where, LWLockId lockid, const volatile LWLock *lock)
{
	if (Trace_lwlocks)
		elog(LOG, "%s(%d): excl %d excl pid %d shared %d head %p rOK %d",
			 where, (int) lockid,
			 (int) lock->exclusive, lock->exclusivePid, lock->shared, lock->head,
			 (int) lock->releaseOK);
}

inline static void
LOG_LWDEBUG(const char *where, LWLockId lockid, const char *msg)
{
	if (Trace_lwlocks)
		elog(LOG, "%s(%d): %s", where, (int) lockid, msg);
}
#else							/* not LOCK_DEBUG */
#define PRINT_LWDEBUG(a,b,c)
#define LOG_LWDEBUG(a,b,c)
#endif   /* LOCK_DEBUG */

#ifdef LWLOCK_STATS

static void init_lwlock_stats(void);
static void print_lwlock_stats(int code, Datum arg);

static void
init_lwlock_stats(void)
{
	int		   *LWLockCounter = (int *) ((char *) LWLockArray - 2 * sizeof(int));
	int			numLocks = LWLockCounter[1];

	sh_acquire_counts = calloc(numLocks, sizeof(int));
	ex_acquire_counts = calloc(numLocks, sizeof(int));
	block_counts = calloc(numLocks, sizeof(int));
	counts_for_pid = MyProcPid;
	on_shmem_exit(print_lwlock_stats, 0);
}

static void
print_lwlock_stats(int code, Datum arg)
{
	int			i;
	int		   *LWLockCounter = (int *) ((char *) LWLockArray - 2 * sizeof(int));
	int			numLocks = LWLockCounter[1];

	/* Grab an LWLock to keep different backends from mixing reports */
	LWLockAcquire(0, LW_EXCLUSIVE);

	for (i = 0; i < numLocks; i++)
	{
		if (sh_acquire_counts[i] || ex_acquire_counts[i] || block_counts[i])
			fprintf(stderr, "PID %d lwlock %d: shacq %u exacq %u blk %u\n",
					MyProcPid, i, sh_acquire_counts[i], ex_acquire_counts[i],
					block_counts[i]);
	}

	LWLockRelease(0);
}
#endif   /* LWLOCK_STATS */


/*
 * Compute number of LWLocks to allocate.
 */
int
NumLWLocks(void)
{
	int			numLocks;

	/*
	 * Possibly this logic should be spread out among the affected modules,
	 * the same way that shmem space estimation is done.  But for now, there
	 * are few enough users of LWLocks that we can get away with just keeping
	 * the knowledge here.
	 */

	/* Predefined LWLocks */
	numLocks = (int) NumFixedLWLocks;

	/* bufmgr.c needs two for each shared buffer */
	numLocks += 2 * NBuffers;

	/* proc.c needs one for each backend or auxiliary process */
	numLocks += MaxBackends + NUM_AUXILIARY_PROCS;

	/* clog.c needs one per CLOG buffer */
	numLocks += CLOGShmemBuffers();

	/* subtrans.c needs one per SubTrans buffer */
	numLocks += NUM_SUBTRANS_BUFFERS;
    
    /* cdbtm.c needs one lock */
    numLocks++;
    
    /* cdbfts.c needs one lock */
    numLocks++;

	/* multixact.c needs two SLRU areas */
	numLocks += NUM_MXACTOFFSET_BUFFERS + NUM_MXACTMEMBER_BUFFERS;

	/* async.c needs one per Async buffer */
	numLocks += NUM_ASYNC_BUFFERS;

	/* predicate.c needs one per old serializable xid buffer */
	numLocks += NUM_OLDSERXID_BUFFERS;

	/* cdbdistributedlog.c needs one per DistributedLog buffer */
	numLocks += NUM_DISTRIBUTEDLOG_BUFFERS;

	/* sharedsnapshot.c needs one per shared snapshot slot */
	numLocks += NUM_SHARED_SNAPSHOT_SLOTS;

	/*
	 * Add any requested by loadable modules; for backwards-compatibility
	 * reasons, allocate at least NUM_USER_DEFINED_LWLOCKS of them even if
	 * there are no explicit requests.
	 */
	lock_addin_request_allowed = false;
	numLocks += Max(lock_addin_request, NUM_USER_DEFINED_LWLOCKS);

	return numLocks;
}


/*
 * RequestAddinLWLocks
 *		Request that extra LWLocks be allocated for use by
 *		a loadable module.
 *
 * This is only useful if called from the _PG_init hook of a library that
 * is loaded into the postmaster via shared_preload_libraries.	Once
 * shared memory has been allocated, calls will be ignored.  (We could
 * raise an error, but it seems better to make it a no-op, so that
 * libraries containing such calls can be reloaded if needed.)
 */
void
RequestAddinLWLocks(int n)
{
	if (IsUnderPostmaster || !lock_addin_request_allowed)
		return;					/* too late */
	lock_addin_request += n;
}


/*
 * Compute shmem space needed for LWLocks.
 */
Size
LWLockShmemSize(void)
{
	Size		size;
	int			numLocks = NumLWLocks();

	/* Space for the LWLock array. */
	size = mul_size(numLocks, sizeof(LWLockPadded));

	/* Space for dynamic allocation counter, plus room for alignment. */
	size = add_size(size, 2 * sizeof(int) + LWLOCK_PADDED_SIZE);

	return size;
}


/*
 * Allocate shmem space for LWLocks and initialize the locks.
 */
void
CreateLWLocks(void)
{
	int			numLocks = NumLWLocks();
	Size		spaceLocks = LWLockShmemSize();
	LWLockPadded *lock;
	int		   *LWLockCounter;
	char	   *ptr;
	int			id;

	/* Allocate space */
	ptr = (char *) ShmemAlloc(spaceLocks);

	/* Leave room for dynamic allocation counter */
	ptr += 2 * sizeof(int);

	/* Ensure desired alignment of LWLock array */
	ptr += LWLOCK_PADDED_SIZE - ((uintptr_t) ptr) % LWLOCK_PADDED_SIZE;

	LWLockArray = (LWLockPadded *) ptr;

	/*
	 * Initialize all LWLocks to "unlocked" state
	 */
	for (id = 0, lock = LWLockArray; id < numLocks; id++, lock++)
	{
		SpinLockInit(&lock->lock.mutex);
		lock->lock.releaseOK = true;
		lock->lock.exclusive = 0;
		lock->lock.shared = 0;
		lock->lock.head = NULL;
		lock->lock.tail = NULL;
	}

	/*
	 * Initialize the dynamic-allocation counter, which is stored just before
	 * the first LWLock.
	 */
	LWLockCounter = (int *) ((char *) LWLockArray - 2 * sizeof(int));
	LWLockCounter[0] = (int) NumFixedLWLocks;
	LWLockCounter[1] = numLocks;
}


/*
 * LWLockAssign - assign a dynamically-allocated LWLock number
 *
 * We interlock this using the same spinlock that is used to protect
 * ShmemAlloc().  Interlocking is not really necessary during postmaster
 * startup, but it is needed if any user-defined code tries to allocate
 * LWLocks after startup.
 */
LWLockId
LWLockAssign(void)
{
	LWLockId	result;

	/* use volatile pointer to prevent code rearrangement */
	volatile int *LWLockCounter;

	LWLockCounter = (int *) ((char *) LWLockArray - 2 * sizeof(int));
	SpinLockAcquire(ShmemLock);
	if (LWLockCounter[0] >= LWLockCounter[1])
	{
		SpinLockRelease(ShmemLock);
		elog(ERROR, "no more LWLockIds available");
	}
	result = (LWLockId) (LWLockCounter[0]++);
	SpinLockRelease(ShmemLock);
	return result;
}

#ifdef LOCK_DEBUG

static void
LWLockTryLockWaiting(
		PGPROC	   *proc, 
		LWLockId lockid, 
		LWLockMode mode)
{
	volatile LWLock *lock = &(LWLockArray[lockid].lock);
	int 			milliseconds = 0;
	int				exclusivePid;
	
	while(true)
	{
		pg_usleep(5000L);
		if (PGSemaphoreTryLock(&proc->sem))
		{
			if (milliseconds >= 750)
				elog(LOG, "Done waiting on lockid %d", lockid);
			return;
		}

		milliseconds += 5;
		if (milliseconds == 750)
		{
			int l;
			int count = 0;
			char buffer[200];

			SpinLockAcquire(&lock->mutex);
			
			if (lock->exclusive > 0)
				exclusivePid = lock->exclusivePid;
			else
				exclusivePid = 0;
			
			SpinLockRelease(&lock->mutex);

			memcpy(buffer, "none", 5);
			
			for (l = 0; l < num_held_lwlocks; l++)
			{
				if (l == 0)
					count += sprintf(&buffer[count],"(");
				else
					count += sprintf(&buffer[count],", ");
				
				count += sprintf(&buffer[count],
							    "lockid %d",
							    held_lwlocks[l]);
			}
			if (num_held_lwlocks > 0)
				count += sprintf(&buffer[count],")");
				
			elog(LOG, "Waited .75 seconds on lockid %d with no success. Exclusive pid %d. Already held: %s", 
				 lockid, exclusivePid, buffer);

		}
	}
}

#endif

/*
 * LWLockAcquire - acquire a lightweight lock in the specified mode
 *
 * If the lock is not available, sleep until it is.
 *
 * Side effect: cancel/die interrupts are held off until lock release.
 */
void
LWLockAcquire(LWLockId lockid, LWLockMode mode)
{
	volatile LWLock *lock = &(LWLockArray[lockid].lock);
	PGPROC	   *proc = MyProc;
	bool		retry = false;
	int			extraWaits = 0;

	PRINT_LWDEBUG("LWLockAcquire", lockid, lock);

#ifdef LWLOCK_STATS
	/* Set up local count state first time through in a given process */
	if (counts_for_pid != MyProcPid)
<<<<<<< HEAD
	{
		int		   *LWLockCounter = (int *) ((char *) LWLockArray - 2 * sizeof(int));
		int			numLocks = LWLockCounter[1];

		sh_acquire_counts = calloc(numLocks, sizeof(int));
		ex_acquire_counts = calloc(numLocks, sizeof(int));
		block_counts = calloc(numLocks, sizeof(int));

		if(!sh_acquire_counts || !ex_acquire_counts || !block_counts)
			ereport(ERROR, errcode(ERRCODE_OUT_OF_MEMORY),
				errmsg("LWLockAcquire failed: out of memory"));

		counts_for_pid = MyProcPid;
		on_shmem_exit(print_lwlock_stats, 0);
	}
=======
		init_lwlock_stats();
>>>>>>> 80edfd76
	/* Count lock acquisition attempts */
	if (mode == LW_EXCLUSIVE)
		ex_acquire_counts[lockid]++;
	else
		sh_acquire_counts[lockid]++;
#endif   /* LWLOCK_STATS */

	/*
	 * We can't wait if we haven't got a PGPROC.  This should only occur
	 * during bootstrap or shared memory initialization.  Put an Assert here
	 * to catch unsafe coding practices.
	 */
	Assert(!(proc == NULL && IsUnderPostmaster));

	/* Ensure we will have room to remember the lock */
	if (num_held_lwlocks >= MAX_SIMUL_LWLOCKS)
		elog(ERROR, "too many LWLocks taken");

	/*
	 * Lock out cancel/die interrupts until we exit the code section protected
	 * by the LWLock.  This ensures that interrupts will not interfere with
	 * manipulations of data structures in shared memory.
	 */
	HOLD_INTERRUPTS();

	/*
	 * Loop here to try to acquire lock after each time we are signaled by
	 * LWLockRelease.
	 *
	 * NOTE: it might seem better to have LWLockRelease actually grant us the
	 * lock, rather than retrying and possibly having to go back to sleep. But
	 * in practice that is no good because it means a process swap for every
	 * lock acquisition when two or more processes are contending for the same
	 * lock.  Since LWLocks are normally used to protect not-very-long
	 * sections of computation, a process needs to be able to acquire and
	 * release the same lock many times during a single CPU time slice, even
	 * in the presence of contention.  The efficiency of being able to do that
	 * outweighs the inefficiency of sometimes wasting a process dispatch
	 * cycle because the lock is not free when a released waiter finally gets
	 * to run.	See pgsql-hackers archives for 29-Dec-01.
	 */
	for (;;)
	{
		bool		mustwait;
		int			c;

		/* Acquire mutex.  Time spent holding mutex should be short! */
		SpinLockAcquire(&lock->mutex);

		/* If retrying, allow LWLockRelease to release waiters again */
		if (retry)
			lock->releaseOK = true;

		/* If I can get the lock, do so quickly. */
		if (mode == LW_EXCLUSIVE)
		{
			if (lock->exclusive == 0 && lock->shared == 0)
			{
				lock->exclusive++;
				lock->exclusivePid = MyProcPid;
				mustwait = false;
			}
			else
				mustwait = true;
		}
		else
		{
			if (lock->exclusive == 0)
			{
				lock->shared++;
				mustwait = false;
			}
			else
				mustwait = true;
		}

		if (!mustwait)
		{
			LOG_LWDEBUG("LWLockAcquire", lockid, "acquired!");
			break;				/* got the lock */
		}

		/*
		 * Add myself to wait queue.
		 *
		 * If we don't have a PGPROC structure, there's no way to wait. This
		 * should never occur, since MyProc should only be null during shared
		 * memory initialization.
		 */
		if (proc == NULL)
			elog(PANIC, "cannot wait without a PGPROC structure");

		proc->lwWaiting = true;
<<<<<<< HEAD
		proc->lwExclusive = (mode == LW_EXCLUSIVE);
		lwWaitingLockId = lockid;
=======
		proc->lwWaitMode = mode;
>>>>>>> 80edfd76
		proc->lwWaitLink = NULL;
		if (lock->head == NULL)
			lock->head = proc;
		else
			lock->tail->lwWaitLink = proc;
		lock->tail = proc;
		
		/* Can release the mutex now */
		SpinLockRelease(&lock->mutex);

		/*
		 * Wait until awakened.
		 *
		 * Since we share the process wait semaphore with the regular lock
		 * manager and ProcWaitForSignal, and we may need to acquire an LWLock
		 * while one of those is pending, it is possible that we get awakened
		 * for a reason other than being signaled by LWLockRelease. If so,
		 * loop back and wait again.  Once we've gotten the LWLock,
		 * re-increment the sema by the number of additional signals received,
		 * so that the lock manager or signal manager will see the received
		 * signal when it next waits.
		 */
		LOG_LWDEBUG("LWLockAcquire", lockid, "waiting");

#ifdef LWLOCK_STATS
		block_counts[lockid]++;
#endif

		for (c = 0; c < num_held_lwlocks; c++)
		{
			if (held_lwlocks[c] == lockid)
				elog(PANIC, "Waiting on lock already held!");
		}

		TRACE_POSTGRESQL_LWLOCK_WAIT_START(lockid, mode);

		for (;;)
		{
			/* "false" means cannot accept cancel/die interrupt here. */
#ifndef LOCK_DEBUG
			PGSemaphoreLock(&proc->sem, false);
#else
			LWLockTryLockWaiting(proc, lockid, mode);
#endif
			if (!proc->lwWaiting)
				break;
			extraWaits++;
		}

		TRACE_POSTGRESQL_LWLOCK_WAIT_DONE(lockid, mode);

		LOG_LWDEBUG("LWLockAcquire", lockid, "awakened");

		/* Now loop back and try to acquire lock again. */
		retry = true;
	}

	/* We are done updating shared state of the lock itself. */
	SpinLockRelease(&lock->mutex);

	TRACE_POSTGRESQL_LWLOCK_ACQUIRE(lockid, mode);

#ifdef USE_TEST_UTILS_X86
	/* keep track of stack trace where lock got acquired */
	held_lwlocks_depth[num_held_lwlocks] =
			gp_backtrace(held_lwlocks_addresses[num_held_lwlocks], MAX_FRAME_DEPTH);
#endif /* USE_TEST_UTILS_X86 */

	/* Add lock to list of locks held by this backend */
	held_lwlocks_exclusive[num_held_lwlocks] = (mode == LW_EXCLUSIVE);
	held_lwlocks[num_held_lwlocks++] = lockid;

	/*
	 * Fix the process wait semaphore's count for any absorbed wakeups.
	 */
	while (extraWaits-- > 0)
		PGSemaphoreUnlock(&proc->sem);
}

/*
 * LWLockConditionalAcquire - acquire a lightweight lock in the specified mode
 *
 * If the lock is not available, return FALSE with no side-effects.
 *
 * If successful, cancel/die interrupts are held off until lock release.
 */
bool
LWLockConditionalAcquire(LWLockId lockid, LWLockMode mode)
{
	volatile LWLock *lock = &(LWLockArray[lockid].lock);
	bool		mustwait;

	PRINT_LWDEBUG("LWLockConditionalAcquire", lockid, lock);

	/* Ensure we will have room to remember the lock */
	if (num_held_lwlocks >= MAX_SIMUL_LWLOCKS)
		elog(ERROR, "too many LWLocks taken");

	/*
	 * Lock out cancel/die interrupts until we exit the code section protected
	 * by the LWLock.  This ensures that interrupts will not interfere with
	 * manipulations of data structures in shared memory.
	 */
	HOLD_INTERRUPTS();

	/* Acquire mutex.  Time spent holding mutex should be short! */
	SpinLockAcquire(&lock->mutex);

	/* If I can get the lock, do so quickly. */
	if (mode == LW_EXCLUSIVE)
	{
		if (lock->exclusive == 0 && lock->shared == 0)
		{
			lock->exclusive++;
			lock->exclusivePid = MyProcPid;
			mustwait = false;
		}
		else
			mustwait = true;
	}
	else
	{
		if (lock->exclusive == 0)
		{
			lock->shared++;
			mustwait = false;
		}
		else
			mustwait = true;
	}

	/* We are done updating shared state of the lock itself. */
	SpinLockRelease(&lock->mutex);

	if (mustwait)
	{
		/* Failed to get lock, so release interrupt holdoff */
		RESUME_INTERRUPTS();
		LOG_LWDEBUG("LWLockConditionalAcquire", lockid, "failed");
		TRACE_POSTGRESQL_LWLOCK_CONDACQUIRE_FAIL(lockid, mode);
	}
	else
	{
#ifdef USE_TEST_UTILS_X86
		/* keep track of stack trace where lock got acquired */
		held_lwlocks_depth[num_held_lwlocks] =
				gp_backtrace(held_lwlocks_addresses[num_held_lwlocks], MAX_FRAME_DEPTH);
#endif /* USE_TEST_UTILS_X86 */

		/* Add lock to list of locks held by this backend */
		held_lwlocks_exclusive[num_held_lwlocks] = (mode == LW_EXCLUSIVE);
		held_lwlocks[num_held_lwlocks++] = lockid;
		TRACE_POSTGRESQL_LWLOCK_CONDACQUIRE(lockid, mode);
	}

	return !mustwait;
}

/*
 * LWLockAcquireOrWait - Acquire lock, or wait until it's free
 *
 * The semantics of this function are a bit funky.	If the lock is currently
 * free, it is acquired in the given mode, and the function returns true.  If
 * the lock isn't immediately free, the function waits until it is released
 * and returns false, but does not acquire the lock.
 *
 * This is currently used for WALWriteLock: when a backend flushes the WAL,
 * holding WALWriteLock, it can flush the commit records of many other
 * backends as a side-effect.  Those other backends need to wait until the
 * flush finishes, but don't need to acquire the lock anymore.  They can just
 * wake up, observe that their records have already been flushed, and return.
 */
bool
LWLockAcquireOrWait(LWLockId lockid, LWLockMode mode)
{
	volatile LWLock *lock = &(LWLockArray[lockid].lock);
	PGPROC	   *proc = MyProc;
	bool		mustwait;
	int			extraWaits = 0;

	PRINT_LWDEBUG("LWLockAcquireOrWait", lockid, lock);

#ifdef LWLOCK_STATS
	/* Set up local count state first time through in a given process */
	if (counts_for_pid != MyProcPid)
		init_lwlock_stats();
#endif

	/* Ensure we will have room to remember the lock */
	if (num_held_lwlocks >= MAX_SIMUL_LWLOCKS)
		elog(ERROR, "too many LWLocks taken");

	/*
	 * Lock out cancel/die interrupts until we exit the code section protected
	 * by the LWLock.  This ensures that interrupts will not interfere with
	 * manipulations of data structures in shared memory.
	 */
	HOLD_INTERRUPTS();

	/* Acquire mutex.  Time spent holding mutex should be short! */
	SpinLockAcquire(&lock->mutex);

	/* If I can get the lock, do so quickly. */
	if (mode == LW_EXCLUSIVE)
	{
		if (lock->exclusive == 0 && lock->shared == 0)
		{
			lock->exclusive++;
			mustwait = false;
		}
		else
			mustwait = true;
	}
	else
	{
		if (lock->exclusive == 0)
		{
			lock->shared++;
			mustwait = false;
		}
		else
			mustwait = true;
	}

	if (mustwait)
	{
		/*
		 * Add myself to wait queue.
		 *
		 * If we don't have a PGPROC structure, there's no way to wait.  This
		 * should never occur, since MyProc should only be null during shared
		 * memory initialization.
		 */
		if (proc == NULL)
			elog(PANIC, "cannot wait without a PGPROC structure");

		proc->lwWaiting = true;
		proc->lwWaitMode = LW_WAIT_UNTIL_FREE;
		proc->lwWaitLink = NULL;
		if (lock->head == NULL)
			lock->head = proc;
		else
			lock->tail->lwWaitLink = proc;
		lock->tail = proc;

		/* Can release the mutex now */
		SpinLockRelease(&lock->mutex);

		/*
		 * Wait until awakened.  Like in LWLockAcquire, be prepared for bogus
		 * wakups, because we share the semaphore with ProcWaitForSignal.
		 */
		LOG_LWDEBUG("LWLockAcquireOrWait", lockid, "waiting");

#ifdef LWLOCK_STATS
		block_counts[lockid]++;
#endif

		TRACE_POSTGRESQL_LWLOCK_WAIT_START(lockid, mode);

		for (;;)
		{
			/* "false" means cannot accept cancel/die interrupt here. */
			PGSemaphoreLock(&proc->sem, false);
			if (!proc->lwWaiting)
				break;
			extraWaits++;
		}

		TRACE_POSTGRESQL_LWLOCK_WAIT_DONE(lockid, mode);

		LOG_LWDEBUG("LWLockAcquireOrWait", lockid, "awakened");
	}
	else
	{
		/* We are done updating shared state of the lock itself. */
		SpinLockRelease(&lock->mutex);
	}

	/*
	 * Fix the process wait semaphore's count for any absorbed wakeups.
	 */
	while (extraWaits-- > 0)
		PGSemaphoreUnlock(&proc->sem);

	if (mustwait)
	{
		/* Failed to get lock, so release interrupt holdoff */
		RESUME_INTERRUPTS();
		LOG_LWDEBUG("LWLockAcquireOrWait", lockid, "failed");
		TRACE_POSTGRESQL_LWLOCK_WAIT_UNTIL_FREE_FAIL(lockid, mode);
	}
	else
	{
		/* Add lock to list of locks held by this backend */
		held_lwlocks[num_held_lwlocks++] = lockid;
		TRACE_POSTGRESQL_LWLOCK_WAIT_UNTIL_FREE(lockid, mode);
	}

	return !mustwait;
}

/*
 * LWLockRelease - release a previously acquired lock
 */
void
LWLockRelease(LWLockId lockid)
{
	volatile LWLock *lock = &(LWLockArray[lockid].lock);
	PGPROC	   *head;
	PGPROC	   *proc;
	int			i;
	bool		saveExclusive;

	PRINT_LWDEBUG("LWLockRelease", lockid, lock);

	/*
	 * Remove lock from list of locks held.  Usually, but not always, it will
	 * be the latest-acquired lock; so search array backwards.
	 */
	for (i = num_held_lwlocks; --i >= 0;)
	{
		if (lockid == held_lwlocks[i])
			break;
	}
	if (i < 0)
		elog(ERROR, "lock %d is not held", (int) lockid);

	saveExclusive = held_lwlocks_exclusive[i];
	if (InterruptHoldoffCount <= 0)
		elog(PANIC, "upon entering lock release, the interrupt holdoff count is bad (%d) for release of lock %d (%s)", 
			 InterruptHoldoffCount,
			 (int)lockid,
			 (saveExclusive ? "Exclusive" : "Shared"));

	num_held_lwlocks--;
	for (; i < num_held_lwlocks; i++)
	{
		held_lwlocks_exclusive[i] = held_lwlocks_exclusive[i + 1];
		held_lwlocks[i] = held_lwlocks[i + 1];
#ifdef USE_TEST_UTILS_X86
		/* shift stack traces */
		held_lwlocks_depth[i] = held_lwlocks_depth[i + 1];
		memcpy
			(
			held_lwlocks_addresses[i],
			held_lwlocks_addresses[i + 1],
			held_lwlocks_depth[i] * sizeof(*held_lwlocks_depth)
			)
			;
#endif /* USE_TEST_UTILS_X86 */
	}

	// Clear out old last entry.
	held_lwlocks_exclusive[num_held_lwlocks] = false;
	held_lwlocks[num_held_lwlocks] = 0;
#ifdef USE_TEST_UTILS_X86
	held_lwlocks_depth[num_held_lwlocks] = 0;
#endif /* USE_TEST_UTILS_X86 */

	/* Acquire mutex.  Time spent holding mutex should be short! */
	SpinLockAcquire(&lock->mutex);

	/* Release my hold on lock */
	if (lock->exclusive > 0)
	{
		lock->exclusive--;
		lock->exclusivePid = 0;
	}
	else
	{
		Assert(lock->shared > 0);
		lock->shared--;
	}

	/*
	 * See if I need to awaken any waiters.  If I released a non-last shared
	 * hold, there cannot be anything to do.  Also, do not awaken any waiters
	 * if someone has already awakened waiters that haven't yet acquired the
	 * lock.
	 */
	head = lock->head;
	if (head != NULL)
	{
		if (lock->exclusive == 0 && lock->shared == 0 && lock->releaseOK)
		{
			/*
			 * Remove the to-be-awakened PGPROCs from the queue.
			 */
			bool		releaseOK = true;

			proc = head;

			/*
			 * First wake up any backends that want to be woken up without
			 * acquiring the lock.
			 */
			while (proc->lwWaitMode == LW_WAIT_UNTIL_FREE && proc->lwWaitLink)
				proc = proc->lwWaitLink;

			/*
			 * If the front waiter wants exclusive lock, awaken him only.
			 * Otherwise awaken as many waiters as want shared access.
			 */
			if (proc->lwWaitMode != LW_EXCLUSIVE)
			{
				while (proc->lwWaitLink != NULL &&
<<<<<<< HEAD
					   !proc->lwWaitLink->lwExclusive)
				{
					proc = proc->lwWaitLink;
					if (proc->pid != 0)
					{
						lock->releaseOK = false;
					}					
=======
					   proc->lwWaitLink->lwWaitMode != LW_EXCLUSIVE)
				{
					if (proc->lwWaitMode != LW_WAIT_UNTIL_FREE)
						releaseOK = false;
					proc = proc->lwWaitLink;
>>>>>>> 80edfd76
				}
			}
			/* proc is now the last PGPROC to be released */
			lock->head = proc->lwWaitLink;
			proc->lwWaitLink = NULL;
<<<<<<< HEAD
			
			/* proc->pid can be 0 if process exited while waiting for lock */
			if (proc->pid != 0)
			{
				/* prevent additional wakeups until retryer gets to run */
				lock->releaseOK = false;
			}
=======

			/*
			 * Prevent additional wakeups until retryer gets to run. Backends
			 * that are just waiting for the lock to become free don't retry
			 * automatically.
			 */
			if (proc->lwWaitMode != LW_WAIT_UNTIL_FREE)
				releaseOK = false;

			lock->releaseOK = releaseOK;
>>>>>>> 80edfd76
		}
		else
		{
			/* lock is still held, can't awaken anything */
			head = NULL;
		}
	}

	/* We are done updating shared state of the lock itself. */
	SpinLockRelease(&lock->mutex);

	TRACE_POSTGRESQL_LWLOCK_RELEASE(lockid);

	/*
	 * Awaken any waiters I removed from the queue.
	 */
	while (head != NULL)
	{
		LOG_LWDEBUG("LWLockRelease", lockid, "release waiter");
		proc = head;
		head = proc->lwWaitLink;
		proc->lwWaitLink = NULL;
		pg_write_barrier();
		proc->lwWaiting = false;
		PGSemaphoreUnlock(&proc->sem);
	}

	/*
	 * Now okay to allow cancel/die interrupts.
	 */
	if (InterruptHoldoffCount <= 0)
		elog(PANIC, "upon exiting lock release, the interrupt holdoff count is bad (%d) for release of lock %d (%s)", 
			 InterruptHoldoffCount,
			 (int)lockid,
			 (saveExclusive ? "Exclusive" : "Shared"));
	RESUME_INTERRUPTS();
}

/*
 * LWLockReleaseAll - release all currently-held locks
 *
 * Used to clean up after ereport(ERROR). An important difference between this
 * function and retail LWLockRelease calls is that InterruptHoldoffCount is
 * unchanged by this operation.  This is necessary since InterruptHoldoffCount
 * has been set to an appropriate level earlier in error recovery. We could
 * decrement it below zero if we allow it to drop for each released lock!
 */
void
LWLockReleaseAll(void)
{
	while (num_held_lwlocks > 0)
	{
		HOLD_INTERRUPTS();		/* match the upcoming RESUME_INTERRUPTS */

		LWLockRelease(held_lwlocks[num_held_lwlocks - 1]);
	}
}


/*
 * LWLockHeldByMe - test whether my process currently holds a lock
 *
 * This is meant as debug support only.  We do not distinguish whether the
 * lock is held shared or exclusive.
 */
bool
LWLockHeldByMe(LWLockId lockid)
{
	int			i;

	for (i = 0; i < num_held_lwlocks; i++)
	{
		if (held_lwlocks[i] == lockid)
			return true;
	}
	return false;
}

/*
 * LWLockHeldByMe - test whether my process currently holds an exclusive lock
 *
 * This is meant as debug support only.  We do not distinguish whether the
 * lock is held shared or exclusive.
 */
bool
LWLockHeldExclusiveByMe(LWLockId lockid)
{
	int			i;

	for (i = 0; i < num_held_lwlocks; i++)
	{
		if (held_lwlocks[i] == lockid &&
			held_lwlocks_exclusive[i])
			return true;
	}
	return false;
}

#ifdef USE_TEST_UTILS_X86

/*
 * Return number of locks held by my process
 */
uint32
LWLocksHeld()
{
	Assert(num_held_lwlocks >= 0);

	uint32 locks = 0, i = 0;

	for (i = 0; i < num_held_lwlocks; i++)
	{
		if (LWLOCK_IS_PREDEFINED(held_lwlocks[i]))
		{
			locks++;
		}
	}

	return locks;
}


/*
 * Get lock id of the most lately acquired lwlock
 */
LWLockId
LWLockHeldLatestId()
{
	Assert(num_held_lwlocks > 0);

	uint32 i = 0;

	for (i = num_held_lwlocks; i > 0; i--)
	{
		if (LWLOCK_IS_PREDEFINED(held_lwlocks[i - 1]))
		{
			return held_lwlocks[i - 1];
		}
	}

	Assert(!"No predefined lwlock held");
	return MaxDynamicLWLock;
}


/*
 * Get caller address for the most lately acquired lwlock
 */
void *
LWLockHeldLatestCaller()
{
	Assert(num_held_lwlocks > 0);

	uint32 i = 0;

	for (i = num_held_lwlocks; i > 0; i--)
	{
		if (LWLOCK_IS_PREDEFINED(held_lwlocks[i - 1]))
		{
			return held_lwlocks_addresses[i - 1][1];
		}
	}

	return 0;
}


/*
 * Build string containing stack traces where all exclusively-held
 * locks were acquired;
 */
const char*
LWLocksHeldStackTraces()
{
	if (num_held_lwlocks == 0)
	{
		return NULL;
	}

	StringInfo append = makeStringInfo();	/* palloc'd */
	uint32 i = 0, cnt = 1;

	/* append stack trace for each held lock */
	for (i = 0; i < num_held_lwlocks; i++)
	{
		if (!LWLOCK_IS_PREDEFINED(held_lwlocks[i]))
		{
			continue;
		}

		appendStringInfo(append, "%d: LWLock %d:\n", cnt++, held_lwlocks[i] );

		char *stackTrace =
				gp_stacktrace(held_lwlocks_addresses[i], held_lwlocks_depth[i]);

		Assert(stackTrace != NULL);
		appendStringInfoString(append, stackTrace);
		pfree(stackTrace);
	}

	Assert(append->len > 0);
	return append->data;
}

#endif /* USE_TEST_UTILS_X86 */<|MERGE_RESOLUTION|>--- conflicted
+++ resolved
@@ -90,9 +90,6 @@
  */
 #define MAX_SIMUL_LWLOCKS	100
 #define MAX_FRAME_DEPTH  	64
-
-/* LW lock object id current PGPPROC is sleeping on (valid when PGPROC->lwWaiting = true) */
-static LWLockId lwWaitingLockId = NullLock;
 
 static int	num_held_lwlocks = 0;
 static LWLockId held_lwlocks[MAX_SIMUL_LWLOCKS];
@@ -438,25 +435,7 @@
 #ifdef LWLOCK_STATS
 	/* Set up local count state first time through in a given process */
 	if (counts_for_pid != MyProcPid)
-<<<<<<< HEAD
-	{
-		int		   *LWLockCounter = (int *) ((char *) LWLockArray - 2 * sizeof(int));
-		int			numLocks = LWLockCounter[1];
-
-		sh_acquire_counts = calloc(numLocks, sizeof(int));
-		ex_acquire_counts = calloc(numLocks, sizeof(int));
-		block_counts = calloc(numLocks, sizeof(int));
-
-		if(!sh_acquire_counts || !ex_acquire_counts || !block_counts)
-			ereport(ERROR, errcode(ERRCODE_OUT_OF_MEMORY),
-				errmsg("LWLockAcquire failed: out of memory"));
-
-		counts_for_pid = MyProcPid;
-		on_shmem_exit(print_lwlock_stats, 0);
-	}
-=======
 		init_lwlock_stats();
->>>>>>> 80edfd76
 	/* Count lock acquisition attempts */
 	if (mode == LW_EXCLUSIVE)
 		ex_acquire_counts[lockid]++;
@@ -550,12 +529,7 @@
 			elog(PANIC, "cannot wait without a PGPROC structure");
 
 		proc->lwWaiting = true;
-<<<<<<< HEAD
-		proc->lwExclusive = (mode == LW_EXCLUSIVE);
-		lwWaitingLockId = lockid;
-=======
 		proc->lwWaitMode = mode;
->>>>>>> 80edfd76
 		proc->lwWaitLink = NULL;
 		if (lock->head == NULL)
 			lock->head = proc;
@@ -963,35 +937,16 @@
 			if (proc->lwWaitMode != LW_EXCLUSIVE)
 			{
 				while (proc->lwWaitLink != NULL &&
-<<<<<<< HEAD
-					   !proc->lwWaitLink->lwExclusive)
-				{
-					proc = proc->lwWaitLink;
-					if (proc->pid != 0)
-					{
-						lock->releaseOK = false;
-					}					
-=======
 					   proc->lwWaitLink->lwWaitMode != LW_EXCLUSIVE)
 				{
 					if (proc->lwWaitMode != LW_WAIT_UNTIL_FREE)
 						releaseOK = false;
 					proc = proc->lwWaitLink;
->>>>>>> 80edfd76
 				}
 			}
 			/* proc is now the last PGPROC to be released */
 			lock->head = proc->lwWaitLink;
 			proc->lwWaitLink = NULL;
-<<<<<<< HEAD
-			
-			/* proc->pid can be 0 if process exited while waiting for lock */
-			if (proc->pid != 0)
-			{
-				/* prevent additional wakeups until retryer gets to run */
-				lock->releaseOK = false;
-			}
-=======
 
 			/*
 			 * Prevent additional wakeups until retryer gets to run. Backends
@@ -1002,7 +957,6 @@
 				releaseOK = false;
 
 			lock->releaseOK = releaseOK;
->>>>>>> 80edfd76
 		}
 		else
 		{
