//---------------------------------------------------------------------------
//	Greenplum Database
//	Copyright (C) 2010 Greenplum, Inc.
//
//	@filename:
//		CTranslatorDXLToPlStmt.cpp
//
//	@doc:
//		Implementation of the methods for translating from DXL tree to GPDB
//		PlannedStmt.
//
//	@test:
//
//
//---------------------------------------------------------------------------

extern "C" {
#include "postgres.h"

#include "catalog/gp_distribution_policy.h"
#include "catalog/pg_collation.h"
#include "cdb/cdbutil.h"
#include "cdb/cdbvars.h"
#include "executor/execPartition.h"
#include "executor/executor.h"
#include "nodes/makefuncs.h"
#include "nodes/nodes.h"
#include "nodes/plannodes.h"
#include "nodes/primnodes.h"
#include "partitioning/partdesc.h"
#include "storage/lmgr.h"
<<<<<<< HEAD
#include "utils/partcache.h"


#if 0
#include "cdb/partitionselection.h"
#endif
=======
>>>>>>> a877f9a0
#include "utils/guc.h"
#include "utils/lsyscache.h"
#include "utils/partcache.h"
#include "utils/rel.h"
#include "utils/typcache.h"
#include "utils/uri.h"
}

#include <algorithm>
#include <numeric>
#include <tuple>

#include "gpos/base.h"
#include "gpos/common/CBitSet.h"
#include "gpos/common/CBitSetIter.h"

#include "gpopt/base/CUtils.h"
#include "gpopt/gpdbwrappers.h"
#include "gpopt/mdcache/CMDAccessor.h"
#include "gpopt/translate/CIndexQualInfo.h"
#include "gpopt/translate/CPartPruneStepsBuilder.h"
#include "gpopt/translate/CTranslatorDXLToPlStmt.h"
#include "gpopt/translate/CTranslatorUtils.h"
#include "naucrates/dxl/operators/CDXLDatumGeneric.h"
#include "naucrates/dxl/operators/CDXLDirectDispatchInfo.h"
#include "naucrates/dxl/operators/CDXLNode.h"
#include "naucrates/dxl/operators/CDXLPhysicalAgg.h"
#include "naucrates/dxl/operators/CDXLPhysicalAppend.h"
#include "naucrates/dxl/operators/CDXLPhysicalAssert.h"
#include "naucrates/dxl/operators/CDXLPhysicalBitmapTableScan.h"
#include "naucrates/dxl/operators/CDXLPhysicalCTAS.h"
#include "naucrates/dxl/operators/CDXLPhysicalCTEConsumer.h"
#include "naucrates/dxl/operators/CDXLPhysicalCTEProducer.h"
#include "naucrates/dxl/operators/CDXLPhysicalDynamicBitmapTableScan.h"
#include "naucrates/dxl/operators/CDXLPhysicalDynamicIndexScan.h"
#include "naucrates/dxl/operators/CDXLPhysicalDynamicTableScan.h"
#include "naucrates/dxl/operators/CDXLPhysicalGatherMotion.h"
#include "naucrates/dxl/operators/CDXLPhysicalHashJoin.h"
#include "naucrates/dxl/operators/CDXLPhysicalIndexOnlyScan.h"
#include "naucrates/dxl/operators/CDXLPhysicalLimit.h"
#include "naucrates/dxl/operators/CDXLPhysicalMaterialize.h"
#include "naucrates/dxl/operators/CDXLPhysicalMergeJoin.h"
#include "naucrates/dxl/operators/CDXLPhysicalNLJoin.h"
#include "naucrates/dxl/operators/CDXLPhysicalPartitionSelector.h"
#include "naucrates/dxl/operators/CDXLPhysicalRedistributeMotion.h"
#include "naucrates/dxl/operators/CDXLPhysicalResult.h"
#include "naucrates/dxl/operators/CDXLPhysicalRoutedDistributeMotion.h"
#include "naucrates/dxl/operators/CDXLPhysicalSort.h"
#include "naucrates/dxl/operators/CDXLPhysicalSplit.h"
#include "naucrates/dxl/operators/CDXLPhysicalSubqueryScan.h"
#include "naucrates/dxl/operators/CDXLPhysicalTVF.h"
#include "naucrates/dxl/operators/CDXLPhysicalTableScan.h"
#include "naucrates/dxl/operators/CDXLPhysicalValuesScan.h"
#include "naucrates/dxl/operators/CDXLPhysicalWindow.h"
#include "naucrates/dxl/operators/CDXLScalarBitmapBoolOp.h"
#include "naucrates/dxl/operators/CDXLScalarBitmapIndexProbe.h"
#include "naucrates/dxl/operators/CDXLScalarBoolExpr.h"
#include "naucrates/dxl/operators/CDXLScalarFuncExpr.h"
#include "naucrates/dxl/operators/CDXLScalarHashExpr.h"
#include "naucrates/dxl/operators/CDXLScalarOpExpr.h"
#include "naucrates/dxl/operators/CDXLScalarProjElem.h"
#include "naucrates/dxl/operators/CDXLScalarSortCol.h"
#include "naucrates/dxl/operators/CDXLScalarWindowFrameEdge.h"
#include "naucrates/exception.h"
#include "naucrates/md/IMDAggregate.h"
#include "naucrates/md/IMDFunction.h"
#include "naucrates/md/IMDIndex.h"
#include "naucrates/md/IMDScalarOp.h"
#include "naucrates/md/IMDType.h"
#include "naucrates/md/IMDTypeBool.h"
#include "naucrates/md/IMDTypeInt4.h"
#include "naucrates/traceflags/traceflags.h"

using namespace gpdxl;
using namespace gpos;
using namespace gpopt;
using namespace gpmd;

#define GPDXL_ROOT_PLAN_ID -1
#define GPDXL_PLAN_ID_START 1
#define GPDXL_MOTION_ID_START 1
#define GPDXL_PARAM_ID_START 0

//---------------------------------------------------------------------------
//	@function:
//		CTranslatorDXLToPlStmt::CTranslatorDXLToPlStmt
//
//	@doc:
//		Ctor
//
//---------------------------------------------------------------------------
CTranslatorDXLToPlStmt::CTranslatorDXLToPlStmt(
	CMemoryPool *mp, CMDAccessor *md_accessor,
	CContextDXLToPlStmt *dxl_to_plstmt_context, ULONG num_of_segments)
	: m_mp(mp),
	  m_md_accessor(md_accessor),
	  m_dxl_to_plstmt_context(dxl_to_plstmt_context),
	  m_cmd_type(CMD_SELECT),
	  m_is_tgt_tbl_distributed(false),
	  m_result_rel_list(nullptr),
	  m_num_of_segments(num_of_segments),
	  m_partition_selector_counter(0)
{
	m_translator_dxl_to_scalar = GPOS_NEW(m_mp)
		CTranslatorDXLToScalar(m_mp, m_md_accessor, m_num_of_segments);
}

//---------------------------------------------------------------------------
//	@function:
//		CTranslatorDXLToPlStmt::~CTranslatorDXLToPlStmt
//
//	@doc:
//		Dtor
//
//---------------------------------------------------------------------------
CTranslatorDXLToPlStmt::~CTranslatorDXLToPlStmt()
{
	GPOS_DELETE(m_translator_dxl_to_scalar);
}

//---------------------------------------------------------------------------
//	@function:
//		CTranslatorDXLToPlStmt::GetPlannedStmtFromDXL
//
//	@doc:
//		Translate DXL node into a PlannedStmt
//
//---------------------------------------------------------------------------
PlannedStmt *
CTranslatorDXLToPlStmt::GetPlannedStmtFromDXL(const CDXLNode *dxlnode,
											  const Query *orig_query,
											  bool can_set_tag)
{
	GPOS_ASSERT(nullptr != dxlnode);

	CDXLTranslateContext dxl_translate_ctxt(m_mp, false);

	PlanSlice *topslice;

	topslice = (PlanSlice *) gpdb::GPDBAlloc(sizeof(PlanSlice));
	memset(topslice, 0, sizeof(PlanSlice));
	topslice->sliceIndex = 0;
	topslice->parentIndex = -1;
	topslice->gangType = GANGTYPE_UNALLOCATED;
	topslice->numsegments = 1;
	topslice->segindex = -1;
	topslice->directDispatch.isDirectDispatch = false;
	topslice->directDispatch.contentIds = NIL;
	topslice->directDispatch.haveProcessedAnyCalculations = false;

	m_dxl_to_plstmt_context->m_orig_query = (Query *) orig_query;
	m_dxl_to_plstmt_context->AddSlice(topslice);
	m_dxl_to_plstmt_context->SetCurrentSlice(topslice);

	CDXLTranslationContextArray *ctxt_translation_prev_siblings =
		GPOS_NEW(m_mp) CDXLTranslationContextArray(m_mp);
	Plan *plan = TranslateDXLOperatorToPlan(dxlnode, &dxl_translate_ctxt,
											ctxt_translation_prev_siblings);
	ctxt_translation_prev_siblings->Release();

	GPOS_ASSERT(nullptr != plan);

	// collect oids from rtable
	List *oids_list = NIL;

	// collect unique RTE in FROM Clause
	List *oids_list_unique = NIL;

	ListCell *lc_rte = nullptr;

	RangeTblEntry *pRTEHashFuncCal = nullptr;

	ForEach(lc_rte, m_dxl_to_plstmt_context->GetRTableEntriesList())
	{
		RangeTblEntry *pRTE = (RangeTblEntry *) lfirst(lc_rte);

		if (pRTE->rtekind == RTE_RELATION)
		{
			oids_list = gpdb::LAppendOid(oids_list, pRTE->relid);
			if (pRTE->inFromCl || (CMD_INSERT == m_cmd_type))
			{
				// If we have only one RTE in the FROM clause,
				// then we use it to extract information
				// about the distribution policy, which gives info about the
				// typeOid used for direct dispatch. This helps to perform
				// direct dispatch based on the distribution column type
				// inplace of the constant in the filter.
				pRTEHashFuncCal = (RangeTblEntry *) lfirst(lc_rte);

				// collecting only unique RTE in FROM clause
				oids_list_unique =
					list_append_unique_oid(oids_list_unique, pRTE->relid);
			}
		}
	}

	if (gpdb::ListLength(oids_list_unique) > 1)
	{
		// If we have a scenario with multiple unique RTE
		// in "from" clause, then the hash function selection
		// based on distribution policy of relation will not work
		// and we switch back to selection based on constant type
		pRTEHashFuncCal = nullptr;
	}

	// assemble planned stmt
	PlannedStmt *planned_stmt = MakeNode(PlannedStmt);
	planned_stmt->planGen = PLANGEN_OPTIMIZER;

	planned_stmt->rtable = m_dxl_to_plstmt_context->GetRTableEntriesList();
	planned_stmt->subplans = m_dxl_to_plstmt_context->GetSubplanEntriesList();
	planned_stmt->planTree = plan;

	planned_stmt->canSetTag = can_set_tag;
	planned_stmt->relationOids = oids_list;

	planned_stmt->commandType = m_cmd_type;

	planned_stmt->resultRelations = m_result_rel_list;
	// GPDB_92_MERGE_FIXME: we really *should* be handling intoClause
	// but currently planner cheats (c.f. createas.c)
	// shift the intoClause handling into planner and re-enable this
	//	pplstmt->intoClause = m_pctxdxltoplstmt->Pintocl();
	planned_stmt->intoPolicy = m_dxl_to_plstmt_context->GetDistributionPolicy();

	planned_stmt->paramExecTypes = m_dxl_to_plstmt_context->GetParamTypes();
	planned_stmt->slices =
		m_dxl_to_plstmt_context->GetSlices(&planned_stmt->numSlices);
	planned_stmt->subplan_sliceIds =
		m_dxl_to_plstmt_context->GetSubplanSliceIdArray();

	topslice = &planned_stmt->slices[0];

	// Can we do direct dispatch?
	if (CMD_SELECT == m_cmd_type &&
		nullptr != dxlnode->GetDXLDirectDispatchInfo())
	{
		List *direct_dispatch_segids = TranslateDXLDirectDispatchInfo(
			dxlnode->GetDXLDirectDispatchInfo(), pRTEHashFuncCal);

		if (direct_dispatch_segids != NIL)
		{
			for (int i = 0; i < planned_stmt->numSlices; i++)
			{
				PlanSlice *slice = &planned_stmt->slices[i];

				slice->directDispatch.isDirectDispatch = true;
				slice->directDispatch.contentIds = direct_dispatch_segids;
			}
		}
	}

	if ((CMD_INSERT == m_cmd_type || CMD_DELETE == m_cmd_type) &&
		planned_stmt->numSlices == 1 &&
		dxlnode->GetOperator()->GetDXLOperator() == EdxlopPhysicalDML)
	{
		CDXLPhysicalDML *phy_dml_dxlop =
			CDXLPhysicalDML::Cast(dxlnode->GetOperator());

		List *direct_dispatch_segids = TranslateDXLDirectDispatchInfo(
			phy_dml_dxlop->GetDXLDirectDispatchInfo(), pRTEHashFuncCal);
		if (direct_dispatch_segids != NIL)
		{
			topslice->directDispatch.isDirectDispatch = true;
			topslice->directDispatch.contentIds = direct_dispatch_segids;
		}
	}

	/*
	 * If it's a CREATE TABLE AS, we have to dispatch the top slice to
	 * all segments, because the catalog changes need to be made
	 * everywhere even if the data originates from only some segments.
	 */
	if (orig_query->commandType == CMD_SELECT &&
		orig_query->parentStmtType == PARENTSTMTTYPE_CTAS)
	{
		topslice->numsegments = m_num_of_segments;
		topslice->gangType = GANGTYPE_PRIMARY_WRITER;
	}

	return planned_stmt;
}

//---------------------------------------------------------------------------
//	@function:
//		CTranslatorDXLToPlStmt::TranslateDXLOperatorToPlan
//
//	@doc:
//		Translates a DXL tree into a Plan node
//
//---------------------------------------------------------------------------
Plan *
CTranslatorDXLToPlStmt::TranslateDXLOperatorToPlan(
	const CDXLNode *dxlnode, CDXLTranslateContext *output_context,
	CDXLTranslationContextArray *ctxt_translation_prev_siblings)
{
	GPOS_ASSERT(nullptr != dxlnode);
	GPOS_ASSERT(nullptr != ctxt_translation_prev_siblings);

	Plan *plan;

	const CDXLOperator *dxlop = dxlnode->GetOperator();
	gpdxl::Edxlopid ulOpId = dxlop->GetDXLOperator();

	switch (ulOpId)
	{
		default:
		{
			GPOS_RAISE(gpdxl::ExmaDXL, gpdxl::ExmiDXL2PlStmtConversion,
					   dxlnode->GetOperator()->GetOpNameStr()->GetBuffer());
		}
		case EdxlopPhysicalTableScan:
		case EdxlopPhysicalForeignScan:
		{
			plan = TranslateDXLTblScan(dxlnode, output_context,
									   ctxt_translation_prev_siblings);
			break;
		}
		case EdxlopPhysicalIndexScan:
		{
			plan = TranslateDXLIndexScan(dxlnode, output_context,
										 ctxt_translation_prev_siblings);
			break;
		}
		case EdxlopPhysicalIndexOnlyScan:
		{
			plan = TranslateDXLIndexOnlyScan(dxlnode, output_context,
											 ctxt_translation_prev_siblings);
			break;
		}
		case EdxlopPhysicalHashJoin:
		{
			plan = TranslateDXLHashJoin(dxlnode, output_context,
										ctxt_translation_prev_siblings);
			break;
		}
		case EdxlopPhysicalNLJoin:
		{
			plan = TranslateDXLNLJoin(dxlnode, output_context,
									  ctxt_translation_prev_siblings);
			break;
		}
		case EdxlopPhysicalMergeJoin:
		{
			plan = TranslateDXLMergeJoin(dxlnode, output_context,
										 ctxt_translation_prev_siblings);
			break;
		}
		case EdxlopPhysicalMotionGather:
		case EdxlopPhysicalMotionBroadcast:
		case EdxlopPhysicalMotionRoutedDistribute:
		{
			plan = TranslateDXLMotion(dxlnode, output_context,
									  ctxt_translation_prev_siblings);
			break;
		}
		case EdxlopPhysicalMotionRedistribute:
		case EdxlopPhysicalMotionRandom:
		{
			plan = TranslateDXLDuplicateSensitiveMotion(
				dxlnode, output_context, ctxt_translation_prev_siblings);
			break;
		}
		case EdxlopPhysicalLimit:
		{
			plan = TranslateDXLLimit(dxlnode, output_context,
									 ctxt_translation_prev_siblings);
			break;
		}
		case EdxlopPhysicalAgg:
		{
			plan = TranslateDXLAgg(dxlnode, output_context,
								   ctxt_translation_prev_siblings);
			break;
		}
		case EdxlopPhysicalWindow:
		{
			plan = TranslateDXLWindow(dxlnode, output_context,
									  ctxt_translation_prev_siblings);
			break;
		}
		case EdxlopPhysicalSort:
		{
			plan = TranslateDXLSort(dxlnode, output_context,
									ctxt_translation_prev_siblings);
			break;
		}
		case EdxlopPhysicalSubqueryScan:
		{
			plan = TranslateDXLSubQueryScan(dxlnode, output_context,
											ctxt_translation_prev_siblings);
			break;
		}
		case EdxlopPhysicalResult:
		{
			plan = TranslateDXLResult(dxlnode, output_context,
									  ctxt_translation_prev_siblings);
			break;
		}
		case EdxlopPhysicalAppend:
		{
			plan = TranslateDXLAppend(dxlnode, output_context,
									  ctxt_translation_prev_siblings);
			break;
		}
		case EdxlopPhysicalMaterialize:
		{
			plan = TranslateDXLMaterialize(dxlnode, output_context,
										   ctxt_translation_prev_siblings);
			break;
		}
		case EdxlopPhysicalSequence:
		{
			plan = TranslateDXLSequence(dxlnode, output_context,
										ctxt_translation_prev_siblings);
			break;
		}
		case EdxlopPhysicalDynamicTableScan:
		{
			plan = TranslateDXLDynTblScan(dxlnode, output_context,
										  ctxt_translation_prev_siblings);
			break;
		}
		case EdxlopPhysicalDynamicIndexScan:
		{
			plan = TranslateDXLDynIdxScan(dxlnode, output_context,
										  ctxt_translation_prev_siblings);
			break;
		}
		case EdxlopPhysicalTVF:
		{
			plan = TranslateDXLTvf(dxlnode, output_context,
								   ctxt_translation_prev_siblings);
			break;
		}
		case EdxlopPhysicalDML:
		{
			plan = TranslateDXLDml(dxlnode, output_context,
								   ctxt_translation_prev_siblings);
			break;
		}
		case EdxlopPhysicalSplit:
		{
			plan = TranslateDXLSplit(dxlnode, output_context,
									 ctxt_translation_prev_siblings);
			break;
		}
		case EdxlopPhysicalAssert:
		{
			plan = TranslateDXLAssert(dxlnode, output_context,
									  ctxt_translation_prev_siblings);
			break;
		}
		case EdxlopPhysicalCTEProducer:
		{
			plan = TranslateDXLCTEProducerToSharedScan(
				dxlnode, output_context, ctxt_translation_prev_siblings);
			break;
		}
		case EdxlopPhysicalCTEConsumer:
		{
			plan = TranslateDXLCTEConsumerToSharedScan(
				dxlnode, output_context, ctxt_translation_prev_siblings);
			break;
		}
		case EdxlopPhysicalBitmapTableScan:
		case EdxlopPhysicalDynamicBitmapTableScan:
		{
			plan = TranslateDXLBitmapTblScan(dxlnode, output_context,
											 ctxt_translation_prev_siblings);
			break;
		}
		case EdxlopPhysicalCTAS:
		{
			plan = TranslateDXLCtas(dxlnode, output_context,
									ctxt_translation_prev_siblings);
			break;
		}
		case EdxlopPhysicalPartitionSelector:
		{
			plan = TranslateDXLPartSelector(dxlnode, output_context,
											ctxt_translation_prev_siblings);
			break;
		}
		case EdxlopPhysicalValuesScan:
		{
			plan = TranslateDXLValueScan(dxlnode, output_context,
										 ctxt_translation_prev_siblings);
			break;
		}
	}

	if (nullptr == plan)
	{
		GPOS_RAISE(gpdxl::ExmaDXL, gpdxl::ExmiDXL2PlStmtConversion,
				   dxlnode->GetOperator()->GetOpNameStr()->GetBuffer());
	}
	return plan;
}

//---------------------------------------------------------------------------
//	@function:
//		CTranslatorDXLToPlStmt::SetParamIds
//
//	@doc:
//		Set the bitmapset with the param_ids defined in the plan
//
//---------------------------------------------------------------------------
void
CTranslatorDXLToPlStmt::SetParamIds(Plan *plan)
{
	List *params_node_list = gpdb::ExtractNodesPlan(
		plan, T_Param, true /* descend_into_subqueries */);

	ListCell *lc = nullptr;

	Bitmapset *bitmapset = nullptr;

	ForEach(lc, params_node_list)
	{
		Param *param = (Param *) lfirst(lc);
		bitmapset = gpdb::BmsAddMember(bitmapset, param->paramid);
	}

	plan->extParam = bitmapset;
	plan->allParam = bitmapset;
}


//---------------------------------------------------------------------------
//	@function:
//		CTranslatorDXLToPlStmt::TranslateDXLTblScan
//
//	@doc:
//		Translates a DXL table scan node into a TableScan node
//
//---------------------------------------------------------------------------
Plan *
CTranslatorDXLToPlStmt::TranslateDXLTblScan(
	const CDXLNode *tbl_scan_dxlnode, CDXLTranslateContext *output_context,
	CDXLTranslationContextArray *ctxt_translation_prev_siblings)
{
	// translate table descriptor into a range table entry
	CDXLPhysicalTableScan *phy_tbl_scan_dxlop =
		CDXLPhysicalTableScan::Cast(tbl_scan_dxlnode->GetOperator());

	// translation context for column mappings in the base relation
	CDXLTranslateContextBaseTable base_table_context(m_mp);

	const CDXLTableDescr *dxl_table_descr =
		phy_tbl_scan_dxlop->GetDXLTableDescr();
	const IMDRelation *md_rel =
		m_md_accessor->RetrieveRel(dxl_table_descr->MDId());

	// Lock any table we are to scan, since it may not have been properly locked
	// by the parser (e.g in case of generated scans for partitioned tables)
	CMDIdGPDB *mdid = CMDIdGPDB::CastMdid(md_rel->MDId());
	GPOS_RTL_ASSERT(dxl_table_descr->LockMode() != -1);
	gpdb::GPDBLockRelationOid(mdid->Oid(), dxl_table_descr->LockMode());

	Index index =
		ProcessDXLTblDescr(dxl_table_descr, &base_table_context, ACL_SELECT);

	// a table scan node must have 2 children: projection list and filter
	GPOS_ASSERT(2 == tbl_scan_dxlnode->Arity());

	// translate proj list and filter
	CDXLNode *project_list_dxlnode = (*tbl_scan_dxlnode)[EdxltsIndexProjList];
	CDXLNode *filter_dxlnode = (*tbl_scan_dxlnode)[EdxltsIndexFilter];

	List *targetlist = NIL;
	List *qual = NIL;

	TranslateProjListAndFilter(
		project_list_dxlnode, filter_dxlnode,
		&base_table_context,  // translate context for the base table
		nullptr,			  // translate_ctxt_left and pdxltrctxRight,
		&targetlist, &qual, output_context);

	Plan *plan = nullptr;
	Plan *plan_return = nullptr;

	if (IMDRelation::ErelstorageForeign == md_rel->RetrieveRelStorageType())
	{
		OID oidRel = CMDIdGPDB::CastMdid(md_rel->MDId())->Oid();
		RangeTblEntry *rte = m_dxl_to_plstmt_context->GetRTEByIndex(index);

		ForeignScan *foreign_scan =
			gpdb::CreateForeignScan(oidRel, index, qual, targetlist,
									m_dxl_to_plstmt_context->m_orig_query, rte);
		foreign_scan->scan.scanrelid = index;
		plan = &(foreign_scan->scan.plan);
		plan_return = (Plan *) foreign_scan;
	}
	else
	{
		SeqScan *seq_scan = MakeNode(SeqScan);
		seq_scan->scanrelid = index;
		plan = &(seq_scan->plan);
		plan_return = (Plan *) seq_scan;

		plan->targetlist = targetlist;
		plan->qual = qual;
	}


	plan->plan_node_id = m_dxl_to_plstmt_context->GetNextPlanId();

	// translate operator costs
	TranslatePlanCosts(tbl_scan_dxlnode, plan);

	SetParamIds(plan);

	return plan_return;
}

//---------------------------------------------------------------------------
//	@function:
//		CTranslatorDXLToPlStmt::SetHashKeysVarnoWalker
//
//	@doc:
//		Walker to set inner var to outer.
//
//---------------------------------------------------------------------------
BOOL
CTranslatorDXLToPlStmt::SetHashKeysVarnoWalker(Node *node, void *context)
{
	if (nullptr == node)
	{
		return false;
	}

	if (IsA(node, Var) && ((Var *) node)->varno == INNER_VAR)
	{
		((Var *) node)->varno = OUTER_VAR;
		return false;
	}

	return gpdb::WalkExpressionTree(
		node, (BOOL(*)()) CTranslatorDXLToPlStmt::SetHashKeysVarnoWalker,
		context);
}

//---------------------------------------------------------------------------
//	@function:
//		CTranslatorDXLToPlStmt::SetIndexVarAttnoWalker
//
//	@doc:
//		Walker to set index var attno's,
//		attnos of index vars are set to their relative positions in index keys,
//		skip any outer references while walking the expression tree
//
//---------------------------------------------------------------------------
BOOL
CTranslatorDXLToPlStmt::SetIndexVarAttnoWalker(
	Node *node, SContextIndexVarAttno *ctxt_index_var_attno_walker)
{
	if (nullptr == node)
	{
		return false;
	}

	if (IsA(node, Var) && ((Var *) node)->varno != OUTER_VAR)
	{
		INT attno = ((Var *) node)->varattno;
		const IMDRelation *md_rel = ctxt_index_var_attno_walker->m_md_rel;
		const IMDIndex *index = ctxt_index_var_attno_walker->m_md_index;

		ULONG index_col_pos_idx_max = gpos::ulong_max;
		const ULONG arity = md_rel->ColumnCount();
		for (ULONG col_pos_idx = 0; col_pos_idx < arity; col_pos_idx++)
		{
			const IMDColumn *md_col = md_rel->GetMdCol(col_pos_idx);
			if (attno == md_col->AttrNum())
			{
				index_col_pos_idx_max = col_pos_idx;
				break;
			}
		}

		if (gpos::ulong_max > index_col_pos_idx_max)
		{
			((Var *) node)->varattno =
				1 + index->GetKeyPos(index_col_pos_idx_max);
		}

		return false;
	}

	return gpdb::WalkExpressionTree(
		node, (BOOL(*)()) CTranslatorDXLToPlStmt::SetIndexVarAttnoWalker,
		ctxt_index_var_attno_walker);
}


//---------------------------------------------------------------------------
//	@function:
//		CTranslatorDXLToPlStmt::TranslateDXLIndexScan
//
//	@doc:
//		Translates a DXL index scan node into a IndexScan node
//
//---------------------------------------------------------------------------
Plan *
CTranslatorDXLToPlStmt::TranslateDXLIndexScan(
	const CDXLNode *index_scan_dxlnode, CDXLTranslateContext *output_context,
	CDXLTranslationContextArray *ctxt_translation_prev_siblings)
{
	// translate table descriptor into a range table entry
	CDXLPhysicalIndexScan *physical_idx_scan_dxlop =
		CDXLPhysicalIndexScan::Cast(index_scan_dxlnode->GetOperator());

	return TranslateDXLIndexScan(index_scan_dxlnode, physical_idx_scan_dxlop,
								 output_context,
								 ctxt_translation_prev_siblings);
}

//---------------------------------------------------------------------------
//	@function:
//		CTranslatorDXLToPlStmt::TranslateDXLIndexScan
//
//	@doc:
//		Translates a DXL index scan node into a IndexScan node
//
//---------------------------------------------------------------------------
Plan *
CTranslatorDXLToPlStmt::TranslateDXLIndexScan(
	const CDXLNode *index_scan_dxlnode,
	CDXLPhysicalIndexScan *physical_idx_scan_dxlop,
	CDXLTranslateContext *output_context,
	CDXLTranslationContextArray *ctxt_translation_prev_siblings)
{
	// translation context for column mappings in the base relation
	CDXLTranslateContextBaseTable base_table_context(m_mp);

	const CDXLTableDescr *dxl_table_descr =
		physical_idx_scan_dxlop->GetDXLTableDescr();
	const IMDRelation *md_rel =
		m_md_accessor->RetrieveRel(dxl_table_descr->MDId());

	// Lock any table we are to scan, since it may not have been properly locked
	// by the parser (e.g in case of generated scans for partitioned tables)
	CMDIdGPDB *mdid = CMDIdGPDB::CastMdid(md_rel->MDId());
	GPOS_RTL_ASSERT(dxl_table_descr->LockMode() != -1);
	gpdb::GPDBLockRelationOid(mdid->Oid(), dxl_table_descr->LockMode());

	Index index =
		ProcessDXLTblDescr(dxl_table_descr, &base_table_context, ACL_SELECT);

	IndexScan *index_scan = nullptr;
	index_scan = MakeNode(IndexScan);
	index_scan->scan.scanrelid = index;

	CMDIdGPDB *mdid_index = CMDIdGPDB::CastMdid(
		physical_idx_scan_dxlop->GetDXLIndexDescr()->MDId());
	const IMDIndex *md_index = m_md_accessor->RetrieveIndex(mdid_index);
	Oid index_oid = mdid_index->Oid();

	GPOS_ASSERT(InvalidOid != index_oid);
	// Lock any index we are to scan, since it may not have been properly locked
	// by the parser (e.g in case of generated scans for partitioned indexes)
	gpdb::GPDBLockRelationOid(index_oid, dxl_table_descr->LockMode());
	index_scan->indexid = index_oid;

	Plan *plan = &(index_scan->scan.plan);
	plan->plan_node_id = m_dxl_to_plstmt_context->GetNextPlanId();

	// translate operator costs
	TranslatePlanCosts(index_scan_dxlnode, plan);

	// an index scan node must have 3 children: projection list, filter and index condition list
	GPOS_ASSERT(3 == index_scan_dxlnode->Arity());

	// translate proj list and filter
	CDXLNode *project_list_dxlnode = (*index_scan_dxlnode)[EdxlisIndexProjList];
	CDXLNode *filter_dxlnode = (*index_scan_dxlnode)[EdxlisIndexFilter];
	CDXLNode *index_cond_list_dxlnode =
		(*index_scan_dxlnode)[EdxlisIndexCondition];

	// translate proj list
	plan->targetlist =
		TranslateDXLProjList(project_list_dxlnode, &base_table_context,
							 nullptr /*child_contexts*/, output_context);

	// translate index filter
	plan->qual = TranslateDXLIndexFilter(filter_dxlnode, output_context,
										 &base_table_context,
										 ctxt_translation_prev_siblings);

	index_scan->indexorderdir = CTranslatorUtils::GetScanDirection(
		physical_idx_scan_dxlop->GetIndexScanDir());

	// translate index condition list
	List *index_cond = NIL;
	List *index_orig_cond = NIL;
	List *index_strategy_list = NIL;
	List *index_subtype_list = NIL;

	TranslateIndexConditions(
		index_cond_list_dxlnode, physical_idx_scan_dxlop->GetDXLTableDescr(),
		false,	// is_bitmap_index_probe
		md_index, md_rel, output_context, &base_table_context,
		ctxt_translation_prev_siblings, &index_cond, &index_orig_cond,
		&index_strategy_list, &index_subtype_list);

	index_scan->indexqual = index_cond;
	index_scan->indexqualorig = index_orig_cond;
	/*
	 * As of 8.4, the indexstrategy and indexsubtype fields are no longer
	 * available or needed in IndexScan. Ignore them.
	 */
	SetParamIds(plan);

	return (Plan *) index_scan;
}

static List *
TranslateDXLIndexTList(const IMDRelation *md_rel, const IMDIndex *md_index,
					   Index new_varno, const CDXLTableDescr *table_descr,
					   CDXLTranslateContextBaseTable *index_context)
{
	List *target_list = NIL;

	index_context->SetRelIndex(INDEX_VAR);

	for (ULONG ul = 0; ul < md_index->Keys(); ul++)
	{
		ULONG key = md_index->KeyAt(ul);

		const IMDColumn *col = md_rel->GetMdCol(key);

		TargetEntry *target_entry = MakeNode(TargetEntry);
		target_entry->resno = (AttrNumber) ul + 1;

		Expr *indexvar = (Expr *) gpdb::MakeVar(
			new_varno, col->AttrNum(),
			CMDIdGPDB::CastMdid(col->MdidType())->Oid(),
			col->TypeModifier() /*vartypmod*/, 0 /*varlevelsup*/);
		target_entry->expr = indexvar;

		// Fix up proj list. Since index only scan does not read full tuples,
		// the var->varattno must be updated as it should no longer point to
		// column in the table, but rather a column in the index. We achieve
		// this by mapping col id to a new varattno based on index columns.
		for (ULONG j = 0; j < table_descr->Arity(); j++)
		{
			const CDXLColDescr *dxl_col_descr =
				table_descr->GetColumnDescrAt(j);
			if (dxl_col_descr->AttrNum() == ((Var *) indexvar)->varattno)
			{
				(void) index_context->InsertMapping(dxl_col_descr->Id(),
													ul + 1);
				break;
			}
		}

		target_list = gpdb::LAppend(target_list, target_entry);
	}

	return target_list;
}

Plan *
CTranslatorDXLToPlStmt::TranslateDXLIndexOnlyScan(
	const CDXLNode *index_scan_dxlnode, CDXLTranslateContext *output_context,
	CDXLTranslationContextArray *ctxt_translation_prev_siblings)
{
	// translate table descriptor into a range table entry
	CDXLPhysicalIndexOnlyScan *physical_idx_scan_dxlop =
		CDXLPhysicalIndexOnlyScan::Cast(index_scan_dxlnode->GetOperator());
	const CDXLTableDescr *table_desc =
		physical_idx_scan_dxlop->GetDXLTableDescr();

	// translation context for column mappings in the base relation
	CDXLTranslateContextBaseTable base_table_context(m_mp);

	const IMDRelation *md_rel = m_md_accessor->RetrieveRel(
		physical_idx_scan_dxlop->GetDXLTableDescr()->MDId());

	Index index =
		ProcessDXLTblDescr(table_desc, &base_table_context, ACL_SELECT);

	IndexOnlyScan *index_scan = MakeNode(IndexOnlyScan);
	index_scan->scan.scanrelid = index;

	CMDIdGPDB *mdid_index = CMDIdGPDB::CastMdid(
		physical_idx_scan_dxlop->GetDXLIndexDescr()->MDId());
	const IMDIndex *md_index = m_md_accessor->RetrieveIndex(mdid_index);
	Oid index_oid = mdid_index->Oid();

	GPOS_ASSERT(InvalidOid != index_oid);
	index_scan->indexid = index_oid;

	Plan *plan = &(index_scan->scan.plan);
	plan->plan_node_id = m_dxl_to_plstmt_context->GetNextPlanId();

	// translate operator costs
	TranslatePlanCosts(index_scan_dxlnode, plan);

	// an index scan node must have 3 children: projection list, filter and index condition list
	GPOS_ASSERT(3 == index_scan_dxlnode->Arity());

	// translate proj list and filter
	CDXLNode *project_list_dxlnode = (*index_scan_dxlnode)[EdxlisIndexProjList];
	CDXLNode *filter_dxlnode = (*index_scan_dxlnode)[EdxlisIndexFilter];
	CDXLNode *index_cond_list_dxlnode =
		(*index_scan_dxlnode)[EdxlisIndexCondition];

	CDXLTranslateContextBaseTable index_context(m_mp);

	// translate index targetlist
	index_scan->indextlist = TranslateDXLIndexTList(md_rel, md_index, index,
													table_desc, &index_context);

	// translate target list
	plan->targetlist =
		TranslateDXLProjList(project_list_dxlnode, &index_context,
							 nullptr /*child_contexts*/, output_context);

	// translate index filter
	plan->qual =
		TranslateDXLIndexFilter(filter_dxlnode, output_context, &index_context,
								ctxt_translation_prev_siblings);

	index_scan->indexorderdir = CTranslatorUtils::GetScanDirection(
		physical_idx_scan_dxlop->GetIndexScanDir());

	// translate index condition list
	List *index_cond = NIL;
	List *index_orig_cond = NIL;
	List *index_strategy_list = NIL;
	List *index_subtype_list = NIL;

	TranslateIndexConditions(
		index_cond_list_dxlnode, physical_idx_scan_dxlop->GetDXLTableDescr(),
		false,	// is_bitmap_index_probe
		md_index, md_rel, output_context, &base_table_context,
		ctxt_translation_prev_siblings, &index_cond, &index_orig_cond,
		&index_strategy_list, &index_subtype_list);

	index_scan->indexqual = index_cond;
	// index_scan->indexqualorig = index_orig_cond;
	SetParamIds(plan);

	return (Plan *) index_scan;
}

//---------------------------------------------------------------------------
//	@function:
//		CTranslatorDXLToPlStmt::TranslateIndexFilter
//
//	@doc:
//		Translate the index filter list in an Index scan
//
//---------------------------------------------------------------------------
List *
CTranslatorDXLToPlStmt::TranslateDXLIndexFilter(
	CDXLNode *filter_dxlnode, CDXLTranslateContext *output_context,
	CDXLTranslateContextBaseTable *base_table_context,
	CDXLTranslationContextArray *ctxt_translation_prev_siblings)
{
	List *quals_list = NIL;

	// build colid->var mapping
	CMappingColIdVarPlStmt colid_var_mapping(
		m_mp, base_table_context, ctxt_translation_prev_siblings,
		output_context, m_dxl_to_plstmt_context);

	const ULONG arity = filter_dxlnode->Arity();
	for (ULONG ul = 0; ul < arity; ul++)
	{
		CDXLNode *index_filter_dxlnode = (*filter_dxlnode)[ul];
		Expr *index_filter_expr =
			m_translator_dxl_to_scalar->TranslateDXLToScalar(
				index_filter_dxlnode, &colid_var_mapping);
		quals_list = gpdb::LAppend(quals_list, index_filter_expr);
	}

	return quals_list;
}


//---------------------------------------------------------------------------
//	@function:
//		CTranslatorDXLToPlStmt::TranslateIndexConditions
//
//	@doc:
//		Translate the index condition list in an Index scan
//
//---------------------------------------------------------------------------
void
CTranslatorDXLToPlStmt::TranslateIndexConditions(
	CDXLNode *index_cond_list_dxlnode, const CDXLTableDescr *dxl_tbl_descr,
	BOOL is_bitmap_index_probe, const IMDIndex *index,
	const IMDRelation *md_rel, CDXLTranslateContext *output_context,
	CDXLTranslateContextBaseTable *base_table_context,
	CDXLTranslationContextArray *ctxt_translation_prev_siblings,
	List **index_cond, List **index_orig_cond, List **index_strategy_list,
	List **index_subtype_list)
{
	// array of index qual info
	CIndexQualInfoArray *index_qual_info_array =
		GPOS_NEW(m_mp) CIndexQualInfoArray(m_mp);

	// build colid->var mapping
	CMappingColIdVarPlStmt colid_var_mapping(
		m_mp, base_table_context, ctxt_translation_prev_siblings,
		output_context, m_dxl_to_plstmt_context);

	const ULONG arity = index_cond_list_dxlnode->Arity();
	for (ULONG ul = 0; ul < arity; ul++)
	{
		CDXLNode *index_cond_dxlnode = (*index_cond_list_dxlnode)[ul];

		Expr *original_index_cond_expr =
			m_translator_dxl_to_scalar->TranslateDXLToScalar(
				index_cond_dxlnode, &colid_var_mapping);
		Expr *index_cond_expr =
			m_translator_dxl_to_scalar->TranslateDXLToScalar(
				index_cond_dxlnode, &colid_var_mapping);
		GPOS_ASSERT((IsA(index_cond_expr, OpExpr) ||
					 IsA(index_cond_expr, ScalarArrayOpExpr)) &&
					"expected OpExpr or ScalarArrayOpExpr in index qual");

		if (!is_bitmap_index_probe && IsA(index_cond_expr, ScalarArrayOpExpr) &&
			IMDIndex::EmdindBitmap != index->IndexType())
		{
			GPOS_RAISE(
				gpdxl::ExmaDXL, gpdxl::ExmiDXL2PlStmtConversion,
				GPOS_WSZ_LIT("ScalarArrayOpExpr condition on index scan"));
		}

		// We need to perform mapping of Varattnos relative to column positions in index keys
		SContextIndexVarAttno index_varattno_ctxt(md_rel, index);
		SetIndexVarAttnoWalker((Node *) index_cond_expr, &index_varattno_ctxt);

		// find index key's attno
		List *args_list = nullptr;
		if (IsA(index_cond_expr, OpExpr))
		{
			args_list = ((OpExpr *) index_cond_expr)->args;
		}
		else
		{
			args_list = ((ScalarArrayOpExpr *) index_cond_expr)->args;
		}

		Node *left_arg = (Node *) lfirst(gpdb::ListHead(args_list));
		Node *right_arg = (Node *) lfirst(gpdb::ListTail(args_list));

		BOOL is_relabel_type = false;
		if (IsA(left_arg, RelabelType) &&
			IsA(((RelabelType *) left_arg)->arg, Var))
		{
			left_arg = (Node *) ((RelabelType *) left_arg)->arg;
			is_relabel_type = true;
		}
		else if (IsA(right_arg, RelabelType) &&
				 IsA(((RelabelType *) right_arg)->arg, Var))
		{
			right_arg = (Node *) ((RelabelType *) right_arg)->arg;
			is_relabel_type = true;
		}

		if (is_relabel_type)
		{
			List *new_args_list = ListMake2(left_arg, right_arg);
			gpdb::GPDBFree(args_list);
			if (IsA(index_cond_expr, OpExpr))
			{
				((OpExpr *) index_cond_expr)->args = new_args_list;
			}
			else
			{
				((ScalarArrayOpExpr *) index_cond_expr)->args = new_args_list;
			}
		}

		GPOS_ASSERT((IsA(left_arg, Var) || IsA(right_arg, Var)) &&
					"expected index key in index qual");

		INT attno = 0;
		if (IsA(left_arg, Var) && ((Var *) left_arg)->varno != OUTER_VAR)
		{
			// index key is on the left side
			attno = ((Var *) left_arg)->varattno;
			// GPDB_92_MERGE_FIXME: helluva hack
			// Upstream commit a0185461 cleaned up how the varno of indices
			// We are patching up varno here, but it seems this really should
			// happen in CTranslatorDXLToScalar::PexprFromDXLNodeScalar .
			// Furthermore, should we guard against nonsensical varno?
			((Var *) left_arg)->varno = INDEX_VAR;
		}
		else
		{
			// index key is on the right side
			GPOS_ASSERT(((Var *) right_arg)->varno != OUTER_VAR &&
						"unexpected outer reference in index qual");
			attno = ((Var *) right_arg)->varattno;
		}

		// retrieve index strategy and subtype
		StrategyNumber strategy_num;
		OID index_subtype_oid = InvalidOid;

		OID cmp_operator_oid =
			CTranslatorUtils::OidCmpOperator(index_cond_expr);
		GPOS_ASSERT(InvalidOid != cmp_operator_oid);
		OID op_family_oid = CTranslatorUtils::GetOpFamilyForIndexQual(
			attno, CMDIdGPDB::CastMdid(index->MDId())->Oid());
		GPOS_ASSERT(InvalidOid != op_family_oid);
		gpdb::IndexOpProperties(cmp_operator_oid, op_family_oid, &strategy_num,
								&index_subtype_oid);

		// create index qual
		index_qual_info_array->Append(GPOS_NEW(m_mp) CIndexQualInfo(
			attno, index_cond_expr, original_index_cond_expr, strategy_num,
			index_subtype_oid));
	}

	// the index quals much be ordered by attribute number
	index_qual_info_array->Sort(CIndexQualInfo::IndexQualInfoCmp);

	ULONG length = index_qual_info_array->Size();
	for (ULONG ul = 0; ul < length; ul++)
	{
		CIndexQualInfo *index_qual_info = (*index_qual_info_array)[ul];
		*index_cond = gpdb::LAppend(*index_cond, index_qual_info->m_expr);
		*index_orig_cond =
			gpdb::LAppend(*index_orig_cond, index_qual_info->m_original_expr);
		*index_strategy_list = gpdb::LAppendInt(
			*index_strategy_list, index_qual_info->m_index_subtype_oid);
		*index_subtype_list = gpdb::LAppendOid(
			*index_subtype_list, index_qual_info->m_index_subtype_oid);
	}

	// clean up
	index_qual_info_array->Release();
}

//---------------------------------------------------------------------------
//	@function:
//		CTranslatorDXLToPlStmt::TranslateDXLAssertConstraints
//
//	@doc:
//		Translate the constraints from an Assert node into a list of quals
//
//---------------------------------------------------------------------------
List *
CTranslatorDXLToPlStmt::TranslateDXLAssertConstraints(
	CDXLNode *assert_contraint_list_dxlnode,
	CDXLTranslateContext *output_context,
	CDXLTranslationContextArray *child_contexts)
{
	List *quals_list = NIL;

	// build colid->var mapping
	CMappingColIdVarPlStmt colid_var_mapping(
		m_mp, nullptr /*base_table_context*/, child_contexts, output_context,
		m_dxl_to_plstmt_context);

	const ULONG arity = assert_contraint_list_dxlnode->Arity();
	for (ULONG ul = 0; ul < arity; ul++)
	{
		CDXLNode *assert_contraint_dxlnode =
			(*assert_contraint_list_dxlnode)[ul];
		Expr *assert_contraint_expr =
			m_translator_dxl_to_scalar->TranslateDXLToScalar(
				(*assert_contraint_dxlnode)[0], &colid_var_mapping);
		quals_list = gpdb::LAppend(quals_list, assert_contraint_expr);
	}

	return quals_list;
}

//---------------------------------------------------------------------------
//	@function:
//		CTranslatorDXLToPlStmt::TranslateDXLLimit
//
//	@doc:
//		Translates a DXL Limit node into a Limit node
//
//---------------------------------------------------------------------------
Plan *
CTranslatorDXLToPlStmt::TranslateDXLLimit(
	const CDXLNode *limit_dxlnode, CDXLTranslateContext *output_context,
	CDXLTranslationContextArray *ctxt_translation_prev_siblings)
{
	// create limit node
	Limit *limit = MakeNode(Limit);

	Plan *plan = &(limit->plan);
	plan->plan_node_id = m_dxl_to_plstmt_context->GetNextPlanId();

	// translate operator costs
	TranslatePlanCosts(limit_dxlnode, plan);

	GPOS_ASSERT(4 == limit_dxlnode->Arity());

	CDXLTranslateContext left_dxl_translate_ctxt(
		m_mp, false, output_context->GetColIdToParamIdMap());

	// translate proj list
	CDXLNode *project_list_dxlnode = (*limit_dxlnode)[EdxllimitIndexProjList];
	CDXLNode *child_plan_dxlnode = (*limit_dxlnode)[EdxllimitIndexChildPlan];
	CDXLNode *limit_count_dxlnode = (*limit_dxlnode)[EdxllimitIndexLimitCount];
	CDXLNode *limit_offset_dxlnode =
		(*limit_dxlnode)[EdxllimitIndexLimitOffset];

	// NOTE: Limit node has only the left plan while the right plan is left empty
	Plan *left_plan =
		TranslateDXLOperatorToPlan(child_plan_dxlnode, &left_dxl_translate_ctxt,
								   ctxt_translation_prev_siblings);

	CDXLTranslationContextArray *child_contexts =
		GPOS_NEW(m_mp) CDXLTranslationContextArray(m_mp);
	child_contexts->Append(&left_dxl_translate_ctxt);

	plan->targetlist =
		TranslateDXLProjList(project_list_dxlnode,
							 nullptr,  // base table translation context
							 child_contexts, output_context);

	plan->lefttree = left_plan;

	if (nullptr != limit_count_dxlnode && limit_count_dxlnode->Arity() > 0)
	{
		CMappingColIdVarPlStmt colid_var_mapping(m_mp, nullptr, child_contexts,
												 output_context,
												 m_dxl_to_plstmt_context);
		Node *limit_count =
			(Node *) m_translator_dxl_to_scalar->TranslateDXLToScalar(
				(*limit_count_dxlnode)[0], &colid_var_mapping);
		limit->limitCount = limit_count;
	}

	if (nullptr != limit_offset_dxlnode && limit_offset_dxlnode->Arity() > 0)
	{
		CMappingColIdVarPlStmt colid_var_mapping =
			CMappingColIdVarPlStmt(m_mp, nullptr, child_contexts,
								   output_context, m_dxl_to_plstmt_context);
		Node *limit_offset =
			(Node *) m_translator_dxl_to_scalar->TranslateDXLToScalar(
				(*limit_offset_dxlnode)[0], &colid_var_mapping);
		limit->limitOffset = limit_offset;
	}

	SetParamIds(plan);

	// cleanup
	child_contexts->Release();

	return (Plan *) limit;
}

//---------------------------------------------------------------------------
//	@function:
//		CTranslatorDXLToPlStmt::TranslateDXLHashJoin
//
//	@doc:
//		Translates a DXL hash join node into a HashJoin node
//
//---------------------------------------------------------------------------
Plan *
CTranslatorDXLToPlStmt::TranslateDXLHashJoin(
	const CDXLNode *hj_dxlnode, CDXLTranslateContext *output_context,
	CDXLTranslationContextArray *ctxt_translation_prev_siblings)
{
	GPOS_ASSERT(hj_dxlnode->GetOperator()->GetDXLOperator() ==
				EdxlopPhysicalHashJoin);
	GPOS_ASSERT(hj_dxlnode->Arity() == EdxlhjIndexSentinel);

	// create hash join node
	HashJoin *hashjoin = MakeNode(HashJoin);

	Join *join = &(hashjoin->join);
	Plan *plan = &(join->plan);
	plan->plan_node_id = m_dxl_to_plstmt_context->GetNextPlanId();

	CDXLPhysicalHashJoin *hashjoin_dxlop =
		CDXLPhysicalHashJoin::Cast(hj_dxlnode->GetOperator());

	// set join type
	join->jointype =
		GetGPDBJoinTypeFromDXLJoinType(hashjoin_dxlop->GetJoinType());
	join->prefetch_inner = true;

	// translate operator costs
	TranslatePlanCosts(hj_dxlnode, plan);

	// translate join children
	CDXLNode *left_tree_dxlnode = (*hj_dxlnode)[EdxlhjIndexHashLeft];
	CDXLNode *right_tree_dxlnode = (*hj_dxlnode)[EdxlhjIndexHashRight];
	CDXLNode *project_list_dxlnode = (*hj_dxlnode)[EdxlhjIndexProjList];
	CDXLNode *filter_dxlnode = (*hj_dxlnode)[EdxlhjIndexFilter];
	CDXLNode *join_filter_dxlnode = (*hj_dxlnode)[EdxlhjIndexJoinFilter];
	CDXLNode *hash_cond_list_dxlnode = (*hj_dxlnode)[EdxlhjIndexHashCondList];

	CDXLTranslateContext left_dxl_translate_ctxt(
		m_mp, false, output_context->GetColIdToParamIdMap());
	CDXLTranslateContext right_dxl_translate_ctxt(
		m_mp, false, output_context->GetColIdToParamIdMap());

	Plan *left_plan =
		TranslateDXLOperatorToPlan(left_tree_dxlnode, &left_dxl_translate_ctxt,
								   ctxt_translation_prev_siblings);

	// the right side of the join is the one where the hash phase is done
	CDXLTranslationContextArray *translation_context_arr_with_siblings =
		GPOS_NEW(m_mp) CDXLTranslationContextArray(m_mp);
	translation_context_arr_with_siblings->Append(&left_dxl_translate_ctxt);
	translation_context_arr_with_siblings->AppendArray(
		ctxt_translation_prev_siblings);
	Plan *right_plan =
		(Plan *) TranslateDXLHash(right_tree_dxlnode, &right_dxl_translate_ctxt,
								  translation_context_arr_with_siblings);

	CDXLTranslationContextArray *child_contexts =
		GPOS_NEW(m_mp) CDXLTranslationContextArray(m_mp);
	child_contexts->Append(&left_dxl_translate_ctxt);
	child_contexts->Append(&right_dxl_translate_ctxt);
	// translate proj list and filter
	TranslateProjListAndFilter(project_list_dxlnode, filter_dxlnode,
							   nullptr,	 // translate context for the base table
							   child_contexts, &plan->targetlist, &plan->qual,
							   output_context);

	// translate join filter
	join->joinqual = TranslateDXLFilterToQual(
		join_filter_dxlnode,
		nullptr,  // translate context for the base table
		child_contexts, output_context);

	// translate hash cond
	List *hash_conditions_list = NIL;

	BOOL has_is_not_distinct_from_cond = false;

	const ULONG arity = hash_cond_list_dxlnode->Arity();
	for (ULONG ul = 0; ul < arity; ul++)
	{
		CDXLNode *hash_cond_dxlnode = (*hash_cond_list_dxlnode)[ul];

		List *hash_cond_list =
			TranslateDXLScCondToQual(hash_cond_dxlnode,
									 nullptr,  // base table translation context
									 child_contexts, output_context);

		GPOS_ASSERT(1 == gpdb::ListLength(hash_cond_list));

		Expr *expr = (Expr *) LInitial(hash_cond_list);
		if (IsA(expr, BoolExpr) && ((BoolExpr *) expr)->boolop == NOT_EXPR)
		{
			// INDF test
			GPOS_ASSERT(gpdb::ListLength(((BoolExpr *) expr)->args) == 1 &&
						(IsA((Expr *) LInitial(((BoolExpr *) expr)->args),
							 DistinctExpr)));
			has_is_not_distinct_from_cond = true;
		}
		hash_conditions_list =
			gpdb::ListConcat(hash_conditions_list, hash_cond_list);
	}

	if (!has_is_not_distinct_from_cond)
	{
		// no INDF conditions in the hash condition list
		hashjoin->hashclauses = hash_conditions_list;
	}
	else
	{
		// hash conditions contain INDF clauses -> extract equality conditions to
		// construct the hash clauses list
		List *hash_clauses_list = NIL;

		for (ULONG ul = 0; ul < arity; ul++)
		{
			CDXLNode *hash_cond_dxlnode = (*hash_cond_list_dxlnode)[ul];

			// condition can be either a scalar comparison or a NOT DISTINCT FROM expression
			GPOS_ASSERT(
				EdxlopScalarCmp ==
					hash_cond_dxlnode->GetOperator()->GetDXLOperator() ||
				EdxlopScalarBoolExpr ==
					hash_cond_dxlnode->GetOperator()->GetDXLOperator());

			if (EdxlopScalarBoolExpr ==
				hash_cond_dxlnode->GetOperator()->GetDXLOperator())
			{
				// clause is a NOT DISTINCT FROM check -> extract the distinct comparison node
				GPOS_ASSERT(Edxlnot == CDXLScalarBoolExpr::Cast(
										   hash_cond_dxlnode->GetOperator())
										   ->GetDxlBoolTypeStr());
				hash_cond_dxlnode = (*hash_cond_dxlnode)[0];
				GPOS_ASSERT(EdxlopScalarDistinct ==
							hash_cond_dxlnode->GetOperator()->GetDXLOperator());
			}

			CMappingColIdVarPlStmt colid_var_mapping =
				CMappingColIdVarPlStmt(m_mp, nullptr, child_contexts,
									   output_context, m_dxl_to_plstmt_context);

			// translate the DXL scalar or scalar distinct comparison into an equality comparison
			// to store in the hash clauses
			Expr *hash_clause_expr =
				(Expr *)
					m_translator_dxl_to_scalar->TranslateDXLScalarCmpToScalar(
						hash_cond_dxlnode, &colid_var_mapping);

			hash_clauses_list =
				gpdb::LAppend(hash_clauses_list, hash_clause_expr);
		}

		hashjoin->hashclauses = hash_clauses_list;
		hashjoin->hashqualclauses = hash_conditions_list;
	}

	GPOS_ASSERT(NIL != hashjoin->hashclauses);

	/*
	 * The following code is copied from create_hashjoin_plan, only difference is
	 * we have to deep copy the inner hashkeys since later we will modify it for
	 * Hash Plannode.
	 *
	 * Collect hash related information. The hashed expressions are
	 * deconstructed into outer/inner expressions, so they can be computed
	 * separately (inner expressions are used to build the hashtable via Hash,
	 * outer expressions to perform lookups of tuples from HashJoin's outer
	 * plan in the hashtable). Also collect operator information necessary to
	 * build the hashtable.
	 */
	List *hashoperators = NIL;
	List *hashcollations = NIL;
	List *outer_hashkeys = NIL;
	List *inner_hashkeys = NIL;
	ListCell *lc;
	foreach (lc, hashjoin->hashclauses)
	{
		OpExpr *hclause = lfirst_node(OpExpr, lc);

		hashoperators = gpdb::LAppendOid(hashoperators, hclause->opno);
		hashcollations = gpdb::LAppendOid(hashcollations, hclause->inputcollid);
		outer_hashkeys = gpdb::LAppend(outer_hashkeys, linitial(hclause->args));
		inner_hashkeys = gpdb::LAppend(
			inner_hashkeys, gpdb::CopyObject(lsecond(hclause->args)));
	}

	hashjoin->hashoperators = hashoperators;
	hashjoin->hashcollations = hashcollations;
	/*
	 * The following code is a little differnt from Postgres Legacy Planner:
	 *   * In Postgres Legacy Planner will fix variable's varno late in set_plan_references, like
	 *     set the varno to OUTER_VAR  or INNER_VAR.
	 *   * ORCA here, the outer_hashkeys and inner_hashkeys are already the fixed version as Planner.
	 *     outer_hashkeys can be directly set to hashjoin, however, inner_hashkeys is used for
	 *     the right child, Hash Plan, standing at Hash Plan, it only has lefttree (no righttree),
	 *     so if we want to set Hash Plan's hashkeys field, we need to walk the inner_hashkeys and
	 *     replace every INNER_VARs to OUTER_VARS.
	 */
	hashjoin->hashkeys = outer_hashkeys;
	SetHashKeysVarnoWalker((Node *) inner_hashkeys, nullptr);
	((Hash *) right_plan)->hashkeys = inner_hashkeys;

	plan->lefttree = left_plan;
	plan->righttree = right_plan;
	SetParamIds(plan);

	// cleanup
	translation_context_arr_with_siblings->Release();
	child_contexts->Release();

	return (Plan *) hashjoin;
}

//---------------------------------------------------------------------------
//	@function:
//		CTranslatorDXLToPlStmt::TranslateDXLTvf
//
//	@doc:
//		Translates a DXL TVF node into a GPDB Function scan node
//
//---------------------------------------------------------------------------
Plan *
CTranslatorDXLToPlStmt::TranslateDXLTvf(
	const CDXLNode *tvf_dxlnode, CDXLTranslateContext *output_context,
	CDXLTranslationContextArray *ctxt_translation_prev_siblings)
{
	// translation context for column mappings
	CDXLTranslateContextBaseTable base_table_context(m_mp);

	// create function scan node
	FunctionScan *func_scan = MakeNode(FunctionScan);
	Plan *plan = &(func_scan->scan.plan);

	RangeTblEntry *rte = TranslateDXLTvfToRangeTblEntry(
		tvf_dxlnode, output_context, &base_table_context);
	GPOS_ASSERT(rte != nullptr);
	GPOS_ASSERT(list_length(rte->functions) == 1);
	RangeTblFunction *rtfunc =
		(RangeTblFunction *) gpdb::CopyObject(linitial(rte->functions));

	// we will add the new range table entry as the last element of the range table
	Index index =
		gpdb::ListLength(m_dxl_to_plstmt_context->GetRTableEntriesList()) + 1;
	base_table_context.SetRelIndex(index);
	func_scan->scan.scanrelid = index;

	m_dxl_to_plstmt_context->AddRTE(rte);

	plan->plan_node_id = m_dxl_to_plstmt_context->GetNextPlanId();

	// translate operator costs
	TranslatePlanCosts(tvf_dxlnode, plan);

	// a table scan node must have at least 1 child: projection list
	GPOS_ASSERT(1 <= tvf_dxlnode->Arity());

	CDXLNode *project_list_dxlnode = (*tvf_dxlnode)[EdxltsIndexProjList];

	// translate proj list
	List *target_list = TranslateDXLProjList(
		project_list_dxlnode, &base_table_context, nullptr, output_context);

	plan->targetlist = target_list;

	ListCell *lc_target_entry = nullptr;

	rtfunc->funccolnames = NIL;
	rtfunc->funccoltypes = NIL;
	rtfunc->funccoltypmods = NIL;
	rtfunc->funccolcollations = NIL;
	ForEach(lc_target_entry, target_list)
	{
		TargetEntry *target_entry = (TargetEntry *) lfirst(lc_target_entry);
		OID oid_type = gpdb::ExprType((Node *) target_entry->expr);
		GPOS_ASSERT(InvalidOid != oid_type);

		INT typ_mod = gpdb::ExprTypeMod((Node *) target_entry->expr);
		Oid collation_type_oid = gpdb::TypeCollation(oid_type);

		rtfunc->funccolnames = gpdb::LAppend(
			rtfunc->funccolnames, gpdb::MakeStringValue(target_entry->resname));
		rtfunc->funccoltypes = gpdb::LAppendOid(rtfunc->funccoltypes, oid_type);
		rtfunc->funccoltypmods =
			gpdb::LAppendInt(rtfunc->funccoltypmods, typ_mod);
		// GPDB_91_MERGE_FIXME: collation
		rtfunc->funccolcollations =
			gpdb::LAppendOid(rtfunc->funccolcollations, collation_type_oid);
	}
	func_scan->functions = ListMake1(rtfunc);

	SetParamIds(plan);

	return (Plan *) func_scan;
}

//---------------------------------------------------------------------------
//	@function:
//		CTranslatorDXLToPlStmt::TranslateDXLTvfToRangeTblEntry
//
//	@doc:
//		Create a range table entry from a CDXLPhysicalTVF node
//
//---------------------------------------------------------------------------
RangeTblEntry *
CTranslatorDXLToPlStmt::TranslateDXLTvfToRangeTblEntry(
	const CDXLNode *tvf_dxlnode, CDXLTranslateContext *output_context,
	CDXLTranslateContextBaseTable *base_table_context)
{
	CDXLPhysicalTVF *dxlop = CDXLPhysicalTVF::Cast(tvf_dxlnode->GetOperator());

	RangeTblEntry *rte = MakeNode(RangeTblEntry);
	rte->rtekind = RTE_FUNCTION;

	// get function alias
	Alias *alias = MakeNode(Alias);
	alias->colnames = NIL;
	alias->aliasname = CTranslatorUtils::CreateMultiByteCharStringFromWCString(
		dxlop->Pstr()->GetBuffer());

	// project list
	CDXLNode *project_list_dxlnode = (*tvf_dxlnode)[EdxltsIndexProjList];

	// get column names
	const ULONG num_of_cols = project_list_dxlnode->Arity();
	for (ULONG ul = 0; ul < num_of_cols; ul++)
	{
		CDXLNode *proj_elem_dxlnode = (*project_list_dxlnode)[ul];
		CDXLScalarProjElem *dxl_proj_elem =
			CDXLScalarProjElem::Cast(proj_elem_dxlnode->GetOperator());

		CHAR *col_name_char_array =
			CTranslatorUtils::CreateMultiByteCharStringFromWCString(
				dxl_proj_elem->GetMdNameAlias()->GetMDName()->GetBuffer());

		Value *val_colname = gpdb::MakeStringValue(col_name_char_array);
		alias->colnames = gpdb::LAppend(alias->colnames, val_colname);

		// save mapping col id -> index in translate context
		(void) base_table_context->InsertMapping(dxl_proj_elem->Id(),
												 ul + 1 /*attno*/);
	}

	RangeTblFunction *rtfunc = MakeNode(RangeTblFunction);
	Bitmapset *funcparams = nullptr;

	// invalid funcid indicates TVF evaluates to const
	if (!dxlop->FuncMdId()->IsValid())
	{
		Const *const_expr = MakeNode(Const);

		const_expr->consttype =
			CMDIdGPDB::CastMdid(dxlop->ReturnTypeMdId())->Oid();
		const_expr->consttypmod = -1;

		CDXLNode *constVa = (*tvf_dxlnode)[1];
		CDXLScalarConstValue *constValue =
			CDXLScalarConstValue::Cast(constVa->GetOperator());
		const CDXLDatum *datum_dxl = constValue->GetDatumVal();
		CDXLDatumGeneric *datum_generic_dxl =
			CDXLDatumGeneric::Cast(const_cast<gpdxl::CDXLDatum *>(datum_dxl));
		const IMDType *type =
			m_md_accessor->RetrieveType(datum_generic_dxl->MDId());
		const_expr->constlen = type->Length();
		Datum val = gpdb::DatumFromPointer(datum_generic_dxl->GetByteArray());
		ULONG length =
			(ULONG) gpdb::DatumSize(val, false, const_expr->constlen);
		CHAR *str = (CHAR *) gpdb::GPDBAlloc(length + 1);
		memcpy(str, datum_generic_dxl->GetByteArray(), length);
		str[length] = '\0';
		const_expr->constvalue = gpdb::DatumFromPointer(str);

		rtfunc->funcexpr = (Node *) const_expr;
		rtfunc->funccolcount = (int) num_of_cols;
	}
	else
	{
		FuncExpr *func_expr = MakeNode(FuncExpr);

		func_expr->funcid = CMDIdGPDB::CastMdid(dxlop->FuncMdId())->Oid();
		func_expr->funcretset = gpdb::GetFuncRetset(func_expr->funcid);
		// this is a function call, as opposed to a cast
		func_expr->funcformat = COERCE_EXPLICIT_CALL;
		func_expr->funcresulttype =
			CMDIdGPDB::CastMdid(dxlop->ReturnTypeMdId())->Oid();

		// function arguments
		const ULONG num_of_child = tvf_dxlnode->Arity();
		for (ULONG ul = 1; ul < num_of_child; ++ul)
		{
			CDXLNode *func_arg_dxlnode = (*tvf_dxlnode)[ul];

			CMappingColIdVarPlStmt colid_var_mapping(m_mp, base_table_context,
													 nullptr, output_context,
													 m_dxl_to_plstmt_context);

			Expr *pexprFuncArg =
				m_translator_dxl_to_scalar->TranslateDXLToScalar(
					func_arg_dxlnode, &colid_var_mapping);
			func_expr->args = gpdb::LAppend(func_expr->args, pexprFuncArg);
		}

		// GPDB_91_MERGE_FIXME: collation
		func_expr->inputcollid = gpdb::ExprCollation((Node *) func_expr->args);
		func_expr->funccollid = gpdb::TypeCollation(func_expr->funcresulttype);

		// Populate RangeTblFunction::funcparams, by walking down the entire
		// func_expr to capture ids of all the PARAMs
		ListCell *lc = nullptr;
		List *param_exprs = gpdb::ExtractNodesExpression(
			(Node *) func_expr, T_Param, false /*descend_into_subqueries */);
		ForEach(lc, param_exprs)
		{
			Param *param = (Param *) lfirst(lc);
			funcparams = gpdb::BmsAddMember(funcparams, param->paramid);
		}

		rtfunc->funcexpr = (Node *) func_expr;
	}

	rtfunc->funcparams = funcparams;
	// GPDB_91_MERGE_FIXME: collation
	// set rtfunc->funccoltypemods & rtfunc->funccolcollations?
	rte->functions = ListMake1(rtfunc);

	rte->inFromCl = true;

	rte->eref = alias;
	return rte;
}


// create a range table entry from a CDXLPhysicalValuesScan node
RangeTblEntry *
CTranslatorDXLToPlStmt::TranslateDXLValueScanToRangeTblEntry(
	const CDXLNode *value_scan_dxlnode, CDXLTranslateContext *output_context,
	CDXLTranslateContextBaseTable *base_table_context)
{
	CDXLPhysicalValuesScan *phy_values_scan_dxlop =
		CDXLPhysicalValuesScan::Cast(value_scan_dxlnode->GetOperator());

	RangeTblEntry *rte = MakeNode(RangeTblEntry);

	rte->relid = InvalidOid;
	rte->subquery = nullptr;
	rte->rtekind = RTE_VALUES;
	rte->inh = false; /* never true for values RTEs */
	rte->inFromCl = true;
	rte->requiredPerms = 0;
	rte->checkAsUser = InvalidOid;

	Alias *alias = MakeNode(Alias);
	alias->colnames = NIL;

	// get value alias
	alias->aliasname = CTranslatorUtils::CreateMultiByteCharStringFromWCString(
		phy_values_scan_dxlop->GetOpNameStr()->GetBuffer());

	// project list
	CDXLNode *project_list_dxlnode = (*value_scan_dxlnode)[EdxltsIndexProjList];

	// get column names
	const ULONG num_of_cols = project_list_dxlnode->Arity();
	for (ULONG ul = 0; ul < num_of_cols; ul++)
	{
		CDXLNode *proj_elem_dxlnode = (*project_list_dxlnode)[ul];
		CDXLScalarProjElem *dxl_proj_elem =
			CDXLScalarProjElem::Cast(proj_elem_dxlnode->GetOperator());

		CHAR *col_name_char_array =
			CTranslatorUtils::CreateMultiByteCharStringFromWCString(
				dxl_proj_elem->GetMdNameAlias()->GetMDName()->GetBuffer());

		Value *val_colname = gpdb::MakeStringValue(col_name_char_array);
		alias->colnames = gpdb::LAppend(alias->colnames, val_colname);

		// save mapping col id -> index in translate context
		(void) base_table_context->InsertMapping(dxl_proj_elem->Id(),
												 ul + 1 /*attno*/);
	}

	CMappingColIdVarPlStmt colid_var_mapping =
		CMappingColIdVarPlStmt(m_mp, base_table_context, nullptr,
							   output_context, m_dxl_to_plstmt_context);
	const ULONG num_of_child = value_scan_dxlnode->Arity();
	List *values_lists = NIL;
	List *values_collations = NIL;

	for (ULONG ulValue = EdxlValIndexConstStart; ulValue < num_of_child;
		 ulValue++)
	{
		CDXLNode *value_list_dxlnode = (*value_scan_dxlnode)[ulValue];
		const ULONG num_of_cols = value_list_dxlnode->Arity();
		List *value = NIL;
		for (ULONG ulCol = 0; ulCol < num_of_cols; ulCol++)
		{
			Expr *const_expr = m_translator_dxl_to_scalar->TranslateDXLToScalar(
				(*value_list_dxlnode)[ulCol], &colid_var_mapping);
			value = gpdb::LAppend(value, const_expr);
		}
		values_lists = gpdb::LAppend(values_lists, value);

		// GPDB_91_MERGE_FIXME: collation
		if (NIL == values_collations)
		{
			// Set collation based on the first list of values
			for (ULONG ulCol = 0; ulCol < num_of_cols; ulCol++)
			{
				values_collations = gpdb::LAppendOid(
					values_collations, gpdb::ExprCollation((Node *) value));
			}
		}
	}

	rte->values_lists = values_lists;
	rte->colcollations = values_collations;
	rte->eref = alias;

	return rte;
}


//---------------------------------------------------------------------------
//	@function:
//		CTranslatorDXLToPlStmt::TranslateDXLNLJoin
//
//	@doc:
//		Translates a DXL nested loop join node into a NestLoop plan node
//
//---------------------------------------------------------------------------
Plan *
CTranslatorDXLToPlStmt::TranslateDXLNLJoin(
	const CDXLNode *nl_join_dxlnode, CDXLTranslateContext *output_context,
	CDXLTranslationContextArray *ctxt_translation_prev_siblings)
{
	GPOS_ASSERT(nl_join_dxlnode->GetOperator()->GetDXLOperator() ==
				EdxlopPhysicalNLJoin);
	GPOS_ASSERT(nl_join_dxlnode->Arity() == EdxlnljIndexSentinel);

	// create hash join node
	NestLoop *nested_loop = MakeNode(NestLoop);

	Join *join = &(nested_loop->join);
	Plan *plan = &(join->plan);
	plan->plan_node_id = m_dxl_to_plstmt_context->GetNextPlanId();

	CDXLPhysicalNLJoin *dxl_nlj =
		CDXLPhysicalNLJoin::PdxlConvert(nl_join_dxlnode->GetOperator());

	// set join type
	join->jointype = GetGPDBJoinTypeFromDXLJoinType(dxl_nlj->GetJoinType());

	// translate operator costs
	TranslatePlanCosts(nl_join_dxlnode, plan);

	// translate join children
	CDXLNode *left_tree_dxlnode = (*nl_join_dxlnode)[EdxlnljIndexLeftChild];
	CDXLNode *right_tree_dxlnode = (*nl_join_dxlnode)[EdxlnljIndexRightChild];

	CDXLNode *project_list_dxlnode = (*nl_join_dxlnode)[EdxlnljIndexProjList];
	CDXLNode *filter_dxlnode = (*nl_join_dxlnode)[EdxlnljIndexFilter];
	CDXLNode *join_filter_dxlnode = (*nl_join_dxlnode)[EdxlnljIndexJoinFilter];

	CDXLTranslateContext left_dxl_translate_ctxt(
		m_mp, false, output_context->GetColIdToParamIdMap());
	CDXLTranslateContext right_dxl_translate_ctxt(
		m_mp, false, output_context->GetColIdToParamIdMap());

	// setting of prefetch_inner to true except for the case of index NLJ where we cannot prefetch inner
	// because inner child depends on variables coming from outer child
	join->prefetch_inner = !dxl_nlj->IsIndexNLJ();

	CDXLTranslationContextArray *translation_context_arr_with_siblings =
		GPOS_NEW(m_mp) CDXLTranslationContextArray(m_mp);
	Plan *left_plan = nullptr;
	Plan *right_plan = nullptr;
	if (dxl_nlj->IsIndexNLJ())
	{
		const CDXLColRefArray *pdrgdxlcrOuterRefs =
			dxl_nlj->GetNestLoopParamsColRefs();
		const ULONG ulLen = pdrgdxlcrOuterRefs->Size();
		for (ULONG ul = 0; ul < ulLen; ul++)
		{
			CDXLColRef *pdxlcr = (*pdrgdxlcrOuterRefs)[ul];
			IMDId *pmdid = pdxlcr->MdidType();
			ULONG ulColid = pdxlcr->Id();
			INT iTypeModifier = pdxlcr->TypeModifier();
			OID iTypeOid = CMDIdGPDB::CastMdid(pmdid)->Oid();

			if (nullptr ==
				right_dxl_translate_ctxt.GetParamIdMappingElement(ulColid))
			{
				ULONG param_id =
					m_dxl_to_plstmt_context->GetNextParamId(iTypeOid);
				CMappingElementColIdParamId *pmecolidparamid =
					GPOS_NEW(m_mp) CMappingElementColIdParamId(
						ulColid, param_id, pmdid, iTypeModifier);
#ifdef GPOS_DEBUG
				BOOL fInserted GPOS_ASSERTS_ONLY =
#endif
					right_dxl_translate_ctxt.FInsertParamMapping(
						ulColid, pmecolidparamid);
				GPOS_ASSERT(fInserted);
			}
		}
		// right child (the index scan side) has references to left child's columns,
		// we need to translate left child first to load its columns into translation context
		left_plan = TranslateDXLOperatorToPlan(left_tree_dxlnode,
											   &left_dxl_translate_ctxt,
											   ctxt_translation_prev_siblings);

		translation_context_arr_with_siblings->Append(&left_dxl_translate_ctxt);
		translation_context_arr_with_siblings->AppendArray(
			ctxt_translation_prev_siblings);

		// translate right child after left child translation is complete
		right_plan = TranslateDXLOperatorToPlan(
			right_tree_dxlnode, &right_dxl_translate_ctxt,
			translation_context_arr_with_siblings);
	}
	else
	{
		// left child may include a PartitionSelector with references to right child's columns,
		// we need to translate right child first to load its columns into translation context
		right_plan = TranslateDXLOperatorToPlan(right_tree_dxlnode,
												&right_dxl_translate_ctxt,
												ctxt_translation_prev_siblings);

		translation_context_arr_with_siblings->Append(
			&right_dxl_translate_ctxt);
		translation_context_arr_with_siblings->AppendArray(
			ctxt_translation_prev_siblings);

		// translate left child after right child translation is complete
		left_plan = TranslateDXLOperatorToPlan(
			left_tree_dxlnode, &left_dxl_translate_ctxt,
			translation_context_arr_with_siblings);
	}
	CDXLTranslationContextArray *child_contexts =
		GPOS_NEW(m_mp) CDXLTranslationContextArray(m_mp);
	child_contexts->Append(&left_dxl_translate_ctxt);
	child_contexts->Append(&right_dxl_translate_ctxt);

	// translate proj list and filter
	TranslateProjListAndFilter(project_list_dxlnode, filter_dxlnode,
							   nullptr,	 // translate context for the base table
							   child_contexts, &plan->targetlist, &plan->qual,
							   output_context);

	// translate join condition
	join->joinqual = TranslateDXLFilterToQual(
		join_filter_dxlnode,
		nullptr,  // translate context for the base table
		child_contexts, output_context);

	// create nest loop params for index nested loop joins
	if (dxl_nlj->IsIndexNLJ())
	{
		((NestLoop *) plan)->nestParams = TranslateNestLoopParamList(
			dxl_nlj->GetNestLoopParamsColRefs(), &left_dxl_translate_ctxt,
			&right_dxl_translate_ctxt);
	}
	plan->lefttree = left_plan;
	plan->righttree = right_plan;
	SetParamIds(plan);

	// cleanup
	translation_context_arr_with_siblings->Release();
	child_contexts->Release();

	return (Plan *) nested_loop;
}

//---------------------------------------------------------------------------
//	@function:
//		CTranslatorDXLToPlStmt::TranslateDXLMergeJoin
//
//	@doc:
//		Translates a DXL merge join node into a MergeJoin node
//
//---------------------------------------------------------------------------
Plan *
CTranslatorDXLToPlStmt::TranslateDXLMergeJoin(
	const CDXLNode *merge_join_dxlnode, CDXLTranslateContext *output_context,
	CDXLTranslationContextArray *ctxt_translation_prev_siblings)
{
	GPOS_ASSERT(merge_join_dxlnode->GetOperator()->GetDXLOperator() ==
				EdxlopPhysicalMergeJoin);
	GPOS_ASSERT(merge_join_dxlnode->Arity() == EdxlmjIndexSentinel);

	// create merge join node
	MergeJoin *merge_join = MakeNode(MergeJoin);

	Join *join = &(merge_join->join);
	Plan *plan = &(join->plan);
	plan->plan_node_id = m_dxl_to_plstmt_context->GetNextPlanId();

	CDXLPhysicalMergeJoin *merge_join_dxlop =
		CDXLPhysicalMergeJoin::Cast(merge_join_dxlnode->GetOperator());

	// set join type
	join->jointype =
		GetGPDBJoinTypeFromDXLJoinType(merge_join_dxlop->GetJoinType());

	// translate operator costs
	TranslatePlanCosts(merge_join_dxlnode, plan);

	// translate join children
	CDXLNode *left_tree_dxlnode = (*merge_join_dxlnode)[EdxlmjIndexLeftChild];
	CDXLNode *right_tree_dxlnode = (*merge_join_dxlnode)[EdxlmjIndexRightChild];

	CDXLNode *project_list_dxlnode = (*merge_join_dxlnode)[EdxlmjIndexProjList];
	CDXLNode *filter_dxlnode = (*merge_join_dxlnode)[EdxlmjIndexFilter];
	CDXLNode *join_filter_dxlnode =
		(*merge_join_dxlnode)[EdxlmjIndexJoinFilter];
	CDXLNode *merge_cond_list_dxlnode =
		(*merge_join_dxlnode)[EdxlmjIndexMergeCondList];

	CDXLTranslateContext left_dxl_translate_ctxt(
		m_mp, false, output_context->GetColIdToParamIdMap());
	CDXLTranslateContext right_dxl_translate_ctxt(
		m_mp, false, output_context->GetColIdToParamIdMap());

	Plan *left_plan =
		TranslateDXLOperatorToPlan(left_tree_dxlnode, &left_dxl_translate_ctxt,
								   ctxt_translation_prev_siblings);

	CDXLTranslationContextArray *translation_context_arr_with_siblings =
		GPOS_NEW(m_mp) CDXLTranslationContextArray(m_mp);
	translation_context_arr_with_siblings->Append(&left_dxl_translate_ctxt);
	translation_context_arr_with_siblings->AppendArray(
		ctxt_translation_prev_siblings);

	Plan *right_plan = TranslateDXLOperatorToPlan(
		right_tree_dxlnode, &right_dxl_translate_ctxt,
		translation_context_arr_with_siblings);

	CDXLTranslationContextArray *child_contexts =
		GPOS_NEW(m_mp) CDXLTranslationContextArray(m_mp);
	child_contexts->Append(&left_dxl_translate_ctxt);
	child_contexts->Append(&right_dxl_translate_ctxt);

	// translate proj list and filter
	TranslateProjListAndFilter(project_list_dxlnode, filter_dxlnode,
							   nullptr,	 // translate context for the base table
							   child_contexts, &plan->targetlist, &plan->qual,
							   output_context);

	// translate join filter
	join->joinqual = TranslateDXLFilterToQual(
		join_filter_dxlnode,
		nullptr,  // translate context for the base table
		child_contexts, output_context);

	// translate merge cond
	List *merge_conditions_list = NIL;

	const ULONG num_join_conds = merge_cond_list_dxlnode->Arity();
	for (ULONG ul = 0; ul < num_join_conds; ul++)
	{
		CDXLNode *merge_condition_dxlnode = (*merge_cond_list_dxlnode)[ul];
		List *merge_condition_list =
			TranslateDXLScCondToQual(merge_condition_dxlnode,
									 nullptr,  // base table translation context
									 child_contexts, output_context);

		GPOS_ASSERT(1 == gpdb::ListLength(merge_condition_list));
		merge_conditions_list =
			gpdb::ListConcat(merge_conditions_list, merge_condition_list);
	}

	GPOS_ASSERT(NIL != merge_conditions_list);

	merge_join->mergeclauses = merge_conditions_list;

	plan->lefttree = left_plan;
	plan->righttree = right_plan;
	SetParamIds(plan);

	merge_join->mergeFamilies =
		(Oid *) gpdb::GPDBAlloc(sizeof(Oid) * num_join_conds);
	merge_join->mergeStrategies =
		(int *) gpdb::GPDBAlloc(sizeof(int) * num_join_conds);
	merge_join->mergeCollations =
		(Oid *) gpdb::GPDBAlloc(sizeof(Oid) * num_join_conds);
	merge_join->mergeNullsFirst =
		(bool *) gpdb::GPDBAlloc(sizeof(bool) * num_join_conds);

	ListCell *lc;
	ULONG ul = 0;
	foreach (lc, merge_join->mergeclauses)
	{
		Expr *expr = (Expr *) lfirst(lc);

		if (IsA(expr, OpExpr))
		{
			// we are ok - phew
			OpExpr *opexpr = (OpExpr *) expr;
			List *mergefamilies = gpdb::GetMergeJoinOpFamilies(opexpr->opno);

			GPOS_ASSERT(nullptr != mergefamilies &&
						gpdb::ListLength(mergefamilies) > 0);

			// Pick the first - it's probably what we want
			merge_join->mergeFamilies[ul] = gpdb::ListNthOid(mergefamilies, 0);

			GPOS_ASSERT(gpdb::ListLength(opexpr->args) == 2);
			Expr *leftarg = (Expr *) gpdb::ListNth(opexpr->args, 0);

			Expr *rightarg PG_USED_FOR_ASSERTS_ONLY =
				(Expr *) gpdb::ListNth(opexpr->args, 1);
			GPOS_ASSERT(gpdb::ExprCollation((Node *) leftarg) ==
						gpdb::ExprCollation((Node *) rightarg));

			merge_join->mergeCollations[ul] =
				gpdb::ExprCollation((Node *) leftarg);

			// Make sure that the following properties match
			// those in CPhysicalFullMergeJoin::PosRequired().
			merge_join->mergeStrategies[ul] = BTLessStrategyNumber;
			merge_join->mergeNullsFirst[ul] = false;
			++ul;
		}
		else
		{
			GPOS_RAISE(gpdxl::ExmaDXL, gpdxl::ExmiQuery2DXLUnsupportedFeature,
					   GPOS_WSZ_LIT("Not an op expression in merge clause"));
			break;
		}
	}

	// cleanup
	translation_context_arr_with_siblings->Release();
	child_contexts->Release();

	return (Plan *) merge_join;
}

//---------------------------------------------------------------------------
//	@function:
//		CTranslatorDXLToPlStmt::TranslateDXLHash
//
//	@doc:
//		Translates a DXL physical operator node into a Hash node
//
//---------------------------------------------------------------------------
Plan *
CTranslatorDXLToPlStmt::TranslateDXLHash(
	const CDXLNode *dxlnode, CDXLTranslateContext *output_context,
	CDXLTranslationContextArray *ctxt_translation_prev_siblings)
{
	Hash *hash = MakeNode(Hash);

	Plan *plan = &(hash->plan);
	plan->plan_node_id = m_dxl_to_plstmt_context->GetNextPlanId();

	// translate dxl node
	CDXLTranslateContext dxl_translate_ctxt(
		m_mp, false, output_context->GetColIdToParamIdMap());

	Plan *left_plan = TranslateDXLOperatorToPlan(
		dxlnode, &dxl_translate_ctxt, ctxt_translation_prev_siblings);

	GPOS_ASSERT(0 < dxlnode->Arity());

	// create a reference to each entry in the child project list to create the target list of
	// the hash node
	CDXLNode *project_list_dxlnode = (*dxlnode)[0];
	List *target_list = TranslateDXLProjectListToHashTargetList(
		project_list_dxlnode, &dxl_translate_ctxt, output_context);

	// copy costs from child node; the startup cost for the hash node is the total cost
	// of the child plan, see make_hash in createplan.c
	plan->startup_cost = left_plan->total_cost;
	plan->total_cost = left_plan->total_cost;
	plan->plan_rows = left_plan->plan_rows;
	plan->plan_width = left_plan->plan_width;

	plan->targetlist = target_list;
	plan->lefttree = left_plan;
	plan->righttree = nullptr;
	plan->qual = NIL;
	hash->rescannable = false;

	SetParamIds(plan);

	return (Plan *) hash;
}

//---------------------------------------------------------------------------
//	@function:
//		CTranslatorDXLToPlStmt::TranslateDXLDuplicateSensitiveMotion
//
//	@doc:
//		Translate DXL motion node
//
//---------------------------------------------------------------------------
Plan *
CTranslatorDXLToPlStmt::TranslateDXLDuplicateSensitiveMotion(
	const CDXLNode *motion_dxlnode, CDXLTranslateContext *output_context,
	CDXLTranslationContextArray *ctxt_translation_prev_siblings)
{
	CDXLPhysicalMotion *motion_dxlop =
		CDXLPhysicalMotion::Cast(motion_dxlnode->GetOperator());
	if (CTranslatorUtils::IsDuplicateSensitiveMotion(motion_dxlop))
	{
		return TranslateDXLRedistributeMotionToResultHashFilters(
			motion_dxlnode, output_context, ctxt_translation_prev_siblings);
	}

	return TranslateDXLMotion(motion_dxlnode, output_context,
							  ctxt_translation_prev_siblings);
}

//---------------------------------------------------------------------------
//	@function:
//		CTranslatorDXLToPlStmt::TranslateDXLMotion
//
//	@doc:
//		Translate DXL motion node into GPDB Motion plan node
//
//---------------------------------------------------------------------------
Plan *
CTranslatorDXLToPlStmt::TranslateDXLMotion(
	const CDXLNode *motion_dxlnode, CDXLTranslateContext *output_context,
	CDXLTranslationContextArray *ctxt_translation_prev_siblings)
{
	CDXLPhysicalMotion *motion_dxlop =
		CDXLPhysicalMotion::Cast(motion_dxlnode->GetOperator());
	const IntPtrArray *input_segids_array = motion_dxlop->GetInputSegIdsArray();
	PlanSlice *recvslice = m_dxl_to_plstmt_context->GetCurrentSlice();

	// create motion node
	Motion *motion = MakeNode(Motion);

	Plan *plan = &(motion->plan);
	plan->plan_node_id = m_dxl_to_plstmt_context->GetNextPlanId();

	// Translate operator costs before changing the current slice.
	TranslatePlanCosts(motion_dxlnode, plan);

	CDXLNode *project_list_dxlnode = (*motion_dxlnode)[EdxlgmIndexProjList];
	CDXLNode *filter_dxlnode = (*motion_dxlnode)[EdxlgmIndexFilter];
	CDXLNode *sort_col_list_dxl = (*motion_dxlnode)[EdxlgmIndexSortColList];

	PlanSlice *sendslice = (PlanSlice *) gpdb::GPDBAlloc(sizeof(PlanSlice));
	memset(sendslice, 0, sizeof(PlanSlice));

	sendslice->sliceIndex = m_dxl_to_plstmt_context->AddSlice(sendslice);
	sendslice->parentIndex = recvslice->sliceIndex;
	m_dxl_to_plstmt_context->SetCurrentSlice(sendslice);

	// only one sender
	if (1 == input_segids_array->Size())
	{
		int segindex = *((*input_segids_array)[0]);

		// only one segment in total
		if (segindex == MASTER_CONTENT_ID)
		{
			// sender is on master, must be singleton gang
			sendslice->gangType = GANGTYPE_ENTRYDB_READER;
		}
		else if (1 == gpdb::GetGPSegmentCount())
		{
			// sender is on segment, can not tell it's singleton or
			// all-segment gang, so treat it as all-segment reader gang.
			// It can be promoted to writer gang later if needed.
			sendslice->gangType = GANGTYPE_PRIMARY_READER;
		}
		else
		{
			// multiple segments, must be singleton gang
			sendslice->gangType = GANGTYPE_SINGLETON_READER;
		}
		sendslice->numsegments = 1;
		sendslice->segindex = segindex;
	}
	else
	{
		// Mark it as reader for now. Will be overwritten into WRITER, if we
		// encounter a DML node.
		sendslice->gangType = GANGTYPE_PRIMARY_READER;
		sendslice->numsegments = m_num_of_segments;
		sendslice->segindex = 0;
	}
	sendslice->directDispatch.isDirectDispatch = false;
	sendslice->directDispatch.contentIds = NIL;
	sendslice->directDispatch.haveProcessedAnyCalculations = false;

	motion->motionID = sendslice->sliceIndex;

	// translate motion child
	// child node is in the same position in broadcast and gather motion nodes
	// but different in redistribute motion nodes

	ULONG child_index = motion_dxlop->GetRelationChildIdx();

	CDXLNode *child_dxlnode = (*motion_dxlnode)[child_index];

	CDXLTranslateContext child_context(m_mp, false,
									   output_context->GetColIdToParamIdMap());

	// Recurse into the child, which runs in the sending slice.
	m_dxl_to_plstmt_context->SetCurrentSlice(sendslice);

	Plan *child_plan = TranslateDXLOperatorToPlan(
		child_dxlnode, &child_context, ctxt_translation_prev_siblings);

	CDXLTranslationContextArray *child_contexts =
		GPOS_NEW(m_mp) CDXLTranslationContextArray(m_mp);
	child_contexts->Append(&child_context);

	// translate proj list and filter
	TranslateProjListAndFilter(project_list_dxlnode, filter_dxlnode,
							   nullptr,	 // translate context for the base table
							   child_contexts, &plan->targetlist, &plan->qual,
							   output_context);

	// translate sorting info
	ULONG num_sort_cols = sort_col_list_dxl->Arity();
	if (0 < num_sort_cols)
	{
		motion->sendSorted = true;
		motion->numSortCols = num_sort_cols;
		motion->sortColIdx =
			(AttrNumber *) gpdb::GPDBAlloc(num_sort_cols * sizeof(AttrNumber));
		motion->sortOperators =
			(Oid *) gpdb::GPDBAlloc(num_sort_cols * sizeof(Oid));
		motion->collations =
			(Oid *) gpdb::GPDBAlloc(num_sort_cols * sizeof(Oid));
		motion->nullsFirst =
			(bool *) gpdb::GPDBAlloc(num_sort_cols * sizeof(bool));

		TranslateSortCols(sort_col_list_dxl, output_context, motion->sortColIdx,
						  motion->sortOperators, motion->collations,
						  motion->nullsFirst);
	}
	else
	{
		// not a sorting motion
		motion->sendSorted = false;
		motion->numSortCols = 0;
		motion->sortColIdx = nullptr;
		motion->sortOperators = nullptr;
		motion->nullsFirst = nullptr;
	}

	if (motion_dxlop->GetDXLOperator() == EdxlopPhysicalMotionRedistribute ||
		motion_dxlop->GetDXLOperator() ==
			EdxlopPhysicalMotionRoutedDistribute ||
		motion_dxlop->GetDXLOperator() == EdxlopPhysicalMotionRandom)
	{
		// translate hash expr list
		List *hash_expr_list = NIL;
		List *hash_expr_opfamilies = NIL;
		int numHashExprs;

		if (EdxlopPhysicalMotionRedistribute == motion_dxlop->GetDXLOperator())
		{
			CDXLNode *hash_expr_list_dxlnode =
				(*motion_dxlnode)[EdxlrmIndexHashExprList];

			TranslateHashExprList(hash_expr_list_dxlnode, &child_context,
								  &hash_expr_list, &hash_expr_opfamilies,
								  output_context);
		}
		numHashExprs = gpdb::ListLength(hash_expr_list);

		int i = 0;
		ListCell *lc, *lcoid;
		Oid *hashFuncs = (Oid *) gpdb::GPDBAlloc(numHashExprs * sizeof(Oid));

		if (GPOS_FTRACE(EopttraceConsiderOpfamiliesForDistribution))
		{
			GPOS_ASSERT(gpdb::ListLength(hash_expr_list) ==
						gpdb::ListLength(hash_expr_opfamilies));
			forboth(lc, hash_expr_list, lcoid, hash_expr_opfamilies)
			{
				Node *expr = (Node *) lfirst(lc);
				Oid typeoid = gpdb::ExprType(expr);
				Oid opfamily = lfirst_oid(lcoid);
				hashFuncs[i] = gpdb::GetHashProcInOpfamily(opfamily, typeoid);
				i++;
			}
		}
		else
		{
			foreach (lc, hash_expr_list)
			{
				Node *expr = (Node *) lfirst(lc);
				Oid typeoid = gpdb::ExprType(expr);
				hashFuncs[i] =
					m_dxl_to_plstmt_context->GetDistributionHashFuncForType(
						typeoid);
				i++;
			}
		}


		motion->hashExprs = hash_expr_list;
		motion->hashFuncs = hashFuncs;
	}

	// cleanup
	child_contexts->Release();

	m_dxl_to_plstmt_context->SetCurrentSlice(recvslice);

	plan->lefttree = child_plan;

	// translate properties of the specific type of motion operator

	switch (motion_dxlop->GetDXLOperator())
	{
		case EdxlopPhysicalMotionGather:
		{
			motion->motionType = MOTIONTYPE_GATHER;
			break;
		}
		case EdxlopPhysicalMotionRedistribute:
		case EdxlopPhysicalMotionRandom:
		{
			motion->motionType = MOTIONTYPE_HASH;
			motion->numHashSegments =
				(int) motion_dxlop->GetOutputSegIdsArray()->Size();
			GPOS_ASSERT(motion->numHashSegments > 0);
			break;
		}
		case EdxlopPhysicalMotionBroadcast:
		{
			motion->motionType = MOTIONTYPE_BROADCAST;
			break;
		}
		case EdxlopPhysicalMotionRoutedDistribute:
		{
			ULONG segid_col =
				CDXLPhysicalRoutedDistributeMotion::Cast(motion_dxlop)
					->SegmentIdCol();
			const TargetEntry *te_sort_col =
				child_context.GetTargetEntry(segid_col);

			motion->motionType = MOTIONTYPE_EXPLICIT;
			motion->segidColIdx = te_sort_col->resno;
			break;
		}
		default:
			GPOS_ASSERT(!"Unrecognized Motion operator");
			return nullptr;
	}

	SetParamIds(plan);

	return (Plan *) motion;
}

//---------------------------------------------------------------------------
//	@function:
//		CTranslatorDXLToPlStmt::TranslateDXLRedistributeMotionToResultHashFilters
//
//	@doc:
//		Translate DXL duplicate sensitive redistribute motion node into
//		GPDB result node with hash filters
//
//---------------------------------------------------------------------------
Plan *
CTranslatorDXLToPlStmt::TranslateDXLRedistributeMotionToResultHashFilters(
	const CDXLNode *motion_dxlnode, CDXLTranslateContext *output_context,
	CDXLTranslationContextArray *ctxt_translation_prev_siblings)
{
	// create motion node
	Result *result = MakeNode(Result);

	Plan *plan = &(result->plan);
	plan->plan_node_id = m_dxl_to_plstmt_context->GetNextPlanId();

	CDXLPhysicalMotion *motion_dxlop =
		CDXLPhysicalMotion::Cast(motion_dxlnode->GetOperator());

	// translate operator costs
	TranslatePlanCosts(motion_dxlnode, plan);

	CDXLNode *project_list_dxlnode = (*motion_dxlnode)[EdxlrmIndexProjList];
	CDXLNode *filter_dxlnode = (*motion_dxlnode)[EdxlrmIndexFilter];
	CDXLNode *child_dxlnode =
		(*motion_dxlnode)[motion_dxlop->GetRelationChildIdx()];

	CDXLTranslateContext child_context(m_mp, false,
									   output_context->GetColIdToParamIdMap());

	Plan *child_plan = TranslateDXLOperatorToPlan(
		child_dxlnode, &child_context, ctxt_translation_prev_siblings);

	CDXLTranslationContextArray *child_contexts =
		GPOS_NEW(m_mp) CDXLTranslationContextArray(m_mp);
	child_contexts->Append(&child_context);

	// translate proj list and filter
	TranslateProjListAndFilter(project_list_dxlnode, filter_dxlnode,
							   nullptr,	 // translate context for the base table
							   child_contexts, &plan->targetlist, &plan->qual,
							   output_context);

	bool targetlist_modified = false;

	// translate hash expr list
	if (EdxlopPhysicalMotionRedistribute == motion_dxlop->GetDXLOperator())
	{
		CDXLNode *hash_expr_list_dxlnode =
			(*motion_dxlnode)[EdxlrmIndexHashExprList];
		const ULONG length = hash_expr_list_dxlnode->Arity();
		GPOS_ASSERT(0 < length);

		result->numHashFilterCols = length;
		result->hashFilterColIdx =
			(AttrNumber *) gpdb::GPDBAlloc(length * sizeof(AttrNumber));
		result->hashFilterFuncs = (Oid *) gpdb::GPDBAlloc(length * sizeof(Oid));

		for (ULONG ul = 0; ul < length; ul++)
		{
			CDXLNode *hash_expr_dxlnode = (*hash_expr_list_dxlnode)[ul];
			CDXLNode *expr_dxlnode = (*hash_expr_dxlnode)[0];
			const TargetEntry *target_entry;

			if (EdxlopScalarIdent ==
				expr_dxlnode->GetOperator()->GetDXLOperator())
			{
				ULONG colid = CDXLScalarIdent::Cast(expr_dxlnode->GetOperator())
								  ->GetDXLColRef()
								  ->Id();
				target_entry = output_context->GetTargetEntry(colid);
			}
			else
			{
				// The expression is not a scalar ident that points to an output column in the child node.
				// Rather, it is an expresssion that is evaluated by the hash filter such as CAST(a) or a+b.
				// We therefore, create a corresponding GPDB scalar expression and add it to the project list
				// of the hash filter
				CMappingColIdVarPlStmt colid_var_mapping =
					CMappingColIdVarPlStmt(
						m_mp,
						nullptr,  // translate context for the base table
						child_contexts, output_context,
						m_dxl_to_plstmt_context);

				Expr *expr = m_translator_dxl_to_scalar->TranslateDXLToScalar(
					expr_dxlnode, &colid_var_mapping);
				GPOS_ASSERT(nullptr != expr);

				// create a target entry for the hash filter
				CWStringConst str_unnamed_col(GPOS_WSZ_LIT("?column?"));
				target_entry = gpdb::MakeTargetEntry(
					expr, gpdb::ListLength(plan->targetlist) + 1,
					CTranslatorUtils::CreateMultiByteCharStringFromWCString(
						str_unnamed_col.GetBuffer()),
					false /* resjunk */);
				plan->targetlist =
					gpdb::LAppend(plan->targetlist, (void *) target_entry);
				targetlist_modified = true;
			}

			result->hashFilterColIdx[ul] = target_entry->resno;
			result->hashFilterFuncs[ul] =
				m_dxl_to_plstmt_context->GetDistributionHashFuncForType(
					gpdb::ExprType((Node *) target_entry->expr));
		}
	}
	else
	{
		// A Redistribute Motion without any expressions to hash, means that
		// the subtree should run on one segment only, and we don't care which
		// segment it is. That is represented by a One-Off Filter, where we
		// check that the segment number matches an arbitrarily chosen one.
		int segment = gpdb::CdbHashRandomSeg(gpdb::GetGPSegmentCount());

		result->resconstantqual =
			(Node *) ListMake1(gpdb::MakeSegmentFilterExpr(segment));
	}

	// cleanup
	child_contexts->Release();

	plan->lefttree = child_plan;

	SetParamIds(plan);

	Plan *child_result = (Plan *) result;

	if (targetlist_modified)
	{
		// If the targetlist is modified by adding any expressions, such as for
		// hashFilterColIdx & hashFilterFuncs, add an additional Result node on top
		// to project only the elements from the original targetlist.
		// This is needed in case the Result node is created under the Hash
		// operator (or any non-projecting node), which expects the targetlist of its
		// child node to contain only elements that are to be hashed.
		// We should not generate a plan where the target list of a non-projecting
		// node such as Hash does not match its child. Additional expressions
		// here can cause issues with memtuple bindings that can lead to errors.
		Result *result = MakeNode(Result);

		Plan *plan = &(result->plan);
		plan->plan_node_id = m_dxl_to_plstmt_context->GetNextPlanId();

		// keep the same costs & rows estimates
		plan->startup_cost = child_result->startup_cost;
		plan->total_cost = child_result->total_cost;
		plan->plan_rows = child_result->plan_rows;
		plan->plan_width = child_result->plan_width;

		// populate the targetlist based on child_result's original targetlist
		plan->targetlist = NIL;
		ListCell *lc = nullptr;
		ULONG ul = 0;
		ForEach(lc, child_result->targetlist)
		{
			if (ul++ >= project_list_dxlnode->Arity())
			{
				// done with the original targetlist, stop
				// all expressions added after project_list_dxlnode->Arity() are
				// not output cols, but rather hash expressions and should not be projected
				break;
			}

			TargetEntry *te = (TargetEntry *) lfirst(lc);
			Var *var = gpdb::MakeVar(
				OUTER_VAR, te->resno, gpdb::ExprType((Node *) te->expr),
				gpdb::ExprTypeMod((Node *) te->expr), 0 /* varlevelsup */);
			TargetEntry *new_te =
				gpdb::MakeTargetEntry((Expr *) var, ul, /* resno */
									  te->resname, te->resjunk);
			plan->targetlist = gpdb::LAppend(plan->targetlist, new_te);
		}

		plan->qual = NIL;
		plan->lefttree = child_result;

		SetParamIds(plan);

		return (Plan *) result;
	}

	return (Plan *) result;
}

//---------------------------------------------------------------------------
//	@function:
//		CTranslatorDXLToPlStmt::TranslateDXLAgg
//
//	@doc:
//		Translate DXL aggregate node into GPDB Agg plan node
//
//---------------------------------------------------------------------------
Plan *
CTranslatorDXLToPlStmt::TranslateDXLAgg(
	const CDXLNode *agg_dxlnode, CDXLTranslateContext *output_context,
	CDXLTranslationContextArray *ctxt_translation_prev_siblings)
{
	// create aggregate plan node
	Agg *agg = MakeNode(Agg);

	Plan *plan = &(agg->plan);
	plan->plan_node_id = m_dxl_to_plstmt_context->GetNextPlanId();

	CDXLPhysicalAgg *dxl_phy_agg_dxlop =
		CDXLPhysicalAgg::Cast(agg_dxlnode->GetOperator());

	// translate operator costs
	TranslatePlanCosts(agg_dxlnode, plan);

	// translate agg child
	CDXLNode *child_dxlnode = (*agg_dxlnode)[EdxlaggIndexChild];

	CDXLNode *project_list_dxlnode = (*agg_dxlnode)[EdxlaggIndexProjList];
	CDXLNode *filter_dxlnode = (*agg_dxlnode)[EdxlaggIndexFilter];

	CDXLTranslateContext child_context(m_mp, true,
									   output_context->GetColIdToParamIdMap());

	Plan *child_plan = TranslateDXLOperatorToPlan(
		child_dxlnode, &child_context, ctxt_translation_prev_siblings);

	CDXLTranslationContextArray *child_contexts =
		GPOS_NEW(m_mp) CDXLTranslationContextArray(m_mp);
	child_contexts->Append(&child_context);

	// translate proj list and filter
	TranslateProjListAndFilter(project_list_dxlnode, filter_dxlnode,
							   nullptr,	 // translate context for the base table
							   child_contexts,	// pdxltrctxRight,
							   &plan->targetlist, &plan->qual, output_context);

	// Set the aggsplit for the agg node
	ListCell *lc;
	INT aggsplit = 0;
	foreach (lc, plan->targetlist)
	{
		TargetEntry *te = (TargetEntry *) lfirst(lc);
		if (IsA(te->expr, Aggref))
		{
			Aggref *aggref = (Aggref *) te->expr;

			aggsplit |= aggref->aggsplit;

			if (AGGSPLIT_INTERMEDIATE == aggsplit)
			{
				break;
			}
		}
	}
	agg->aggsplit = (AggSplit) aggsplit;

	plan->lefttree = child_plan;

	// translate aggregation strategy
	switch (dxl_phy_agg_dxlop->GetAggStrategy())
	{
		case EdxlaggstrategyPlain:
			agg->aggstrategy = AGG_PLAIN;
			break;
		case EdxlaggstrategySorted:
			agg->aggstrategy = AGG_SORTED;
			break;
		case EdxlaggstrategyHashed:
			agg->aggstrategy = AGG_HASHED;
			break;
		default:
			GPOS_ASSERT(!"Invalid aggregation strategy");
	}

	if (agg->aggstrategy == AGG_HASHED &&
		CTranslatorUtils::HasOrderedAggRefInProjList(project_list_dxlnode))
	{
		GPOS_RAISE(gpopt::ExmaDXL, gpopt::ExmiExpr2DXLUnsupportedFeature,
				   GPOS_WSZ_LIT("Hash aggregation with ORDER BY"));
	}

	agg->streaming = dxl_phy_agg_dxlop->IsStreamSafe();

	// translate grouping cols
	const ULongPtrArray *grouping_colid_array =
		dxl_phy_agg_dxlop->GetGroupingColidArray();
	agg->numCols = grouping_colid_array->Size();
	if (agg->numCols > 0)
	{
		agg->grpColIdx =
			(AttrNumber *) gpdb::GPDBAlloc(agg->numCols * sizeof(AttrNumber));
		agg->grpOperators = (Oid *) gpdb::GPDBAlloc(agg->numCols * sizeof(Oid));
		agg->grpCollations =
			(Oid *) gpdb::GPDBAlloc(agg->numCols * sizeof(Oid));
	}
	else
	{
		agg->grpColIdx = nullptr;
		agg->grpOperators = nullptr;
		agg->grpCollations = nullptr;
	}

	const ULONG length = grouping_colid_array->Size();
	for (ULONG ul = 0; ul < length; ul++)
	{
		ULONG grouping_colid = *((*grouping_colid_array)[ul]);
		const TargetEntry *target_entry_grouping_col =
			child_context.GetTargetEntry(grouping_colid);
		if (nullptr == target_entry_grouping_col)
		{
			GPOS_RAISE(gpdxl::ExmaDXL, gpdxl::ExmiDXL2PlStmtAttributeNotFound,
					   grouping_colid);
		}
		agg->grpColIdx[ul] = target_entry_grouping_col->resno;

		// Also find the equality operators to use for each grouping col.
		Oid typeId = gpdb::ExprType((Node *) target_entry_grouping_col->expr);
		agg->grpOperators[ul] = gpdb::GetEqualityOp(typeId);
		agg->grpCollations[ul] =
			gpdb::ExprCollation((Node *) target_entry_grouping_col->expr);
		Assert(agg->grpOperators[ul] != 0);
	}

	agg->numGroups =
		std::max(1L, (long) std::min(agg->plan.plan_rows, (double) LONG_MAX));
	SetParamIds(plan);

	// cleanup
	child_contexts->Release();

	return (Plan *) agg;
}

//---------------------------------------------------------------------------
//	@function:
//		CTranslatorDXLToPlStmt::TranslateDXLWindow
//
//	@doc:
//		Translate DXL window node into GPDB window plan node
//
//---------------------------------------------------------------------------
Plan *
CTranslatorDXLToPlStmt::TranslateDXLWindow(
	const CDXLNode *window_dxlnode, CDXLTranslateContext *output_context,
	CDXLTranslationContextArray *ctxt_translation_prev_siblings)
{
	// create a WindowAgg plan node
	WindowAgg *window = MakeNode(WindowAgg);

	Plan *plan = &(window->plan);
	plan->plan_node_id = m_dxl_to_plstmt_context->GetNextPlanId();

	CDXLPhysicalWindow *window_dxlop =
		CDXLPhysicalWindow::Cast(window_dxlnode->GetOperator());

	// translate the operator costs
	TranslatePlanCosts(window_dxlnode, plan);

	// translate children
	CDXLNode *child_dxlnode = (*window_dxlnode)[EdxlwindowIndexChild];
	CDXLNode *project_list_dxlnode = (*window_dxlnode)[EdxlwindowIndexProjList];
	CDXLNode *filter_dxlnode = (*window_dxlnode)[EdxlwindowIndexFilter];

	CDXLTranslateContext child_context(m_mp, true,
									   output_context->GetColIdToParamIdMap());
	Plan *child_plan = TranslateDXLOperatorToPlan(
		child_dxlnode, &child_context, ctxt_translation_prev_siblings);

	CDXLTranslationContextArray *child_contexts =
		GPOS_NEW(m_mp) CDXLTranslationContextArray(m_mp);
	child_contexts->Append(&child_context);

	// translate proj list and filter
	TranslateProjListAndFilter(project_list_dxlnode, filter_dxlnode,
							   nullptr,	 // translate context for the base table
							   child_contexts,	// pdxltrctxRight,
							   &plan->targetlist, &plan->qual, output_context);

	ListCell *lc;

	foreach (lc, plan->targetlist)
	{
		TargetEntry *target_entry = (TargetEntry *) lfirst(lc);
		if (IsA(target_entry->expr, WindowFunc))
		{
			WindowFunc *window_func = (WindowFunc *) target_entry->expr;
			window->winref = window_func->winref;
			break;
		}
	}

	plan->lefttree = child_plan;

	// translate partition columns
	const ULongPtrArray *part_by_cols_array =
		window_dxlop->GetPartByColsArray();
	window->partNumCols = part_by_cols_array->Size();
	window->partColIdx = nullptr;
	window->partOperators = nullptr;
	window->partCollations = nullptr;

	if (window->partNumCols > 0)
	{
		window->partColIdx = (AttrNumber *) gpdb::GPDBAlloc(
			window->partNumCols * sizeof(AttrNumber));
		window->partOperators =
			(Oid *) gpdb::GPDBAlloc(window->partNumCols * sizeof(Oid));
		window->partCollations =
			(Oid *) gpdb::GPDBAlloc(window->partNumCols * sizeof(Oid));
	}

	const ULONG num_of_part_cols = part_by_cols_array->Size();
	for (ULONG ul = 0; ul < num_of_part_cols; ul++)
	{
		ULONG part_colid = *((*part_by_cols_array)[ul]);
		const TargetEntry *te_part_colid =
			child_context.GetTargetEntry(part_colid);
		if (nullptr == te_part_colid)
		{
			GPOS_RAISE(gpdxl::ExmaDXL, gpdxl::ExmiDXL2PlStmtAttributeNotFound,
					   part_colid);
		}
		window->partColIdx[ul] = te_part_colid->resno;

		// Also find the equality operators to use for each partitioning key col.
		Oid type_id = gpdb::ExprType((Node *) te_part_colid->expr);
		window->partOperators[ul] = gpdb::GetEqualityOp(type_id);
		Assert(window->partOperators[ul] != 0);
		window->partCollations[ul] =
			gpdb::ExprCollation((Node *) te_part_colid->expr);
	}

	// translate window keys
	const ULONG size = window_dxlop->WindowKeysCount();
	if (size > 1)
	{
		GpdbEreport(ERRCODE_INTERNAL_ERROR, ERROR,
					"ORCA produced a plan with more than one window key",
					nullptr);
	}
	GPOS_ASSERT(size <= 1 && "cannot have more than one window key");

	if (size == 1)
	{
		// translate the sorting columns used in the window key
		const CDXLWindowKey *window_key = window_dxlop->GetDXLWindowKeyAt(0);
		const CDXLWindowFrame *window_frame = window_key->GetWindowFrame();
		const CDXLNode *sort_col_list_dxlnode = window_key->GetSortColListDXL();

		const ULONG num_of_cols = sort_col_list_dxlnode->Arity();

		window->ordNumCols = num_of_cols;
		window->ordColIdx =
			(AttrNumber *) gpdb::GPDBAlloc(num_of_cols * sizeof(AttrNumber));
		window->ordOperators =
			(Oid *) gpdb::GPDBAlloc(num_of_cols * sizeof(Oid));
		window->ordCollations =
			(Oid *) gpdb::GPDBAlloc(num_of_cols * sizeof(Oid));
		bool *is_nulls_first =
			(bool *) gpdb::GPDBAlloc(num_of_cols * sizeof(bool));
		TranslateSortCols(sort_col_list_dxlnode, &child_context,
						  window->ordColIdx, window->ordOperators,
						  window->ordCollations, is_nulls_first);

		// The firstOrder* fields are separate from just picking the first of ordCol*,
		// because the Postgres planner might omit columns that are redundant with the
		// PARTITION BY from ordCol*. But ORCA doesn't do that, so we can just copy
		// the first entry of ordColIdx/ordOperators into firstOrder* fields.
		if (num_of_cols > 0)
		{
			window->firstOrderCol = window->ordColIdx[0];
			window->firstOrderCmpOperator = window->ordOperators[0];
			window->firstOrderNullsFirst = is_nulls_first[0];
		}
		gpdb::GPDBFree(is_nulls_first);

		// The ordOperators array is actually supposed to contain equality operators,
		// not ordering operators (< or >). So look up the corresponding equality
		// operator for each ordering operator.
		for (ULONG i = 0; i < num_of_cols; i++)
		{
			window->ordOperators[i] = gpdb::GetEqualityOpForOrderingOp(
				window->ordOperators[i], nullptr);
		}

		// translate the window frame specified in the window key
		if (nullptr != window_key->GetWindowFrame())
		{
			window->frameOptions = FRAMEOPTION_NONDEFAULT;
			if (EdxlfsRow == window_frame->ParseDXLFrameSpec())
			{
				window->frameOptions |= FRAMEOPTION_ROWS;
			}
			else if (EdxlfsGroups == window_frame->ParseDXLFrameSpec())
			{
				window->frameOptions |= FRAMEOPTION_GROUPS;
			}
			else
			{
				window->frameOptions |= FRAMEOPTION_RANGE;
			}

			if (window_frame->ParseFrameExclusionStrategy() ==
				EdxlfesCurrentRow)
			{
				window->frameOptions |= FRAMEOPTION_EXCLUDE_CURRENT_ROW;
			}
			else if (window_frame->ParseFrameExclusionStrategy() ==
					 EdxlfesGroup)
			{
				window->frameOptions |= FRAMEOPTION_EXCLUDE_GROUP;
			}
			else if (window_frame->ParseFrameExclusionStrategy() == EdxlfesTies)
			{
				window->frameOptions |= FRAMEOPTION_EXCLUDE_TIES;
			}

			// translate the CDXLNodes representing the leading and trailing edge
			CDXLTranslationContextArray *child_contexts =
				GPOS_NEW(m_mp) CDXLTranslationContextArray(m_mp);
			child_contexts->Append(&child_context);

			CMappingColIdVarPlStmt colid_var_mapping =
				CMappingColIdVarPlStmt(m_mp, nullptr, child_contexts,
									   output_context, m_dxl_to_plstmt_context);

			// Translate lead boundary
			//
			// Note that we don't distinguish between the delayed and undelayed
			// versions beoynd this point. Executor will make that decision
			// without our help.
			//
			CDXLNode *win_frame_leading_dxlnode = window_frame->PdxlnLeading();
			EdxlFrameBoundary lead_boundary_type =
				CDXLScalarWindowFrameEdge::Cast(
					win_frame_leading_dxlnode->GetOperator())
					->ParseDXLFrameBoundary();
			if (lead_boundary_type == EdxlfbUnboundedPreceding)
			{
				window->frameOptions |= FRAMEOPTION_START_UNBOUNDED_PRECEDING;
			}
			if (lead_boundary_type == EdxlfbBoundedPreceding)
			{
				window->frameOptions |= FRAMEOPTION_START_OFFSET_PRECEDING;
			}
			if (lead_boundary_type == EdxlfbCurrentRow)
			{
				window->frameOptions |= FRAMEOPTION_START_CURRENT_ROW;
			}
			if (lead_boundary_type == EdxlfbBoundedFollowing)
			{
				window->frameOptions |= FRAMEOPTION_START_OFFSET_FOLLOWING;
			}
			if (lead_boundary_type == EdxlfbUnboundedFollowing)
			{
				window->frameOptions |= FRAMEOPTION_START_UNBOUNDED_FOLLOWING;
			}
			if (lead_boundary_type == EdxlfbDelayedBoundedPreceding)
			{
				window->frameOptions |= FRAMEOPTION_START_OFFSET_PRECEDING;
			}
			if (lead_boundary_type == EdxlfbDelayedBoundedFollowing)
			{
				window->frameOptions |= FRAMEOPTION_START_OFFSET_FOLLOWING;
			}
			if (0 != win_frame_leading_dxlnode->Arity())
			{
				window->startOffset =
					(Node *) m_translator_dxl_to_scalar->TranslateDXLToScalar(
						(*win_frame_leading_dxlnode)[0], &colid_var_mapping);
			}

			// And the same for the trail boundary
			CDXLNode *win_frame_trailing_dxlnode =
				window_frame->PdxlnTrailing();
			EdxlFrameBoundary trail_boundary_type =
				CDXLScalarWindowFrameEdge::Cast(
					win_frame_trailing_dxlnode->GetOperator())
					->ParseDXLFrameBoundary();
			if (trail_boundary_type == EdxlfbUnboundedPreceding)
			{
				window->frameOptions |= FRAMEOPTION_END_UNBOUNDED_PRECEDING;
			}
			if (trail_boundary_type == EdxlfbBoundedPreceding)
			{
				window->frameOptions |= FRAMEOPTION_END_OFFSET_PRECEDING;
			}
			if (trail_boundary_type == EdxlfbCurrentRow)
			{
				window->frameOptions |= FRAMEOPTION_END_CURRENT_ROW;
			}
			if (trail_boundary_type == EdxlfbBoundedFollowing)
			{
				window->frameOptions |= FRAMEOPTION_END_OFFSET_FOLLOWING;
			}
			if (trail_boundary_type == EdxlfbUnboundedFollowing)
			{
				window->frameOptions |= FRAMEOPTION_END_UNBOUNDED_FOLLOWING;
			}
			if (trail_boundary_type == EdxlfbDelayedBoundedPreceding)
			{
				window->frameOptions |= FRAMEOPTION_END_OFFSET_PRECEDING;
			}
			if (trail_boundary_type == EdxlfbDelayedBoundedFollowing)
			{
				window->frameOptions |= FRAMEOPTION_END_OFFSET_FOLLOWING;
			}
			if (0 != win_frame_trailing_dxlnode->Arity())
			{
				window->endOffset =
					(Node *) m_translator_dxl_to_scalar->TranslateDXLToScalar(
						(*win_frame_trailing_dxlnode)[0], &colid_var_mapping);
			}

			window->startInRangeFunc = window_frame->PdxlnStartInRangeFunc();
			window->endInRangeFunc = window_frame->PdxlnEndInRangeFunc();
			window->inRangeColl = window_frame->PdxlnInRangeColl();
			window->inRangeAsc = window_frame->PdxlnInRangeAsc();
			window->inRangeNullsFirst = window_frame->PdxlnInRangeNullsFirst();

			// cleanup
			child_contexts->Release();
		}
		else
		{
			window->frameOptions = FRAMEOPTION_DEFAULTS;
		}
	}

	SetParamIds(plan);

	// cleanup
	child_contexts->Release();

	return (Plan *) window;
}

//---------------------------------------------------------------------------
//	@function:
//		CTranslatorDXLToPlStmt::TranslateDXLSort
//
//	@doc:
//		Translate DXL sort node into GPDB Sort plan node
//
//---------------------------------------------------------------------------
Plan *
CTranslatorDXLToPlStmt::TranslateDXLSort(
	const CDXLNode *sort_dxlnode, CDXLTranslateContext *output_context,
	CDXLTranslationContextArray *ctxt_translation_prev_siblings)
{
	// Ensure operator of sort_dxlnode exists and is EdxlopPhysicalSort
	GPOS_ASSERT(nullptr != sort_dxlnode->GetOperator());
	GPOS_ASSERT(EdxlopPhysicalSort ==
				sort_dxlnode->GetOperator()->GetDXLOperator());

	// create sort plan node
	Sort *sort = MakeNode(Sort);

	Plan *plan = &(sort->plan);
	plan->plan_node_id = m_dxl_to_plstmt_context->GetNextPlanId();

	// translate operator costs
	TranslatePlanCosts(sort_dxlnode, plan);

	// translate sort child
	CDXLNode *child_dxlnode = (*sort_dxlnode)[EdxlsortIndexChild];
	CDXLNode *project_list_dxlnode = (*sort_dxlnode)[EdxlsortIndexProjList];
	CDXLNode *filter_dxlnode = (*sort_dxlnode)[EdxlsortIndexFilter];

	CDXLTranslateContext child_context(m_mp, false,
									   output_context->GetColIdToParamIdMap());

	Plan *child_plan = TranslateDXLOperatorToPlan(
		child_dxlnode, &child_context, ctxt_translation_prev_siblings);

	CDXLTranslationContextArray *child_contexts =
		GPOS_NEW(m_mp) CDXLTranslationContextArray(m_mp);
	child_contexts->Append(&child_context);

	// translate proj list and filter
	TranslateProjListAndFilter(project_list_dxlnode, filter_dxlnode,
							   nullptr,	 // translate context for the base table
							   child_contexts, &plan->targetlist, &plan->qual,
							   output_context);

	plan->lefttree = child_plan;

	// translate sorting columns

	const CDXLNode *sort_col_list_dxl =
		(*sort_dxlnode)[EdxlsortIndexSortColList];

	const ULONG num_of_cols = sort_col_list_dxl->Arity();
	sort->numCols = num_of_cols;
	sort->sortColIdx =
		(AttrNumber *) gpdb::GPDBAlloc(num_of_cols * sizeof(AttrNumber));
	sort->sortOperators = (Oid *) gpdb::GPDBAlloc(num_of_cols * sizeof(Oid));
	sort->collations = (Oid *) gpdb::GPDBAlloc(num_of_cols * sizeof(Oid));
	sort->nullsFirst = (bool *) gpdb::GPDBAlloc(num_of_cols * sizeof(bool));

	TranslateSortCols(sort_col_list_dxl, &child_context, sort->sortColIdx,
					  sort->sortOperators, sort->collations, sort->nullsFirst);

	SetParamIds(plan);

	// cleanup
	child_contexts->Release();

	return (Plan *) sort;
}

//---------------------------------------------------------------------------
//	@function:
//		CTranslatorDXLToPlStmt::TranslateDXLSubQueryScan
//
//	@doc:
//		Translate DXL subquery scan node into GPDB SubqueryScan plan node
//
//---------------------------------------------------------------------------
Plan *
CTranslatorDXLToPlStmt::TranslateDXLSubQueryScan(
	const CDXLNode *subquery_scan_dxlnode, CDXLTranslateContext *output_context,
	CDXLTranslationContextArray *ctxt_translation_prev_siblings)
{
	// create sort plan node
	SubqueryScan *subquery_scan = MakeNode(SubqueryScan);

	Plan *plan = &(subquery_scan->scan.plan);
	plan->plan_node_id = m_dxl_to_plstmt_context->GetNextPlanId();

	CDXLPhysicalSubqueryScan *subquery_scan_dxlop =
		CDXLPhysicalSubqueryScan::Cast(subquery_scan_dxlnode->GetOperator());

	// translate operator costs
	TranslatePlanCosts(subquery_scan_dxlnode, plan);

	// translate subplan
	CDXLNode *child_dxlnode = (*subquery_scan_dxlnode)[EdxlsubqscanIndexChild];
	CDXLNode *project_list_dxlnode =
		(*subquery_scan_dxlnode)[EdxlsubqscanIndexProjList];
	CDXLNode *filter_dxlnode =
		(*subquery_scan_dxlnode)[EdxlsubqscanIndexFilter];

	CDXLTranslateContext child_context(m_mp, false,
									   output_context->GetColIdToParamIdMap());

	Plan *child_plan = TranslateDXLOperatorToPlan(
		child_dxlnode, &child_context, ctxt_translation_prev_siblings);

	// create an rtable entry for the subquery scan
	RangeTblEntry *rte = MakeNode(RangeTblEntry);
	rte->rtekind = RTE_SUBQUERY;

	Alias *alias = MakeNode(Alias);
	alias->colnames = NIL;

	// get table alias
	alias->aliasname = CTranslatorUtils::CreateMultiByteCharStringFromWCString(
		subquery_scan_dxlop->MdName()->GetMDName()->GetBuffer());

	// get column names from child project list
	CDXLTranslateContextBaseTable base_table_context(m_mp);

	Index index =
		gpdb::ListLength(m_dxl_to_plstmt_context->GetRTableEntriesList()) + 1;
	(subquery_scan->scan).scanrelid = index;
	base_table_context.SetRelIndex(index);

	ListCell *lc_tgtentry = nullptr;

	CDXLNode *child_proj_list_dxlnode = (*child_dxlnode)[0];

	ULONG ul = 0;

	ForEach(lc_tgtentry, child_plan->targetlist)
	{
		TargetEntry *target_entry = (TargetEntry *) lfirst(lc_tgtentry);

		// non-system attribute
		CHAR *col_name_char_array = PStrDup(target_entry->resname);
		Value *val_colname = gpdb::MakeStringValue(col_name_char_array);
		alias->colnames = gpdb::LAppend(alias->colnames, val_colname);

		// get corresponding child project element
		CDXLScalarProjElem *sc_proj_elem_dxlop = CDXLScalarProjElem::Cast(
			(*child_proj_list_dxlnode)[ul]->GetOperator());

		// save mapping col id -> index in translate context
		(void) base_table_context.InsertMapping(sc_proj_elem_dxlop->Id(),
												target_entry->resno);
		ul++;
	}

	rte->eref = alias;

	// add range table entry for the subquery to the list
	m_dxl_to_plstmt_context->AddRTE(rte);

	// translate proj list and filter
	TranslateProjListAndFilter(
		project_list_dxlnode, filter_dxlnode,
		&base_table_context,  // translate context for the base table
		nullptr, &plan->targetlist, &plan->qual, output_context);

	subquery_scan->subplan = child_plan;

	SetParamIds(plan);
	return (Plan *) subquery_scan;
}

// If the top level is not a function returning set then we need to check if
// the project element contains any SRF's deep down the tree.
// If we found any SRF's at lower levels then we will require a result node on
// top of ProjectSet node.Eg
// <dxl:ProjElem ColId="1" Alias="abs">
//		  <dxl:FuncExpr FuncId="0.1397.1.0" FuncRetSet="false" TypeMdid="0.23.1.0">
//			<dxl:FuncExpr FuncId="0.1067.1.0" FuncRetSet="true" TypeMdid="0.23.1.0">
//			  ...
//			</dxl:FuncExpr>
//		  </dxl:FuncExpr>
// Here we have SRF present at a lower level. So we will require a result node on top.
static bool
ContainsLowLevelSetReturningFunc(const CDXLNode *scalar_expr_dxlnode)
{
	const ULONG arity = scalar_expr_dxlnode->Arity();
	for (ULONG ul = 0; ul < arity; ul++)
	{
		CDXLNode *expr_dxlnode = (*scalar_expr_dxlnode)[ul];
		CDXLOperator *op = expr_dxlnode->GetOperator();
		Edxlopid dxlopid = op->GetDXLOperator();

		if ((EdxlopScalarFuncExpr == dxlopid &&
			 CDXLScalarFuncExpr::Cast(op)->ReturnsSet()) ||
			ContainsLowLevelSetReturningFunc(expr_dxlnode))
		{
			return true;
		}
	}
	return false;
}

<<<<<<< HEAD
// This method is required to check if we need a result node on top of ProjectSet node.
// If the project element contains SRF on top then we don't require a
// result node.Eg
//  <dxl:ProjElem ColId="1" Alias="generate_series">
//		 <dxl:FuncExpr FuncId="0.1067.1.0" FuncRetSet="true" TypeMdid="0.23.1.0">
//		   ...
//			 <dxl:FuncExpr FuncId="0.1067.1.0" FuncRetSet="true" TypeMdid="0.23.1.0">
//			   ...
//			 </dxl:FuncExpr>
//			 ...
//		 </dxl:FuncExpr>
// Here we have a FuncExpr which returns a set on top.So we don't require a result node on
// top of ProjectSet node.
=======
>>>>>>> a877f9a0
static bool
RequiresResultNode(const CDXLNode *project_list_dxlnode)
{
	const ULONG arity = project_list_dxlnode->Arity();
	for (ULONG ul = 0; ul < arity; ++ul)
	{
		CDXLNode *proj_elem_dxlnode = (*project_list_dxlnode)[ul];
		GPOS_ASSERT(EdxlopScalarProjectElem ==
					proj_elem_dxlnode->GetOperator()->GetDXLOperator());
		GPOS_ASSERT(1 == proj_elem_dxlnode->Arity());
		CDXLNode *expr_dxlnode = (*proj_elem_dxlnode)[0];
		CDXLOperator *op = expr_dxlnode->GetOperator();
		Edxlopid dxlopid = op->GetDXLOperator();
		if (EdxlopScalarFuncExpr == dxlopid)
		{
			if (!(CDXLScalarFuncExpr::Cast(op)->ReturnsSet()) &&
				ContainsLowLevelSetReturningFunc(expr_dxlnode))
			{
				return true;
			}
		}
		else
		{
			if (ContainsLowLevelSetReturningFunc(expr_dxlnode))
			{
				return true;
			}
		}
	}
	return false;
}

//---------------------------------------------------------------------------
//	@function:
//		CTranslatorDXLToPlStmt::TranslateDXLProjectSet
//
//	@doc:
//		Translate DXL result node into GPDB project set plan node
//
//---------------------------------------------------------------------------
Plan *
CTranslatorDXLToPlStmt::TranslateDXLProjectSet(const CDXLNode *result_dxlnode)
{
	// GPDB_12_MERGE_FIXME: had we generated a DXLProjectSet in ORCA we wouldn't
	// have needed to be defensive here...
	if ((*result_dxlnode)[EdxlresultIndexFilter]->Arity() > 0)
	{
		GPOS_RAISE(
			gpdxl::ExmaDXL, gpdxl::ExmiQuery2DXLUnsupportedFeature,
			GPOS_WSZ_LIT("Unsupported one-time filter in ProjectSet node"));
	}

	// create project set (nee result) plan node
	ProjectSet *project_set = MakeNode(ProjectSet);
	Plan *plan = &(project_set->plan);
	plan->plan_node_id = m_dxl_to_plstmt_context->GetNextPlanId();

	// translate operator costs
	TranslatePlanCosts(result_dxlnode, plan);
	SetParamIds(plan);
	return (Plan *) project_set;
}

//---------------------------------------------------------------------------
//	@function:
//		CTranslatorDXLToPlStmt::TranslateDXLResult
//
//	@doc:
//		Translate DXL result node into GPDB result plan node
//
//---------------------------------------------------------------------------
Plan *
CTranslatorDXLToPlStmt::TranslateDXLResult(
	const CDXLNode *result_dxlnode, CDXLTranslateContext *output_context,
	CDXLTranslationContextArray *ctxt_translation_prev_siblings)
{
	// Method split_pathtarget_at_srfs will split the given PathTarget into multiple levels to position SRFs safely.
	// This list will hold the splited PathTarget created by split_pathtarget_at_srfs method.
	List *targets_with_srf = NIL;

	// List of bool flags indicating whether the
	// corresponding PathTarget contains any evaluatable SRFs
	List *targets_with_srf_bool = NIL;

	// Pointer to the child plan of result dxl node
	Plan *child_plan = nullptr;

	// Pointer to the top level ProjectSet node. If a result node is required then it will
	// be attached to the lefttree of the result node.
	Plan *project_set_final_plan = nullptr;

	// Pointer to the lowest level ProjectSet node. If multiple ProjectSet nodes are required then
	// the child plan of result dxl node will be attched to its lefttree.
	Plan *project_set_child_plan = nullptr;

	// Do we require a result node to be attached on top of ProjectSet node.
	BOOL will_require_result_node = false;

	// create result plan node
	Result *result = MakeNode(Result);
	Plan *plan = &(result->plan);
	plan->plan_node_id = m_dxl_to_plstmt_context->GetNextPlanId();

	// translate operator costs
	TranslatePlanCosts(result_dxlnode, plan);

	CDXLNode *child_dxlnode = nullptr;
	CDXLTranslateContext child_context(m_mp, false,
									   output_context->GetColIdToParamIdMap());

	if (result_dxlnode->Arity() - 1 == EdxlresultIndexChild)
	{
		// translate child plan
		child_dxlnode = (*result_dxlnode)[EdxlresultIndexChild];
		child_plan = TranslateDXLOperatorToPlan(child_dxlnode, &child_context,
												ctxt_translation_prev_siblings);
		GPOS_ASSERT(nullptr != child_plan && "child plan cannot be NULL");
	}

	CDXLNode *project_list_dxlnode = (*result_dxlnode)[EdxlresultIndexProjList];
	CDXLNode *filter_dxlnode = (*result_dxlnode)[EdxlresultIndexFilter];
	CDXLNode *one_time_filter_dxlnode =
		(*result_dxlnode)[EdxlresultIndexOneTimeFilter];
	List *quals_list = nullptr;
	CDXLTranslationContextArray *child_contexts =
		GPOS_NEW(m_mp) CDXLTranslationContextArray(m_mp);
	child_contexts->Append(&child_context);

	// translate proj list and filter
	TranslateProjListAndFilter(project_list_dxlnode, filter_dxlnode,
							   nullptr,	 // translate context for the base table
							   child_contexts, &plan->targetlist, &quals_list,
							   output_context);

	// translate one time filter
	List *one_time_quals_list =
		TranslateDXLFilterToQual(one_time_filter_dxlnode,
								 nullptr,  // base table translation context
								 child_contexts, output_context);

	plan->qual = quals_list;
	result->resconstantqual = (Node *) one_time_quals_list;
	SetParamIds(plan);
	PathTarget *complete_result_pathtarget =
		gpdb::MakePathtargetFromTlist(plan->targetlist);

	// Split given PathTarget into multiple levels to position SRFs safely
	gpdb::SplitPathtargetAtSrfs(nullptr, complete_result_pathtarget, nullptr,
								&targets_with_srf, &targets_with_srf_bool);

	// If the PathTarget does not contain any set returning functions then
	// split_pathtarget_at_srfs method will return the same PathTarget back.
	// In this case a ProjectSet node is not required.
	if (1 == gpdb::ListLength(targets_with_srf))
	{
		result->plan.lefttree = child_plan;
		child_contexts->Release();
		return (Plan *) result;
	}

	if (RequiresResultNode((*result_dxlnode)[EdxlresultIndexProjList]))
	{
		will_require_result_node = true;
	}

	ListCell *lc;
	ULONG list_cell_pos = 1;
	ULONG targets_with_srf_list_length = gpdb::ListLength(targets_with_srf);
	ForEach(lc, targets_with_srf)
	{
		// The first element of the PathTarget list created by split_pathtarget_at_srfs
		// method will not contain any SRF's. So skipping it.
		if (list_cell_pos == 1)
		{
			list_cell_pos++;
			continue;
		}
		if (will_require_result_node &&
			targets_with_srf_list_length == list_cell_pos)
		{
			break;
		}

		list_cell_pos++;
		List *target_list_entry =
			gpdb::MakeTlistFromPathtarget((PathTarget *) lfirst(lc));
		Plan *temp_plan_project_set = TranslateDXLProjectSet(result_dxlnode);
		temp_plan_project_set->targetlist = target_list_entry;
		temp_plan_project_set->qual = plan->qual;

		if (nullptr == project_set_final_plan)
		{
			project_set_final_plan = temp_plan_project_set;
			project_set_child_plan = temp_plan_project_set;
		}
		else
		{
			temp_plan_project_set->lefttree = project_set_final_plan;
			project_set_final_plan = temp_plan_project_set;
		}
	}

	project_set_child_plan->lefttree = child_plan;
	Plan *final_plan = nullptr;

	if (will_require_result_node)
	{
		result->plan.lefttree = project_set_final_plan;
		final_plan = &(result->plan);
	}
	else
	{
		ULONG ul = 0;
		ListCell *listcell_project_targetentry;
		ForEach(listcell_project_targetentry,
				project_set_final_plan->targetlist)
		{
			TargetEntry *te =
				(TargetEntry *) lfirst(listcell_project_targetentry);
			CDXLNode *proj_elem_dxlnode = (*project_list_dxlnode)[ul];
			GPOS_ASSERT(EdxlopScalarProjectElem ==
						proj_elem_dxlnode->GetOperator()->GetDXLOperator());
			CDXLScalarProjElem *sc_proj_elem_dxlop =
				CDXLScalarProjElem::Cast(proj_elem_dxlnode->GetOperator());
			GPOS_ASSERT(1 == proj_elem_dxlnode->Arity());
			te->resname =
				CTranslatorUtils::CreateMultiByteCharStringFromWCString(
					sc_proj_elem_dxlop->GetMdNameAlias()
						->GetMDName()
						->GetBuffer());
			ul++;
		}
		final_plan = project_set_final_plan;
	}

	// Set up upper references
	Plan *it_set_upper_ref = final_plan;
	while (it_set_upper_ref->lefttree != nullptr &&
		   it_set_upper_ref->lefttree->type == T_ProjectSet)
	{
		// Update the targetlist of an upper-level plan node
		// to refer to the tuples returned by its lefttree subplan.
		gpdb::SetUpperReferences(nullptr, it_set_upper_ref, 0);
		it_set_upper_ref = it_set_upper_ref->lefttree;
	}

	// cleanup
	child_contexts->Release();

	return final_plan;
}

//---------------------------------------------------------------------------
//	@function:
//		CTranslatorDXLToPlStmt::TranslateDXLPartSelector
//
//	@doc:
//		Translate DXL PartitionSelector into a GPDB PartitionSelector node
//
//---------------------------------------------------------------------------
Plan *
CTranslatorDXLToPlStmt::TranslateDXLPartSelector(
	const CDXLNode *partition_selector_dxlnode,
	CDXLTranslateContext *output_context,
	CDXLTranslationContextArray *ctxt_translation_prev_siblings)
{
	PartitionSelector *partition_selector = MakeNode(PartitionSelector);

	Plan *plan = &(partition_selector->plan);
	plan->plan_node_id = m_dxl_to_plstmt_context->GetNextPlanId();
	CDXLPhysicalPartitionSelector *partition_selector_dxlop =
		CDXLPhysicalPartitionSelector::Cast(
			partition_selector_dxlnode->GetOperator());

	TranslatePlanCosts(partition_selector_dxlnode, plan);

	CDXLNode *child_dxlnode = nullptr;
	CDXLTranslationContextArray *child_contexts =
		GPOS_NEW(m_mp) CDXLTranslationContextArray(m_mp);

	CDXLTranslateContext child_context(m_mp, false,
									   output_context->GetColIdToParamIdMap());

	// translate child plan
	child_dxlnode = (*partition_selector_dxlnode)[2];

	Plan *child_plan = TranslateDXLOperatorToPlan(
		child_dxlnode, &child_context, ctxt_translation_prev_siblings);
	GPOS_ASSERT(nullptr != child_plan && "child plan cannot be NULL");

	partition_selector->plan.lefttree = child_plan;

	child_contexts->Append(&child_context);

	CDXLNode *project_list_dxlnode = (*partition_selector_dxlnode)[0];
	plan->targetlist = TranslateDXLProjList(project_list_dxlnode,
											nullptr /*base_table_context*/,
											child_contexts, output_context);

	CMDIdGPDB *mdid =
		CMDIdGPDB::CastMdid(partition_selector_dxlop->GetRelMdId());
	gpdb::RelationWrapper relation = gpdb::GetRelation(mdid->Oid());

	CMappingColIdVarPlStmt colid_var_mapping = CMappingColIdVarPlStmt(
		m_mp, nullptr /*base_table_context*/, child_contexts, output_context,
		m_dxl_to_plstmt_context);

	// paramid
	OID oid_type =
		CMDIdGPDB::CastMdid(m_md_accessor->PtMDType<IMDTypeInt4>()->MDId())
			->Oid();
	partition_selector->paramid =
		m_dxl_to_plstmt_context->GetParamIdForSelector(
			oid_type, partition_selector_dxlop->SelectorId());

	// search the rtable for rtindex
	// an Append node on the outer side of a parent HashJoin would already have
	// beeen translated and would have populated the rtable with the root RTE
	Index rtindex = m_dxl_to_plstmt_context->FindRTE(mdid->Oid());
	GPOS_ASSERT(rtindex > 0);

	// part_prune_info
	CDXLNode *filterNode = (*partition_selector_dxlnode)[1];

	ULongPtrArray *part_indexes = partition_selector_dxlop->Partitions();
	List *prune_infos = CPartPruneStepsBuilder::CreatePartPruneInfos(
		filterNode, relation.get(), rtindex, part_indexes, &colid_var_mapping,
		m_translator_dxl_to_scalar);

	partition_selector->part_prune_info = MakeNode(PartitionPruneInfo);
	partition_selector->part_prune_info->prune_infos = prune_infos;

	SetParamIds(plan);
	// cleanup
	child_contexts->Release();

	return (Plan *) partition_selector;
}

//---------------------------------------------------------------------------
//	@function:
//		CTranslatorDXLToPlStmt::TranslateDXLFilterList
//
//	@doc:
//		Translate DXL filter list into GPDB filter list
//
//---------------------------------------------------------------------------
List *
CTranslatorDXLToPlStmt::TranslateDXLFilterList(
	const CDXLNode *filter_list_dxlnode,
	const CDXLTranslateContextBaseTable *base_table_context,
	CDXLTranslationContextArray *child_contexts,
	CDXLTranslateContext *output_context)
{
	GPOS_ASSERT(EdxlopScalarOpList ==
				filter_list_dxlnode->GetOperator()->GetDXLOperator());

	List *filters_list = NIL;

	CMappingColIdVarPlStmt colid_var_mapping =
		CMappingColIdVarPlStmt(m_mp, base_table_context, child_contexts,
							   output_context, m_dxl_to_plstmt_context);
	const ULONG arity = filter_list_dxlnode->Arity();
	for (ULONG ul = 0; ul < arity; ul++)
	{
		CDXLNode *child_filter_dxlnode = (*filter_list_dxlnode)[ul];

		if (gpdxl::CTranslatorDXLToScalar::HasConstTrue(child_filter_dxlnode,
														m_md_accessor))
		{
			filters_list = gpdb::LAppend(filters_list, nullptr /*datum*/);
			continue;
		}

		Expr *filter_expr = m_translator_dxl_to_scalar->TranslateDXLToScalar(
			child_filter_dxlnode, &colid_var_mapping);
		filters_list = gpdb::LAppend(filters_list, filter_expr);
	}

	return filters_list;
}

//---------------------------------------------------------------------------
//	@function:
//		CTranslatorDXLToPlStmt::TranslateDXLAppend
//
//	@doc:
//		Translate DXL append node into GPDB Append plan node
//
//---------------------------------------------------------------------------
Plan *
CTranslatorDXLToPlStmt::TranslateDXLAppend(
	const CDXLNode *append_dxlnode, CDXLTranslateContext *output_context,
	CDXLTranslationContextArray *ctxt_translation_prev_siblings)
{
	// create append plan node
	Append *append = MakeNode(Append);

	Plan *plan = &(append->plan);
	plan->plan_node_id = m_dxl_to_plstmt_context->GetNextPlanId();

	// translate operator costs
	TranslatePlanCosts(append_dxlnode, plan);

	const ULONG arity = append_dxlnode->Arity();
	GPOS_ASSERT(EdxlappendIndexFirstChild < arity);
	append->appendplans = NIL;

	// translate table descriptor into a range table entry
	CDXLPhysicalAppend *phy_append_dxlop =
		CDXLPhysicalAppend::Cast(append_dxlnode->GetOperator());

	// If this append was create from a DynamicTableScan node in ORCA, it will
	// contain the table descriptor of the root partitioned table. Add that to
	// the range table in the PlStmt.
	if (phy_append_dxlop->GetScanId() != gpos::ulong_max)
	{
		GPOS_ASSERT(nullptr != phy_append_dxlop->GetDXLTableDesc());

		// translation context for column mappings in the base relation
		CDXLTranslateContextBaseTable base_table_context(m_mp);

		(void) ProcessDXLTblDescr(phy_append_dxlop->GetDXLTableDesc(),
								  &base_table_context, ACL_SELECT);

		append->join_prune_paramids = NIL;
		const ULongPtrArray *selector_ids = phy_append_dxlop->GetSelectorIds();
		OID oid_type =
			CMDIdGPDB::CastMdid(m_md_accessor->PtMDType<IMDTypeInt4>()->MDId())
				->Oid();
		for (ULONG ul = 0; ul < selector_ids->Size(); ++ul)
		{
			ULONG selector_id = *(*selector_ids)[ul];
			ULONG param_id = m_dxl_to_plstmt_context->GetParamIdForSelector(
				oid_type, selector_id);
			append->join_prune_paramids =
				gpdb::LAppendInt(append->join_prune_paramids, param_id);
		}
	}

	// translate children
	CDXLTranslateContext child_context(m_mp, false,
									   output_context->GetColIdToParamIdMap());
	for (ULONG ul = EdxlappendIndexFirstChild; ul < arity; ul++)
	{
		CDXLNode *child_dxlnode = (*append_dxlnode)[ul];

		Plan *child_plan = TranslateDXLOperatorToPlan(
			child_dxlnode, &child_context, ctxt_translation_prev_siblings);

		GPOS_ASSERT(nullptr != child_plan && "child plan cannot be NULL");

		append->appendplans = gpdb::LAppend(append->appendplans, child_plan);
	}

	CDXLNode *project_list_dxlnode = (*append_dxlnode)[EdxlappendIndexProjList];
	CDXLNode *filter_dxlnode = (*append_dxlnode)[EdxlappendIndexFilter];

	plan->targetlist = NIL;
	const ULONG length = project_list_dxlnode->Arity();
	for (ULONG ul = 0; ul < length; ++ul)
	{
		CDXLNode *proj_elem_dxlnode = (*project_list_dxlnode)[ul];
		GPOS_ASSERT(EdxlopScalarProjectElem ==
					proj_elem_dxlnode->GetOperator()->GetDXLOperator());

		CDXLScalarProjElem *sc_proj_elem_dxlop =
			CDXLScalarProjElem::Cast(proj_elem_dxlnode->GetOperator());
		GPOS_ASSERT(1 == proj_elem_dxlnode->Arity());

		// translate proj element expression
		CDXLNode *expr_dxlnode = (*proj_elem_dxlnode)[0];
		CDXLScalarIdent *sc_ident_dxlop =
			CDXLScalarIdent::Cast(expr_dxlnode->GetOperator());

		Index idxVarno = OUTER_VAR;
		AttrNumber attno = (AttrNumber)(ul + 1);

		Var *var = gpdb::MakeVar(
			idxVarno, attno,
			CMDIdGPDB::CastMdid(sc_ident_dxlop->MdidType())->Oid(),
			sc_ident_dxlop->TypeModifier(),
			0  // varlevelsup
		);

		TargetEntry *target_entry = MakeNode(TargetEntry);
		target_entry->expr = (Expr *) var;
		target_entry->resname =
			CTranslatorUtils::CreateMultiByteCharStringFromWCString(
				sc_proj_elem_dxlop->GetMdNameAlias()->GetMDName()->GetBuffer());
		target_entry->resno = attno;

		// add column mapping to output translation context
		output_context->InsertMapping(sc_proj_elem_dxlop->Id(), target_entry);

		plan->targetlist = gpdb::LAppend(plan->targetlist, target_entry);
	}

	CDXLTranslationContextArray *child_contexts =
		GPOS_NEW(m_mp) CDXLTranslationContextArray(m_mp);
	child_contexts->Append(output_context);

	// translate filter
	plan->qual = TranslateDXLFilterToQual(
		filter_dxlnode,
		nullptr,  // translate context for the base table
		child_contexts, output_context);

	SetParamIds(plan);

	// cleanup
	child_contexts->Release();

	return (Plan *) append;
}

//---------------------------------------------------------------------------
//	@function:
//		CTranslatorDXLToPlStmt::TranslateDXLMaterialize
//
//	@doc:
//		Translate DXL materialize node into GPDB Material plan node
//
//---------------------------------------------------------------------------
Plan *
CTranslatorDXLToPlStmt::TranslateDXLMaterialize(
	const CDXLNode *materialize_dxlnode, CDXLTranslateContext *output_context,
	CDXLTranslationContextArray *ctxt_translation_prev_siblings)
{
	// create materialize plan node
	Material *materialize = MakeNode(Material);

	Plan *plan = &(materialize->plan);
	plan->plan_node_id = m_dxl_to_plstmt_context->GetNextPlanId();

	CDXLPhysicalMaterialize *materialize_dxlop =
		CDXLPhysicalMaterialize::Cast(materialize_dxlnode->GetOperator());

	materialize->cdb_strict = materialize_dxlop->IsEager();
	// ensure that executor actually materializes results
	materialize->cdb_shield_child_from_rescans = true;

	// translate operator costs
	TranslatePlanCosts(materialize_dxlnode, plan);

	// translate materialize child
	CDXLNode *child_dxlnode = (*materialize_dxlnode)[EdxlmatIndexChild];

	CDXLNode *project_list_dxlnode =
		(*materialize_dxlnode)[EdxlmatIndexProjList];
	CDXLNode *filter_dxlnode = (*materialize_dxlnode)[EdxlmatIndexFilter];

	CDXLTranslateContext child_context(m_mp, false,
									   output_context->GetColIdToParamIdMap());

	Plan *child_plan = TranslateDXLOperatorToPlan(
		child_dxlnode, &child_context, ctxt_translation_prev_siblings);

	CDXLTranslationContextArray *child_contexts =
		GPOS_NEW(m_mp) CDXLTranslationContextArray(m_mp);
	child_contexts->Append(&child_context);

	// translate proj list and filter
	TranslateProjListAndFilter(project_list_dxlnode, filter_dxlnode,
							   nullptr,	 // translate context for the base table
							   child_contexts, &plan->targetlist, &plan->qual,
							   output_context);

	plan->lefttree = child_plan;

	SetParamIds(plan);

	// cleanup
	child_contexts->Release();

	return (Plan *) materialize;
}

//---------------------------------------------------------------------------
//	@function:
//		CTranslatorDXLToPlStmt::TranslateDXLCTEProducerToSharedScan
//
//	@doc:
//		Translate DXL CTE Producer node into GPDB share input scan plan node
//
//---------------------------------------------------------------------------
Plan *
CTranslatorDXLToPlStmt::TranslateDXLCTEProducerToSharedScan(
	const CDXLNode *cte_producer_dxlnode, CDXLTranslateContext *output_context,
	CDXLTranslationContextArray *ctxt_translation_prev_siblings)
{
	CDXLPhysicalCTEProducer *cte_prod_dxlop =
		CDXLPhysicalCTEProducer::Cast(cte_producer_dxlnode->GetOperator());
	ULONG cte_id = cte_prod_dxlop->Id();

	// create the shared input scan representing the CTE Producer
	ShareInputScan *shared_input_scan = MakeNode(ShareInputScan);
	shared_input_scan->share_id = cte_id;
	shared_input_scan->discard_output = true;
	Plan *plan = &(shared_input_scan->scan.plan);
	plan->plan_node_id = m_dxl_to_plstmt_context->GetNextPlanId();

	// store share scan node for the translation of CTE Consumers
	m_dxl_to_plstmt_context->AddCTEConsumerInfo(cte_id, shared_input_scan);

	// translate cost of the producer
	TranslatePlanCosts(cte_producer_dxlnode, plan);

	// translate child plan
	CDXLNode *project_list_dxlnode = (*cte_producer_dxlnode)[0];
	CDXLNode *child_dxlnode = (*cte_producer_dxlnode)[1];

	CDXLTranslateContext child_context(m_mp, false,
									   output_context->GetColIdToParamIdMap());
	Plan *child_plan = TranslateDXLOperatorToPlan(
		child_dxlnode, &child_context, ctxt_translation_prev_siblings);
	GPOS_ASSERT(nullptr != child_plan && "child plan cannot be NULL");

	CDXLTranslationContextArray *child_contexts =
		GPOS_NEW(m_mp) CDXLTranslationContextArray(m_mp);
	child_contexts->Append(&child_context);
	// translate proj list
	plan->targetlist =
		TranslateDXLProjList(project_list_dxlnode,
							 nullptr,  // base table translation context
							 child_contexts, output_context);

	plan->lefttree = child_plan;
	plan->qual = NIL;
	SetParamIds(plan);

	// cleanup
	child_contexts->Release();

	return (Plan *) shared_input_scan;
}

//---------------------------------------------------------------------------
//	@function:
//		CTranslatorDXLToPlStmt::TranslateDXLCTEConsumerToSharedScan
//
//	@doc:
//		Translate DXL CTE Consumer node into GPDB share input scan plan node
//
//---------------------------------------------------------------------------
Plan *
CTranslatorDXLToPlStmt::TranslateDXLCTEConsumerToSharedScan(
	const CDXLNode *cte_consumer_dxlnode, CDXLTranslateContext *output_context,
	CDXLTranslationContextArray *ctxt_translation_prev_siblings)
{
	CDXLPhysicalCTEConsumer *cte_consumer_dxlop =
		CDXLPhysicalCTEConsumer::Cast(cte_consumer_dxlnode->GetOperator());
	ULONG cte_id = cte_consumer_dxlop->Id();

	ShareInputScan *share_input_scan_cte_consumer = MakeNode(ShareInputScan);
	share_input_scan_cte_consumer->share_id = cte_id;
	share_input_scan_cte_consumer->discard_output = false;

	Plan *plan = &(share_input_scan_cte_consumer->scan.plan);
	plan->plan_node_id = m_dxl_to_plstmt_context->GetNextPlanId();

	// translate operator costs
	TranslatePlanCosts(cte_consumer_dxlnode, plan);

#ifdef GPOS_DEBUG
	ULongPtrArray *output_colids_array =
		cte_consumer_dxlop->GetOutputColIdsArray();
#endif

	// generate the target list of the CTE Consumer
	plan->targetlist = NIL;
	CDXLNode *project_list_dxlnode = (*cte_consumer_dxlnode)[0];
	const ULONG num_of_proj_list_elem = project_list_dxlnode->Arity();
	GPOS_ASSERT(num_of_proj_list_elem == output_colids_array->Size());
	for (ULONG ul = 0; ul < num_of_proj_list_elem; ul++)
	{
		CDXLNode *proj_elem_dxlnode = (*project_list_dxlnode)[ul];
		CDXLScalarProjElem *sc_proj_elem_dxlop =
			CDXLScalarProjElem::Cast(proj_elem_dxlnode->GetOperator());
		ULONG colid = sc_proj_elem_dxlop->Id();
		GPOS_ASSERT(colid == *(*output_colids_array)[ul]);

		CDXLNode *sc_ident_dxlnode = (*proj_elem_dxlnode)[0];
		CDXLScalarIdent *sc_ident_dxlop =
			CDXLScalarIdent::Cast(sc_ident_dxlnode->GetOperator());
		OID oid_type = CMDIdGPDB::CastMdid(sc_ident_dxlop->MdidType())->Oid();

		Var *var =
			gpdb::MakeVar(OUTER_VAR, (AttrNumber)(ul + 1), oid_type,
						  sc_ident_dxlop->TypeModifier(), 0 /* varlevelsup */);

		CHAR *resname = CTranslatorUtils::CreateMultiByteCharStringFromWCString(
			sc_proj_elem_dxlop->GetMdNameAlias()->GetMDName()->GetBuffer());
		TargetEntry *target_entry = gpdb::MakeTargetEntry(
			(Expr *) var, (AttrNumber)(ul + 1), resname, false /* resjunk */);
		plan->targetlist = gpdb::LAppend(plan->targetlist, target_entry);

		output_context->InsertMapping(colid, target_entry);
	}

	plan->qual = nullptr;

	SetParamIds(plan);

	// store share scan node for the translation of CTE Consumers
	m_dxl_to_plstmt_context->AddCTEConsumerInfo(cte_id,
												share_input_scan_cte_consumer);

	return (Plan *) share_input_scan_cte_consumer;
}

//---------------------------------------------------------------------------
//	@function:
//		CTranslatorDXLToPlStmt::TranslateDXLSequence
//
//	@doc:
//		Translate DXL sequence node into GPDB Sequence plan node
//
//---------------------------------------------------------------------------
Plan *
CTranslatorDXLToPlStmt::TranslateDXLSequence(
	const CDXLNode *sequence_dxlnode, CDXLTranslateContext *output_context,
	CDXLTranslationContextArray *ctxt_translation_prev_siblings)
{
	// create append plan node
	Sequence *psequence = MakeNode(Sequence);

	Plan *plan = &(psequence->plan);
	plan->plan_node_id = m_dxl_to_plstmt_context->GetNextPlanId();

	// translate operator costs
	TranslatePlanCosts(sequence_dxlnode, plan);

	ULONG arity = sequence_dxlnode->Arity();

	CDXLTranslateContext child_context(m_mp, false,
									   output_context->GetColIdToParamIdMap());

	for (ULONG ul = 1; ul < arity; ul++)
	{
		CDXLNode *child_dxlnode = (*sequence_dxlnode)[ul];

		Plan *child_plan = TranslateDXLOperatorToPlan(
			child_dxlnode, &child_context, ctxt_translation_prev_siblings);

		psequence->subplans = gpdb::LAppend(psequence->subplans, child_plan);
	}

	CDXLNode *project_list_dxlnode = (*sequence_dxlnode)[0];

	CDXLTranslationContextArray *child_contexts =
		GPOS_NEW(m_mp) CDXLTranslationContextArray(m_mp);
	child_contexts->Append(&child_context);

	// translate proj list
	plan->targetlist =
		TranslateDXLProjList(project_list_dxlnode,
							 nullptr,  // base table translation context
							 child_contexts, output_context);

	SetParamIds(plan);

	// cleanup
	child_contexts->Release();

	return (Plan *) psequence;
}

//---------------------------------------------------------------------------
//	@function:
//		CTranslatorDXLToPlStmt::TranslateDXLDynTblScan
//
//	@doc:
//		Translates a DXL dynamic table scan node into a DynamicSeqScan node
//
//---------------------------------------------------------------------------
Plan *
CTranslatorDXLToPlStmt::TranslateDXLDynTblScan(
	const CDXLNode *dyn_tbl_scan_dxlnode, CDXLTranslateContext *output_context,
	CDXLTranslationContextArray *ctxt_translation_prev_siblings)
{
	// translate table descriptor into a range table entry
	CDXLPhysicalDynamicTableScan *dyn_tbl_scan_dxlop =
		CDXLPhysicalDynamicTableScan::Cast(dyn_tbl_scan_dxlnode->GetOperator());

	// translation context for column mappings in the base relation
	CDXLTranslateContextBaseTable base_table_context(m_mp);

	Index index = ProcessDXLTblDescr(dyn_tbl_scan_dxlop->GetDXLTableDescr(),
									 &base_table_context, ACL_SELECT);

	// create dynamic scan node
	DynamicSeqScan *dyn_seq_scan = MakeNode(DynamicSeqScan);

	dyn_seq_scan->seqscan.scanrelid = index;

	IMdIdArray *parts = dyn_tbl_scan_dxlop->GetParts();

	List *oids_list = NIL;

	for (ULONG ul = 0; ul < parts->Size(); ul++)
	{
		Oid part = CMDIdGPDB::CastMdid((*parts)[ul])->Oid();
		oids_list = gpdb::LAppendOid(oids_list, part);
	}

	dyn_seq_scan->partOids = oids_list;

	dyn_seq_scan->join_prune_paramids = NIL;

	OID oid_type =
		CMDIdGPDB::CastMdid(m_md_accessor->PtMDType<IMDTypeInt4>()->MDId())
			->Oid();

	const ULongPtrArray *selector_ids = dyn_tbl_scan_dxlop->GetSelectorIds();

	for (ULONG ul = 0; ul < selector_ids->Size(); ++ul)
	{
		ULONG selector_id = *(*selector_ids)[ul];
		ULONG param_id = m_dxl_to_plstmt_context->GetParamIdForSelector(
			oid_type, selector_id);
		dyn_seq_scan->join_prune_paramids =
			gpdb::LAppendInt(dyn_seq_scan->join_prune_paramids, param_id);
	}


	Plan *plan = &(dyn_seq_scan->seqscan.plan);
	plan->plan_node_id = m_dxl_to_plstmt_context->GetNextPlanId();
	//plan->nMotionNodes = 0;

	// translate operator costs
	TranslatePlanCosts(dyn_tbl_scan_dxlnode, plan);

	GPOS_ASSERT(2 == dyn_tbl_scan_dxlnode->Arity());

	// translate proj list and filter
	CDXLNode *project_list_dxlnode =
		(*dyn_tbl_scan_dxlnode)[EdxltsIndexProjList];
	CDXLNode *filter_dxlnode = (*dyn_tbl_scan_dxlnode)[EdxltsIndexFilter];

	TranslateProjListAndFilter(
		project_list_dxlnode, filter_dxlnode,
		&base_table_context,  // translate context for the base table
		nullptr,			  // translate_ctxt_left and pdxltrctxRight,
		&plan->targetlist, &plan->qual, output_context);

	SetParamIds(plan);

	return plan;
}

//---------------------------------------------------------------------------
//	@function:
//		CTranslatorDXLToPlStmt::TranslateDXLDynIdxScan
//
//	@doc:
//		Translates a DXL dynamic index scan node into a DynamicIndexScan node
//
//---------------------------------------------------------------------------
Plan *
CTranslatorDXLToPlStmt::TranslateDXLDynIdxScan(
	const CDXLNode *dyn_idx_scan_dxlnode, CDXLTranslateContext *output_context,
	CDXLTranslationContextArray *ctxt_translation_prev_siblings)
{
	CDXLPhysicalDynamicIndexScan *dyn_index_scan_dxlop =
		CDXLPhysicalDynamicIndexScan::Cast(dyn_idx_scan_dxlnode->GetOperator());

	// translation context for column mappings in the base relation
	CDXLTranslateContextBaseTable base_table_context(m_mp);

	const CDXLTableDescr *table_desc = dyn_index_scan_dxlop->GetDXLTableDescr();
	const IMDRelation *md_rel = m_md_accessor->RetrieveRel(table_desc->MDId());

	Index index =
		ProcessDXLTblDescr(table_desc, &base_table_context, ACL_SELECT);

	DynamicIndexScan *dyn_idx_scan = MakeNode(DynamicIndexScan);

	dyn_idx_scan->indexscan.scan.scanrelid = index;

	IMdIdArray *parts = dyn_index_scan_dxlop->GetParts();

	List *oids_list = NIL;

	for (ULONG ul = 0; ul < parts->Size(); ul++)
	{
		Oid part = CMDIdGPDB::CastMdid((*parts)[ul])->Oid();
		oids_list = gpdb::LAppendOid(oids_list, part);
	}

	dyn_idx_scan->partOids = oids_list;

	dyn_idx_scan->join_prune_paramids = NIL;

	OID oid_type =
		CMDIdGPDB::CastMdid(m_md_accessor->PtMDType<IMDTypeInt4>()->MDId())
			->Oid();
	const ULongPtrArray *selector_ids = dyn_index_scan_dxlop->GetSelectorIds();

	for (ULONG ul = 0; ul < selector_ids->Size(); ++ul)
	{
		ULONG selector_id = *(*selector_ids)[ul];
		ULONG param_id = m_dxl_to_plstmt_context->GetParamIdForSelector(
			oid_type, selector_id);
		dyn_idx_scan->join_prune_paramids =
			gpdb::LAppendInt(dyn_idx_scan->join_prune_paramids, param_id);
	}

	CMDIdGPDB *mdid_index =
		CMDIdGPDB::CastMdid(dyn_index_scan_dxlop->GetDXLIndexDescr()->MDId());
	const IMDIndex *md_index = m_md_accessor->RetrieveIndex(mdid_index);
	Oid index_oid = mdid_index->Oid();

	GPOS_ASSERT(InvalidOid != index_oid);
	dyn_idx_scan->indexscan.indexid = index_oid;

	Plan *plan = &(dyn_idx_scan->indexscan.scan.plan);
	plan->plan_node_id = m_dxl_to_plstmt_context->GetNextPlanId();

	// translate operator costs
	TranslatePlanCosts(dyn_idx_scan_dxlnode, plan);

	// an index scan node must have 3 children: projection list, filter and index condition list
	GPOS_ASSERT(3 == dyn_idx_scan_dxlnode->Arity());

	// translate proj list and filter
	CDXLNode *project_list_dxlnode = (*dyn_idx_scan_dxlnode)
		[CDXLPhysicalDynamicIndexScan::EdxldisIndexProjList];
	CDXLNode *filter_dxlnode = (*dyn_idx_scan_dxlnode)
		[CDXLPhysicalDynamicIndexScan::EdxldisIndexFilter];
	CDXLNode *index_cond_list_dxlnode = (*dyn_idx_scan_dxlnode)
		[CDXLPhysicalDynamicIndexScan::EdxldisIndexCondition];

	// translate proj list
	plan->targetlist =
		TranslateDXLProjList(project_list_dxlnode, &base_table_context,
							 nullptr /*child_contexts*/, output_context);

	// translate index filter
	plan->qual = TranslateDXLIndexFilter(filter_dxlnode, output_context,
										 &base_table_context,
										 ctxt_translation_prev_siblings);

	dyn_idx_scan->indexscan.indexorderdir = CTranslatorUtils::GetScanDirection(
		dyn_index_scan_dxlop->GetIndexScanDir());

	// translate index condition list
	List *index_cond = NIL;
	List *index_orig_cond = NIL;
	List *index_strategy_list = NIL;
	List *index_subtype_list = NIL;

	TranslateIndexConditions(
		index_cond_list_dxlnode, dyn_index_scan_dxlop->GetDXLTableDescr(),
		false,	// is_bitmap_index_probe
		md_index, md_rel, output_context, &base_table_context,
		ctxt_translation_prev_siblings, &index_cond, &index_orig_cond,
		&index_strategy_list, &index_subtype_list);


	dyn_idx_scan->indexscan.indexqual = index_cond;
	dyn_idx_scan->indexscan.indexqualorig = index_orig_cond;

	SetParamIds(plan);

	return (Plan *) dyn_idx_scan;
}
//---------------------------------------------------------------------------
//	@function:
//		CTranslatorDXLToPlStmt::TranslateDXLDml
//
//	@doc:
//		Translates a DXL DML node
//
//---------------------------------------------------------------------------
Plan *
CTranslatorDXLToPlStmt::TranslateDXLDml(
	const CDXLNode *dml_dxlnode, CDXLTranslateContext *output_context,
	CDXLTranslationContextArray *ctxt_translation_prev_siblings)
{
	// translate table descriptor into a range table entry
	CDXLPhysicalDML *phy_dml_dxlop =
		CDXLPhysicalDML::Cast(dml_dxlnode->GetOperator());

	// create ModifyTable node
	ModifyTable *dml = MakeNode(ModifyTable);
	Plan *plan = &(dml->plan);
	AclMode acl_mode = ACL_NO_RIGHTS;
	BOOL isSplit = phy_dml_dxlop->FSplit();

	switch (phy_dml_dxlop->GetDmlOpType())
	{
		case gpdxl::Edxldmldelete:
		{
			m_cmd_type = CMD_DELETE;
			acl_mode = ACL_DELETE;
			break;
		}
		case gpdxl::Edxldmlupdate:
		{
			m_cmd_type = CMD_UPDATE;
			acl_mode = ACL_UPDATE;
			break;
		}
		case gpdxl::Edxldmlinsert:
		{
			m_cmd_type = CMD_INSERT;
			acl_mode = ACL_INSERT;
			break;
		}
		case gpdxl::EdxldmlSentinel:
		default:
		{
			GPOS_RAISE(
				gpdxl::ExmaDXL, gpdxl::ExmiDXL2PlStmtConversion,
				GPOS_WSZ_LIT("Unexpected error during plan generation."));
			break;
		}
	}

	IMDId *mdid_target_table = phy_dml_dxlop->GetDXLTableDescr()->MDId();
	const IMDRelation *md_rel = m_md_accessor->RetrieveRel(mdid_target_table);

	if (md_rel->IsPartitioned())
	{
		dml->forceTupleRouting = true;
	}
	else
	{
		dml->forceTupleRouting = false;
	}

	if (IMDRelation::EreldistrMasterOnly != md_rel->GetRelDistribution())
	{
		m_is_tgt_tbl_distributed = true;
	}

	if (CMD_UPDATE == m_cmd_type &&
		gpdb::HasUpdateTriggers(CMDIdGPDB::CastMdid(mdid_target_table)->Oid()))
	{
		GPOS_RAISE(gpdxl::ExmaDXL, gpdxl::ExmiQuery2DXLUnsupportedFeature,
				   GPOS_WSZ_LIT("UPDATE on a table with UPDATE triggers"));
	}

	// translation context for column mappings in the base relation
	CDXLTranslateContextBaseTable base_table_context(m_mp);

	CDXLTableDescr *table_descr = phy_dml_dxlop->GetDXLTableDescr();

	Index index =
		ProcessDXLTblDescr(table_descr, &base_table_context, acl_mode);

	m_result_rel_list = gpdb::LAppendInt(m_result_rel_list, index);

	CDXLNode *project_list_dxlnode = (*dml_dxlnode)[0];
	CDXLNode *child_dxlnode = (*dml_dxlnode)[1];

	CDXLTranslateContext child_context(m_mp, false,
									   output_context->GetColIdToParamIdMap());

	Plan *child_plan = TranslateDXLOperatorToPlan(
		child_dxlnode, &child_context, ctxt_translation_prev_siblings);

	CDXLTranslationContextArray *child_contexts =
		GPOS_NEW(m_mp) CDXLTranslationContextArray(m_mp);
	child_contexts->Append(&child_context);

	// translate proj list
	List *dml_target_list =
		TranslateDXLProjList(project_list_dxlnode,
							 nullptr,  // translate context for the base table
							 child_contexts, output_context);

	// pad child plan's target list with NULLs for dropped columns for all DML operator types
	List *target_list_with_dropped_cols =
		CreateTargetListWithNullsForDroppedCols(dml_target_list, md_rel);
	dml_target_list = target_list_with_dropped_cols;

	// Add junk columns to the target list for the 'action', 'ctid',
	// 'gp_segment_id'. The ModifyTable node will find these based
	// on the resnames.
	if (m_cmd_type == CMD_UPDATE && isSplit)
	{
		(void) AddJunkTargetEntryForColId(&dml_target_list, &child_context,
										  phy_dml_dxlop->ActionColId(),
										  "DMLAction");
	}

	if (m_cmd_type == CMD_UPDATE || m_cmd_type == CMD_DELETE)
	{
		AddJunkTargetEntryForColId(&dml_target_list, &child_context,
								   phy_dml_dxlop->GetCtIdColId(), "ctid");
		AddJunkTargetEntryForColId(&dml_target_list, &child_context,
								   phy_dml_dxlop->GetSegmentIdColId(),
								   "gp_segment_id");
	}

	// Add a Result node on top of the child plan, to coerce the target
	// list to match the exact physical layout of the target table,
	// including dropped columns.  Often, the Result node isn't really
	// needed, as the child node could do the projection, but we don't have
	// the information to determine that here. There's a step in the
	// backend optimize_query() function to eliminate unnecessary Results
	// through the plan, hopefully this Result gets eliminated there.
	Result *result = MakeNode(Result);
	Plan *result_plan = &(result->plan);

	result_plan->plan_node_id = m_dxl_to_plstmt_context->GetNextPlanId();
	result_plan->lefttree = child_plan;

	result_plan->targetlist = target_list_with_dropped_cols;
	SetParamIds(result_plan);

	child_plan = (Plan *) result;

	dml->operation = m_cmd_type;
	dml->canSetTag = true;	// FIXME
	dml->nominalRelation = index;
	dml->resultRelations = ListMake1Int(index);
	dml->resultRelIndex = list_length(m_result_rel_list) - 1;
	dml->rootRelation = md_rel->IsPartitioned() ? index : 0;
	dml->plans = ListMake1(child_plan);

	dml->fdwPrivLists = ListMake1(NIL);

	// ORCA plans all updates as split updates
	if (m_cmd_type == CMD_UPDATE)
	{
		dml->isSplitUpdates = ListMake1Int((int) isSplit);
	}

	plan->targetlist = NIL;
	plan->plan_node_id = m_dxl_to_plstmt_context->GetNextPlanId();

	SetParamIds(plan);

	if (m_is_tgt_tbl_distributed)
	{
		PlanSlice *current_slice = m_dxl_to_plstmt_context->GetCurrentSlice();
		current_slice->numsegments = m_num_of_segments;
		current_slice->gangType = GANGTYPE_PRIMARY_WRITER;
	}

	// cleanup
	child_contexts->Release();

	// translate operator costs
	TranslatePlanCosts(dml_dxlnode, plan);

	return (Plan *) dml;
}

//---------------------------------------------------------------------------
//	@function:
//		CTranslatorDXLToPlStmt::TranslateDXLDirectDispatchInfo
//
//	@doc:
//		Translate the direct dispatch info
//
//---------------------------------------------------------------------------
List *
CTranslatorDXLToPlStmt::TranslateDXLDirectDispatchInfo(
	CDXLDirectDispatchInfo *dxl_direct_dispatch_info,
	RangeTblEntry *pRTEHashFuncCal)
{
	if (!optimizer_enable_direct_dispatch ||
		nullptr == dxl_direct_dispatch_info)
	{
		return NIL;
	}

	CDXLDatum2dArray *dispatch_identifier_datum_arrays =
		dxl_direct_dispatch_info->GetDispatchIdentifierDatumArray();

	if (dispatch_identifier_datum_arrays == nullptr ||
		0 == dispatch_identifier_datum_arrays->Size())
	{
		return NIL;
	}

	CDXLDatumArray *dxl_datum_array = (*dispatch_identifier_datum_arrays)[0];
	GPOS_ASSERT(0 < dxl_datum_array->Size());

	const ULONG length = dispatch_identifier_datum_arrays->Size();

	if (dxl_direct_dispatch_info->FContainsRawValues())
	{
		List *segids_list = NIL;
		INT segid;
		Const *const_expr = nullptr;

		for (ULONG ul = 0; ul < length; ul++)
		{
			CDXLDatumArray *dispatch_identifier_datum_array =
				(*dispatch_identifier_datum_arrays)[ul];
			GPOS_ASSERT(1 == dispatch_identifier_datum_array->Size());
			const_expr =
				(Const *) m_translator_dxl_to_scalar->TranslateDXLDatumToScalar(
					(*dispatch_identifier_datum_array)[0]);

			segid = DatumGetInt32(const_expr->constvalue);
			if (segid >= -1 && segid < (INT) m_num_of_segments)
			{
				segids_list = gpdb::LAppendInt(segids_list, segid);
			}
		}

		if (segids_list == NIL && const_expr)
		{
			// If no valid segids were found, and there were items in the
			// dispatch identifier array, then append the last item to behave
			// in same manner as Planner for consistency. Currently this will
			// lead to a FATAL in the backend when we dispatch.
			segids_list = gpdb::LAppendInt(segids_list, segid);
		}
		return segids_list;
	}

	ULONG hash_code = GetDXLDatumGPDBHash(dxl_datum_array, pRTEHashFuncCal);
	for (ULONG ul = 0; ul < length; ul++)
	{
		CDXLDatumArray *dispatch_identifier_datum_array =
			(*dispatch_identifier_datum_arrays)[ul];
		GPOS_ASSERT(0 < dispatch_identifier_datum_array->Size());
		ULONG hash_code_new = GetDXLDatumGPDBHash(
			dispatch_identifier_datum_array, pRTEHashFuncCal);

		if (hash_code != hash_code_new)
		{
			// values don't hash to the same segment
			return NIL;
		}
	}

	List *segids_list = gpdb::LAppendInt(NIL, hash_code);
	return segids_list;
}

//---------------------------------------------------------------------------
//	@function:
//		CTranslatorDXLToPlStmt::GetDXLDatumGPDBHash
//
//	@doc:
//		Hash a DXL datum
//
//---------------------------------------------------------------------------
ULONG
CTranslatorDXLToPlStmt::GetDXLDatumGPDBHash(CDXLDatumArray *dxl_datum_array,
											RangeTblEntry *pRTEHashFuncCal)
{
	List *consts_list = NIL;
	Oid *hashfuncs;

	const ULONG length = dxl_datum_array->Size();

	if (pRTEHashFuncCal != nullptr)
	{
		// If we have one unique RTE in FROM clause,
		// then we do direct dispatch based on the distribution policy

		gpdb::RelationWrapper rel = gpdb::GetRelation(pRTEHashFuncCal->relid);
		GPOS_ASSERT(rel);
		GpPolicy *policy = rel->rd_cdbpolicy;
		int policy_nattrs = policy->nattrs;
		TupleDesc desc = rel->rd_att;
		Oid *opclasses = policy->opclasses;
		hashfuncs = (Oid *) gpdb::GPDBAlloc(policy_nattrs * sizeof(Oid));

		for (int i = 0; i < policy_nattrs; i++)
		{
			AttrNumber attnum = policy->attrs[i];
			Oid typeoid = desc->attrs[attnum - 1].atttypid;
			Oid opfamily;

			opfamily = gpdb::GetOpclassFamily(opclasses[i]);
			hashfuncs[i] = gpdb::GetHashProcInOpfamily(opfamily, typeoid);
		}
		for (ULONG ul = 0; ul < length; ul++)
		{
			CDXLDatum *datum_dxl = (*dxl_datum_array)[ul];
			Const *const_expr =
				(Const *) m_translator_dxl_to_scalar->TranslateDXLDatumToScalar(
					datum_dxl);
			consts_list = gpdb::LAppend(consts_list, const_expr);
		}
	}
	else
	{
		// If we have multiple tables in the "from" clause,
		// we calculate hashfunction based on the consttype

		hashfuncs = (Oid *) gpdb::GPDBAlloc(length * sizeof(Oid));
		for (ULONG ul = 0; ul < length; ul++)
		{
			CDXLDatum *datum_dxl = (*dxl_datum_array)[ul];

			Const *const_expr =
				(Const *) m_translator_dxl_to_scalar->TranslateDXLDatumToScalar(
					datum_dxl);
			consts_list = gpdb::LAppend(consts_list, const_expr);
			hashfuncs[ul] =
				m_dxl_to_plstmt_context->GetDistributionHashFuncForType(
					const_expr->consttype);
		}
	}

	ULONG hash =
		gpdb::CdbHashConstList(consts_list, m_num_of_segments, hashfuncs);

	gpdb::ListFreeDeep(consts_list);
	gpdb::GPDBFree(hashfuncs);

	return hash;
}

//---------------------------------------------------------------------------
//	@function:
//		CTranslatorDXLToPlStmt::TranslateDXLSplit
//
//	@doc:
//		Translates a DXL Split node
//
//---------------------------------------------------------------------------
Plan *
CTranslatorDXLToPlStmt::TranslateDXLSplit(
	const CDXLNode *split_dxlnode, CDXLTranslateContext *output_context,
	CDXLTranslationContextArray *ctxt_translation_prev_siblings)
{
	CDXLPhysicalSplit *phy_split_dxlop =
		CDXLPhysicalSplit::Cast(split_dxlnode->GetOperator());

	// create SplitUpdate node
	SplitUpdate *split = MakeNode(SplitUpdate);
	Plan *plan = &(split->plan);

	CDXLNode *project_list_dxlnode = (*split_dxlnode)[0];
	CDXLNode *child_dxlnode = (*split_dxlnode)[1];

	CDXLTranslateContext child_context(m_mp, false,
									   output_context->GetColIdToParamIdMap());

	Plan *child_plan = TranslateDXLOperatorToPlan(
		child_dxlnode, &child_context, ctxt_translation_prev_siblings);

	CDXLTranslationContextArray *child_contexts =
		GPOS_NEW(m_mp) CDXLTranslationContextArray(m_mp);
	child_contexts->Append(&child_context);

	// translate proj list and filter
	plan->targetlist =
		TranslateDXLProjList(project_list_dxlnode,
							 nullptr,  // translate context for the base table
							 child_contexts, output_context);

	// translate delete and insert columns
	ULongPtrArray *deletion_colid_array =
		phy_split_dxlop->GetDeletionColIdArray();
	ULongPtrArray *insertion_colid_array =
		phy_split_dxlop->GetInsertionColIdArray();

	GPOS_ASSERT(insertion_colid_array->Size() == deletion_colid_array->Size());

	split->deleteColIdx = CTranslatorUtils::ConvertColidToAttnos(
		deletion_colid_array, &child_context);
	split->insertColIdx = CTranslatorUtils::ConvertColidToAttnos(
		insertion_colid_array, &child_context);

	const TargetEntry *te_action_col =
		output_context->GetTargetEntry(phy_split_dxlop->ActionColId());

	if (nullptr == te_action_col)
	{
		GPOS_RAISE(gpdxl::ExmaDXL, gpdxl::ExmiDXL2PlStmtAttributeNotFound,
				   phy_split_dxlop->ActionColId());
	}

	split->actionColIdx = te_action_col->resno;

	plan->lefttree = child_plan;
	plan->plan_node_id = m_dxl_to_plstmt_context->GetNextPlanId();

	SetParamIds(plan);

	// cleanup
	child_contexts->Release();

	// translate operator costs
	TranslatePlanCosts(split_dxlnode, plan);

	return (Plan *) split;
}

//---------------------------------------------------------------------------
//	@function:
//		CTranslatorDXLToPlStmt::TranslateDXLAssert
//
//	@doc:
//		Translate DXL assert node into GPDB assert plan node
//
//---------------------------------------------------------------------------
Plan *
CTranslatorDXLToPlStmt::TranslateDXLAssert(
	const CDXLNode *assert_dxlnode, CDXLTranslateContext *output_context,
	CDXLTranslationContextArray *ctxt_translation_prev_siblings)
{
	// create assert plan node
	AssertOp *assert_node = MakeNode(AssertOp);

	Plan *plan = &(assert_node->plan);
	plan->plan_node_id = m_dxl_to_plstmt_context->GetNextPlanId();

	CDXLPhysicalAssert *assert_dxlop =
		CDXLPhysicalAssert::Cast(assert_dxlnode->GetOperator());

	// translate error code into the its internal GPDB representation
	const CHAR *error_code = assert_dxlop->GetSQLState();
	GPOS_ASSERT(GPOS_SQLSTATE_LENGTH == clib::Strlen(error_code));

	assert_node->errcode =
		MAKE_SQLSTATE(error_code[0], error_code[1], error_code[2],
					  error_code[3], error_code[4]);
	CDXLNode *filter_dxlnode =
		(*assert_dxlnode)[CDXLPhysicalAssert::EdxlassertIndexFilter];

	assert_node->errmessage =
		CTranslatorUtils::GetAssertErrorMsgs(filter_dxlnode);

	// translate operator costs
	TranslatePlanCosts(assert_dxlnode, plan);

	CDXLTranslateContext child_context(m_mp, false,
									   output_context->GetColIdToParamIdMap());

	// translate child plan
	CDXLNode *child_dxlnode =
		(*assert_dxlnode)[CDXLPhysicalAssert::EdxlassertIndexChild];
	Plan *child_plan = TranslateDXLOperatorToPlan(
		child_dxlnode, &child_context, ctxt_translation_prev_siblings);

	GPOS_ASSERT(nullptr != child_plan && "child plan cannot be NULL");

	assert_node->plan.lefttree = child_plan;

	CDXLNode *project_list_dxlnode =
		(*assert_dxlnode)[CDXLPhysicalAssert::EdxlassertIndexProjList];

	CDXLTranslationContextArray *child_contexts =
		GPOS_NEW(m_mp) CDXLTranslationContextArray(m_mp);
	child_contexts->Append(&child_context);

	// translate proj list
	plan->targetlist =
		TranslateDXLProjList(project_list_dxlnode,
							 nullptr,  // translate context for the base table
							 child_contexts, output_context);

	// translate assert constraints
	plan->qual = TranslateDXLAssertConstraints(filter_dxlnode, output_context,
											   child_contexts);

	GPOS_ASSERT(gpdb::ListLength(plan->qual) ==
				gpdb::ListLength(assert_node->errmessage));
	SetParamIds(plan);

	// cleanup
	child_contexts->Release();

	return (Plan *) assert_node;
}

//---------------------------------------------------------------------------
//	@function:
//		CTranslatorDXLToPlStmt::ProcessDXLTblDescr
//
//	@doc:
//		Translates a DXL table descriptor into a range table entry and stores
//		it in m_dxl_to_plstmt_context if it's needed (in case of DML operations
//		there is more than one table descriptors which point to the result
//		relation, so if rte was alredy translated, this rte will be updated and
//		index of this rte at m_dxl_to_plstmt_context->m_rtable_entries_list
//		(shortened as "rte_list"), will be returned, if the rte wasn't
//		translated, the newly created rte will be appended to rte_list and it's
//		index returned). Also this function fills base_table_context for the
//		mapping from colids to index attnos instead of table attnos.
//		Returns index of translated range table entry at the rte_list.
//
//---------------------------------------------------------------------------
Index
CTranslatorDXLToPlStmt::ProcessDXLTblDescr(
	const CDXLTableDescr *table_descr,
	CDXLTranslateContextBaseTable *base_table_context, AclMode acl_mode)
{
	GPOS_ASSERT(nullptr != table_descr);

	BOOL rte_was_translated = false;
	Index index = m_dxl_to_plstmt_context->GetRTEIndexByTableDescr(
		table_descr, &rte_was_translated);

	const IMDRelation *md_rel = m_md_accessor->RetrieveRel(table_descr->MDId());
	const ULONG num_of_non_sys_cols =
		CTranslatorUtils::GetNumNonSystemColumns(md_rel);

	// get oid for table
	Oid oid = CMDIdGPDB::CastMdid(table_descr->MDId())->Oid();
	GPOS_ASSERT(InvalidOid != oid);

	// save oid and range index in translation context
	base_table_context->SetOID(oid);
	base_table_context->SetRelIndex(index);

	// save mapping col id -> index in translate context
	const ULONG arity = table_descr->Arity();
	for (ULONG ul = 0; ul < arity; ++ul)
	{
		const CDXLColDescr *dxl_col_descr = table_descr->GetColumnDescrAt(ul);
		GPOS_ASSERT(nullptr != dxl_col_descr);

		INT attno = dxl_col_descr->AttrNum();
		GPOS_ASSERT(0 != attno);

		(void) base_table_context->InsertMapping(dxl_col_descr->Id(), attno);
	}

	// descriptor was already processed, and translated RTE is stored at
	// context rtable list (only update required perms of this rte is needed)
	if (rte_was_translated)
	{
		RangeTblEntry *rte = m_dxl_to_plstmt_context->GetRTEByIndex(index);
		GPOS_ASSERT(nullptr != rte);
		rte->requiredPerms |= acl_mode;
		return index;
	}

	// create a new RTE (and it's alias) and store it at context rtable list
	RangeTblEntry *rte = MakeNode(RangeTblEntry);
	rte->rtekind = RTE_RELATION;
	rte->relid = oid;
	rte->checkAsUser = table_descr->GetExecuteAsUserId();
	rte->requiredPerms |= acl_mode;
	rte->rellockmode = table_descr->LockMode();

	Alias *alias = MakeNode(Alias);
	alias->colnames = NIL;

	// get table alias
	alias->aliasname = CTranslatorUtils::CreateMultiByteCharStringFromWCString(
		table_descr->MdName()->GetMDName()->GetBuffer());

	// get column names
	INT last_attno = 0;
	for (ULONG ul = 0; ul < arity; ++ul)
	{
		const CDXLColDescr *dxl_col_descr = table_descr->GetColumnDescrAt(ul);
		INT attno = dxl_col_descr->AttrNum();

		if (0 < attno)
		{
			// if attno > last_attno + 1, there were dropped attributes
			// add those to the RTE as they are required by GPDB
			for (INT dropped_col_attno = last_attno + 1;
				 dropped_col_attno < attno; dropped_col_attno++)
			{
				Value *val_dropped_colname = gpdb::MakeStringValue(PStrDup(""));
				alias->colnames =
					gpdb::LAppend(alias->colnames, val_dropped_colname);
			}

			// non-system attribute
			CHAR *col_name_char_array =
				CTranslatorUtils::CreateMultiByteCharStringFromWCString(
					dxl_col_descr->MdName()->GetMDName()->GetBuffer());
			Value *val_colname = gpdb::MakeStringValue(col_name_char_array);

			alias->colnames = gpdb::LAppend(alias->colnames, val_colname);
			last_attno = attno;
		}
	}

	// if there are any dropped columns at the end, add those too to the RangeTblEntry
	for (ULONG ul = last_attno + 1; ul <= num_of_non_sys_cols; ul++)
	{
		Value *val_dropped_colname = gpdb::MakeStringValue(PStrDup(""));
		alias->colnames = gpdb::LAppend(alias->colnames, val_dropped_colname);
	}

	rte->eref = alias;

	m_dxl_to_plstmt_context->AddRTE(rte);

	return index;
}

//---------------------------------------------------------------------------
//	@function:
//		CTranslatorDXLToPlStmt::TranslateDXLProjList
//
//	@doc:
//		Translates a DXL projection list node into a target list.
//		For base table projection lists, the caller should provide a base table
//		translation context with table oid, rtable index and mappings for the columns.
//		For other nodes translate_ctxt_left and pdxltrctxRight give
//		the mappings of column ids to target entries in the corresponding child nodes
//		for resolving the origin of the target entries
//
//---------------------------------------------------------------------------
List *
CTranslatorDXLToPlStmt::TranslateDXLProjList(
	const CDXLNode *project_list_dxlnode,
	const CDXLTranslateContextBaseTable *base_table_context,
	CDXLTranslationContextArray *child_contexts,
	CDXLTranslateContext *output_context)
{
	if (nullptr == project_list_dxlnode)
	{
		return nullptr;
	}

	List *target_list = NIL;

	// translate each DXL project element into a target entry
	const ULONG arity = project_list_dxlnode->Arity();
	for (ULONG ul = 0; ul < arity; ++ul)
	{
		CDXLNode *proj_elem_dxlnode = (*project_list_dxlnode)[ul];
		GPOS_ASSERT(EdxlopScalarProjectElem ==
					proj_elem_dxlnode->GetOperator()->GetDXLOperator());
		CDXLScalarProjElem *sc_proj_elem_dxlop =
			CDXLScalarProjElem::Cast(proj_elem_dxlnode->GetOperator());
		GPOS_ASSERT(1 == proj_elem_dxlnode->Arity());

		// translate proj element expression
		CDXLNode *expr_dxlnode = (*proj_elem_dxlnode)[0];

		CMappingColIdVarPlStmt colid_var_mapping =
			CMappingColIdVarPlStmt(m_mp, base_table_context, child_contexts,
								   output_context, m_dxl_to_plstmt_context);

		Expr *expr = m_translator_dxl_to_scalar->TranslateDXLToScalar(
			expr_dxlnode, &colid_var_mapping);

		GPOS_ASSERT(nullptr != expr);

		TargetEntry *target_entry = MakeNode(TargetEntry);
		target_entry->expr = expr;
		target_entry->resname =
			CTranslatorUtils::CreateMultiByteCharStringFromWCString(
				sc_proj_elem_dxlop->GetMdNameAlias()->GetMDName()->GetBuffer());
		target_entry->resno = (AttrNumber)(ul + 1);

		if (IsA(expr, Var))
		{
			// check the origin of the left or the right side
			// of the current operator and if it is derived from a base relation,
			// set resorigtbl and resorigcol appropriately

			if (nullptr != base_table_context)
			{
				// translating project list of a base table
				target_entry->resorigtbl = base_table_context->GetOid();
				target_entry->resorigcol = ((Var *) expr)->varattno;
			}
			else
			{
				// not translating a base table proj list: variable must come from
				// the left or right child of the operator

				GPOS_ASSERT(nullptr != child_contexts);
				GPOS_ASSERT(0 != child_contexts->Size());
				ULONG colid = CDXLScalarIdent::Cast(expr_dxlnode->GetOperator())
								  ->GetDXLColRef()
								  ->Id();

				const CDXLTranslateContext *translate_ctxt_left =
					(*child_contexts)[0];
				GPOS_ASSERT(nullptr != translate_ctxt_left);
				const TargetEntry *pteOriginal =
					translate_ctxt_left->GetTargetEntry(colid);

				if (nullptr == pteOriginal)
				{
					// variable not found on the left side
					GPOS_ASSERT(2 == child_contexts->Size());
					const CDXLTranslateContext *pdxltrctxRight =
						(*child_contexts)[1];

					GPOS_ASSERT(nullptr != pdxltrctxRight);
					pteOriginal = pdxltrctxRight->GetTargetEntry(colid);
				}

				if (nullptr == pteOriginal)
				{
					GPOS_RAISE(gpdxl::ExmaDXL,
							   gpdxl::ExmiDXL2PlStmtAttributeNotFound, colid);
				}
				target_entry->resorigtbl = pteOriginal->resorigtbl;
				target_entry->resorigcol = pteOriginal->resorigcol;
			}
		}

		// add column mapping to output translation context
		output_context->InsertMapping(sc_proj_elem_dxlop->Id(), target_entry);

		target_list = gpdb::LAppend(target_list, target_entry);
	}

	return target_list;
}

//---------------------------------------------------------------------------
//	@function:
//		CTranslatorDXLToPlStmt::CreateTargetListWithNullsForDroppedCols
//
//	@doc:
//		Construct the target list for a DML statement by adding NULL elements
//		for dropped columns
//
//---------------------------------------------------------------------------
List *
CTranslatorDXLToPlStmt::CreateTargetListWithNullsForDroppedCols(
	List *target_list, const IMDRelation *md_rel)
{
	GPOS_ASSERT(nullptr != target_list);
	GPOS_ASSERT(gpdb::ListLength(target_list) <= md_rel->ColumnCount());

	List *result_list = NIL;
	ULONG last_tgt_elem = 0;
	ULONG resno = 1;

	const ULONG num_of_rel_cols = md_rel->ColumnCount();

	for (ULONG ul = 0; ul < num_of_rel_cols; ul++)
	{
		const IMDColumn *md_col = md_rel->GetMdCol(ul);

		if (md_col->IsSystemColumn())
		{
			continue;
		}

		Expr *expr = nullptr;
		if (md_col->IsDropped())
		{
			// add a NULL element
			OID oid_type = CMDIdGPDB::CastMdid(
							   m_md_accessor->PtMDType<IMDTypeInt4>()->MDId())
							   ->Oid();

			expr = (Expr *) gpdb::MakeNULLConst(oid_type);
		}
		else
		{
			TargetEntry *target_entry =
				(TargetEntry *) gpdb::ListNth(target_list, last_tgt_elem);
			expr = (Expr *) gpdb::CopyObject(target_entry->expr);
			last_tgt_elem++;
		}

		CHAR *name_str =
			CTranslatorUtils::CreateMultiByteCharStringFromWCString(
				md_col->Mdname().GetMDName()->GetBuffer());
		TargetEntry *te_new =
			gpdb::MakeTargetEntry(expr, resno, name_str, false /*resjunk*/);
		result_list = gpdb::LAppend(result_list, te_new);
		resno++;
	}

	return result_list;
}

//---------------------------------------------------------------------------
//	@function:
//		CTranslatorDXLToPlStmt::TranslateDXLProjectListToHashTargetList
//
//	@doc:
//		Create a target list for the hash node of a hash join plan node by creating a list
//		of references to the elements in the child project list
//
//---------------------------------------------------------------------------
List *
CTranslatorDXLToPlStmt::TranslateDXLProjectListToHashTargetList(
	const CDXLNode *project_list_dxlnode, CDXLTranslateContext *child_context,
	CDXLTranslateContext *output_context)
{
	List *target_list = NIL;
	const ULONG arity = project_list_dxlnode->Arity();
	for (ULONG ul = 0; ul < arity; ul++)
	{
		CDXLNode *proj_elem_dxlnode = (*project_list_dxlnode)[ul];
		CDXLScalarProjElem *sc_proj_elem_dxlop =
			CDXLScalarProjElem::Cast(proj_elem_dxlnode->GetOperator());

		const TargetEntry *te_child =
			child_context->GetTargetEntry(sc_proj_elem_dxlop->Id());
		if (nullptr == te_child)
		{
			GPOS_RAISE(gpdxl::ExmaDXL, gpdxl::ExmiDXL2PlStmtAttributeNotFound,
					   sc_proj_elem_dxlop->Id());
		}

		// get type oid for project element's expression
		GPOS_ASSERT(1 == proj_elem_dxlnode->Arity());

		// find column type
		OID oid_type = gpdb::ExprType((Node *) te_child->expr);
		INT type_modifier = gpdb::ExprTypeMod((Node *) te_child->expr);

		// find the original varno and attno for this column
		Index idx_varnoold = 0;
		AttrNumber attno_old = 0;

		if (IsA(te_child->expr, Var))
		{
			Var *pv = (Var *) te_child->expr;
			idx_varnoold = pv->varnoold;
			attno_old = pv->varoattno;
		}
		else
		{
			idx_varnoold = OUTER_VAR;
			attno_old = te_child->resno;
		}

		// create a Var expression for this target list entry expression
		Var *var =
			gpdb::MakeVar(OUTER_VAR, te_child->resno, oid_type, type_modifier,
						  0	 // varlevelsup
			);

		// set old varno and varattno since makeVar does not set them
		var->varnoold = idx_varnoold;
		var->varoattno = attno_old;

		CHAR *resname = CTranslatorUtils::CreateMultiByteCharStringFromWCString(
			sc_proj_elem_dxlop->GetMdNameAlias()->GetMDName()->GetBuffer());

		TargetEntry *target_entry =
			gpdb::MakeTargetEntry((Expr *) var, (AttrNumber)(ul + 1), resname,
								  false	 // resjunk
			);

		target_list = gpdb::LAppend(target_list, target_entry);
		output_context->InsertMapping(sc_proj_elem_dxlop->Id(), target_entry);
	}

	return target_list;
}

//---------------------------------------------------------------------------
//	@function:
//		CTranslatorDXLToPlStmt::TranslateDXLFilterToQual
//
//	@doc:
//		Translates a DXL filter node into a Qual list.
//
//---------------------------------------------------------------------------
List *
CTranslatorDXLToPlStmt::TranslateDXLFilterToQual(
	const CDXLNode *filter_dxlnode,
	const CDXLTranslateContextBaseTable *base_table_context,
	CDXLTranslationContextArray *child_contexts,
	CDXLTranslateContext *output_context)
{
	const ULONG arity = filter_dxlnode->Arity();
	if (0 == arity)
	{
		return NIL;
	}

	GPOS_ASSERT(1 == arity);

	CDXLNode *filter_cond_dxlnode = (*filter_dxlnode)[0];
	GPOS_ASSERT(CTranslatorDXLToScalar::HasBoolResult(filter_cond_dxlnode,
													  m_md_accessor));

	return TranslateDXLScCondToQual(filter_cond_dxlnode, base_table_context,
									child_contexts, output_context);
}

//---------------------------------------------------------------------------
//	@function:
//		CTranslatorDXLToPlStmt::TranslateDXLScCondToQual
//
//	@doc:
//		Translates a DXL scalar condition node node into a Qual list.
//
//---------------------------------------------------------------------------
List *
CTranslatorDXLToPlStmt::TranslateDXLScCondToQual(
	const CDXLNode *condition_dxlnode,
	const CDXLTranslateContextBaseTable *base_table_context,
	CDXLTranslationContextArray *child_contexts,
	CDXLTranslateContext *output_context)
{
	List *quals_list = NIL;

	GPOS_ASSERT(CTranslatorDXLToScalar::HasBoolResult(
		const_cast<CDXLNode *>(condition_dxlnode), m_md_accessor));

	CMappingColIdVarPlStmt colid_var_mapping =
		CMappingColIdVarPlStmt(m_mp, base_table_context, child_contexts,
							   output_context, m_dxl_to_plstmt_context);

	Expr *expr = m_translator_dxl_to_scalar->TranslateDXLToScalar(
		condition_dxlnode, &colid_var_mapping);

	quals_list = gpdb::LAppend(quals_list, expr);

	return quals_list;
}

//---------------------------------------------------------------------------
//	@function:
//		CTranslatorDXLToPlStmt::TranslatePlanCosts
//
//	@doc:
//		Translates DXL plan costs into the GPDB cost variables
//
//---------------------------------------------------------------------------
void
CTranslatorDXLToPlStmt::TranslatePlanCosts(const CDXLNode *dxlnode, Plan *plan)
{
	CDXLOperatorCost *costs =
		CDXLPhysicalProperties::PdxlpropConvert(dxlnode->GetProperties())
			->GetDXLOperatorCost();

	plan->startup_cost = CostFromStr(costs->GetStartUpCostStr());
	plan->total_cost = CostFromStr(costs->GetTotalCostStr());
	plan->plan_width = CTranslatorUtils::GetIntFromStr(costs->GetWidthStr());

	// In the Postgres planner, the estimates on each node are per QE
	// process, whereas the row estimates in GPORCA are global, across all
	// processes. Divide the row count estimate by the number of segments
	// executing it.
	plan->plan_rows =
		ceil(CostFromStr(costs->GetRowsOutStr()) /
			 m_dxl_to_plstmt_context->GetCurrentSlice()->numsegments);
}

//---------------------------------------------------------------------------
//	@function:
//		CTranslatorDXLToPlStmt::TranslateProjListAndFilter
//
//	@doc:
//		Translates DXL proj list and filter into GPDB's target and qual lists,
//		respectively
//
//---------------------------------------------------------------------------
void
CTranslatorDXLToPlStmt::TranslateProjListAndFilter(
	const CDXLNode *project_list_dxlnode, const CDXLNode *filter_dxlnode,
	const CDXLTranslateContextBaseTable *base_table_context,
	CDXLTranslationContextArray *child_contexts, List **targetlist_out,
	List **qual_out, CDXLTranslateContext *output_context)
{
	// translate proj list
	*targetlist_out = TranslateDXLProjList(
		project_list_dxlnode,
		base_table_context,	 // base table translation context
		child_contexts, output_context);

	// translate filter
	*qual_out = TranslateDXLFilterToQual(
		filter_dxlnode,
		base_table_context,	 // base table translation context
		child_contexts, output_context);
}


//---------------------------------------------------------------------------
//	@function:
//		CTranslatorDXLToPlStmt::TranslateHashExprList
//
//	@doc:
//		Translates DXL hash expression list in a redistribute motion node into
//		GPDB's hash expression and expression types lists, respectively
//
//---------------------------------------------------------------------------
void
CTranslatorDXLToPlStmt::TranslateHashExprList(
	const CDXLNode *hash_expr_list_dxlnode,
	const CDXLTranslateContext *child_context, List **hash_expr_out_list,
	List **hash_expr_opfamilies_out_list, CDXLTranslateContext *output_context)
{
	GPOS_ASSERT(NIL == *hash_expr_out_list);
	GPOS_ASSERT(NIL == *hash_expr_opfamilies_out_list);

	List *hash_expr_list = NIL;

	CDXLTranslationContextArray *child_contexts =
		GPOS_NEW(m_mp) CDXLTranslationContextArray(m_mp);
	child_contexts->Append(child_context);

	const ULONG arity = hash_expr_list_dxlnode->Arity();
	for (ULONG ul = 0; ul < arity; ul++)
	{
		CDXLNode *hash_expr_dxlnode = (*hash_expr_list_dxlnode)[ul];

		GPOS_ASSERT(1 == hash_expr_dxlnode->Arity());
		CDXLNode *expr_dxlnode = (*hash_expr_dxlnode)[0];

		CMappingColIdVarPlStmt colid_var_mapping =
			CMappingColIdVarPlStmt(m_mp, nullptr, child_contexts,
								   output_context, m_dxl_to_plstmt_context);

		Expr *expr = m_translator_dxl_to_scalar->TranslateDXLToScalar(
			expr_dxlnode, &colid_var_mapping);

		hash_expr_list = gpdb::LAppend(hash_expr_list, expr);

		GPOS_ASSERT((ULONG) gpdb::ListLength(hash_expr_list) == ul + 1);
	}

	List *hash_expr_opfamilies = NIL;
	if (GPOS_FTRACE(EopttraceConsiderOpfamiliesForDistribution))
	{
		for (ULONG ul = 0; ul < arity; ul++)
		{
			CDXLNode *hash_expr_dxlnode = (*hash_expr_list_dxlnode)[ul];
			CDXLScalarHashExpr *hash_expr_dxlop =
				CDXLScalarHashExpr::Cast(hash_expr_dxlnode->GetOperator());
			const IMDId *opfamily = hash_expr_dxlop->MdidOpfamily();
			hash_expr_opfamilies = gpdb::LAppendOid(
				hash_expr_opfamilies, CMDIdGPDB::CastMdid(opfamily)->Oid());
		}
	}

	*hash_expr_out_list = hash_expr_list;
	*hash_expr_opfamilies_out_list = hash_expr_opfamilies;

	// cleanup
	child_contexts->Release();
}

//---------------------------------------------------------------------------
//	@function:
//		CTranslatorDXLToPlStmt::TranslateSortCols
//
//	@doc:
//		Translates DXL sorting columns list into GPDB's arrays of sorting attribute numbers,
//		and sorting operator ids, respectively.
//		The two arrays must be allocated by the caller.
//
//---------------------------------------------------------------------------
void
CTranslatorDXLToPlStmt::TranslateSortCols(
	const CDXLNode *sort_col_list_dxl,
	const CDXLTranslateContext *child_context, AttrNumber *att_no_sort_colids,
	Oid *sort_op_oids, Oid *sort_collations_oids, bool *is_nulls_first)
{
	const ULONG arity = sort_col_list_dxl->Arity();
	for (ULONG ul = 0; ul < arity; ul++)
	{
		CDXLNode *sort_col_dxlnode = (*sort_col_list_dxl)[ul];
		CDXLScalarSortCol *sc_sort_col_dxlop =
			CDXLScalarSortCol::Cast(sort_col_dxlnode->GetOperator());

		ULONG sort_colid = sc_sort_col_dxlop->GetColId();
		const TargetEntry *te_sort_col =
			child_context->GetTargetEntry(sort_colid);
		if (nullptr == te_sort_col)
		{
			GPOS_RAISE(gpdxl::ExmaDXL, gpdxl::ExmiDXL2PlStmtAttributeNotFound,
					   sort_colid);
		}

		att_no_sort_colids[ul] = te_sort_col->resno;
		sort_op_oids[ul] =
			CMDIdGPDB::CastMdid(sc_sort_col_dxlop->GetMdIdSortOp())->Oid();
		if (sort_collations_oids)
		{
			sort_collations_oids[ul] =
				gpdb::ExprCollation((Node *) te_sort_col->expr);
		}
		is_nulls_first[ul] = sc_sort_col_dxlop->IsSortedNullsFirst();
	}
}

//---------------------------------------------------------------------------
//	@function:
//		CTranslatorDXLToPlStmt::CostFromStr
//
//	@doc:
//		Parses a cost value from a string
//
//---------------------------------------------------------------------------
Cost
CTranslatorDXLToPlStmt::CostFromStr(const CWStringBase *str)
{
	CHAR *sz = CTranslatorUtils::CreateMultiByteCharStringFromWCString(
		str->GetBuffer());
	return gpos::clib::Strtod(sz);
}


//---------------------------------------------------------------------------
//	@function:
//		CTranslatorDXLToPlStmt::IsTgtTblDistributed
//
//	@doc:
//		Check if given operator is a DML on a distributed table
//
//---------------------------------------------------------------------------
BOOL
CTranslatorDXLToPlStmt::IsTgtTblDistributed(CDXLOperator *dxlop)
{
	if (EdxlopPhysicalDML != dxlop->GetDXLOperator())
	{
		return false;
	}

	CDXLPhysicalDML *phy_dml_dxlop = CDXLPhysicalDML::Cast(dxlop);
	IMDId *mdid = phy_dml_dxlop->GetDXLTableDescr()->MDId();

	return IMDRelation::EreldistrMasterOnly !=
		   m_md_accessor->RetrieveRel(mdid)->GetRelDistribution();
}

//---------------------------------------------------------------------------
//	@function:
//		CTranslatorDXLToPlStmt::AddJunkTargetEntryForColId
//
//	@doc:
//		Add a new target entry for the given colid to the given target list
//
//---------------------------------------------------------------------------
void
CTranslatorDXLToPlStmt::AddJunkTargetEntryForColId(
	List **target_list, CDXLTranslateContext *dxl_translate_ctxt, ULONG colid,
	const char *resname)
{
	GPOS_ASSERT(nullptr != target_list);

	const TargetEntry *target_entry = dxl_translate_ctxt->GetTargetEntry(colid);

	if (nullptr == target_entry)
	{
		// colid not found in translate context
		GPOS_RAISE(gpdxl::ExmaDXL, gpdxl::ExmiDXL2PlStmtAttributeNotFound,
				   colid);
	}

	// TODO: Oct 29, 2012; see if entry already exists in the target list

	OID expr_oid = gpdb::ExprType((Node *) target_entry->expr);
	INT type_modifier = gpdb::ExprTypeMod((Node *) target_entry->expr);
	Var *var =
		gpdb::MakeVar(OUTER_VAR, target_entry->resno, expr_oid, type_modifier,
					  0	 // varlevelsup
		);
	ULONG resno = gpdb::ListLength(*target_list) + 1;
	CHAR *resname_str = PStrDup(resname);
	TargetEntry *te_new = gpdb::MakeTargetEntry(
		(Expr *) var, resno, resname_str, true /* resjunk */);
	*target_list = gpdb::LAppend(*target_list, te_new);
}

//---------------------------------------------------------------------------
//	@function:
//		CTranslatorDXLToPlStmt::GetGPDBJoinTypeFromDXLJoinType
//
//	@doc:
//		Translates the join type from its DXL representation into the GPDB one
//
//---------------------------------------------------------------------------
JoinType
CTranslatorDXLToPlStmt::GetGPDBJoinTypeFromDXLJoinType(EdxlJoinType join_type)
{
	GPOS_ASSERT(EdxljtSentinel > join_type);

	JoinType jt = JOIN_INNER;

	switch (join_type)
	{
		case EdxljtInner:
			jt = JOIN_INNER;
			break;
		case EdxljtLeft:
			jt = JOIN_LEFT;
			break;
		case EdxljtFull:
			jt = JOIN_FULL;
			break;
		case EdxljtRight:
			jt = JOIN_RIGHT;
			break;
		case EdxljtIn:
			jt = JOIN_SEMI;
			break;
		case EdxljtLeftAntiSemijoin:
			jt = JOIN_ANTI;
			break;
		case EdxljtLeftAntiSemijoinNotIn:
			jt = JOIN_LASJ_NOTIN;
			break;
		default:
			GPOS_ASSERT(!"Unrecognized join type");
	}

	return jt;
}

//---------------------------------------------------------------------------
//	@function:
//		CTranslatorDXLToPlStmt::TranslateDXLCtas
//
//	@doc:
//		Sets the vartypmod fields in the target entries of the given target list
//
//---------------------------------------------------------------------------
void
CTranslatorDXLToPlStmt::SetVarTypMod(const CDXLPhysicalCTAS *phy_ctas_dxlop,
									 List *target_list)
{
	GPOS_ASSERT(nullptr != target_list);

	IntPtrArray *var_type_mod_array = phy_ctas_dxlop->GetVarTypeModArray();
	GPOS_ASSERT(var_type_mod_array->Size() == gpdb::ListLength(target_list));

	ULONG ul = 0;
	ListCell *lc = nullptr;
	ForEach(lc, target_list)
	{
		TargetEntry *target_entry = (TargetEntry *) lfirst(lc);
		GPOS_ASSERT(IsA(target_entry, TargetEntry));

		if (IsA(target_entry->expr, Var))
		{
			Var *var = (Var *) target_entry->expr;
			var->vartypmod = *(*var_type_mod_array)[ul];
		}
		++ul;
	}
}

//---------------------------------------------------------------------------
//	@function:
//		CTranslatorDXLToPlStmt::TranslateDXLCtas
//
//	@doc:
//		Translates a DXL CTAS node
//
//---------------------------------------------------------------------------
Plan *
CTranslatorDXLToPlStmt::TranslateDXLCtas(
	const CDXLNode *ctas_dxlnode, CDXLTranslateContext *output_context,
	CDXLTranslationContextArray *ctxt_translation_prev_siblings)
{
	CDXLPhysicalCTAS *phy_ctas_dxlop =
		CDXLPhysicalCTAS::Cast(ctas_dxlnode->GetOperator());
	CDXLNode *project_list_dxlnode = (*ctas_dxlnode)[0];
	CDXLNode *child_dxlnode = (*ctas_dxlnode)[1];

	GPOS_ASSERT(
		nullptr ==
		phy_ctas_dxlop->GetDxlCtasStorageOption()->GetDXLCtasOptionArray());

	CDXLTranslateContext child_context(m_mp, false,
									   output_context->GetColIdToParamIdMap());

	Plan *plan = TranslateDXLOperatorToPlan(child_dxlnode, &child_context,
											ctxt_translation_prev_siblings);

	// fix target list to match the required column names
	CDXLTranslationContextArray *child_contexts =
		GPOS_NEW(m_mp) CDXLTranslationContextArray(m_mp);
	child_contexts->Append(&child_context);

	List *target_list = TranslateDXLProjList(project_list_dxlnode,
											 nullptr,  // base_table_context
											 child_contexts, output_context);
	SetVarTypMod(phy_ctas_dxlop, target_list);

	SetParamIds(plan);

	// cleanup
	child_contexts->Release();


	// translate operator costs
	TranslatePlanCosts(ctas_dxlnode, plan);

	//IntoClause *into_clause = TranslateDXLPhyCtasToIntoClause(phy_ctas_dxlop);
	IntoClause *into_clause = nullptr;
	GpPolicy *distr_policy =
		TranslateDXLPhyCtasToDistrPolicy(phy_ctas_dxlop, target_list);
	m_dxl_to_plstmt_context->AddCtasInfo(into_clause, distr_policy);

	GPOS_ASSERT(IMDRelation::EreldistrMasterOnly !=
				phy_ctas_dxlop->Ereldistrpolicy());

	m_is_tgt_tbl_distributed = true;

	// Add a result node on top with the correct projection list
	Result *result = MakeNode(Result);
	Plan *result_plan = &(result->plan);
	result_plan->plan_node_id = m_dxl_to_plstmt_context->GetNextPlanId();
	result_plan->lefttree = plan;

	result_plan->targetlist = target_list;
	SetParamIds(result_plan);

	plan = (Plan *) result;

	return (Plan *) plan;
}

//---------------------------------------------------------------------------
//	@function:
//		CTranslatorDXLToPlStmt::TranslateDXLPhyCtasToIntoClause
//
//	@doc:
//		Translates a DXL CTAS into clause
//
//---------------------------------------------------------------------------
IntoClause *
CTranslatorDXLToPlStmt::TranslateDXLPhyCtasToIntoClause(
	const CDXLPhysicalCTAS *phy_ctas_dxlop)
{
	IntoClause *into_clause = MakeNode(IntoClause);
	into_clause->rel = MakeNode(RangeVar);
	/* GPDB_91_MERGE_FIXME: what about unlogged? */
	into_clause->rel->relpersistence = phy_ctas_dxlop->IsTemporary()
										   ? RELPERSISTENCE_TEMP
										   : RELPERSISTENCE_PERMANENT;
	into_clause->rel->relname =
		CTranslatorUtils::CreateMultiByteCharStringFromWCString(
			phy_ctas_dxlop->MdName()->GetMDName()->GetBuffer());
	into_clause->rel->schemaname = nullptr;
	if (nullptr != phy_ctas_dxlop->GetMdNameSchema())
	{
		into_clause->rel->schemaname =
			CTranslatorUtils::CreateMultiByteCharStringFromWCString(
				phy_ctas_dxlop->GetMdNameSchema()->GetMDName()->GetBuffer());
	}

	CDXLCtasStorageOptions *dxl_ctas_storage_option =
		phy_ctas_dxlop->GetDxlCtasStorageOption();
	if (nullptr != dxl_ctas_storage_option->GetMdNameTableSpace())
	{
		into_clause->tableSpaceName =
			CTranslatorUtils::CreateMultiByteCharStringFromWCString(
				phy_ctas_dxlop->GetDxlCtasStorageOption()
					->GetMdNameTableSpace()
					->GetMDName()
					->GetBuffer());
	}

	into_clause->onCommit =
		(OnCommitAction) dxl_ctas_storage_option->GetOnCommitAction();
	into_clause->options = TranslateDXLCtasStorageOptions(
		dxl_ctas_storage_option->GetDXLCtasOptionArray());

	// get column names
	CDXLColDescrArray *dxl_col_descr_array =
		phy_ctas_dxlop->GetDXLColumnDescrArray();
	const ULONG num_of_cols = dxl_col_descr_array->Size();
	into_clause->colNames = NIL;
	for (ULONG ul = 0; ul < num_of_cols; ++ul)
	{
		const CDXLColDescr *dxl_col_descr = (*dxl_col_descr_array)[ul];

		CHAR *col_name_char_array =
			CTranslatorUtils::CreateMultiByteCharStringFromWCString(
				dxl_col_descr->MdName()->GetMDName()->GetBuffer());

		ColumnDef *col_def = MakeNode(ColumnDef);
		col_def->colname = col_name_char_array;
		col_def->is_local = true;

		// GPDB_91_MERGE_FIXME: collation
		col_def->collClause = nullptr;
		col_def->collOid = gpdb::TypeCollation(
			CMDIdGPDB::CastMdid(dxl_col_descr->MdidType())->Oid());
		into_clause->colNames = gpdb::LAppend(into_clause->colNames, col_def);
	}

	return into_clause;
}

//---------------------------------------------------------------------------
//	@function:
//		CTranslatorDXLToPlStmt::TranslateDXLPhyCtasToDistrPolicy
//
//	@doc:
//		Translates distribution policy given by a physical CTAS operator
//
//---------------------------------------------------------------------------
GpPolicy *
CTranslatorDXLToPlStmt::TranslateDXLPhyCtasToDistrPolicy(
	const CDXLPhysicalCTAS *dxlop, List *target_list)
{
	ULongPtrArray *distr_col_pos_array = dxlop->GetDistrColPosArray();

	const ULONG num_of_distr_cols =
		(distr_col_pos_array == nullptr) ? 0 : distr_col_pos_array->Size();

	ULONG num_of_distr_cols_alloc = 1;
	if (0 < num_of_distr_cols)
	{
		num_of_distr_cols_alloc = num_of_distr_cols;
	}

	// always set numsegments to ALL for CTAS
	GpPolicy *distr_policy =
		gpdb::MakeGpPolicy(POLICYTYPE_PARTITIONED, num_of_distr_cols_alloc,
						   gpdb::GetGPSegmentCount());

	GPOS_ASSERT(IMDRelation::EreldistrHash == dxlop->Ereldistrpolicy() ||
				IMDRelation::EreldistrRandom == dxlop->Ereldistrpolicy() ||
				IMDRelation::EreldistrReplicated == dxlop->Ereldistrpolicy());

	if (IMDRelation::EreldistrReplicated == dxlop->Ereldistrpolicy())
	{
		distr_policy->ptype = POLICYTYPE_REPLICATED;
	}
	else
	{
		distr_policy->ptype = POLICYTYPE_PARTITIONED;
	}

	distr_policy->nattrs = 0;
	if (IMDRelation::EreldistrHash == dxlop->Ereldistrpolicy())
	{
		GPOS_ASSERT(0 < num_of_distr_cols);
		distr_policy->nattrs = num_of_distr_cols;
		IMdIdArray *opclasses = dxlop->GetDistrOpclasses();
		GPOS_ASSERT(opclasses->Size() == num_of_distr_cols);
		for (ULONG ul = 0; ul < num_of_distr_cols; ul++)
		{
			ULONG col_pos_idx = *((*distr_col_pos_array)[ul]);
			distr_policy->attrs[ul] = col_pos_idx + 1;

			Oid opclass = CMDIdGPDB::CastMdid((*opclasses)[ul])->Oid();
			distr_policy->opclasses[ul] = opclass;
		}
	}
	return distr_policy;
}

//---------------------------------------------------------------------------
//	@function:
//		CTranslatorDXLToPlStmt::TranslateDXLCtasStorageOptions
//
//	@doc:
//		Translates CTAS options
//
//---------------------------------------------------------------------------
List *
CTranslatorDXLToPlStmt::TranslateDXLCtasStorageOptions(
	CDXLCtasStorageOptions::CDXLCtasOptionArray *ctas_storage_options)
{
	if (nullptr == ctas_storage_options)
	{
		return NIL;
	}

	const ULONG num_of_options = ctas_storage_options->Size();
	List *options = NIL;
	for (ULONG ul = 0; ul < num_of_options; ul++)
	{
		CDXLCtasStorageOptions::CDXLCtasOption *pdxlopt =
			(*ctas_storage_options)[ul];
		CWStringBase *str_name = pdxlopt->m_str_name;
		CWStringBase *str_value = pdxlopt->m_str_value;
		DefElem *def_elem = MakeNode(DefElem);
		def_elem->defname =
			CTranslatorUtils::CreateMultiByteCharStringFromWCString(
				str_name->GetBuffer());

		if (!pdxlopt->m_is_null)
		{
			NodeTag arg_type = (NodeTag) pdxlopt->m_type;

			GPOS_ASSERT(T_Integer == arg_type || T_String == arg_type);
			if (T_Integer == arg_type)
			{
				def_elem->arg = (Node *) gpdb::MakeIntegerValue(
					CTranslatorUtils::GetLongFromStr(str_value));
			}
			else
			{
				def_elem->arg = (Node *) gpdb::MakeStringValue(
					CTranslatorUtils::CreateMultiByteCharStringFromWCString(
						str_value->GetBuffer()));
			}
		}

		options = gpdb::LAppend(options, def_elem);
	}

	return options;
}


//---------------------------------------------------------------------------
//	@function:
//		CTranslatorDXLToPlStmt::TranslateDXLBitmapTblScan
//
//	@doc:
//		Translates a DXL bitmap table scan node into a BitmapHeapScan node
//
//---------------------------------------------------------------------------
Plan *
CTranslatorDXLToPlStmt::TranslateDXLBitmapTblScan(
	const CDXLNode *bitmapscan_dxlnode, CDXLTranslateContext *output_context,
	CDXLTranslationContextArray *ctxt_translation_prev_siblings)
{
	BOOL is_dynamic = false;
	const CDXLTableDescr *table_descr = nullptr;

	CDXLOperator *dxl_operator = bitmapscan_dxlnode->GetOperator();
	if (EdxlopPhysicalBitmapTableScan == dxl_operator->GetDXLOperator())
	{
		table_descr =
			CDXLPhysicalBitmapTableScan::Cast(dxl_operator)->GetDXLTableDescr();
	}
	else
	{
		GPOS_ASSERT(EdxlopPhysicalDynamicBitmapTableScan ==
					dxl_operator->GetDXLOperator());
		CDXLPhysicalDynamicBitmapTableScan *phy_dyn_bitmap_tblscan_dxlop =
			CDXLPhysicalDynamicBitmapTableScan::Cast(dxl_operator);
		table_descr = phy_dyn_bitmap_tblscan_dxlop->GetDXLTableDescr();

		is_dynamic = true;
	}

	// translation context for column mappings in the base relation
	CDXLTranslateContextBaseTable base_table_context(m_mp);

	const IMDRelation *md_rel = m_md_accessor->RetrieveRel(table_descr->MDId());

	// Lock any table we are to scan, since it may not have been properly locked
	// by the parser (e.g in case of generated scans for partitioned tables)
	CMDIdGPDB *mdid = CMDIdGPDB::CastMdid(md_rel->MDId());
	GPOS_RTL_ASSERT(table_descr->LockMode() != -1);
	gpdb::GPDBLockRelationOid(mdid->Oid(), table_descr->LockMode());

	Index index =
		ProcessDXLTblDescr(table_descr, &base_table_context, ACL_SELECT);

	DynamicBitmapHeapScan *dscan;
	BitmapHeapScan *bitmap_tbl_scan;

	dscan = MakeNode(DynamicBitmapHeapScan);
	if (is_dynamic)
	{
		bitmap_tbl_scan = &dscan->bitmapheapscan;

		CDXLPhysicalDynamicBitmapTableScan *phy_dyn_bitmap_tblscan_dxlop =
			CDXLPhysicalDynamicBitmapTableScan::Cast(dxl_operator);

		IMdIdArray *parts = phy_dyn_bitmap_tblscan_dxlop->GetParts();

		List *oids_list = NIL;

		for (ULONG ul = 0; ul < parts->Size(); ul++)
		{
			Oid part = CMDIdGPDB::CastMdid((*parts)[ul])->Oid();
			oids_list = gpdb::LAppendOid(oids_list, part);
		}

		dscan->partOids = oids_list;

		dscan->join_prune_paramids = NIL;

		OID oid_type =
			CMDIdGPDB::CastMdid(m_md_accessor->PtMDType<IMDTypeInt4>()->MDId())
				->Oid();

		const ULongPtrArray *selector_ids =
			phy_dyn_bitmap_tblscan_dxlop->GetSelectorIds();

		for (ULONG ul = 0; ul < selector_ids->Size(); ++ul)
		{
			ULONG selector_id = *(*selector_ids)[ul];
			ULONG param_id = m_dxl_to_plstmt_context->GetParamIdForSelector(
				oid_type, selector_id);
			dscan->join_prune_paramids =
				gpdb::LAppendInt(dscan->join_prune_paramids, param_id);
		}
	}
	else
	{
		bitmap_tbl_scan = MakeNode(BitmapHeapScan);
	}
	bitmap_tbl_scan->scan.scanrelid = index;

	Plan *plan = &(bitmap_tbl_scan->scan.plan);
	plan->plan_node_id = m_dxl_to_plstmt_context->GetNextPlanId();

	// translate operator costs
	TranslatePlanCosts(bitmapscan_dxlnode, plan);

	GPOS_ASSERT(4 == bitmapscan_dxlnode->Arity());

	// translate proj list and filter
	CDXLNode *project_list_dxlnode = (*bitmapscan_dxlnode)[0];
	CDXLNode *filter_dxlnode = (*bitmapscan_dxlnode)[1];
	CDXLNode *recheck_cond_dxlnode = (*bitmapscan_dxlnode)[2];
	CDXLNode *bitmap_access_path_dxlnode = (*bitmapscan_dxlnode)[3];

	List *quals_list = nullptr;
	TranslateProjListAndFilter(
		project_list_dxlnode, filter_dxlnode,
		&base_table_context,  // translate context for the base table
		ctxt_translation_prev_siblings, &plan->targetlist, &quals_list,
		output_context);
	plan->qual = quals_list;

	bitmap_tbl_scan->bitmapqualorig = TranslateDXLFilterToQual(
		recheck_cond_dxlnode, &base_table_context,
		ctxt_translation_prev_siblings, output_context);

	bitmap_tbl_scan->scan.plan.lefttree = TranslateDXLBitmapAccessPath(
		bitmap_access_path_dxlnode, output_context, md_rel, table_descr,
		&base_table_context, ctxt_translation_prev_siblings, bitmap_tbl_scan);
	SetParamIds(plan);

	if (is_dynamic)
	{
		return (Plan *) dscan;
	}
	return (Plan *) bitmap_tbl_scan;
}

//---------------------------------------------------------------------------
//	@function:
//		CTranslatorDXLToPlStmt::TranslateDXLBitmapAccessPath
//
//	@doc:
//		Translate the tree of bitmap index operators that are under the given
//		(dynamic) bitmap table scan.
//
//---------------------------------------------------------------------------
Plan *
CTranslatorDXLToPlStmt::TranslateDXLBitmapAccessPath(
	const CDXLNode *bitmap_access_path_dxlnode,
	CDXLTranslateContext *output_context, const IMDRelation *md_rel,
	const CDXLTableDescr *table_descr,
	CDXLTranslateContextBaseTable *base_table_context,
	CDXLTranslationContextArray *ctxt_translation_prev_siblings,
	BitmapHeapScan *bitmap_tbl_scan)
{
	Edxlopid dxl_op_id =
		bitmap_access_path_dxlnode->GetOperator()->GetDXLOperator();
	if (EdxlopScalarBitmapIndexProbe == dxl_op_id)
	{
		return TranslateDXLBitmapIndexProbe(
			bitmap_access_path_dxlnode, output_context, md_rel, table_descr,
			base_table_context, ctxt_translation_prev_siblings,
			bitmap_tbl_scan);
	}
	GPOS_ASSERT(EdxlopScalarBitmapBoolOp == dxl_op_id);

	return TranslateDXLBitmapBoolOp(
		bitmap_access_path_dxlnode, output_context, md_rel, table_descr,
		base_table_context, ctxt_translation_prev_siblings, bitmap_tbl_scan);
}

//---------------------------------------------------------------------------
//	@function:
//		CTranslatorDXLToScalar::TranslateDXLBitmapBoolOp
//
//	@doc:
//		Translates a DML bitmap bool op expression
//
//---------------------------------------------------------------------------
Plan *
CTranslatorDXLToPlStmt::TranslateDXLBitmapBoolOp(
	const CDXLNode *bitmap_boolop_dxlnode, CDXLTranslateContext *output_context,
	const IMDRelation *md_rel, const CDXLTableDescr *table_descr,
	CDXLTranslateContextBaseTable *base_table_context,
	CDXLTranslationContextArray *ctxt_translation_prev_siblings,
	BitmapHeapScan *bitmap_tbl_scan)
{
	GPOS_ASSERT(nullptr != bitmap_boolop_dxlnode);
	GPOS_ASSERT(EdxlopScalarBitmapBoolOp ==
				bitmap_boolop_dxlnode->GetOperator()->GetDXLOperator());

	CDXLScalarBitmapBoolOp *sc_bitmap_boolop_dxlop =
		CDXLScalarBitmapBoolOp::Cast(bitmap_boolop_dxlnode->GetOperator());

	CDXLNode *left_tree_dxlnode = (*bitmap_boolop_dxlnode)[0];
	CDXLNode *right_tree_dxlnode = (*bitmap_boolop_dxlnode)[1];

	Plan *left_plan = TranslateDXLBitmapAccessPath(
		left_tree_dxlnode, output_context, md_rel, table_descr,
		base_table_context, ctxt_translation_prev_siblings, bitmap_tbl_scan);
	Plan *right_plan = TranslateDXLBitmapAccessPath(
		right_tree_dxlnode, output_context, md_rel, table_descr,
		base_table_context, ctxt_translation_prev_siblings, bitmap_tbl_scan);
	List *child_plan_list = ListMake2(left_plan, right_plan);

	Plan *plan = nullptr;

	if (CDXLScalarBitmapBoolOp::EdxlbitmapAnd ==
		sc_bitmap_boolop_dxlop->GetDXLBitmapOpType())
	{
		BitmapAnd *bitmapand = MakeNode(BitmapAnd);
		bitmapand->plan.plan_node_id = m_dxl_to_plstmt_context->GetNextPlanId();
		bitmapand->bitmapplans = child_plan_list;
		bitmapand->plan.targetlist = nullptr;
		bitmapand->plan.qual = nullptr;
		plan = (Plan *) bitmapand;
	}
	else
	{
		BitmapOr *bitmapor = MakeNode(BitmapOr);
		bitmapor->plan.plan_node_id = m_dxl_to_plstmt_context->GetNextPlanId();
		bitmapor->bitmapplans = child_plan_list;
		bitmapor->plan.targetlist = nullptr;
		bitmapor->plan.qual = nullptr;
		plan = (Plan *) bitmapor;
	}


	return plan;
}

//---------------------------------------------------------------------------
//	@function:
//		CTranslatorDXLToPlStmt::TranslateDXLBitmapIndexProbe
//
//	@doc:
//		Translate CDXLScalarBitmapIndexProbe into a BitmapIndexScan
//		or a DynamicBitmapIndexScan
//
//---------------------------------------------------------------------------
Plan *
CTranslatorDXLToPlStmt::TranslateDXLBitmapIndexProbe(
	const CDXLNode *bitmap_index_probe_dxlnode,
	CDXLTranslateContext *output_context, const IMDRelation *md_rel,
	const CDXLTableDescr *table_descr,
	CDXLTranslateContextBaseTable *base_table_context,
	CDXLTranslationContextArray *ctxt_translation_prev_siblings,
	BitmapHeapScan *bitmap_tbl_scan)
{
	CDXLScalarBitmapIndexProbe *sc_bitmap_idx_probe_dxlop =
		CDXLScalarBitmapIndexProbe::Cast(
			bitmap_index_probe_dxlnode->GetOperator());

	BitmapIndexScan *bitmap_idx_scan;
	DynamicBitmapIndexScan *dyn_bitmap_idx_scan;

	if (IsA(bitmap_tbl_scan, DynamicBitmapHeapScan))
	{
		/* It's a Dynamic Bitmap Index Scan */
		dyn_bitmap_idx_scan = MakeNode(DynamicBitmapIndexScan);
		bitmap_idx_scan = &(dyn_bitmap_idx_scan->biscan);
	}
	else
	{
		dyn_bitmap_idx_scan = nullptr;
		bitmap_idx_scan = MakeNode(BitmapIndexScan);
	}
	bitmap_idx_scan->scan.scanrelid = bitmap_tbl_scan->scan.scanrelid;

	CMDIdGPDB *mdid_index = CMDIdGPDB::CastMdid(
		sc_bitmap_idx_probe_dxlop->GetDXLIndexDescr()->MDId());
	const IMDIndex *index = m_md_accessor->RetrieveIndex(mdid_index);
	Oid index_oid = mdid_index->Oid();
	// Lock any index we are to scan, since it may not have been properly locked
	// by the parser (e.g in case of generated scans for partitioned indexes)
	gpdb::GPDBLockRelationOid(index_oid, table_descr->LockMode());

	GPOS_ASSERT(InvalidOid != index_oid);
	bitmap_idx_scan->indexid = index_oid;
	Plan *plan = &(bitmap_idx_scan->scan.plan);
	plan->plan_node_id = m_dxl_to_plstmt_context->GetNextPlanId();

	GPOS_ASSERT(1 == bitmap_index_probe_dxlnode->Arity());
	CDXLNode *index_cond_list_dxlnode = (*bitmap_index_probe_dxlnode)[0];
	List *index_cond = NIL;
	List *index_orig_cond = NIL;
	List *index_strategy_list = NIL;
	List *index_subtype_list = NIL;

	TranslateIndexConditions(
		index_cond_list_dxlnode, table_descr, true /*is_bitmap_index_probe*/,
		index, md_rel, output_context, base_table_context,
		ctxt_translation_prev_siblings, &index_cond, &index_orig_cond,
		&index_strategy_list, &index_subtype_list);

	bitmap_idx_scan->indexqual = index_cond;
	bitmap_idx_scan->indexqualorig = index_orig_cond;
	/*
	 * As of 8.4, the indexstrategy and indexsubtype fields are no longer
	 * available or needed in IndexScan. Ignore them.
	 */
	SetParamIds(plan);

	return plan;
}

// translates a DXL Value Scan node into a GPDB Value scan node
Plan *
CTranslatorDXLToPlStmt::TranslateDXLValueScan(
	const CDXLNode *value_scan_dxlnode, CDXLTranslateContext *output_context,
	CDXLTranslationContextArray *ctxt_translation_prev_siblings)
{
	// translation context for column mappings
	CDXLTranslateContextBaseTable base_table_context(m_mp);

	// we will add the new range table entry as the last element of the range table
	Index index =
		gpdb::ListLength(m_dxl_to_plstmt_context->GetRTableEntriesList()) + 1;

	base_table_context.SetRelIndex(index);

	// create value scan node
	ValuesScan *value_scan = MakeNode(ValuesScan);
	value_scan->scan.scanrelid = index;
	Plan *plan = &(value_scan->scan.plan);

	RangeTblEntry *rte = TranslateDXLValueScanToRangeTblEntry(
		value_scan_dxlnode, output_context, &base_table_context);
	GPOS_ASSERT(nullptr != rte);

	value_scan->values_lists = (List *) gpdb::CopyObject(rte->values_lists);

	m_dxl_to_plstmt_context->AddRTE(rte);

	plan->plan_node_id = m_dxl_to_plstmt_context->GetNextPlanId();

	// translate operator costs
	TranslatePlanCosts(value_scan_dxlnode, plan);

	// a table scan node must have at least 2 children: projection list and at least 1 value list
	GPOS_ASSERT(2 <= value_scan_dxlnode->Arity());

	CDXLNode *project_list_dxlnode = (*value_scan_dxlnode)[EdxltsIndexProjList];

	// translate proj list
	List *target_list = TranslateDXLProjList(
		project_list_dxlnode, &base_table_context, nullptr, output_context);

	plan->targetlist = target_list;

	return (Plan *) value_scan;
}

List *
CTranslatorDXLToPlStmt::TranslateNestLoopParamList(
	CDXLColRefArray *pdrgdxlcrOuterRefs, CDXLTranslateContext *dxltrctxLeft,
	CDXLTranslateContext *dxltrctxRight)
{
	List *nest_params_list = NIL;
	for (ULONG ul = 0; ul < pdrgdxlcrOuterRefs->Size(); ul++)
	{
		CDXLColRef *pdxlcr = (*pdrgdxlcrOuterRefs)[ul];
		ULONG ulColid = pdxlcr->Id();
		// left child context contains the target entry for the nest params col refs
		const TargetEntry *target_entry = dxltrctxLeft->GetTargetEntry(ulColid);
		GPOS_ASSERT(nullptr != target_entry);
		Var *old_var = (Var *) target_entry->expr;

		Var *new_var =
			gpdb::MakeVar(OUTER_VAR, target_entry->resno, old_var->vartype,
						  old_var->vartypmod, 0 /*varlevelsup*/);
		new_var->varnoold = old_var->varnoold;
		new_var->varoattno = old_var->varoattno;

		NestLoopParam *nest_params = MakeNode(NestLoopParam);
		// right child context contains the param entry for the nest params col refs
		const CMappingElementColIdParamId *colid_param_mapping =
			dxltrctxRight->GetParamIdMappingElement(ulColid);
		GPOS_ASSERT(nullptr != colid_param_mapping);
		nest_params->paramno = colid_param_mapping->ParamId();
		nest_params->paramval = new_var;
		nest_params_list =
			gpdb::LAppend(nest_params_list, (void *) nest_params);
	}
	return nest_params_list;
}
// EOF<|MERGE_RESOLUTION|>--- conflicted
+++ resolved
@@ -29,15 +29,6 @@
 #include "nodes/primnodes.h"
 #include "partitioning/partdesc.h"
 #include "storage/lmgr.h"
-<<<<<<< HEAD
-#include "utils/partcache.h"
-
-
-#if 0
-#include "cdb/partitionselection.h"
-#endif
-=======
->>>>>>> a877f9a0
 #include "utils/guc.h"
 #include "utils/lsyscache.h"
 #include "utils/partcache.h"
@@ -3294,7 +3285,6 @@
 	return false;
 }
 
-<<<<<<< HEAD
 // This method is required to check if we need a result node on top of ProjectSet node.
 // If the project element contains SRF on top then we don't require a
 // result node.Eg
@@ -3308,8 +3298,6 @@
 //		 </dxl:FuncExpr>
 // Here we have a FuncExpr which returns a set on top.So we don't require a result node on
 // top of ProjectSet node.
-=======
->>>>>>> a877f9a0
 static bool
 RequiresResultNode(const CDXLNode *project_list_dxlnode)
 {
