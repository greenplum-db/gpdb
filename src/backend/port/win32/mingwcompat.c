--- conflicted
+++ resolved
@@ -3,17 +3,10 @@
  * mingwcompat.c
  *	  MinGW compatibility functions
  *
-<<<<<<< HEAD
- * Portions Copyright (c) 1996-2010, PostgreSQL Global Development Group
- *
- * IDENTIFICATION
- *	  $PostgreSQL: pgsql/src/backend/port/win32/mingwcompat.c,v 1.11 2010/02/26 02:00:53 momjian Exp $
-=======
  * Portions Copyright (c) 1996-2009, PostgreSQL Global Development Group
  *
  * IDENTIFICATION
  *	  $PostgreSQL: pgsql/src/backend/port/win32/mingwcompat.c,v 1.5 2009/01/01 17:23:46 momjian Exp $
->>>>>>> b0a6ad70
  *
  *-------------------------------------------------------------------------
  */
