--- conflicted
+++ resolved
@@ -8,11 +8,7 @@
  * Portions Copyright (c) 1994, Regents of the University of California
  *
  * IDENTIFICATION
-<<<<<<< HEAD
- *	  $PostgreSQL: pgsql/src/backend/port/sysv_sema.c,v 1.25 2009/06/11 14:49:00 momjian Exp $
-=======
  *	  $PostgreSQL: pgsql/src/backend/port/sysv_sema.c,v 1.24 2009/01/01 17:23:46 momjian Exp $
->>>>>>> b0a6ad70
  *
  *-------------------------------------------------------------------------
  */
