/*-------------------------------------------------------------------------
 *
 * dest.c
 *	  support for communication destinations
 *
 *
 * Portions Copyright (c) 1996-2015, PostgreSQL Global Development Group
 * Portions Copyright (c) 1994, Regents of the University of California
 *
 * IDENTIFICATION
 *	  src/backend/tcop/dest.c
 *
 *-------------------------------------------------------------------------
 */
/*
 *	 INTERFACE ROUTINES
 *		BeginCommand - initialize the destination at start of command
 *		CreateDestReceiver - create tuple receiver object for destination
 *		EndCommand - clean up the destination at end of command
 *		NullCommand - tell dest that an empty query string was recognized
 *		ReadyForQuery - tell dest that we are ready for a new query
 *
 *	 NOTES
 *		These routines do the appropriate work before and after
 *		tuples are returned by a query to keep the backend and the
 *		"destination" portals synchronized.
 */

#include "postgres.h"

#include "access/printtup.h"
#include "access/xact.h"
#include "commands/copy.h"
#include "commands/createas.h"
#include "commands/matview.h"
#include "executor/functions.h"
#include "executor/tqueue.h"
#include "executor/tstoreReceiver.h"
#include "libpq/libpq.h"
#include "libpq/pqformat.h"
#include "utils/portal.h"

#include "cdb/cdbvars.h"
#include "utils/vmem_tracker.h"

/* ----------------
 *		dummy DestReceiver functions
 * ----------------
 */
static void
donothingReceive(TupleTableSlot *slot, DestReceiver *self)
{
}

static void
donothingStartup(DestReceiver *self, int operation, TupleDesc typeinfo)
{
}

static void
donothingCleanup(DestReceiver *self)
{
	/* this is used for both shutdown and destroy methods */
}

/* ----------------
 *		static DestReceiver structs for dest types needing no local state
 * ----------------
 */
static DestReceiver donothingDR = {
	donothingReceive, donothingStartup, donothingCleanup, donothingCleanup,
	DestNone
};

static DestReceiver debugtupDR = {
	debugtup, debugStartup, donothingCleanup, donothingCleanup,
	DestDebug
};

static DestReceiver spi_printtupDR = {
	spi_printtup, spi_dest_startup, donothingCleanup, donothingCleanup,
	DestSPI
};

/* Globally available receiver for DestNone */
DestReceiver *None_Receiver = &donothingDR;


/* ----------------
 *		BeginCommand - initialize the destination at start of command
 * ----------------
 */
void
BeginCommand(const char *commandTag, CommandDest dest)
{
	/* Nothing to do at present */
}

/* ----------------
 *		CreateDestReceiver - return appropriate receiver function set for dest
 * ----------------
 */
DestReceiver *
CreateDestReceiver(CommandDest dest)
{
	switch (dest)
	{
		case DestRemote:
		case DestRemoteExecute:
			return printtup_create_DR(dest);

		case DestNone:
			return &donothingDR;

		case DestDebug:
			return &debugtupDR;

		case DestSPI:
			return &spi_printtupDR;

		case DestTuplestore:
			return CreateTuplestoreDestReceiver();

		case DestIntoRel:
			return CreateIntoRelDestReceiver(NULL);

		case DestCopyOut:
			return CreateCopyDestReceiver();

		case DestSQLFunction:
			return CreateSQLFunctionDestReceiver();

		case DestTransientRel:
<<<<<<< HEAD
			return CreateTransientRelDestReceiver(InvalidOid, InvalidOid, false, 't');

		case DestTupleQueue:
			return CreateTupleQueueDestReceiver(NULL);
=======
			return CreateTransientRelDestReceiver(InvalidOid, InvalidOid, false, 't', false);
>>>>>>> d72e2a19
	}

	/* should never get here */
	return &donothingDR;
}

/* ----------------
 *		EndCommand - clean up the destination at end of command
 * ----------------
 */
void
EndCommand(const char *commandTag, CommandDest dest)
{
	switch (dest)
	{
		case DestRemote:
		case DestRemoteExecute:

			/*
			 * We assume the commandTag is plain ASCII and therefore requires
			 * no encoding conversion.
			 */
			pq_putmessage('C', commandTag, strlen(commandTag) + 1);
			break;

		case DestNone:
		case DestDebug:
		case DestSPI:
		case DestTuplestore:
		case DestIntoRel:
		case DestCopyOut:
		case DestSQLFunction:
		case DestTransientRel:
		case DestTupleQueue:
			break;
	}
}

/* ----------------
 *		NullCommand - tell dest that an empty query string was recognized
 *
 *		In FE/BE protocol version 1.0, this hack is necessary to support
 *		libpq's crufty way of determining whether a multiple-command
 *		query string is done.  In protocol 2.0 it's probably not really
 *		necessary to distinguish empty queries anymore, but we still do it
 *		for backwards compatibility with 1.0.  In protocol 3.0 it has some
 *		use again, since it ensures that there will be a recognizable end
 *		to the response to an Execute message.
 * ----------------
 */
void
NullCommand(CommandDest dest)
{
	switch (dest)
	{
		case DestRemote:
		case DestRemoteExecute:

			/*
			 * tell the fe that we saw an empty query string.  In protocols
			 * before 3.0 this has a useless empty-string message body.
			 */
			if (PG_PROTOCOL_MAJOR(FrontendProtocol) >= 3)
				pq_putemptymessage('I');
			else
				pq_putmessage('I', "", 1);
			break;

		case DestNone:
		case DestDebug:
		case DestSPI:
		case DestTuplestore:
		case DestIntoRel:
		case DestCopyOut:
		case DestSQLFunction:
		case DestTransientRel:
		case DestTupleQueue:
			break;
	}
}

/* ----------------
 *		ReadyForQuery - tell dest that we are ready for a new query
 *
 *		The ReadyForQuery message is sent in protocol versions 2.0 and up
 *		so that the FE can tell when we are done processing a query string.
 *		In versions 3.0 and up, it also carries a transaction state indicator.
 *
 *		Note that by flushing the stdio buffer here, we can avoid doing it
 *		most other places and thus reduce the number of separate packets sent.
 * ----------------
 */
void
ReadyForQuery(CommandDest dest)
{
	switch (dest)
	{
		case DestRemote:
		case DestRemoteExecute:
			if (PG_PROTOCOL_MAJOR(FrontendProtocol) >= 3)
			{
				StringInfoData buf;

				if (Gp_role == GP_ROLE_EXECUTE)
				{
					pq_beginmessage(&buf, 'k');
					pq_sendint64(&buf, VmemTracker_GetMaxReservedVmemBytes());
					pq_endmessage(&buf);

					pq_beginmessage(&buf, 'x');
					pq_sendbyte(&buf, TransactionDidWriteXLog());
					pq_endmessage(&buf);
				}

				pq_beginmessage(&buf, 'Z');
				pq_sendbyte(&buf, TransactionBlockStatusCode());
				pq_endmessage(&buf);
			}
			else if (PG_PROTOCOL_MAJOR(FrontendProtocol) >= 2)
				pq_putemptymessage('Z');
			/* Flush output at end of cycle in any case. */
			pq_flush();
			break;

		case DestNone:
		case DestDebug:
		case DestSPI:
		case DestTuplestore:
		case DestIntoRel:
		case DestCopyOut:
		case DestSQLFunction:
		case DestTransientRel:
		case DestTupleQueue:
			break;
	}
}

/*
 * Send a gpdb libpq message.
 *
 * This sends a message identical to that used when sending values of
 * GUC_REPORT gucs to the client (see ReportGUCOption()). The motion
 * listener port is sent as if there was a GUC called "qe_listener_port".
 */
void
sendQEDetails(void)
{
	StringInfoData msgbuf;
	char		port_str[11];

	snprintf(port_str, sizeof(port_str), "%u", Gp_listener_port);

	pq_beginmessage(&msgbuf, 'S');
	pq_sendstring(&msgbuf, "qe_listener_port");
	pq_sendstring(&msgbuf, port_str);
	pq_endmessage(&msgbuf);
}<|MERGE_RESOLUTION|>--- conflicted
+++ resolved
@@ -131,14 +131,10 @@
 			return CreateSQLFunctionDestReceiver();
 
 		case DestTransientRel:
-<<<<<<< HEAD
-			return CreateTransientRelDestReceiver(InvalidOid, InvalidOid, false, 't');
+			return CreateTransientRelDestReceiver(InvalidOid, InvalidOid, false, 't', false);
 
 		case DestTupleQueue:
 			return CreateTupleQueueDestReceiver(NULL);
-=======
-			return CreateTransientRelDestReceiver(InvalidOid, InvalidOid, false, 't', false);
->>>>>>> d72e2a19
 	}
 
 	/* should never get here */
