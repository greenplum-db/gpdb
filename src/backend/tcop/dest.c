--- conflicted
+++ resolved
@@ -132,14 +132,10 @@
 			return CreateSQLFunctionDestReceiver();
 
 		case DestTransientRel:
-<<<<<<< HEAD
-			return CreateTransientRelDestReceiver(InvalidOid);
+			return CreateTransientRelDestReceiver(InvalidOid, InvalidOid, false, 't');
 
 		case DestTupleQueue:
 			return CreateTupleQueueDestReceiver(NULL);
-=======
-			return CreateTransientRelDestReceiver(InvalidOid, InvalidOid, false, 't');
->>>>>>> f19073f2
 	}
 
 	/* should never get here */
