/*-------------------------------------------------------------------------
 *
 * postgres.c
 *	  POSTGRES C Backend Interface
 *
 * Portions Copyright (c) 2005-2009, Greenplum inc
 * Portions Copyright (c) 1996-2009, PostgreSQL Global Development Group
 * Portions Copyright (c) 1994, Regents of the University of California
 *
 *
 * IDENTIFICATION
 *	  $PostgreSQL: pgsql/src/backend/tcop/postgres.c,v 1.523 2007/02/15 23:23:23 alvherre Exp $
 *
 * NOTES
 *	  this is the "main" module of the postgres backend and
 *	  hence the main module of the "traffic cop".
 *
 *-------------------------------------------------------------------------
 */

#include "postgres.h"
#include "gpmon/gpmon.h"

#include <time.h>
#include <unistd.h>
#include <signal.h>
#include <fcntl.h>
#include <sys/socket.h>
#ifdef HAVE_SYS_SELECT_H
#include <sys/select.h>
#endif
#ifdef HAVE_SYS_RESOURCE_H
#include <sys/time.h>
#include <sys/resource.h>
#endif
#ifdef HAVE_GETOPT_H
#include <getopt.h>
#endif

#ifndef HAVE_GETRUSAGE
#include "rusagestub.h"
#endif

#include "access/distributedlog.h"
#include "access/printtup.h"
#include "access/xact.h"
#include "catalog/pg_type.h"
#include "commands/async.h"
#include "commands/prepare.h"
#include "libpq/libpq.h"
#include "libpq/pqformat.h"
#include "libpq/pqsignal.h"
#include "miscadmin.h"
#include "nodes/execnodes.h"            /* Slice, SliceTable */
#include "nodes/print.h"
#include "optimizer/planner.h"
#include "pgstat.h"
#include "pg_trace.h"
#include "parser/analyze.h"
#include "parser/parser.h"
#include "postmaster/postmaster.h"
#include "replication/walsender.h"
#include "rewrite/rewriteHandler.h"
#include "storage/freespace.h"
#include "storage/ipc.h"
#include "storage/proc.h"
#include "storage/procsignal.h"
#include "storage/sinval.h"
#include "tcop/fastpath.h"
#include "tcop/pquery.h"
#include "tcop/tcopprot.h"
#include "tcop/utility.h"
#include "utils/faultinjector.h"
#include "utils/flatfiles.h"
#include "utils/lsyscache.h"
#include "utils/memutils.h"
#include "utils/ps_status.h"
#include "utils/datum.h"
#include "utils/debugbreak.h"
#include "mb/pg_wchar.h"
#include "cdb/cdbvars.h"
#include "cdb/cdblogsync.h"
#include "cdb/cdbsrlz.h"
#include "cdb/cdbtm.h"
#include "cdb/cdbdtxcontextinfo.h"
#include "cdb/cdbdisp.h"
#include "cdb/cdbdispatchresult.h"
#include "cdb/cdbgang.h"
#include "cdb/ml_ipc.h"
#include "utils/guc.h"
#include "access/twophase.h"
#include "postmaster/backoff.h"
#include <pthread.h>
#include "utils/resscheduler.h"
#include "pgstat.h"
#include "executor/nodeFunctionscan.h"
#include "cdb/cdbfilerep.h"
#include "postmaster/primary_mirror_mode.h"
#include "utils/vmem_tracker.h"

extern int	optind;
extern char *optarg;

extern char *savedSeqServerHost;
extern int savedSeqServerPort;

/* ----------------
 *		global variables
 * ----------------
 */
const char *debug_query_string; /* for pgmonitor and log_min_error_statement */

/* Note: whereToSendOutput is initialized for the bootstrap/standalone case */
CommandDest whereToSendOutput = DestDebug;

/* flag for logging end of session */
bool		Log_disconnections = false;

int			log_statement = LOGSTMT_NONE;

/* GUC variable for maximum stack depth (measured in kilobytes) */
int			max_stack_depth = 100;

/* wait N seconds to allow attach from a debugger */
int			PostAuthDelay = 0;


/* ----------------
 *		private variables
 * ----------------
 */

/* Priority of the postmaster process */
static int PostmasterPriority = 0;

/* max_stack_depth converted to bytes for speed of checking */
static long max_stack_depth_bytes = 100 * 1024L;

/*
 * Stack base pointer -- initialized by PostgresMain. This is not static
 * so that PL/Java can modify it.
 */
char	   *stack_base_ptr = NULL;


/*
 * Flag to mark SIGHUP. Whenever the main loop comes around it
 * will reread the configuration file. (Better than doing the
 * reading in the signal handler, ey?)
 */
static volatile sig_atomic_t got_SIGHUP = false;

/*
 * Flag to keep track of whether we have started a transaction.
 * For extended query protocol this has to be remembered across messages.
 */
static bool xact_started = false;

/*
 * Flag to indicate that we are doing the outer loop's read-from-client,
 * as opposed to any random read from client that might happen within
 * commands like COPY FROM STDIN.
 *
 * GPDB:  I've made this extern so we can test it in the sigalarm handler
 * in proc.c.
 */
extern bool DoingCommandRead;
bool DoingCommandRead = false;

/*
 * Flags to implement skip-till-Sync-after-error behavior for messages of
 * the extended query protocol.
 */
static bool doing_extended_query_message = false;
static bool ignore_till_sync = false;

/*
 * If an unnamed prepared statement exists, it's stored here.
 * We keep it separate from the hashtable kept by commands/prepare.c
 * in order to reduce overhead for short-lived queries.
 */
static MemoryContext unnamed_stmt_context = NULL;
static PreparedStatement *unnamed_stmt_pstmt = NULL;

/* assorted command-line switches */
static const char *userDoption = NULL;	/* -D switch */

static bool EchoQuery = false;	/* default don't echo */

extern pthread_t main_tid;
#ifndef _WIN32
pthread_t main_tid = (pthread_t)0;
#else
pthread_t main_tid = {0,0};
#endif

/* if we're in the middle of dying, let our threads exit with some dignity */
static volatile sig_atomic_t in_quickdie = false;

/*
 * people who want to use EOF should #define DONTUSENEWLINE in
 * tcop/tcopdebug.h
 */
#ifndef TCOP_DONTUSENEWLINE
static int	UseNewLine = 1;		/* Use newlines query delimiters (the default) */
#else
static int	UseNewLine = 0;		/* Use EOF as query delimiters */
#endif   /* TCOP_DONTUSENEWLINE */


static DtxContextInfo TempDtxContextInfo = DtxContextInfo_StaticInit;

extern void CheckForQDMirroringWork(void);

extern void CheckForResetSession(void);

extern bool ResourceScheduler;

/* ----------------------------------------------------------------
 *		decls for routines only used in this file
 * ----------------------------------------------------------------
 */
static int	InteractiveBackend(StringInfo inBuf);
static int	SocketBackend(StringInfo inBuf);
static int	ReadCommand(StringInfo inBuf);
static void forbidden_in_wal_sender(char firstchar);
static List *pg_rewrite_queries(List *querytree_list);
static bool check_log_statement(List *stmt_list);
static int	errdetail_execute(List *raw_parsetree_list);
static int	errdetail_params(ParamListInfo params);
static void start_xact_command(void);
static void finish_xact_command(void);
static bool IsTransactionExitStmt(Node *parsetree);
static bool IsTransactionExitStmtList(List *parseTrees);
static bool IsTransactionStmtList(List *nodes);
static void SigHupHandler(SIGNAL_ARGS);
static void log_disconnections(int code, Datum arg);
static bool CheckDebugDtmActionSqlCommandTag(const char *sqlCommandTag);
static bool CheckDebugDtmActionProtocol(DtxProtocolCommand dtxProtocolCommand, 
					DtxContextInfo *contextInfo);
static bool renice_current_process(int nice_level);

/*
 * Change the priority of the current process to the specified level
 * (bigger nice_level values correspond to lower priority).
*/
static bool renice_current_process(int nice_level)
{
#ifdef WIN32
	elog(DEBUG2, "Renicing of processes on Windows currently not supported.");
	return false;
#else
	int prio_out = -1;
	elog(DEBUG2, "Current nice level of the process: %d",
			getpriority(PRIO_PROCESS, 0));
	prio_out = setpriority(PRIO_PROCESS, 0, nice_level);
	if (prio_out == -1)
	{
		switch (errno)
		{
		case EACCES:
			elog(DEBUG1, "Could not change priority of the query process, errno: %d (%m).", errno);
			break;
		case ESRCH:
			/* ignore this, the backend went away when we weren't looking */
			break;
		default:
			elog(DEBUG1, "Could not change priority of the query process, errno: %d (%m).", errno);
		}
		return false;
	}

	elog(DEBUG2, "Reniced process to level %d", getpriority(PRIO_PROCESS, 0));
	return true;
#endif
}

/* ----------------------------------------------------------------
 *		routines to obtain user input
 * ----------------------------------------------------------------
 */

/* ----------------
 *	InteractiveBackend() is called for user interactive connections
 *
 *	the string entered by the user is placed in its parameter inBuf,
 *	and we act like a Q message was received.
 *
 *	EOF is returned if end-of-file input is seen; time to shut down.
 * ----------------
 */

static int
InteractiveBackend(StringInfo inBuf)
{
	int			c;				/* character read from getc() */
	bool		end = false;	/* end-of-input flag */
	bool		backslashSeen = false;	/* have we seen a \ ? */

	/*
	 * display a prompt and obtain input from the user
	 */
	printf("backend> ");
	fflush(stdout);

	/* Reset inBuf to empty */
	inBuf->len = 0;
	inBuf->data[0] = '\0';
	inBuf->cursor = 0;

	for (;;)
	{
		if (UseNewLine)
		{
			/*
			 * if we are using \n as a delimiter, then read characters until
			 * the \n.
			 */
			while ((c = getc(stdin)) != EOF)
			{
				if (c == '\n')
				{
					if (backslashSeen)
					{
						/* discard backslash from inBuf */
						inBuf->data[--inBuf->len] = '\0';
						backslashSeen = false;
						continue;
					}
					else
					{
						/* keep the newline character */
						appendStringInfoChar(inBuf, '\n');
						break;
					}
				}
				else if (c == '\\')
					backslashSeen = true;
				else
					backslashSeen = false;

				appendStringInfoChar(inBuf, (char) c);
			}

			if (c == EOF)
				end = true;
		}
		else
		{
			/*
			 * otherwise read characters until EOF.
			 */
			while ((c = getc(stdin)) != EOF)
				appendStringInfoChar(inBuf, (char) c);

			if (inBuf->len == 0)
				end = true;
		}

		if (end)
			return EOF;

		/*
		 * otherwise we have a user query so process it.
		 */
		break;
	}

	/* Add '\0' to make it look the same as message case. */
	appendStringInfoChar(inBuf, (char) '\0');

	/*
	 * if the query echo flag was given, print the query..
	 */
	if (EchoQuery)
		printf("statement: %s\n", inBuf->data);
	fflush(stdout);

	return 'Q';
}

/* ----------------
 *	SocketBackend()		Is called for frontend-backend connections
 *
 *	Returns the message type code, and loads message body data into inBuf.
 *
 *	EOF is returned if the connection is lost.
 * ----------------
 */
static int
SocketBackend(StringInfo inBuf)
{
	int			qtype;

	/*
	 * Get message type code from the frontend.
	 */
	qtype = pq_getbyte();

	if (!disable_sig_alarm(false))
			elog(FATAL, "could not disable timer for client wiat timeout");

	if (qtype == EOF)			/* frontend disconnected */
	{
		ereport(COMMERROR,
				(errcode(ERRCODE_PROTOCOL_VIOLATION),
				 errmsg("unexpected EOF on client connection")));
		return qtype;
	}

	/*
	 * Validate message type code before trying to read body; if we have lost
	 * sync, better to say "command unknown" than to run out of memory because
	 * we used garbage as a length word.
	 *
	 * This also gives us a place to set the doing_extended_query_message flag
	 * as soon as possible.
	 */
	switch (qtype)
	{
		case 'Q':				/* simple query */
			doing_extended_query_message = false;
			if (PG_PROTOCOL_MAJOR(FrontendProtocol) < 3)
			{
				/* old style without length word; convert */
				if (pq_getstring(inBuf))
				{
					ereport(COMMERROR,
							(errcode(ERRCODE_PROTOCOL_VIOLATION),
							 errmsg("unexpected EOF on client connection")));
					return EOF;
				}
			}
			break;
		
		case 'M':				/* Greenplum Database dispatched statement from QD */
		
			doing_extended_query_message = false;
			
			/* don't support old protocols with this. */
			if( PG_PROTOCOL_MAJOR(FrontendProtocol) < 3 )				
					ereport(COMMERROR,
							(errcode(ERRCODE_PROTOCOL_VIOLATION),
							 errmsg("Greenplum Database dispatch unsupported for old FrontendProtocols.")));	

		
			break;
			
		case 'T':				/* Greenplum Database dispatched transaction protocol from QD */
		
			doing_extended_query_message = false;
			
			/* don't support old protocols with this. */
			if( PG_PROTOCOL_MAJOR(FrontendProtocol) < 3 )				
					ereport(COMMERROR,
							(errcode(ERRCODE_PROTOCOL_VIOLATION),
							 errmsg("Greenplum Database dispatch unsupported for old FrontendProtocols.")));	

		
			break;
		case 'G':				/* Greenplum Gang Management */
			doing_extended_query_message = false;
			break;
		
		case 'F':				/* fastpath function call */
			/* we let fastpath.c cope with old-style input of this */
			doing_extended_query_message = false;
			break;

		case 'X':				/* terminate */
			doing_extended_query_message = false;
			ignore_till_sync = false;
			break;

		case 'B':				/* bind */
		case 'C':				/* close */
		case 'D':				/* describe */
		case 'E':				/* execute */
		case 'H':				/* flush */
		case 'P':				/* parse */
			doing_extended_query_message = true;
			/* these are only legal in protocol 3 */
			if (PG_PROTOCOL_MAJOR(FrontendProtocol) < 3)
				ereport(FATAL,
						(errcode(ERRCODE_PROTOCOL_VIOLATION),
						 errmsg("invalid frontend message type %d", qtype)));
			break;

		case 'S':				/* sync */
			/* stop any active skip-till-Sync */
			ignore_till_sync = false;
			/* mark not-extended, so that a new error doesn't begin skip */
			doing_extended_query_message = false;
			/* only legal in protocol 3 */
			if (PG_PROTOCOL_MAJOR(FrontendProtocol) < 3)
				ereport(FATAL,
						(errcode(ERRCODE_PROTOCOL_VIOLATION),
						 errmsg("invalid frontend message type %d", qtype)));
			break;

		case 'd':				/* copy data */
		case 'c':				/* copy done */
		case 'f':				/* copy fail */
			doing_extended_query_message = false;
			/* these are only legal in protocol 3 */
			if (PG_PROTOCOL_MAJOR(FrontendProtocol) < 3)
				ereport(FATAL,
						(errcode(ERRCODE_PROTOCOL_VIOLATION),
						 errmsg("invalid frontend message type %d", qtype)));
			break;
		
		case 'W':   /* Greenplum Database command for transmitting listener port. */
			
			break;

		default:

			/*
			 * Otherwise we got garbage from the frontend.	We treat this as
			 * fatal because we have probably lost message boundary sync, and
			 * there's no good way to recover.
			 */
			ereport(FATAL,
					(errcode(ERRCODE_PROTOCOL_VIOLATION),
					 errmsg("invalid frontend message type %d", qtype)));
			break;
	}

	/*
	 * In protocol version 3, all frontend messages have a length word next
	 * after the type code; we can read the message contents independently of
	 * the type.
	 */
	if (PG_PROTOCOL_MAJOR(FrontendProtocol) >= 3)
	{
		if (pq_getmessage(inBuf, 0))
			return EOF;			/* suitable message already logged */
	}

	return qtype;
}

/* ----------------
 *		ReadCommand reads a command from either the frontend or
 *		standard input, places it in inBuf, and returns the
 *		message type code (first byte of the message).
 *		EOF is returned if end of file.
 * ----------------
 */
static int
ReadCommand(StringInfo inBuf)
{
	int			result;

	if (whereToSendOutput == DestRemote)
		result = SocketBackend(inBuf);
	else
		result = InteractiveBackend(inBuf);
	return result;
}

/*
 * prepare_for_client_read -- set up to possibly block on client input
 *
 * This must be called immediately before any low-level read from the
 * client connection.  It is necessary to do it at a sufficiently low level
 * that there won't be any other operations except the read kernel call
 * itself between this call and the subsequent client_read_ended() call.
 * In particular there mustn't be use of malloc() or other potentially
 * non-reentrant libc functions.  This restriction makes it safe for us
 * to allow interrupt service routines to execute nontrivial code while
 * we are waiting for input.
 */
void
prepare_for_client_read(void)
{
	if (DoingCommandRead)
	{
		/* Enable immediate processing of asynchronous signals */
		EnableNotifyInterrupt();
		EnableCatchupInterrupt();

		/* Allow "die" interrupt to be processed while waiting */
		ImmediateInterruptOK = true;

		/* And don't forget to detect one that already arrived */
		QueryCancelPending = false;
		QueryFinishPending = false;
		CHECK_FOR_INTERRUPTS();
	}
}

/*
 * client_read_ended -- get out of the client-input state
 */
void
client_read_ended(void)
{
	if (DoingCommandRead)
	{
		ImmediateInterruptOK = false;
		QueryCancelPending = false;		/* forget any CANCEL signal */
		QueryFinishPending = false;		/* forget any FINISH signal too */

		DisableNotifyInterrupt();
		DisableCatchupInterrupt();
	}
}


/*
 * Parse a query string and pass it through the rewriter.
 *
 * A list of Query nodes is returned, since the string might contain
 * multiple queries and/or the rewriter might expand one query to several.
 *
 * NOTE: this routine is no longer used for processing interactive queries,
 * but it is still needed for parsing of SQL function bodies.
 */
List *
pg_parse_and_rewrite(const char *query_string,	/* string to execute */
					 Oid *paramTypes,	/* parameter types */
					 int numParams)		/* number of parameters */
{
	List	   *raw_parsetree_list;
	List	   *querytree_list;
	ListCell   *list_item;

	/*
	 * (1) parse the request string into a list of raw parse trees.
	 */
	raw_parsetree_list = pg_parse_query(query_string);

	/*
	 * (2) Do parse analysis and rule rewrite.
	 */
	querytree_list = NIL;
	foreach(list_item, raw_parsetree_list)
	{
		Node	   *parsetree = (Node *) lfirst(list_item);

		querytree_list = list_concat(querytree_list,
									 pg_analyze_and_rewrite(parsetree,
															query_string,
															paramTypes,
															numParams));
	}

	return querytree_list;
}

/*
 * Do raw parsing (only).
 *
 * A list of parsetrees is returned, since there might be multiple
 * commands in the given string.
 *
 * NOTE: for interactive queries, it is important to keep this routine
 * separate from the analysis & rewrite stages.  Analysis and rewriting
 * cannot be done in an aborted transaction, since they require access to
 * database tables.  So, we rely on the raw parser to determine whether
 * we've seen a COMMIT or ABORT command; when we are in abort state, other
 * commands are not processed any further than the raw parse stage.
 */
List *
pg_parse_query(const char *query_string)
{
	List	   *raw_parsetree_list;

	if (log_parser_stats)
		ResetUsage();

	raw_parsetree_list = raw_parser(query_string);

	if (log_parser_stats)
		ShowUsage("PARSER STATISTICS");

#ifdef COPY_PARSE_PLAN_TREES
	/* Optional debugging check: pass raw parsetrees through copyObject() */
	{
		List	   *new_list = (List *) copyObject(raw_parsetree_list);

		/* This checks both copyObject() and the equal() routines... */
		if (!equal(new_list, raw_parsetree_list))
			elog(WARNING, "copyObject() failed to produce an equal raw parse tree");
		else
			raw_parsetree_list = new_list;
	}
#endif

	return raw_parsetree_list;
}

/*
 * Given a raw parsetree (gram.y output), and optionally information about
 * types of parameter symbols ($n), perform parse analysis and rule rewriting.
 *
 * A list of Query nodes is returned, since either the analyzer or the
 * rewriter might expand one query to several.
 *
 * NOTE: for reasons mentioned above, this must be separate from raw parsing.
 */
List *
pg_analyze_and_rewrite(Node *parsetree, const char *query_string,
					   Oid *paramTypes, int numParams)
{
	List	   *querytree_list;

	/*
	 * (1) Perform parse analysis.
	 */
	if (log_parser_stats)
		ResetUsage();

	querytree_list = parse_analyze(parsetree, query_string,
								   paramTypes, numParams);

	if (log_parser_stats)
		ShowUsage("PARSE ANALYSIS STATISTICS");

	/*
	 * (2) Rewrite the queries, as necessary
	 */
	querytree_list = pg_rewrite_queries(querytree_list);

	return querytree_list;
}

/*
 * Perform rewriting of a list of queries produced by parse analysis.
 *
 * Note: queries must just have come from the parser, because we do not do
 * AcquireRewriteLocks() on them.
 */
static List *
pg_rewrite_queries(List *querytree_list)
{
	List	   *new_list = NIL;
	ListCell   *list_item;

	if (log_parser_stats)
		ResetUsage();

	/*
	 * rewritten queries are collected in new_list.  Note there may be more or
	 * fewer than in the original list.
	 */
	foreach(list_item, querytree_list)
	{
		Query	   *querytree = (Query *) lfirst(list_item);

		if (Debug_print_parse)
			elog_node_display(DEBUG1, "parse tree", querytree,
							  Debug_pretty_print);

		if (querytree->commandType == CMD_UTILITY)
		{
			/* don't rewrite utilities, just dump 'em into new_list */
			new_list = lappend(new_list, querytree);
		}
		else
		{
			/* rewrite regular queries */
			List	   *rewritten = QueryRewrite(querytree);

			new_list = list_concat(new_list, rewritten);
		}
	}

	querytree_list = new_list;

	if (log_parser_stats)
		ShowUsage("REWRITER STATISTICS");

#ifdef COPY_PARSE_PLAN_TREES

	/*
	 * Optional debugging check: pass querytree output through copyObject()
	 */
	new_list = (List *) copyObject(querytree_list);
	/* This checks both copyObject() and the equal() routines... */
	if (!equal(new_list, querytree_list))
		elog(WARNING, "copyObject() failed to produce an equal parse tree");
	else
		querytree_list = new_list;
#endif

	if (Debug_print_rewritten)
		elog_node_display(DEBUG1, "rewritten parse tree", querytree_list,
						  Debug_pretty_print);

	return querytree_list;
}


/* Generate a plan for a single already-rewritten query. */
PlannedStmt *
pg_plan_query(Query *querytree, ParamListInfo boundParams)
{
	PlannedStmt	*stmt;

	/* Utility commands have no plans. */
	if (querytree->commandType == CMD_UTILITY)
		return NULL;
	

	if (log_planner_stats)
		ResetUsage();

	/* call the optimizer */
	stmt = planner(querytree, 0, boundParams);

	if (log_planner_stats)
		ShowUsage("PLANNER STATISTICS");

#ifdef COPY_PARSE_PLAN_TREES
	/* Optional debugging check: pass plan output through copyObject() */
	{
		Plan	   *new_plan = (Plan *) copyObject(stmt->planTree);

		/*
		 * equal() currently does not have routines to compare Plan nodes, so
		 * don't try to test equality here.  Perhaps fix someday?
		 */
#ifdef NOT_USED
		/* This checks both copyObject() and the equal() routines... */
		if (!equal(new_plan, stmt->planTree))
			elog(WARNING, "copyObject() failed to produce an equal plan tree");
		else
#endif
			stmt->planTree = new_plan;
	}
#endif

	/*
	 * Print plan if debugging.
	 */
	if (Debug_print_plan)
		elog_node_display(DEBUG1, "plan", stmt->planTree, Debug_pretty_print);
	if (Debug_print_plannedstmt)
		elog_node_display(DEBUG1, "plannedstmt", stmt, Debug_pretty_print);

	return stmt;
}

/*
 * Generate plans for a list of already-rewritten queries.
 *
 * If needSnapshot is TRUE, we haven't yet set a snapshot for the current
 * query.  A snapshot must be set before invoking the planner, since it
 * might try to evaluate user-defined functions.  But we must not set a
 * snapshot if the list contains only utility statements, because some
 * utility statements depend on not having frozen the snapshot yet.
 * (We assume that such statements cannot appear together with plannable
 * statements in the rewriter's output.)
 *
 * Normal optimizable statements generate PlannedStmt entries in the result
 * list.  Utility statements are simply represented by their statement nodes.
 */
List *
pg_plan_queries(List *querytrees, ParamListInfo boundParams,
				bool needSnapshot)
{
	List	   *stmt_list = NIL;
	ListCell   *query_list;

	foreach(query_list, querytrees)
	{
		Query	   *query = (Query *) lfirst(query_list);
		Node *stmt;

		if (query->commandType == CMD_UTILITY)
		{
			/* Utility commands have no plans. */
			stmt = query->utilityStmt;
		}
		else
		{
			if (needSnapshot)
			{
				ActiveSnapshot = CopySnapshot(GetTransactionSnapshot());
				needSnapshot = false;
			}
			stmt = (Node *) pg_plan_query(query, boundParams);
		}

		stmt_list = lappend(stmt_list, stmt);
	}

	return stmt_list;
}

/*
 * exec_mpp_query
 *
 * Called in a qExec process to read and execute a query plan sent by
 * cdbdisp_dispatchPlan().
 *
 * query_string -- optional query text (C string).
 * serializedQuerytree[len]  -- Query node or (NULL,0) if plan provided.
 * serializedPlantree[len] -- PlannedStmt node, or (NULL,0) if query provided.
 * serializedParms[len] -- optional parameters
 * serializedSliceInfo[len] -- optional SliceTable
 * localSlice -- slice table index
 *
 * Caller may supply either a Query (representing utility command) or
 * a PlannedStmt (representing a planned DML command), but not both.
 */
static void
exec_mpp_query(const char *query_string, 
			   const char * serializedQuerytree, int serializedQuerytreelen,
			   const char * serializedPlantree, int serializedPlantreelen,
			   const char * serializedParams, int serializedParamslen,
			   const char * serializedSliceInfo, int serializedSliceInfolen,
			   const char * seqServerHost, int seqServerPort,
			   int localSlice)
{
	CommandDest dest = whereToSendOutput;
	MemoryContext oldcontext;
	bool		save_log_statement_stats = log_statement_stats;
	bool		was_logged = false;
	char		msec_str[32];
	Node		   *utilityStmt = NULL;
	PlannedStmt	   *plan = NULL;
	CmdType		commandType = CMD_UNKNOWN;
	SliceTable *sliceTable = NULL;
    Slice      *slice = NULL;
	ParamListInfo paramLI = NULL;
	
	Assert(Gp_role == GP_ROLE_EXECUTE);
	/* 
	 * If we didn't get passed a query string, dummy something up for ps display and pg_stat_activity
	 */
	if (query_string == NULL || strlen(query_string)==0)
		query_string = "mppexec";
	
	/*
	 * Report query to various monitoring facilities.
	 */

	debug_query_string = query_string;
	
	pgstat_report_activity(query_string);
	
	/*
	 * We use save_log_statement_stats so ShowUsage doesn't report incorrect
	 * results because ResetUsage wasn't called.
	 */
	if (save_log_statement_stats)
		ResetUsage();
	
	/*
	 * Start up a transaction command.	All queries generated by the
	 * query_string will be in this same command block, *unless* we find a
	 * BEGIN/COMMIT/ABORT statement; we have to force a new xact command after
	 * one of those, else bad things will happen in xact.c. (Note that this
	 * will normally change current memory context.)
	 */
	start_xact_command();
	
	/*
	 * Zap any pre-existing unnamed statement.	(While not strictly necessary,
	 * it seems best to define simple-Query mode as if it used the unnamed
	 * statement and portal; this ensures we recover any storage used by prior
	 * unnamed operations.)
	 */
	unnamed_stmt_pstmt = NULL;
	if (unnamed_stmt_context)
	{
		DropDependentPortals(unnamed_stmt_context);
		MemoryContextDelete(unnamed_stmt_context);
	}
	unnamed_stmt_context = NULL;
	
	/*
	 * Switch to appropriate context for constructing parsetrees.
	 */
	oldcontext = MemoryContextSwitchTo(MessageContext);
	
	QueryContext = CurrentMemoryContext;
	
	/* 
	 * Deserialize the Query node, if there is one.  If this is a planned stmt, then
	 * there isn't one, but there must be a PlannedStmt later on.
	 */
	if (serializedQuerytree != NULL && serializedQuerytreelen > 0)
	{
		Query *query = (Query *) deserializeNode(serializedQuerytree,serializedQuerytreelen);
		
		if ( !IsA(query, Query) || query->commandType != CMD_UTILITY )
			elog(ERROR, "MPPEXEC: received non-utility Query node.");
		
		utilityStmt = query->utilityStmt;
	}
	
	/*
	 * Deserialize the slice table, if there is one, and set up the local slice.
	 */
    if (serializedSliceInfo != NULL && serializedSliceInfolen > 0)
	{
        sliceTable = (SliceTable *) deserializeNode(serializedSliceInfo, serializedSliceInfolen);
		
		sliceTable->localSlice = localSlice;
		
        if (!sliceTable ||
            !IsA(sliceTable, SliceTable) ||
            sliceTable->localSlice < 0 ||
            sliceTable->localSlice >= list_length(sliceTable->slices))
            elog(ERROR, "MPPEXEC: received invalid slice table:, %d", localSlice);
		
        slice = (Slice *)list_nth(sliceTable->slices, sliceTable->localSlice);
        Insist(IsA(slice, Slice));
		
        /* Set global sliceid variable for elog. */
        currentSliceId = sliceTable->localSlice;
    }
	
 	/*
     * Deserialize the query execution plan (a PlannedStmt node), if there is one.
     */
    if (serializedPlantree != NULL && serializedPlantreelen > 0)
    {
    	plan = (PlannedStmt *) deserializeNode(serializedPlantree,serializedPlantreelen);
		if ( !plan ||
			!IsA(plan, PlannedStmt) ||
			plan->sliceTable != NULL ||
			plan->memoryAccount != NULL)
		{
			elog(ERROR, "MPPEXEC: receive invalid planned statement");
		}
		
    	/*
		 * Since we're running as a QE, we need to put the slice table 
		 * and associated values determined by the QD that called MPPEXEC 
		 * into the EState before we run the executor.  We can't do it now 
		 * because our EState isn't ready. Instead, put it in PlannedStmt 
		 * and let the code that sets up the QueryDesc sort it out.
		 */
		plan->sliceTable = (Node *) sliceTable; /* Cache for CreateQueryDesc */
    }
	
	/*
	 * Choose the command type from either the Query or the PlannedStmt.
	 */
    if ( utilityStmt )
    	commandType = CMD_UTILITY;
    else
	/*
	 * Get (possibly 0) parameters.
	 */
    {
    	if ( !plan )
    		elog(ERROR, "MPPEXEC: received neither Query nor Plan");
		
    	/* This must be a planned statement. */
	    if (plan->commandType != CMD_SELECT &&
        	plan->commandType != CMD_INSERT &&
        	plan->commandType != CMD_UPDATE &&
        	plan->commandType != CMD_DELETE)
        	elog(ERROR, "MPPEXEC: received non-DML Plan");
		
        commandType = plan->commandType;
	}
	if ( slice )
	{
		/* Non root slices don't need update privileges. */
		if (sliceTable->localSlice != slice->rootIndex)
		{
			ListCell       *rtcell;
			RangeTblEntry  *rte;
			AclMode         removeperms = ACL_INSERT | ACL_UPDATE | ACL_DELETE | ACL_SELECT_FOR_UPDATE;
			
			/* Just reading, so don't check INS/DEL/UPD permissions. */
			foreach(rtcell, plan->rtable)
			{
				rte = (RangeTblEntry *)lfirst(rtcell);
				if (rte->rtekind == RTE_RELATION &&
					0 != (rte->requiredPerms & removeperms))
					rte->requiredPerms &= ~removeperms;
			}
		}
	}
	
	
	if (log_statement != LOGSTMT_NONE && !gp_mapreduce_define)
	{
		/*
		 * TODO need to log SELECT INTO as DDL
		 */
		if (log_statement == LOGSTMT_ALL ||
			(utilityStmt && log_statement == LOGSTMT_DDL) ||
			(plan && log_statement >= LOGSTMT_MOD))
			
		{
			ereport(LOG, (errmsg("statement: %s", query_string)
						   ));
			was_logged = true;
		}
		
	}
	
	/*
	 * Get (possibly 0) parameters.
	 */
	paramLI = NULL;
	if (serializedParams != NULL && serializedParamslen > 0)
	{
		ParamListInfoData   paramhdr;
		Size                length;
		const char         *cpos;
		const char         *epos;
		
		/* Peek at header using an aligned workarea. */
		length = offsetof(ParamListInfoData, params);
		Insist(length <= serializedParamslen);
		memcpy(&paramhdr, serializedParams, length);
		
		/* Get ParamListInfoData header and ParamExternData array. */
		length += paramhdr.numParams * sizeof(paramhdr.params[0]);
		Insist(paramhdr.numParams > 0 &&
			   length <= serializedParamslen);
		paramLI = palloc(length);
		memcpy(paramLI, serializedParams, length);
		
		/* Get pass-by-reference data. */
		cpos = serializedParams + length;
		epos = serializedParams + serializedParamslen;
		while (cpos < epos)
		{
			ParamExternData    *pxd;
			int32               iparam;
			
			/* param index */
			memcpy(&iparam, cpos, sizeof(iparam));
			cpos += sizeof(iparam);
			Insist(cpos <= epos &&
				   iparam >= 0 &&
				   iparam < paramhdr.numParams);
			
			/* length */
			pxd = &paramLI->params[iparam];
			length = DatumGetInt32(pxd->value);
			
			/* value */
			Insist((int)length >= 0 &&
				   length <= epos - cpos);
			if (length > 0)
			{
				char   *v = (char *)palloc(length);
				
				pxd->value = PointerGetDatum(v);
				memcpy(v, cpos, length);
				cpos += length;
			}
		}
		Insist(cpos == epos);
	}
	
	
	/*
	 * Switch back to transaction context to enter the loop.
	 */
	MemoryContextSwitchTo(oldcontext);
	
	/*
	 * All unpacked and checked.  Process the command.
	 */
	{
		const char *commandTag;
		char		completionTag[COMPLETION_TAG_BUFSIZE];
		
		Portal		portal;
		DestReceiver *receiver;
		int16		format;
		
		/*
		 * Get the command name for use in status display (it also becomes the
		 * default completion tag, down inside PortalRun).	Set ps_status and
		 * do any special start-of-SQL-command processing needed by the
		 * destination.
		 */
		if (commandType == CMD_UTILITY)
			commandTag = "MPPEXEC UTILITY";
		else if (commandType == CMD_SELECT)
			commandTag = "MPPEXEC SELECT";
		else if (commandType == CMD_INSERT)
			commandTag = "MPPEXEC INSERT";
		else if (commandType == CMD_UPDATE)
			commandTag = "MPPEXEC UPDATE";
		else if (commandType == CMD_DELETE)
			commandTag = "MPPEXEC DELETE";
		else
			commandTag = "MPPEXEC";
		
		
		set_ps_display(commandTag, false);
		
		BeginCommand(commandTag, dest);
		
        /* Downgrade segworker process priority */
		if (gp_segworker_relative_priority != 0)
		{
			renice_current_process(PostmasterPriority + gp_segworker_relative_priority);
		}

		if (Debug_dtm_action == DEBUG_DTM_ACTION_FAIL_BEGIN_COMMAND &&
			CheckDebugDtmActionSqlCommandTag(commandTag))
		{
			elog(ERROR,"Raise ERROR for debug_dtm_action = %d, commandTag = %s",
				 Debug_dtm_action, commandTag);
		}
		
		/*
		 * If we are in an aborted transaction, reject all commands except
		 * COMMIT/ABORT.  It is important that this test occur before we try
		 * to do parse analysis, rewrite, or planning, since all those phases
		 * try to do database accesses, which may fail in abort state. (It
		 * might be safe to allow some additional utility commands in this
		 * state, but not many...)
		 */
		if (IsAbortedTransactionBlockState() /*&&*/
			/*!IsTransactionExitStmt(parsetree)*/)
			ereport(ERROR,
					(errcode(ERRCODE_IN_FAILED_SQL_TRANSACTION),
					 errmsg("current transaction is aborted, "
							"commands ignored until end of transaction block")));
		
		/* Make sure we are in a transaction command */
		start_xact_command();
		
		/* If we got a cancel signal in parsing or prior command, quit */
		CHECK_FOR_INTERRUPTS();
		
		/*
		 * OK to analyze, rewrite, and plan this query.
		 *
		 * Switch to appropriate context for constructing querytrees (again,
		 * these must outlive the execution context).
		 */
		oldcontext = MemoryContextSwitchTo(MessageContext);
		
		
		
		/* If we got a cancel signal in analysis or planning, quit */
		CHECK_FOR_INTERRUPTS();
		
		/*
		 * Create unnamed portal to run the query or queries in. If there
		 * already is one, silently drop it.
		 */
		portal = CreatePortal("", true, true);
		/* Don't display the portal in pg_cursors */
		portal->visible = false;

		/* Copy the plan's query string into the portal */
		Assert(query_string != NULL); 
		char *portal_query_string = MemoryContextStrdup(PortalGetHeapMemory(portal),
				query_string);
		
		PortalDefineQuery(portal,
						  NULL,
						  portal_query_string,
						  T_Query, /* not a parsed statement, so not T_SelectStmt */
						  commandTag,
						  list_make1(plan ? (Node*)plan : (Node*)utilityStmt),
						  MessageContext);

		/* 
		 * Start the portal.  No parameters here.
		 */
		PortalStart(portal, paramLI, InvalidSnapshot,
					seqServerHost, seqServerPort);
		
		/*
		 * Select text output format, the default.
		 */
		format = 0;
		PortalSetResultFormat(portal, 1, &format);
		
		/*
		 * Now we can create the destination receiver object.
		 */
		receiver = CreateDestReceiver(dest, portal);
		
		/*
		 * Switch back to transaction context for execution.
		 */
		MemoryContextSwitchTo(oldcontext);
		
		/*
		 * Run the portal to completion, and then drop it (and the receiver).
		 */
		(void) PortalRun(portal,
						 FETCH_ALL,
						 true, /* Effectively always top level. */
						 receiver,
						 receiver,
						 completionTag);
		
		(*receiver->rDestroy) (receiver);

		PortalDrop(portal, false);

		/*
		 * Close down transaction statement before reporting command-complete.  
		 * This is so that any end-of-transaction errors are reported before
		 * the command-complete message is issued, to avoid confusing
		 * clients who will expect either a command-complete message or an
		 * error, not one and then the other.
		 */
		finish_xact_command();
		
		
		if (Debug_dtm_action == DEBUG_DTM_ACTION_FAIL_END_COMMAND &&
			CheckDebugDtmActionSqlCommandTag(commandTag))
		{
			elog(ERROR,"Raise ERROR for debug_dtm_action = %d, commandTag = %s",
				 Debug_dtm_action, commandTag);
		}
		
		/*
		 * Tell client that we're done with this query.  Note we emit exactly
		 * one EndCommand report for each raw parsetree, thus one for each SQL
		 * command the client sent, regardless of rewriting. (But a command
		 * aborted by error will not send an EndCommand report at all.)
		 */
		EndCommand(completionTag, dest);
		
	}							/* end loop over parsetrees */
	
	/*
	 * Close down transaction statement, if one is open.
	 */
	finish_xact_command();
		
	QueryContext = NULL;
	
	/*
	 * Emit duration logging if appropriate.
	 */
	switch (check_log_duration(msec_str, was_logged))
	{
		case 1:
			ereport(LOG,
					(errmsg("duration: %s ms", msec_str),
					 errhidestmt(true)));
			break;
		case 2:
			ereport(LOG,
					(errmsg("duration: %s ms  statement: %s",
							msec_str, query_string),
					 errhidestmt(true)));
			break;
	}

	if (save_log_statement_stats)
		ShowUsage("QUERY STATISTICS");
	

	if (gp_enable_resqueue_priority)
	{
		BackoffBackendEntryExit();
	}


	debug_query_string = NULL;
}
	
static bool
CheckDebugDtmActionProtocol(DtxProtocolCommand dtxProtocolCommand, 
				DtxContextInfo *contextInfo)
{
	if (Debug_dtm_action_nestinglevel == 0)
	{
		return (Debug_dtm_action_target == DEBUG_DTM_ACTION_TARGET_PROTOCOL &&
			Debug_dtm_action_protocol == dtxProtocolCommand &&
			Debug_dtm_action_segment == Gp_segment);
	}
	else
	{
		return (Debug_dtm_action_target == DEBUG_DTM_ACTION_TARGET_PROTOCOL &&
			Debug_dtm_action_protocol == dtxProtocolCommand &&
			Debug_dtm_action_segment == Gp_segment &&
			Debug_dtm_action_nestinglevel == contextInfo->nestingLevel);
	}
}


/*
 * exec_mpp_dtx_protocol_command
 *
 */
static void
exec_mpp_dtx_protocol_command(
					DtxProtocolCommand 			dtxProtocolCommand,
					int							flags,
					const char *				loggingStr,
					const char * 				gid,
					DistributedTransactionId 	gxid,
					DtxContextInfo 				*contextInfo)
{
	CommandDest dest = whereToSendOutput;
	const char *commandTag = loggingStr;

	if (log_statement == LOGSTMT_ALL)
	{
		elog(LOG,"DTM protocol command '%s' for gid = %s",
			 loggingStr, gid);
	}
	
	elog((Debug_print_full_dtm ? LOG : DEBUG5),"exec_mpp_dtx_protocol_command received the dtxProtocolCommand = %d (%s) gid = %s (gxid = %u, flags = 0x%x)",
		 dtxProtocolCommand, loggingStr, gid, gxid, flags);

	set_ps_display(commandTag, false);

	if (Debug_dtm_action == DEBUG_DTM_ACTION_FAIL_BEGIN_COMMAND &&
		CheckDebugDtmActionProtocol(dtxProtocolCommand, contextInfo))
	{
		elog(ERROR,"Raise ERROR for debug_dtm_action = %d, debug_dtm_action_protocol = %s",
			 Debug_dtm_action, DtxProtocolCommandToString(dtxProtocolCommand));
	}
	if (Debug_dtm_action == DEBUG_DTM_ACTION_PANIC_BEGIN_COMMAND &&
		CheckDebugDtmActionProtocol(dtxProtocolCommand, contextInfo))
	{
		elog(PANIC,"PANIC for debug_dtm_action = %d, debug_dtm_action_protocol = %s",
			 Debug_dtm_action, DtxProtocolCommandToString(dtxProtocolCommand));
	}

	BeginCommand(commandTag, dest);

	performDtxProtocolCommand(dtxProtocolCommand, flags, loggingStr, gid, gxid, contextInfo);

	elog((Debug_print_full_dtm ? LOG : DEBUG5),"exec_mpp_dtx_protocol_command calling EndCommand for dtxProtocolCommand = %d (%s) gid = %s",
		 dtxProtocolCommand, loggingStr, gid);

	if (Debug_dtm_action == DEBUG_DTM_ACTION_FAIL_END_COMMAND && 
		CheckDebugDtmActionProtocol(dtxProtocolCommand, contextInfo))
	{
		elog(ERROR,"Raise error for debug_dtm_action = %d, debug_dtm_action_protocol = %s",
			 Debug_dtm_action, DtxProtocolCommandToString(dtxProtocolCommand));
	}

	EndCommand(commandTag, dest);
}

static bool
CheckDebugDtmActionSqlCommandTag(const char *sqlCommandTag)
{
	bool result;

	result = (Debug_dtm_action_target == DEBUG_DTM_ACTION_TARGET_SQL &&
			  strcmp(Debug_dtm_action_sql_command_tag, sqlCommandTag) == 0 &&
			  Debug_dtm_action_segment == Gp_segment);
	
	elog((Debug_print_full_dtm ? LOG : DEBUG5),"CheckDebugDtmActionSqlCommandTag Debug_dtm_action_target = %d, Debug_dtm_action_sql_command_tag = '%s' check '%s', Debug_dtm_action_segment = %d, Debug_dtm_action_primary = %s, result = %s.",
		Debug_dtm_action_target, 
		Debug_dtm_action_sql_command_tag, (sqlCommandTag == NULL ? "<NULL>" : sqlCommandTag),
		Debug_dtm_action_segment, (Debug_dtm_action_primary ? "true" : "false"),
		(result ? "true" : "false"));

	return result;
}


/*
 * exec_simple_query
 *
 * Execute a "simple Query" protocol message.
 */
static void
exec_simple_query(const char *query_string, const char *seqServerHost, int seqServerPort)
{
	CommandDest dest = whereToSendOutput;
	MemoryContext oldcontext;
	List	   *parsetree_list;
	ListCell   *parsetree_item;
	bool		save_log_statement_stats = log_statement_stats;
	bool		was_logged = false;
	bool		isTopLevel = false;
	char		msec_str[32];

	if (Gp_role != GP_ROLE_EXECUTE)
	{
		increment_command_count();
		
		MyProc->queryCommandId = gp_command_count;
		if (gp_cancel_query_print_log)
		{
			elog(NOTICE, "running query (sessionId, commandId): (%d, %d)",
				 MyProc->mppSessionId, gp_command_count);
		}
	}

	/*
	 * Report query to various monitoring facilities.
	 */
	debug_query_string = query_string;

	pgstat_report_activity(query_string);

	/*
	 * We use save_log_statement_stats so ShowUsage doesn't report incorrect
	 * results because ResetUsage wasn't called.
	 */
	if (save_log_statement_stats)
		ResetUsage();

	/*
	 * Start up a transaction command.	All queries generated by the
	 * query_string will be in this same command block, *unless* we find a
	 * BEGIN/COMMIT/ABORT statement; we have to force a new xact command after
	 * one of those, else bad things will happen in xact.c. (Note that this
	 * will normally change current memory context.)
	 */
	start_xact_command();

	/*
	 * Zap any pre-existing unnamed statement.	(While not strictly necessary,
	 * it seems best to define simple-Query mode as if it used the unnamed
	 * statement and portal; this ensures we recover any storage used by prior
	 * unnamed operations.)
	 */
	unnamed_stmt_pstmt = NULL;
	if (unnamed_stmt_context)
	{
		DropDependentPortals(unnamed_stmt_context);
		MemoryContextDelete(unnamed_stmt_context);
	}
	unnamed_stmt_context = NULL;

	/*
	 * Switch to appropriate context for constructing parsetrees.
	 */
	oldcontext = MemoryContextSwitchTo(MessageContext);

	QueryContext = CurrentMemoryContext;
	
	/*
	 * Do basic parsing of the query or queries (this should be safe even if
	 * we are in aborted transaction state!)
	 */
	parsetree_list = pg_parse_query(query_string);

	/* Disable statement logging during mapreduce */
	if (!gp_mapreduce_define)
	{
		/* Log immediately if dictated by log_statement */
		if (check_log_statement(parsetree_list))
		{
			ereport(LOG,
				(errmsg("statement: %s", query_string),
				 errhidestmt(true),
				 errdetail_execute(parsetree_list)));
			was_logged = true;
		}
	}

	/*
	 * Switch back to transaction context to enter the loop.
	 */
	MemoryContextSwitchTo(oldcontext);
	
	/*
	 * We'll tell PortalRun it's a top-level command iff there's exactly one
	 * raw parsetree.  If more than one, it's effectively a transaction block
	 * and we want PreventTransactionChain to reject unsafe commands. (Note:
	 * we're assuming that query rewrite cannot add commands that are
	 * significant to PreventTransactionChain.)
	 */
	isTopLevel = (list_length(parsetree_list) == 1);
	
	/*
	 * Run through the raw parsetree(s) and process each one.
	 */
	foreach(parsetree_item, parsetree_list)
	{
		Node	   *parsetree = (Node *) lfirst(parsetree_item);
		Snapshot        mySnapshot = NULL;
		const char *commandTag;
		char		completionTag[COMPLETION_TAG_BUFSIZE];
		List	   *querytree_list,
				   *plantree_list;
		Portal		portal;
		DestReceiver *receiver;
		int16		format;

		/*
		 * Get the command name for use in status display (it also becomes the
		 * default completion tag, down inside PortalRun).	Set ps_status and
		 * do any special start-of-SQL-command processing needed by the
		 * destination.
		 */
		commandTag = CreateCommandTag(parsetree);

		set_ps_display(commandTag, false);

		BeginCommand(commandTag, dest);

		if (Debug_dtm_action == DEBUG_DTM_ACTION_FAIL_BEGIN_COMMAND &&
			CheckDebugDtmActionSqlCommandTag(commandTag))
		{
			elog(ERROR,"Raise ERROR for debug_dtm_action = %d, commandTag = %s",
				 Debug_dtm_action, commandTag);
		}

		/*
		 * If are connected in utility mode, disallow PREPARE TRANSACTION statements.
		 */
                TransactionStmt *transStmt = (TransactionStmt *)parsetree;
		if (Gp_role == GP_ROLE_UTILITY && IsA(parsetree, TransactionStmt) && transStmt->kind == TRANS_STMT_PREPARE)
		{
		  ereport( ERROR
			   , (errcode(ERRCODE_FEATURE_NOT_SUPPORTED),
			    errmsg("PREPARE TRANSACTION is not supported in utility mode"))
			 );
		}

		/*
		 * If we are in an aborted transaction, reject all commands except
		 * COMMIT/ABORT.  It is important that this test occur before we try
		 * to do parse analysis, rewrite, or planning, since all those phases
		 * try to do database accesses, which may fail in abort state. (It
		 * might be safe to allow some additional utility commands in this
		 * state, but not many...)
		 */
		if (IsAbortedTransactionBlockState() &&
			!IsTransactionExitStmt(parsetree))
			ereport(ERROR,
					(errcode(ERRCODE_IN_FAILED_SQL_TRANSACTION),
					 errmsg("current transaction is aborted, "
						"commands ignored until end of transaction block")));

		/* Make sure we are in a transaction command */
		start_xact_command();

		/* If we got a cancel signal in parsing or prior command, quit */
		CHECK_FOR_INTERRUPTS();
		
		/*
		 * Set up a snapshot if parse analysis/planning will need one.
		 */
		if (analyze_requires_snapshot(parsetree))
		{
			mySnapshot = CopySnapshot(GetTransactionSnapshot());
			ActiveSnapshot = mySnapshot;
		}

		/*
		 * OK to analyze, rewrite, and plan this query.
		 *
		 * Switch to appropriate context for constructing querytrees (again,
		 * these must outlive the execution context).
		 */
		oldcontext = MemoryContextSwitchTo(MessageContext);

		querytree_list = pg_analyze_and_rewrite(parsetree, query_string,
												NULL, 0);

		plantree_list = pg_plan_queries(querytree_list, NULL, false);

		/* Done with the snapshot used for parsing/planning */
		ActiveSnapshot = NULL;
		if (mySnapshot)
			FreeSnapshot(mySnapshot);

		/* If we got a cancel signal in analysis or planning, quit */
		CHECK_FOR_INTERRUPTS();

		/*
		 * Create unnamed portal to run the query or queries in. If there
		 * already is one, silently drop it.
		 */
		portal = CreatePortal("", true, true);
		/* Don't display the portal in pg_cursors */
		portal->visible = false;

		/* Copy the plan's query string into the portal */
		Assert(query_string != NULL); 
		char *portal_query_string = MemoryContextStrdup(PortalGetHeapMemory(portal),
				query_string);

		PortalDefineQuery(portal,
						  NULL,
						  portal_query_string,
						  nodeTag(parsetree),
						  commandTag,
						  plantree_list,
						  MessageContext);

		/* 
		 * Start the portal.  No parameters here.
		 */
		PortalStart(portal, NULL, InvalidSnapshot,
					seqServerHost, seqServerPort);

		/*
		 * Select the appropriate output format: text unless we are doing a
		 * FETCH from a binary cursor.	(Pretty grotty to have to do this here
		 * --- but it avoids grottiness in other places.  Ah, the joys of
		 * backward compatibility...)
		 */
		format = 0;				/* TEXT is default */
		if (IsA(parsetree, FetchStmt))
		{
			FetchStmt  *stmt = (FetchStmt *) parsetree;

			if (!stmt->ismove)
			{
				Portal		fportal = GetPortalByName(stmt->portalname);

				if (PortalIsValid(fportal) &&
					(fportal->cursorOptions & CURSOR_OPT_BINARY))
					format = 1; /* BINARY */
			}
		}
		PortalSetResultFormat(portal, 1, &format);

		/*
		 * Now we can create the destination receiver object.
		 */
		receiver = CreateDestReceiver(dest, portal);

		/*
		 * Switch back to transaction context for execution.
		 */
		MemoryContextSwitchTo(oldcontext);

		/*
		 * Run the portal to completion, and then drop it (and the receiver).
		 */
		(void) PortalRun(portal,
						 FETCH_ALL,
						 isTopLevel,
						 receiver,
						 receiver,
						 completionTag);

		(*receiver->rDestroy) (receiver);

		PortalDrop(portal, false);

		if (IsA(parsetree, TransactionStmt))
		{
			/*
			 * If this was a transaction control statement, commit it. We will
			 * start a new xact command for the next command (if any).
			 */
			finish_xact_command();
		}
		else if (lnext(parsetree_item) == NULL)
		{
			/*
			 * If this is the last parsetree of the query string, close down
			 * transaction statement before reporting command-complete.  This
			 * is so that any end-of-transaction errors are reported before
			 * the command-complete message is issued, to avoid confusing
			 * clients who will expect either a command-complete message or an
			 * error, not one and then the other.  But for compatibility with
			 * historical Postgres behavior, we do not force a transaction
			 * boundary between queries appearing in a single query string.
			 */
			finish_xact_command();
		}
		else
		{
			/*
			 * We need a CommandCounterIncrement after every query, except
			 * those that start or end a transaction block.
			 */
			CommandCounterIncrement();
		}

		if (Debug_dtm_action == DEBUG_DTM_ACTION_FAIL_END_COMMAND &&
			CheckDebugDtmActionSqlCommandTag(commandTag))
		{
			elog(ERROR,"Raise ERROR for debug_dtm_action = %d, commandTag = %s",
				 Debug_dtm_action, commandTag);
		}

		SIMPLE_FAULT_INJECTOR(ExecSimpleQueryEndCommand);

		/*
		 * Tell client that we're done with this query.  Note we emit exactly
		 * one EndCommand report for each raw parsetree, thus one for each SQL
		 * command the client sent, regardless of rewriting. (But a command
		 * aborted by error will not send an EndCommand report at all.)
		 */
		EndCommand(completionTag, dest);
	}							/* end loop over parsetrees */

	/*
	 * Close down transaction statement, if one is open.
	 */
	finish_xact_command();

	/*
	 * If there were no parsetrees, return EmptyQueryResponse message.
	 */
	if (!parsetree_list)
		NullCommand(dest);

	QueryContext = NULL;

	/*
	 * Emit duration logging if appropriate.
	 */
	if (!gp_mapreduce_define)
	{
		switch (check_log_duration(msec_str, was_logged))
		{
			case 1:
				ereport(LOG,
					(errmsg("duration: %s ms", msec_str),
					 errhidestmt(true)));
				break;
			case 2:
				ereport(LOG, (errmsg("duration: %s ms  statement: %s",
									 msec_str, query_string),
							  errdetail_execute(parsetree_list),
							  errhidestmt(true)));
				break;
		}
	}

	if (save_log_statement_stats)
		ShowUsage("QUERY STATISTICS");

	debug_query_string = NULL;
}

/*
 * exec_parse_message
 *
 * Execute a "Parse" protocol message.
 */
static void
exec_parse_message(const char *query_string,	/* string to execute */
				   const char *stmt_name,		/* name for prepared stmt */
				   Oid *paramTypes,		/* parameter types */
				   int numParams)		/* number of parameters */
{
	MemoryContext oldcontext;
	List	   *parsetree_list;
	const char *commandTag;
	List		*querytree_list = NIL;
	List		*param_list = NIL;
	bool		is_named;
	bool		save_log_statement_stats = log_statement_stats;
	char		msec_str[32];
	NodeTag		sourceTag = T_Query;

	/*
	 * Report query to various monitoring facilities.
	 */
	debug_query_string = query_string;

	pgstat_report_activity(query_string);

	set_ps_display("PARSE", false);

	if (save_log_statement_stats)
		ResetUsage();

	ereport(DEBUG2,
			(errmsg("parse %s: %s",
					*stmt_name ? stmt_name : "<unnamed>",
					query_string)));

	/*
	 * Start up a transaction command so we can run parse analysis etc. (Note
	 * that this will normally change current memory context.) Nothing happens
	 * if we are already in one.
	 */
	start_xact_command();

	/*
	 * Switch to appropriate context for constructing parsetrees.
	 *
	 * We have two strategies depending on whether the prepared statement is
	 * named or not.  For a named prepared statement, we do parsing in
	 * MessageContext and copy the finished trees into the prepared
	 * statement's private context; then the reset of MessageContext releases
	 * temporary space used by parsing and planning.  For an unnamed prepared
	 * statement, we assume the statement isn't going to hang around long, so
	 * getting rid of temp space quickly is probably not worth the costs of
	 * copying parse/plan trees.  So in this case, we set up a special context
	 * for the unnamed statement, and do all the parsing work therein.
	 */
	is_named = (stmt_name[0] != '\0');
	if (is_named)
	{
		/* Named prepared statement --- parse in MessageContext */
		oldcontext = MemoryContextSwitchTo(MessageContext);
	}
	else
	{
		/* Unnamed prepared statement --- release any prior unnamed stmt */
		unnamed_stmt_pstmt = NULL;
		if (unnamed_stmt_context)
		{
			DropDependentPortals(unnamed_stmt_context);
			MemoryContextDelete(unnamed_stmt_context);
		}
		unnamed_stmt_context = NULL;
		/* create context for parsing/planning */
		unnamed_stmt_context =
			AllocSetContextCreate(TopMemoryContext,
								  "unnamed prepared statement",
								  ALLOCSET_DEFAULT_MINSIZE,
								  ALLOCSET_DEFAULT_INITSIZE,
								  ALLOCSET_DEFAULT_MAXSIZE);
		oldcontext = MemoryContextSwitchTo(unnamed_stmt_context);
	}

	QueryContext = CurrentMemoryContext;

	/*
	 * Do basic parsing of the query or queries (this should be safe even if
	 * we are in aborted transaction state!)
	 */
	parsetree_list = pg_parse_query(query_string);
	/*
	 * We only allow a single user statement in a prepared statement. This is
	 * mainly to keep the protocol simple --- otherwise we'd need to worry
	 * about multiple result tupdescs and things like that.
	 */
	if (list_length(parsetree_list) > 1)
		ereport(ERROR,
				(errcode(ERRCODE_SYNTAX_ERROR),
		errmsg("cannot insert multiple commands into a prepared statement")));

	if (parsetree_list != NIL)
	{
		Node	   *parsetree = (Node *) linitial(parsetree_list);
		Snapshot        mySnapshot = NULL;
		int			i;

		/*
		 * Get the command name for possible use in status display.
		 */
		commandTag = CreateCommandTag(parsetree);

		/*
		 * If we are in an aborted transaction, reject all commands except
		 * COMMIT/ROLLBACK.  It is important that this test occur before we
		 * try to do parse analysis, rewrite, or planning, since all those
		 * phases try to do database accesses, which may fail in abort state.
		 * (It might be safe to allow some additional utility commands in this
		 * state, but not many...)
		 */
		if (IsAbortedTransactionBlockState() &&
			!IsTransactionExitStmt(parsetree))
			ereport(ERROR,
					(errcode(ERRCODE_IN_FAILED_SQL_TRANSACTION),
					 errmsg("current transaction is aborted, "
						"commands ignored until end of transaction block")));
		
        /*
         * Set up a snapshot if parse analysis/planning will need one.
         */
		if (analyze_requires_snapshot(parsetree))
		{
			mySnapshot = CopySnapshot(GetTransactionSnapshot());
			ActiveSnapshot = mySnapshot;
		}

		/*
		 * OK to analyze, rewrite, and plan this query.  Note that the
		 * originally specified parameter set is not required to be complete,
		 * so we have to use parse_analyze_varparams().
		 */
		if (log_parser_stats)
			ResetUsage();

		querytree_list = parse_analyze_varparams(parsetree,
												 query_string,
												 &paramTypes,
												 &numParams);

		/*
		 * Check all parameter types got determined, and convert array
		 * representation to a list for storage.
		 */
		param_list = NIL;
		for (i = 0; i < numParams; i++)
		{
			Oid			ptype = paramTypes[i];

			if (ptype == InvalidOid || ptype == UNKNOWNOID)
				ereport(ERROR,
						(errcode(ERRCODE_INDETERMINATE_DATATYPE),
					 errmsg("could not determine data type of parameter $%d",
							i + 1)));
			param_list = lappend_oid(param_list, ptype);
		}

		if (log_parser_stats)
			ShowUsage("PARSE ANALYSIS STATISTICS");

		querytree_list = pg_rewrite_queries(querytree_list);

		if (parsetree_list)
		{
			Node	   *parsetree = (Node *) linitial(parsetree_list);
			sourceTag = nodeTag(parsetree);
		}

		/**
		 * Even though we do not store the plan, we want to perform planning
		 * to know if SQL syntax is supported.
		 */
		if (sourceTag == T_SelectStmt)
		{
			List *ql = (List *) copyObject(querytree_list);
			List *pstmt = pg_plan_queries(ql, NULL, false);
			list_free(ql);
			list_free(pstmt);
		}

		/* Done with the snapshot used for parsing/planning */
		ActiveSnapshot = NULL;
		if (mySnapshot)
			FreeSnapshot(mySnapshot);
		
	}
	else
	{
		/* Empty input string.	This is legal. */
		commandTag = NULL;
		querytree_list = NIL;
		param_list = NIL;
	}

	/* If we got a cancel signal in analysis or planning, quit */
	CHECK_FOR_INTERRUPTS();

	/*
	 * Store the query as a prepared statement.  See above comments.
	 */
	if (is_named)
	{

		StorePreparedStatement(stmt_name,
							   query_string,
							   sourceTag,
							   commandTag,
							   querytree_list,
							   param_list,
							   false);
	}
	else
	{
		PreparedStatement	*pstmt;

		pstmt = (PreparedStatement *) palloc0(sizeof(PreparedStatement));
		/* query_string needs to be copied into unnamed_stmt_context */
		pstmt->query_string = pstrdup(query_string);
		/* the rest is there already */
		pstmt->commandTag = commandTag;
		pstmt->sourceTag = sourceTag;
		pstmt->query_list = querytree_list;
		pstmt->argtype_list = param_list;
		pstmt->from_sql = false;
		pstmt->context = unnamed_stmt_context;
		/* XXX prepare_time and from_sql default to 0! Correct? */
		/* Now the unnamed statement is complete and valid */
		unnamed_stmt_pstmt = pstmt;
	}

	MemoryContextSwitchTo(oldcontext);

	QueryContext = NULL;

	/*
	 * We do NOT close the open transaction command here; that only happens
	 * when the client sends Sync.	Instead, do CommandCounterIncrement just
	 * in case something happened during parse/plan.
	 */
	CommandCounterIncrement();

	/*
	 * Send ParseComplete.
	 */
	if (whereToSendOutput == DestRemote)
		pq_putemptymessage('1');

	/*
	 * Emit duration logging if appropriate.
	 */
	switch (check_log_duration(msec_str, false))
	{
		case 1:
			ereport(LOG,
					(errmsg("duration: %s ms", msec_str),
					 errhidestmt(true)));
			break;
		case 2:
			ereport(LOG,
					(errmsg("duration: %s ms  parse %s: %s",
							msec_str,
							*stmt_name ? stmt_name : "<unnamed>",
							query_string),
							errhidestmt(true)));
			break;
	}

	if (save_log_statement_stats)
		ShowUsage("PARSE MESSAGE STATISTICS");

	debug_query_string = NULL;
}

/*
 * exec_bind_message
 *
 * Process a "Bind" message to create a portal from a prepared statement
 */
static void
exec_bind_message(StringInfo input_message)
{
	const char *portal_name;
	const char *stmt_name;
	int			numPFormats;
	int16	   *pformats = NULL;
	int			numParams;
	int			numRFormats;
	int16	   *rformats = NULL;
	PreparedStatement *pstmt;
	Portal		portal;
	ParamListInfo params;
	List	   *stmt_list;
	MemoryContext qContext = NULL;
	bool		save_log_statement_stats = log_statement_stats;
	char		msec_str[32];


	/* Get the fixed part of the message */
	portal_name = pq_getmsgstring(input_message);
	stmt_name = pq_getmsgstring(input_message);

	elog((Debug_print_full_dtm ? LOG : DEBUG5), "Bind: portal %s stmt_name %s", portal_name, stmt_name);

	ereport(DEBUG2,
			(errmsg("bind %s to %s",
					*portal_name ? portal_name : "<unnamed>",
					*stmt_name ? stmt_name : "<unnamed>")));

	/* Find prepared statement */
	if (stmt_name[0] != '\0')
		pstmt = FetchPreparedStatement(stmt_name, true);
	else
	{
		/* special-case the unnamed statement */
		pstmt = unnamed_stmt_pstmt;
		if (!pstmt)
			ereport(ERROR,
					(errcode(ERRCODE_UNDEFINED_PSTATEMENT),
					 errmsg("unnamed prepared statement does not exist")));
	}

	/*
	 * Report query to various monitoring facilities.
	 */
	debug_query_string = pstmt->query_string ? pstmt->query_string : "<BIND>";

	pgstat_report_activity(debug_query_string);

	set_ps_display("BIND", false);

	if (save_log_statement_stats)
		ResetUsage();

	/*
	 * Start up a transaction command so we can call functions etc. (Note that
	 * this will normally change current memory context.) Nothing happens if
	 * we are already in one.
	 */
	start_xact_command();

	/* Switch back to message context */
	MemoryContextSwitchTo(MessageContext);

	/* Get the parameter format codes */
	numPFormats = pq_getmsgint(input_message, 2);
	if (numPFormats > 0)
	{
		int			i;

		pformats = (int16 *) palloc(numPFormats * sizeof(int16));
		for (i = 0; i < numPFormats; i++)
			pformats[i] = pq_getmsgint(input_message, 2);
	}

	/* Get the parameter value count */
	numParams = pq_getmsgint(input_message, 2);

	if (numPFormats > 1 && numPFormats != numParams)
		ereport(ERROR,
				(errcode(ERRCODE_PROTOCOL_VIOLATION),
			errmsg("bind message has %d parameter formats but %d parameters",
				   numPFormats, numParams)));

	if (numParams != list_length(pstmt->argtype_list))
		ereport(ERROR,
				(errcode(ERRCODE_PROTOCOL_VIOLATION),
				 errmsg("bind message supplies %d parameters, but prepared statement \"%s\" requires %d",
				   numParams, stmt_name, list_length(pstmt->argtype_list))));

	/*
	 * If we are in aborted transaction state, the only portals we can
	 * actually run are those containing COMMIT or ROLLBACK commands. We
	 * disallow binding anything else to avoid problems with infrastructure
	 * that expects to run inside a valid transaction.	We also disallow
	 * binding any parameters, since we can't risk calling user-defined I/O
	 * functions.
	 */
	if (IsAbortedTransactionBlockState() &&
		(!IsTransactionExitStmtList(pstmt->query_list) ||
		 numParams != 0))
		ereport(ERROR,
				(errcode(ERRCODE_IN_FAILED_SQL_TRANSACTION),
				 errmsg("current transaction is aborted, "
						"commands ignored until end of transaction block")));

	/*
	 * Create the portal.  Allow silent replacement of an existing portal only
	 * if the unnamed portal is specified.
	 */
	if (portal_name[0] == '\0')
		portal = CreatePortal(portal_name, true, true);
	else
		portal = CreatePortal(portal_name, false, false);

	portal->is_extended_query = true;

	/*
	 * Fetch parameters, if any, and store in the portal's memory context.
	 */
	if (numParams > 0)
	{
		Snapshot        mySnapshot;
		ListCell   *l;
		MemoryContext oldContext;
		int			paramno;
		
		 /*
		  * Set a snapshot if we have parameters to fetch (since the input
		  * functions might need it).
		  */
		mySnapshot = CopySnapshot(GetTransactionSnapshot());
		ActiveSnapshot = mySnapshot;

		oldContext = MemoryContextSwitchTo(PortalGetHeapMemory(portal));

		/* sizeof(ParamListInfoData) includes the first array element */
		params = (ParamListInfo) palloc(sizeof(ParamListInfoData) +
								   (numParams - 1) *sizeof(ParamExternData));
		params->numParams = numParams;

		paramno = 0;
		foreach(l, pstmt->argtype_list)
		{
			Oid			ptype = lfirst_oid(l);
			int32		plength;
			Datum		pval;
			bool		isNull;
			StringInfoData pbuf;
			char		csave;
			int16		pformat;

			plength = pq_getmsgint(input_message, 4);
			isNull = (plength == -1);

			if (!isNull)
			{
				const char *pvalue = pq_getmsgbytes(input_message, plength);

				/*
				 * Rather than copying data around, we just set up a phony
				 * StringInfo pointing to the correct portion of the message
				 * buffer.	We assume we can scribble on the message buffer so
				 * as to maintain the convention that StringInfos have a
				 * trailing null.  This is grotty but is a big win when
				 * dealing with very large parameter strings.
				 */
				pbuf.data = (char *) pvalue;
				pbuf.maxlen = plength + 1;
				pbuf.len = plength;
				pbuf.cursor = 0;

				csave = pbuf.data[plength];
				pbuf.data[plength] = '\0';
			}
			else
			{
				pbuf.data = NULL;		/* keep compiler quiet */
				csave = 0;
			}

			if (numPFormats > 1)
				pformat = pformats[paramno];
			else if (numPFormats > 0)
				pformat = pformats[0];
			else
				pformat = 0;	/* default = text */

			if (pformat == 0)	/* text mode */
			{
				Oid			typinput;
				Oid			typioparam;
				char	   *pstring;

				getTypeInputInfo(ptype, &typinput, &typioparam);

				/*
				 * We have to do encoding conversion before calling the
				 * typinput routine.
				 */
				if (isNull)
					pstring = NULL;
				else
					pstring = pg_client_to_server(pbuf.data, plength);

				pval = OidInputFunctionCall(typinput, pstring, typioparam, -1);

				/* Free result of encoding conversion, if any */
				if (pstring && pstring != pbuf.data)
					pfree(pstring);
			}
			else if (pformat == 1)		/* binary mode */
			{
				Oid			typreceive;
				Oid			typioparam;
				StringInfo	bufptr;

				/*
				 * Call the parameter type's binary input converter
				 */
				getTypeBinaryInputInfo(ptype, &typreceive, &typioparam);

				if (isNull)
					bufptr = NULL;
				else
					bufptr = &pbuf;

				pval = OidReceiveFunctionCall(typreceive, bufptr, typioparam, -1);

				/* Trouble if it didn't eat the whole buffer */
				if (!isNull && pbuf.cursor != pbuf.len)
					ereport(ERROR,
							(errcode(ERRCODE_INVALID_BINARY_REPRESENTATION),
							 errmsg("incorrect binary data format in bind parameter %d",
									paramno + 1)));
			}
			else
			{
				ereport(ERROR,
						(errcode(ERRCODE_INVALID_PARAMETER_VALUE),
						 errmsg("unsupported format code: %d",
								pformat)));
				pval = 0;		/* keep compiler quiet */
			}

			/* Restore message buffer contents */
			if (!isNull)
				pbuf.data[plength] = csave;

			params->params[paramno].value = pval;
			params->params[paramno].isnull = isNull;

			/*
			 * We mark the params as CONST.  This has no effect if we already
			 * did planning, but if we didn't, it licenses the planner to
			 * substitute the parameters directly into the one-shot plan we
			 * will generate below.
			 */
			params->params[paramno].pflags = PARAM_FLAG_CONST;
			params->params[paramno].ptype = ptype;

			paramno++;
		}

		MemoryContextSwitchTo(oldContext);
		
		/* Done with the snapshot used for parameter I/O */
		ActiveSnapshot = NULL;
		FreeSnapshot(mySnapshot);
	}
	else
		params = NULL;

	/* Get the result format codes */
	numRFormats = pq_getmsgint(input_message, 2);
	if (numRFormats > 0)
	{
		int			i;

		rformats = (int16 *) palloc(numRFormats * sizeof(int16));
		for (i = 0; i < numRFormats; i++)
			rformats[i] = pq_getmsgint(input_message, 2);
	}

	pq_getmsgend(input_message);

	/*
	 * If we didn't plan the query before, do it now.  This allows the planner
	 * to make use of the concrete parameter values we now have.  Because we
	 * use PARAM_FLAG_CONST, the plan is good only for this set of param
	 * values, and so we generate the plan in the portal's own memory context
	 * where it will be thrown away after use.	As in exec_parse_message, we
	 * make no attempt to recover planner temporary memory until the end of
	 * the operation.
	 *
	 * XXX because the planner has a bad habit of scribbling on its input, we
	 * have to make a copy of the parse trees, just in case someone binds and
	 * executes an unnamed statement multiple times; this also means that the
	 * portal's queryContext becomes its own heap context rather than the
	 * prepared statement's context.  FIXME someday
	 */
	
	{
		List	   *query_list_copy = NIL;
		Assert(portal);
		MemoryContext oldContext = NULL;
		qContext = PortalGetHeapMemory(portal);
		oldContext = MemoryContextSwitchTo(qContext);
		query_list_copy = copyObject(pstmt->query_list); /* planner scribbles on query tree */
		stmt_list = pg_plan_queries(query_list_copy, params, true);
		MemoryContextSwitchTo(oldContext);
	}

	Assert(qContext);

	/* Copy the plan's query string into the portal */
	Assert(debug_query_string != NULL); 
	char *query_string = MemoryContextStrdup(PortalGetHeapMemory(portal),
						 debug_query_string);

	/*
	 * Define portal and start execution.
	 */
	PortalDefineQuery(portal,
					  *pstmt->stmt_name ? pstmt->stmt_name : NULL,
					  query_string,
					  pstmt->sourceTag,
					  pstmt->commandTag,
					  stmt_list,
					  qContext);

	PortalStart(portal, params, InvalidSnapshot,
				savedSeqServerHost, savedSeqServerPort);

	/*
	 * Apply the result format requests to the portal.
	 */
	PortalSetResultFormat(portal, numRFormats, rformats);

	/*
	 * Send BindComplete.
	 */
	if (whereToSendOutput == DestRemote)
		pq_putemptymessage('2');

	/*
	 * Emit duration logging if appropriate.
	 */
	switch (check_log_duration(msec_str, false))
	{
		case 1:
			ereport(LOG,
					(errmsg("duration: %s ms", msec_str),
					 errhidestmt(true)));
			break;
		case 2:
			ereport(LOG,
					(errmsg("duration: %s ms  bind %s%s%s: %s",
							msec_str,
							*stmt_name ? stmt_name : "<unnamed>",
							*portal_name ? "/" : "",
							*portal_name ? portal_name : "",
							pstmt->query_string ? pstmt->query_string : "<source not stored>"),
					 errdetail_params(params),
					 errhidestmt(true)));
			break;
	}

	if (save_log_statement_stats)
		ShowUsage("BIND MESSAGE STATISTICS");

	debug_query_string = NULL;
}

/*
 * exec_execute_message
 *
 * Process an "Execute" message for a portal
 */
static void
exec_execute_message(const char *portal_name, int64 max_rows)
{
	CommandDest dest;
	DestReceiver *receiver;
	Portal		portal;
	bool		completed;
	char		completionTag[COMPLETION_TAG_BUFSIZE];
	const char *sourceText = NULL;
	const char *prepStmtName;
	ParamListInfo portalParams;
	bool		save_log_statement_stats = log_statement_stats;
	bool		is_xact_command;
	bool		execute_is_fetch = false;
	bool		was_logged = false;
	char		msec_str[32];

	/* Adjust destination to tell printtup.c what to do */
	dest = whereToSendOutput;
	if (dest == DestRemote)
		dest = DestRemoteExecute;

	portal = GetPortalByName(portal_name);
	if (!PortalIsValid(portal))
		ereport(ERROR,
				(errcode(ERRCODE_UNDEFINED_CURSOR),
				 errmsg("portal \"%s\" does not exist", portal_name)));

	/*
	 * If the original query was a null string, just return
	 * EmptyQueryResponse.
	 */
	if (portal->commandTag == NULL)
	{
		Assert(portal->stmts == NIL);
		NullCommand(dest);
		return;
	}

	if (Gp_role != GP_ROLE_EXECUTE)
	{

		/*
		 * MPP-20924
		 * Increment command_count only if we're executing utility statements
		 * In all other cases, we already incremented it in CreateQueryDescr
		 */
		bool is_utility_stmt = true;
		ListCell   *stmtlist_item = NULL;
		foreach(stmtlist_item, portal->stmts)
		{
			Node *stmt = lfirst(stmtlist_item);
			if (IsA(stmt, PlannedStmt))
			{
				is_utility_stmt = false;
				break;
			}
		}
		if (is_utility_stmt)
		{
			increment_command_count();

			MyProc->queryCommandId = gp_command_count;
			if (gp_cancel_query_print_log)
			{
				elog(NOTICE, "running query (sessionId, commandId): (%d, %d)",
						MyProc->mppSessionId, gp_command_count);
				elog(LOG, "In exec_execute_message found utility statement, incrementing command_count");
			}
		}
		else
		{
			if (gp_cancel_query_print_log)
			{
				elog(LOG, "In exec_execute_message found non-utility statement, NOT incrementing command count");
			}
		}
	}

	/* Does the portal contain a transaction command? */
	is_xact_command = IsTransactionStmtList(portal->stmts);

	/*
	 * We must copy the sourceText and prepStmtName into MessageContext in
	 * case the portal is destroyed during finish_xact_command. Can avoid the
	 * copy if it's not an xact command, though.
	 */
	if (is_xact_command)
	{
		sourceText = portal->sourceText ? pstrdup(portal->sourceText) : NULL;
		if (portal->prepStmtName)
			prepStmtName = pstrdup(portal->prepStmtName);
		else
			prepStmtName = "<unnamed>";

		/*
		 * An xact command shouldn't have any parameters, which is a good
		 * thing because they wouldn't be around after finish_xact_command.
		 */
		portalParams = NULL;
	}
	else
	{
		sourceText = portal->sourceText;
		if (portal->prepStmtName)
			prepStmtName = portal->prepStmtName;
		else
			prepStmtName = "<unnamed>";
		portalParams = portal->portalParams;
	}

	/*
	 * Report query to various monitoring facilities.
	 */
	debug_query_string = sourceText ? sourceText : "<EXECUTE>";
		
	pgstat_report_activity(debug_query_string);

	set_ps_display(portal->commandTag, false);

	if (save_log_statement_stats)
		ResetUsage();

	BeginCommand(portal->commandTag, dest);

	/*
	 * Create dest receiver in MessageContext (we don't want it in transaction
	 * context, because that may get deleted if portal contains VACUUM).
	 */
	receiver = CreateDestReceiver(dest, portal);

	/*
	 * Ensure we are in a transaction command (this should normally be the
	 * case already due to prior BIND).
	 */
	start_xact_command();

	/*
	 * If we re-issue an Execute protocol request against an existing portal,
	 * then we are only fetching more rows rather than completely re-executing
	 * the query from the start. atStart is never reset for a v3 portal, so we
	 * are safe to use this check.
	 */
	execute_is_fetch = !portal->atStart;

	/* Log immediately if dictated by log_statement */
	if (check_log_statement(portal->stmts))
	{
		ereport(LOG,
				(errmsg("%s %s%s%s%s%s",
						execute_is_fetch ?
						_("execute fetch from") :
						_("execute"),
						prepStmtName,
						*portal_name ? "/" : "",
						*portal_name ? portal_name : "",
						sourceText ? ": " : "",
						sourceText ? sourceText : ""),
				 errdetail_params(portalParams),
				 errhidestmt(true)));
		was_logged = true;
	}

	/*
	 * If we are in aborted transaction state, the only portals we can
	 * actually run are those containing COMMIT or ROLLBACK commands.
	 */
	if (IsAbortedTransactionBlockState() &&
		!IsTransactionExitStmtList(portal->stmts))
		ereport(ERROR,
				(errcode(ERRCODE_IN_FAILED_SQL_TRANSACTION),
				 errmsg("current transaction is aborted, "
						"commands ignored until end of transaction block")));

	/* Check for cancel signal before we start execution */
	CHECK_FOR_INTERRUPTS();

	/*
	 * Okay to run the portal.
	 */
	if (max_rows <= 0)
		max_rows = FETCH_ALL;

	completed = PortalRun(portal,
						  max_rows,
						  true, /* always top level */
						  receiver,
						  receiver,
						  completionTag);

	(*receiver->rDestroy) (receiver);

	if (completed)
	{
		if (is_xact_command)
		{
			/*
			 * If this was a transaction control statement, commit it.	We
			 * will start a new xact command for the next command (if any).
			 */
			finish_xact_command();
		}
		else
		{
			/*
			 * We need a CommandCounterIncrement after every query, except
			 * those that start or end a transaction block.
			 */
			CommandCounterIncrement();
		}

		/* Send appropriate CommandComplete to client */
		EndCommand(completionTag, dest);
	}
	else
	{
		/* Portal run not complete, so send PortalSuspended */
		if (whereToSendOutput == DestRemote)
			pq_putemptymessage('s');
	}

	/*
	 * Emit duration logging if appropriate.
	 */
	switch (check_log_duration(msec_str, was_logged))
	{
		case 1:
			ereport(LOG,
					(errmsg("duration: %s ms", msec_str),
					 errhidestmt(true)));
			break;
		case 2:
			ereport(LOG,
					(errmsg("duration: %s ms  %s %s%s%s%s%s",
							msec_str,
							execute_is_fetch ?
							_("execute fetch from") :
							_("execute"),
							prepStmtName,
							*portal_name ? "/" : "",
							*portal_name ? portal_name : "",
							sourceText ? ": " : "",
							sourceText ? sourceText : ""),
					 errdetail_params(portalParams),
					 errhidestmt(true)));
			break;
	}

	if (save_log_statement_stats)
		ShowUsage("EXECUTE MESSAGE STATISTICS");

	debug_query_string = NULL;
}

/*
 * check_log_statement
 *		Determine whether command should be logged because of log_statement
 *
 * parsetree_list can be either raw grammar output or a list of planned
 * statements
 */
static bool
check_log_statement(List *stmt_list)
{
	ListCell   *stmt_item;

	if (log_statement == LOGSTMT_NONE)
		return false;
	if (log_statement == LOGSTMT_ALL)
		return true;

	/* Else we have to inspect the statement(s) to see whether to log */
	foreach(stmt_item, stmt_list)
	{
		Node	   *stmt = (Node *) lfirst(stmt_item);

		if (GetCommandLogLevel(stmt) <= log_statement)
			return true;
	}

	return false;
}

/*
 * check_log_duration
 *		Determine whether current command's duration should be logged
 *
 * Returns:
 *		0 if no logging is needed
 *		1 if just the duration should be logged
 *		2 if duration and query details should be logged
 *
 * If logging is needed, the duration in msec is formatted into msec_str[],
 * which must be a 32-byte buffer.
 *
 * was_logged should be TRUE if caller already logged query details (this
 * essentially prevents 2 from being returned).
 */
int
check_log_duration(char *msec_str, bool was_logged)
{
	if (log_duration || log_min_duration_statement >= 0)
	{
		long		secs;
		int			usecs;
		int			msecs;
		bool		exceeded;

		TimestampDifference(GetCurrentStatementStartTimestamp(),
							GetCurrentTimestamp(),
							&secs, &usecs);
		msecs = usecs / 1000;

		/*
		 * This odd-looking test for log_min_duration_statement being exceeded
		 * is designed to avoid integer overflow with very long durations:
		 * don't compute secs * 1000 until we've verified it will fit in int.
		 */
		exceeded = (log_min_duration_statement == 0 ||
					(log_min_duration_statement > 0 &&
					 (secs > log_min_duration_statement / 1000 ||
					  secs * 1000 + msecs >= log_min_duration_statement)));

		if (exceeded || log_duration)
		{
			snprintf(msec_str, 32, "%ld.%03d",
					 secs * 1000 + msecs, usecs % 1000);
			if (exceeded && !was_logged)
				return 2;
			else
				return 1;
		}
	}

	return 0;
}

/*
 * errdetail_execute
 *
 * Add an errdetail() line showing the query referenced by an EXECUTE, if any.
 * The argument is the raw parsetree list.
 */
static int
errdetail_execute(List *raw_parsetree_list)
{
	ListCell   *parsetree_item;

	foreach(parsetree_item, raw_parsetree_list)
	{
		Node	   *parsetree = (Node *) lfirst(parsetree_item);

		if (IsA(parsetree, ExecuteStmt))
		{
			ExecuteStmt *stmt = (ExecuteStmt *) parsetree;
			PreparedStatement *pstmt;

			pstmt = FetchPreparedStatement(stmt->name, false);
			if (pstmt && pstmt->query_string)
			{
				errdetail("prepare: %s", pstmt->query_string);
				return 0;
			}
		}
	}

	return 0;
}

/*
 * errdetail_params
 *
 * Add an errdetail() line showing bind-parameter data, if available.
 */
static int
errdetail_params(ParamListInfo params)
{
	/* We mustn't call user-defined I/O functions when in an aborted xact */
	if (params && params->numParams > 0 && !IsAbortedTransactionBlockState())
	{
		StringInfoData param_str;
		MemoryContext oldcontext;
		int			paramno;

		/* Make sure any trash is generated in MessageContext */
		oldcontext = MemoryContextSwitchTo(MessageContext);

		initStringInfo(&param_str);

		for (paramno = 0; paramno < params->numParams; paramno++)
		{
			ParamExternData *prm = &params->params[paramno];
			Oid			typoutput;
			bool		typisvarlena;
			char	   *pstring;
			char	   *p;

			appendStringInfo(&param_str, "%s$%d = ",
							 paramno > 0 ? ", " : "",
							 paramno + 1);

			if (prm->isnull || !OidIsValid(prm->ptype))
			{
				appendStringInfoString(&param_str, "NULL");
				continue;
			}

			getTypeOutputInfo(prm->ptype, &typoutput, &typisvarlena);

			pstring = OidOutputFunctionCall(typoutput, prm->value);

			appendStringInfoCharMacro(&param_str, '\'');
			for (p = pstring; *p; p++)
			{
				if (*p == '\'') /* double single quotes */
					appendStringInfoCharMacro(&param_str, *p);
				appendStringInfoCharMacro(&param_str, *p);
			}
			appendStringInfoCharMacro(&param_str, '\'');

			pfree(pstring);
		}

		errdetail("parameters: %s", param_str.data);

		pfree(param_str.data);

		MemoryContextSwitchTo(oldcontext);
	}

	return 0;
}

/*
 * exec_describe_statement_message
 *
 * Process a "Describe" message for a prepared statement
 */
static void
exec_describe_statement_message(const char *stmt_name)
{
	PreparedStatement *pstmt;
	TupleDesc	tupdesc;
	ListCell   *l;
	StringInfoData buf;

	/*
	 * Start up a transaction command. (Note that this will normally change
	 * current memory context.) Nothing happens if we are already in one.
	 */
	start_xact_command();

	/* Switch back to message context */
	MemoryContextSwitchTo(MessageContext);

	/* Find prepared statement */
	if (stmt_name[0] != '\0')
		pstmt = FetchPreparedStatement(stmt_name, true);
	else
	{
		/* special-case the unnamed statement */
		pstmt = unnamed_stmt_pstmt;
		if (!pstmt)
			ereport(ERROR,
					(errcode(ERRCODE_UNDEFINED_PSTATEMENT),
					 errmsg("unnamed prepared statement does not exist")));
	}

	/*
	 * If we are in aborted transaction state, we can't safely create a result
	 * tupledesc, because that needs catalog accesses.	Hence, refuse to
	 * Describe statements that return data.  (We shouldn't just refuse all
	 * Describes, since that might break the ability of some clients to issue
	 * COMMIT or ROLLBACK commands, if they use code that blindly Describes
	 * whatever it does.)  We can Describe parameters without doing anything
	 * dangerous, so we don't restrict that.
	 */
	if (IsAbortedTransactionBlockState() &&
		PreparedStatementReturnsTuples(pstmt))
		ereport(ERROR,
				(errcode(ERRCODE_IN_FAILED_SQL_TRANSACTION),
				 errmsg("current transaction is aborted, "
						"commands ignored until end of transaction block")));

	if (whereToSendOutput != DestRemote)
		return;					/* can't actually do anything... */

	/*
	 * First describe the parameters...
	 */
	pq_beginmessage(&buf, 't'); /* parameter description message type */
	pq_sendint(&buf, list_length(pstmt->argtype_list), 2);

	foreach(l, pstmt->argtype_list)
	{
		Oid			ptype = lfirst_oid(l);

		pq_sendint(&buf, (int) ptype, 4);
	}
	pq_endmessage(&buf);

	/*
	 * Next send RowDescription or NoData to describe the result...
	 */
	tupdesc = FetchPreparedStatementResultDesc(pstmt);
	if (tupdesc)
		SendRowDescriptionMessage(tupdesc,
								  FetchPreparedStatementTargetList(pstmt),
								  NULL);
	else
		pq_putemptymessage('n');	/* NoData */

}

/*
 * exec_describe_portal_message
 *
 * Process a "Describe" message for a portal
 */
static void
exec_describe_portal_message(const char *portal_name)
{
	Portal		portal;

	/*
	 * Start up a transaction command. (Note that this will normally change
	 * current memory context.) Nothing happens if we are already in one.
	 */
	start_xact_command();

	/* Switch back to message context */
	MemoryContextSwitchTo(MessageContext);

	portal = GetPortalByName(portal_name);
	if (!PortalIsValid(portal))
		ereport(ERROR,
				(errcode(ERRCODE_UNDEFINED_CURSOR),
				 errmsg("portal \"%s\" does not exist", portal_name)));

	/*
	 * If we are in aborted transaction state, we can't run
	 * SendRowDescriptionMessage(), because that needs catalog accesses.
	 * Hence, refuse to Describe portals that return data.	(We shouldn't just
	 * refuse all Describes, since that might break the ability of some
	 * clients to issue COMMIT or ROLLBACK commands, if they use code that
	 * blindly Describes whatever it does.)
	 */
	if (IsAbortedTransactionBlockState() &&
		portal->tupDesc)
		ereport(ERROR,
				(errcode(ERRCODE_IN_FAILED_SQL_TRANSACTION),
				 errmsg("current transaction is aborted, "
						"commands ignored until end of transaction block")));

	if (whereToSendOutput != DestRemote)
		return;					/* can't actually do anything... */

	if (portal->tupDesc)
		SendRowDescriptionMessage(portal->tupDesc,
								  FetchPortalTargetList(portal),
								  portal->formats);
	else
		pq_putemptymessage('n');	/* NoData */
}


/*
 * Convenience routines for starting/committing a single command.
 */
static void
start_xact_command(void)
{
	if (!xact_started)
	{
		/* Cancel any active statement timeout before committing */
		disable_sig_alarm(true);

		/* Now commit the command */
		ereport(DEBUG3,
				(errmsg_internal("StartTransactionCommand")));
		StartTransactionCommand();

		/* Set statement timeout running, if any */
		/* NB: this mustn't be enabled until we are within an xact */
		if (StatementTimeout > 0 && Gp_role != GP_ROLE_EXECUTE)
			enable_sig_alarm(StatementTimeout, true);
		else
			cancel_from_timeout = false;

		xact_started = true;
	}
}

static void
finish_xact_command(void)
{
	if (xact_started)
	{
		/* Cancel any active statement timeout before committing */
		disable_sig_alarm(true);

		/* Now commit the command */
		ereport(DEBUG3,
				(errmsg_internal("CommitTransactionCommand")));

		CommitTransactionCommand();

#ifdef MEMORY_CONTEXT_CHECKING
		/* Check all memory contexts that weren't freed during commit */
		/* (those that were, were checked before being deleted) */
		MemoryContextCheck(TopMemoryContext);
#endif

#ifdef SHOW_MEMORY_STATS
		/* Print mem stats after each commit for leak tracking */
		MemoryContextStats(TopMemoryContext);
#endif

		xact_started = false;
	}
}


/*
 * Convenience routines for checking whether a statement is one of the
 * ones that we allow in transaction-aborted state.
 */

/* Test a bare parsetree */
static bool
IsTransactionExitStmt(Node *parsetree)
{
	if (parsetree && IsA(parsetree, TransactionStmt))
	{
		TransactionStmt *stmt = (TransactionStmt *) parsetree;

		if (stmt->kind == TRANS_STMT_COMMIT ||
			stmt->kind == TRANS_STMT_PREPARE ||
			stmt->kind == TRANS_STMT_ROLLBACK ||
			stmt->kind == TRANS_STMT_ROLLBACK_TO)
			return true;
	}
	return false;
}

/*
 * IsTransactionExitStmtList
 *    Return true if this is a singleton list of Query wrapping a transaction
 * ending statement, or a singleton list of transaction ending statement.
 */
static bool
IsTransactionExitStmtList(List *parseTrees)
{
	if (list_length(parseTrees) == 1)
	{
		Node *node = linitial(parseTrees);
		
		if (IsTransactionExitStmt(node))
		{
			return true;
		}

		if (IsA(node, Query))
		{
			Query *query = (Query *)node;
			if (query->commandType == CMD_UTILITY &&
				IsTransactionExitStmt(query->utilityStmt))
			{
				return true;
			}
		}
	}
	return false;
}

static bool
IsTransactionStmtList(List *nodes)
{
	if (list_length(nodes) == 1)
	{
		Node	   *stmt = (Node *) linitial(nodes);

		if (IsA(stmt, TransactionStmt))
			return true;

	}
	return false;
}

/* --------------------------------
 *		signal handler routines used in PostgresMain()
 * --------------------------------
 */

/*
 * quickdie() occurs when signalled SIGQUIT by the postmaster.
 *
 * Some backend has bought the farm,
 * so we need to stop what we're doing and exit.
 *
 * NOTE: see MPP-9518 and MPP-7564, there are other backend processes
 * which come through here, there isn't anything specific to any particular
 * backend here. If these other processes need to do their own handling
 * they should override the signal handler for SIGQUIT (and in that handler
 * call this one ?).
 *
 *
 * @param SIGNAL_ARGS -- so the signature matches a signal handler.  Nore that
 */
void
quickdie(SIGNAL_ARGS)
{
	quickdie_impl();
}

/**
 * implementation of quick-die that does take SIGNAL_ARGS parameter
 */
void
quickdie_impl()
{
	PG_SETMASK(&BlockSig);

	in_quickdie=true;
	/*
	 * DO NOT proc_exit() -- we're here because shared memory may be
	 * corrupted, so we don't want to try to clean up our transaction. Just
	 * nail the windows shut and get out of town.
	 *
	 * Note we do exit(2) not exit(0).	This is to force the postmaster into a
	 * system reset cycle if some idiot DBA sends a manual SIGQUIT to a random
	 * backend.  This is necessary precisely because we don't clean up our
	 * shared memory state.
	 */

	/*
	 * MPP-7564: exit(2) will call proc_exit()'s on_exit/at_exit
	 * hooks.  We want to skip them. (quickdie is equivalent to a
	 * crash -- we're depending on crash recovery to save us on
	 * restart). So first we reset the exit hooks.
	 *
	 * This is a merge from Postgres.
	 */
	on_exit_reset();

	/*
	 * MPP-17167: We need to release any filrep or primary/mirror spin locks.
	 * to allow the possibility that filerep itself has sent us a SIGQUIT
	 * message as part of filerep transition.
	 */
	FileRep_resetSpinLocks();
	primaryMirrorModeResetSpinLocks();

	_exit(2);
}

/*
 * Shutdown signal from postmaster: abort transaction and exit
 * at soonest convenient time
 */
void
die(SIGNAL_ARGS)
{
	int			save_errno = errno;

	/* Don't joggle the elbow of proc_exit */
	if (!proc_exit_inprogress)
	{
		InterruptPending = true;
		ProcDiePending = true;

		/* although we don't strictly need to set this to true since the
		 * ProcDiePending will occur first.  We set this anyway since the
		 * MPP dispatch code is triggered only off of QueryCancelPending
		 * and not any of the others.
		 */
		QueryCancelPending = true;

		/*
		 * If it's safe to interrupt, and we're waiting for input or a lock,
		 * service the interrupt immediately
		 */
		if (ImmediateInterruptOK && InterruptHoldoffCount == 0 &&
			CritSectionCount == 0)
		{
			/* bump holdoff count to make ProcessInterrupts() a no-op */
			/* until we are done getting ready for it */
			InterruptHoldoffCount++;
			DisableNotifyInterrupt();
			DisableCatchupInterrupt();
			/* Make sure CheckDeadLock won't run while shutting down... */
			LockWaitCancel();
			InterruptHoldoffCount--;
			ProcessInterrupts();
		}
	}

	/* If we're still here, waken anything waiting on the process latch */
	if (MyProc)
		SetLatch(&MyProc->procLatch);

	errno = save_errno;
}

/*
 * Timeout or shutdown signal from postmaster during client authentication.
 * Simply exit(1).
 *
 * XXX: possible future improvement: try to send a message indicating
 * why we are disconnecting.  Problem is to be sure we don't block while
 * doing so, nor mess up the authentication message exchange.
 */
void
authdie(SIGNAL_ARGS)
{
	exit(1);
}

/*
 * Query-cancel signal from postmaster: abort current transaction
 * at soonest convenient time
 */
void
StatementCancelHandler(SIGNAL_ARGS)
{
	int			save_errno = errno;

	/*
	 * Don't joggle the elbow of proc_exit
	 */
	if (!proc_exit_inprogress)
	{
		InterruptPending = true;
		QueryCancelPending = true;
		QueryCancelCleanup = true;

		/*
		 * If it's safe to interrupt, and we're waiting for a lock, service
		 * the interrupt immediately.  No point in interrupting if we're
		 * waiting for input, however.
		 */
		if (ImmediateInterruptOK && InterruptHoldoffCount == 0 &&
			CritSectionCount == 0)
		{
			/* bump holdoff count to make ProcessInterrupts() a no-op */
			/* until we are done getting ready for it */
			InterruptHoldoffCount++;
			if (LockWaitCancel())
			{
				DisableNotifyInterrupt();
				DisableCatchupInterrupt();
				InterruptHoldoffCount--;
				ProcessInterrupts();
			}
			else
				InterruptHoldoffCount--;
		}
	}

	/* If we're still here, waken anything waiting on the process latch */
	if (MyProc)
		SetLatch(&MyProc->procLatch);

	errno = save_errno;
}


/* CDB: Signal handler for program errors */
void
CdbProgramErrorHandler(SIGNAL_ARGS)
{
    int			save_errno = errno;
    char       *pts = "process";

	if (!pthread_equal(main_tid, pthread_self()))
	{
#ifndef _WIN32
		write_stderr("\nUnexpected internal error: Master %d received signal %d in worker thread %lu (forwarding signal to main thread)\n\n",
					 MyProcPid, postgres_signal_arg, (unsigned long)pthread_self());
#else
		write_stderr("\nUnexpected internal error: Master %d received signal %d in worker thread %lu (forwarding signal to main thread)\n\n",
					 MyProcPid, postgres_signal_arg, (unsigned long)pthread_self().p);
#endif 
		/* Only forward if the main thread isn't quick-dying. */
		if (!in_quickdie)
			pthread_kill(main_tid, postgres_signal_arg);

		/*
		 * Don't exit the thread when we reraise SEGV/BUS/ILL signals to the OS.
		 * This thread will die together with the main thread after the OS reraises
		 * the signal. This is to ensure that the dumped core file contains the call
		 * stack on this thread for later debugging.
		 */
		if (!(gp_reraise_signal &&
			  (postgres_signal_arg == SIGSEGV ||
			   postgres_signal_arg == SIGILL ||
			   postgres_signal_arg == SIGBUS)))
		{
			pthread_exit(NULL);
		}
		
		return;
	}


    if (Gp_role == GP_ROLE_DISPATCH)
        pts = "Master process";
    else if (Gp_role == GP_ROLE_EXECUTE)
        pts = "Segment process";
    else if (Gp_role == GP_ROLE_DISPATCHAGENT)
    	pts = "DA process";
    else
        pts = "Process";

    errno = save_errno;
    StandardHandlerForSigillSigsegvSigbus_OnMainThread(pts, PASS_SIGNAL_ARGS);
}                               /* CdbProgramErrorHandler */

/* signal handler for floating point exception */
void
FloatExceptionHandler(SIGNAL_ARGS)
{
	ereport(ERROR,
			(errcode(ERRCODE_FLOATING_POINT_EXCEPTION),
			 errmsg("floating-point exception"),
			 errdetail("An invalid floating-point operation was signaled. "
					   "This probably means an out-of-range result or an "
					   "invalid operation, such as division by zero.")));
}

/* SIGHUP: set flag to re-read config file at next convenient time */
static void
SigHupHandler(SIGNAL_ARGS)
{
	int			save_errno = errno;

	got_SIGHUP = true;
	if (MyProc)
		SetLatch(&MyProc->procLatch);

	errno = save_errno;
}


/*
 * ProcessInterrupts: out-of-line portion of CHECK_FOR_INTERRUPTS() macro
 *
 * If an interrupt condition is pending, and it's safe to service it,
 * then clear the flag and accept the interrupt.  Called only when
 * InterruptPending is true.
 */
void
ProcessInterrupts(void)
{

#ifdef USE_TEST_UTILS
	int simex_run = gp_simex_run;
#endif   /* USE_TEST_UTILS */

	/* OK to accept interrupt now? */
	if (InterruptHoldoffCount != 0 || CritSectionCount != 0)
		return;

#ifdef USE_TEST_UTILS
	/* disable SimEx for CHECK_FOR_INTERRUPTS */
	if (gp_simex_init && gp_simex_run && gp_simex_class == SimExESClass_Cancel)
	{
		gp_simex_run = 0;
	}
#endif   /* USE_TEST_UTILS */

	InterruptPending = false;
	if (ProcDiePending)
	{
		ProcDiePending = false;
		QueryCancelPending = false;		/* ProcDie trumps QueryCancel */
		ImmediateInterruptOK = false;	/* not idle anymore */
		DisableNotifyInterrupt();
		DisableCatchupInterrupt();

		ereport(FATAL,
				(errcode(ERRCODE_ADMIN_SHUTDOWN),
			 errmsg("terminating connection due to administrator command"),
			 errSendAlert(false)));
	}

	if (ClientConnectionLost)
	{
		QueryCancelPending = false;		/* lost connection trumps QueryCancel */
		ImmediateInterruptOK = false;	/* not idle anymore */
		DisableNotifyInterrupt();
		DisableCatchupInterrupt();
		/* don't send to client, we already know the connection to be dead. */
		whereToSendOutput = DestNone;
		ereport(FATAL,
				(errcode(ERRCODE_CONNECTION_FAILURE),
				 errmsg("connection to client lost")));
	}

	if (QueryCancelPending)
	{
		elog(LOG,"Process interrupt for 'query cancel pending'.");

		QueryCancelPending = false;

		/*
		 * If we are reading a command from the client, just ignore the cancel
		 * request --- sending an extra error message won't accomplish
		 * anything.  Otherwise, go ahead and throw the error.
		 */
		if (!DoingCommandRead)
		{
			ImmediateInterruptOK = false;	/* not idle anymore */
			DisableNotifyInterrupt();
			DisableCatchupInterrupt();
			if (Gp_role == GP_ROLE_EXECUTE)
				ereport(ERROR,
						(errcode(ERRCODE_GP_OPERATION_CANCELED),
						 errmsg("canceling MPP operation")));
			else if (cancel_from_timeout)
				ereport(ERROR,
						(errcode(ERRCODE_QUERY_CANCELED),
						 errmsg("canceling statement due to statement timeout")));
			else
				ereport(ERROR,
						(errcode(ERRCODE_QUERY_CANCELED),
						 errmsg("canceling statement due to user request")));
		}
	}
	/* If we get here, do nothing (probably, QueryCancelPending was reset) */

#ifdef USE_TEST_UTILS
	/* restore SimEx for CHECK_FOR_INTERRUPTS */
	if (gp_simex_init && simex_run && gp_simex_class == SimExESClass_Cancel)
	{
		gp_simex_run = simex_run;
	}
#endif   /* USE_TEST_UTILS */
}

/*
 * Set up the thread signal mask, we don't want to run our signal handlers
 * in our threads (gang-create, dispatch or interconnect threads)
 */
void
gp_set_thread_sigmasks(void)
{
#ifndef WIN32
	sigset_t sigs;

	if (pthread_equal(main_tid, pthread_self()))
	{
		elog(LOG, "thread_mask called from main thread!");
		return;
	}

	sigemptyset(&sigs);

	/* make our thread ignore these signals (which should allow that
	 * they be delivered to the main thread) */
	sigaddset(&sigs, SIGHUP);
	sigaddset(&sigs, SIGINT);
	sigaddset(&sigs, SIGTERM);
	sigaddset(&sigs, SIGALRM);
	sigaddset(&sigs, SIGUSR1);
	sigaddset(&sigs, SIGUSR2);

	pthread_sigmask(SIG_BLOCK, &sigs, NULL);
#endif

	return;
}

/*
 * check_stack_depth: check for excessively deep recursion
 *
 * This should be called someplace in any recursive routine that might possibly
 * recurse deep enough to overflow the stack.  Most Unixen treat stack
 * overflow as an unrecoverable SIGSEGV, so we want to error out ourselves
 * before hitting the hardware limit.
 */
void
check_stack_depth(void)
{
	char		stack_top_loc;
	long		stack_depth;

	/*
	 * Compute distance from PostgresMain's local variables to my own
	 */
	stack_depth = (long) (stack_base_ptr - &stack_top_loc);

	/*
	 * Take abs value, since stacks grow up on some machines, down on others
	 */
	if (stack_depth < 0)
		stack_depth = -stack_depth;

	/*
	 * Trouble?
	 *
	 * The test on stack_base_ptr prevents us from erroring out if called
	 * during process setup or in a non-backend process.  Logically it should
	 * be done first, but putting it here avoids wasting cycles during normal
	 * cases.
	 */
	if (stack_depth > max_stack_depth_bytes &&
		stack_base_ptr != NULL)
	{
		ereport(ERROR,
				(errcode(ERRCODE_STATEMENT_TOO_COMPLEX),
				 errmsg("stack depth limit exceeded"),
				 errhint("Increase the configuration parameter \"max_stack_depth\", "
						 "after ensuring the platform's stack depth limit is adequate.")));
	}
}

/* GUC assign hook for max_stack_depth */
bool
assign_max_stack_depth(int newval, bool doit, GucSource source)
{
	long		newval_bytes = newval * 1024L;
	long		stack_rlimit = get_stack_depth_rlimit();

	if (stack_rlimit > 0 && newval_bytes > stack_rlimit - STACK_DEPTH_SLOP)
	{
		ereport((source >= PGC_S_INTERACTIVE) ? ERROR : LOG,
				(errcode(ERRCODE_INVALID_PARAMETER_VALUE),
				 errmsg("\"max_stack_depth\" must not exceed %ldkB",
						(stack_rlimit - STACK_DEPTH_SLOP) / 1024L),
				 errhint("Increase the platform's stack depth limit via \"ulimit -s\" or local equivalent.")));
		return false;
	}
	if (doit)
		max_stack_depth_bytes = newval_bytes;
	return true;
}


/*
 * set_debug_options --- apply "-d N" command line option
 *
 * -d is not quite the same as setting log_min_messages because it enables
 * other output options.
 */
void
set_debug_options(int debug_flag, GucContext context, GucSource source)
{
	if (debug_flag > 0)
	{
		char		debugstr[64];

		sprintf(debugstr, "debug%d", debug_flag);
		SetConfigOption("log_min_messages", debugstr, context, source);
	}
	else
		SetConfigOption("log_min_messages", "notice", context, source);

	if (debug_flag >= 1 && context == PGC_POSTMASTER)
	{
		SetConfigOption("log_connections", "true", context, source);
		SetConfigOption("log_disconnections", "true", context, source);
	}
	if (debug_flag >= 2)
		SetConfigOption("log_statement", "all", context, source);
	if (debug_flag >= 3)
		SetConfigOption("debug_print_parse", "true", context, source);
	if (debug_flag >= 4)
		SetConfigOption("debug_print_plan", "true", context, source);
	if (debug_flag >= 5)
		SetConfigOption("debug_print_rewritten", "true", context, source);
}


bool
set_plan_disabling_options(const char *arg, GucContext context, GucSource source)
{
	char	   *tmp = NULL;

	switch (arg[0])
	{
		case 's':				/* seqscan */
			tmp = "enable_seqscan";
			break;
		case 'i':				/* indexscan */
			tmp = "enable_indexscan";
			break;
		case 'b':				/* bitmapscan */
			tmp = "enable_bitmapscan";
			break;
		case 't':				/* tidscan */
			tmp = "enable_tidscan";
			break;
		case 'n':				/* nestloop */
			tmp = "enable_nestloop";
			break;
		case 'm':				/* mergejoin */
			tmp = "enable_mergejoin";
			break;
		case 'h':				/* hashjoin */
			tmp = "enable_hashjoin";
			break;
	}
	if (tmp)
	{
		SetConfigOption(tmp, "false", context, source);
		return true;
	}
	else
		return false;
}


const char *
get_stats_option_name(const char *arg)
{
	switch (arg[0])
	{
		case 'p':
			if (optarg[1] == 'a')		/* "parser" */
				return "log_parser_stats";
			else if (optarg[1] == 'l')	/* "planner" */
				return "log_planner_stats";
			break;

		case 'e':				/* "executor" */
			return "log_executor_stats";
			break;
	}

	return NULL;
}

/* ----------------------------------------------------------------
 * process_postgres_switches
 *	   Parse command line arguments for PostgresMain
 *
 * This is called twice, once for the "secure" options coming from the
 * postmaster or command line, and once for the "insecure" options coming
 * from the client's startup packet.  The latter have the same syntax but
 * may be restricted in what they can do.
 *
 * argv[0] is ignored in either case (it's assumed to be the program name).
 *
 * ctx is PGC_POSTMASTER for secure options, PGC_BACKEND for insecure options
 * coming from the client, or PGC_SUSET for insecure options coming from
 * a superuser client.
 *
 * If a database name is present in the command line arguments, it's
 * returned into *dbname (this is allowed only if *dbname is initially NULL).
 * ----------------------------------------------------------------
 */
void
process_postgres_switches(int argc, char *argv[], GucContext ctx,
						  const char **dbname)
{
	bool		secure = (ctx == PGC_POSTMASTER);
	int			errs = 0;
	GucSource	gucsource;
	int			flag;

	if (secure)
	{
		gucsource = PGC_S_ARGV; /* switches came from command line */

	/* Ignore the initial --single argument, if present */
	if (argc > 1 && strcmp(argv[1], "--single") == 0)
	{
		argv++;
		argc--;
	}
	}
	else
	{
		gucsource = PGC_S_CLIENT;		/* switches came from client */
	}

#ifdef HAVE_INT_OPTERR

	/*
	 * Turn this off because it's either printed to stderr and not the log
	 * where we'd want it, or argv[0] is now "--single", which would make for
	 * a weird error message.  We print our own error message below.
	 */
	opterr = 0;
#endif

	/*
	 * Parse command-line options.  CAUTION: keep this in sync with
	 * postmaster/postmaster.c (the option sets should not conflict)
	 * and with the common help() function in main/main.c.
	 */
	while ((flag = getopt(argc, argv, "A:B:b:C:c:D:d:EeFf:h:ijk:m:lN:nOo:Pp:r:S:sTt:Uv:W:x:y:z:-:")) != -1)
	{
		switch (flag)
		{
			case 'A':
				SetConfigOption("debug_assertions", optarg, ctx, gucsource);
				break;

			case 'B':
				SetConfigOption("shared_buffers", optarg, ctx, gucsource);
				break;

            case 'b':
                SetConfigOption("gp_dbid", optarg, ctx, gucsource);
                break;

            case 'C':
                SetConfigOption("gp_contentid", optarg, ctx, gucsource);
                break;

			case 'D':
				if (secure)
					userDoption = optarg;
				break;

			case 'd':
				set_debug_options(atoi(optarg), ctx, gucsource);
				break;

			case 'E':
				EchoQuery = true;
				break;

			case 'e':
				SetConfigOption("datestyle", "euro", ctx, gucsource);
				break;

			case 'F':
				SetConfigOption("fsync", "false", ctx, gucsource);
				break;

			case 'f':
				if (!set_plan_disabling_options(optarg, ctx, gucsource))
					errs++;
				break;

			case 'h':
				SetConfigOption("listen_addresses", optarg, ctx, gucsource);
				break;

			case 'i':
				SetConfigOption("listen_addresses", "*", ctx, gucsource);
				break;

			case 'j':
				UseNewLine = 0;
				break;

			case 'k':
				SetConfigOption("unix_socket_directory", optarg, ctx, gucsource);
				break;

			case 'l':
				SetConfigOption("ssl", "true", ctx, gucsource);
				break;

			case 'm':
				/*
				 * In maintenance mode:
				 * 	1. allow DML on catalog table
				 * 	2. allow DML on segments
				 */
				SetConfigOption("maintenance_mode",         "true", ctx, gucsource);
				SetConfigOption("allow_segment_DML",        "true", ctx, gucsource);
				SetConfigOption("allow_system_table_mods",  "dml",  ctx, gucsource);
				break;

			case 'N':
				SetConfigOption("max_connections", optarg, ctx, gucsource);
				break;

			case 'n':
				/* ignored for consistency with postmaster */
				break;

			case 'O':
				/* Only use in single user mode */
				SetConfigOption("allow_system_table_mods", "all", ctx, gucsource);
				break;

			case 'o':
				errs++;
				break;

			case 'P':
				SetConfigOption("ignore_system_indexes", "true", ctx, gucsource);
				break;

			case 'p':
				SetConfigOption("port", optarg, ctx, gucsource);
				break;

			case 'r':
				/* send output (stdout and stderr) to the given file */
				if (secure)
					strlcpy(OutputFileName, optarg, MAXPGPATH);
				break;

			case 'S':
				SetConfigOption("work_mem", optarg, ctx, gucsource);
				break;

			case 's':
					SetConfigOption("log_statement_stats", "true",
									ctx, gucsource);
				break;

			case 'T':
				/* ignored for consistency with postmaster */
				break;

			case 't':
				{
					const char *tmp = get_stats_option_name(optarg);

					if (tmp)
							SetConfigOption(tmp, "true", ctx, gucsource);
					else
						errs++;
					break;
				}

			case 'U':
				/*
				 * In upgrade mode, we indicate we're in upgrade mode and
				 * 1. allow DML on persistent table & catalog table
				 * 2. alter DDL on catalog table (NOTE: upgrade_mode must set beforehand)
				 * 3. TODO: disable the 4.1 xlog format (stick with the old)
				 */
				SetConfigOption("upgrade_mode",                         "true", ctx, gucsource);
				SetConfigOption("gp_permit_persistent_metadata_update", "true", ctx, gucsource);
				SetConfigOption("allow_segment_DML",  		            "true", ctx, gucsource);
				SetConfigOption("allow_system_table_mods",              "all",  ctx, gucsource);
				break;

			case 'v':
				if (secure)
					FrontendProtocol = (ProtocolVersion) atoi(optarg);
				break;

			case 'W':
				SetConfigOption("post_auth_delay", optarg, ctx, gucsource);
				break;


			case 'y':

				/*
				 * y - special flag passed if backend was forked by a
				 * postmaster.
				 */
				if (secure)
				{
					*dbname = strdup(optarg);

					secure = false;		/* subsequent switches are NOT secure */
					ctx = PGC_BACKEND;
					gucsource = PGC_S_CLIENT;
				}
				break;

			case 'c':
			case '-':
				{
					char	   *name,
							   *value;

					ParseLongOption(optarg, &name, &value);
					if (!value)
					{
						if (flag == '-')
							ereport(ERROR,
									(errcode(ERRCODE_SYNTAX_ERROR),
									 errmsg("--%s requires a value",
											optarg)));
						else
							ereport(ERROR,
									(errcode(ERRCODE_SYNTAX_ERROR),
									 errmsg("-c %s requires a value",
											optarg)));
					}

						SetConfigOption(name, value, ctx, gucsource);
					free(name);
					if (value)
						free(value);
					break;
				}

			case 'x': /* standby master dbid */
				SetConfigOption("gp_standby_dbid", optarg, ctx, gucsource);
				break;
            case 'z':
                SetConfigOption("gp_num_contents_in_cluster", 
								optarg, ctx, gucsource);
                break;

			default:
				errs++;
				break;
		}
	}


	/* 
	 * Optional database name should be there only if *dbname is NULL.
	 */
	if (!errs && dbname && *dbname == NULL && argc - optind >= 1)
		*dbname = strdup(argv[optind++]);

	if (errs || argc != optind)
	{
		if (errs)
			optind--;			/* complain about the previous argument */

		/* spell the error message a bit differently depending on context */
		if (IsUnderPostmaster)
		ereport(FATAL,
					(errcode(ERRCODE_SYNTAX_ERROR),
					 errmsg("invalid command-line argument for server process: %s", argv[optind]),
			  errhint("Try \"%s --help\" for more information.", progname)));
		else
			ereport(FATAL,
					(errcode(ERRCODE_SYNTAX_ERROR),
					 errmsg("%s: invalid command-line argument: %s",
							progname, argv[optind]),
			  errhint("Try \"%s --help\" for more information.", progname)));
	}

	/*
	 * Reset getopt(3) library so that it will work correctly in subprocesses
	 * or when this function is called a second time with another array.
	 */
	optind = 1;
#ifdef HAVE_INT_OPTRESET
	optreset = 1;				/* some systems need this too */
#endif
}
/* ----------------------------------------------------------------
 * PostgresMain
 *	   postgres main loop -- all backends, interactive or otherwise start here
 *
 * argc/argv are the command line arguments to be used.  (When being forked
 * by the postmaster, these are not the original argv array of the process.)
 * username is the (possibly authenticated) PostgreSQL user name to be used
 * for the session.
 * ----------------------------------------------------------------
 */
int
PostgresMain(int argc, char *argv[],
			 const char *dbname, const char *username)
	{
	int			firstchar;
	char		stack_base;
	StringInfoData input_message;
	sigjmp_buf	local_sigjmp_buf;
	volatile bool send_ready_for_query = true;
	int			topErrLevel;

	MemoryAccount *postgresMainMemoryAccount = NULL;
	
        /*
	 * CDB: Catch program error signals.
	 *
	 * Save our main thread-id for comparison during signals.
	 */
	main_tid = pthread_self();

	/*
	 * initialize globals (already done if under postmaster, but not if
	 * standalone; cheap enough to do over)
	 */
	MyProcPid = getpid();

#ifndef WIN32
	PostmasterPriority = getpriority(PRIO_PROCESS, 0);
#endif
	/*
	 * Fire up essential subsystems: error and memory management
	 *
	 * If we are running under the postmaster, this is done already.
	 */
	if (!IsUnderPostmaster)
		MemoryContextInit();

	/*
	 * Do not save the return value in any oldMemoryAccount variable.
	 * In that case, we risk switching to a stale memoryAccount that is no
	 * longer valid. This is because we reset the memory accounts frequently.
	 */
	postgresMainMemoryAccount = MemoryAccounting_CreateAccount(0, MEMORY_OWNER_TYPE_MainEntry);
	MemoryAccounting_SwitchAccount(postgresMainMemoryAccount);

	set_ps_display("startup", false);

	SetProcessingMode(InitProcessing);

	/* Set up reference point for stack depth checking */
	stack_base_ptr = &stack_base;

	/* Compute paths, if we didn't inherit them from postmaster */
	if (my_exec_path[0] == '\0')
		{
		if (find_my_exec(argv[0], my_exec_path) < 0)
			elog(FATAL, "%s: could not locate my own executable path",
				 argv[0]);
	}

	if (pkglib_path[0] == '\0')
		get_pkglib_path(my_exec_path, pkglib_path);

	/*
	 * Set default values for command-line options.
	 */
	EchoQuery = false;

	if (!IsUnderPostmaster)
		InitializeGUCOptions();

	/*
	 * Parse command-line options.
	 */
	process_postgres_switches(argc, argv, PGC_POSTMASTER, &dbname);

	/* Must have gotten a database name, or have a default (the username) */
	if (dbname == NULL)
	{
		dbname = username;
		if (dbname == NULL)
			ereport(FATAL,
					(errcode(ERRCODE_INVALID_PARAMETER_VALUE),
					 errmsg("%s: no database nor user name specified",
							progname)));
	}

	/* Acquire configuration parameters, unless inherited from postmaster */
	if (!IsUnderPostmaster)
	{
		if (!SelectConfigFiles(userDoption, argv[0]))
			proc_exit(1);
		/* If timezone is not set, determine what the OS uses */
		pg_timezone_initialize();
		/* If timezone_abbreviations is not set, select default */
		pg_timezone_abbrev_initialize();

        /*
	     * Remember stand-alone backend startup time.
         * CDB: Moved this up from below for use in error message headers.
         */
	    PgStartTime = GetCurrentTimestamp();
	}

	/*
	 * You might expect to see a setsid() call here, but it's not needed,
	 * because if we are under a postmaster then BackendInitialize() did it.
	 */

	/*
	 * Set up signal handlers and masks.
	 *
	 * Note that postmaster blocked all signals before forking child process,
	 * so there is no race condition whereby we might receive a signal before
	 * we have set up the handler.
	 *
	 * Also note: it's best not to use any signals that are SIG_IGNored in the
	 * postmaster.	If such a signal arrives before we are able to change the
	 * handler to non-SIG_IGN, it'll get dropped.  Instead, make a dummy
	 * handler in the postmaster to reserve the signal. (Of course, this isn't
	 * an issue for signals that are locally generated, such as SIGALRM and
	 * SIGPIPE.)
	 */
	if (am_walsender)
		WalSndSignals();
	else
	{
	pqsignal(SIGHUP, SigHupHandler);	/* set flag to read config file */
	pqsignal(SIGINT, StatementCancelHandler);	/* cancel current query */
	pqsignal(SIGTERM, die);		/* cancel current query and exit */
	pqsignal(SIGQUIT, quickdie);	/* hard crash time */
	pqsignal(SIGALRM, handle_sig_alarm);		/* timeout conditions */

	/*
	 * Ignore failure to write to frontend. Note: if frontend closes
	 * connection, we will notice it and exit cleanly when control next
	 * returns to outer loop.  This seems safer than forcing exit in the midst
	 * of output during who-knows-what operation...
	 */
	pqsignal(SIGPIPE, SIG_IGN);
		pqsignal(SIGUSR1, procsignal_sigusr1_handler);
	pqsignal(SIGUSR2, NotifyInterruptHandler);
	pqsignal(SIGFPE, FloatExceptionHandler);

	/*
	 * Reset some signals that are accepted by postmaster but not by backend
	 */
	pqsignal(SIGCHLD, SIG_DFL); /* system() requires this on some platforms */

#ifndef _WIN32
#ifdef SIGILL
    pqsignal(SIGILL, CdbProgramErrorHandler);
#endif
#ifdef SIGSEGV
    pqsignal(SIGSEGV, CdbProgramErrorHandler);
#endif
#ifdef SIGBUS
    pqsignal(SIGBUS, CdbProgramErrorHandler);
#endif
#endif
	}

	pqinitmask();

	/* We allow SIGQUIT (quickdie) at all times */
#ifdef HAVE_SIGPROCMASK
	sigdelset(&BlockSig, SIGQUIT);
#else
	BlockSig &= ~(sigmask(SIGQUIT));
#endif

	PG_SETMASK(&BlockSig);		/* block everything except SIGQUIT */

	if (IsUnderPostmaster)
		BaseInit();
	else
	{
		/*
		 * Validate we have been given a reasonable-looking DataDir (if under
		 * postmaster, assume postmaster did this already).
		 */
		Assert(DataDir);
		ValidatePgVersion(DataDir);

		/* Change into DataDir (if under postmaster, was done already) */
		ChangeToDataDir();

		/*
		 * Create lockfile for data directory.
		 */
		CreateDataDirLockFile(false);

		BaseInit();

		/*
		 * Start up xlog for standalone backend, and register to have it
		 * closed down at exit.
		 */
		StartupXLOG();
		on_shmem_exit(ShutdownXLOG, 0);

		/*
		 * Read any existing FSM cache file, and register to write one out at
		 * exit.
		 */
		LoadFreeSpaceMap();
		on_shmem_exit(DumpFreeSpaceMap, 0);

		/*
		 * We have to build the flat file for pg_database, but not for the
		 * user and group tables, since we won't try to do authentication.
		 */
		BuildFlatFiles(true);
	}

	/*
	 * Create a per-backend PGPROC struct in shared memory, except in the
	 * EXEC_BACKEND case where this was done in SubPostmasterMain. We must do
	 * this before we can use LWLocks (and in the EXEC_BACKEND case we already
	 * had to do some stuff with LWLocks).
	 */
#ifdef EXEC_BACKEND
	if (!IsUnderPostmaster)
		InitProcess();
#else
	InitProcess();
#endif

	/*
	 * We need to allow SIGINT, etc during the initial transaction.
	 * Also, currently if this is the Master with standby support
	 * we need to allow SIGUSR1 for performing sync replication (used by latch).
	 */
	PG_SETMASK(&UnBlockSig);

	/*
	 * General initialization.
	 *
	 * NOTE: if you are tempted to add code in this vicinity, consider putting
	 * it inside InitPostgres() instead.  In particular, anything that
	 * involves database access should be there, not here.
	 */
	ereport(DEBUG3,
			(errmsg_internal("InitPostgres")));
<<<<<<< HEAD
	InitPostgres(dbname, InvalidOid, username, NULL);
=======
	am_superuser = InitPostgres(dbname, InvalidOid, username, NULL);
>>>>>>> 4ebb0cf9

	SetProcessingMode(NormalProcessing);
	
	/**
	 * Initialize resource queue hash structure.
	 */
	if (Gp_role == GP_ROLE_DISPATCH && ResourceScheduler && !am_walsender)
		InitResQueues();

	/*
	 * Now all GUC states are fully set up.  Report them to client if
	 * appropriate.
	 */
	BeginReportingGUCOptions();

	/*
	 * Also set up handler to log session end; we have to wait till now to be
	 * sure Log_disconnections has its final value.
	 */
	if (IsUnderPostmaster && Log_disconnections)
		on_proc_exit(log_disconnections, 0);

	/* If this is a WAL sender process, we're done with initialization. */
	if (am_walsender)
		InitWalSender();
	/*
	 * process any libraries that should be preloaded at backend start (this
	 * likewise can't be done until GUC settings are complete)
	 */
	process_local_preload_libraries();
	
	/*
	 * DA requires these be cleared at start
	 */
	DtxContextInfo_Reset(&QEDtxContextInfo);

	/*
	 * Send this backend's cancellation info to the frontend.
	 */
	if (whereToSendOutput == DestRemote &&
		PG_PROTOCOL_MAJOR(FrontendProtocol) >= 2)
	{
		StringInfoData buf;

		pq_beginmessage(&buf, 'K');
		pq_sendint(&buf, (int32) MyProcPid, sizeof(int32));
		pq_sendint(&buf, (int32) MyCancelKey, sizeof(int32));
		pq_endmessage(&buf);
		/* Need not flush since ReadyForQuery will do it. */
	}

	/* Welcome banner for standalone case */
	if (whereToSendOutput == DestDebug)
		printf("\nPostgreSQL stand-alone backend %s\n", PG_VERSION);

	/*
	 * Create the memory context we will use in the main loop.
	 *
	 * MessageContext is reset once per iteration of the main loop, ie, upon
	 * completion of processing of each command message from the client.
	 */
	MessageContext = AllocSetContextCreate(TopMemoryContext,
										   "MessageContext",
										   ALLOCSET_DEFAULT_MINSIZE,
										   ALLOCSET_DEFAULT_INITSIZE,
										   ALLOCSET_DEFAULT_MAXSIZE);


	/*
	 * POSTGRES main processing loop begins here
	 *
	 * If an exception is encountered, processing resumes here so we abort the
	 * current transaction and start a new one.
	 *
	 * You might wonder why this isn't coded as an infinite loop around a
	 * PG_TRY construct.  The reason is that this is the bottom of the
	 * exception stack, and so with PG_TRY there would be no exception handler
	 * in force at all during the CATCH part.  By leaving the outermost setjmp
	 * always active, we have at least some chance of recovering from an error
	 * during error recovery.  (If we get into an infinite loop thereby, it
	 * will soon be stopped by overflow of elog.c's internal state stack.)
	 */

	if (sigsetjmp(local_sigjmp_buf, 1) != 0)
	{
		/*
		 * NOTE: if you are tempted to add more code in this if-block,
		 * consider the high probability that it should be in
		 * AbortTransaction() instead.	The only stuff done directly here
		 * should be stuff that is guaranteed to apply *only* for outer-level
		 * error recovery, such as adjusting the FE/BE protocol status.
		 */

		/* Since not using PG_TRY, must reset error stack by hand */
		error_context_stack = NULL;

		/* Prevent interrupts while cleaning up */
		HOLD_INTERRUPTS();

		/*
		 * Forget any pending QueryCancel request, since we're returning to
		 * the idle loop anyway, and cancel the statement timer if running.
		 */
		QueryCancelPending = false;
		disable_sig_alarm(true);
		QueryCancelPending = false;		/* again in case timeout occurred */
		QueryFinishPending = false;

		/*
		 * Turn off these interrupts too.  This is only needed here and not in
		 * other exception-catching places since these interrupts are only
		 * enabled while we wait for client input.
		 */
		DoingCommandRead = false;
		DisableNotifyInterrupt();
		DisableCatchupInterrupt();

		/* Make sure libpq is in a good state */
		pq_comm_reset();

		/* Report the error to the client and/or server log */
		EmitErrorReport();

		/*
		 * Make sure debug_query_string gets reset before we possibly clobber
		 * the storage it points at.
		 */
		debug_query_string = NULL;

		/*
		 * Abort the current transaction in order to recover.
		 */
		AbortCurrentTransaction();

		if (am_walsender)
			WalSndErrorCleanup();

		topErrLevel = elog_getelevel();
		if (topErrLevel <= ERROR)
		{
			/*
			 * Let's see if the DTM has phase 2 retry work.
			 */
			if (Gp_role == GP_ROLE_DISPATCH)
				doDtxPhase2Retry();
		}

		/*
		 * Now return to normal top-level context and clear ErrorContext for
		 * next time.
		 */
		MemoryContextSwitchTo(TopMemoryContext);
		FlushErrorState();
		QueryContext = NULL;

		/*
		 * If we were handling an extended-query-protocol message, initiate
		 * skip till next Sync.  This also causes us not to issue
		 * ReadyForQuery (until we get Sync).
		 */
		if (doing_extended_query_message)
			ignore_till_sync = true;

		/* We don't have a transaction command open anymore */
		xact_started = false;

		/* Inform Vmem tracker that the current process has finished cleanup */
		RunawayCleaner_RunawayCleanupDoneForProcess(false /* ignoredCleanup */);

		/* Now we can allow interrupts again */
		RESUME_INTERRUPTS();
	}

	/* We can now handle ereport(ERROR) */
	PG_exception_stack = &local_sigjmp_buf;

	if (!ignore_till_sync)
		send_ready_for_query = true;	/* initially, or after error */

	/*
	 * Non-error queries loop here.
	 */

	for (;;)
	{
		/*
		 * At top of loop, reset extended-query-message flag, so that any
		 * errors encountered in "idle" state don't provoke skip.
		 */
		doing_extended_query_message = false;

		/*
		 * Release storage left over from prior query cycle, and create a new
		 * query input buffer in the cleared MessageContext.
		 */
		MemoryContextSwitchTo(MessageContext);
		MemoryContextResetAndDeleteChildren(MessageContext);
		VmemTracker_ResetMaxVmemReserved();
		MemoryAccounting_ResetPeakBalance();

		initStringInfo(&input_message);

        /* Reset elog globals */
        currentSliceId = UNSET_SLICE_ID;
        if (Gp_role == GP_ROLE_EXECUTE)
            gp_command_count = 0;

		/*
		 * (1) If we've reached idle state, tell the frontend we're ready for
		 * a new query.
		 *
		 * Note: this includes fflush()'ing the last of the prior output.
		 *
		 * This is also a good time to send collected statistics to the
		 * collector, and to update the PS stats display.  We avoid doing
		 * those every time through the message loop because it'd slow down
		 * processing of batched messages, and because we don't want to report
		 * uncommitted updates (that confuses autovacuum).
		 */
		if (send_ready_for_query)
		{
			if (IsTransactionOrTransactionBlock())
			{
				set_ps_display("idle in transaction", false);
				pgstat_report_activity("<IDLE> in transaction");
			}
			else
			{
				pgstat_report_stat(false);
				pgstat_report_queuestat();

				set_ps_display("idle", false);
				pgstat_report_activity("<IDLE>");
			}

			if (Gp_role == GP_ROLE_EXECUTE && Gp_is_writer)
			{
				ReadyForQuery_QEWriter(whereToSendOutput);
			}
			else
				ReadyForQuery(whereToSendOutput);
			send_ready_for_query = false;
		}

		/*
		 * (2) Allow asynchronous signals to be executed immediately if they
		 * come in while we are waiting for client input. (This must be
		 * conditional since we don't want, say, reads on behalf of COPY FROM
		 * STDIN doing the same thing.)
		 */
		QueryCancelPending = false;		/* forget any earlier CANCEL signal */
		DoingCommandRead = true;

#ifdef USE_TEST_UTILS
		/* reset time slice */
		TimeSliceReset();
#endif /* USE_TEST_UTILS */

		/*
		 * (2b) Check for temp table delete reset session work.
		 */
		if (Gp_role == GP_ROLE_DISPATCH)
			CheckForResetSession();
		
		/*
		 * (3) read a command (loop blocks here)
		 */
		if (Gp_role == GP_ROLE_DISPATCH)
		{
			/*
			 * We want to check to see if our session goes "idle" (nobody sending us work to do)
			 * We decide this it true if after waiting a while, we don't get a message from the client.
			 * We can then free resources (right now, just the gangs on the segDBs).
			 *
			 * A Bit ugly:  We share the sig alarm timer with the deadlock detection.
			 * We know which it is (deadlock detection needs to run or idle
			 * session resource release) based on the DoingCommandRead flag.
			 *
			 * Perhaps instead of calling enable_sig_alarm, we should just call
			 * setitimer() directly (we don't need to worry about the statement timeout timer
			 * because it can't be running when we are idle).
			 *
			 * We want the time value to be long enough so we don't free gangs prematurely.
			 * This means giving the end user enough time to type in the next SQL statement
			 *
			 */
			if (IdleSessionGangTimeout > 0 && gangsExist())
				if (!enable_sig_alarm( IdleSessionGangTimeout /* ms */, false))
					elog(FATAL, "could not set timer for client wait timeout");
		}

		IdleTracker_DeactivateProcess();
		firstchar = ReadCommand(&input_message);
		IdleTracker_ActivateProcess();

		if (!IsTransactionOrTransactionBlock()){
			/* Reset memory accounting */

			/*
			 * We finished processing the last query and currently we are not under
			 * any transaction. So reset memory accounting. Note: any memory
			 * allocated before resetting will go into the rollover memory account,
			 * allocated under top memory context.
			 */
			MemoryAccounting_Reset();

			postgresMainMemoryAccount = MemoryAccounting_CreateAccount(0, MEMORY_OWNER_TYPE_MainEntry);
			/*
			 * Don't attempt to save previous memory account. This will be invalid by the time we attempt to restore.
			 * This is why we are not using our START_MEMORY_ACCOUNT and END_MEMORY_ACCOUNT macros
			 */
			MemoryAccounting_SwitchAccount(postgresMainMemoryAccount);

			/* End of memory accounting setup */
		}

		/*
		 * (4) disable async signal conditions again.
		 */
		DoingCommandRead = false;

		/*
		 * (5) check for any other interesting events that happened while we
		 * slept.
		 */
		if (got_SIGHUP)
		{
			got_SIGHUP = false;
			ProcessConfigFile(PGC_SIGHUP);
		}

		/*
		 * (6) process the command.  But ignore it if we're skipping till
		 * Sync.
		 */
		if (ignore_till_sync && firstchar != EOF)
			continue;
		
		elog((Debug_print_full_dtm ? LOG : DEBUG5), "First char: '%c'; gp_role = '%s'.",firstchar,role_to_string(Gp_role));
		
		switch (firstchar)
		{
			case 'Q':			/* simple query */
				{
					const char *query_string = NULL;                    
 
                    elog(DEBUG1, "Message type %c received by from libpq, len = %d", firstchar, input_message.len); /* TODO: Remove this */

					/* Set statement_timestamp() */
 					SetCurrentStatementStartTimestamp();
 					
                    query_string = pq_getmsgstring(&input_message);
					pq_getmsgend(&input_message);

					elog((Debug_print_full_dtm ? LOG : DEBUG5), "Simple query stmt: %s.",query_string);

					setupRegularDtxContext();

					if (am_walsender)
						exec_replication_command(query_string);
					else
						exec_simple_query(query_string, NULL, -1);

					send_ready_for_query = true;
				}
				break;
            case 'M':           /* MPP dispatched stmt from QD */
				{
					/* This is exactly like 'Q' above except we peel off and
					 * set the snapshot information right away.
					 */
					/*
					 * Since PortalDefineQuery() does not take NULL query string,
					 * we initialize it with a contant empty string.
					 */
					const char *query_string = pstrdup("");
					
					const char *serializedSnapshot = NULL;
					const char *serializedQuerytree = NULL;
					const char *serializedPlantree = NULL;
					const char *serializedParams = NULL;
					const char *serializedSliceInfo = NULL;
					const char *seqServerHost = NULL;
					
					int query_string_len = 0;
					int serializedSnapshotlen = 0;
					int serializedQuerytreelen = 0;
					int serializedPlantreelen = 0;
					int serializedParamslen = 0;
					int serializedSliceInfolen = 0;
					int seqServerHostlen = 0;
					int seqServerPort = -1;
					
					int		localSlice;
					int		rootIdx;
					int		primary_gang_id;
					TimestampTz statementStart;
					Oid 	suid;
					Oid 	ouid;
					Oid 	cuid;
					bool	suid_is_super = false;
					bool	ouid_is_super = false;

					int unusedFlags;

					/* Set statement_timestamp() */
 					SetCurrentStatementStartTimestamp();
 					
					/* get the client command serial# */
					gp_command_count = pq_getmsgint(&input_message, 4);
					
					elog(DEBUG1, "Message type %c received by from libpq, len = %d", firstchar, input_message.len); /* TODO: Remove this */
									
					/* Get the userid info  (session, outer, current) */	
					suid = pq_getmsgint(&input_message, 4);	
					if(pq_getmsgbyte(&input_message) == 1)
						suid_is_super = true;	
					
					ouid = pq_getmsgint(&input_message, 4);		
					if(pq_getmsgbyte(&input_message) == 1)
						ouid_is_super = true;	
					cuid = pq_getmsgint(&input_message, 4);		
					
					/* get the slice number# */
					localSlice = pq_getmsgint(&input_message, 4);
					
					rootIdx = pq_getmsgint(&input_message, 4);

					primary_gang_id = pq_getmsgint(&input_message, 4);

					statementStart = pq_getmsgint64(&input_message);
					/*
					 * Should we set the CurrentStatementStartTimestamp to the 
					 * original start of the statement (as seen by the masterDB?
					 * 
					 * Or have it be the time this particular QE received it's work?
					 * 
					 * Or both?
					 */
					//SetCurrentStatementStartTimestampToMaster(statementStart);
					
					/* read ser string lengths */
					query_string_len = pq_getmsgint(&input_message, 4);
					serializedQuerytreelen = pq_getmsgint(&input_message, 4);
					serializedPlantreelen = pq_getmsgint(&input_message, 4);
					serializedParamslen = pq_getmsgint(&input_message, 4);
					serializedSliceInfolen = pq_getmsgint(&input_message, 4);
					serializedSnapshotlen = pq_getmsgint(&input_message, 4);
						
					/* read in the snapshot info */
					if (serializedSnapshotlen == 0)
						serializedSnapshot = NULL;
					else
						serializedSnapshot = pq_getmsgbytes(&input_message,serializedSnapshotlen);

					DtxContextInfo_Deserialize(
						serializedSnapshot, serializedSnapshotlen,
						&TempDtxContextInfo);

					/* get the transaction options */
					unusedFlags = pq_getmsgint(&input_message, 4);

					seqServerHostlen = pq_getmsgint(&input_message, 4);
					seqServerPort = pq_getmsgint(&input_message, 4);

					/* get the query string and kick off processing. */
					if (query_string_len > 0)
						query_string = pq_getmsgbytes(&input_message,query_string_len);
					
					if (serializedQuerytreelen > 0)
						serializedQuerytree = pq_getmsgbytes(&input_message,serializedQuerytreelen);
						
					if (serializedPlantreelen > 0)
						serializedPlantree = pq_getmsgbytes(&input_message,serializedPlantreelen);
						
					if (serializedParamslen > 0)
						serializedParams = pq_getmsgbytes(&input_message,serializedParamslen);
						
					if (serializedSliceInfolen > 0)
						serializedSliceInfo = pq_getmsgbytes(&input_message,serializedSliceInfolen);

					if (seqServerHostlen > 0)
						seqServerHost = pq_getmsgbytes(&input_message, seqServerHostlen);

					pq_getmsgend(&input_message);
					 
					elog((Debug_print_full_dtm ? LOG : DEBUG5), "MPP dispatched stmt from QD: %s.",query_string);

					if (suid > 0)				
						SetSessionUserId(suid, suid_is_super);  /* Set the session UserId */
	
					if (ouid > 0 && ouid != GetSessionUserId()) 
						SetCurrentRoleId(ouid, ouid_is_super);		/* Set the outer UserId */

					// UNDONE: Make this more official...
					if (TempDtxContextInfo.distributedSnapshot.header.maxCount == 0)
						TempDtxContextInfo.distributedSnapshot.header.maxCount = max_prepared_xacts;
					
					setupQEDtxContext(&TempDtxContextInfo);
					
					if (cuid > 0)
						SetUserIdAndContext(cuid, false); /* Set current userid */

					if (serializedQuerytreelen==0 && serializedPlantreelen==0)
					{
						if (strncmp(query_string, "BEGIN", 5) == 0)
						{
							CommandDest dest = whereToSendOutput;
							
							/*
							 * Special explicit BEGIN for COPY, etc.
							 * We've already begun it as part of setting up the context.
							 */
							elog((Debug_print_full_dtm ? LOG : DEBUG5), "PostgresMain explicit %s", query_string);
							
							// UNDONE: HACK
							pgstat_report_activity("BEGIN");
							
							set_ps_display("BEGIN", false);
							
							BeginCommand("BEGIN", dest);
							
							EndCommand("BEGIN", dest);
							
						}
						else
						{
							exec_simple_query(query_string, seqServerHost, seqServerPort);
						}
					}
					else
						exec_mpp_query(query_string, 
									   serializedQuerytree, serializedQuerytreelen,
									   serializedPlantree, serializedPlantreelen,
									   serializedParams, serializedParamslen,
									   serializedSliceInfo, serializedSliceInfolen,
									   seqServerHost, seqServerPort, localSlice);
					
					SetUserIdAndContext(GetOuterUserId(), false);

					send_ready_for_query = true;
				}
				break;
            case 'T':           /* MPP dispatched dtx protocol command from QD */
				{
					DtxProtocolCommand dtxProtocolCommand;

					int flags;
					
					int loggingStrLen;
					const char *loggingStr;
					
					int gidLen;
					const char *gid;

					DistributedTransactionId gxid;
					int	primary_gang_id;
					int serializedSnapshotlen;
					const char *serializedSnapshot;


					elog(DEBUG1, "Message type %c received by from libpq, len = %d", firstchar, input_message.len); /* TODO: Remove this */
					
					/* get the transaction protocol command # */
					dtxProtocolCommand = (DtxProtocolCommand) pq_getmsgint(&input_message, 4);

					/* get the flags */
					flags = pq_getmsgint(&input_message, 4);
					
					/* get the logging string length */
					loggingStrLen = pq_getmsgint(&input_message, 4);
					
					/* get the logging string */
					loggingStr = pq_getmsgbytes(&input_message,loggingStrLen);

					/* get the logging string length */
					gidLen = pq_getmsgint(&input_message, 4);
					
					/* get the logging string */
					gid = pq_getmsgbytes(&input_message,gidLen);

					/* get the distributed transaction id */
					gxid = (DistributedTransactionId) pq_getmsgint(&input_message, 4);
					
					primary_gang_id = pq_getmsgint(&input_message, 4);

					serializedSnapshotlen = pq_getmsgint(&input_message, 4);

					/* read in the snapshot info/ DtxContext */
					if (serializedSnapshotlen == 0)
						serializedSnapshot = NULL;
					else
						serializedSnapshot = pq_getmsgbytes(&input_message,serializedSnapshotlen);

					/*
					 * This is for debugging.  Otherwise we don't need to deserialize this
					 */
					DtxContextInfo_Deserialize(
							serializedSnapshot, serializedSnapshotlen,
							&TempDtxContextInfo);

					pq_getmsgend(&input_message);

					// Do not touch DTX context.

					exec_mpp_dtx_protocol_command(dtxProtocolCommand, flags, loggingStr, gid, gxid, &TempDtxContextInfo);

					send_ready_for_query = true;

            	}
				break;

			case 'P':			/* parse */
				{
					const char *stmt_name;
					const char *query_string;
					int			numParams;
					Oid		   *paramTypes = NULL;

					forbidden_in_wal_sender(firstchar);

					/* Set statement_timestamp() */
					SetCurrentStatementStartTimestamp();

					stmt_name = pq_getmsgstring(&input_message);
					query_string = pq_getmsgstring(&input_message);
					numParams = pq_getmsgint(&input_message, 2);
					if (numParams > 0)
					{
						int			i;

						paramTypes = (Oid *) palloc(numParams * sizeof(Oid));
						for (i = 0; i < numParams; i++)
							paramTypes[i] = pq_getmsgint(&input_message, 4);
					}
					pq_getmsgend(&input_message);

					elog((Debug_print_full_dtm ? LOG : DEBUG5), "Parse: %s.",query_string);

					setupRegularDtxContext();
					
					exec_parse_message(query_string, stmt_name,
									   paramTypes, numParams);
				}
				break;
			case 'W':    /* GPDB QE-backend startup info (motion listener, version). */
				{
					sendQEDetails();
					pq_flush();
				}
				break;

			case 'B':			/* bind */
				forbidden_in_wal_sender(firstchar);

				/* Set statement_timestamp() */
				SetCurrentStatementStartTimestamp();

                setupRegularDtxContext();
                
				/*
				 * this message is complex enough that it seems best to put
				 * the field extraction out-of-line
				 */
				exec_bind_message(&input_message);
				break;

			case 'E':			/* execute */
				{
					const char *portal_name;
					int64			max_rows;

					forbidden_in_wal_sender(firstchar);

					/* Set statement_timestamp() */
					SetCurrentStatementStartTimestamp();

					portal_name = pq_getmsgstring(&input_message);

					 /*Get the max rows but cast to int64 internally. */
					max_rows = (int64)pq_getmsgint(&input_message, 4);
					pq_getmsgend(&input_message);

					elog((Debug_print_full_dtm ? LOG : DEBUG5), "Execute: %s.",portal_name);

					setupRegularDtxContext();
					
					exec_execute_message(portal_name, max_rows);
				}
				break;

			case 'F':			/* fastpath function call */

				forbidden_in_wal_sender(firstchar);

                /* Set statement_timestamp() */
 				SetCurrentStatementStartTimestamp();

				/* Tell the collector what we're doing */
				pgstat_report_activity("<FASTPATH> function call");

				elog((Debug_print_full_dtm ? LOG : DEBUG5), "Fast path function call.");

				setupRegularDtxContext();
					
				/* start an xact for this function invocation */
				start_xact_command();

				/*
				 * Note: we may at this point be inside an aborted
				 * transaction.  We can't throw error for that until we've
				 * finished reading the function-call message, so
				 * HandleFunctionRequest() must check for it after doing so.
				 * Be careful not to do anything that assumes we're inside a
				 * valid transaction here.
				 */

				/* switch back to message context */
				MemoryContextSwitchTo(MessageContext);

				if (HandleFunctionRequest(&input_message) == EOF)
				{
					/* lost frontend connection during F message input */

					/*
					 * Reset whereToSendOutput to prevent ereport from
					 * attempting to send any more messages to client.
					 */
					if (whereToSendOutput == DestRemote)
						whereToSendOutput = DestNone;

					proc_exit(0);
				}

				/* commit the function-invocation transaction */
				finish_xact_command();

				send_ready_for_query = true;
				break;

			case 'C':			/* close */
				{
					int			close_type;
					const char *close_target;

					forbidden_in_wal_sender(firstchar);

					close_type = pq_getmsgbyte(&input_message);
					close_target = pq_getmsgstring(&input_message);
					pq_getmsgend(&input_message);

					switch (close_type)
					{
						case 'S':
							if (close_target[0] != '\0')
								DropPreparedStatement(close_target, false);
							else
							{
								/* special-case the unnamed statement */
								unnamed_stmt_pstmt = NULL;
								if (unnamed_stmt_context)
								{
									DropDependentPortals(unnamed_stmt_context);
									MemoryContextDelete(unnamed_stmt_context);
								}
								unnamed_stmt_context = NULL;
							}
							break;
						case 'P':
							{
								Portal		portal;

								portal = GetPortalByName(close_target);
								if (PortalIsValid(portal))
									PortalDrop(portal, false);
							}
							break;
						default:
							ereport(ERROR,
									(errcode(ERRCODE_PROTOCOL_VIOLATION),
								   errmsg("invalid CLOSE message subtype %d",
										  close_type)));
							break;
					}

					if (whereToSendOutput == DestRemote)
						pq_putemptymessage('3');		/* CloseComplete */
				}
				break;

			case 'D':			/* describe */
				{
					int			describe_type;
					const char *describe_target;

					forbidden_in_wal_sender(firstchar);

					/* Set statement_timestamp() (needed for xact) */
					SetCurrentStatementStartTimestamp();

					describe_type = pq_getmsgbyte(&input_message);
					describe_target = pq_getmsgstring(&input_message);
					pq_getmsgend(&input_message);

					elog((Debug_print_full_dtm ? LOG : DEBUG5), "Describe: %s.", describe_target);
					
					setupRegularDtxContext();
					
					switch (describe_type)
					{
						case 'S':
							exec_describe_statement_message(describe_target);
							break;
						case 'P':
							exec_describe_portal_message(describe_target);
							break;
						default:
							ereport(ERROR,
									(errcode(ERRCODE_PROTOCOL_VIOLATION),
								errmsg("invalid DESCRIBE message subtype %d",
									   describe_type)));
							break;
					}
				}
				break;

			case 'H':			/* flush */
				pq_getmsgend(&input_message);
				if (whereToSendOutput == DestRemote)
					pq_flush();
				break;

			case 'S':			/* sync */
				pq_getmsgend(&input_message);
				finish_xact_command();
				send_ready_for_query = true;
				break;

				/*
				 * 'X' means that the frontend is closing down the socket. EOF
				 * means unexpected loss of frontend connection. Either way,
				 * perform normal shutdown.
				 */
			case 'X':
			case EOF:

				/*
				 * Reset whereToSendOutput to prevent ereport from attempting
				 * to send any more messages to client.
				 */
				if (whereToSendOutput == DestRemote)
					whereToSendOutput = DestNone;

				/*
				 * NOTE: if you are tempted to add more code here, DON'T!
				 * Whatever you had in mind to do should be set up as an
				 * on_proc_exit or on_shmem_exit callback, instead. Otherwise
				 * it will fail to be called during other backend-shutdown
				 * scenarios.
				 */
				proc_exit(0);

			case 'd':			/* copy data */
			case 'c':			/* copy done */
			case 'f':			/* copy fail */

				/*
				 * Accept but ignore these messages, per protocol spec; we
				 * probably got here because a COPY failed, and the frontend
				 * is still sending data.
				 */
				break;

			default:
				ereport(FATAL,
						(errcode(ERRCODE_PROTOCOL_VIOLATION),
						 errmsg("invalid frontend message type %d ('%c')",
								firstchar,firstchar)));
		}
	}							/* end of input-reading loop */

	/* can't get here because the above loop never exits */
	Assert(false);

	return 1;					/* keep compiler quiet */
}

/*
 * Throw an error if we're a WAL sender process.
 *
 * This is used to forbid anything else than simple query protocol messages
 * in a WAL sender process.  'firstchar' specifies what kind of a forbidden
 * message was received, and is used to construct the error message.
 */
static void
forbidden_in_wal_sender(char firstchar)
{
	if (am_walsender)
	{
		if (firstchar == 'F')
			ereport(ERROR,
					(errcode(ERRCODE_PROTOCOL_VIOLATION),
					 errmsg("fastpath function calls not supported in a replication connection")));
		else
			ereport(ERROR,
					(errcode(ERRCODE_PROTOCOL_VIOLATION),
					 errmsg("extended query protocol not supported in a replication connection")));
	}
}

/*
 * Obtain platform stack depth limit (in bytes)
 *
 * Return -1 if unlimited or not known
 */
long
get_stack_depth_rlimit(void)
{
#if defined(HAVE_GETRLIMIT) && defined(RLIMIT_STACK)
	static long val = 0;

	/* This won't change after process launch, so check just once */
	if (val == 0)
	{
		struct rlimit rlim;

		if (getrlimit(RLIMIT_STACK, &rlim) < 0)
			val = -1;
		else if (rlim.rlim_cur == RLIM_INFINITY)
			val = -1;
		else
			val = rlim.rlim_cur;
	}
	return val;
#else /* no getrlimit */
#if defined(WIN32) || defined(__CYGWIN__)
	/* On Windows we set the backend stack size in src/backend/Makefile */
	return WIN32_STACK_RLIMIT;
#else  /* not windows ... give up */
	return -1;
#endif
#endif
}


static struct rusage Save_r;
static struct timeval Save_t;

void
ResetUsage(void)
{
	getrusage(RUSAGE_SELF, &Save_r);
	gettimeofday(&Save_t, NULL);
	ResetBufferUsage();
	/* ResetTupleCount(); */
}

#ifdef  pg_on_solaris
#if defined(_LP64) || _FILE_OFFSET_BITS != 64
#include <procfs.h>
#endif 
#endif 

void
ShowUsage(const char *title)
{
	StringInfoData str;
	struct timeval user,
				sys;
	struct timeval elapse_t;
	struct rusage r;
	char	   *bufusage;

	getrusage(RUSAGE_SELF, &r);
	gettimeofday(&elapse_t, NULL);
	memcpy((char *) &user, (char *) &r.ru_utime, sizeof(user));
	memcpy((char *) &sys, (char *) &r.ru_stime, sizeof(sys));
	if (elapse_t.tv_usec < Save_t.tv_usec)
	{
		elapse_t.tv_sec--;
		elapse_t.tv_usec += 1000000;
	}
	if (r.ru_utime.tv_usec < Save_r.ru_utime.tv_usec)
	{
		r.ru_utime.tv_sec--;
		r.ru_utime.tv_usec += 1000000;
	}
	if (r.ru_stime.tv_usec < Save_r.ru_stime.tv_usec)
	{
		r.ru_stime.tv_sec--;
		r.ru_stime.tv_usec += 1000000;
	}

#ifdef  pg_on_solaris
#if defined(_LP64) || _FILE_OFFSET_BITS != 64
	{
		char pathname[100];
		int fd;
		psinfo_t psinfo;
		psinfo_t *psi = &psinfo;

		(void) sprintf(pathname, "/proc/%d/psinfo", (int)getpid());
		if ((fd = open(pathname, O_RDONLY)) >= 0)
		{
			if (read(fd, &psinfo, sizeof (psinfo)) == sizeof (psinfo))
			{
				uint_t value; /* need 32 bits to compute with */

				elog(LOG,"Process size:..............%ld KB",(long)psi->pr_size);
				elog(LOG,"Resident Set Size:.........%ld KB",(long)psi->pr_rssize);

				value = psi->pr_pctmem;
				value = ((value * 1000) + 0x7000) >> 15; /* [0 .. 1000] */
				elog(LOG,"Percent of memory:.........%3u.%u%%", value / 10, value % 10);

			}
		}

		(void) close(fd);

	}


#endif 
#endif 

	/*
	 * the only stats we don't show here are for memory usage -- i can't
	 * figure out how to interpret the relevant fields in the rusage struct,
	 * and they change names across o/s platforms, anyway. if you can figure
	 * out what the entries mean, you can somehow extract resident set size,
	 * shared text size, and unshared data and stack sizes.
	 */
	initStringInfo(&str);

	appendStringInfo(&str, "! system usage stats:\n");
	appendStringInfo(&str,
				"!\t%ld.%06ld elapsed %ld.%06ld user %ld.%06ld system sec\n",
					 (long) (elapse_t.tv_sec - Save_t.tv_sec),
					 (long) (elapse_t.tv_usec - Save_t.tv_usec),
					 (long) (r.ru_utime.tv_sec - Save_r.ru_utime.tv_sec),
					 (long) (r.ru_utime.tv_usec - Save_r.ru_utime.tv_usec),
					 (long) (r.ru_stime.tv_sec - Save_r.ru_stime.tv_sec),
					 (long) (r.ru_stime.tv_usec - Save_r.ru_stime.tv_usec));
	appendStringInfo(&str,
					 "!\t[%ld.%06ld user %ld.%06ld sys total]\n",
					 (long) user.tv_sec,
					 (long) user.tv_usec,
					 (long) sys.tv_sec,
					 (long) sys.tv_usec);
#if defined(HAVE_GETRUSAGE)
	appendStringInfo(&str,
					 "!\t%ld/%ld [%ld/%ld] filesystem blocks in/out\n",
					 r.ru_inblock - Save_r.ru_inblock,
	/* they only drink coffee at dec */
					 r.ru_oublock - Save_r.ru_oublock,
					 r.ru_inblock, r.ru_oublock);
	appendStringInfo(&str,
			  "!\t%ld/%ld [%ld/%ld] page faults/reclaims, %ld [%ld] swaps\n",
					 r.ru_majflt - Save_r.ru_majflt,
					 r.ru_minflt - Save_r.ru_minflt,
					 r.ru_majflt, r.ru_minflt,
					 r.ru_nswap - Save_r.ru_nswap,
					 r.ru_nswap);
	appendStringInfo(&str,
		 "!\t%ld [%ld] signals rcvd, %ld/%ld [%ld/%ld] messages rcvd/sent\n",
					 r.ru_nsignals - Save_r.ru_nsignals,
					 r.ru_nsignals,
					 r.ru_msgrcv - Save_r.ru_msgrcv,
					 r.ru_msgsnd - Save_r.ru_msgsnd,
					 r.ru_msgrcv, r.ru_msgsnd);
	appendStringInfo(&str,
			 "!\t%ld/%ld [%ld/%ld] voluntary/involuntary context switches\n",
					 r.ru_nvcsw - Save_r.ru_nvcsw,
					 r.ru_nivcsw - Save_r.ru_nivcsw,
					 r.ru_nvcsw, r.ru_nivcsw);
#endif   /* HAVE_GETRUSAGE */

	bufusage = ShowBufferUsage();
	appendStringInfo(&str, "! buffer usage stats:\n%s", bufusage);
	pfree(bufusage);

	/* remove trailing newline */
	if (str.data[str.len - 1] == '\n')
		str.data[--str.len] = '\0';

	ereport(LOG,
			(errmsg_internal("%s", title),
			 errdetail("%s", str.data)));

	pfree(str.data);
}

/*
 * on_proc_exit handler to log end of session
 */
static void
log_disconnections(int code, Datum arg __attribute__((unused)))
{
	Port	   *port = MyProcPort;
	long		secs;
	int			usecs;
	int			msecs;
	int			hours,
				minutes,
				seconds;

	TimestampDifference(port->SessionStartTime,
						GetCurrentTimestamp(),
						&secs, &usecs);
	msecs = usecs / 1000;

	hours = secs / SECS_PER_HOUR;
	secs %= SECS_PER_HOUR;
	minutes = secs / SECS_PER_MINUTE;
	seconds = secs % SECS_PER_MINUTE;

	ereport(LOG,
			(errmsg("disconnection: session time: %d:%02d:%02d.%03d "
					"user=%s database=%s host=%s%s%s",
					hours, minutes, seconds, msecs,
					port->user_name, port->database_name, port->remote_host,
					port->remote_port[0] ? " port=" : "", port->remote_port)));
}<|MERGE_RESOLUTION|>--- conflicted
+++ resolved
@@ -4289,11 +4289,7 @@
 	 */
 	ereport(DEBUG3,
 			(errmsg_internal("InitPostgres")));
-<<<<<<< HEAD
 	InitPostgres(dbname, InvalidOid, username, NULL);
-=======
-	am_superuser = InitPostgres(dbname, InvalidOid, username, NULL);
->>>>>>> 4ebb0cf9
 
 	SetProcessingMode(NormalProcessing);
 	
