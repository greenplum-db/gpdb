--- conflicted
+++ resolved
@@ -227,23 +227,9 @@
 									GP_INSTRUMENT_OPTS);
 	queryDesc->ddesc = portal->ddesc;
 
-<<<<<<< HEAD
 	if (PortalIsParallelRetrieve())
 		queryDesc->parallel_retrieve_cursor = true;
 
-	if (gp_enable_gpperfmon && Gp_role == GP_ROLE_DISPATCH)
-	{
-		Assert(portal->sourceText);
-		gpmon_qlog_query_submit(queryDesc->gpmon_pkt);
-		gpmon_qlog_query_text(queryDesc->gpmon_pkt,
-				portal->sourceText,
-				application_name,
-				GetResqueueName(portal->queueId),
-				GetResqueuePriority(portal->queueId));
-	}
-
-=======
->>>>>>> d0b9ae57
 	/* GPDB hook for collecting query info */
 	if (query_info_collect_hook)
 		(*query_info_collect_hook)(METRICS_QUERY_SUBMIT, queryDesc);
