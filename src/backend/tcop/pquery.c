--- conflicted
+++ resolved
@@ -232,14 +232,9 @@
 									(gp_enable_query_metrics ? INSTRUMENT_ROWS : 0));
 	else
 		queryDesc = CreateQueryDesc(stmt, portal->sourceText,
-<<<<<<< HEAD
-									ActiveSnapshot, InvalidSnapshot,
+									GetActiveSnapshot(), InvalidSnapshot,
 									dest, params,
-									(gp_enable_query_metrics ? INSTRUMENT_ROWS : 0));
-=======
-									GetActiveSnapshot(), InvalidSnapshot,
-									dest, params, false);
->>>>>>> 640fd9d5
+                  (gp_enable_query_metrics ? INSTRUMENT_ROWS : 0));
 	queryDesc->ddesc = portal->ddesc;
 
 	if ((gp_enable_gpperfmon || gp_enable_query_metrics) && Gp_role == GP_ROLE_DISPATCH)
