/*-------------------------------------------------------------------------
 *
 * tuplesort.c
 *	  Generalized tuple sorting routines.
 *
 * This module handles sorting of heap tuples, index tuples, or single
 * Datums (and could easily support other kinds of sortable objects,
 * if necessary).  It works efficiently for both small and large amounts
 * of data.  Small amounts are sorted in-memory using qsort().	Large
 * amounts are sorted using temporary files and a standard external sort
 * algorithm.
 *
 * See Knuth, volume 3, for more than you want to know about the external
 * sorting algorithm.  We divide the input into sorted runs using replacement
 * selection, in the form of a priority tree implemented as a heap
 * (essentially his Algorithm 5.2.3H), then merge the runs using polyphase
 * merge, Knuth's Algorithm 5.4.2D.  The logical "tapes" used by Algorithm D
 * are implemented by logtape.c, which avoids space wastage by recycling
 * disk space as soon as each block is read from its "tape".
 *
 * We do not form the initial runs using Knuth's recommended replacement
 * selection data structure (Algorithm 5.4.1R), because it uses a fixed
 * number of records in memory at all times.  Since we are dealing with
 * tuples that may vary considerably in size, we want to be able to vary
 * the number of records kept in memory to ensure full utilization of the
 * allowed sort memory space.  So, we keep the tuples in a variable-size
 * heap, with the next record to go out at the top of the heap.  Like
 * Algorithm 5.4.1R, each record is stored with the run number that it
 * must go into, and we use (run number, key) as the ordering key for the
 * heap.  When the run number at the top of the heap changes, we know that
 * no more records of the prior run are left in the heap.
 *
 * The approximate amount of memory allowed for any one sort operation
 * is specified in kilobytes by the caller (most pass work_mem).  Initially,
 * we absorb tuples and simply store them in an unsorted array as long as
 * we haven't exceeded workMem.  If we reach the end of the input without
 * exceeding workMem, we sort the array using qsort() and subsequently return
 * tuples just by scanning the tuple array sequentially.  If we do exceed
 * workMem, we construct a heap using Algorithm H and begin to emit tuples
 * into sorted runs in temporary tapes, emitting just enough tuples at each
 * step to get back within the workMem limit.  Whenever the run number at
 * the top of the heap changes, we begin a new run with a new output tape
 * (selected per Algorithm D).	After the end of the input is reached,
 * we dump out remaining tuples in memory into a final run (or two),
 * then merge the runs using Algorithm D.
 *
 * When merging runs, we use a heap containing just the frontmost tuple from
 * each source run; we repeatedly output the smallest tuple and insert the
 * next tuple from its source tape (if any).  When the heap empties, the merge
 * is complete.  The basic merge algorithm thus needs very little memory ---
 * only M tuples for an M-way merge, and M is constrained to a small number.
 * However, we can still make good use of our full workMem allocation by
 * pre-reading additional tuples from each source tape.  Without prereading,
 * our access pattern to the temporary file would be very erratic; on average
 * we'd read one block from each of M source tapes during the same time that
 * we're writing M blocks to the output tape, so there is no sequentiality of
 * access at all, defeating the read-ahead methods used by most Unix kernels.
 * Worse, the output tape gets written into a very random sequence of blocks
 * of the temp file, ensuring that things will be even worse when it comes
 * time to read that tape.	A straightforward merge pass thus ends up doing a
 * lot of waiting for disk seeks.  We can improve matters by prereading from
 * each source tape sequentially, loading about workMem/M bytes from each tape
 * in turn.  Then we run the merge algorithm, writing but not reading until
 * one of the preloaded tuple series runs out.	Then we switch back to preread
 * mode, fill memory again, and repeat.  This approach helps to localize both
 * read and write accesses.
 *
 * When the caller requests random access to the sort result, we form
 * the final sorted run on a logical tape which is then "frozen", so
 * that we can access it randomly.	When the caller does not need random
 * access, we return from tuplesort_performsort() as soon as we are down
 * to one run per logical tape.  The final merge is then performed
 * on-the-fly as the caller repeatedly calls tuplesort_getXXX; this
 * saves one cycle of writing all the data out to disk and reading it in.
 *
 * Before Postgres 8.2, we always used a seven-tape polyphase merge, on the
 * grounds that 7 is the "sweet spot" on the tapes-to-passes curve according
 * to Knuth's figure 70 (section 5.4.2).  However, Knuth is assuming that
 * tape drives are expensive beasts, and in particular that there will always
 * be many more runs than tape drives.	In our implementation a "tape drive"
 * doesn't cost much more than a few Kb of memory buffers, so we can afford
 * to have lots of them.  In particular, if we can have as many tape drives
 * as sorted runs, we can eliminate any repeated I/O at all.  In the current
 * code we determine the number of tapes M on the basis of workMem: we want
 * workMem/M to be large enough that we read a fair amount of data each time
 * we preread from a tape, so as to maintain the locality of access described
 * above.  Nonetheless, with large workMem we can have many tapes.
 *
 *
 * Portions Copyright (c) 2007-2008, Greenplum inc
 * Portions Copyright (c) 1996-2009, PostgreSQL Global Development Group
 * Portions Copyright (c) 1994, Regents of the University of California
 *
 * IDENTIFICATION
 *	  $PostgreSQL: pgsql/src/backend/utils/sort/tuplesort.c,v 1.93 2009/08/10 05:46:50 tgl Exp $
 *
 *-------------------------------------------------------------------------
 */

#include "postgres.h"

#include "access/genam.h"
#include "access/heapam.h"
#include "access/nbtree.h"
#include "catalog/pg_amop.h"
#include "catalog/pg_operator.h"
#include "commands/tablespace.h"
#include "executor/execWorkfile.h"
#include "executor/instrument.h"        /* Instrumentation */
#include "executor/nodeSort.h"  		/* Gpmon */ 
#include "lib/stringinfo.h"             /* StringInfo */
#include "miscadmin.h"
#include "utils/datum.h"
#include "utils/logtape.h"
#include "utils/lsyscache.h"
#include "utils/memutils.h"
#include "utils/pg_rusage.h"
#include "utils/syscache.h"
#include "utils/tuplesort.h"

#include "cdb/cdbvars.h"


#include "utils/dynahash.h" /* my_log2 */

/* GUC variables */
#ifdef TRACE_SORT
bool		trace_sort = false;
#endif
#ifdef DEBUG_BOUNDED_SORT
bool		optimize_bounded_sort = true;
#endif


/*
 * The objects we actually sort are SortTuple structs.	These contain
 * a pointer to the tuple proper (might be a MinimalTuple or IndexTuple),
 * which is a separate palloc chunk --- we assume it is just one chunk and
 * can be freed by a simple pfree().  SortTuples also contain the tuple's
 * first key column in Datum/nullflag format, and an index integer.
 *
 * Storing the first key column lets us save heap_getattr or index_getattr
 * calls during tuple comparisons.	We could extract and save all the key
 * columns not just the first, but this would increase code complexity and
 * overhead, and wouldn't actually save any comparison cycles in the common
 * case where the first key determines the comparison result.  Note that
 * for a pass-by-reference datatype, datum1 points into the "tuple" storage.
 *
 * When sorting single Datums, the data value is represented directly by
 * datum1/isnull1.	If the datatype is pass-by-reference and isnull1 is false,
 * then datum1 points to a separately palloc'd data value that is also pointed
 * to by the "tuple" pointer; otherwise "tuple" is NULL.
 *
 * While building initial runs, tupindex holds the tuple's run number.  During
 * merge passes, we re-use it to hold the input tape number that each tuple in
 * the heap was read from, or to hold the index of the next tuple pre-read
 * from the same tape in the case of pre-read entries.	tupindex goes unused
 * if the sort occurs entirely in memory.
 */
typedef struct
{
	MemTuple	tuple;			/* the tuple proper */
	Datum		datum1;			/* value of first key column */
	int			tupindex;		/* see notes above */
	bool		isnull1;		/* is first key column NULL? */
} SortTuple;


/*
 * Possible states of a Tuplesort object.  These denote the states that
 * persist between calls of Tuplesort routines.
 */
typedef enum
{
	TSS_INITIAL,				/* Loading tuples; still within memory limit */
	TSS_BOUNDED,				/* Loading tuples into bounded-size heap */
	TSS_BUILDRUNS,				/* Loading tuples; writing to tape */
	TSS_SORTEDINMEM,			/* Sort completed entirely in memory */
	TSS_SORTEDONTAPE,			/* Sort completed, final run is on tape */
	TSS_FINALMERGE				/* Performing final merge on-the-fly */
} TupSortStatus;

/*
 * Parameters for calculation of number of tapes to use --- see inittapes()
 * and tuplesort_merge_order().
 *
 * In this calculation we assume that each tape will cost us about 3 blocks
 * worth of buffer space (which is an underestimate for very large data
 * volumes, but it's probably close enough --- see logtape.c).
 *
 * MERGE_BUFFER_SIZE is how much data we'd like to read from each input
 * tape during a preread cycle (see discussion at top of file).
 */
#define MINORDER		6		/* minimum merge order */
#define TAPE_BUFFER_OVERHEAD		(BLCKSZ * 3)
#define MERGE_BUFFER_SIZE			(BLCKSZ * 32)

/* 
 * Current postion of Tuplesort operation.
 */
struct TuplesortPos
{
	/*
	 * These variables are used after completion of sorting to keep track of
	 * the next tuple to return.  (In the tape case, the tape's current read
	 * position is also critical state.)
	 */
	int			current;		/* array index (only used if SORTEDINMEM) */
	bool		eof_reached;	/* reached EOF (needed for cursors) */

	/* markpos_xxx holds marked position for mark and restore */
	union {
		LogicalTapePos tapepos;
		long 		   mempos;
	} markpos;
	bool markpos_eof; 

	LogicalTape* 		cur_work_tape;      /* current tape that I am working on */
};


/*
 * Private state of a Tuplesort operation.
 */
struct Tuplesortstate
{
	TupSortStatus status;		/* enumerated value as shown above */
	int			nKeys;			/* number of columns in sort key */
	bool		randomAccess;	/* did caller request random access? */
	bool		bounded;		/* did caller specify a maximum number of
								 * tuples to return? */
	bool		boundUsed;		/* true if we made use of a bounded heap */
	int			bound;			/* if bounded, the maximum number of tuples */
	long		availMem;		/* remaining memory available, in bytes */
	long        availMemMin;    /* CDB: availMem low water mark (bytes) */
	long        availMemMin01;  /* MPP-1559: initial low water mark */
	long		allowedMem;		/* total memory allowed, in bytes */
	int			maxTapes;		/* number of tapes (Knuth's T) */
	int			tapeRange;		/* maxTapes-1 (Knuth's P) */
	MemoryContext sortcontext;	/* memory context holding all sort data */
	LogicalTapeSet *tapeset;	/* logtape.c object for tapes in a temp file */

	/*
	 * These function pointers decouple the routines that must know what kind
	 * of tuple we are sorting from the routines that don't need to know it.
	 * They are set up by the tuplesort_begin_xxx routines.
	 *
	 * Function to compare two tuples; result is per qsort() convention, ie:
	 * <0, 0, >0 according as a<b, a=b, a>b.  The API must match
	 * qsort_arg_comparator.
	 */
	int			(*comparetup) (const SortTuple *a, const SortTuple *b,
										   Tuplesortstate *state);

	/*
	 * Function to copy a supplied input tuple into palloc'd space and set up
	 * its SortTuple representation (ie, set tuple/datum1/isnull1).  Also,
	 * state->availMem must be decreased by the amount of space used for the
	 * tuple copy (note the SortTuple struct itself is not counted).
	 */
	void		(*copytup) (Tuplesortstate *state, SortTuple *stup, void *tup);

	/*
	 * Function to write a stored tuple onto tape.	The representation of the
	 * tuple on tape need not be the same as it is in memory; requirements on
	 * the tape representation are given below.  After writing the tuple,
	 * pfree() the out-of-line data (not the SortTuple struct!), and increase
	 * state->availMem by the amount of memory space thereby released.
	 */
	void		(*writetup) (Tuplesortstate *state, LogicalTape *lt,
										 SortTuple *stup);

	/*
	 * Function to read a stored tuple from tape back into memory. 'len' is
	 * the already-read length of the stored tuple.  Create a palloc'd copy,
	 * initialize tuple/datum1/isnull1 in the target SortTuple struct, and
	 * decrease state->availMem by the amount of memory space consumed.
	 */
	void		(*readtup) (Tuplesortstate *state, TuplesortPos *pos, SortTuple *stup,
			LogicalTape *lt, uint32 len);

	/*
	 * Function to reverse the sort direction from its current state. (We
	 * could dispense with this if we wanted to enforce that all variants
	 * represent the sort key information alike.)
	 */
	void		(*reversedirection) (Tuplesortstate *state);

	/*
	 * This array holds the tuples now in sort memory.	If we are in state
	 * INITIAL, the tuples are in no particular order; if we are in state
	 * SORTEDINMEM, the tuples are in final sorted order; in states BUILDRUNS
	 * and FINALMERGE, the tuples are organized in "heap" order per Algorithm
	 * H.  (Note that memtupcount only counts the tuples that are part of the
	 * heap --- during merge passes, memtuples[] entries beyond tapeRange are
	 * never in the heap and are used to hold pre-read tuples.)  In state
	 * SORTEDONTAPE, the array is not used.
	 */
	SortTuple  *memtuples;		/* array of SortTuple structs */
	int			memtupcount;	/* number of tuples currently present */
	int			memtupsize;		/* allocated length of memtuples array */
	bool		memtupblimited; /* true when hit the limit */
	int64  		discardcount;   /* count of discards */ /*CDB*/
	int64  		totalNumTuples;    /* count of all input tuples */ /*CDB*/
	bool		noduplicates;   /* discard duplicate rows if true *//* CDB */
	int			mppsortflags;   /* special sort flags*//* CDB */
	int64  		gpmaxdistinct;  /* max number of distinct values */ /*CDB*/
	bool		standardsort;   /* do regular sort if true *//* CDB */

	/*
	 * A flag to indicate whether the stats for this tuplesort
	 * has been finalized.
	 */
	bool statsFinalized;

	/*
	 * While building initial runs, this is the current output run number
	 * (starting at 0).  Afterwards, it is the number of initial runs we made.
	 */
	int			currentRun;

	/*
	 * Unless otherwise noted, all pointer variables below are pointers to
	 * arrays of length maxTapes, holding per-tape data.
	 */

	/*
	 * These variables are only used during merge passes.  mergeactive[i] is
	 * true if we are reading an input run from (actual) tape number i and
	 * have not yet exhausted that run.  mergenext[i] is the memtuples index
	 * of the next pre-read tuple (next to be loaded into the heap) for tape
	 * i, or 0 if we are out of pre-read tuples.  mergelast[i] similarly
	 * points to the last pre-read tuple from each tape.  mergeavailslots[i]
	 * is the number of unused memtuples[] slots reserved for tape i, and
	 * mergeavailmem[i] is the amount of unused space allocated for tape i.
	 * mergefreelist and mergefirstfree keep track of unused locations in the
	 * memtuples[] array.  The memtuples[].tupindex fields link together
	 * pre-read tuples for each tape as well as recycled locations in
	 * mergefreelist. It is OK to use 0 as a null link in these lists, because
	 * memtuples[0] is part of the merge heap and is never a pre-read tuple.
	 */
	bool	   *mergeactive;	/* active input run source? */
	int		   *mergenext;		/* first preread tuple for each source */
	int		   *mergelast;		/* last preread tuple for each source */
	int		   *mergeavailslots;	/* slots left for prereading each tape */
	long	   *mergeavailmem;	/* availMem for prereading each tape */
	int			mergefreelist;	/* head of freelist of recycled slots */
	int			mergefirstfree; /* first slot never used in this merge */

	/*
	 * Variables for Algorithm D.  Note that destTape is a "logical" tape
	 * number, ie, an index into the tp_xxx[] arrays.  Be careful to keep
	 * "logical" and "actual" tape numbers straight!
	 */
	int			Level;			/* Knuth's l */
	int			destTape;		/* current output tape (Knuth's j, less 1) */
	int		   *tp_fib;			/* Target Fibonacci run counts (A[]) */
	int		   *tp_runs;		/* # of real runs on each tape */
	int		   *tp_dummy;		/* # of dummy runs for each tape (D[]) */
	int		   *tp_tapenum;		/* Actual tape numbers (TAPE[]) */
	int			activeTapes;	/* # of active input tapes in merge pass */

	LogicalTape  *result_tape;	/* actual tape of finished output */
	TuplesortPos pos; 			/* current postion */
	/*
	 * These variables are specific to the MinimalTuple case; they are set by
	 * tuplesort_begin_heap and used only by the MinimalTuple routines.
	 */
	TupleDesc	tupDesc;
	ScanKey		scanKeys;		/* array of length nKeys */

	MemTupleBinding *mt_bind;
	/*
	 * These variables are specific to the IndexTuple case; they are set by
	 * tuplesort_begin_index and used only by the IndexTuple routines.
	 */
	Relation	indexRel;
	ScanKey		indexScanKey;
	bool		enforceUnique;	/* complain if we find duplicate tuples */

	/*
	 * These variables are specific to the Datum case; they are set by
	 * tuplesort_begin_datum and used only by the DatumTuple routines.
	 */
	Oid			datumType;
	FmgrInfo	sortOpFn;		/* cached lookup data for sortOperator */
	int			sortFnFlags;	/* equivalent to sk_flags */
	/* we need typelen and byval in order to know how to copy the Datums. */
	int			datumTypeLen;
	bool		datumTypeByVal;

    /*
     * CDB: EXPLAIN ANALYZE reporting interface and statistics.
     */
    struct Instrumentation *instrument;
    struct StringInfoData  *explainbuf;
    uint64 spilledBytes;
	uint64 memUsedBeforeSpill; /* memory that is used at the time of spilling */

	/*
	 * Resource snapshot for time of sort start.
	 */
	PGRUsage	ru_start;

	/* 
	 * File for dump/load logical tape set state.  Used by sharing sort across slice
	 */
	char       *pfile_rwfile_prefix;
	ExecWorkFile *pfile_rwfile_state;

	/* gpmon */
	gpmon_packet_t *gpmon_pkt;
	int *gpmon_sort_tick;
};

static bool is_sortstate_rwfile(Tuplesortstate *state)
{
	return state->pfile_rwfile_state != NULL;
}

#define COMPARETUP(state,a,b)	((*(state)->comparetup) (a, b, state))
#define COPYTUP(state,stup,tup) ((*(state)->copytup) (state, stup, tup))
#define WRITETUP(state,tape,stup)	((*(state)->writetup) (state, tape, stup))
#define READTUP(state,pos,stup,tape,len) ((*(state)->readtup) (state, pos, stup, tape, len))
#define REVERSEDIRECTION(state) ((*(state)->reversedirection) (state))
#define LACKMEM(state)		((state)->availMem < 0)

static void tuplesort_get_stats(Tuplesortstate *state, const char **sortMethod, const char **spaceType, long *spaceUsed);

static inline void USEMEM(Tuplesortstate *state, int amt)
{
	state->availMem -= amt;
	if(state->gpmon_pkt)
		Gpmon_M_Add(state->gpmon_pkt, GPMON_SORT_MEMORY_BYTE, amt);
}

static inline void
FREEMEM(Tuplesortstate *state, int amt)
{
    if (state->availMemMin > state->availMem)
        state->availMemMin = state->availMem;
    state->availMem += amt;
	if(state->gpmon_pkt)
		Gpmon_M_Add(state->gpmon_pkt, GPMON_SORT_MEMORY_BYTE, -amt);
}

/*
 * NOTES about on-tape representation of tuples:
 *
 * We require the first "unsigned int" of a stored tuple to be the total size
 * on-tape of the tuple, including itself (so it is never zero; an all-zero
 * unsigned int is used to delimit runs).  The remainder of the stored tuple
 * may or may not match the in-memory representation of the tuple ---
 * any conversion needed is the job of the writetup and readtup routines.
 *
 * If state->randomAccess is true, then the stored representation of the
 * tuple must be followed by another "unsigned int" that is a copy of the
 * length --- so the total tape space used is actually sizeof(unsigned int)
 * more than the stored length value.  This allows read-backwards.	When
 * randomAccess is not true, the write/read routines may omit the extra
 * length word.
 *
 * writetup is expected to write both length words as well as the tuple
 * data.  When readtup is called, the tape is positioned just after the
 * front length word; readtup must read the tuple data and advance past
 * the back length word (if present).
 *
 * The write/read routines can make use of the tuple description data
 * stored in the Tuplesortstate record, if needed.	They are also expected
 * to adjust state->availMem by the amount of memory space (not tape space!)
 * released or consumed.  There is no error return from either writetup
 * or readtup; they should ereport() on failure.
 *
 *
 * NOTES about memory consumption calculations:
 *
 * We count space allocated for tuples against the workMem limit, plus
 * the space used by the variable-size memtuples array.  Fixed-size space
 * is not counted; it's small enough to not be interesting.
 *
 * Note that we count actual space used (as shown by GetMemoryChunkSpace)
 * rather than the originally-requested size.  This is important since
 * palloc can add substantial overhead.  It's not a complete answer since
 * we won't count any wasted space in palloc allocation blocks, but it's
 * a lot better than what we were doing before 7.3.
 */


static Tuplesortstate *tuplesort_begin_common(int workMem, bool randomAccess, bool allocmemtuple);
static void puttuple_common(Tuplesortstate *state, SortTuple *tuple);
static void inittapes(Tuplesortstate *state, const char* rwfile_prefix);
static void selectnewtape(Tuplesortstate *state);
static void mergeruns(Tuplesortstate *state);
static void mergeonerun(Tuplesortstate *state);
static void beginmerge(Tuplesortstate *state);
static void mergepreread(Tuplesortstate *state);
static void mergeprereadone(Tuplesortstate *state, int srcTape);
static void dumptuples(Tuplesortstate *state, bool alltuples);
static void tuplesort_sorted_insert(Tuplesortstate *state, SortTuple *tuple,
					  int tupleindex, bool checkIndex);
static void make_bounded_heap(Tuplesortstate *state);
static void sort_bounded_heap(Tuplesortstate *state);
static void tuplesort_heap_insert(Tuplesortstate *state, SortTuple *tuple,
					  int tupleindex, bool checkIndex);
static void tuplesort_heap_siftup(Tuplesortstate *state, bool checkIndex);
static unsigned int getlen(Tuplesortstate *state, TuplesortPos *pos, LogicalTape *lt, bool eofOK);
static void markrunend(Tuplesortstate *state, int tapenum);
static int comparetup_heap(const SortTuple *a, const SortTuple *b,
				Tuplesortstate *state);
static void copytup_heap(Tuplesortstate *state, SortTuple *stup, void *tup);
static void writetup_heap(Tuplesortstate *state, LogicalTape *lt, SortTuple *stup);
static void readtup_heap(Tuplesortstate *state, TuplesortPos *pos, SortTuple *stup,
			 LogicalTape *lt, unsigned int len);
static void reversedirection_heap(Tuplesortstate *state);
static int comparetup_index(const SortTuple *a, const SortTuple *b,
				 Tuplesortstate *state);
static void copytup_index(Tuplesortstate *state, SortTuple *stup, void *tup);
static void writetup_index(Tuplesortstate *state, LogicalTape *lt, SortTuple *stup);
static void readtup_index(Tuplesortstate *state, TuplesortPos *pos, SortTuple *stup,
			  LogicalTape *lt, unsigned int len);
static void reversedirection_index(Tuplesortstate *state);
static int comparetup_datum(const SortTuple *a, const SortTuple *b,
				 Tuplesortstate *state);
static void copytup_datum(Tuplesortstate *state, SortTuple *stup, void *tup);
static void writetup_datum(Tuplesortstate *state, LogicalTape *lt, SortTuple *stup);
static void readtup_datum(Tuplesortstate *state, TuplesortPos *pos, SortTuple *stup,
			  LogicalTape *lt, unsigned int len);
static void reversedirection_datum(Tuplesortstate *state);
static void free_sort_tuple(Tuplesortstate *state, SortTuple *stup);


/*
 *		tuplesort_begin_xxx
 *
 * Initialize for a tuple sort operation.
 *
 * After calling tuplesort_begin, the caller should call tuplesort_putXXX
 * zero or more times, then call tuplesort_performsort when all the tuples
 * have been supplied.	After performsort, retrieve the tuples in sorted
 * order by calling tuplesort_getXXX until it returns false/NULL.  (If random
 * access was requested, rescan, markpos, and restorepos can also be called.)
 * Call tuplesort_end to terminate the operation and release memory/disk space.
 *
 * Each variant of tuplesort_begin has a workMem parameter specifying the
 * maximum number of kilobytes of RAM to use before spilling data to disk.
 * (The normal value of this parameter is work_mem, but some callers use
 * other values.)  Each variant also has a randomAccess parameter specifying
 * whether the caller needs non-sequential access to the sort result.
 *
 * CDB: During EXPLAIN ANALYZE, after tuplesort_begin_xxx() the caller should
 * use tuplesort_set_instrument() (q.v.) to enable statistical reporting.
 */

static Tuplesortstate *
tuplesort_begin_common(int workMem, bool randomAccess, bool allocmemtuple)
{
	Tuplesortstate *state;
	MemoryContext sortcontext;
	MemoryContext oldcontext;

	/*
	 * Create a working memory context for this sort operation. All data
	 * needed by the sort will live inside this context.
	 */
	sortcontext = AllocSetContextCreate(CurrentMemoryContext,
										"TupleSort",
										ALLOCSET_DEFAULT_MINSIZE,
										ALLOCSET_DEFAULT_INITSIZE,
										ALLOCSET_DEFAULT_MAXSIZE);

	/*
	 * Make the Tuplesortstate within the per-sort context.  This way, we
	 * don't need a separate pfree() operation for it at shutdown.
	 */
	oldcontext = MemoryContextSwitchTo(sortcontext);

	state = (Tuplesortstate *) palloc0(sizeof(Tuplesortstate));

	if (trace_sort)
		pg_rusage_init(&state->ru_start);

	state->status = TSS_INITIAL;
	state->randomAccess = randomAccess;
	state->bounded = false;
	state->boundUsed = false;
	state->allowedMem = workMem * 1024L;
	state->availMemMin = state->availMem = state->allowedMem;
	state->availMemMin01 = state->availMemMin;
	state->sortcontext = sortcontext;
	state->tapeset = NULL;

	state->memtupcount = 0;
	state->memtupsize = 1024;	/* initial guess */
	state->memtupblimited = false;
	state->discardcount = 0; /*CDB*/
	state->totalNumTuples  = 0; /*CDB*/
	state->mppsortflags = 0;   /* special sort flags*//* CDB */
	state->standardsort = true; /* normal sort *//* CDB */
	state->gpmaxdistinct = 20000; /* maximum distinct values *//* CDB */

	if(allocmemtuple)
	{
		state->memtuples = (SortTuple *) palloc(state->memtupsize * sizeof(SortTuple));
		USEMEM(state, GetMemoryChunkSpace(state->memtuples));

		/* workMem must be large enough for the minimal memtuples array */
		if (LACKMEM(state))
			elog(ERROR, "insufficient memory allowed for sort");
	} 
	else
	{
		state->memtuples = NULL;
	}
	

	state->currentRun = 0;

	/*
	 * maxTapes, tapeRange, and Algorithm D variables will be initialized by
	 * inittapes(), if needed
	 */

	state->result_tape = NULL;	/* flag that result tape has not been formed */
	state->pos.cur_work_tape = NULL; /* flag no work tape associated with pos */

	MemoryContextSwitchTo(oldcontext);

	Assert(!state->statsFinalized);

	return state;
}


/*
 * Initialize some extra CDB attributes for the sort, including limit
 * and uniqueness.  Should do this after begin_heap.
 */
void
cdb_tuplesort_init(Tuplesortstate *state, int unique, int sort_flags,
				   int64 maxdistinct)
{
	if (unique)
		state->noduplicates = true;

	state->mppsortflags = sort_flags;

	state->gpmaxdistinct = maxdistinct;

	/* do a standard sort unless performing limit or duplicate
	 * elimination */

	state->standardsort = 
			(state->mppsortflags == 0) ||
			((!state->bounded)
			 && (!state->noduplicates)); 
}

/* make a copy of current state pos */
void
tuplesort_begin_pos(Tuplesortstate *st, TuplesortPos **pos)
{
	TuplesortPos *st_pos;
	Assert(st);

	st_pos = (TuplesortPos *) palloc0(sizeof(TuplesortPos));
	memcpy(st_pos, &(st->pos), sizeof(TuplesortPos));

	if(st->tapeset)
		st_pos->cur_work_tape = LogicalTapeSetDuplicateTape(st->tapeset, st->result_tape);

	*pos = st_pos;
}

Tuplesortstate *
tuplesort_begin_heap(TupleDesc tupDesc,
					 int nkeys, AttrNumber *attNums,
					 Oid *sortOperators, bool *nullsFirstFlags,
					 int workMem, bool randomAccess)
{
	Tuplesortstate *state = tuplesort_begin_common(workMem, randomAccess, true);
	MemoryContext oldcontext;
	int			i;

	oldcontext = MemoryContextSwitchTo(state->sortcontext);

	AssertArg(nkeys > 0);

	if (trace_sort)
		elog(LOG,
			 "begin tuple sort: nkeys = %d, workMem = %d, randomAccess = %c",
			 nkeys, workMem, randomAccess ? 't' : 'f');

	state->nKeys = nkeys;

	state->comparetup = comparetup_heap;
	state->copytup = copytup_heap;
	state->writetup = writetup_heap;
	state->readtup = readtup_heap;
	state->reversedirection = reversedirection_heap;

	state->tupDesc = tupDesc;	/* assume we need not copy tupDesc */
	state->mt_bind = create_memtuple_binding(tupDesc);

	state->scanKeys = (ScanKey) palloc0(nkeys * sizeof(ScanKeyData));

	for (i = 0; i < nkeys; i++)
	{
		Oid			sortFunction;
		bool		reverse;

		AssertArg(attNums[i] != 0);
		AssertArg(sortOperators[i] != 0);

		if (!get_compare_function_for_ordering_op(sortOperators[i],
												  &sortFunction, &reverse))
			elog(ERROR, "operator %u is not a valid ordering operator",
				 sortOperators[i]);

		/*
		 * We needn't fill in sk_strategy or sk_subtype since these scankeys
		 * will never be passed to an index.
		 */
		ScanKeyInit(&state->scanKeys[i],
					attNums[i],
					InvalidStrategy,
					sortFunction,
					(Datum) 0);

		/* However, we use btree's conventions for encoding directionality */
		if (reverse)
			state->scanKeys[i].sk_flags |= SK_BT_DESC;
		if (nullsFirstFlags[i])
			state->scanKeys[i].sk_flags |= SK_BT_NULLS_FIRST;
	}

	MemoryContextSwitchTo(oldcontext);

	return state;
}

Tuplesortstate *
tuplesort_begin_heap_file_readerwriter(
		const char *rwfile_prefix, bool isWriter,
		TupleDesc tupDesc,
		int nkeys, AttrNumber *attNums,
		Oid *sortOperators, bool *nullsFirstFlags,
		int workMem, bool randomAccess)
{
	Tuplesortstate *state;
	char statedump[MAXPGPATH];
	char full_prefix[MAXPGPATH];

	Assert(randomAccess);

	int len = snprintf(statedump, sizeof(statedump), "%s/%s_sortstate", PG_TEMP_FILES_DIR, rwfile_prefix);
	insist_log(len <= MAXPGPATH - 1, "could not generate temporary file name");

	len = snprintf(full_prefix, sizeof(full_prefix), "%s/%s",
			PG_TEMP_FILES_DIR,
			rwfile_prefix);
	insist_log(len <= MAXPGPATH - 1, "could not generate temporary file name");

	if(isWriter)
	{
		/*
		 * Writer is a oridinary tuplesort, except the underlying buf file are named by
		 * rwfile_prefix.
		 */
		state = tuplesort_begin_heap(tupDesc, nkeys, attNums,
									 sortOperators, nullsFirstFlags,
									 workMem, randomAccess);

		state->pfile_rwfile_prefix = MemoryContextStrdup(state->sortcontext, full_prefix);
		state->pfile_rwfile_state = ExecWorkFile_Create(statedump,
				BUFFILE,
				true /* delOnClose */ ,
				0 /* compressType */ );
		Assert(state->pfile_rwfile_state != NULL);

		return state;
	}
	else
	{

		/* 
		 * For reader, we really don't know anything about sort op, attNums, etc.  
		 * All the readers cares are the data on the logical tape set.  The state
		 * of the logical tape set has been dumped, so we load it back and that is
		 * it.
		 */
		state = tuplesort_begin_common(workMem, randomAccess, false);
		state->status = TSS_SORTEDONTAPE;
		state->randomAccess = true;

		state->readtup = readtup_heap;

		state->pfile_rwfile_prefix = MemoryContextStrdup(state->sortcontext, full_prefix);
		state->pfile_rwfile_state = ExecWorkFile_Open(statedump,
				BUFFILE,
				false /* delOnClose */,
				0 /* compressType */);

		ExecWorkFile *tapefile = ExecWorkFile_Open(full_prefix,
				BUFFILE,
				false /* delOnClose */,
				0 /* compressType */);

		state->tapeset = LoadLogicalTapeSetState(state->pfile_rwfile_state, tapefile);
		state->currentRun = 0;
		state->result_tape = LogicalTapeSetGetTape(state->tapeset, 0);

		state->pos.eof_reached =false;
		state->pos.markpos.tapepos.blkNum = 0;
		state->pos.markpos.tapepos.offset = 0; 
		state->pos.markpos.mempos = 0;
		state->pos.markpos_eof = false;
		state->pos.cur_work_tape = NULL;

		return state;
	}
}

Tuplesortstate *
tuplesort_begin_index(Relation indexRel,
					  bool enforceUnique,
					  int workMem, bool randomAccess)
{
	Tuplesortstate *state = tuplesort_begin_common(workMem, randomAccess, true);
	MemoryContext oldcontext;

	oldcontext = MemoryContextSwitchTo(state->sortcontext);

	if (trace_sort)
		elog(LOG,
			 "begin index sort: unique = %c, workMem = %d, randomAccess = %c",
			 enforceUnique ? 't' : 'f',
			 workMem, randomAccess ? 't' : 'f');

	state->nKeys = RelationGetNumberOfAttributes(indexRel);

	state->comparetup = comparetup_index;
	state->copytup = copytup_index;
	state->writetup = writetup_index;
	state->readtup = readtup_index;
	state->reversedirection = reversedirection_index;

	state->indexRel = indexRel;
	/* see comments below about btree dependence of this code... */
	state->indexScanKey = _bt_mkscankey_nodata(indexRel);
	state->enforceUnique = enforceUnique;

	MemoryContextSwitchTo(oldcontext);

	return state;
}

Tuplesortstate *
tuplesort_begin_datum(Oid datumType,
					  Oid sortOperator, bool nullsFirstFlag,
					  int workMem, bool randomAccess)
{
	Tuplesortstate *state = tuplesort_begin_common(workMem, randomAccess, true);
	MemoryContext oldcontext;
	Oid			sortFunction;
	bool		reverse;
	int16		typlen;
	bool		typbyval;

	oldcontext = MemoryContextSwitchTo(state->sortcontext);

	if (trace_sort)
		elog(LOG,
			 "begin datum sort: workMem = %d, randomAccess = %c",
			 workMem, randomAccess ? 't' : 'f');

	state->nKeys = 1;			/* always a one-column sort */

	state->comparetup = comparetup_datum;
	state->copytup = copytup_datum;
	state->writetup = writetup_datum;
	state->readtup = readtup_datum;
	state->reversedirection = reversedirection_datum;

	state->datumType = datumType;

	/* lookup the ordering function */
	if (!get_compare_function_for_ordering_op(sortOperator,
											  &sortFunction, &reverse))
		elog(ERROR, "operator %u is not a valid ordering operator",
			 sortOperator);
	fmgr_info(sortFunction, &state->sortOpFn);

	/* set ordering flags */
	state->sortFnFlags = reverse ? SK_BT_DESC : 0;
	if (nullsFirstFlag)
		state->sortFnFlags |= SK_BT_NULLS_FIRST;

	/* lookup necessary attributes of the datum type */
	get_typlenbyval(datumType, &typlen, &typbyval);
	state->datumTypeLen = typlen;
	state->datumTypeByVal = typbyval;

	MemoryContextSwitchTo(oldcontext);

	return state;
}

/*
 * tuplesort_set_bound
 *
 *	Advise tuplesort that at most the first N result tuples are required.
 *
 * Must be called before inserting any tuples.	(Actually, we could allow it
 * as long as the sort hasn't spilled to disk, but there seems no need for
 * delayed calls at the moment.)
 *
 * This is a hint only. The tuplesort may still return more tuples than
 * requested.
 */
void
tuplesort_set_bound(Tuplesortstate *state, int64 bound)
{
	/* Assert we're called before loading any tuples */
	Assert(state->status == TSS_INITIAL);
	Assert(state->memtupcount == 0);
	Assert(!state->bounded);

#ifdef DEBUG_BOUNDED_SORT
	/* Honor GUC setting that disables the feature (for easy testing) */
	if (!optimize_bounded_sort)
		return;
#endif

	/* We want to be able to compute bound * 2, so limit the setting */
	if (bound > (int64) (INT_MAX / 2))
		return;

	state->bounded = true;
	state->bound = (int) bound;
}

/*
 * tuplesort_end
 *
 *	Release resources and clean up.
 *
 * NOTE: after calling this, any pointers returned by tuplesort_getXXX are
 * pointing to garbage.  Be careful not to attempt to use or free such
 * pointers afterwards!
 */
void
tuplesort_end(Tuplesortstate *state)
{
	/* context swap probably not needed, but let's be safe */
	MemoryContext oldcontext = MemoryContextSwitchTo(state->sortcontext);

	long		spaceUsed;

	if (state->tapeset)
		spaceUsed = LogicalTapeSetBlocks(state->tapeset);
	else
		spaceUsed = (state->allowedMem - state->availMem + 1023) / 1024;

	/*
	 * Call before state->tapeset is closed.
	 */
	tuplesort_finalize_stats(state);

	/*
	 * Delete temporary "tape" files, if any.
	 *
	 * Note: want to include this in reported total cost of sort, hence need
	 * for two #ifdef TRACE_SORT sections.
	 */
	if (state->tapeset)
	{
		LogicalTapeSetClose(state->tapeset, NULL /* workset */);

		if (state->pfile_rwfile_state)
        {
			workfile_mgr_close_file(NULL /* workset */, state->pfile_rwfile_state);
        }
	}

	if (trace_sort)
	{
		if (state->tapeset)
			elog(LOG, "external sort ended, %ld disk blocks used: %s",
				 spaceUsed, pg_rusage_show(&state->ru_start));
		else
			elog(LOG, "internal sort ended, %ld KB used: %s",
				 spaceUsed, pg_rusage_show(&state->ru_start));
	}

	MemoryContextSwitchTo(oldcontext);

	/*
	 * Free the per-sort memory context, thereby releasing all working memory,
	 * including the Tuplesortstate struct itself.
	 */
	MemoryContextDelete(state->sortcontext);
}

/*
 * tuplesort_finalize_stats
 *
 * Finalize the EXPLAIN ANALYZE stats.
 */
void
tuplesort_finalize_stats(Tuplesortstate *state)
{
    if (state->instrument && !state->statsFinalized)
    {
        double  workmemused;

        /* How close did we come to the work_mem limit? */
        FREEMEM(state, 0);              /* update low-water mark */
        workmemused = MemoryContextGetPeakSpace(state->sortcontext);
        if (state->instrument->workmemused < workmemused)
            state->instrument->workmemused = workmemused;

        /* Report executor memory used by our memory context. */
        state->instrument->execmemused +=
            (double)MemoryContextGetPeakSpace(state->sortcontext);

		state->statsFinalized = true;
		tuplesort_get_stats(state,
				&state->instrument->sortMethod,
				&state->instrument->sortSpaceType,
				&state->instrument->sortSpaceUsed);
    }
}

/*
 * tuplesort_set_instrument
 *
 * May be called after tuplesort_begin_xxx() to enable reporting of
 * statistics and events for EXPLAIN ANALYZE.
 *
 * The 'instr' and 'explainbuf' ptrs are retained in the 'state' object for
 * possible use anytime during the sort, up to and including tuplesort_end().
 * The caller must ensure that the referenced objects remain allocated and
 * valid for the life of the Tuplesortstate object; or if they are to be
 * freed early, disconnect them by calling again with NULL pointers.
 */
void 
tuplesort_set_instrument(Tuplesortstate            *state,
                         struct Instrumentation    *instrument,
                         struct StringInfoData     *explainbuf)
{
    state->instrument = instrument;
    state->explainbuf = explainbuf;
}                               /* tuplesort_set_instrument */

void 
tuplesort_set_gpmon(Tuplesortstate *state, gpmon_packet_t *pkt, int *tick)
{
	state->gpmon_pkt = pkt;
	state->gpmon_sort_tick = tick;
}

/*
 * Grow the memtuples[] array, if possible within our memory constraint.
 * Return TRUE if able to enlarge the array, FALSE if not.
 *
 * At each increment we double the size of the array.  When we are short
 * on memory we could consider smaller increases, but because availMem
 * moves around with tuple addition/removal, this might result in thrashing.
 * Small increases in the array size are likely to be pretty inefficient.
 */
static bool
grow_memtuples(Tuplesortstate *state)
{
	/*
	 * We need to be sure that we do not cause LACKMEM to become true, else
	 * the space management algorithm will go nuts.  We assume here that the
	 * memory chunk overhead associated with the memtuples array is constant
	 * and so there will be no unexpected addition to what we ask for.	(The
	 * minimum array size established in tuplesort_begin_common is large
	 * enough to force palloc to treat it as a separate chunk, so this
	 * assumption should be good.  But let's check it.)
	 */
	if (state->availMem <= (long) (state->memtupsize * sizeof(SortTuple)))
		return false;

	/*
	 * On a 64-bit machine, allowedMem could be high enough to get us into
	 * trouble with MaxAllocSize, too.
	 */
	if ((Size) (state->memtupsize * 2) >= MaxAllocSize / sizeof(SortTuple))
		return false;

	FREEMEM(state, GetMemoryChunkSpace(state->memtuples));
	state->memtupsize *= 2;
	state->memtuples = (SortTuple *)
		repalloc(state->memtuples,
				 state->memtupsize * sizeof(SortTuple));
	USEMEM(state, GetMemoryChunkSpace(state->memtuples));
	if (LACKMEM(state))
		elog(ERROR, "unexpected out-of-memory situation during sort");
	return true;
}

/*
 * Accept one tuple while collecting input data for sort.
 *
 * Note that the input data is always copied; the caller need not save it.
 */
void
tuplesort_puttupleslot(Tuplesortstate *state, TupleTableSlot *slot)
{
	MemoryContext oldcontext = MemoryContextSwitchTo(state->sortcontext);
	SortTuple	stup;

	/*
	 * Copy the given tuple into memory we control, and decrease availMem.
	 * Then call the common code.
	 */
	COPYTUP(state, &stup, (void *) slot);

	puttuple_common(state, &stup);

	MemoryContextSwitchTo(oldcontext);
}

/*
 * Accept one index tuple while collecting input data for sort.
 *
 * Note that the input tuple is always copied; the caller need not save it.
 */
void
tuplesort_putindextuple(Tuplesortstate *state, IndexTuple tuple)
{
	MemoryContext oldcontext = MemoryContextSwitchTo(state->sortcontext);
	SortTuple	stup;

	/*
	 * Copy the given tuple into memory we control, and decrease availMem.
	 * Then call the common code.
	 */
	COPYTUP(state, &stup, (void *) tuple);

	puttuple_common(state, &stup);

	MemoryContextSwitchTo(oldcontext);
}

/*
 * Accept one Datum while collecting input data for sort.
 *
 * If the Datum is pass-by-ref type, the value will be copied.
 */
void
tuplesort_putdatum(Tuplesortstate *state, Datum val, bool isNull)
{
	MemoryContext oldcontext = MemoryContextSwitchTo(state->sortcontext);
	SortTuple	stup;

	/*
	 * If it's a pass-by-reference value, copy it into memory we control, and
	 * decrease availMem.  Then call the common code.
	 */
	if (isNull || state->datumTypeByVal)
	{
		stup.datum1 = val;
		stup.isnull1 = isNull;
		stup.tuple = NULL;		/* no separate storage */
	}
	else
	{
		stup.datum1 = datumCopy(val, false, state->datumTypeLen);
		stup.isnull1 = false;
		stup.tuple = DatumGetPointer(stup.datum1);
		USEMEM(state, GetMemoryChunkSpace(DatumGetPointer(stup.datum1))); 
	}

	puttuple_common(state, &stup);

	MemoryContextSwitchTo(oldcontext);
}

/*
 * Shared code for tuple and datum cases.
 */
static void
puttuple_common(Tuplesortstate *state, SortTuple *tuple)
{
	int do_standardsort = (state->memtupcount == 0) || state->standardsort;

	state->totalNumTuples++;

	/* gpmon */
	if(state->gpmon_pkt)
		Gpmon_M_Incr(state->gpmon_pkt, GPMON_QEXEC_M_ROWSIN); 

	switch (state->status)
	{
		case TSS_INITIAL:

			/*
			 * Save the tuple into the unsorted array.	First, grow the array
			 * as needed.  Note that we try to grow the array when there is
			 * still one free slot remaining --- if we fail, there'll still be
			 * room to store the incoming tuple, and then we'll switch to
			 * tape-based operation.
			 */
			if (state->memtupcount >= state->memtupsize - 1)
			{
				(void) grow_memtuples(state);
				Assert(state->memtupcount < state->memtupsize);
			}

			if (do_standardsort)
			{
				tuple->tupindex = 0; /* MPP-1561: always safe to set
									  * the index to zero, which
									  * matches the behavior of
									  * tuplesort_sorted_insert and
									  * inittapes */
				state->memtuples[state->memtupcount++] = *tuple;
			}
			else
			{
				/* sorting LIMIT or noduplicates: only one run */
				tuplesort_sorted_insert(state, tuple, 0, false);

				/* check if have sufficient discards to justify
				 * fullsort 
				 */

                /*
                 * don't bother if mppsortflags set to "always on"
                 */
                if ((state->mppsortflags > 1) &&
					(state->totalNumTuples >= state->mppsortflags))
                {
                    int64 discard_ratio =
                        (state->discardcount * 100)/state->totalNumTuples;
                    if (discard_ratio < 50)
                    {
                         state->standardsort = true;
                    }

					/* MPP-1342: limit the number of distinct values */
					if (state->memtupcount > state->gpmaxdistinct)
                    {
                         state->standardsort = true;
                    }

                }
			}

			/*
			 * Check if it's time to switch over to a bounded heapsort. We do
			 * so if the input tuple count exceeds twice the desired tuple
			 * count (this is a heuristic for where heapsort becomes cheaper
			 * than a quicksort), or if we've just filled workMem and have
			 * enough tuples to meet the bound.
			 *
			 * Note that once we enter TSS_BOUNDED state we will always try to
			 * complete the sort that way.	In the worst case, if later input
			 * tuples are larger than earlier ones, this might cause us to
			 * exceed workMem significantly.
			 */
			if (state->bounded &&
				(state->memtupcount > state->bound * 2 ||
				 (state->memtupcount > state->bound && LACKMEM(state))))
			{
#ifdef TRACE_SORT
				if (trace_sort)
					elog(LOG, "switching to bounded heapsort at %d tuples: %s",
						 state->memtupcount,
						 pg_rusage_show(&state->ru_start));
#endif
				make_bounded_heap(state);
				return;
			}

			/*
			 * Done if we still fit in available memory and have array slots.
			 */
			if (state->memtupcount < state->memtupsize && !LACKMEM(state))
				return;

			state->memUsedBeforeSpill = MemoryContextGetPeakSpace(state->sortcontext);

			/*
			 * Nope; time to switch to tape-based operation.
			 */
			inittapes(state, is_sortstate_rwfile(state) ? state->pfile_rwfile_prefix : NULL);

			/*
			 * Dump tuples until we are back under the limit.
			 */
			dumptuples(state, false);

			if (state->instrument)
			{
				state->instrument->workfileCreated = true;
			}

			break;

		case TSS_BOUNDED:

			/*
			 * We don't want to grow the array here, so check whether the new
			 * tuple can be discarded before putting it in.  This should be a
			 * good speed optimization, too, since when there are many more
			 * input tuples than the bound, most input tuples can be discarded
			 * with just this one comparison.  Note that because we currently
			 * have the sort direction reversed, we must check for <= not >=.
			 */
			if (COMPARETUP(state, tuple, &state->memtuples[0]) <= 0)
			{
				/* new tuple <= top of the heap, so we can discard it */
				free_sort_tuple(state, tuple);
			}
			else
			{
				/* discard top of heap, sift up, insert new tuple */
				free_sort_tuple(state, &state->memtuples[0]);
				tuplesort_heap_siftup(state, false);
				tuplesort_heap_insert(state, tuple, 0, false);
			}
			break;

		case TSS_BUILDRUNS:

			/*
			 * Insert the tuple into the heap, with run number currentRun if
			 * it can go into the current run, else run number currentRun+1.
			 * The tuple can go into the current run if it is >= the first
			 * not-yet-output tuple.  (Actually, it could go into the current
			 * run if it is >= the most recently output tuple ... but that
			 * would require keeping around the tuple we last output, and it's
			 * simplest to let writetup free each tuple as soon as it's
			 * written.)
			 *
			 * Note there will always be at least one tuple in the heap at
			 * this point; see dumptuples.
			 */
			Assert(state->memtupcount > 0);
			if (COMPARETUP(state, tuple, &state->memtuples[0]) >= 0)
				tuplesort_heap_insert(state, tuple, state->currentRun, true);
			else
				tuplesort_heap_insert(state, tuple, state->currentRun + 1, true);

			/*
			 * If we are over the memory limit, dump tuples till we're under.
			 */
			dumptuples(state, false);
			break;

		default:
			elog(ERROR, "invalid tuplesort state");
			break;
	}
}

/*
 * All tuples have been provided; finish the sort.
 */
void
tuplesort_performsort(Tuplesortstate *state)
{
	MemoryContext oldcontext = MemoryContextSwitchTo(state->sortcontext);

	if (trace_sort)
		elog(LOG, "performsort starting: %s",
			 pg_rusage_show(&state->ru_start));

	/*
	 * If we the output needs to be shared by other readers, we need to
	 * materialize it on a tape, even if it fit in memory.
	 */
	if (state->status == TSS_INITIAL && is_sortstate_rwfile(state))
		inittapes(state, state->pfile_rwfile_prefix);

	switch (state->status)
	{
		case TSS_INITIAL:
			/*
			 * We were able to accumulate all the tuples within the allowed
			 * amount of memory.  Just qsort 'em and we're done.
			 */
			if ((state->memtupcount > 1)
				&& state->standardsort)
				qsort_arg((void *) state->memtuples,
						  state->memtupcount,
						  sizeof(SortTuple),
						  (qsort_arg_comparator) state->comparetup,
						  (void *) state);
			state->pos.current = 0;
			state->pos.eof_reached = false;
			state->pos.markpos.mempos = 0;
			state->pos.markpos_eof = false;
			state->status = TSS_SORTEDINMEM;
			break;

		case TSS_BOUNDED:

			/*
			 * We were able to accumulate all the tuples required for output
			 * in memory, using a heap to eliminate excess tuples.	Now we
			 * have to transform the heap to a properly-sorted array.
			 */
			sort_bounded_heap(state);
			state->pos.current = 0;
			state->pos.eof_reached = false;
			state->pos.markpos.tapepos.blkNum = 0L; 
			state->pos.markpos.tapepos.offset = 0;
			state->pos.markpos_eof = false;
			state->status = TSS_SORTEDINMEM;
			break;

		case TSS_BUILDRUNS:

			/*
			 * Finish tape-based sort.	First, flush all tuples remaining in
			 * memory out to tape; then merge until we have a single remaining
			 * run (or, if !randomAccess, one run per tape). Note that
			 * mergeruns sets the correct state->status.
			 */
			dumptuples(state, true);

			/* CDB: How much work_mem would be enough for in-memory sort? */
			if (state->instrument)
			{
				/*
				 * The workmemwanted is summed up of the following:
				 * (1) metadata: Tuplesortstate, tuple array
				 * (2) the total bytes for all tuples.
				 */
				int64   workmemwanted = 
					sizeof(Tuplesortstate) +
					((uint64)(1 << my_log2(state->totalNumTuples))) * sizeof(SortTuple) +
					state->spilledBytes;

				state->instrument->workmemwanted =
					Max(state->instrument->workmemwanted, workmemwanted);
			}

			mergeruns(state);
			state->pos.eof_reached = false;
			state->pos.markpos.tapepos.blkNum = 0L; 
			state->pos.markpos.tapepos.offset = 0;
			state->pos.markpos_eof = false;
			break;

		default:
			elog(ERROR, "invalid tuplesort state");
			break;
	}

	if (trace_sort)
	{
		if (state->status == TSS_FINALMERGE)
			elog(LOG, "performsort done (except %d-way final merge): %s",
				 state->activeTapes,
				 pg_rusage_show(&state->ru_start));
		else
			elog(LOG, "performsort done: %s",
				 pg_rusage_show(&state->ru_start));
	}

	/* MPP-1559 */
	state->availMemMin01 = state->availMemMin;

	MemoryContextSwitchTo(oldcontext);
}

void tuplesort_flush(Tuplesortstate *state)
{
	Assert(state->status == TSS_SORTEDONTAPE);
	Assert(state->tapeset && state->pfile_rwfile_state);
	Assert(state->pos.cur_work_tape == NULL);
	LogicalTapeFlush(state->tapeset, state->result_tape, state->pfile_rwfile_state);
	ExecWorkFile_Flush(state->pfile_rwfile_state);
}

/*
 * Internal routine to fetch the next tuple in either forward or back
 * direction into *stup.  Returns FALSE if no more tuples.
 * If *should_free is set, the caller must pfree stup.tuple when done with it.
 */
static bool
tuplesort_gettuple_common_pos(Tuplesortstate *state, TuplesortPos *pos,
		bool forward, SortTuple *stup, bool *should_free)
{
	unsigned int tuplen;
	LogicalTape *work_tape;
	bool fOK;

	switch (state->status)
	{
		case TSS_SORTEDINMEM:
			Assert(forward || state->randomAccess);
			*should_free = false;
			if (forward)
			{
				if (pos->current < state->memtupcount)
				{
					*stup = state->memtuples[pos->current++];
					return true;
				}
				pos->eof_reached = true;

				/*
				 * Complain if caller tries to retrieve more tuples than
				 * originally asked for in a bounded sort.	This is because
				 * returning EOF here might be the wrong thing.
				 */
				if (state->bounded && state->pos.current >= state->bound)
					elog(ERROR, "retrieved too many tuples in a bounded sort");

				return false;
			}
			else
			{
				if (pos->current <= 0)
					return false;

				/*
				 * if all tuples are fetched already then we return last
				 * tuple, else - tuple before last returned.
				 */
				if (pos->eof_reached)
					pos->eof_reached = false;
				else
				{
					pos->current--;	/* last returned tuple */
					if (pos->current <= 0)
						return false;
				}
				*stup = state->memtuples[pos->current - 1];
				return true;
			}
			break;

		case TSS_SORTEDONTAPE:
			AssertEquivalent((pos == &state->pos), (pos->cur_work_tape == NULL));
			Assert(forward || state->randomAccess);
			*should_free = true;
			work_tape =	pos->cur_work_tape == NULL ? state->result_tape : pos->cur_work_tape; 

			if (forward)
			{
				if (pos->eof_reached)
					return false;
				if ((tuplen = getlen(state, pos, work_tape, true)) != 0) 
				{
					READTUP(state, pos, stup, work_tape, tuplen);
					return true;
				}
				else
				{
					pos->eof_reached = true;
					return false;
				}
			}

			/*
			 * Backward.
			 *
			 * if all tuples are fetched already then we return last tuple,
			 * else - tuple before last returned.
			 */
			/*
			 * Seek position is pointing just past the zero tuplen at the
			 * end of file; back up to fetch last tuple's ending length
			 * word.  If seek fails we must have a completely empty file.
			 */
			fOK = LogicalTapeBackspace(state->tapeset, work_tape,  2*sizeof(unsigned));
			if(!fOK)
				return false;

			if (pos->eof_reached)
			{
				pos->eof_reached = false;
			}
			else
			{
				tuplen = getlen(state, pos, work_tape, false);

				/*
				 * Back up to get ending length word of tuple before it.
				 */
				fOK = LogicalTapeBackspace(state->tapeset, work_tape, tuplen + 2 *sizeof(unsigned));

				if (!fOK)
				{
					/*
					 * If that fails, presumably the prev tuple is the first
					 * in the file.  Back up so that it becomes next to read
					 * in forward direction (not obviously right, but that is
					 * what in-memory case does).
					 */
					fOK = LogicalTapeBackspace(state->tapeset, work_tape, tuplen + 2 *sizeof(unsigned));
					if(!fOK)
						elog(ERROR, "bogus tuple length in backward scan");

					return false;
				}
			}

			tuplen = getlen(state, pos, work_tape, false);

			/*
			 * Now we have the length of the prior tuple, back up and read it.
			 * Note: READTUP expects we are positioned after the initial
			 * length word of the tuple, so back up to that point.
			 */
			fOK = LogicalTapeBackspace(state->tapeset, work_tape, tuplen);
			if (!fOK) 
				elog(ERROR, "bogus tuple length in backward scan");

			READTUP(state, pos, stup, work_tape, tuplen);
			return true;

		case TSS_FINALMERGE:
			Assert(forward);
			Assert(pos == &state->pos && pos->cur_work_tape == NULL);

			*should_free = true;

			/*
			 * This code should match the inner loop of mergeonerun().
			 */
			if (state->memtupcount > 0)
			{
				int			srcTape = state->memtuples[0].tupindex;
				Size		tuplen;
				int			tupIndex;
				SortTuple  *newtup;

				*stup = state->memtuples[0];
				/* returned tuple is no longer counted in our memory space */
				if (stup->tuple)
				{
					tuplen = GetMemoryChunkSpace(stup->tuple);
					FREEMEM(state, tuplen);
					state->mergeavailmem[srcTape] += tuplen;
				}
				tuplesort_heap_siftup(state, false);
				if ((tupIndex = state->mergenext[srcTape]) == 0)
				{
					/*
					 * out of preloaded data on this tape, try to read more
					 *
					 * Unlike mergeonerun(), we only preload from the single
					 * tape that's run dry.  See mergepreread() comments.
					 */
					mergeprereadone(state, srcTape);

					/*
					 * if still no data, we've reached end of run on this tape
					 */
					if ((tupIndex = state->mergenext[srcTape]) == 0)
						return true;
				}
				/* pull next preread tuple from list, insert in heap */
				newtup = &state->memtuples[tupIndex];
				state->mergenext[srcTape] = newtup->tupindex;
				if (state->mergenext[srcTape] == 0)
					state->mergelast[srcTape] = 0;
				tuplesort_heap_insert(state, newtup, srcTape, false);
				/* put the now-unused memtuples entry on the freelist */
				newtup->tupindex = state->mergefreelist;
				state->mergefreelist = tupIndex;
				state->mergeavailslots[srcTape]++;
				return true;
			}
			return false;

		default:
			elog(ERROR, "invalid tuplesort state");
			return false;		/* keep compiler quiet */
	}
}

/*
 * Fetch the next tuple in either forward or back direction.
 * If successful, put tuple in slot and return TRUE; else, clear the slot
 * and return FALSE.
 */
bool
tuplesort_gettupleslot(Tuplesortstate *state, bool forward,
					   TupleTableSlot *slot)
{
	return tuplesort_gettupleslot_pos(state, &state->pos, forward, slot, state->sortcontext);
}

bool
tuplesort_gettupleslot_pos(Tuplesortstate *state, TuplesortPos *pos,
		bool forward, TupleTableSlot *slot, MemoryContext mcontext)
{
	MemoryContext oldcontext = MemoryContextSwitchTo(mcontext);
	SortTuple	stup;
	bool		should_free = false;

	if (!tuplesort_gettuple_common_pos(state, pos, forward, &stup, &should_free))
		stup.tuple = NULL;

	MemoryContextSwitchTo(oldcontext);

	if (stup.tuple)
	{
		ExecStoreMinimalTuple(stup.tuple, slot, should_free);
		if (state->gpmon_pkt)
			Gpmon_M_Incr_Rows_Out(state->gpmon_pkt);
		return true;
	}
	else
	{
		ExecClearTuple(slot);
		return false;
	}
}

/*
 * Fetch the next index tuple in either forward or back direction.
 * Returns NULL if no more tuples.	If *should_free is set, the
 * caller must pfree the returned tuple when done with it.
 */
IndexTuple
tuplesort_getindextuple(Tuplesortstate *state, bool forward,
						bool *should_free)
{
	MemoryContext oldcontext = MemoryContextSwitchTo(state->sortcontext);
	SortTuple	stup;

	if (!tuplesort_gettuple_common_pos(state, &state->pos, forward, &stup, should_free))
		stup.tuple = NULL;

	MemoryContextSwitchTo(oldcontext);

	return (IndexTuple) stup.tuple;
}

/*
 * Fetch the next Datum in either forward or back direction.
 * Returns FALSE if no more datums.
 *
 * If the Datum is pass-by-ref type, the returned value is freshly palloc'd
 * and is now owned by the caller.
 */
bool
tuplesort_getdatum(Tuplesortstate *state, bool forward,
				   Datum *val, bool *isNull)
{
	MemoryContext oldcontext = MemoryContextSwitchTo(state->sortcontext);
	SortTuple	stup;
	bool		should_free = false;

	if (!tuplesort_gettuple_common_pos(state, &state->pos, forward, &stup, &should_free))
	{
		MemoryContextSwitchTo(oldcontext);
		return false;
	}

	if (stup.isnull1 || state->datumTypeByVal)
	{
		*val = stup.datum1;
		*isNull = stup.isnull1;
	}
	else
	{
		if (should_free)
			*val = stup.datum1;
		else
			*val = datumCopy(stup.datum1, false, state->datumTypeLen);
		*isNull = false;
	}

	MemoryContextSwitchTo(oldcontext);

	return true;
}

/*
 * inittapes - initialize for tape sorting.
 *
 * This is called only if we have found we don't have room to sort in memory.
 */
static void
inittapes(Tuplesortstate *state, const char* rwfile_prefix)
{
	int			maxTapes,
				ntuples,
				j;
	long		tapeSpace;

	/* Compute number of tapes to use: merge order plus 1 */
	maxTapes = tuplesort_merge_order(state->allowedMem) + 1;

	/*
	 * We must have at least 2*maxTapes slots in the memtuples[] array, else
	 * we'd not have room for merge heap plus preread.  It seems unlikely that
	 * this case would ever occur, but be safe.
	 */
	maxTapes = Min(maxTapes, state->memtupsize / 2);
/* XXX XXX: with losers, only need 1x slots because we don't need a merge heap */

	state->maxTapes = maxTapes;
	state->tapeRange = maxTapes - 1;

	if (trace_sort)
		elog(LOG, "switching to external sort with %d tapes: %s",
			 maxTapes, pg_rusage_show(&state->ru_start));

	/*
	 * Decrease availMem to reflect the space needed for tape buffers; but
	 * don't decrease it to the point that we have no room for tuples. (That
	 * case is only likely to occur if sorting pass-by-value Datums; in all
	 * other scenarios the memtuples[] array is unlikely to occupy more than
	 * half of allowedMem.	In the pass-by-value case it's not important to
	 * account for tuple space, so we don't care if LACKMEM becomes
	 * inaccurate.)
	 */
	tapeSpace = maxTapes * TAPE_BUFFER_OVERHEAD;
	if (tapeSpace + GetMemoryChunkSpace(state->memtuples) < state->allowedMem)
		USEMEM(state, tapeSpace);

	/*
	 * Make sure that the temp file(s) underlying the tape set are created in
	 * suitable temp tablespaces.
	 */
	PrepareTempTablespaces();

	/*
	 * Create the tape set and allocate the per-tape data arrays.
	 */
	if(!rwfile_prefix){
		state->tapeset = LogicalTapeSetCreate(maxTapes, true /* del_on_close */);
	}
	else
	{
		/* We are shared XSLICE, use given prefix to create files so that consumers can find them */
    	ExecWorkFile *tape_file = ExecWorkFile_Create(rwfile_prefix,
    			BUFFILE,
    			true /* delOnClose */,
    			0 /* compressType */);

		state->tapeset = LogicalTapeSetCreate_File(tape_file, maxTapes);
	}

	state->mergeactive = (bool *) palloc0(maxTapes * sizeof(bool));
	state->mergenext = (int *) palloc0(maxTapes * sizeof(int));
	state->mergelast = (int *) palloc0(maxTapes * sizeof(int));
	state->mergeavailslots = (int *) palloc0(maxTapes * sizeof(int));
	state->mergeavailmem = (long *) palloc0(maxTapes * sizeof(long));
	state->tp_fib = (int *) palloc0(maxTapes * sizeof(int));
	state->tp_runs = (int *) palloc0(maxTapes * sizeof(int));
	state->tp_dummy = (int *) palloc0(maxTapes * sizeof(int));
	state->tp_tapenum = (int *) palloc0(maxTapes * sizeof(int));

	/*
	 * Convert the unsorted contents of memtuples[] into a heap. Each tuple is
	 * marked as belonging to run number zero.
	 *
	 * NOTE: we pass false for checkIndex since there's no point in comparing
	 * indexes in this step, even though we do intend the indexes to be part
	 * of the sort key...
	 */
	if (state->standardsort)
	{
		ntuples = state->memtupcount;
		state->memtupcount = 0;		/* make the heap empty */
		for (j = 0; j < ntuples; j++)
		{
			/* Must copy source tuple to avoid possible overwrite */
			SortTuple	stup = state->memtuples[j];

			tuplesort_heap_insert(state, &stup, 0, false);
		}
		Assert(state->memtupcount == ntuples);
	}
	state->currentRun = 0;

	/*
	 * Initialize variables of Algorithm D (step D1).
	 */
	for (j = 0; j < maxTapes; j++)
	{
		state->tp_fib[j] = 1;
		state->tp_runs[j] = 0;
		state->tp_dummy[j] = 1;
		state->tp_tapenum[j] = j;
	}
	state->tp_fib[state->tapeRange] = 0;
	state->tp_dummy[state->tapeRange] = 0;

	state->Level = 1;
	state->destTape = 0;

	state->status = TSS_BUILDRUNS;
}

/*
 * selectnewtape -- select new tape for new initial run.
 *
 * This is called after finishing a run when we know another run
 * must be started.  This implements steps D3, D4 of Algorithm D.
 */
static void
selectnewtape(Tuplesortstate *state)
{
	int			j;
	int			a;

	/* Step D3: advance j (destTape) */
	if (state->tp_dummy[state->destTape] < state->tp_dummy[state->destTape + 1])
	{
		state->destTape++;
		return;
	}
	if (state->tp_dummy[state->destTape] != 0)
	{
		state->destTape = 0;
		return;
	}

	/* Step D4: increase level */
	state->Level++;
	a = state->tp_fib[0];
	for (j = 0; j < state->tapeRange; j++)
	{
		state->tp_dummy[j] = a + state->tp_fib[j + 1] - state->tp_fib[j];
		state->tp_fib[j] = a + state->tp_fib[j + 1];
	}
	state->destTape = 0;
}

/*
 * mergeruns -- merge all the completed initial runs.
 *
 * This implements steps D5, D6 of Algorithm D.  All input data has
 * already been written to initial runs on tape (see dumptuples).
 */
static void
mergeruns(Tuplesortstate *state)
{
	int			tapenum,
				svTape,
				svRuns,
				svDummy;
	LogicalTape *lt = NULL;

	Assert(state->status == TSS_BUILDRUNS);

	/*
	 * If we produced only one initial run (quite likely if the total data
	 * volume is between 1X and 2X workMem), we can just use that tape as the
	 * finished output, rather than doing a useless merge.	(This obvious
	 * optimization is not in Knuth's algorithm.)
	 */
	if (state->currentRun == 1)
	{
		state->result_tape = LogicalTapeSetGetTape(state->tapeset, state->tp_tapenum[state->destTape]);
		/* must freeze and rewind the finished output tape */
		LogicalTapeFreeze(state->tapeset, state->result_tape);
		state->status = TSS_SORTEDONTAPE;
		return;
	}

	/* End of step D2: rewind all output tapes to prepare for merging */
	for (tapenum = 0; tapenum < state->tapeRange; tapenum++)
	{
		lt = LogicalTapeSetGetTape(state->tapeset, tapenum);
		LogicalTapeRewind(state->tapeset, lt, false);
	}

	/* Clear gpmon for repilling data */
	if(state->gpmon_pkt)
	{
		Gpmon_M_Incr(state->gpmon_pkt, GPMON_SORT_SPILLPASS);
		Gpmon_M_Reset(state->gpmon_pkt, GPMON_SORT_CURRSPILLPASS_TUPLE);
		Gpmon_M_Reset(state->gpmon_pkt, GPMON_SORT_CURRSPILLPASS_BYTE);
	}

	for (;;)
	{
		/*
		 * At this point we know that tape[T] is empty.  If there's just one
		 * (real or dummy) run left on each input tape, then only one merge
		 * pass remains.  If we don't have to produce a materialized sorted
		 * tape, we can stop at this point and do the final merge on-the-fly.
		 */
		if (!state->randomAccess)
		{
			bool		allOneRun = true;

			Assert(state->tp_runs[state->tapeRange] == 0);
			for (tapenum = 0; tapenum < state->tapeRange; tapenum++)
			{
				if (state->tp_runs[tapenum] + state->tp_dummy[tapenum] != 1)
				{
					allOneRun = false;
					break;
				}
			}
			if (allOneRun)
			{
				/* Tell logtape.c we won't be writing anymore */
				LogicalTapeSetForgetFreeSpace(state->tapeset);
				/* Initialize for the final merge pass */
				beginmerge(state);
				state->status = TSS_FINALMERGE;
				return;
			}
		}

		/* Step D5: merge runs onto tape[T] until tape[P] is empty */
		while (state->tp_runs[state->tapeRange - 1] ||
			   state->tp_dummy[state->tapeRange - 1])
		{
			bool		allDummy = true;

			for (tapenum = 0; tapenum < state->tapeRange; tapenum++)
			{
				if (state->tp_dummy[tapenum] == 0)
				{
					allDummy = false;
					break;
				}
			}

			if (allDummy)
			{
				state->tp_dummy[state->tapeRange]++;
				for (tapenum = 0; tapenum < state->tapeRange; tapenum++)
					state->tp_dummy[tapenum]--;
			}
			else
				mergeonerun(state);
		}

		/* Step D6: decrease level */
		if (--state->Level == 0)
			break;

		/* rewind output tape T to use as new input */
		lt = LogicalTapeSetGetTape(state->tapeset, state->tp_tapenum[state->tapeRange]);
		LogicalTapeRewind(state->tapeset, lt, false);

		/* rewind used-up input tape P, and prepare it for write pass */
		lt = LogicalTapeSetGetTape(state->tapeset, state->tp_tapenum[state->tapeRange - 1]);
		LogicalTapeRewind(state->tapeset, lt, true);

		state->tp_runs[state->tapeRange - 1] = 0;

		/*
		 * reassign tape units per step D6; note we no longer care about A[]
		 */
		svTape = state->tp_tapenum[state->tapeRange];
		svDummy = state->tp_dummy[state->tapeRange];
		svRuns = state->tp_runs[state->tapeRange];
		for (tapenum = state->tapeRange; tapenum > 0; tapenum--)
		{
			state->tp_tapenum[tapenum] = state->tp_tapenum[tapenum - 1];
			state->tp_dummy[tapenum] = state->tp_dummy[tapenum - 1];
			state->tp_runs[tapenum] = state->tp_runs[tapenum - 1];
		}
		state->tp_tapenum[0] = svTape;
		state->tp_dummy[0] = svDummy;
		state->tp_runs[0] = svRuns;
	}

	/*
	 * Done.  Knuth says that the result is on TAPE[1], but since we exited
	 * the loop without performing the last iteration of step D6, we have not
	 * rearranged the tape unit assignment, and therefore the result is on
	 * TAPE[T].  We need to do it this way so that we can freeze the final
	 * output tape while rewinding it.	The last iteration of step D6 would be
	 * a waste of cycles anyway...
	 */
	state->result_tape = LogicalTapeSetGetTape(state->tapeset, state->tp_tapenum[state->tapeRange]);
	LogicalTapeFreeze(state->tapeset, state->result_tape);
	state->status = TSS_SORTEDONTAPE;
}

/*
 * Merge one run from each input tape, except ones with dummy runs.
 *
 * This is the inner loop of Algorithm D step D5.  We know that the
 * output tape is TAPE[T].
 */
static void
mergeonerun(Tuplesortstate *state)
{
	int			destTape = state->tp_tapenum[state->tapeRange];
	int			srcTape;
	int			tupIndex;
	SortTuple  *tup;
	long		priorAvail,
				spaceFreed;

	LogicalTape *lt = NULL;

	/*
	 * Start the merge by loading one tuple from each active source tape into
	 * the heap.  We can also decrease the input run/dummy run counts.
	 */
	beginmerge(state);

	/*
	 * Execute merge by repeatedly extracting lowest tuple in heap, writing it
	 * out, and replacing it with next tuple from same tape (if there is
	 * another one).
	 */
	lt = LogicalTapeSetGetTape(state->tapeset, destTape);

	while (state->memtupcount > 0)
	{
		/* write the tuple to destTape */
		priorAvail = state->availMem;
		srcTape = state->memtuples[0].tupindex;
		WRITETUP(state, lt, &state->memtuples[0]);

		/* writetup adjusted total free space, now fix per-tape space */
		spaceFreed = state->availMem - priorAvail;
		state->mergeavailmem[srcTape] += spaceFreed;

		/* compact the heap */
		tuplesort_heap_siftup(state, false);
		if ((tupIndex = state->mergenext[srcTape]) == 0)
		{
			/* out of preloaded data on this tape, try to read more */
			mergepreread(state);
			/* if still no data, we've reached end of run on this tape */
			if ((tupIndex = state->mergenext[srcTape]) == 0)
				continue;
		}
		/* pull next preread tuple from list, insert in heap */
		tup = &state->memtuples[tupIndex];
		state->mergenext[srcTape] = tup->tupindex;
		if (state->mergenext[srcTape] == 0)
			state->mergelast[srcTape] = 0;
		tuplesort_heap_insert(state, tup, srcTape, false);
		/* put the now-unused memtuples entry on the freelist */
		tup->tupindex = state->mergefreelist;
		state->mergefreelist = tupIndex;
		state->mergeavailslots[srcTape]++;
	}

	/*
	 * When the heap empties, we're done.  Write an end-of-run marker on the
	 * output tape, and increment its count of real runs.
	 */
	markrunend(state, destTape);
	state->tp_runs[state->tapeRange]++;

	if (trace_sort)
		elog(LOG, "finished %d-way merge step: %s", state->activeTapes,
			 pg_rusage_show(&state->ru_start));
}

/*
 * beginmerge - initialize for a merge pass
 *
 * We decrease the counts of real and dummy runs for each tape, and mark
 * which tapes contain active input runs in mergeactive[].	Then, load
 * as many tuples as we can from each active input tape, and finally
 * fill the merge heap with the first tuple from each active tape.
 */
static void
beginmerge(Tuplesortstate *state)
{
	int			activeTapes;
	int			tapenum;
	int			srcTape;
	int			slotsPerTape;
	long		spacePerTape;

	/* Heap should be empty here */
	Assert(state->memtupcount == 0);

	/* Adjust run counts and mark the active tapes */
	memset(state->mergeactive, 0,
		   state->maxTapes * sizeof(*state->mergeactive));
	activeTapes = 0;
	for (tapenum = 0; tapenum < state->tapeRange; tapenum++)
	{
		if (state->tp_dummy[tapenum] > 0)
			state->tp_dummy[tapenum]--;
		else
		{
			Assert(state->tp_runs[tapenum] > 0);
			state->tp_runs[tapenum]--;
			srcTape = state->tp_tapenum[tapenum];
			state->mergeactive[srcTape] = true;
			activeTapes++;
		}
	}
	state->activeTapes = activeTapes;

	/* Clear merge-pass state variables */
	memset(state->mergenext, 0,
		   state->maxTapes * sizeof(*state->mergenext));
	memset(state->mergelast, 0,
		   state->maxTapes * sizeof(*state->mergelast));
	state->mergefreelist = 0;	/* nothing in the freelist */
	state->mergefirstfree = activeTapes;		/* 1st slot avail for preread */

	/*
	 * Initialize space allocation to let each active input tape have an equal
	 * share of preread space.
	 */
	Assert(activeTapes > 0);
	slotsPerTape = (state->memtupsize - state->mergefirstfree) / activeTapes;
	Assert(slotsPerTape > 0);
	spacePerTape = state->availMem / activeTapes;
	for (srcTape = 0; srcTape < state->maxTapes; srcTape++)
	{
		if (state->mergeactive[srcTape])
		{
			state->mergeavailslots[srcTape] = slotsPerTape;
			state->mergeavailmem[srcTape] = spacePerTape;
		}
	}

	/*
	 * Preread as many tuples as possible (and at least one) from each active
	 * tape
	 */
	mergepreread(state);

	/* Load the merge heap with the first tuple from each input tape */
	for (srcTape = 0; srcTape < state->maxTapes; srcTape++)
	{
		int			tupIndex = state->mergenext[srcTape];
		SortTuple  *tup;

		if (tupIndex)
		{
			tup = &state->memtuples[tupIndex];
			state->mergenext[srcTape] = tup->tupindex;
			if (state->mergenext[srcTape] == 0)
				state->mergelast[srcTape] = 0;
			tuplesort_heap_insert(state, tup, srcTape, false);
			/* put the now-unused memtuples entry on the freelist */
			tup->tupindex = state->mergefreelist;
			state->mergefreelist = tupIndex;
			state->mergeavailslots[srcTape]++;
		}
	}
}

/*
 * mergepreread - load tuples from merge input tapes
 *
 * This routine exists to improve sequentiality of reads during a merge pass,
 * as explained in the header comments of this file.  Load tuples from each
 * active source tape until the tape's run is exhausted or it has used up
 * its fair share of available memory.	In any case, we guarantee that there
 * is at least one preread tuple available from each unexhausted input tape.
 *
 * We invoke this routine at the start of a merge pass for initial load,
 * and then whenever any tape's preread data runs out.  Note that we load
 * as much data as possible from all tapes, not just the one that ran out.
 * This is because logtape.c works best with a usage pattern that alternates
 * between reading a lot of data and writing a lot of data, so whenever we
 * are forced to read, we should fill working memory completely.
 *
 * In FINALMERGE state, we *don't* use this routine, but instead just preread
 * from the single tape that ran dry.  There's no read/write alternation in
 * that state and so no point in scanning through all the tapes to fix one.
 * (Moreover, there may be quite a lot of inactive tapes in that state, since
 * we might have had many fewer runs than tapes.  In a regular tape-to-tape
 * merge we can expect most of the tapes to be active.)
 */
static void
mergepreread(Tuplesortstate *state)
{
	int			srcTape;

	for (srcTape = 0; srcTape < state->maxTapes; srcTape++)
		mergeprereadone(state, srcTape);
}

/*
 * mergeprereadone - load tuples from one merge input tape
 *
 * Read tuples from the specified tape until it has used up its free memory
 * or array slots; but ensure that we have at least one tuple, if any are
 * to be had.
 */
static void
mergeprereadone(Tuplesortstate *state, int srcTape)
{
	unsigned int tuplen;
	SortTuple	stup;
	int			tupIndex;
	long		priorAvail,
				spaceUsed;

	LogicalTape *srclt = NULL;

	if (!state->mergeactive[srcTape])
		return;					/* tape's run is already exhausted */

	priorAvail = state->availMem;
	state->availMem = state->mergeavailmem[srcTape];

	srclt = LogicalTapeSetGetTape(state->tapeset, srcTape);

	while ((state->mergeavailslots[srcTape] > 0 && !LACKMEM(state)) ||
		   state->mergenext[srcTape] == 0)
	{
		/* read next tuple, if any */
		Assert(state->pos.cur_work_tape == NULL);


		if ((tuplen = getlen(state, &state->pos, srclt, true)) == 0)
		{
			state->mergeactive[srcTape] = false;
			break;
		}
		READTUP(state, &state->pos, &stup, srclt, tuplen);

		/* find a free slot in memtuples[] for it */
		tupIndex = state->mergefreelist;
		if (tupIndex)
			state->mergefreelist = state->memtuples[tupIndex].tupindex;
		else
		{
			tupIndex = state->mergefirstfree++;
			Assert(tupIndex < state->memtupsize);
		}
		state->mergeavailslots[srcTape]--;
		/* store tuple, append to list for its tape */
		stup.tupindex = 0;
		state->memtuples[tupIndex] = stup;
		if (state->mergelast[srcTape])
			state->memtuples[state->mergelast[srcTape]].tupindex = tupIndex;
		else
			state->mergenext[srcTape] = tupIndex;
		state->mergelast[srcTape] = tupIndex;
	}
	/* update per-tape and global availmem counts */
	spaceUsed = state->mergeavailmem[srcTape] - state->availMem;
	state->mergeavailmem[srcTape] = state->availMem;
	state->availMem = priorAvail - spaceUsed;
}

/*
 * dumptuples - remove tuples from heap and write to tape
 *
 * This is used during initial-run building, but not during merging.
 *
 * When alltuples = false, dump only enough tuples to get under the
 * availMem limit (and leave at least one tuple in the heap in any case,
 * since puttuple assumes it always has a tuple to compare to).  We also
 * insist there be at least one free slot in the memtuples[] array.
 *
 * When alltuples = true, dump everything currently in memory.
 * (This case is only used at end of input data.)
 *
 * If we empty the heap, close out the current run and return (this should
 * only happen at end of input data).  If we see that the tuple run number
 * at the top of the heap has changed, start a new run.
 */
static void
dumptuples(Tuplesortstate *state, bool alltuples)
{
	int     bDumped = 0;
	long    spilledBytes = state->availMem;
	LogicalTape *lt = NULL;

	while (alltuples ||
		   (LACKMEM(state) && state->memtupcount > 1) ||
		   state->memtupcount >= state->memtupsize)
	{
		/* ShareInput or sort: The sort may sort nothing, we still
		 * need to handle it here 
		 */
		if (state->memtupcount == 0)
		{
			markrunend(state, state->tp_tapenum[state->destTape]);
			state->currentRun++;
			state->tp_runs[state->destTape]++;
			state->tp_dummy[state->destTape]--; /* per Alg D step D2 */

			break;
		}

		if (!bDumped) 
			bDumped = 1;
		/*
		 * Dump the heap's frontmost entry, and sift up to remove it from the
		 * heap.
		 */
		Assert(state->memtupcount > 0);

		lt = LogicalTapeSetGetTape(state->tapeset, state->tp_tapenum[state->destTape]);
		WRITETUP(state, lt, &state->memtuples[0]);
		tuplesort_heap_siftup(state, true);

		/*
		 * If the heap is empty *or* top run number has changed, we've
		 * finished the current run.
		 */
		if (state->memtupcount == 0 ||
			state->currentRun != state->memtuples[0].tupindex)
		{
			markrunend(state, state->tp_tapenum[state->destTape]);
			state->currentRun++;
			state->tp_runs[state->destTape]++;
			state->tp_dummy[state->destTape]--; /* per Alg D step D2 */

			if (trace_sort)
				elog(LOG, "finished writing%s run %d to tape %d: %s",
					 (state->memtupcount == 0) ? " final" : "",
					 state->currentRun, state->destTape,
					 pg_rusage_show(&state->ru_start));

			/*
			 * Done if heap is empty, else prepare for new run.
			 */
			if (state->memtupcount == 0)
				break;
			Assert(state->currentRun == state->memtuples[0].tupindex);
			selectnewtape(state);
		}
	}

	/* CDB: Accumulate total size of spilled tuples. */
	spilledBytes = state->availMem - spilledBytes;
	if (spilledBytes > 0)
		state->spilledBytes += spilledBytes;

	if(state->gpmon_pkt)
		tuplesort_checksend_gpmonpkt(state->gpmon_pkt, state->gpmon_sort_tick);
}

/*
 * Put pos at the begining of the tuplesort.  Create pos->work_tape if necessary
 */
void
tuplesort_rescan_pos(Tuplesortstate *state, TuplesortPos *pos)
{
	MemoryContext oldcontext = MemoryContextSwitchTo(state->sortcontext);

	Assert(state->randomAccess);

	switch (state->status)
	{
		case TSS_SORTEDINMEM:
			pos->current = 0;
			pos->eof_reached = false;
			pos->markpos.mempos = 0; 
			pos->markpos_eof = false;
			pos->cur_work_tape = NULL;
			break;
		case TSS_SORTEDONTAPE:
			if(pos == &state->pos)
			{
				Assert(pos->cur_work_tape == NULL);
				LogicalTapeRewind(state->tapeset, state->result_tape, false);
			}
			else
			{
				if(pos->cur_work_tape == NULL)
					pos->cur_work_tape = state->result_tape;

				LogicalTapeRewind(state->tapeset, pos->cur_work_tape, false);
			}

			pos->eof_reached = false;
			pos->markpos.tapepos.blkNum = 0L; 
			pos->markpos.tapepos.offset = 0;
			pos->markpos_eof = false;
			break;
		default:
			elog(ERROR, "invalid tuplesort state");
			break;
	}

	MemoryContextSwitchTo(oldcontext);
}

/*
 * tuplesort_rescan		- rewind and replay the scan
 */
void
tuplesort_rescan(Tuplesortstate *state)
{
	tuplesort_rescan_pos(state, &state->pos);
}

/*
 * tuplesort_markpos	- saves current position in the merged sort file
 */
void
tuplesort_markpos_pos(Tuplesortstate *state, TuplesortPos *pos)
{
	LogicalTape *work_tape = NULL;
	MemoryContext oldcontext = MemoryContextSwitchTo(state->sortcontext);

	Assert(state->randomAccess);

	switch (state->status)
	{
		case TSS_SORTEDINMEM:
			pos->markpos.mempos = pos->current;
			pos->markpos_eof = pos->eof_reached;
			break;
		case TSS_SORTEDONTAPE:
			AssertEquivalent(pos == &state->pos, pos->cur_work_tape == NULL);	
			work_tape = pos->cur_work_tape == NULL ? state->result_tape : pos->cur_work_tape;
			LogicalTapeTell(state->tapeset, work_tape, &pos->markpos.tapepos);
			pos->markpos_eof = pos->eof_reached;
			break;
		default:
			elog(ERROR, "invalid tuplesort state");
			break;
	}

	MemoryContextSwitchTo(oldcontext);
}
void
tuplesort_markpos(Tuplesortstate *state)
{
	tuplesort_markpos_pos(state, &state->pos);
}

/*
 * tuplesort_restorepos - restores current position in merged sort file to
 *						  last saved position
 */
void
tuplesort_restorepos_pos(Tuplesortstate *state, TuplesortPos *pos)
{
	MemoryContext oldcontext = MemoryContextSwitchTo(state->sortcontext);

	Assert(state->randomAccess);

	switch (state->status)
	{
		case TSS_SORTEDINMEM:
			pos->current = pos->markpos.mempos; 
			pos->eof_reached = pos->markpos_eof;
			break;
		case TSS_SORTEDONTAPE:
			AssertEquivalent(pos == &state->pos, pos->cur_work_tape == NULL);	
			{
				LogicalTape *work_tape = pos->cur_work_tape == NULL ? state->result_tape : pos->cur_work_tape;
				bool fSeekOK = LogicalTapeSeek(state->tapeset, work_tape, &pos->markpos.tapepos);
				
				if(!fSeekOK)
					elog(ERROR, "tuplesort_restorepos failed");
				pos->eof_reached = pos->markpos_eof;
			}
			break;
		default:
			elog(ERROR, "invalid tuplesort state");
			break;
	}

	MemoryContextSwitchTo(oldcontext);
}
void
tuplesort_restorepos(Tuplesortstate *state)
{
	tuplesort_restorepos_pos(state, &state->pos);
}

/*
 * tuplesort_get_stats - extract summary statistics
 *
 * This can be called after tuplesort_performsort() finishes to obtain
 * printable summary information about how the sort was performed.
 * spaceUsed is measured in kilobytes.
 */
<<<<<<< HEAD
static void
=======
void
>>>>>>> da844a27
tuplesort_get_stats(Tuplesortstate *state,
					const char **sortMethod,
					const char **spaceType,
					long *spaceUsed)
{
	/*
	 * Note: it might seem we should provide both memory and disk usage for a
	 * disk-based sort.  However, the current code doesn't track memory space
	 * accurately once we have begun to return tuples to the caller (since we
	 * don't account for pfree's the caller is expected to do), so we cannot
	 * rely on availMem in a disk sort.  This does not seem worth the overhead
	 * to fix.	Is it worth creating an API for the memory context code to
	 * tell us how much is actually used in sortcontext?
	 */
	if (state->tapeset)
	{
		*spaceType = "Disk";
		*spaceUsed = LogicalTapeSetBlocks(state->tapeset) * (BLCKSZ / 1024);
	}
	else
	{
		*spaceType = "Memory";
		*spaceUsed = (state->allowedMem - state->availMem + 1023) / 1024;
	}

	switch (state->status)
	{
		case TSS_SORTEDINMEM:
			if (state->boundUsed)
				*sortMethod = "top-N heapsort";
			else
				*sortMethod = "quicksort";
			break;
		case TSS_SORTEDONTAPE:
			*sortMethod = "external sort";
			break;
		case TSS_FINALMERGE:
			*sortMethod = "external merge";
			break;
		default:
			*sortMethod = "still in progress";
			break;
	}
}


/*
 * Heap manipulation routines, per Knuth's Algorithm 5.2.3H.
 *
 * Compare two SortTuples.	If checkIndex is true, use the tuple index
 * as the front of the sort key; otherwise, no.
 */

#define HEAPCOMPARE(tup1,tup2) \
	(checkIndex && ((tup1)->tupindex != (tup2)->tupindex) ? \
	 ((tup1)->tupindex) - ((tup2)->tupindex) : \
	 COMPARETUP(state, tup1, tup2))

/*
 * Convert the existing unordered array of SortTuples to a bounded heap,
 * discarding all but the smallest "state->bound" tuples.
 *
 * When working with a bounded heap, we want to keep the largest entry
 * at the root (array entry zero), instead of the smallest as in the normal
 * sort case.  This allows us to discard the largest entry cheaply.
 * Therefore, we temporarily reverse the sort direction.
 *
 * We assume that all entries in a bounded heap will always have tupindex
 * zero; it therefore doesn't matter that HEAPCOMPARE() doesn't reverse
 * the direction of comparison for tupindexes.
 */
static void
make_bounded_heap(Tuplesortstate *state)
{
	int			tupcount = state->memtupcount;
	int			i;

	Assert(state->status == TSS_INITIAL);
	Assert(state->bounded);
	Assert(tupcount >= state->bound);

	/* Reverse sort direction so largest entry will be at root */
	REVERSEDIRECTION(state);

	state->memtupcount = 0;		/* make the heap empty */
	for (i = 0; i < tupcount; i++)
	{
		if (state->memtupcount >= state->bound &&
		  COMPARETUP(state, &state->memtuples[i], &state->memtuples[0]) <= 0)
		{
			/* New tuple would just get thrown out, so skip it */
			free_sort_tuple(state, &state->memtuples[i]);
		}
		else
		{
			/* Insert next tuple into heap */
			/* Must copy source tuple to avoid possible overwrite */
			SortTuple	stup = state->memtuples[i];

			tuplesort_heap_insert(state, &stup, 0, false);

			/* If heap too full, discard largest entry */
			if (state->memtupcount > state->bound)
			{
				free_sort_tuple(state, &state->memtuples[0]);
				tuplesort_heap_siftup(state, false);
			}
		}
	}

	Assert(state->memtupcount == state->bound);
	state->status = TSS_BOUNDED;
}

/*
 * Convert the bounded heap to a properly-sorted array
 */
static void
sort_bounded_heap(Tuplesortstate *state)
{
	int			tupcount = state->memtupcount;

	Assert(state->status == TSS_BOUNDED);
	Assert(state->bounded);
	Assert(tupcount == state->bound);

	/*
	 * We can unheapify in place because each sift-up will remove the largest
	 * entry, which we can promptly store in the newly freed slot at the end.
	 * Once we're down to a single-entry heap, we're done.
	 */
	while (state->memtupcount > 1)
	{
		SortTuple	stup = state->memtuples[0];

		/* this sifts-up the next-largest entry and decreases memtupcount */
		tuplesort_heap_siftup(state, false);
		state->memtuples[state->memtupcount] = stup;
	}
	state->memtupcount = tupcount;

	/*
	 * Reverse sort direction back to the original state.  This is not
	 * actually necessary but seems like a good idea for tidiness.
	 */
	REVERSEDIRECTION(state);

	state->status = TSS_SORTEDINMEM;
	state->boundUsed = true;
}

/*
 * Insert a new tuple into an empty or existing heap, maintaining the
 * heap invariant.	Caller is responsible for ensuring there's room.
 *
 * Note: we assume *tuple is a temporary variable that can be scribbled on.
 * For some callers, tuple actually points to a memtuples[] entry above the
 * end of the heap.  This is safe as long as it's not immediately adjacent
 * to the end of the heap (ie, in the [memtupcount] array entry) --- if it
 * is, it might get overwritten before being moved into the heap!
 */
static void
tuplesort_heap_insert(Tuplesortstate *state, SortTuple *tuple,
					  int tupleindex, bool checkIndex)
{
	SortTuple  *memtuples;
	int			j;
	int			comparestat;

	/*
	 * Save the tupleindex --- see notes above about writing on *tuple. It's a
	 * historical artifact that tupleindex is passed as a separate argument
	 * and not in *tuple, but it's notationally convenient so let's leave it
	 * that way.
	 */
	tuple->tupindex = tupleindex;

	memtuples = state->memtuples;
	Assert(state->memtupcount < state->memtupsize);

	/*
	 * Sift-up the new entry, per Knuth 5.2.3 exercise 16. Note that Knuth is
	 * using 1-based array indexes, not 0-based.
	 */
	j = state->memtupcount++;
	while (j > 0)
	{
		int			i = (j - 1) >> 1;

		comparestat = HEAPCOMPARE(tuple, &memtuples[i]);
		if (comparestat >= 0)
			break;
		memtuples[j] = memtuples[i];
		j = i;
	}

	/* CDB: discard duplicates during run creation */
/*
	if (0 && state->noduplicates && (0 == comparestat) && 
		(state->status == TSS_BUILDRUNS))
	{
		HeapTuple	htup = (HeapTuple) tuple->tuple;
		FREEMEM(state, GetMemoryChunkSpace(htup));
		heap_freetuple(htup);
	} 
	else
*/
	{
		memtuples[j] = *tuple;
	}
}

static void
tuplesort_sorted_insert(Tuplesortstate *state, SortTuple *tuple,
						int tupleindex, bool checkIndex)
{
	SortTuple  *memtuples;
	SortTuple  *freetup;
	int			comparestat;
	int			j;
	int         searchpoint = 0;

	/*
	 * Save the tupleindex --- see notes above about writing on *tuple. It's a
	 * historical artifact that tupleindex is passed as a separate argument
	 * and not in *tuple, but it's notationally convenient so let's leave it
	 * that way.
	 */
	tuple->tupindex = tupleindex;

	memtuples = state->memtuples;
	Assert(state->memtupcount < state->memtupsize);

	/* compare to the last value first */
	comparestat = 
			HEAPCOMPARE(tuple, &memtuples[state->memtupcount - 1]);

	if (state->memtupblimited) 
	{
		/* discard the last tuple if it exceeds the LIMIT */
		if (comparestat >= 0)
		{
			freetup = tuple;
			goto L_freetup;
		}
		else
		{
			state->memtupblimited = false;				
		}
	}

	if (state->noduplicates && (0 == comparestat))
	{
		freetup = tuple;
		goto L_freetup;
	}

	/* j is the last array index to memtuples, and memtupcount is the
	 * number of values 
	 */
	j = state->memtupcount++;

	if (comparestat >= 0)
	{
		memtuples[j] = *tuple;
		goto L_checklimit;
	}

	if (j > 1)
	{
		int lefty  = 0;
		int righty = j-1;

		righty--;

        while (1)
        {
			int middle;

			if (lefty > righty)
					break;

			middle = (lefty + righty) / 2;

			comparestat = 
					HEAPCOMPARE(tuple, &memtuples[middle]);

            if (comparestat < 0)
            {
				/* if key < current entry then keep moving left
				 * (eliminate the right interval) 
				 */
                righty = middle - 1;
            }
            else
            {
				/* check if can free a duplicate */
				if (state->noduplicates && (0 == comparestat))
				{
					state->memtupcount--;
					freetup = tuple;
					goto L_freetup;
				}

				/* if key >= current entry then keep moving right
                 (eliminate the left interval).  Note that the return
                 value for the estimate gets bumped up to the current
                 position, because we can start a linear scan from
                 this location */

                searchpoint = middle;
                lefty  = middle + 1;
            }
        } /* end while */
    
	}

	/* Note: only go to position j-1, because we haven't filled in
	 * memtuples[j] yet 
	 */
	for (; searchpoint < j; searchpoint++)
	{
		comparestat = 
				HEAPCOMPARE(tuple, &memtuples[searchpoint]);
		if (comparestat < 0)
		{
			break;
		}
		if (searchpoint >= (j-1))
			break;
	}

	/* 
	   if only a single tuple, and new tuple < memtuple[0], then
	   searchpoint = 0, so memtuple[0] is moved to memtuple[1].  

	   If new tuple is less than the last tuple, then searchpoint is
	   set to j-1, so memtuple[j-1] is moved to memtuple[j], which is
	   correct 
	*/

	/* check if can free a duplicate */
	if (state->noduplicates && (0 == comparestat))
	{
		state->memtupcount--;
		freetup = tuple;
		goto L_freetup;
	}

	/* move the other elements over by one */
	{
		void	*src = &memtuples[searchpoint];
		void	*dst = &memtuples[searchpoint+1];
		size_t	len = (j-searchpoint) * sizeof(SortTuple);
		memmove(dst, src, len);

		memtuples[searchpoint] = *tuple;		
	}

 L_checklimit:
	/* CDB: always add new value if never dumped or no limit, else
	 * drop the last value if it exceeds the limit 
	 */
	if ((state->bounded)
		&& (state->memtupcount > state->bound))
	{
		/* set blimited true if have limit and memtuples are sorted */
		state->memtupblimited = true;			

		freetup = &memtuples[--state->memtupcount];
		goto L_freetup;
	}
	return;

	/* free up tuples if necessary */
 L_freetup:
	if (freetup->tuple != NULL)
	{
		FREEMEM(state, GetMemoryChunkSpace(freetup->tuple));
		pfree(freetup->tuple);
	}

	state->discardcount++;
}

/*
 * The tuple at state->memtuples[0] has been removed from the heap.
 * Decrement memtupcount, and sift up to maintain the heap invariant.
 */
static void
tuplesort_heap_siftup(Tuplesortstate *state, bool checkIndex)
{
	SortTuple  *memtuples = state->memtuples;
	SortTuple  *tuple;
	int			i,
				n;

	if (--state->memtupcount <= 0)
		return;
	n = state->memtupcount;
	tuple = &memtuples[n];		/* tuple that must be reinserted */
	i = 0;						/* i is where the "hole" is */
	for (;;)
	{
		int			j = 2 * i + 1;

		if (j >= n)
			break;
		if (j + 1 < n &&
			HEAPCOMPARE(&memtuples[j], &memtuples[j + 1]) > 0)
			j++;
		if (HEAPCOMPARE(tuple, &memtuples[j]) <= 0)
			break;
		memtuples[i] = memtuples[j];
		i = j;
	}
	memtuples[i] = *tuple;
}


/*
 * Tape interface routines
 */

static unsigned int
getlen(Tuplesortstate *state, TuplesortPos *pos, LogicalTape *lt, bool eofOK)
{
	unsigned int len;
	size_t readSize;

	Assert(lt);
	readSize = LogicalTapeRead(state->tapeset, lt, (void *)&len, sizeof(len));

	if (readSize != sizeof(len))
	{
		elog(ERROR, "unexpected end of tape");
	}

	if (len == 0 && !eofOK)
		elog(ERROR, "unexpected end of data");
	return len;
}

static void
markrunend(Tuplesortstate *state, int tapenum)
{
	unsigned int len = 0;
	LogicalTape *lt = LogicalTapeSetGetTape(state->tapeset, tapenum);

	LogicalTapeWrite(state->tapeset, lt, (void *) &len, sizeof(len));
}


/*
 * Set up for an external caller of ApplySortFunction.	This function
 * basically just exists to localize knowledge of the encoding of sk_flags
 * used in this module.
 */
void
SelectSortFunction(Oid sortOperator,
				   bool nulls_first,
				   Oid *sortFunction,
				   int *sortFlags)
{
	bool		reverse;

	if (!get_compare_function_for_ordering_op(sortOperator,
											  sortFunction, &reverse))
		elog(ERROR, "operator %u is not a valid ordering operator",
			 sortOperator);

	*sortFlags = reverse ? SK_BT_DESC : 0;
	if (nulls_first)
		*sortFlags |= SK_BT_NULLS_FIRST;
}

/*
 * Inline-able copy of FunctionCall2() to save some cycles in sorting.
 */
static inline Datum
myFunctionCall2(FmgrInfo *flinfo, Datum arg1, Datum arg2)
{
	FunctionCallInfoData fcinfo;
	Datum		result;

	InitFunctionCallInfoData(fcinfo, flinfo, 2, NULL, NULL);

	fcinfo.arg[0] = arg1;
	fcinfo.arg[1] = arg2;
	fcinfo.argnull[0] = false;
	fcinfo.argnull[1] = false;

	result = FunctionCallInvoke(&fcinfo);

	/* Check for null result, since caller is clearly not expecting one */
	if (fcinfo.isnull)
		elog(ERROR, "function %u returned NULL", fcinfo.flinfo->fn_oid);

	return result;
}

/*
 * Apply a sort function (by now converted to fmgr lookup form)
 * and return a 3-way comparison result.  This takes care of handling
 * reverse-sort and NULLs-ordering properly.  We assume that DESC and
 * NULLS_FIRST options are encoded in sk_flags the same way btree does it.
 */
static inline int32
inlineApplySortFunction(FmgrInfo *sortFunction, int sk_flags,
						Datum datum1, bool isNull1,
						Datum datum2, bool isNull2)
{
	int32		compare;

	if (isNull1)
	{
		if (isNull2)
			compare = 0;		/* NULL "=" NULL */
		else if (sk_flags & SK_BT_NULLS_FIRST)
			compare = -1;		/* NULL "<" NOT_NULL */
		else
			compare = 1;		/* NULL ">" NOT_NULL */
	}
	else if (isNull2)
	{
		if (sk_flags & SK_BT_NULLS_FIRST)
			compare = 1;		/* NOT_NULL ">" NULL */
		else
			compare = -1;		/* NOT_NULL "<" NULL */
	}
	else
	{
		compare = DatumGetInt32(myFunctionCall2(sortFunction,
												datum1, datum2));

		if (sk_flags & SK_BT_DESC)
			compare = -compare;
	}

	return compare;
}

/*
 * Non-inline ApplySortFunction() --- this is needed only to conform to
 * C99's brain-dead notions about how to implement inline functions...
 */
int32
ApplySortFunction(FmgrInfo *sortFunction, int sortFlags,
				  Datum datum1, bool isNull1,
				  Datum datum2, bool isNull2)
{
	return inlineApplySortFunction(sortFunction, sortFlags,
								   datum1, isNull1,
								   datum2, isNull2);
}


/*
 * Routines specialized for HeapTuple (actually MinimalTuple) case
 */

static int
comparetup_heap(const SortTuple *a, const SortTuple *b, Tuplesortstate *state)
{
	ScanKey		scanKey = state->scanKeys;
	int			nkey;
	int32		compare;

	/* Allow interrupting long sorts */
	CHECK_FOR_INTERRUPTS();

	Assert(state->mt_bind);
	/* Compare the leading sort key */
	compare = inlineApplySortFunction(&scanKey->sk_func, scanKey->sk_flags,
									  a->datum1, a->isnull1,
									  b->datum1, b->isnull1);
	if (compare != 0)
		return compare;

	scanKey++;
	for (nkey = 1; nkey < state->nKeys; nkey++, scanKey++)
	{
		AttrNumber	attno = scanKey->sk_attno;
		Datum		datum1,
					datum2;
		bool		isnull1,
					isnull2;

		datum1 = memtuple_getattr(a->tuple, state->mt_bind, attno, &isnull1); 
		datum2 = memtuple_getattr(b->tuple, state->mt_bind, attno, &isnull2);

		compare = inlineApplySortFunction(&scanKey->sk_func, scanKey->sk_flags,
										  datum1, isnull1,
										  datum2, isnull2);

		if (compare != 0)
			return compare;
	}

	/* CDB JC XXX XXX - need to merge aggregates or discard duplicates here */

	return 0;
}

static void
copytup_heap(Tuplesortstate *state, SortTuple *stup, void *tup)
{
	/*
	 * We expect the passed "tup" to be a TupleTableSlot, and form a
	 * MinimalTuple using the exported interface for that.
	 */
	TupleTableSlot *slot = (TupleTableSlot *) tup;

	slot_getallattrs(slot);
	stup->tuple = memtuple_form_to(state->mt_bind, 
			slot_get_values(slot),
			slot_get_isnull(slot),
			NULL, NULL, false
			);
	USEMEM(state, GetMemoryChunkSpace(stup->tuple));

	Assert(state->mt_bind);
	stup->datum1 = memtuple_getattr(stup->tuple, state->mt_bind, state->scanKeys[0].sk_attno, &stup->isnull1);
}

/*
 * Since MinimalTuple already has length in its first word, we don't need
 * to write that separately.
 */
static void
writetup_heap(Tuplesortstate *state, LogicalTape *lt, SortTuple *stup)
{
	uint32 tuplen = memtuple_get_size(stup->tuple, NULL); 

	LogicalTapeWrite(state->tapeset, lt, (void *) stup->tuple, tuplen);

	if (state->randomAccess)	/* need trailing length word? */
		LogicalTapeWrite(state->tapeset, lt, (void *) &tuplen, sizeof(tuplen));

	if (state->gpmon_pkt)
	{
		Gpmon_M_Incr(state->gpmon_pkt, GPMON_SORT_SPILLTUPLE);
		Gpmon_M_Add(state->gpmon_pkt, GPMON_SORT_SPILLBYTE, tuplen);
		Gpmon_M_Incr(state->gpmon_pkt, GPMON_SORT_CURRSPILLPASS_TUPLE);
		Gpmon_M_Add(state->gpmon_pkt, GPMON_SORT_CURRSPILLPASS_BYTE, tuplen);
	}

	FREEMEM(state, GetMemoryChunkSpace(stup->tuple));
	pfree(stup->tuple);
}

static void
readtup_heap(Tuplesortstate *state, TuplesortPos *pos, SortTuple *stup,
			 LogicalTape *lt, uint32 len)
{
	uint32 tuplen;
	size_t readSize;

	stup->tuple = (MemTuple) palloc(memtuple_size_from_uint32(len));
	USEMEM(state, GetMemoryChunkSpace(stup->tuple));
	memtuple_set_mtlen(stup->tuple, NULL, len);

	Assert(lt);
	readSize = LogicalTapeRead(state->tapeset, lt,
				(void *) ((char *)stup->tuple + sizeof(uint32)),
				memtuple_size_from_uint32(len) - sizeof(uint32));

	if (readSize != (size_t) (memtuple_size_from_uint32(len) - sizeof(uint32))) 
		elog(ERROR, "unexpected end of data");

	if (state->randomAccess)	/* need trailing length word? */
	{
		readSize = LogicalTapeRead(state->tapeset, lt, (void *)&tuplen, sizeof(tuplen));

		if(readSize != sizeof(tuplen))
			elog(ERROR, "unexpected end of data");
	}

	/* For shareinput on sort, the reader will not set mt_bind.  In this case,
	 * we will not call compare.
	 */
	AssertImply(!state->mt_bind, state->status == TSS_SORTEDONTAPE);
	if(state->mt_bind)
		stup->datum1 = memtuple_getattr(stup->tuple, state->mt_bind, state->scanKeys[0].sk_attno, &stup->isnull1);
}

static void
reversedirection_heap(Tuplesortstate *state)
{
	ScanKey		scanKey = state->scanKeys;
	int			nkey;

	for (nkey = 0; nkey < state->nKeys; nkey++, scanKey++)
	{
		scanKey->sk_flags ^= (SK_BT_DESC | SK_BT_NULLS_FIRST);
	}
}


/*
 * Routines specialized for IndexTuple case
 *
 * NOTE: actually, these are specialized for the btree case; it's not
 * clear whether you could use them for a non-btree index.	Possibly
 * you'd need to make another set of routines if you needed to sort
 * according to another kind of index.
 */

static int
comparetup_index(const SortTuple *a, const SortTuple *b, Tuplesortstate *state)
{
	/*
	 * This is similar to _bt_tuplecompare(), but we have already done the
	 * index_getattr calls for the first column, and we need to keep track of
	 * whether any null fields are present.  Also see the special treatment
	 * for equal keys at the end.
	 */
	ScanKey		scanKey = state->indexScanKey;
	IndexTuple	tuple1;
	IndexTuple	tuple2;
	int			keysz;
	TupleDesc	tupDes;
	bool		equal_hasnull = false;
	int			nkey;
	int32		compare;

	/* Allow interrupting long sorts */
	CHECK_FOR_INTERRUPTS();

	/* Compare the leading sort key */
	compare = inlineApplySortFunction(&scanKey->sk_func, scanKey->sk_flags,
									  a->datum1, a->isnull1,
									  b->datum1, b->isnull1);
	if (compare != 0)
		return compare;

	/* they are equal, so we only need to examine one null flag */
	if (a->isnull1)
		equal_hasnull = true;

	/* Compare additional sort keys */
	tuple1 = (IndexTuple) a->tuple;
	tuple2 = (IndexTuple) b->tuple;
	keysz = state->nKeys;
	tupDes = RelationGetDescr(state->indexRel);
	scanKey++;
	for (nkey = 2; nkey <= keysz; nkey++, scanKey++)
	{
		Datum		datum1,
					datum2;
		bool		isnull1,
					isnull2;

		datum1 = index_getattr(tuple1, nkey, tupDes, &isnull1);
		datum2 = index_getattr(tuple2, nkey, tupDes, &isnull2);

		compare = inlineApplySortFunction(&scanKey->sk_func, scanKey->sk_flags,
										  datum1, isnull1,
										  datum2, isnull2);
		if (compare != 0)
			return compare;		/* done when we find unequal attributes */

		/* they are equal, so we only need to examine one null flag */
		if (isnull1)
			equal_hasnull = true;
	}

	/*
	 * If btree has asked us to enforce uniqueness, complain if two equal
	 * tuples are detected (unless there was at least one NULL field).
	 *
	 * It is sufficient to make the test here, because if two tuples are equal
	 * they *must* get compared at some stage of the sort --- otherwise the
	 * sort algorithm wouldn't have checked whether one must appear before the
	 * other.
	 *
	 * Some rather brain-dead implementations of qsort will sometimes call the
	 * comparison routine to compare a value to itself.  (At this writing only
	 * QNX 4 is known to do such silly things; we don't support QNX anymore,
	 * but perhaps the behavior still exists elsewhere.)  Don't raise a bogus
	 * error in that case.
	 */
	if (state->enforceUnique && !equal_hasnull && tuple1 != tuple2)
	{
		Datum	values[INDEX_MAX_KEYS];
		bool	isnull[INDEX_MAX_KEYS];

		index_deform_tuple(tuple1, tupDes, values, isnull);
		ereport(ERROR,
				(errcode(ERRCODE_UNIQUE_VIOLATION),
				 errmsg("could not create unique index \"%s\"",
						RelationGetRelationName(state->indexRel)),
				 errdetail("Key %s is duplicated.",
						   BuildIndexValueDescription(state->indexRel,
													  values, isnull))));
	}

	/*
	 * If key values are equal, we sort on ItemPointer.  This does not affect
	 * validity of the finished index, but it offers cheap insurance against
	 * performance problems with bad qsort implementations that have trouble
	 * with large numbers of equal keys.
	 */
	{
		BlockNumber blk1 = ItemPointerGetBlockNumber(&tuple1->t_tid);
		BlockNumber blk2 = ItemPointerGetBlockNumber(&tuple2->t_tid);

		if (blk1 != blk2)
			return (blk1 < blk2) ? -1 : 1;
	}
	{
		OffsetNumber pos1 = ItemPointerGetOffsetNumber(&tuple1->t_tid);
		OffsetNumber pos2 = ItemPointerGetOffsetNumber(&tuple2->t_tid);

		if (pos1 != pos2)
			return (pos1 < pos2) ? -1 : 1;
	}

	return 0;
}

static void
copytup_index(Tuplesortstate *state, SortTuple *stup, void *tup)
{
	IndexTuple	tuple = (IndexTuple) tup;
	unsigned int tuplen = IndexTupleSize(tuple);
	IndexTuple	newtuple;

	/* copy the tuple into sort storage */
	newtuple = (IndexTuple) palloc(tuplen);
	memcpy(newtuple, tuple, tuplen);
	USEMEM(state, GetMemoryChunkSpace(newtuple));
	stup->tuple = (void *) newtuple;
	/* set up first-column key value */
	stup->datum1 = index_getattr(newtuple,
								 1,
								 RelationGetDescr(state->indexRel),
								 &stup->isnull1);
}

static void
writetup_index(Tuplesortstate *state, LogicalTape *lt, SortTuple *stup)
{
	IndexTuple	tuple = (IndexTuple) stup->tuple;
	unsigned int tuplen;

	tuplen = IndexTupleSize(tuple) + sizeof(tuplen);

	LogicalTapeWrite(state->tapeset, lt,
					 (void *) &tuplen, sizeof(tuplen));
	LogicalTapeWrite(state->tapeset, lt,
					 (void *) tuple, IndexTupleSize(tuple));

	if (state->randomAccess)	/* need trailing length word? */
		LogicalTapeWrite(state->tapeset, lt,
						 (void *) &tuplen, sizeof(tuplen));

	FREEMEM(state, GetMemoryChunkSpace(tuple));
	pfree(tuple);
}

static void
readtup_index(Tuplesortstate *state, TuplesortPos *pos, SortTuple *stup,
			  LogicalTape *lt, unsigned int len)
{
	unsigned int tuplen = len - sizeof(unsigned int);
	IndexTuple	tuple = (IndexTuple) palloc(tuplen);
	size_t readSize;

	Assert(lt); 
	USEMEM(state, GetMemoryChunkSpace(tuple));

	readSize = LogicalTapeRead(state->tapeset, lt, (void *)tuple, tuplen);

	if(readSize != tuplen)
		elog(ERROR, "unexpected end of data");

	if (state->randomAccess)	/* need trailing length word? */
	{
		readSize = LogicalTapeRead(state->tapeset, lt, (void *)&tuplen, sizeof(tuplen));

		if (readSize != sizeof(tuplen))
			elog(ERROR, "unexpected end of data");
	}

	stup->tuple = (void *) tuple;
	/* set up first-column key value */
	stup->datum1 = index_getattr(tuple,
								 1,
								 RelationGetDescr(state->indexRel),
								 &stup->isnull1);
}

static void
reversedirection_index(Tuplesortstate *state)
{
	ScanKey		scanKey = state->indexScanKey;
	int			nkey;

	for (nkey = 0; nkey < state->nKeys; nkey++, scanKey++)
	{
		scanKey->sk_flags ^= (SK_BT_DESC | SK_BT_NULLS_FIRST);
	}
}


/*
 * Routines specialized for DatumTuple case
 */

static int
comparetup_datum(const SortTuple *a, const SortTuple *b, Tuplesortstate *state)
{
	/* Allow interrupting long sorts */
	CHECK_FOR_INTERRUPTS();

	return inlineApplySortFunction(&state->sortOpFn, state->sortFnFlags,
								   a->datum1, a->isnull1,
								   b->datum1, b->isnull1);
}

static void
copytup_datum(Tuplesortstate *state, SortTuple *stup, void *tup)
{
	/* Not currently needed */
	elog(ERROR, "copytup_datum() should not be called");
}

static void
writetup_datum(Tuplesortstate *state, LogicalTape *lt, SortTuple *stup)
{
	void	   *waddr;
	unsigned int tuplen;
	unsigned int writtenlen;

	if (stup->isnull1)
	{
		waddr = NULL;
		tuplen = 0;
	}
	else if (state->datumTypeByVal)
	{
		waddr = &stup->datum1;
		tuplen = sizeof(Datum);
	}
	else
	{
		waddr = DatumGetPointer(stup->datum1);
		tuplen = datumGetSize(stup->datum1, false, state->datumTypeLen);
		Assert(tuplen != 0);
	}

	writtenlen = tuplen + sizeof(unsigned int);

	LogicalTapeWrite(state->tapeset, lt,
					 (void *) &writtenlen, sizeof(writtenlen));
	LogicalTapeWrite(state->tapeset, lt,
					 waddr, tuplen);

	if (state->randomAccess)	/* need trailing length word? */
		LogicalTapeWrite(state->tapeset, lt,
						 (void *) &writtenlen, sizeof(writtenlen));

	if (stup->tuple)
	{
		FREEMEM(state, GetMemoryChunkSpace(stup->tuple));
		pfree(stup->tuple);
	}
}

static void
readtup_datum(Tuplesortstate *state, TuplesortPos *pos, SortTuple *stup,
			  LogicalTape *lt, unsigned int len)
{
	size_t readSize;
	unsigned int tuplen = len - sizeof(unsigned int);

	Assert(lt); 

	if (tuplen == 0)
	{
		/* it's NULL */
		stup->datum1 = (Datum) 0;
		stup->isnull1 = true;
		stup->tuple = NULL;
	}
	else if (state->datumTypeByVal)
	{
		Assert(tuplen == sizeof(Datum));
		readSize = LogicalTapeRead(state->tapeset, lt, (void *)&stup->datum1, tuplen);

		if (readSize != tuplen) 
			elog(ERROR, "unexpected end of data");
		stup->isnull1 = false;
		stup->tuple = NULL;
	}
	else
	{
		void	   *raddr = palloc(tuplen);

		readSize = LogicalTapeRead(state->tapeset, lt, raddr, tuplen);

		if(readSize != tuplen)
			elog(ERROR, "unexpected end of data");

		stup->datum1 = PointerGetDatum(raddr);
		stup->isnull1 = false;
		stup->tuple = raddr;
		USEMEM(state, GetMemoryChunkSpace(raddr));
	}

	if (state->randomAccess)	/* need trailing length word? */
	{
		readSize = LogicalTapeRead(state->tapeset, lt, (void *)&tuplen, sizeof(tuplen));

		if (readSize != sizeof(tuplen)) 
			elog(ERROR, "unexpected end of data");
	}
}

void tuplesort_checksend_gpmonpkt(gpmon_packet_t *pkt, int *tick)
{
	if(!pkt)
		return;

	if(gp_enable_gpperfmon)
	{
		if(*tick != gpmon_tick)
			gpmon_send(pkt);

		*tick = gpmon_tick;
	}
}

static void
reversedirection_datum(Tuplesortstate *state)
{
	state->sortFnFlags ^= (SK_BT_DESC | SK_BT_NULLS_FIRST);
}

/*
 * Convenience routine to free a tuple previously loaded into sort memory
 */
static void
free_sort_tuple(Tuplesortstate *state, SortTuple *stup)
{
	FREEMEM(state, GetMemoryChunkSpace(stup->tuple));
	pfree(stup->tuple);
}<|MERGE_RESOLUTION|>--- conflicted
+++ resolved
@@ -425,7 +425,7 @@
 #define REVERSEDIRECTION(state) ((*(state)->reversedirection) (state))
 #define LACKMEM(state)		((state)->availMem < 0)
 
-static void tuplesort_get_stats(Tuplesortstate *state, const char **sortMethod, const char **spaceType, long *spaceUsed);
+void tuplesort_get_stats(Tuplesortstate *state, const char **sortMethod, const char **spaceType, long *spaceUsed);
 
 static inline void USEMEM(Tuplesortstate *state, int amt)
 {
@@ -2573,11 +2573,7 @@
  * printable summary information about how the sort was performed.
  * spaceUsed is measured in kilobytes.
  */
-<<<<<<< HEAD
-static void
-=======
-void
->>>>>>> da844a27
+
 tuplesort_get_stats(Tuplesortstate *state,
 					const char **sortMethod,
 					const char **spaceType,
