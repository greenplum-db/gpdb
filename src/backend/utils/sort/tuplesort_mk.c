--- conflicted
+++ resolved
@@ -377,7 +377,7 @@
 	int		   *gpmon_sort_tick;
 };
 
-static void tuplesort_get_stats_mk(Tuplesortstate_mk* state, const char **sortMethod, const char **spaceType, long *spaceUsed);
+void tuplesort_get_stats_mk(Tuplesortstate_mk* state, const char **sortMethod, const char **spaceType, long *spaceUsed);
 
 static bool
 is_sortstate_rwfile(Tuplesortstate_mk *state)
@@ -2631,24 +2631,12 @@
 
 
 /*
-<<<<<<< HEAD
  * tuplesort_get_stats_mk - extract summary statistics
-=======
- * tuplesort_explain_mk - produce a line of information for EXPLAIN ANALYZE
->>>>>>> da844a27
  *
  * This can be called after tuplesort_performsort_mk() finishes to obtain
  * printable summary information about how the sort was performed.
  * spaceUsed is measured in kilobytes.
  */
-<<<<<<< HEAD
-static void
-tuplesort_get_stats_mk(Tuplesortstate_mk* state,
-					   const char **sortMethod,
-					   const char **spaceType,
-					   long *spaceUsed)
-{
-=======
 void
 tuplesort_get_stats_mk(Tuplesortstate_mk *state,
 					const char **sortMethod,
@@ -2656,7 +2644,6 @@
 					long *spaceUsed)
 {
 
->>>>>>> da844a27
 	/*
 	 * Note: it might seem we should provide both memory and disk usage for a
 	 * disk-based sort.  However, the current code doesn't track memory space
@@ -2666,7 +2653,6 @@
 	 * to fix.	Is it worth creating an API for the memory context code to
 	 * tell us how much is actually used in sortcontext?
 	 */
-<<<<<<< HEAD
 	if (state->tapeset)
 	{
 		*spaceType = "Disk";
@@ -2696,34 +2682,6 @@
 		*sortMethod = "still in progress";
 	}
 	return;
-=======
-
-	if (state->tapeset)
-		{
-			*spaceType = "Disk";
-			spaceUsed = LogicalTapeSetBlocks(state->tapeset);
-		}
-		else
-		{
-			*spaceType = "Memory";
-			spaceUsed = (MemoryContextGetCurrentSpace(state->sortcontext) + 1024) / 1024;
-		}
-		switch (state->status)
-		{
-			case TSS_SORTEDINMEM:
-				*sortMethod = "quicksort";
-				break;
-			case TSS_SORTEDONTAPE:
-				*sortMethod = "external sort";
-				break;
-			case TSS_FINALMERGE:
-				*sortMethod = "external merge";
-				break;
-			default:
-				*sortMethod = "still in progress";
-				break;
-		}
->>>>>>> da844a27
 }
 
 /*
