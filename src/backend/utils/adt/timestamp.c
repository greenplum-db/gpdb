--- conflicted
+++ resolved
@@ -3857,11 +3857,7 @@
 	result->day += (int32) month_remainder_days;
 #ifdef HAVE_INT64_TIMESTAMP
 	result_double = rint(span->time * factor + sec_remainder * USECS_PER_SEC);
-<<<<<<< HEAD
-	if (result_double > PG_INT64_MAX || result_double < PG_INT64_MIN)
-=======
 	if (isnan(result_double) || !FLOAT8_FITS_IN_INT64(result_double))
->>>>>>> 6cd15492
 		ereport(ERROR,
 				(errcode(ERRCODE_DATETIME_VALUE_OUT_OF_RANGE),
 				 errmsg("interval out of range")));
@@ -3895,26 +3891,26 @@
 	float8 result;
 	Interval diffx;
 	Interval diffx1;
-	
+
 	Assert(eq_bounds && eq_abscissas);
 	*eq_bounds = false;
 	*eq_abscissas = false;
-	
+
 	diffx.month = x->month - x0->month;
 	diffx.day = x->day - x0->day;
 	diffx.time = x->time - x0->time;
-	
+
 	diffx1.month = x1->month - x0->month;
 	diffx1.day = x1->day - x0->day;
 	diffx1.time = x1->time - x0->time;
-	
+
 	if ( ! interval_div_internal(&diffx, &diffx1, &result, NULL) )
 	{
 		*eq_bounds = true;
 		*eq_abscissas = (interval_cmp_internal(x, x0) == 0);
 		result = NAN;
 	}
-	
+
 	return result;
 }
 
@@ -3922,8 +3918,8 @@
  * interval_li_value
  *
  * What interval value lies fraction <f> of the way into interval
- * <y0, y1>? 
- * 
+ * <y0, y1>?
+ *
  * Note
  *		li_value(0.0, y0, y1) --> y0
  *		li_value(1.0, y0, y1) --> y1
@@ -3933,18 +3929,18 @@
 {
 	Interval diffy;
 	Interval *y;
-	
+
 	diffy.month = y1->month - y0->month;
 	diffy.day = y1->day - y0->day;
 	diffy.time = y1->time - y0->time;
-	
+
 	y = DatumGetIntervalP(DirectFunctionCall2(interval_mul, IntervalPGetDatum(&diffy),
 								Float8GetDatum(f)));
-	
+
 	y->month += y0->month;
 	y->day += y0->day;
 	y->time += y0->time;
-	
+
 	return y;
 }
 
@@ -4456,41 +4452,41 @@
  * What fraction of interval <x0, x1> does <x0, x> represent?
  */
 float8
-timestamp_li_fraction(Timestamp x, Timestamp x0, Timestamp x1, 
+timestamp_li_fraction(Timestamp x, Timestamp x0, Timestamp x1,
 					  bool *eq_bounds, bool *eq_abscissas)
 {
 	float8 result;
 	Interval diffx;
 	Interval diffx1;
-	
+
 	Assert(eq_bounds && eq_abscissas);
 	*eq_bounds = false;
 	*eq_abscissas = false;
-	
+
 	if (TIMESTAMP_NOT_FINITE(x) || TIMESTAMP_NOT_FINITE(x0) || TIMESTAMP_NOT_FINITE(x1))
 	{
 		*eq_bounds = true; /* simulate divide by zero */
 		*eq_abscissas = false; /* no equality in this situation */
 		return NAN;
 	}
-	
+
 	/* We do it this way to conserve precision and semantics. */
-	
+
 	diffx.time = x - x0;
 	diffx.month = 0;
 	diffx.day = 0;
-	
+
 	diffx1.time = x1 - x0;
 	diffx1.month = 0;
 	diffx1.day = 0;
-	
+
 	if ( ! interval_div_internal(&diffx, &diffx1, &result, NULL) )
 	{
 		*eq_bounds = true;
 		*eq_abscissas = (timestamp_cmp_internal(x, x0) == 0);
 		result = NAN;
 	}
-	
+
 	return result;
 }
 
@@ -4498,8 +4494,8 @@
  * timestamp_li_value
  *
  * What interval value lies fraction <f> of the way into interval
- * <y0, y1>? 
- * 
+ * <y0, y1>?
+ *
  * Note
  *		li_value(0.0, y0, y1) --> y0
  *		li_value(1.0, y0, y1) --> y1
@@ -4510,16 +4506,16 @@
 	Timestamp y;
 	Interval diffy;
 	Interval *offset;
-	
+
 	diffy.month = 0;
 	diffy.day = 0;
 	diffy.time = y1 - y0;
-	
+
 	offset = DatumGetIntervalP(DirectFunctionCall2(interval_mul, IntervalPGetDatum(&diffy),
 									Float8GetDatum(f)));
 	y = timestamp_offset_internal(y0, offset);
 	pfree(offset);
-	
+
 	return y;
 }
 
@@ -4529,7 +4525,7 @@
  * What fraction of interval <x0, x1> does <x0, x> represent?
  */
 float8
-timestamptz_li_fraction(TimestampTz x, TimestampTz x0, TimestampTz x1, 
+timestamptz_li_fraction(TimestampTz x, TimestampTz x0, TimestampTz x1,
 						bool *eq_bounds, bool *eq_abscissas)
 {
 	/* Internally identical to Timestamp */
@@ -4540,8 +4536,8 @@
  * timestamptz_li_value
  *
  * What interval value lies fraction <f> of the way into interval
- * <y0, y1>? 
- * 
+ * <y0, y1>?
+ *
  * Note
  *		li_value(0.0, y0, y1) --> y0
  *		li_value(1.0, y0, y1) --> y1
