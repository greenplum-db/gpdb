--- conflicted
+++ resolved
@@ -4815,11 +4815,8 @@
 		RelOptInfo   *rel      = root->simple_rel_array[var->varno];
 		const char *attname  = get_relid_attribute_name(rte->relid, var->varattno);
 
-<<<<<<< HEAD
-		/*
-		 * If gp_statistics_pullup_from_child_partition is set, we attempt to pull up statistics from
-		 * the largest child partition in an inherited or a partitioned table.
-		 */
+		vardata->statsTuple = NULL;
+
 		/* GPDB_96_MERGE_FIXME: This was tripping an assertion in the select_distinct regression
 		 * test:
 		 *
@@ -4834,15 +4831,6 @@
 		 * feature?
 		 */
 #if 0
-		if (gp_statistics_pullup_from_child_partition  &&
-			rel->cheapest_total_path != NULL)
-		{
-			RelOptInfo *childrel = largest_child_relation(root, rel);
-			vardata->statsTuple = NULL;
-=======
-		vardata->statsTuple = NULL;
->>>>>>> 38c52e09
-
 		if (gp_statistics_pullup_from_child_partition)
 		{
 			/*
@@ -4853,8 +4841,10 @@
 			try_fetch_largest_child_stats(root, rel, attname, vardata);
 		}
 		else
+#endif
 		{
 			try_fetch_rel_stats(rte, attname, vardata);
+#if 0
 			if (vardata->statsTuple == NULL)
 			{
 				/*
@@ -4864,8 +4854,8 @@
 				 */
 				try_fetch_largest_child_stats(root, rel, attname, vardata);
 			}
-		}
 #endif
+		}
 	}
 	else if (rte->rtekind == RTE_RELATION)
 	{
@@ -8049,10 +8039,6 @@
 	*indexTotalCost += (numTuples * *indexSelectivity) * (cpu_index_tuple_cost + qual_op_cost);
 
 	/* XXX what about pages_per_range? */
-<<<<<<< HEAD
-=======
-
-	PG_RETURN_VOID();
 }
 
 /*
@@ -8120,5 +8106,4 @@
 														child_rel->tuples);
 		}
 	}
->>>>>>> 38c52e09
 }