/*-------------------------------------------------------------------------
 *
 * selfuncs.c
 *	  Selectivity functions and index cost estimation functions for
 *	  standard operators and index access methods.
 *
 *	  Selectivity routines are registered in the pg_operator catalog
 *	  in the "oprrest" and "oprjoin" attributes.
 *
 *	  Index cost functions are registered in the pg_am catalog
 *	  in the "amcostestimate" attribute.
 *
 * Portions Copyright (c) 2006-2009, Greenplum inc
 * Portions Copyright (c) 1996-2009, PostgreSQL Global Development Group
 * Portions Copyright (c) 1994, Regents of the University of California
 *
 *
 * IDENTIFICATION
 *	  $PostgreSQL: pgsql/src/backend/utils/adt/selfuncs.c,v 1.219 2007/01/09 02:14:14 tgl Exp $
 *
 *-------------------------------------------------------------------------
 */

/*----------
 * Operator selectivity estimation functions are called to estimate the
 * selectivity of WHERE clauses whose top-level operator is their operator.
 * We divide the problem into two cases:
 *		Restriction clause estimation: the clause involves vars of just
 *			one relation.
 *		Join clause estimation: the clause involves vars of multiple rels.
 * Join selectivity estimation is far more difficult and usually less accurate
 * than restriction estimation.
 *
 * When dealing with the inner scan of a nestloop join, we consider the
 * join's joinclauses as restriction clauses for the inner relation, and
 * treat vars of the outer relation as parameters (a/k/a constants of unknown
 * values).  So, restriction estimators need to be able to accept an argument
 * telling which relation is to be treated as the variable.
 *
 * The call convention for a restriction estimator (oprrest function) is
 *
 *		Selectivity oprrest (PlannerInfo *root,
 *							 Oid operator,
 *							 List *args,
 *							 int varRelid);
 *
 * root: general information about the query (rtable and RelOptInfo lists
 * are particularly important for the estimator).
 * operator: OID of the specific operator in question.
 * args: argument list from the operator clause.
 * varRelid: if not zero, the relid (rtable index) of the relation to
 * be treated as the variable relation.  May be zero if the args list
 * is known to contain vars of only one relation.
 *
 * This is represented at the SQL level (in pg_proc) as
 *
 *		float8 oprrest (internal, oid, internal, int4);
 *
 * The call convention for a join estimator (oprjoin function) is similar
 * except that varRelid is not needed, and instead the join type is
 * supplied:
 *
 *		Selectivity oprjoin (PlannerInfo *root,
 *							 Oid operator,
 *							 List *args,
 *							 JoinType jointype);
 *
 *		float8 oprjoin (internal, oid, internal, int2);
 *
 * (We deliberately make the SQL signature different to facilitate
 * catching errors.)
 *----------
 */

#include "postgres.h"

#include <ctype.h>
#include <math.h>

#include "catalog/catquery.h"
#include "catalog/pg_opfamily.h"
#include "catalog/pg_statistic.h"
#include "catalog/pg_type.h"
#include "catalog/pg_constraint.h"
#include "mb/pg_wchar.h"
#include "nodes/makefuncs.h"
#include "optimizer/clauses.h"
#include "optimizer/cost.h"
#include "optimizer/pathnode.h"
#include "optimizer/paths.h"
#include "optimizer/plancat.h"
#include "optimizer/restrictinfo.h"
#include "optimizer/var.h"
#include "parser/parse_coerce.h"
#include "parser/parse_expr.h"
#include "parser/parsetree.h"
#include "utils/builtins.h"
#include "utils/date.h"
#include "utils/datum.h"
#include "utils/fmgroids.h"
#include "utils/lsyscache.h"
#include "utils/nabstime.h"
#include "utils/pg_locale.h"
#include "utils/selfuncs.h"
#include "utils/syscache.h"

#include "cdb/cdbvars.h"                /* getgpsegmentCount */

static double ineq_histogram_selectivity(VariableStatData *vardata,
						   FmgrInfo *opproc, bool isgt,
						   Datum constval, Oid consttype);
static bool convert_to_scalar(Datum value, Oid valuetypid, double *scaledvalue,
				  Datum lobound, Datum hibound, Oid boundstypid,
				  double *scaledlobound, double *scaledhibound, bool isgt);
static double convert_numeric_to_scalar(Datum value, Oid typid);
static void convert_bytea_to_scalar(Datum value,
						double *scaledvalue,
						Datum lobound,
						double *scaledlobound,
						Datum hibound,
						double *scaledhibound);
static double convert_one_bytea_to_scalar(unsigned char *value, int valuelen,
							int rangelo, int rangehi);
static bool get_variable_maximum(PlannerInfo *root, VariableStatData *vardata,
					 Oid sortop, Datum *max);
static Selectivity prefix_selectivity(VariableStatData *vardata,
				   Oid vartype, Oid opfamily, Const *prefixcon);
static Selectivity pattern_selectivity(Const *patt, Pattern_Type ptype);
static Datum string_to_datum(const char *str, Oid datatype);
static Const *string_to_const(const char *str, Oid datatype);
static Const *string_to_bytea_const(const char *str, size_t str_len);

static Selectivity 
mcv_selectivity_cdb(VariableStatData   *vardata, 
                    FmgrInfo           *opproc,
				    Datum               constval, 
                    bool                varonleft,
				    Selectivity        *sumcommonp,     /* OUT */ 
                    double             *nvaluesp);      /* OUT */



/*
 *		eqsel			- Selectivity of "=" for any data types.
 *
 * Note: this routine is also used to estimate selectivity for some
 * operators that are not "=" but have comparable selectivity behavior,
 * such as "~=" (geometric approximate-match).	Even for "=", we must
 * keep in mind that the left and right datatypes may differ.
 */
Datum
eqsel(PG_FUNCTION_ARGS)
{
	PlannerInfo *root = (PlannerInfo *) PG_GETARG_POINTER(0);
	Oid			operator = PG_GETARG_OID(1);
	List	   *args = (List *) PG_GETARG_POINTER(2);
	int			varRelid = PG_GETARG_INT32(3);
	VariableStatData vardata;
	Node	   *other = NULL;
	bool		varonleft = false;
	Datum	   *values;
	int			nvalues;
	float4	   *numbers;
	int			nnumbers;
	double		selec;

	/*
	 * If expression is not variable = something or something = variable, then
	 * punt and return a default estimate.
	 */
	if (!get_restriction_variable(root, args, varRelid,
								  &vardata, &other, &varonleft))
		PG_RETURN_FLOAT8(DEFAULT_EQ_SEL);

	/*
	 * If the something is a NULL constant, assume operator is strict and
	 * return zero, ie, operator will never return TRUE.
	 */
	if (IsA(other, Const) &&
		((Const *) other)->constisnull)
	{
		ReleaseVariableStats(vardata);
		PG_RETURN_FLOAT8(0.0);
	}

	if (HeapTupleIsValid(getStatsTuple(&vardata)))
	{
		Form_pg_statistic stats;
		HeapTuple tp = getStatsTuple(&vardata);

		stats = (Form_pg_statistic) GETSTRUCT(tp);

		if (IsA(other, Const))
		{
			/* Variable is being compared to a known non-null constant */
			Datum		constval = ((Const *) other)->constvalue;
			bool		match = false;
			int			i;

			/*
			 * Is the constant "=" to any of the column's most common values?
			 * (Although the given operator may not really be "=", we will
			 * assume that seeing whether it returns TRUE is an appropriate
			 * test.  If you don't like this, maybe you shouldn't be using
			 * eqsel for your operator...)
			 */
			if (get_attstatsslot(tp,
								 vardata.atttype, vardata.atttypmod,
								 STATISTIC_KIND_MCV, InvalidOid,
								 &values, &nvalues,
								 &numbers, &nnumbers))
			{
				FmgrInfo	eqproc;

				fmgr_info(get_opcode(operator), &eqproc);

				for (i = 0; i < nvalues; i++)
				{
					/* be careful to apply operator right way 'round */
					if (varonleft)
						match = DatumGetBool(FunctionCall2(&eqproc,
														   values[i],
														   constval));
					else
						match = DatumGetBool(FunctionCall2(&eqproc,
														   constval,
														   values[i]));
					if (match)
						break;
				}
			}
			else
			{
				/* no most-common-value info available */
				values = NULL;
				numbers = NULL;
				i = nvalues = nnumbers = 0;
			}

			if (match)
			{
				/*
				 * Constant is "=" to this common value.  We know selectivity
				 * exactly (or as exactly as ANALYZE could calculate it,
				 * anyway).
				 */
				selec = numbers[i];
			}
			else
			{
				/*
				 * Comparison is against a constant that is neither NULL nor
				 * any of the common values.  Its selectivity cannot be more
				 * than this:
				 */
				double		sumcommon = 0.0;
				double		otherdistinct;

				for (i = 0; i < nnumbers; i++)
					sumcommon += numbers[i];
				selec = 1.0 - sumcommon - stats->stanullfrac;
				CLAMP_PROBABILITY(selec);

				/*
				 * and in fact it's probably a good deal less. We approximate
				 * that all the not-common values share this remaining
				 * fraction equally, so we divide by the number of other
				 * distinct values.
				 */
				otherdistinct = get_variable_numdistinct(&vardata)
					- nnumbers;
				if (otherdistinct > 1)
					selec /= otherdistinct;

				/*
				 * Another cross-check: selectivity shouldn't be estimated as
				 * more than the least common "most common value".
				 */
				if (nnumbers > 0 && selec > numbers[nnumbers - 1])
					selec = numbers[nnumbers - 1];
			}

			free_attstatsslot(vardata.atttype, values, nvalues,
							  numbers, nnumbers);
		}
		else
		{
			double		ndistinct;

			/*
			 * Search is for a value that we do not know a priori, but we will
			 * assume it is not NULL.  Estimate the selectivity as non-null
			 * fraction divided by number of distinct values, so that we get a
			 * result averaged over all possible values whether common or
			 * uncommon.  (Essentially, we are assuming that the not-yet-known
			 * comparison value is equally likely to be any of the possible
			 * values, regardless of their frequency in the table.	Is that a
			 * good idea?)
			 */
			selec = 1.0 - stats->stanullfrac;
			ndistinct = get_variable_numdistinct(&vardata);
			if (ndistinct > 1)
				selec /= ndistinct;

			/*
			 * Cross-check: selectivity should never be estimated as more than
			 * the most common value's.
			 */
			if (get_attstatsslot(tp,
								 vardata.atttype, vardata.atttypmod,
								 STATISTIC_KIND_MCV, InvalidOid,
								 NULL, NULL,
								 &numbers, &nnumbers))
			{
				if (nnumbers > 0 && selec > numbers[0])
					selec = numbers[0];
				free_attstatsslot(vardata.atttype, NULL, 0, numbers, nnumbers);
			}
		}
	}
	else
	{
		/*
		 * No ANALYZE stats available, so make a guess using estimated number
		 * of distinct values and assuming they are equally common. (The guess
		 * is unlikely to be very good, but we do know a few special cases.)
		 */
		selec = 1.0 / get_variable_numdistinct(&vardata);
	}

	ReleaseVariableStats(vardata);

	/* result should be in range, but make sure... */
	CLAMP_PROBABILITY(selec);

	PG_RETURN_FLOAT8((float8) selec);
}

/*
 *		neqsel			- Selectivity of "!=" for any data types.
 *
 * This routine is also used for some operators that are not "!="
 * but have comparable selectivity behavior.  See above comments
 * for eqsel().
 */
Datum
neqsel(PG_FUNCTION_ARGS)
{
	PlannerInfo *root = (PlannerInfo *) PG_GETARG_POINTER(0);
	Oid			operator = PG_GETARG_OID(1);
	List	   *args = (List *) PG_GETARG_POINTER(2);
	int			varRelid = PG_GETARG_INT32(3);
	Oid			eqop;
	float8		result;

	/*
	 * We want 1 - eqsel() where the equality operator is the one associated
	 * with this != operator, that is, its negator.
	 */
	eqop = get_negator(operator);
	if (eqop)
	{
		result = DatumGetFloat8(DirectFunctionCall4(eqsel,
													PointerGetDatum(root),
													ObjectIdGetDatum(eqop),
													PointerGetDatum(args),
													Int32GetDatum(varRelid)));
	}
	else
	{
		/* Use default selectivity (should we raise an error instead?) */
		result = DEFAULT_EQ_SEL;
	}
	result = 1.0 - result;
	PG_RETURN_FLOAT8(result);
}

/*
 *	scalarineqsel		- Selectivity of "<", "<=", ">", ">=" for scalars.
 *
 * This is the guts of both scalarltsel and scalargtsel.  The caller has
 * commuted the clause, if necessary, so that we can treat the variable as
 * being on the left.  The caller must also make sure that the other side
 * of the clause is a non-null Const, and dissect same into a value and
 * datatype.
 *
 * This routine works for any datatype (or pair of datatypes) known to
 * convert_to_scalar().  If it is applied to some other datatype,
 * it will return a default estimate.
 */
static double
scalarineqsel(PlannerInfo *root, Oid operator, bool isgt,
			  VariableStatData *vardata, Datum constval, Oid consttype)
{
	Form_pg_statistic stats;
	FmgrInfo	opproc;
	double		mcv_selec,
				hist_selec,
				sumcommon;
	double		selec;
	HeapTuple	tp = getStatsTuple(vardata);

	if (!HeapTupleIsValid(getStatsTuple(vardata)))
	{
		/* no stats available, so default result */
		return DEFAULT_INEQ_SEL;
	}
	stats = (Form_pg_statistic) GETSTRUCT(tp);

	fmgr_info(get_opcode(operator), &opproc);

	/*
	 * If we have most-common-values info, add up the fractions of the MCV
	 * entries that satisfy MCV OP CONST.  These fractions contribute directly
	 * to the result selectivity.  Also add up the total fraction represented
	 * by MCV entries.
	 */
	mcv_selec = mcv_selectivity(vardata, &opproc, constval, true,
								&sumcommon);

	/*
	 * If there is a histogram, determine which bin the constant falls in, and
	 * compute the resulting contribution to selectivity.
	 */
	hist_selec = ineq_histogram_selectivity(vardata, &opproc, isgt,
											constval, consttype);

	/*
	 * Now merge the results from the MCV and histogram calculations,
	 * realizing that the histogram covers only the non-null values that are
	 * not listed in MCV.
	 */
	selec = 1.0 - stats->stanullfrac - sumcommon;

	if (hist_selec > 0.0)
		selec *= hist_selec;
	else
	{
		/*
		 * If no histogram but there are values not accounted for by MCV,
		 * arbitrarily assume half of them will match.
		 */
		selec *= 0.5;
	}

	selec += mcv_selec;

	/* result should be in range, but make sure... */
	CLAMP_PROBABILITY(selec);

	return selec;
}

/*
 *	mcv_selectivity			- Examine the MCV list for selectivity estimates
 *
 * Determine the fraction of the variable's MCV population that satisfies
 * the predicate (VAR OP CONST), or (CONST OP VAR) if !varonleft.  Also
 * compute the fraction of the total column population represented by the MCV
 * list.  This code will work for any boolean-returning predicate operator.
 *
 * The function result is the MCV selectivity, and the fraction of the
 * total population is returned into *sumcommonp.  Zeroes are returned
 * if there is no MCV list.
 *
 * CDB: The number of MCVs is returned into *nvaluesp.  
 */
double 
mcv_selectivity(VariableStatData *vardata, FmgrInfo *opproc,
				Datum constval, bool varonleft,
				double *sumcommonp)
{
    return mcv_selectivity_cdb(vardata, opproc, constval, varonleft, 
                               sumcommonp, NULL);
}

static Selectivity 
mcv_selectivity_cdb(VariableStatData   *vardata, 
                    FmgrInfo           *opproc,
				    Datum               constval, 
                    bool                varonleft,
				    Selectivity        *sumcommonp,     /* OUT */ 
                    double             *nvaluesp)       /* OUT */
{
	double		mcv_selec,
				sumcommon;
	Datum	   *values;
	int			nvalues = 0;
	float4	   *numbers;
	int			nnumbers;
	int			i;
	HeapTuple	tp = getStatsTuple(vardata);

	mcv_selec = 0.0;
	sumcommon = 0.0;

	if (HeapTupleIsValid(tp) &&
		get_attstatsslot(tp,
						 vardata->atttype, vardata->atttypmod,
						 STATISTIC_KIND_MCV, InvalidOid,
						 &values, &nvalues,
						 &numbers, &nnumbers))
	{
		for (i = 0; i < nvalues; i++)
		{
			if (varonleft ?
				DatumGetBool(FunctionCall2(opproc,
										   values[i],
										   constval)) :
				DatumGetBool(FunctionCall2(opproc,
										   constval,
										   values[i])))
				mcv_selec += numbers[i];
			sumcommon += numbers[i];
		}
		free_attstatsslot(vardata->atttype, values, nvalues,
						  numbers, nnumbers);
	}

	*sumcommonp = sumcommon;
    if (nvaluesp)
        *nvaluesp = nvalues;
	return mcv_selec;
}

/*
 *	histogram_selectivity	- Examine the histogram for selectivity estimates
 *
 * Determine the fraction of the variable's histogram entries that satisfy
 * the predicate (VAR OP CONST), or (CONST OP VAR) if !varonleft.
 *
 * This code will work for any boolean-returning predicate operator, whether
 * or not it has anything to do with the histogram sort operator.  We are
 * essentially using the histogram just as a representative sample.  However,
 * small histograms are unlikely to be all that representative, so the caller
 * should specify a minimum histogram size to use, and fall back on some
 * other approach if this routine fails.
 *
 * The caller also specifies n_skip, which causes us to ignore the first and
 * last n_skip histogram elements, on the grounds that they are outliers and
 * hence not very representative.  If in doubt, min_hist_size = 100 and
 * n_skip = 1 are reasonable values.
 *
 * The function result is the selectivity, or -1 if there is no histogram
 * or it's smaller than min_hist_size.
 *
 * Note that the result disregards both the most-common-values (if any) and
 * null entries.  The caller is expected to combine this result with
 * statistics for those portions of the column population.	It may also be
 * prudent to clamp the result range, ie, disbelieve exact 0 or 1 outputs.
 */
double
histogram_selectivity(VariableStatData *vardata, FmgrInfo *opproc,
					  Datum constval, bool varonleft,
					  int min_hist_size, int n_skip)
{
	double		result;
	Datum	   *values;
	int			nvalues;
	HeapTuple	tp = getStatsTuple(vardata);

	/* check sanity of parameters */
	Assert(n_skip >= 0);
	Assert(min_hist_size > 2 * n_skip);

	if (HeapTupleIsValid(tp) &&
		get_attstatsslot(tp,
						 vardata->atttype, vardata->atttypmod,
						 STATISTIC_KIND_HISTOGRAM, InvalidOid,
						 &values, &nvalues,
						 NULL, NULL))
	{
		if (nvalues >= min_hist_size)
		{
			int			nmatch = 0;
			int			i;

			for (i = n_skip; i < nvalues - n_skip; i++)
			{
				if (varonleft ?
					DatumGetBool(FunctionCall2(opproc,
											   values[i],
											   constval)) :
					DatumGetBool(FunctionCall2(opproc,
											   constval,
											   values[i])))
					nmatch++;
			}
			result = ((double) nmatch) / ((double) (nvalues - 2 * n_skip));
		}
		else
			result = -1;
		free_attstatsslot(vardata->atttype, values, nvalues, NULL, 0);
	}
	else
		result = -1;

	return result;
}

/*
 *	ineq_histogram_selectivity	- Examine the histogram for scalarineqsel
 *
 * Determine the fraction of the variable's histogram population that
 * satisfies the inequality condition, ie, VAR < CONST or VAR > CONST.
 *
 * Returns zero if there is no histogram (valid results will always be
 * greater than zero).
 *
 * Note that the result disregards both the most-common-values (if any) and
 * null entries.  The caller is expected to combine this result with
 * statistics for those portions of the column population.
 */
static double
ineq_histogram_selectivity(VariableStatData *vardata,
						   FmgrInfo *opproc, bool isgt,
						   Datum constval, Oid consttype)
{
	double		hist_selec;
	Datum	   *values;
	int			nvalues;
	HeapTuple	tp = getStatsTuple(vardata);

	hist_selec = 0.0;

	/*
	 * Someday, ANALYZE might store more than one histogram per rel/att,
	 * corresponding to more than one possible sort ordering defined for the
	 * column type.  However, to make that work we will need to figure out
	 * which staop to search for --- it's not necessarily the one we have at
	 * hand!  (For example, we might have a '<=' operator rather than the '<'
	 * operator that will appear in staop.)  For now, assume that whatever
	 * appears in pg_statistic is sorted the same way our operator sorts, or
	 * the reverse way if isgt is TRUE.
	 */
	if (HeapTupleIsValid(tp) &&
		get_attstatsslot(tp,
						 vardata->atttype, vardata->atttypmod,
						 STATISTIC_KIND_HISTOGRAM, InvalidOid,
						 &values, &nvalues,
						 NULL, NULL))
	{
		if (nvalues > 1)
		{
			/*
			 * Use binary search to find proper location, ie, the first slot
			 * at which the comparison fails.  (If the given operator isn't
			 * actually sort-compatible with the histogram, you'll get garbage
			 * results ... but probably not any more garbage-y than you would
			 * from the old linear search.)
			 */
			double		histfrac;
			int			lobound = 0;	/* first possible slot to search */
			int			hibound = nvalues;		/* last+1 slot to search */

			while (lobound < hibound)
			{
				int			probe = (lobound + hibound) / 2;
				bool		ltcmp;

				ltcmp = DatumGetBool(FunctionCall2(opproc,
												   values[probe],
												   constval));
				if (isgt)
					ltcmp = !ltcmp;
				if (ltcmp)
					lobound = probe + 1;
				else
					hibound = probe;
			}

			if (lobound <= 0)
			{
				/* Constant is below lower histogram boundary. */
				histfrac = 0.0;
			}
			else if (lobound >= nvalues)
			{
				/* Constant is above upper histogram boundary. */
				histfrac = 1.0;
			}
			else
			{
				int			i = lobound;
				double		val,
							high,
							low;
				double		binfrac;

				/*
				 * We have values[i-1] < constant < values[i].
				 *
				 * Convert the constant and the two nearest bin boundary
				 * values to a uniform comparison scale, and do a linear
				 * interpolation within this bin.
				 */
				if (convert_to_scalar(constval, consttype, &val,
									  values[i - 1], values[i],
									  vardata->vartype,
									  &low, &high, isgt))
				{
					if (high <= low)
					{
						/* cope if bin boundaries appear identical */
						binfrac = 0.5;
					}
					else if (val <= low)
						binfrac = 0.0;
					else if (val >= high)
						binfrac = 1.0;
					else
					{
						binfrac = (val - low) / (high - low);

						/*
						 * Watch out for the possibility that we got a NaN or
						 * Infinity from the division.	This can happen
						 * despite the previous checks, if for example "low"
						 * is -Infinity.
						 */
						if (isnan(binfrac) ||
							binfrac < 0.0 || binfrac > 1.0)
							binfrac = 0.5;
					}
				}
				else
				{
					/*
					 * Ideally we'd produce an error here, on the grounds that
					 * the given operator shouldn't have scalarXXsel
					 * registered as its selectivity func unless we can deal
					 * with its operand types.	But currently, all manner of
					 * stuff is invoking scalarXXsel, so give a default
					 * estimate until that can be fixed.
					 */
					binfrac = 0.5;
				}

				/*
				 * Now, compute the overall selectivity across the values
				 * represented by the histogram.  We have i-1 full bins and
				 * binfrac partial bin below the constant.
				 */
				histfrac = (double) (i - 1) + binfrac;
				histfrac /= (double) (nvalues - 1);
			}

			/*
			 * Now histfrac = fraction of histogram entries below the
			 * constant.
			 *
			 * Account for "<" vs ">"
			 */
			hist_selec = isgt ? (1.0 - histfrac) : histfrac;

			/*
			 * The histogram boundaries are only approximate to begin with,
			 * and may well be out of date anyway.	Therefore, don't believe
			 * extremely small or large selectivity estimates.
			 */
			if (hist_selec < 0.0001)
				hist_selec = 0.0001;
			else if (hist_selec > 0.9999)
				hist_selec = 0.9999;
		}

		free_attstatsslot(vardata->atttype, values, nvalues, NULL, 0);
	}

	return hist_selec;
}

/*
 *		scalarltsel		- Selectivity of "<" (also "<=") for scalars.
 */
Datum
scalarltsel(PG_FUNCTION_ARGS)
{
	PlannerInfo *root = (PlannerInfo *) PG_GETARG_POINTER(0);
	Oid			operator = PG_GETARG_OID(1);
	List	   *args = (List *) PG_GETARG_POINTER(2);
	int			varRelid = PG_GETARG_INT32(3);
	VariableStatData vardata;
	Node	   *other = NULL;
	bool		varonleft = false;
	Datum		constval;
	Oid			consttype;
	bool		isgt;
	double		selec;

	/*
	 * If expression is not variable op something or something op variable,
	 * then punt and return a default estimate.
	 */
	if (!get_restriction_variable(root, args, varRelid,
								  &vardata, &other, &varonleft))
		PG_RETURN_FLOAT8(DEFAULT_INEQ_SEL);

	/*
	 * Can't do anything useful if the something is not a constant, either.
	 */
	if (!IsA(other, Const))
	{
		ReleaseVariableStats(vardata);
		PG_RETURN_FLOAT8(DEFAULT_INEQ_SEL);
	}

	/*
	 * If the constant is NULL, assume operator is strict and return zero, ie,
	 * operator will never return TRUE.
	 */
	if (((Const *) other)->constisnull)
	{
		ReleaseVariableStats(vardata);
		PG_RETURN_FLOAT8(0.0);
	}
	constval = ((Const *) other)->constvalue;
	consttype = ((Const *) other)->consttype;

	/*
	 * Force the var to be on the left to simplify logic in scalarineqsel.
	 */
	if (varonleft)
	{
		/* we have var < other */
		isgt = false;
	}
	else
	{
		/* we have other < var, commute to make var > other */
		operator = get_commutator(operator);
		if (!operator)
		{
			/* Use default selectivity (should we raise an error instead?) */
			ReleaseVariableStats(vardata);
			PG_RETURN_FLOAT8(DEFAULT_INEQ_SEL);
		}
		isgt = true;
	}

	selec = scalarineqsel(root, operator, isgt, &vardata, constval, consttype);

	ReleaseVariableStats(vardata);

	PG_RETURN_FLOAT8((float8) selec);
}

/*
 *		scalargtsel		- Selectivity of ">" (also ">=") for integers.
 */
Datum
scalargtsel(PG_FUNCTION_ARGS)
{
	PlannerInfo *root = (PlannerInfo *) PG_GETARG_POINTER(0);
	Oid			operator = PG_GETARG_OID(1);
	List	   *args = (List *) PG_GETARG_POINTER(2);
	int			varRelid = PG_GETARG_INT32(3);
	VariableStatData vardata;
	Node	   *other = NULL;
	bool		varonleft = false;
	Datum		constval;
	Oid			consttype;
	bool		isgt;
	double		selec;

	/*
	 * If expression is not variable op something or something op variable,
	 * then punt and return a default estimate.
	 */
	if (!get_restriction_variable(root, args, varRelid,
								  &vardata, &other, &varonleft))
		PG_RETURN_FLOAT8(DEFAULT_INEQ_SEL);

	/*
	 * Can't do anything useful if the something is not a constant, either.
	 */
	if (!IsA(other, Const))
	{
		ReleaseVariableStats(vardata);
		PG_RETURN_FLOAT8(DEFAULT_INEQ_SEL);
	}

	/*
	 * If the constant is NULL, assume operator is strict and return zero, ie,
	 * operator will never return TRUE.
	 */
	if (((Const *) other)->constisnull)
	{
		ReleaseVariableStats(vardata);
		PG_RETURN_FLOAT8(0.0);
	}
	constval = ((Const *) other)->constvalue;
	consttype = ((Const *) other)->consttype;

	/*
	 * Force the var to be on the left to simplify logic in scalarineqsel.
	 */
	if (varonleft)
	{
		/* we have var > other */
		isgt = true;
	}
	else
	{
		/* we have other > var, commute to make var < other */
		operator = get_commutator(operator);
		if (!operator)
		{
			/* Use default selectivity (should we raise an error instead?) */
			ReleaseVariableStats(vardata);
			PG_RETURN_FLOAT8(DEFAULT_INEQ_SEL);
		}
		isgt = false;
	}

	selec = scalarineqsel(root, operator, isgt, &vardata, constval, consttype);

	ReleaseVariableStats(vardata);

	PG_RETURN_FLOAT8((float8) selec);
}

/*
 * patternsel			- Generic code for pattern-match selectivity.
 */
static double
patternsel(PG_FUNCTION_ARGS, Pattern_Type ptype, bool negate)
{
	PlannerInfo *root = (PlannerInfo *) PG_GETARG_POINTER(0);
	Oid			operator = PG_GETARG_OID(1);
	List	   *args = (List *) PG_GETARG_POINTER(2);
	int			varRelid = PG_GETARG_INT32(3);
	VariableStatData vardata;
	Node	   *variable;
	Node	   *other=NULL;
	bool		varonleft=false;
	Datum		constval;
	Oid			consttype;
	Oid			vartype;
	Oid			opfamily;
	Pattern_Prefix_Status pstatus;
	Const	   *patt = NULL;
	Const	   *prefix = NULL;
	Const	   *rest = NULL;
	double		result;

	/*
	 * If this is for a NOT LIKE or similar operator, get the corresponding
	 * positive-match operator and work with that.  Set result to the
	 * correct default estimate, too.
	 */
	if (negate)
	{
		operator = get_negator(operator);
		if (!OidIsValid(operator))
			elog(ERROR, "patternsel called for operator without a negator");
		result = 1.0 - DEFAULT_MATCH_SEL;
	}
	else
	{
		result = DEFAULT_MATCH_SEL;
	}

	/*
	 * If expression is not variable op constant, then punt and return a
	 * default estimate.
	 */
	if (!get_restriction_variable(root, args, varRelid,
								  &vardata, &other, &varonleft))
		return result;
	if (!varonleft || !IsA(other, Const))
	{
		ReleaseVariableStats(vardata);
		return result;
	}
	variable = (Node *) linitial(args);

	/*
	 * If the constant is NULL, assume operator is strict and return zero, ie,
	 * operator will never return TRUE.  (It's zero even for a negator op.)
	 */
	if (((Const *) other)->constisnull)
	{
		ReleaseVariableStats(vardata);
		return 0.0;
	}
	constval = ((Const *) other)->constvalue;
	consttype = ((Const *) other)->consttype;

	/*
	 * The right-hand const is type text or bytea for all supported operators.
	 * We do not expect to see binary-compatible types here, since
	 * const-folding should have relabeled the const to exactly match the
	 * operator's declared type.
	 */
	if (consttype != TEXTOID && consttype != BYTEAOID)
	{
		ReleaseVariableStats(vardata);
		return result;
	}

	/*
	 * Similarly, the exposed type of the left-hand side should be one of
	 * those we know.  (Do not look at vardata.atttype, which might be
	 * something binary-compatible but different.)	We can use it to choose
	 * the index opfamily from which we must draw the comparison operators.
	 *
	 * NOTE: It would be more correct to use the PATTERN opfamilies than the
	 * simple ones, but at the moment ANALYZE will not generate statistics for
	 * the PATTERN operators.  But our results are so approximate anyway that
	 * it probably hardly matters.
	 */
	vartype = vardata.vartype;

	switch (vartype)
	{
		case TEXTOID:
			opfamily = TEXT_BTREE_FAM_OID;
			break;
		case BPCHAROID:
			opfamily = BPCHAR_BTREE_FAM_OID;
			break;
		case NAMEOID:
			opfamily = NAME_BTREE_FAM_OID;
			break;
		case BYTEAOID:
			opfamily = BYTEA_BTREE_FAM_OID;
			break;
		default:
			ReleaseVariableStats(vardata);
			return result;
	}

	/* divide pattern into fixed prefix and remainder */
	patt = (Const *) other;
	pstatus = pattern_fixed_prefix(patt, ptype, &prefix, &rest);

	/*
	 * If necessary, coerce the prefix constant to the right type. (The "rest"
	 * constant need not be changed.)
	 */
	if (prefix && prefix->consttype != vartype)
	{
		char	   *prefixstr;

		switch (prefix->consttype)
		{
			case TEXTOID:
				prefixstr = DatumGetCString(DirectFunctionCall1(textout,
														prefix->constvalue));
				break;
			case BYTEAOID:
				prefixstr = DatumGetCString(DirectFunctionCall1(byteaout,
														prefix->constvalue));
				break;
			default:
				elog(ERROR, "unrecognized consttype: %u",
					 prefix->consttype);
				ReleaseVariableStats(vardata);
				return result;
		}
		prefix = string_to_const(prefixstr, vartype);
		pfree(prefixstr);
	}

	if (pstatus == Pattern_Prefix_Exact)
	{
		/*
		 * Pattern specifies an exact match, so pretend operator is '='
		 */
		Oid			eqopr = get_opfamily_member(opfamily, vartype, vartype,
												BTEqualStrategyNumber);
		List	   *eqargs;

		if (eqopr == InvalidOid)
			elog(ERROR, "no = operator for opfamily %u", opfamily);
		eqargs = list_make2(variable, prefix);
		result = DatumGetFloat8(DirectFunctionCall4(eqsel,
													PointerGetDatum(root),
													ObjectIdGetDatum(eqopr),
													PointerGetDatum(eqargs),
													Int32GetDatum(varRelid)));
	}
	else
	{
		/*
		 * Not exact-match pattern.  If we have a sufficiently large
		 * histogram, estimate selectivity for the histogram part of the
		 * population by counting matches in the histogram.  If not, estimate
		 * selectivity of the fixed prefix and remainder of pattern
		 * separately, then combine the two to get an estimate of the
		 * selectivity for the part of the column population represented by
		 * the histogram.  We then add up data for any most-common-values
		 * values; these are not in the histogram population, and we can get
		 * exact answers for them by applying the pattern operator, so there's
		 * no reason to approximate.  (If the MCVs cover a significant part of
		 * the total population, this gives us a big leg up in accuracy.)
		 */
		Selectivity selec;
        Selectivity eqsel;
        Selectivity fewsel;
        double      fewvalues = 2.0;
        double      ncommon;
        double      ndistinct;
		FmgrInfo	opproc;
		double		nullfrac,
					mcv_selec,
					sumcommon;

		/* Try to use the histogram entries to get selectivity */
		fmgr_info(get_opcode(operator), &opproc);

		/*
		 * If we have most-common-values info, add up the fractions of the MCV
		 * entries that satisfy MCV OP PATTERN.  These fractions contribute
		 * directly to the result selectivity.	Also add up the total fraction
		 * represented by MCV entries.
		 */
		mcv_selec = mcv_selectivity_cdb(&vardata, &opproc, constval, true,
									    &sumcommon, &ncommon);

        /* CDB: LIKE cannot select fewer rows than "=". */
        ndistinct = get_variable_numdistinct(&vardata) - ncommon;
        eqsel = 1.0 / Max(1.0, ndistinct);

		selec = histogram_selectivity(&vardata, &opproc, constval, true,
									  100, 1);
		if (selec < 0)
		{
			/* Nope, so fake it with the heuristic method */
            selec = pattern_selectivity(rest, ptype);

			if (pstatus == Pattern_Prefix_Partial)
            {
			    Selectivity prefixsel;

				prefixsel = prefix_selectivity(&vardata, vartype,
											   opfamily, prefix);

                /* CDB: Assume prefix matches at least a few distinct values. */
                fewsel = (DEFAULT_RANGE_INEQ_SEL / DEFAULT_EQ_SEL) * eqsel;
                prefixsel = Min(Max(prefixsel, fewsel), 1.0);

                selec *= prefixsel;
            }
			else
                fewvalues = DEFAULT_MATCH_SEL / DEFAULT_EQ_SEL;
		}

        /* CDB: Assume whole pattern matches at least a few distinct values. */
        fewsel = fewvalues * eqsel;
        selec = Min(Max(selec, fewsel), 1.0);

		if (HeapTupleIsValid(getStatsTuple(&vardata)))
		{
			HeapTuple tp = getStatsTuple(&vardata);
			nullfrac = ((Form_pg_statistic) GETSTRUCT(tp))->stanullfrac;
		}
		else
			nullfrac = 0.0;

		/*
		 * Now merge the results from the MCV and histogram calculations,
		 * realizing that the histogram covers only the non-null values that
		 * are not listed in MCV.
		 */
		selec *= 1.0 - nullfrac - sumcommon;
		selec += mcv_selec;

		/* result should be in range, but make sure... */
		CLAMP_PROBABILITY(selec);
		result = selec;
	}

	if (prefix)
	{
		pfree(DatumGetPointer(prefix->constvalue));
		pfree(prefix);
	}

	ReleaseVariableStats(vardata);

	return negate ? (1.0 - result) : result;
}

/*
 *		regexeqsel		- Selectivity of regular-expression pattern match.
 */
Datum
regexeqsel(PG_FUNCTION_ARGS)
{
	PG_RETURN_FLOAT8(patternsel(fcinfo, Pattern_Type_Regex, false));
}

/*
 *		icregexeqsel	- Selectivity of case-insensitive regex match.
 */
Datum
icregexeqsel(PG_FUNCTION_ARGS)
{
	PG_RETURN_FLOAT8(patternsel(fcinfo, Pattern_Type_Regex_IC, false));
}

/*
 *		likesel			- Selectivity of LIKE pattern match.
 */
Datum
likesel(PG_FUNCTION_ARGS)
{
	PG_RETURN_FLOAT8(patternsel(fcinfo, Pattern_Type_Like, false));
}

/*
 *		iclikesel			- Selectivity of ILIKE pattern match.
 */
Datum
iclikesel(PG_FUNCTION_ARGS)
{
	PG_RETURN_FLOAT8(patternsel(fcinfo, Pattern_Type_Like_IC, false));
}

/*
 *		regexnesel		- Selectivity of regular-expression pattern non-match.
 */
Datum
regexnesel(PG_FUNCTION_ARGS)
{
	PG_RETURN_FLOAT8(patternsel(fcinfo, Pattern_Type_Regex, true));
}

/*
 *		icregexnesel	- Selectivity of case-insensitive regex non-match.
 */
Datum
icregexnesel(PG_FUNCTION_ARGS)
{
	PG_RETURN_FLOAT8(patternsel(fcinfo, Pattern_Type_Regex_IC, true));
}

/*
 *		nlikesel		- Selectivity of LIKE pattern non-match.
 */
Datum
nlikesel(PG_FUNCTION_ARGS)
{
	PG_RETURN_FLOAT8(patternsel(fcinfo, Pattern_Type_Like, true));
}

/*
 *		icnlikesel		- Selectivity of ILIKE pattern non-match.
 */
Datum
icnlikesel(PG_FUNCTION_ARGS)
{
	PG_RETURN_FLOAT8(patternsel(fcinfo, Pattern_Type_Like_IC, true));
}

/*
 *		booltestsel		- Selectivity of BooleanTest Node.
 */
Selectivity
booltestsel(PlannerInfo *root, BoolTestType booltesttype, Node *arg,
			int varRelid, JoinType jointype)
{
	VariableStatData vardata;
	double		selec;

	examine_variable(root, arg, varRelid, &vardata);

	if (HeapTupleIsValid(getStatsTuple(&vardata)))
	{
		Form_pg_statistic stats;
		double		freq_null;
		Datum	   *values;
		int			nvalues;
		float4	   *numbers;
		int			nnumbers;
		HeapTuple	tp = getStatsTuple(&vardata);


		stats = (Form_pg_statistic) GETSTRUCT(tp);
		freq_null = stats->stanullfrac;

		if (get_attstatsslot(tp,
							 vardata.atttype, vardata.atttypmod,
							 STATISTIC_KIND_MCV, InvalidOid,
							 &values, &nvalues,
							 &numbers, &nnumbers)
			&& nnumbers > 0)
		{
			double		freq_true;
			double		freq_false;

			/*
			 * Get first MCV frequency and derive frequency for true.
			 */
			if (DatumGetBool(values[0]))
				freq_true = numbers[0];
			else
				freq_true = 1.0 - numbers[0] - freq_null;

			/*
			 * Next derive frequency for false. Then use these as appropriate
			 * to derive frequency for each case.
			 */
			freq_false = 1.0 - freq_true - freq_null;

			switch (booltesttype)
			{
				case IS_UNKNOWN:
					/* select only NULL values */
					selec = freq_null;
					break;
				case IS_NOT_UNKNOWN:
					/* select non-NULL values */
					selec = 1.0 - freq_null;
					break;
				case IS_TRUE:
					/* select only TRUE values */
					selec = freq_true;
					break;
				case IS_NOT_TRUE:
					/* select non-TRUE values */
					selec = 1.0 - freq_true;
					break;
				case IS_FALSE:
					/* select only FALSE values */
					selec = freq_false;
					break;
				case IS_NOT_FALSE:
					/* select non-FALSE values */
					selec = 1.0 - freq_false;
					break;
				default:
					elog(ERROR, "unrecognized booltesttype: %d",
						 (int) booltesttype);
					selec = 0.0;	/* Keep compiler quiet */
					break;
			}

			free_attstatsslot(vardata.atttype, values, nvalues,
							  numbers, nnumbers);
		}
		else
		{
			/*
			 * No most-common-value info available. Still have null fraction
			 * information, so use it for IS [NOT] UNKNOWN. Otherwise adjust
			 * for null fraction and assume an even split for boolean tests.
			 */
			switch (booltesttype)
			{
				case IS_UNKNOWN:

					/*
					 * Use freq_null directly.
					 */
					selec = freq_null;
					break;
				case IS_NOT_UNKNOWN:

					/*
					 * Select not unknown (not null) values. Calculate from
					 * freq_null.
					 */
					selec = 1.0 - freq_null;
					break;
				case IS_TRUE:
				case IS_NOT_TRUE:
				case IS_FALSE:
				case IS_NOT_FALSE:
					selec = (1.0 - freq_null) / 2.0;
					break;
				default:
					elog(ERROR, "unrecognized booltesttype: %d",
						 (int) booltesttype);
					selec = 0.0;	/* Keep compiler quiet */
					break;
			}
		}
	}
	else
	{
		/*
		 * If we can't get variable statistics for the argument, perhaps
		 * clause_selectivity can do something with it.  We ignore the
		 * possibility of a NULL value when using clause_selectivity, and just
		 * assume the value is either TRUE or FALSE.
		 */
		switch (booltesttype)
		{
			case IS_UNKNOWN:
				selec = DEFAULT_UNK_SEL;
				break;
			case IS_NOT_UNKNOWN:
				selec = DEFAULT_NOT_UNK_SEL;
				break;
			case IS_TRUE:
			case IS_NOT_FALSE:
				selec = (double) clause_selectivity(root, arg,
													varRelid, jointype,
													false /* use_damping */);
				break;
			case IS_FALSE:
			case IS_NOT_TRUE:
				selec = 1.0 - (double) clause_selectivity(root, arg,
														  varRelid, jointype,
														  false /* use_damping */);
				break;
			default:
				elog(ERROR, "unrecognized booltesttype: %d",
					 (int) booltesttype);
				selec = 0.0;	/* Keep compiler quiet */
				break;
		}
	}

	ReleaseVariableStats(vardata);

	/* result should be in range, but make sure... */
	CLAMP_PROBABILITY(selec);

	return (Selectivity) selec;
}

/*
 *		nulltestsel		- Selectivity of NullTest Node.
 */
Selectivity
nulltestsel(PlannerInfo *root, NullTestType nulltesttype,
			Node *arg, int varRelid, JoinType jointype)
{
	VariableStatData vardata;
	double		selec;

	/*
	 * Special hack: an IS NULL test being applied at an outer join should not
	 * be taken at face value, since it's very likely being used to select the
	 * outer-side rows that don't have a match, and thus its selectivity has
	 * nothing whatever to do with the statistics of the original table
	 * column.  We do not have nearly enough context here to determine its
	 * true selectivity, so for the moment punt and guess at 0.5.  Eventually
	 * the planner should be made to provide enough info about the clause's
	 * context to let us do better.
	 */
	if (IS_OUTER_JOIN(jointype) && nulltesttype == IS_NULL)
		return (Selectivity) 0.5;

	examine_variable(root, arg, varRelid, &vardata);

	if (HeapTupleIsValid(getStatsTuple(&vardata)))
	{
		Form_pg_statistic stats;
		HeapTuple tp = getStatsTuple(&vardata);
		double		freq_null;

		stats = (Form_pg_statistic) GETSTRUCT(tp);
		freq_null = stats->stanullfrac;

		switch (nulltesttype)
		{
			case IS_NULL:

				/*
				 * Use freq_null directly.
				 */
				selec = freq_null;
				break;
			case IS_NOT_NULL:

				/*
				 * Select not unknown (not null) values. Calculate from
				 * freq_null.
				 */
				selec = 1.0 - freq_null;
				break;
			default:
				elog(ERROR, "unrecognized nulltesttype: %d",
					 (int) nulltesttype);
				return (Selectivity) 0; /* keep compiler quiet */
		}
	}
	else
	{
		/*
		 * No ANALYZE stats available, so make a guess
		 */
		switch (nulltesttype)
		{
			case IS_NULL:
				selec = DEFAULT_UNK_SEL;
				break;
			case IS_NOT_NULL:
				selec = DEFAULT_NOT_UNK_SEL;
				break;
			default:
				elog(ERROR, "unrecognized nulltesttype: %d",
					 (int) nulltesttype);
				return (Selectivity) 0; /* keep compiler quiet */
		}
	}

	ReleaseVariableStats(vardata);

	/* result should be in range, but make sure... */
	CLAMP_PROBABILITY(selec);

	return (Selectivity) selec;
}

/*
 * strip_array_coercion - strip binary-compatible relabeling from an array expr
 *
 * For array values, the parser doesn't generate simple RelabelType nodes,
 * but function calls of array_type_coerce() or array_type_length_coerce().
 * If we want to cope with binary-compatible situations we have to look
 * through these calls whenever the element-type coercion is binary-compatible.
 */
static Node *
strip_array_coercion(Node *node)
{
	/* could be more than one level, so loop */
	for (;;)
	{
		if (node && IsA(node, RelabelType))
		{
			/* We don't really expect this case, but may as well cope */
			node = (Node *) ((RelabelType *) node)->arg;
		}
		else if (node && IsA(node, FuncExpr))
		{
			FuncExpr   *fexpr = (FuncExpr *) node;
			Node	   *arg1;
			Oid			src_elem_type;
			Oid			tgt_elem_type;
			Oid			funcId;

			/* must be the right function(s) */
			if (!(fexpr->funcid == F_ARRAY_TYPE_COERCE ||
				  fexpr->funcid == F_ARRAY_TYPE_LENGTH_COERCE))
				break;

			/* fetch source and destination array element types */
			arg1 = (Node *) linitial(fexpr->args);
			src_elem_type = get_element_type(exprType(arg1));
			if (src_elem_type == InvalidOid)
				break;			/* probably shouldn't happen */
			tgt_elem_type = get_element_type(fexpr->funcresulttype);
			if (tgt_elem_type == InvalidOid)
				break;			/* probably shouldn't happen */

			/* find out how to coerce */
			if (!find_coercion_pathway(tgt_elem_type, src_elem_type,
									   COERCION_EXPLICIT, &funcId))
				break;			/* definitely shouldn't happen */

			if (OidIsValid(funcId))
				break;			/* non-binary-compatible coercion */

			node = arg1;		/* OK to look through the node */
		}
		else
			break;
	}
	return node;
}

/*
 *		scalararraysel		- Selectivity of ScalarArrayOpExpr Node.
 */
Selectivity
scalararraysel(PlannerInfo *root,
			   ScalarArrayOpExpr *clause,
			   bool is_join_clause,
			   int varRelid, JoinType jointype)
{
	Oid			operator = clause->opno;
	bool		useOr = clause->useOr;
	Node	   *leftop;
	Node	   *rightop;
	Oid			nominal_element_type;
	RegProcedure oprsel;
	FmgrInfo	oprselproc;
	Datum		selarg4;
	Selectivity s1;

	/*
	 * First, look up the underlying operator's selectivity estimator. Punt if
	 * it hasn't got one.
	 */
	if (is_join_clause)
	{
		oprsel = get_oprjoin(operator);
		selarg4 = Int16GetDatum(jointype);
	}
	else
	{
		oprsel = get_oprrest(operator);
		selarg4 = Int32GetDatum(varRelid);
	}
	if (!oprsel)
		return (Selectivity) 0.5;
	fmgr_info(oprsel, &oprselproc);

	/* deconstruct the expression */
	Assert(list_length(clause->args) == 2);
	leftop = (Node *) linitial(clause->args);
	rightop = (Node *) lsecond(clause->args);

	/* get nominal (after relabeling) element type of rightop */
	nominal_element_type = get_element_type(exprType(rightop));
	if (!OidIsValid(nominal_element_type))
		return (Selectivity) 0.5;			/* probably shouldn't happen */

	/* look through any binary-compatible relabeling of rightop */
	rightop = strip_array_coercion(rightop);

	/*
	 * We consider three cases:
	 *
	 * 1. rightop is an Array constant: deconstruct the array, apply the
	 * operator's selectivity function for each array element, and merge the
	 * results in the same way that clausesel.c does for AND/OR combinations.
	 *
	 * 2. rightop is an ARRAY[] construct: apply the operator's selectivity
	 * function for each element of the ARRAY[] construct, and merge.
	 *
	 * 3. otherwise, make a guess ...
	 */
	if (rightop && IsA(rightop, Const))
	{
		Datum		arraydatum = ((Const *) rightop)->constvalue;
		bool		arrayisnull = ((Const *) rightop)->constisnull;
		ArrayType  *arrayval;
		int16		elmlen;
		bool		elmbyval;
		char		elmalign;
		int			num_elems;
		Datum	   *elem_values;
		bool	   *elem_nulls;
		int			i;

		if (arrayisnull)		/* qual can't succeed if null array */
			return (Selectivity) 0.0;
		arrayval = DatumGetArrayTypeP(arraydatum);
		get_typlenbyvalalign(ARR_ELEMTYPE(arrayval),
							 &elmlen, &elmbyval, &elmalign);
		deconstruct_array(arrayval,
						  ARR_ELEMTYPE(arrayval),
						  elmlen, elmbyval, elmalign,
						  &elem_values, &elem_nulls, &num_elems);
		s1 = useOr ? 0.0 : 1.0;
		for (i = 0; i < num_elems; i++)
		{
			List	   *args;
			Selectivity s2;

			args = list_make2(leftop,
							  makeConst(nominal_element_type, -1,
										elmlen,
										elem_values[i],
										elem_nulls[i],
										elmbyval));
			s2 = DatumGetFloat8(FunctionCall4(&oprselproc,
											  PointerGetDatum(root),
											  ObjectIdGetDatum(operator),
											  PointerGetDatum(args),
											  selarg4));
			if (useOr)
				s1 = s1 + s2 - s1 * s2;
			else
				s1 = s1 * s2;
		}
	}
	else if (rightop && IsA(rightop, ArrayExpr) &&
			 !((ArrayExpr *) rightop)->multidims)
	{
		ArrayExpr  *arrayexpr = (ArrayExpr *) rightop;
		int16		elmlen;
		bool		elmbyval;
		ListCell   *l;

		get_typlenbyval(arrayexpr->element_typeid,
						&elmlen, &elmbyval);
		s1 = useOr ? 0.0 : 1.0;
		foreach(l, arrayexpr->elements)
		{
			Node	   *elem = (Node *) lfirst(l);
			List	   *args;
			Selectivity s2;

			/*
			 * Theoretically, if elem isn't of nominal_element_type we should
			 * insert a RelabelType, but it seems unlikely that any operator
			 * estimation function would really care ...
			 */
			args = list_make2(leftop, elem);
			s2 = DatumGetFloat8(FunctionCall4(&oprselproc,
											  PointerGetDatum(root),
											  ObjectIdGetDatum(operator),
											  PointerGetDatum(args),
											  selarg4));
			if (useOr)
				s1 = s1 + s2 - s1 * s2;
			else
				s1 = s1 * s2;
		}
	}
	else
	{
		CaseTestExpr *dummyexpr;
		List	   *args;
		Selectivity s2;
		int			i;

		/*
		 * We need a dummy rightop to pass to the operator selectivity
		 * routine.  It can be pretty much anything that doesn't look like a
		 * constant; CaseTestExpr is a convenient choice.
		 */
		dummyexpr = makeNode(CaseTestExpr);
		dummyexpr->typeId = nominal_element_type;
		dummyexpr->typeMod = -1;
		args = list_make2(leftop, dummyexpr);
		s2 = DatumGetFloat8(FunctionCall4(&oprselproc,
										  PointerGetDatum(root),
										  ObjectIdGetDatum(operator),
										  PointerGetDatum(args),
										  selarg4));
		s1 = useOr ? 0.0 : 1.0;

		/*
		 * Arbitrarily assume 10 elements in the eventual array value (see
		 * also estimate_array_length)
		 */
		for (i = 0; i < 10; i++)
		{
			if (useOr)
				s1 = s1 + s2 - s1 * s2;
			else
				s1 = s1 * s2;
		}
	}

	/* result should be in range, but make sure... */
	CLAMP_PROBABILITY(s1);

	return s1;
}

/*
 * Estimate number of elements in the array yielded by an expression.
 *
 * It's important that this agree with scalararraysel.
 */
int
estimate_array_length(Node *arrayexpr)
{
	/* look through any binary-compatible relabeling of arrayexpr */
	arrayexpr = strip_array_coercion(arrayexpr);

	if (arrayexpr && IsA(arrayexpr, Const))
	{
		Datum		arraydatum = ((Const *) arrayexpr)->constvalue;
		bool		arrayisnull = ((Const *) arrayexpr)->constisnull;
		ArrayType  *arrayval;

		if (arrayisnull)
			return 0;
		arrayval = DatumGetArrayTypeP(arraydatum);
		return ArrayGetNItems(ARR_NDIM(arrayval), ARR_DIMS(arrayval));
	}
	else if (arrayexpr && IsA(arrayexpr, ArrayExpr) &&
			 !((ArrayExpr *) arrayexpr)->multidims)
	{
		return list_length(((ArrayExpr *) arrayexpr)->elements);
	}
	else
	{
		/* default guess --- see also scalararraysel */
		return 10;
	}
}

/*
 *		rowcomparesel		- Selectivity of RowCompareExpr Node.
 *
 * We estimate RowCompare selectivity by considering just the first (high
 * order) columns, which makes it equivalent to an ordinary OpExpr.  While
 * this estimate could be refined by considering additional columns, it
 * seems unlikely that we could do a lot better without multi-column
 * statistics.
 */
Selectivity
rowcomparesel(PlannerInfo *root,
			  RowCompareExpr *clause,
			  int varRelid, JoinType jointype)
{
	Selectivity s1;
	Oid			opno = linitial_oid(clause->opnos);
	List	   *opargs;
	bool		is_join_clause;

	/* Build equivalent arg list for single operator */
	opargs = list_make2(linitial(clause->largs), linitial(clause->rargs));

	/* Decide if it's a join clause, same as for OpExpr */
	if (varRelid != 0)
	{
		/*
		 * If we are considering a nestloop join then all clauses are
		 * restriction clauses, since we are only interested in the one
		 * relation.
		 */
		is_join_clause = false;
	}
	else
	{
		/*
		 * Otherwise, it's a join if there's more than one relation used.
		 * Notice we ignore the low-order columns here.
		 */
		is_join_clause = (NumRelids((Node *) opargs) > 1);
	}

	if (is_join_clause)
	{
		/* Estimate selectivity for a join clause. */
		s1 = join_selectivity(root, opno,
							  opargs,
							  jointype);
	}
	else
	{
		/* Estimate selectivity for a restriction clause. */
		s1 = restriction_selectivity(root, opno,
									 opargs,
									 varRelid);
	}

	return s1;
}

/*
 *		eqjoinsel		- Join selectivity of "="
 */
Datum
eqjoinsel(PG_FUNCTION_ARGS)
{
	PlannerInfo *root = (PlannerInfo *) PG_GETARG_POINTER(0);
	Oid			operator = PG_GETARG_OID(1);
	List	   *args = (List *) PG_GETARG_POINTER(2);
	JoinType	jointype = (JoinType) PG_GETARG_INT16(3);
	double		selec;
	VariableStatData vardata1;
	VariableStatData vardata2;
	double		nd1;
	double		nd2;
	Form_pg_statistic stats1 = NULL;
	Form_pg_statistic stats2 = NULL;
	bool		have_mcvs1 = false;
	Datum	   *values1 = NULL;
	int			nvalues1 = 0;
	float4	   *numbers1 = NULL;
	int			nnumbers1 = 0;
	bool		have_mcvs2 = false;
	Datum	   *values2 = NULL;
	int			nvalues2 = 0;
	float4	   *numbers2 = NULL;
	int			nnumbers2 = 0;

	get_join_variables(root, args, &vardata1, &vardata2);

	nd1 = get_variable_numdistinct(&vardata1);
	nd2 = get_variable_numdistinct(&vardata2);

	if (HeapTupleIsValid(getStatsTuple(&vardata1)))
	{
		HeapTuple tp = getStatsTuple(&vardata1);
		stats1 = (Form_pg_statistic) GETSTRUCT(tp);
		have_mcvs1 = get_attstatsslot(tp,
									  vardata1.atttype,
									  vardata1.atttypmod,
									  STATISTIC_KIND_MCV,
									  InvalidOid,
									  &values1, &nvalues1,
									  &numbers1, &nnumbers1);
	}

	if (HeapTupleIsValid(getStatsTuple(&vardata2)))
	{
		HeapTuple tp = getStatsTuple(&vardata2);
		stats2 = (Form_pg_statistic) GETSTRUCT(tp);
		have_mcvs2 = get_attstatsslot(tp,
									  vardata2.atttype,
									  vardata2.atttypmod,
									  STATISTIC_KIND_MCV,
									  InvalidOid,
									  &values2, &nvalues2,
									  &numbers2, &nnumbers2);
	}

	if (have_mcvs1 && have_mcvs2)
	{
		/*
		 * We have most-common-value lists for both relations.	Run through
		 * the lists to see which MCVs actually join to each other with the
		 * given operator.	This allows us to determine the exact join
		 * selectivity for the portion of the relations represented by the MCV
		 * lists.  We still have to estimate for the remaining population, but
		 * in a skewed distribution this gives us a big leg up in accuracy.
		 * For motivation see the analysis in Y. Ioannidis and S.
		 * Christodoulakis, "On the propagation of errors in the size of join
		 * results", Technical Report 1018, Computer Science Dept., University
		 * of Wisconsin, Madison, March 1991 (available from ftp.cs.wisc.edu).
		 */
		FmgrInfo	eqproc;
		bool	   *hasmatch1;
		bool	   *hasmatch2;
		double		nullfrac1 = stats1->stanullfrac;
		double		nullfrac2 = stats2->stanullfrac;
		double		matchprodfreq,
					matchfreq1,
					matchfreq2,
					unmatchfreq1,
					unmatchfreq2,
					otherfreq1,
					otherfreq2,
					totalsel1,
					totalsel2;
		int			i,
					nmatches;

		fmgr_info(get_opcode(operator), &eqproc);
		hasmatch1 = (bool *) palloc0(nvalues1 * sizeof(bool));
		hasmatch2 = (bool *) palloc0(nvalues2 * sizeof(bool));

		/*
		 * If we are doing any variant of JOIN_IN, pretend all the values of
		 * the righthand relation are unique (ie, act as if it's been
		 * DISTINCT'd).
		 *
		 * NOTE: it might seem that we should unique-ify the lefthand input
		 * when considering JOIN_REVERSE_IN.  But this is not so, because the
		 * join clause we've been handed has not been commuted from the way
		 * the parser originally wrote it.	We know that the unique side of
		 * the IN clause is *always* on the right.
		 *
		 * NOTE: it would be dangerous to try to be smart about JOIN_LEFT or
		 * JOIN_RIGHT here, because we do not have enough information to
		 * determine which var is really on which side of the join. Perhaps
		 * someday we should pass in more information.
		 */
		if (jointype == JOIN_IN)
		{
			float4		oneovern = 1.0 / nd2;

			for (i = 0; i < nvalues2; i++)
				numbers2[i] = oneovern;
			nullfrac2 = oneovern;
		}

		/*
		 * Note we assume that each MCV will match at most one member of the
		 * other MCV list.	If the operator isn't really equality, there could
		 * be multiple matches --- but we don't look for them, both for speed
		 * and because the math wouldn't add up...
		 */
		matchprodfreq = 0.0;
		nmatches = 0;
		for (i = 0; i < nvalues1; i++)
		{
			int			j;

			for (j = 0; j < nvalues2; j++)
			{
				if (hasmatch2[j])
					continue;
				if (DatumGetBool(FunctionCall2(&eqproc,
											   values1[i],
											   values2[j])))
				{
					hasmatch1[i] = hasmatch2[j] = true;
					matchprodfreq += numbers1[i] * numbers2[j];
					nmatches++;
					break;
				}
			}
		}
		CLAMP_PROBABILITY(matchprodfreq);
		/* Sum up frequencies of matched and unmatched MCVs */
		matchfreq1 = unmatchfreq1 = 0.0;
		for (i = 0; i < nvalues1; i++)
		{
			if (hasmatch1[i])
				matchfreq1 += numbers1[i];
			else
				unmatchfreq1 += numbers1[i];
		}
		CLAMP_PROBABILITY(matchfreq1);
		CLAMP_PROBABILITY(unmatchfreq1);
		matchfreq2 = unmatchfreq2 = 0.0;
		for (i = 0; i < nvalues2; i++)
		{
			if (hasmatch2[i])
				matchfreq2 += numbers2[i];
			else
				unmatchfreq2 += numbers2[i];
		}
		CLAMP_PROBABILITY(matchfreq2);
		CLAMP_PROBABILITY(unmatchfreq2);
		pfree(hasmatch1);
		pfree(hasmatch2);

		/*
		 * Compute total frequency of non-null values that are not in the MCV
		 * lists.
		 */
		otherfreq1 = 1.0 - nullfrac1 - matchfreq1 - unmatchfreq1;
		otherfreq2 = 1.0 - nullfrac2 - matchfreq2 - unmatchfreq2;
		CLAMP_PROBABILITY(otherfreq1);
		CLAMP_PROBABILITY(otherfreq2);

		/*
		 * We can estimate the total selectivity from the point of view of
		 * relation 1 as: the known selectivity for matched MCVs, plus
		 * unmatched MCVs that are assumed to match against random members of
		 * relation 2's non-MCV population, plus non-MCV values that are
		 * assumed to match against random members of relation 2's unmatched
		 * MCVs plus non-MCV values.
		 */
		totalsel1 = matchprodfreq;
		if (nd2 > nvalues2)
			totalsel1 += unmatchfreq1 * otherfreq2 / (nd2 - nvalues2);
		if (nd2 > nmatches)
			totalsel1 += otherfreq1 * (otherfreq2 + unmatchfreq2) /
				(nd2 - nmatches);
		/* Same estimate from the point of view of relation 2. */
		totalsel2 = matchprodfreq;
		if (nd1 > nvalues1)
			totalsel2 += unmatchfreq2 * otherfreq1 / (nd1 - nvalues1);
		if (nd1 > nmatches)
			totalsel2 += otherfreq2 * (otherfreq1 + unmatchfreq1) /
				(nd1 - nmatches);

		/*
		 * Use the smaller of the two estimates.  This can be justified in
		 * essentially the same terms as given below for the no-stats case: to
		 * a first approximation, we are estimating from the point of view of
		 * the relation with smaller nd.
		 */
		selec = (totalsel1 < totalsel2) ? totalsel1 : totalsel2;
	}
	else
	{
		/*
		 * We do not have MCV lists for both sides.  Estimate the join
		 * selectivity as MIN(1/nd1,1/nd2)*(1-nullfrac1)*(1-nullfrac2). This
		 * is plausible if we assume that the join operator is strict and the
		 * non-null values are about equally distributed: a given non-null
		 * tuple of rel1 will join to either zero or N2*(1-nullfrac2)/nd2 rows
		 * of rel2, so total join rows are at most
		 * N1*(1-nullfrac1)*N2*(1-nullfrac2)/nd2 giving a join selectivity of
		 * not more than (1-nullfrac1)*(1-nullfrac2)/nd2. By the same logic it
		 * is not more than (1-nullfrac1)*(1-nullfrac2)/nd1, so the expression
		 * with MIN() is an upper bound.  Using the MIN() means we estimate
		 * from the point of view of the relation with smaller nd (since the
		 * larger nd is determining the MIN).  It is reasonable to assume that
		 * most tuples in this rel will have join partners, so the bound is
		 * probably reasonably tight and should be taken as-is.
		 *
		 * XXX Can we be smarter if we have an MCV list for just one side? It
		 * seems that if we assume equal distribution for the other side, we
		 * end up with the same answer anyway.
		 */
		double		nullfrac1 = stats1 ? stats1->stanullfrac : 0.0;
		double		nullfrac2 = stats2 ? stats2->stanullfrac : 0.0;

		selec = (1.0 - nullfrac1) * (1.0 - nullfrac2);
		if (nd1 > nd2)
			selec /= nd1;
		else
			selec /= nd2;
	}

	if (have_mcvs1)
		free_attstatsslot(vardata1.atttype, values1, nvalues1,
						  numbers1, nnumbers1);
	if (have_mcvs2)
		free_attstatsslot(vardata2.atttype, values2, nvalues2,
						  numbers2, nnumbers2);

	ReleaseVariableStats(vardata1);
	ReleaseVariableStats(vardata2);

	CLAMP_PROBABILITY(selec);

	PG_RETURN_FLOAT8((float8) selec);
}

/*
 *		neqjoinsel		- Join selectivity of "!="
 */
Datum
neqjoinsel(PG_FUNCTION_ARGS)
{
	PlannerInfo *root = (PlannerInfo *) PG_GETARG_POINTER(0);
	Oid			operator = PG_GETARG_OID(1);
	List	   *args = (List *) PG_GETARG_POINTER(2);
	JoinType	jointype = (JoinType) PG_GETARG_INT16(3);
	Oid			eqop;
	float8		result;

	/*
	 * We want 1 - eqjoinsel() where the equality operator is the one
	 * associated with this != operator, that is, its negator.
	 */
	eqop = get_negator(operator);
	if (eqop)
	{
		result = DatumGetFloat8(DirectFunctionCall4(eqjoinsel,
													PointerGetDatum(root),
													ObjectIdGetDatum(eqop),
													PointerGetDatum(args),
													Int16GetDatum(jointype)));
	}
	else
	{
		/* Use default selectivity (should we raise an error instead?) */
		result = DEFAULT_EQ_SEL;
	}
	result = 1.0 - result;
	PG_RETURN_FLOAT8(result);
}

/*
 *		scalarltjoinsel - Join selectivity of "<" and "<=" for scalars
 */
Datum
scalarltjoinsel(PG_FUNCTION_ARGS)
{
	PG_RETURN_FLOAT8(DEFAULT_INEQ_SEL);
}

/*
 *		scalargtjoinsel - Join selectivity of ">" and ">=" for scalars
 */
Datum
scalargtjoinsel(PG_FUNCTION_ARGS)
{
	PG_RETURN_FLOAT8(DEFAULT_INEQ_SEL);
}

/*
 * patternjoinsel		- Generic code for pattern-match join selectivity.
 */
static double
patternjoinsel(PG_FUNCTION_ARGS, Pattern_Type ptype, bool negate)
{
	/* For the moment we just punt. */
	return negate ? (1.0 - DEFAULT_MATCH_SEL) : DEFAULT_MATCH_SEL;
}

/*
 *		regexeqjoinsel	- Join selectivity of regular-expression pattern match.
 */
Datum
regexeqjoinsel(PG_FUNCTION_ARGS)
{
	PG_RETURN_FLOAT8(patternjoinsel(fcinfo, Pattern_Type_Regex, false));
}

/*
 *		icregexeqjoinsel	- Join selectivity of case-insensitive regex match.
 */
Datum
icregexeqjoinsel(PG_FUNCTION_ARGS)
{
	PG_RETURN_FLOAT8(patternjoinsel(fcinfo, Pattern_Type_Regex_IC, false));
}

/*
 *		likejoinsel			- Join selectivity of LIKE pattern match.
 */
Datum
likejoinsel(PG_FUNCTION_ARGS)
{
	PG_RETURN_FLOAT8(patternjoinsel(fcinfo, Pattern_Type_Like, false));
}

/*
 *		iclikejoinsel			- Join selectivity of ILIKE pattern match.
 */
Datum
iclikejoinsel(PG_FUNCTION_ARGS)
{
	PG_RETURN_FLOAT8(patternjoinsel(fcinfo, Pattern_Type_Like_IC, false));
}

/*
 *		regexnejoinsel	- Join selectivity of regex non-match.
 */
Datum
regexnejoinsel(PG_FUNCTION_ARGS)
{
	PG_RETURN_FLOAT8(patternjoinsel(fcinfo, Pattern_Type_Regex, true));
}

/*
 *		icregexnejoinsel	- Join selectivity of case-insensitive regex non-match.
 */
Datum
icregexnejoinsel(PG_FUNCTION_ARGS)
{
	PG_RETURN_FLOAT8(patternjoinsel(fcinfo, Pattern_Type_Regex_IC, true));
}

/*
 *		nlikejoinsel		- Join selectivity of LIKE pattern non-match.
 */
Datum
nlikejoinsel(PG_FUNCTION_ARGS)
{
	PG_RETURN_FLOAT8(patternjoinsel(fcinfo, Pattern_Type_Like, true));
}

/*
 *		icnlikejoinsel		- Join selectivity of ILIKE pattern non-match.
 */
Datum
icnlikejoinsel(PG_FUNCTION_ARGS)
{
	PG_RETURN_FLOAT8(patternjoinsel(fcinfo, Pattern_Type_Like_IC, true));
}

/*
 * mergejoinscansel			- Scan selectivity of merge join.
 *
 * A merge join will stop as soon as it exhausts either input stream.
 * Therefore, if we can estimate the ranges of both input variables,
 * we can estimate how much of the input will actually be read.  This
 * can have a considerable impact on the cost when using indexscans.
 *
 * clause should be a clause already known to be mergejoinable.  opfamily and
 * strategy specify the sort ordering being used.
 *
 * *leftscan is set to the fraction of the left-hand variable expected
 * to be scanned (0 to 1), and similarly *rightscan for the right-hand
 * variable.
 */
void
mergejoinscansel(PlannerInfo *root, Node *clause,
				 Oid opfamily, int strategy,
				 Selectivity *leftscan,
				 Selectivity *rightscan)
{
	Node	   *left,
			   *right;
	VariableStatData leftvar,
				rightvar;
	int			op_strategy;
	Oid			op_lefttype;
	Oid			op_righttype;
	bool		op_recheck;
	Oid			opno,
				lsortop,
				rsortop,
				leop,
				revleop;
	Datum		leftmax = 0,
				rightmax = 0;
	double		selec;

	/* Set default results if we can't figure anything out. */
	*leftscan = *rightscan = 1.0;

	/* Deconstruct the merge clause */
	if (!is_opclause(clause))
		return;					/* shouldn't happen */
	opno = ((OpExpr *) clause)->opno;
	left = get_leftop((Expr *) clause);
	right = get_rightop((Expr *) clause);
	if (!right)
		return;					/* shouldn't happen */

	/* Look for stats for the inputs */
	examine_variable(root, left, 0, &leftvar);
	examine_variable(root, right, 0, &rightvar);

	/* Extract the operator's declared left/right datatypes */
	get_op_opfamily_properties(opno, opfamily,
							   &op_strategy,
							   &op_lefttype,
							   &op_righttype,
							   &op_recheck);
	Assert(op_strategy == BTEqualStrategyNumber);
	Assert(!op_recheck);

	/*
	 * Look up the various operators we need.  If we don't find them all,
	 * it probably means the opfamily is broken, but we cope anyway.
	 */
	switch (strategy)
	{
		case BTLessStrategyNumber:
			lsortop = get_opfamily_member(opfamily, op_lefttype, op_lefttype,
										  BTLessStrategyNumber);
			rsortop = get_opfamily_member(opfamily, op_righttype, op_righttype,
										  BTLessStrategyNumber);
			leop = get_opfamily_member(opfamily, op_lefttype, op_righttype,
									   BTLessEqualStrategyNumber);
			revleop = get_opfamily_member(opfamily, op_righttype, op_lefttype,
										  BTLessEqualStrategyNumber);
			break;
		case BTGreaterStrategyNumber:
			/* descending-order case */
			lsortop = get_opfamily_member(opfamily, op_lefttype, op_lefttype,
										  BTGreaterStrategyNumber);
			rsortop = get_opfamily_member(opfamily, op_righttype, op_righttype,
										  BTGreaterStrategyNumber);
			leop = get_opfamily_member(opfamily, op_lefttype, op_righttype,
									   BTGreaterEqualStrategyNumber);
			revleop = get_opfamily_member(opfamily, op_righttype, op_lefttype,
										  BTGreaterEqualStrategyNumber);
			break;
		default:
			goto fail;			/* shouldn't get here */
	}

	if (!OidIsValid(lsortop) ||
		!OidIsValid(rsortop) ||
		!OidIsValid(leop) ||
		!OidIsValid(revleop))
		goto fail;				/* insufficient info in catalogs */

	/* Try to get maximum values of both inputs */
	if (!get_variable_maximum(root, &leftvar, lsortop, &leftmax))
		goto fail;				/* no max available from stats */

	if (!get_variable_maximum(root, &rightvar, rsortop, &rightmax))
		goto fail;				/* no max available from stats */

	/*
	 * Now, the fraction of the left variable that will be scanned is the
	 * fraction that's <= the right-side maximum value.  But only believe
	 * non-default estimates, else stick with our 1.0.
	 */
	selec = scalarineqsel(root, leop, false, &leftvar,
						  rightmax, op_righttype);
	if (selec != DEFAULT_INEQ_SEL)
		*leftscan = selec;

	/* And similarly for the right variable. */
	selec = scalarineqsel(root, revleop, false, &rightvar,
						  leftmax, op_lefttype);
	if (selec != DEFAULT_INEQ_SEL)
		*rightscan = selec;

	/*
	 * Only one of the two fractions can really be less than 1.0; believe the
	 * smaller estimate and reset the other one to exactly 1.0.  If we get
	 * exactly equal estimates (as can easily happen with self-joins), believe
	 * neither.
	 */
	if (*leftscan > *rightscan)
		*leftscan = 1.0;
	else if (*leftscan < *rightscan)
		*rightscan = 1.0;
	else
		*leftscan = *rightscan = 1.0;

fail:
	ReleaseVariableStats(leftvar);
	ReleaseVariableStats(rightvar);
}


/*
 * Helper routine for estimate_num_groups: add an item to a list of
 * GroupVarInfos, but only if it's not known equal to any of the existing
 * entries.
 */
typedef struct
{
	Node	   *var;			/* might be an expression, not just a Var */
	RelOptInfo *rel;			/* relation it belongs to */
	double		ndistinct;		/* # distinct values */
} GroupVarInfo;

static List *
add_unique_group_var(PlannerInfo *root, List *varinfos,
					 Node *var, VariableStatData *vardata)
{
	GroupVarInfo *varinfo;
	double		ndistinct;
	ListCell   *lc;

	ndistinct = get_variable_numdistinct(vardata);

	/* cannot use foreach here because of possible list_delete */
	lc = list_head(varinfos);
	while (lc)
	{
		varinfo = (GroupVarInfo *) lfirst(lc);

		/* must advance lc before list_delete possibly pfree's it */
		lc = lnext(lc);

		/* Drop exact duplicates */
		if (equal(var, varinfo->var))
			return varinfos;

		/*
		 * Drop known-equal vars, but only if they belong to different
		 * relations (see comments for estimate_num_groups)
		 */
		if (vardata->rel != varinfo->rel &&
			exprs_known_equal(root, var, varinfo->var))
		{
			if (varinfo->ndistinct <= ndistinct)
			{
				/* Keep older item, forget new one */
				return varinfos;
			}
			else
			{
				/* Delete the older item */
				varinfos = list_delete_ptr(varinfos, varinfo);
			}
		}
	}

	varinfo = (GroupVarInfo *) palloc(sizeof(GroupVarInfo));

	varinfo->var = var;
	varinfo->rel = vardata->rel;
	varinfo->ndistinct = ndistinct;
	varinfos = lappend(varinfos, varinfo);
	return varinfos;
}

/*
 * estimate_num_groups		- Estimate number of groups in a grouped query
 *
 * Given a query having a GROUP BY clause, estimate how many groups there
 * will be --- ie, the number of distinct combinations of the GROUP BY
 * expressions.
 *
 * This routine is also used to estimate the number of rows emitted by
 * a DISTINCT filtering step; that is an isomorphic problem.  (Note:
 * actually, we only use it for DISTINCT when there's no grouping or
 * aggregation ahead of the DISTINCT.)
 *
 * Inputs:
 *	root - the query
 *	groupExprs - list of expressions being grouped by
 *	input_rows - number of rows estimated to arrive at the group/unique
 *		filter step
 *
 * Given the lack of any cross-correlation statistics in the system, it's
 * impossible to do anything really trustworthy with GROUP BY conditions
 * involving multiple Vars.  We should however avoid assuming the worst
 * case (all possible cross-product terms actually appear as groups) since
 * very often the grouped-by Vars are highly correlated.  Our current approach
 * is as follows:
 *	1.	Reduce the given expressions to a list of unique Vars used.  For
 *		example, GROUP BY a, a + b is treated the same as GROUP BY a, b.
 *		It is clearly correct not to count the same Var more than once.
 *		It is also reasonable to treat f(x) the same as x: f() cannot
 *		increase the number of distinct values (unless it is volatile,
 *		which we consider unlikely for grouping), but it probably won't
 *		reduce the number of distinct values much either.
 *		As a special case, if a GROUP BY expression can be matched to an
 *		expressional index for which we have statistics, then we treat the
 *		whole expression as though it were just a Var.
 *	2.	If the list contains Vars of different relations that are known equal
 *		due to equijoin clauses, then drop all but one of the Vars from each
 *		known-equal set, keeping the one with smallest estimated # of values
 *		(since the extra values of the others can't appear in joined rows).
 *		Note the reason we only consider Vars of different relations is that
 *		if we considered ones of the same rel, we'd be double-counting the
 *		restriction selectivity of the equality in the next step.
 *	3.	For Vars within a single source rel, we multiply together the numbers
 *		of values, clamp to the number of rows in the rel (divided by 10 if
 *		more than one Var), and then multiply by the selectivity of the
 *		restriction clauses for that rel.  When there's more than one Var,
 *		the initial product is probably too high (it's the worst case) but
 *		clamping to a fraction of the rel's rows seems to be a helpful
 *		heuristic for not letting the estimate get out of hand.  (The factor
 *		of 10 is derived from pre-Postgres-7.4 practice.)  Multiplying
 *		by the restriction selectivity is effectively assuming that the
 *		restriction clauses are independent of the grouping, which is a crummy
 *		assumption, but it's hard to do better.
 *	4.	If there are Vars from multiple rels, we repeat step 3 for each such
 *		rel, and multiply the results together.
 * Note that rels not containing grouped Vars are ignored completely, as are
 * join clauses other than the equijoin clauses used in step 2.  Such rels
 * cannot increase the number of groups, and we assume such clauses do not
 * reduce the number either (somewhat bogus, but we don't have the info to
 * do better).
 */
double
estimate_num_groups(PlannerInfo *root, List *groupExprs, double input_rows)
{
	List	   *varinfos = NIL;
	double		numdistinct;
	ListCell   *l;

	/* We should not be called unless query has GROUP BY (or DISTINCT) */
	Assert(groupExprs != NIL);

	/*
	 * Steps 1/2: find the unique Vars used, treating an expression as a Var
	 * if we can find stats for it.  For each one, record the statistical
	 * estimate of number of distinct values (total in its table, without
	 * regard for filtering).
	 */
	foreach(l, groupExprs)
	{
		Node	   *groupexpr = (Node *) lfirst(l);
		VariableStatData vardata;
		List	   *varshere;
		ListCell   *l2;

		/*
		 * If examine_variable is able to deduce anything about the GROUP BY
		 * expression, treat it as a single variable even if it's really more
		 * complicated.
		 */
		examine_variable(root, groupexpr, 0, &vardata);
		
		if (HeapTupleIsValid(getStatsTuple(&vardata))
			|| vardata.isunique)
		{
			varinfos = add_unique_group_var(root, varinfos,
											groupexpr, &vardata);
			ReleaseVariableStats(vardata);
			continue;
		}
		ReleaseVariableStats(vardata);

		/*
		 * Else pull out the component Vars
		 */
		varshere = pull_var_clause(groupexpr, false);

		/*
		 * If we find any variable-free GROUP BY item, then either it is a
		 * constant (and we can ignore it) or it contains a volatile function;
		 * in the latter case we punt and assume that each input row will
		 * yield a distinct group.
		 */
		if (varshere == NIL)
		{
			if (contain_volatile_functions(groupexpr))
				return input_rows;
			continue;
		}

		/*
		 * Else add variables to varinfos list
		 */
		foreach(l2, varshere)
		{
			Node	   *var = (Node *) lfirst(l2);

			examine_variable(root, var, 0, &vardata);
			varinfos = add_unique_group_var(root, varinfos, var, &vardata);
			ReleaseVariableStats(vardata);
		}
	}

	/* If now no Vars, we must have an all-constant GROUP BY list. */
	if (varinfos == NIL)
		return 1.0;

	/*
	 * Steps 3/4: group Vars by relation and estimate total numdistinct.
	 *
	 * For each iteration of the outer loop, we process the frontmost Var in
	 * varinfos, plus all other Vars in the same relation.	We remove these
	 * Vars from the newvarinfos list for the next iteration. This is the
	 * easiest way to group Vars of same rel together.
	 */
	numdistinct = 1.0;

	do
	{
		GroupVarInfo *varinfo1 = (GroupVarInfo *) linitial(varinfos);
		RelOptInfo *rel = varinfo1->rel;
		double		reldistinct = varinfo1->ndistinct;
		double		relmaxndistinct = reldistinct;
		int			relvarcount = 1;
		List	   *newvarinfos = NIL;

		/*
		 * Get the product of numdistinct estimates of the Vars for this rel.
		 * Also, construct new varinfos list of remaining Vars.
		 */
		for_each_cell(l, lnext(list_head(varinfos)))
		{
			GroupVarInfo *varinfo2 = (GroupVarInfo *) lfirst(l);

			if (varinfo2->rel == varinfo1->rel)
			{
				reldistinct *= varinfo2->ndistinct;
				if (relmaxndistinct < varinfo2->ndistinct)
					relmaxndistinct = varinfo2->ndistinct;
				relvarcount++;
			}
			else
			{
				/* not time to process varinfo2 yet */
				newvarinfos = lcons(varinfo2, newvarinfos);
			}
		}

		/*
		 * Sanity check --- don't divide by zero if empty relation.
		 */
		Assert(rel->reloptkind == RELOPT_BASEREL ||
			   (rel->reloptkind == RELOPT_OTHER_MEMBER_REL &&
				rel->rtekind == RTE_RELATION));
		if (rel->tuples > 0)
		{
			/*
			 * Clamp to size of rel, or size of rel / 10 if multiple Vars. The
			 * fudge factor is because the Vars are probably correlated but we
			 * don't know by how much.  We should never clamp to less than the
			 * largest ndistinct value for any of the Vars, though, since
			 * there will surely be at least that many groups.
			 */
			double		clamp = rel->tuples;

			if (relvarcount > 1)
			{
				clamp *= 0.1;
				if (clamp < relmaxndistinct)
				{
					clamp = relmaxndistinct;
					/* for sanity in case some ndistinct is too large: */
					if (clamp > rel->tuples)
						clamp = rel->tuples;
				}
			}
			if (reldistinct > clamp)
				reldistinct = clamp;

			/*
			 * Multiply by restriction selectivity.
			 */
			reldistinct *= rel->rows / rel->tuples;

			/*
			 * Update estimate of total distinct groups.
			 */
			numdistinct *= reldistinct;
		}

		varinfos = newvarinfos;
	} while (varinfos != NIL);

	numdistinct = ceil(numdistinct);

	/* Guard against out-of-range answers */
	if (numdistinct > input_rows)
		numdistinct = input_rows;
	if (numdistinct < 1.0)
		numdistinct = 1.0;

	return numdistinct;
}

/*
 * Estimate hash bucketsize fraction (ie, number of entries in a bucket
 * divided by total tuples in relation) if the specified expression is used
 * as a hash key.
 *
 * XXX This is really pretty bogus since we're effectively assuming that the
 * distribution of hash keys will be the same after applying restriction
 * clauses as it was in the underlying relation.  However, we are not nearly
 * smart enough to figure out how the restrict clauses might change the
 * distribution, so this will have to do for now.
 *
 * We are passed the number of buckets the executor will use for the given
 * input relation.	If the data were perfectly distributed, with the same
 * number of tuples going into each available bucket, then the bucketsize
 * fraction would be 1/nbuckets.  But this happy state of affairs will occur
 * only if (a) there are at least nbuckets distinct data values, and (b)
 * we have a not-too-skewed data distribution.	Otherwise the buckets will
 * be nonuniformly occupied.  If the other relation in the join has a key
 * distribution similar to this one's, then the most-loaded buckets are
 * exactly those that will be probed most often.  Therefore, the "average"
 * bucket size for costing purposes should really be taken as something close
 * to the "worst case" bucket size.  We try to estimate this by adjusting the
 * fraction if there are too few distinct data values, and then scaling up
 * by the ratio of the most common value's frequency to the average frequency.
 *
 * If no statistics are available, use a default estimate of 0.1.  This will
 * discourage use of a hash rather strongly if the inner relation is large,
 * which is what we want.  We do not want to hash unless we know that the
 * inner rel is well-dispersed (or the alternatives seem much worse).
 */
Selectivity
estimate_hash_bucketsize(PlannerInfo *root, Node *hashkey, double nbuckets)
{
	VariableStatData vardata;
	double		estfract,
				ndistinct,
				stanullfrac,
				mcvfreq,
				avgfreq;
	float4	   *numbers;
	int			nnumbers;

	examine_variable(root, hashkey, 0, &vardata);

	/* Get number of distinct values and fraction that are null */
	ndistinct = get_variable_numdistinct(&vardata);

	if (HeapTupleIsValid(getStatsTuple(&vardata)))
	{
		HeapTuple tp = getStatsTuple(&vardata);
		Form_pg_statistic stats;

		stats = (Form_pg_statistic) GETSTRUCT(tp);
		stanullfrac = stats->stanullfrac;
	}
	else
	{
		/*
		 * Believe a default ndistinct only if it came from stats. Otherwise
		 * punt and return 0.1, per comments above.
		 */
		if (ndistinct == DEFAULT_NUM_DISTINCT)
		{
			ReleaseVariableStats(vardata);
			return (Selectivity) 0.1;
		}

		stanullfrac = 0.0;
	}

	/* Compute avg freq of all distinct data values in raw relation */
	avgfreq = (1.0 - stanullfrac) / ndistinct;

	/*
	 * Adjust ndistinct to account for restriction clauses.  Observe we are
	 * assuming that the data distribution is affected uniformly by the
	 * restriction clauses!
	 *
	 * XXX Possibly better way, but much more expensive: multiply by
	 * selectivity of rel's restriction clauses that mention the target Var.
	 */
	if (vardata.rel)
		ndistinct *= vardata.rel->rows / vardata.rel->tuples;

	/*
	 * Initial estimate of bucketsize fraction is 1/nbuckets as long as the
	 * number of buckets is less than the expected number of distinct values;
	 * otherwise it is 1/ndistinct.
	 */
	if (ndistinct > nbuckets)
		estfract = 1.0 / nbuckets;
	else
		estfract = 1.0 / ndistinct;

	/*
	 * Look up the frequency of the most common value, if available.
	 */
	mcvfreq = 0.0;

	if (HeapTupleIsValid(getStatsTuple(&vardata)))
	{
		HeapTuple tp = getStatsTuple(&vardata);

		if (get_attstatsslot(tp,
							 vardata.atttype, vardata.atttypmod,
							 STATISTIC_KIND_MCV, InvalidOid,
							 NULL, NULL, &numbers, &nnumbers))
		{
			/*
			 * The first MCV stat is for the most common value.
			 */
			if (nnumbers > 0)
				mcvfreq = numbers[0];
			free_attstatsslot(vardata.atttype, NULL, 0,
							  numbers, nnumbers);
		}
	}

	/*
	 * Adjust estimated bucketsize upward to account for skewed distribution.
	 */
	if (avgfreq > 0.0 && mcvfreq > avgfreq)
		estfract *= mcvfreq / avgfreq;

	/*
	 * Clamp bucketsize to sane range (the above adjustment could easily
	 * produce an out-of-range result).  We set the lower bound a little above
	 * zero, since zero isn't a very sane result.
	 */
	if (estfract < 1.0e-6)
		estfract = 1.0e-6;
	else if (estfract > 1.0)
		estfract = 1.0;

	ReleaseVariableStats(vardata);

	return (Selectivity) estfract;
}


/*-------------------------------------------------------------------------
 *
 * Support routines
 *
 *-------------------------------------------------------------------------
 */

/*
 * convert_to_scalar
 *	  Convert non-NULL values of the indicated types to the comparison
 *	  scale needed by scalarineqsel().
 *	  Returns "true" if successful.
 *
 * XXX this routine is a hack: ideally we should look up the conversion
 * subroutines in pg_type.
 *
 * All numeric datatypes are simply converted to their equivalent
 * "double" values.  (NUMERIC values that are outside the range of "double"
 * are clamped to +/- HUGE_VAL.)
 *
 * String datatypes are converted to have hi and lo bound be constants, with
 *    the scaledvalue equally either hi or lo, depending on the value of isgt
 *    (done so that the caller will include the entire bucket in the final
 *     computed selectivity, even after inverting for the isgt case)
 *
 * The bytea datatype is just enough different from strings that it has
 * to be treated separately.
 *
 * The several datatypes representing absolute times are all converted
 * to Timestamp, which is actually a double, and then we just use that
 * double value.  Note this will give correct results even for the "special"
 * values of Timestamp, since those are chosen to compare correctly;
 * see timestamp_cmp.
 *
 * The several datatypes representing relative times (intervals) are all
 * converted to measurements expressed in seconds.
 *
 * isgt can be used by datatypes which cannot interpolate and instead must
 *   return an appropriate default
 *
 */
static bool
convert_to_scalar(Datum value, Oid valuetypid, double *scaledvalue,
				  Datum lobound, Datum hibound, Oid boundstypid,
				  double *scaledlobound, double *scaledhibound,
				  bool isgt)
{
	/*
	 * Both the valuetypid and the boundstypid should exactly match the
	 * declared input type(s) of the operator we are invoked for, so we just
	 * error out if either is not recognized.
	 *
	 * XXX The histogram we are interpolating between points of could belong
	 * to a column that's only binary-compatible with the declared type. In
	 * essence we are assuming that the semantics of binary-compatible types
	 * are enough alike that we can use a histogram generated with one type's
	 * operators to estimate selectivity for the other's.  This is outright
	 * wrong in some cases --- in particular signed versus unsigned
	 * interpretation could trip us up.  But it's useful enough in the
	 * majority of cases that we do it anyway.	Should think about more
	 * rigorous ways to do it.
	 */
	switch (valuetypid)
	{
			/*
			 * Built-in numeric types
			 */
		case BOOLOID:
		case INT2OID:
		case INT4OID:
		case INT8OID:
		case FLOAT4OID:
		case FLOAT8OID:
		case NUMERICOID:
		case OIDOID:
		case REGPROCOID:
		case REGPROCEDUREOID:
		case REGOPEROID:
		case REGOPERATOROID:
		case REGCLASSOID:
		case REGTYPEOID:
			*scaledvalue = convert_numeric_to_scalar(value, valuetypid);
			*scaledlobound = convert_numeric_to_scalar(lobound, boundstypid);
			*scaledhibound = convert_numeric_to_scalar(hibound, boundstypid);
			return true;

			/*
			 * Built-in string types
			 */
		case CHAROID:
		case BPCHAROID:
		case VARCHAROID:
		case TEXTOID:
		case NAMEOID:
			{
			    *scaledlobound = 1;
			    *scaledhibound = 2;
			    *scaledvalue = isgt ? 1 : 2;
				return true;
			}

			/*
			 * Built-in bytea type
			 */
		case BYTEAOID:
			{
				convert_bytea_to_scalar(value, scaledvalue,
										lobound, scaledlobound,
										hibound, scaledhibound);
				return true;
			}

			/*
			 * Built-in time types
			 */
		case TIMESTAMPOID:
		case TIMESTAMPTZOID:
		case ABSTIMEOID:
		case DATEOID:
		case INTERVALOID:
		case RELTIMEOID:
		case TINTERVALOID:
		case TIMEOID:
		case TIMETZOID:
			*scaledvalue = convert_timevalue_to_scalar(value, valuetypid);
			*scaledlobound = convert_timevalue_to_scalar(lobound, boundstypid);
			*scaledhibound = convert_timevalue_to_scalar(hibound, boundstypid);
			return true;

			/*
			 * Built-in network types
			 */
		case INETOID:
		case CIDROID:
		case MACADDROID:
			*scaledvalue = convert_network_to_scalar(value, valuetypid);
			*scaledlobound = convert_network_to_scalar(lobound, boundstypid);
			*scaledhibound = convert_network_to_scalar(hibound, boundstypid);
			return true;
	}
	/* Don't know how to convert */
	*scaledvalue = *scaledlobound = *scaledhibound = 0;
	return false;
}

/*
 * Do convert_to_scalar()'s work for any numeric data type.
 */
static double
convert_numeric_to_scalar(Datum value, Oid typid)
{
	switch (typid)
	{
		case BOOLOID:
			return (double) DatumGetBool(value);
		case INT2OID:
			return (double) DatumGetInt16(value);
		case INT4OID:
			return (double) DatumGetInt32(value);
		case INT8OID:
			return (double) DatumGetInt64(value);
		case FLOAT4OID:
			return (double) DatumGetFloat4(value);
		case FLOAT8OID:
			return (double) DatumGetFloat8(value);
		case NUMERICOID:
			/* Note: out-of-range values will be clamped to +-HUGE_VAL */
			return (double)
				DatumGetFloat8(DirectFunctionCall1(numeric_float8_no_overflow,
												   value));
		case OIDOID:
		case REGPROCOID:
		case REGPROCEDUREOID:
		case REGOPEROID:
		case REGOPERATOROID:
		case REGCLASSOID:
		case REGTYPEOID:
			/* we can treat OIDs as integers... */
			return (double) DatumGetObjectId(value);
	}

	/*
	 * Can't get here unless someone tries to use scalarltsel/scalargtsel on
	 * an operator with one numeric and one non-numeric operand.
	 */
	elog(ERROR, "unsupported type: %u", typid);
	return 0;
}

/*
 * Do convert_to_scalar()'s work for any bytea data type.
 *
 * Very similar to the old convert_string_to_scalar except we can't assume
 * null-termination and therefore pass explicit lengths around.
 *
 * Also, assumptions about likely "normal" ranges of characters have been
 * removed - a data range of 0..255 is always used, for now.  (Perhaps
 * someday we will add information about actual byte data range to
 * pg_statistic.)
 */
static void
convert_bytea_to_scalar(Datum value,
						double *scaledvalue,
						Datum lobound,
						double *scaledlobound,
						Datum hibound,
						double *scaledhibound)
{
	int			rangelo,
				rangehi,
				valuelen = VARSIZE(DatumGetPointer(value)) - VARHDRSZ,
				loboundlen = VARSIZE(DatumGetPointer(lobound)) - VARHDRSZ,
				hiboundlen = VARSIZE(DatumGetPointer(hibound)) - VARHDRSZ,
				i,
				minlen;
	unsigned char *valstr = (unsigned char *) VARDATA(DatumGetPointer(value)),
			   *lostr = (unsigned char *) VARDATA(DatumGetPointer(lobound)),
			   *histr = (unsigned char *) VARDATA(DatumGetPointer(hibound));

	/*
	 * Assume bytea data is uniformly distributed across all byte values.
	 */
	rangelo = 0;
	rangehi = 255;

	/*
	 * Now strip any common prefix of the three strings.
	 */
	minlen = Min(Min(valuelen, loboundlen), hiboundlen);
	for (i = 0; i < minlen; i++)
	{
		if (*lostr != *histr || *lostr != *valstr)
			break;
		lostr++, histr++, valstr++;
		loboundlen--, hiboundlen--, valuelen--;
	}

	/*
	 * Now we can do the conversions.
	 */
	*scaledvalue = convert_one_bytea_to_scalar(valstr, valuelen, rangelo, rangehi);
	*scaledlobound = convert_one_bytea_to_scalar(lostr, loboundlen, rangelo, rangehi);
	*scaledhibound = convert_one_bytea_to_scalar(histr, hiboundlen, rangelo, rangehi);
}

static double
convert_one_bytea_to_scalar(unsigned char *value, int valuelen,
							int rangelo, int rangehi)
{
	double		num,
				denom,
				base;

	if (valuelen <= 0)
		return 0.0;				/* empty string has scalar value 0 */

	/*
	 * Since base is 256, need not consider more than about 10 chars (even
	 * this many seems like overkill)
	 */
	if (valuelen > 10)
		valuelen = 10;

	/* Convert initial characters to fraction */
	base = rangehi - rangelo + 1;
	num = 0.0;
	denom = base;
	while (valuelen-- > 0)
	{
		int			ch = *value++;

		if (ch < rangelo)
			ch = rangelo - 1;
		else if (ch > rangehi)
			ch = rangehi + 1;
		num += ((double) (ch - rangelo)) / denom;
		denom *= base;
	}

	return num;
}

/*
 * Do convert_to_scalar()'s work for any timevalue data type.
 */
double
convert_timevalue_to_scalar(Datum value, Oid typid)
{
	switch (typid)
	{
		case TIMESTAMPOID:
			return DatumGetTimestamp(value);
		case TIMESTAMPTZOID:
			return DatumGetTimestampTz(value);
		case ABSTIMEOID:
			return DatumGetTimestamp(DirectFunctionCall1(abstime_timestamp,
														 value));
		case DATEOID:
			return DatumGetTimestamp(DirectFunctionCall1(date_timestamp,
														 value));
		case INTERVALOID:
			{
				Interval   *interval = DatumGetIntervalP(value);

				/*
				 * Convert the month part of Interval to days using assumed
				 * average month length of 365.25/12.0 days.  Not too
				 * accurate, but plenty good enough for our purposes.
				 */
#ifdef HAVE_INT64_TIMESTAMP
				return interval->time + interval->day * (double) USECS_PER_DAY +
					interval->month * ((DAYS_PER_YEAR / (double) MONTHS_PER_YEAR) * USECS_PER_DAY);
#else
				return interval->time + interval->day * SECS_PER_DAY +
					interval->month * ((DAYS_PER_YEAR / (double) MONTHS_PER_YEAR) * (double) SECS_PER_DAY);
#endif
			}
		case RELTIMEOID:
#ifdef HAVE_INT64_TIMESTAMP
			return (DatumGetRelativeTime(value) * 1000000.0);
#else
			return DatumGetRelativeTime(value);
#endif
		case TINTERVALOID:
			{
				TimeInterval tinterval = DatumGetTimeInterval(value);

#ifdef HAVE_INT64_TIMESTAMP
				if (tinterval->status != 0)
					return ((tinterval->data[1] - tinterval->data[0]) * 1000000.0);
#else
				if (tinterval->status != 0)
					return tinterval->data[1] - tinterval->data[0];
#endif
				return 0;		/* for lack of a better idea */
			}
		case TIMEOID:
			return DatumGetTimeADT(value);
		case TIMETZOID:
			{
				TimeTzADT  *timetz = DatumGetTimeTzADTP(value);

				/* use GMT-equivalent time */
#ifdef HAVE_INT64_TIMESTAMP
				return (double) (timetz->time + (timetz->zone * 1000000.0));
#else
				return (double) (timetz->time + timetz->zone);
#endif
			}
	}

	/*
	 * Can't get here unless someone tries to use scalarltsel/scalargtsel on
	 * an operator with one timevalue and one non-timevalue operand.
	 */
	elog(ERROR, "unsupported type: %u", typid);
	return 0;
}


/*
 * get_restriction_variable
 *		Examine the args of a restriction clause to see if it's of the
 *		form (variable op pseudoconstant) or (pseudoconstant op variable),
 *		where "variable" could be either a Var or an expression in vars of a
 *		single relation.  If so, extract information about the variable,
 *		and also indicate which side it was on and the other argument.
 *
 * Inputs:
 *	root: the planner info
 *	args: clause argument list
 *	varRelid: see specs for restriction selectivity functions
 *
 * Outputs: (these are valid only if TRUE is returned)
 *	*vardata: gets information about variable (see examine_variable)
 *	*other: gets other clause argument, aggressively reduced to a constant
 *	*varonleft: set TRUE if variable is on the left, FALSE if on the right
 *
 * Returns TRUE if a variable is identified, otherwise FALSE.
 *
 * Note: if there are Vars on both sides of the clause, we must fail, because
 * callers are expecting that the other side will act like a pseudoconstant.
 */
bool
get_restriction_variable(PlannerInfo *root, List *args, int varRelid,
						 VariableStatData *vardata, Node **other,
						 bool *varonleft)
{
	Node	   *left,
			   *right;
	VariableStatData rdata;

	/* Fail if not a binary opclause (probably shouldn't happen) */
	if (list_length(args) != 2)
		return false;

	left = (Node *) linitial(args);
	right = (Node *) lsecond(args);

	/*
	 * Examine both sides.	Note that when varRelid is nonzero, Vars of other
	 * relations will be treated as pseudoconstants.
	 */
	examine_variable(root, left, varRelid, vardata);
	examine_variable(root, right, varRelid, &rdata);

	/*
	 * If one side is a variable and the other not, we win.
	 */
	if (vardata->rel && rdata.rel == NULL)
	{
		*varonleft = true;
		*other = estimate_expression_value(root, rdata.var);
		/* Assume we need no ReleaseVariableStats(rdata) here */
		return true;
	}

	if (vardata->rel == NULL && rdata.rel)
	{
		*varonleft = false;
		*other = estimate_expression_value(root, vardata->var);
		/* Assume we need no ReleaseVariableStats(*vardata) here */
		*vardata = rdata;
		return true;
	}

	/* Ooops, clause has wrong structure (probably var op var) */
	ReleaseVariableStats(*vardata);
	ReleaseVariableStats(rdata);

	return false;
}

/*
 * get_join_variables
 *		Apply examine_variable() to each side of a join clause.
 */
void
get_join_variables(PlannerInfo *root, List *args,
				   VariableStatData *vardata1, VariableStatData *vardata2)
{
	Node	   *left,
			   *right;

	if (list_length(args) != 2)
		elog(ERROR, "join operator should take two arguments");

	left = (Node *) linitial(args);
	right = (Node *) lsecond(args);

	examine_variable(root, left, 0, vardata1);
	examine_variable(root, right, 0, vardata2);
}

/*
 * This method returns a pointer to the largest child relation for an inherited (incl partitioned)
 * relation. If there are multiple levels in the hierarchy, we delve down recursively till we
 * find the largest (as determined from the path structure).
 * Input: a partitioned table
 * Output: largest child partition. If there are no child partition because all of them have been eliminated, then
 *         returns NULL.
 */
static RelOptInfo* largest_child_relation(PlannerInfo *root, RelOptInfo *rel)
{
	AppendPath *append_path = NULL;
	ListCell *subpath_lc = NULL;
	RelOptInfo *largest_child_in_subpath = NULL;
	double max_rows = -1.0;

	Assert(IsA(rel->cheapest_total_path, AppendPath));

	append_path = (AppendPath *) rel->cheapest_total_path;

	foreach(subpath_lc, append_path->subpaths)
	{
		RelOptInfo *candidate_child = NULL;
		Path *subpath = lfirst(subpath_lc);

		if (IsA(subpath, AppendPath))
		{
			candidate_child = largest_child_relation(root, subpath->parent);
		}
		else
		{
			candidate_child = subpath->parent;
		}

		if (candidate_child && candidate_child->rows > max_rows)
		{
			max_rows = candidate_child->rows;
			largest_child_in_subpath = candidate_child;
		}
	}

	return largest_child_in_subpath;
}

/*
 * The purpose of this method is to make the statistics (on a specific column) of a child partition
 * representative of the parent relation. This entails the following assumptions:
 * 1.  if ndistinct<=-1.0 in child partition, the column is a unique column in the child partition. We
 * 	   expect the column to remain distinct in the master as well.
 * 2.  if -1.0 < ndistinct < 0.0, the absolute number of ndistinct values in the child partition is a fraction
 *     of the number of rows in the partition. We expect that the absolute number of ndistinct in the master
 *     to stay the same. Therefore, we convert this to a positive number.
 *     The method get_variable_numdistinct will multiply this by the number of tuples in the master relation.
 * 3.  if ndistinct is positive, it indicates a small absolute number of distinct values. We expect these
 * 	   values to be repeated in all partitions. Therefore, we expect no change in the ndistinct in the master.
 *
 * Input:
 * 	   statsTuple, which is a heaptuple representing statistics on a child relation. It expects statstuple to be non-null.
 * 	   scalefactor, which is in the range (0.0,1.0]
 *
 * Output:
 * 	   This method modifies the tuple passed to it.
 */
static void inline adjust_partition_table_statistic_for_parent(HeapTuple statsTuple, double childtuples)
{
	Form_pg_statistic stats;

	Assert(HeapTupleIsValid(statsTuple));

	stats = (Form_pg_statistic) GETSTRUCT(statsTuple);

	if (stats->stadistinct <= -1.0)
	{
		/*
		 * Case 1 as described above.
		 */

		return;
	}
	else if (stats->stadistinct < 0.0)
	{
		/*
		 * Case 2 as described above.
		 */

		stats->stadistinct = ((double) -1.0) * stats->stadistinct * childtuples;
	}
	else
	{
		/**
		 * Case 3 as described above.
		 */

		return;
	}
}

/*
 * examine_variable
 *		Try to look up statistical data about an expression.
 *		Fill in a VariableStatData struct to describe the expression.
 *
 * Inputs:
 *	root: the planner info
 *	node: the expression tree to examine
 *	varRelid: see specs for restriction selectivity functions
 *
 * Outputs: *vardata is filled as follows:
 *	var: the input expression (with any binary relabeling stripped, if
 *		it is or contains a variable; but otherwise the type is preserved)
 *	rel: RelOptInfo for relation containing variable; NULL if expression
 *		contains no Vars (NOTE this could point to a RelOptInfo of a
 *		subquery, not one in the current query).
 *	statsTuple: the pg_statistic entry for the variable, if one exists;
 *		otherwise NULL.
 *	vartype: exposed type of the expression; this should always match
 *		the declared input type of the operator we are estimating for.
 *	atttype, atttypmod: type data to pass to get_attstatsslot().  This is
 *		commonly the same as the exposed type of the variable argument,
 *		but can be different in binary-compatible-type cases.
 *
 * Caller is responsible for doing ReleaseVariableStats() before exiting.
 */
void
examine_variable(PlannerInfo *root, Node *node, int varRelid,
				 VariableStatData *vardata)
{
	Node	   *basenode;
	Relids		varnos;
	RelOptInfo *onerel;

	/* Make sure we don't return dangling pointers in vardata */
	MemSet(vardata, 0, sizeof(VariableStatData));

	/* Save the exposed type of the expression */
	vardata->vartype = exprType(node);

	vardata->numdistinctFromPrimaryKey = -1.0; /* ignore by default*/

	/* Look inside any binary-compatible relabeling */

	if (IsA(node, RelabelType))
		basenode = (Node *) ((RelabelType *) node)->arg;
	else
		basenode = node;

	/* Fast path for a simple Var */

	if (IsA(basenode, Var) &&
		(varRelid == 0 || varRelid == ((Var *) basenode)->varno))
	{
		Var		   *var = (Var *) basenode;
		RangeTblEntry *rte;

		vardata->var = basenode;	/* return Var without relabeling */
		vardata->rel = find_base_rel(root, var->varno);
		vardata->atttype = var->vartype;
		vardata->atttypmod = var->vartypmod;

		rte = rt_fetch(var->varno, root->parse->rtable);

		/*
		 * If this attribute has a foreign key relationship, then first look
		 * at primary key statistics. If there exist stats on that attribute,
		 * we utilize those. If not, continue.
		 */
		
		if (gp_statistics_use_fkeys)
		{
			Oid         pkrelid = InvalidOid;
			AttrNumber  pkattno = -1;

			if (ConstraintGetPrimaryKeyOf(rte->relid, var->varattno, &pkrelid, &pkattno))
			{
				cqContext  *relcqCtx;
				HeapTuple	pkStatsTuple;

				/* SELECT reltuples FROM pg_class */

				relcqCtx = caql_beginscan(
						NULL,
						cql("SELECT * FROM pg_class "
							" WHERE oid = :1 ",
							ObjectIdGetDatum(pkrelid)));
				
				pkStatsTuple = caql_getnext(relcqCtx);

				if (HeapTupleIsValid(pkStatsTuple)) 
				{
					Form_pg_class classForm = (Form_pg_class) GETSTRUCT(pkStatsTuple);
					if (classForm->reltuples > 0)
					{
						vardata->numdistinctFromPrimaryKey = classForm->reltuples;
					}
				}

				caql_endscan(relcqCtx);
			}
		}
		if (rte->inh)
		{
			/*
			 * If gp_statistics_pullup_from_child_partition is set, we attempt to pull up statistics from
			 * the largest child partition in an inherited or a partitioned table.
			 */
			if (gp_statistics_pullup_from_child_partition  &&
				vardata->rel->cheapest_total_path != NULL)
			{
				RelOptInfo *childrel = largest_child_relation(root, vardata->rel);
				vardata->statscqCtx = NULL;

				if (childrel)
				{
					RangeTblEntry *child_rte = NULL;

					child_rte = rt_fetch(childrel->relid, root->parse->rtable);

					Assert(child_rte != NULL);

					/*
					 * Get statistics from the child partition.
					 */
					vardata->statscqCtx = caql_beginscan
										(
										NULL,
										cql("SELECT * FROM pg_statistic "
											" WHERE starelid = :1 "
											" AND staattnum = :2 ",
											ObjectIdGetDatum(child_rte->relid),
											Int16GetDatum(var->varattno))
										);

					(void) caql_getnext(vardata->statscqCtx);

					if (NULL != vardata->statscqCtx && NULL != vardata->statscqCtx->cq_lasttup)
					{
						adjust_partition_table_statistic_for_parent(vardata->statscqCtx->cq_lasttup, childrel->tuples);
					}
				}
			}
		}
		else if (rte->rtekind == RTE_RELATION)
		{
			vardata->statscqCtx = caql_beginscan(
					NULL,
					cql("SELECT * FROM pg_statistic "
						" WHERE starelid = :1 "
						" AND staattnum = :2 ",
						ObjectIdGetDatum(rte->relid),
						Int16GetDatum(var->varattno)));
			
			/* fetch the tuple */
			(void) caql_getnext(vardata->statscqCtx);
		}
		else
		{
			/*
			 * XXX This means the Var comes from a JOIN or sub-SELECT. Later
			 * add code to dig down into the join etc and see if we can trace
			 * the variable to something with stats.  (But beware of
			 * sub-SELECTs with DISTINCT/GROUP BY/etc.	Perhaps there are no
			 * cases where this would really be useful, because we'd have
			 * flattened the subselect if it is??)
			 */
		}

		return;
	}

	/*
	 * Okay, it's a more complicated expression.  Determine variable
	 * membership.	Note that when varRelid isn't zero, only vars of that
	 * relation are considered "real" vars.
	 */
	varnos = pull_varnos(basenode);

	onerel = NULL;

	switch (bms_membership(varnos))
	{
		case BMS_EMPTY_SET:
			/* No Vars at all ... must be pseudo-constant clause */
			break;
		case BMS_SINGLETON:
			if (varRelid == 0 || bms_is_member(varRelid, varnos))
			{
				onerel = find_base_rel(root,
					   (varRelid ? varRelid : bms_singleton_member(varnos)));
				vardata->rel = onerel;
				node = basenode;	/* strip any relabeling */
			}
			/* else treat it as a constant */
			break;
		case BMS_MULTIPLE:
			if (varRelid == 0)
			{
				/* treat it as a variable of a join relation */
				vardata->rel = find_join_rel(root, varnos);
				node = basenode;	/* strip any relabeling */
			}
			else if (bms_is_member(varRelid, varnos))
			{
				/* ignore the vars belonging to other relations */
				vardata->rel = find_base_rel(root, varRelid);
				node = basenode;	/* strip any relabeling */
				/* note: no point in expressional-index search here */
			}
			/* else treat it as a constant */
			break;
	}

	bms_free(varnos);

	vardata->var = node;
	vardata->atttype = exprType(node);
	vardata->atttypmod = exprTypmod(node);

	if (onerel)
	{
		/*
		 * We have an expression in vars of a single relation.	Try to match
		 * it to expressional index columns, in hopes of finding some
		 * statistics.
		 *
		 * XXX it's conceivable that there are multiple matches with different
		 * index opfamilies; if so, we need to pick one that matches the
		 * operator we are estimating for.	FIXME later.
		 */
		ListCell   *ilist;

		foreach(ilist, onerel->indexlist)
		{
			IndexOptInfo *index = (IndexOptInfo *) lfirst(ilist);
			ListCell   *indexpr_item;
			int			pos;

			indexpr_item = list_head(index->indexprs);
			if (indexpr_item == NULL)
				continue;		/* no expressions here... */

			/*
			 * Ignore partial indexes since they probably don't reflect
			 * whole-relation statistics.  Possibly reconsider this later.
			 */
			if (index->indpred)
				continue;

			for (pos = 0; pos < index->ncolumns; pos++)
			{
				if (index->indexkeys[pos] == 0)
				{
					Node	   *indexkey;

					if (indexpr_item == NULL)
						elog(ERROR, "too few entries in indexprs list");
					indexkey = (Node *) lfirst(indexpr_item);
					if (indexkey && IsA(indexkey, RelabelType))
						indexkey = (Node *) ((RelabelType *) indexkey)->arg;
					if (equal(node, indexkey))
					{
						/*
						 * Found a match ... is it a unique index? Tests here
						 * should match has_unique_index().
						 */
						if (index->unique &&
							index->ncolumns == 1 &&
							index->indpred == NIL)
							vardata->isunique = true;
						/* Has it got stats? */

						vardata->statscqCtx = caql_beginscan(
								NULL,
								cql("SELECT * FROM pg_statistic "
									" WHERE starelid = :1 "
									" AND staattnum = :2 ",
									ObjectIdGetDatum(index->indexoid),
									Int16GetDatum(pos + 1)));
			
						/* fetch the tuple */
						(void) caql_getnext(vardata->statscqCtx);

						if (HeapTupleIsValid(getStatsTuple(vardata)))
							break;
					}
					indexpr_item = lnext(indexpr_item);
				}
			}
			if (HeapTupleIsValid(getStatsTuple(vardata)))
				break;
		}
	}
}

/**
 * Input: vardata. Must be non-NULL.
 */
void ReleaseVariableStats(VariableStatData vardata)
{
 	if (vardata.statscqCtx)
		caql_endscan(vardata.statscqCtx);
	vardata.statscqCtx = NULL;
}

/*
 * get_variable_numdistinct
 *	  Estimate the number of distinct values of a variable.
 *
 * vardata: results of examine_variable
 *
 * NB: be careful to produce an integral result, since callers may compare
 * the result to exact integer counts.
 */
double
get_variable_numdistinct(VariableStatData *vardata)
{
	double		stadistinct;
	double		ntuples;

	/**
	 * If we have an estimate from the primary key, then that is the most accurate value.
	 */
	if (gp_statistics_use_fkeys &&
			vardata->numdistinctFromPrimaryKey > 0.0)
	{
		return vardata->numdistinctFromPrimaryKey;
	}

	/*
	 * Determine the stadistinct value to use.	There are cases where we can
	 * get an estimate even without a pg_statistic entry, or can get a better
	 * value than is in pg_statistic.
	 */
	if (HeapTupleIsValid(getStatsTuple(vardata)))
	{
		/* Use the pg_statistic entry */
		Form_pg_statistic stats;
		HeapTuple tp = getStatsTuple(vardata);

		stats = (Form_pg_statistic) GETSTRUCT(tp);
		stadistinct = stats->stadistinct;
	}
	else if (vardata->vartype == BOOLOID)
	{
		/*
		 * Special-case boolean columns: presumably, two distinct values.
		 *
		 * Are there any other datatypes we should wire in special estimates
		 * for?
		 */
		stadistinct = 2.0;
	}
	else
	{
		/*
		 * We don't keep statistics for system columns, but in some cases we
		 * can infer distinctness anyway.
		 */
		if (vardata->var && IsA(vardata->var, Var))
		{
			switch (((Var *) vardata->var)->varattno)
			{
				case ObjectIdAttributeNumber:
				case SelfItemPointerAttributeNumber:
					stadistinct = -1.0; /* unique */
					break;
				case TableOidAttributeNumber:
					stadistinct = 1.0;	/* only 1 value */
					break;
				case GpSegmentIdAttributeNumber:   /*CDB*/
					stadistinct = getgpsegmentCount();
					break;
				default:
					stadistinct = 0.0;	/* means "unknown" */
					break;
			}
		}
		else
			stadistinct = 0.0;	/* means "unknown" */

		/*
		 * XXX consider using estimate_num_groups on expressions?
		 */
	}

	/*
	 * If there is a unique index for the variable, assume it is unique no
	 * matter what pg_statistic says (the statistics could be out of date).
	 * Can skip search if we already think it's unique.
	 */
	if (stadistinct != -1.0)
	{
		if (vardata->isunique)
			stadistinct = -1.0;
		else if (vardata->var && IsA(vardata->var, Var) &&
				 vardata->rel &&
				 has_unique_index(vardata->rel,
								  ((Var *) vardata->var)->varattno))
			stadistinct = -1.0;
	}

	/*
	 * If we had an absolute estimate, use that.
	 */
	if (stadistinct > 0.0)
		return stadistinct;

	/*
	 * Otherwise we need to get the relation size; punt if not available.
	 */
	if (vardata->rel == NULL)
		return DEFAULT_NUM_DISTINCT;
	ntuples = vardata->rel->tuples;
	if (ntuples <= 0.0)
		return DEFAULT_NUM_DISTINCT;

	/*
	 * If we had a relative estimate, use that.
	 */
	if (stadistinct < 0.0)
		return floor((-stadistinct * ntuples) + 0.5);

	/*
	 * With no data, estimate ndistinct = ntuples if the table is small, else
	 * use default.
	 */
	if (ntuples < DEFAULT_NUM_DISTINCT)
		return ntuples;

	return DEFAULT_NUM_DISTINCT;
}

/*
 * get_variable_maximum
 *		Estimate the maximum value of the specified variable.
 *		If successful, store value in *max and return TRUE.
 *		If no data available, return FALSE.
 *
 * sortop is the "<" comparison operator to use.  (To extract the
 * minimum instead of the maximum, just pass the ">" operator instead.)
 */
static bool
get_variable_maximum(PlannerInfo *root, VariableStatData *vardata,
					 Oid sortop, Datum *max)
{
	Datum		tmax = 0;
	bool		have_max = false;
	Form_pg_statistic stats;
	int16		typLen;
	bool		typByVal;
	Datum	   *values;
	int			nvalues;
	int			i;
	HeapTuple	tp = getStatsTuple(vardata);

	if (!HeapTupleIsValid(tp))
	{
		/* no stats available, so default result */
		return false;
	}
	stats = (Form_pg_statistic) GETSTRUCT(tp);

	get_typlenbyval(vardata->atttype, &typLen, &typByVal);

	/*
	 * If there is a histogram, grab the last or first value as appropriate.
	 *
	 * If there is a histogram that is sorted with some other operator than
	 * the one we want, fail --- this suggests that there is data we can't
	 * use.
	 */
	if (get_attstatsslot(tp,
						 vardata->atttype, vardata->atttypmod,
						 STATISTIC_KIND_HISTOGRAM, sortop,
						 &values, &nvalues,
						 NULL, NULL))
	{
		if (nvalues > 0)
		{
			tmax = datumCopy(values[nvalues - 1], typByVal, typLen);
			have_max = true;
		}
		free_attstatsslot(vardata->atttype, values, nvalues, NULL, 0);
	}
	else
	{
		Oid			rsortop = get_commutator(sortop);

		if (OidIsValid(rsortop) &&
			get_attstatsslot(tp,
							 vardata->atttype, vardata->atttypmod,
							 STATISTIC_KIND_HISTOGRAM, rsortop,
							 &values, &nvalues,
							 NULL, NULL))
		{
			if (nvalues > 0)
			{
				tmax = datumCopy(values[0], typByVal, typLen);
				have_max = true;
			}
			free_attstatsslot(vardata->atttype, values, nvalues, NULL, 0);
		}
		else if (get_attstatsslot(tp,
								  vardata->atttype, vardata->atttypmod,
								  STATISTIC_KIND_HISTOGRAM, InvalidOid,
								  &values, &nvalues,
								  NULL, NULL))
		{
			free_attstatsslot(vardata->atttype, values, nvalues, NULL, 0);
			return false;
		}
	}

	/*
	 * If we have most-common-values info, look for a large MCV.  This is
	 * needed even if we also have a histogram, since the histogram excludes
	 * the MCVs.  However, usually the MCVs will not be the extreme values, so
	 * avoid unnecessary data copying.
	 */
	if (get_attstatsslot(tp,
						 vardata->atttype, vardata->atttypmod,
						 STATISTIC_KIND_MCV, InvalidOid,
						 &values, &nvalues,
						 NULL, NULL))
	{
		bool		large_mcv = false;
		FmgrInfo	opproc;

		fmgr_info(get_opcode(sortop), &opproc);

		for (i = 0; i < nvalues; i++)
		{
			if (!have_max)
			{
				tmax = values[i];
				large_mcv = have_max = true;
			}
			else if (DatumGetBool(FunctionCall2(&opproc, tmax, values[i])))
			{
				tmax = values[i];
				large_mcv = true;
			}
		}
		if (large_mcv)
			tmax = datumCopy(tmax, typByVal, typLen);
		free_attstatsslot(vardata->atttype, values, nvalues, NULL, 0);
	}

	*max = tmax;
	return have_max;
}


/*-------------------------------------------------------------------------
 *
 * Pattern analysis functions
 *
 * These routines support analysis of LIKE and regular-expression patterns
 * by the planner/optimizer.  It's important that they agree with the
 * regular-expression code in backend/regex/ and the LIKE code in
 * backend/utils/adt/like.c.  Also, the computation of the fixed prefix
 * must be conservative: if we report a string longer than the true fixed
 * prefix, the query may produce actually wrong answers, rather than just
 * getting a bad selectivity estimate!
 *
 * Note that the prefix-analysis functions are called from
 * backend/optimizer/path/indxpath.c as well as from routines in this file.
 *
 *-------------------------------------------------------------------------
 */

/*
 * Extract the fixed prefix, if any, for a pattern.
 *
 * *prefix is set to a palloc'd prefix string (in the form of a Const node),
 *	or to NULL if no fixed prefix exists for the pattern.
 * *rest is set to a palloc'd Const representing the remainder of the pattern
 *	after the portion describing the fixed prefix.
 * Each of these has the same type (TEXT or BYTEA) as the given pattern Const.
 *
 * The return value distinguishes no fixed prefix, a partial prefix,
 * or an exact-match-only pattern.
 */

static Pattern_Prefix_Status
like_fixed_prefix(Const *patt_const, bool case_insensitive,
				  Const **prefix_const, Const **rest_const)
{
	char	   *match;
	char	   *patt;
	int			pattlen;
	char	   *rest;
	Oid			typeid = patt_const->consttype;
	int			pos,
				match_pos;
	bool		is_multibyte = (pg_database_encoding_max_length() > 1);

	/* the right-hand const is type text or bytea */
	Assert(typeid == BYTEAOID || typeid == TEXTOID);

	if (typeid == BYTEAOID && case_insensitive)
		ereport(ERROR,
				(errcode(ERRCODE_FEATURE_NOT_SUPPORTED),
		   errmsg("case insensitive matching not supported on type bytea")));

	if (typeid != BYTEAOID)
	{
		patt = DatumGetCString(DirectFunctionCall1(textout, patt_const->constvalue));
		pattlen = strlen(patt);
	}
	else
	{
		bytea	   *bstr = DatumGetByteaP(patt_const->constvalue);

		pattlen = VARSIZE(bstr) - VARHDRSZ;
		patt = (char *) palloc(pattlen);
		memcpy(patt, VARDATA(bstr), pattlen);
		if ((Pointer) bstr != DatumGetPointer(patt_const->constvalue))
			pfree(bstr);
	}

	match = palloc(pattlen + 1);
	match_pos = 0;
	for (pos = 0; pos < pattlen; pos++)
	{
		/* % and _ are wildcard characters in LIKE */
		if (patt[pos] == '%' ||
			patt[pos] == '_')
			break;

		/* Backslash escapes the next character */
		if (patt[pos] == '\\')
		{
			pos++;
			if (pos >= pattlen)
				break;
		}

		/*
		 * XXX In multibyte character sets, we can't trust isalpha, so assume
		 * any multibyte char is potentially case-varying.
		 */
		if (case_insensitive)
		{
			if (is_multibyte && (unsigned char) patt[pos] >= 0x80)
				break;
			if (isalpha((unsigned char) patt[pos]))
				break;
		}

		/*
		 * NOTE: this code used to think that %% meant a literal %, but
		 * textlike() itself does not think that, and the SQL92 spec doesn't
		 * say any such thing either.
		 */
		match[match_pos++] = patt[pos];
	}

	match[match_pos] = '\0';
	rest = &patt[pos];

	if (typeid != BYTEAOID)
	{
		*prefix_const = string_to_const(match, typeid);
		*rest_const = string_to_const(rest, typeid);
	}
	else
	{
		*prefix_const = string_to_bytea_const(match, match_pos);
		*rest_const = string_to_bytea_const(rest, pattlen - pos);
	}

	pfree(patt);
	pfree(match);

	/* in LIKE, an empty pattern is an exact match! */
	if (pos == pattlen)
		return Pattern_Prefix_Exact;	/* reached end of pattern, so exact */

	if (match_pos > 0)
		return Pattern_Prefix_Partial;

	return Pattern_Prefix_None;
}

static Pattern_Prefix_Status
regex_fixed_prefix(Const *patt_const, bool case_insensitive,
				   Const **prefix_const, Const **rest_const)
{
	char	   *match;
	int			pos,
				match_pos,
				prev_pos,
				prev_match_pos;
	bool		have_leading_paren;
	char	   *patt;
	char	   *rest;
	Oid			typeid = patt_const->consttype;
	bool		is_basic = regex_flavor_is_basic();
	bool		is_multibyte = (pg_database_encoding_max_length() > 1);

	/*
	 * Should be unnecessary, there are no bytea regex operators defined. As
	 * such, it should be noted that the rest of this function has *not* been
	 * made safe for binary (possibly NULL containing) strings.
	 */
	if (typeid == BYTEAOID)
		ereport(ERROR,
				(errcode(ERRCODE_FEATURE_NOT_SUPPORTED),
		 errmsg("regular-expression matching not supported on type bytea")));

	/* the right-hand const is type text for all of these */
	patt = DatumGetCString(DirectFunctionCall1(textout, patt_const->constvalue));

	/*
	 * Check for ARE director prefix.  It's worth our trouble to recognize
	 * this because similar_escape() uses it.
	 */
	pos = 0;
	if (strncmp(patt, "***:", 4) == 0)
	{
		pos = 4;
		is_basic = false;
	}

	/* Pattern must be anchored left */
	if (patt[pos] != '^')
	{
		rest = patt;

		*prefix_const = NULL;
		*rest_const = string_to_const(rest, typeid);

		return Pattern_Prefix_None;
	}
	pos++;

	/*
	 * If '|' is present in pattern, then there may be multiple alternatives
	 * for the start of the string.  (There are cases where this isn't so,
	 * for instance if the '|' is inside parens, but detecting that reliably
	 * is too hard.)
	 */
	if (strchr(patt + pos, '|') != NULL)
	{
		rest = patt;

		*prefix_const = NULL;
		*rest_const = string_to_const(rest, typeid);

		return Pattern_Prefix_None;
	}

	/* OK, allocate space for pattern */
	match = palloc(strlen(patt) + 1);
	prev_match_pos = match_pos = 0;

	/*
	 * We special-case the syntax '^(...)$' because psql uses it.  But beware:
	 * in BRE mode these parentheses are just ordinary characters.  Also,
	 * sequences beginning "(?" are not what they seem, unless they're "(?:".
	 * (We should recognize that, too, because of similar_escape().)
	 *
	 * Note: it's a bit bogus to be depending on the current regex_flavor
	 * setting here, because the setting could change before the pattern is
	 * used.  We minimize the risk by trusting the flavor as little as we can,
	 * but perhaps it would be a good idea to get rid of the "basic" setting.
	 */
	have_leading_paren = false;
	if (patt[pos] == '(' && !is_basic &&
		(patt[pos + 1] != '?' || patt[pos + 2] == ':'))
	{
		have_leading_paren = true;
		pos += (patt[pos + 1] != '?' ? 1 : 3);
	}

	/* Scan remainder of pattern */
	prev_pos = pos;
	while (patt[pos])
	{
		int			len;

		/*
		 * Check for characters that indicate multiple possible matches here.
		 * Also, drop out at ')' or '$' so the termination test works right.
		 */
		if (patt[pos] == '.' ||
			patt[pos] == '(' ||
			patt[pos] == ')' ||
			patt[pos] == '[' ||
			patt[pos] == '^' ||
			patt[pos] == '$')
			break;

		/*
		 * XXX In multibyte character sets, we can't trust isalpha, so assume
		 * any multibyte char is potentially case-varying.
		 */
		if (case_insensitive)
		{
			if (is_multibyte && (unsigned char) patt[pos] >= 0x80)
				break;
			if (isalpha((unsigned char) patt[pos]))
				break;
		}

		/*
		 * Check for quantifiers.  Except for +, this means the preceding
		 * character is optional, so we must remove it from the prefix too!
		 * Note: in BREs, \{ is a quantifier.
		 */
		if (patt[pos] == '*' ||
			patt[pos] == '?' ||
			patt[pos] == '{' ||
			(patt[pos] == '\\' && patt[pos + 1] == '{'))
		{
			match_pos = prev_match_pos;
			pos = prev_pos;
			break;
		}
		if (patt[pos] == '+')
		{
			pos = prev_pos;
			break;
		}

		/*
		 * Normally, backslash quotes the next character.  But in AREs,
		 * backslash followed by alphanumeric is an escape, not a quoted
		 * character.  Must treat it as having multiple possible matches.
		 * In BREs, \( is a parenthesis, so don't trust that either.
		 * Note: since only ASCII alphanumerics are escapes, we don't have
		 * to be paranoid about multibyte here.
		 */
		if (patt[pos] == '\\')
		{
			if (isalnum((unsigned char) patt[pos + 1]) || patt[pos + 1] == '(')
				break;
			pos++;
			if (patt[pos] == '\0')
				break;
		}
		/* save position in case we need to back up on next loop cycle */
		prev_match_pos = match_pos;
		prev_pos = pos;
		/* must use encoding-aware processing here */
		len = pg_mblen(&patt[pos]);
		memcpy(&match[match_pos], &patt[pos], len);
		match_pos += len;
		pos += len;
	}

	match[match_pos] = '\0';
	rest = &patt[pos];

	if (have_leading_paren && patt[pos] == ')')
		pos++;

	if (patt[pos] == '$' && patt[pos + 1] == '\0')
	{
		rest = &patt[pos + 1];

		*prefix_const = string_to_const(match, typeid);
		*rest_const = string_to_const(rest, typeid);

		pfree(patt);
		pfree(match);

		return Pattern_Prefix_Exact;	/* pattern specifies exact match */
	}

	*prefix_const = string_to_const(match, typeid);
	*rest_const = string_to_const(rest, typeid);

	pfree(patt);
	pfree(match);

	if (match_pos > 0)
		return Pattern_Prefix_Partial;

	return Pattern_Prefix_None;
}

Pattern_Prefix_Status
pattern_fixed_prefix(Const *patt, Pattern_Type ptype,
					 Const **prefix, Const **rest)
{
	Pattern_Prefix_Status result;

	switch (ptype)
	{
		case Pattern_Type_Like:
			result = like_fixed_prefix(patt, false, prefix, rest);
			break;
		case Pattern_Type_Like_IC:
			result = like_fixed_prefix(patt, true, prefix, rest);
			break;
		case Pattern_Type_Regex:
			result = regex_fixed_prefix(patt, false, prefix, rest);
			break;
		case Pattern_Type_Regex_IC:
			result = regex_fixed_prefix(patt, true, prefix, rest);
			break;
		default:
			elog(ERROR, "unrecognized ptype: %d", (int) ptype);
			result = Pattern_Prefix_None;		/* keep compiler quiet */
			break;
	}
	return result;
}

/*
 * Estimate the selectivity of a fixed prefix for a pattern match.
 *
 * A fixed prefix "foo" is estimated as the selectivity of the expression
 * "variable >= 'foo' AND variable < 'fop'" (see also indxpath.c).
 *
 * The selectivity estimate is with respect to the portion of the column
 * population represented by the histogram --- the caller must fold this
 * together with info about MCVs and NULLs.
 *
 * We use the >= and < operators from the specified btree opfamily to do the
 * estimation.	The given variable and Const must be of the associated
 * datatype.
 *
 * XXX Note: we make use of the upper bound to estimate operator selectivity
 * even if the locale is such that we cannot rely on the upper-bound string.
 * The selectivity only needs to be approximately right anyway, so it seems
 * more useful to use the upper-bound code than not.
 */
static Selectivity
prefix_selectivity(VariableStatData *vardata,
				   Oid vartype, Oid opfamily, Const *prefixcon)
{
	Selectivity prefixsel;
	Oid			cmpopr;
	FmgrInfo	opproc;
	Const	   *greaterstrcon;

	cmpopr = get_opfamily_member(opfamily, vartype, vartype,
								 BTGreaterEqualStrategyNumber);
	if (cmpopr == InvalidOid)
		elog(ERROR, "no >= operator for opfamily %u", opfamily);
	fmgr_info(get_opcode(cmpopr), &opproc);

	prefixsel = ineq_histogram_selectivity(vardata, &opproc, true,
										   prefixcon->constvalue,
										   prefixcon->consttype);

	if (prefixsel <= 0.0)
	{
		/* No histogram is present ... return a suitable default estimate */
		return 0.005;
	}

	/*-------
	 * If we can create a string larger than the prefix, say
	 *	"x < greaterstr".
	 *-------
	 */
	cmpopr = get_opfamily_member(opfamily, vartype, vartype,
								BTLessStrategyNumber);
	if (cmpopr == InvalidOid)
		elog(ERROR, "no < operator for opfamily %u", opfamily);
	fmgr_info(get_opcode(cmpopr), &opproc);

	greaterstrcon = make_greater_string(prefixcon, &opproc);
	if (greaterstrcon)
	{
		Selectivity topsel;

		topsel = ineq_histogram_selectivity(vardata, &opproc, false,
											greaterstrcon->constvalue,
											greaterstrcon->consttype);

		/* ineq_histogram_selectivity worked before, it shouldn't fail now */
		Assert(topsel > 0.0);

		/*
		 * Merge the two selectivities in the same way as for a range query
		 * (see clauselist_selectivity()).	Note that we don't need to worry
		 * about double-exclusion of nulls, since ineq_histogram_selectivity
		 * doesn't count those anyway.
		 */
		prefixsel = topsel + prefixsel - 1.0;

		/*
		 * A zero or negative prefixsel should be converted into a small
		 * positive value; we probably are dealing with a very tight range and
		 * got a bogus result due to roundoff errors.
		 */
		if (prefixsel <= 0.0)
			prefixsel = 1.0e-10;
	}

	return prefixsel;
}


/*
 * Estimate the selectivity of a pattern of the specified type.
 * Note that any fixed prefix of the pattern will have been removed already.
 *
 * For now, we use a very simplistic approach: fixed characters reduce the
 * selectivity a good deal, character ranges reduce it a little,
 * wildcards (such as % for LIKE or .* for regex) increase it.
 *
 * CDB: There is a gradual lessening of the change in selectivity as more
 * fixed characters or character ranges are added.
 */

#define FIXED_CHAR_SEL	0.20	/* about 1/5 */
#define CHAR_RANGE_SEL	0.25
#define ANY_CHAR_SEL	0.99	/* not 1, since it won't match end-of-string */
#define CDB_RANCHOR_SEL 0.95
#define CDB_ROLLOFF_SEL 0.14

static Selectivity
like_selectivity(Const *patt_const, bool case_insensitive)
{
	Selectivity sel = 1.0;
    Selectivity fixed_char_sel = FIXED_CHAR_SEL;
	int			pos;
	Oid			typeid = patt_const->consttype;
	char	   *patt;
	int			pattlen;

	/* the right-hand const is type text or bytea */
	Assert(typeid == BYTEAOID || typeid == TEXTOID);

	if (typeid == BYTEAOID && case_insensitive)
		ereport(ERROR,
				(errcode(ERRCODE_FEATURE_NOT_SUPPORTED),
		   errmsg("case insensitive matching not supported on type bytea")));

	if (typeid != BYTEAOID)
	{
		patt = DatumGetCString(DirectFunctionCall1(textout, patt_const->constvalue));
		pattlen = strlen(patt);
	}
	else
	{
		bytea	   *bstr = DatumGetByteaP(patt_const->constvalue);

		pattlen = VARSIZE(bstr) - VARHDRSZ;
		patt = (char *) palloc(pattlen);
		memcpy(patt, VARDATA(bstr), pattlen);
		if ((Pointer) bstr != DatumGetPointer(patt_const->constvalue))
			pfree(bstr);
	}

	/* Skip any leading %; it's already factored into initial sel */
	for (pos = 0; pos < pattlen; pos++)
	{
		if (patt[pos] != '%' && patt[pos] != '_')
			break;
	}

	for (; pos < pattlen; pos++)
	{
		/* % and _ are wildcard characters in LIKE */
		if (patt[pos] == '%')
        {}
		else if (patt[pos] == '_')
			sel *= ANY_CHAR_SEL;
		else
        {
            if (patt[pos] == '\\')
		    {
			    /* Backslash quotes the next character */
			    pos++;
			    if (pos >= pattlen)
				    break;
		    }

			sel *= fixed_char_sel;
            fixed_char_sel += (1.0 - fixed_char_sel) * CDB_ROLLOFF_SEL;
        }
	}

    /* CDB: If no trailing wildcard, reduce selectivity slightly. */
    if (pos > 0 &&
        patt[pos-1] != '%')
        sel *= CDB_RANCHOR_SEL;
    else if (pos >= 2 &&
             patt[pos-2] == '\\')
        sel *= CDB_RANCHOR_SEL;

	return sel;
}

static Selectivity
regex_selectivity_sub(char *patt, int pattlen, bool case_insensitive)
{
	Selectivity sel = 1.0;
    Selectivity fixed_char_sel = FIXED_CHAR_SEL;
    Selectivity csel;
    int			paren_depth = 0;
	int			paren_pos = 0;	/* dummy init to keep compiler quiet */
	int			pos;

	for (pos = 0; pos < pattlen; pos++)
	{
		if (patt[pos] == '(')
		{
			if (paren_depth == 0)
				paren_pos = pos;	/* remember start of parenthesized item */
			paren_depth++;
		}
		else if (patt[pos] == ')' && paren_depth > 0)
		{
			paren_depth--;
			if (paren_depth == 0)
				sel *= regex_selectivity_sub(patt + (paren_pos + 1),
											 pos - (paren_pos + 1),
											 case_insensitive);
		}
		else if (patt[pos] == '|' && paren_depth == 0)
		{
			/*
			 * If unquoted | is present at paren level 0 in pattern, we have
			 * multiple alternatives; sum their probabilities.
			 */
			sel += regex_selectivity_sub(patt + (pos + 1),
										 pattlen - (pos + 1),
										 case_insensitive);
			break;				/* rest of pattern is now processed */
		}
		else if (patt[pos] == '[')
		{
			bool		negclass = false;

			if (patt[++pos] == '^')
			{
				negclass = true;
				pos++;
			}
			if (patt[pos] == ']')		/* ']' at start of class is not
										 * special */
				pos++;
			while (pos < pattlen && patt[pos] != ']')
				pos++;
			if (paren_depth == 0)
            {
                csel = CHAR_RANGE_SEL / FIXED_CHAR_SEL * fixed_char_sel;
                sel *= (negclass ? (1.0 - csel) : csel);
                fixed_char_sel += (1.0 - fixed_char_sel) * CDB_ROLLOFF_SEL;
            }
		}
		else if (patt[pos] == '.')
		{
			if (paren_depth == 0)
                sel *= Max(ANY_CHAR_SEL, fixed_char_sel);
		}
		else if (patt[pos] == '*' ||
				 patt[pos] == '?' ||
				 patt[pos] == '+')
        {}
		else if (patt[pos] == '{')
		{
			while (pos < pattlen && patt[pos] != '}')
				pos++;
		}
		else
		{
			/* backslash quotes the next character */
            if (patt[pos] == '\\')
            {
                pos++;
                if (pos >= pattlen)
                    break;
            }
			if (paren_depth == 0)
            {
                sel *= fixed_char_sel;
                fixed_char_sel += (1.0 - fixed_char_sel) * CDB_ROLLOFF_SEL;
            }
		}
	}
	if (sel > 1.0)
		sel = 1.0;
	return sel;
}

static Selectivity
regex_selectivity(Const *patt_const, bool case_insensitive)
{
	Selectivity sel;
	char	   *patt;
	int			pattlen;
	Oid			typeid = patt_const->consttype;

	/*
	 * Should be unnecessary, there are no bytea regex operators defined. As
	 * such, it should be noted that the rest of this function has *not* been
	 * made safe for binary (possibly NULL containing) strings.
	 */
	if (typeid == BYTEAOID)
		ereport(ERROR,
				(errcode(ERRCODE_FEATURE_NOT_SUPPORTED),
		 errmsg("regular-expression matching not supported on type bytea")));

	/* the right-hand const is type text for all of these */
	patt = DatumGetCString(DirectFunctionCall1(textout, patt_const->constvalue));
	pattlen = strlen(patt);

	/* If patt doesn't end with $, consider it to have a trailing wildcard */
	if (pattlen > 0 && patt[pattlen - 1] == '$' &&
		(pattlen == 1 || patt[pattlen - 2] != '\\'))
	{
		/* has trailing $ */
		sel = regex_selectivity_sub(patt, pattlen - 1, case_insensitive);
        sel *= CDB_RANCHOR_SEL;
    }
	else
	{
		/* no trailing $ */
		sel = regex_selectivity_sub(patt, pattlen, case_insensitive);
	}
	return sel;
}

static Selectivity
pattern_selectivity(Const *patt, Pattern_Type ptype)
{
	Selectivity result;

	switch (ptype)
	{
		case Pattern_Type_Like:
			result = like_selectivity(patt, false);
			break;
		case Pattern_Type_Like_IC:
			result = like_selectivity(patt, true);
			break;
		case Pattern_Type_Regex:
			result = regex_selectivity(patt, false);
			break;
		case Pattern_Type_Regex_IC:
			result = regex_selectivity(patt, true);
			break;
		default:
			elog(ERROR, "unrecognized ptype: %d", (int) ptype);
			result = 1.0;		/* keep compiler quiet */
			break;
	}
	return result;
}


/*
 * Try to generate a string greater than the given string or any
 * string it is a prefix of.  If successful, return a palloc'd string
 * in the form of a Const node; else return NULL.
 *
 * The caller must provide the appropriate "less than" comparison function
 * for testing the strings.
 *
 * The key requirement here is that given a prefix string, say "foo",
 * we must be able to generate another string "fop" that is greater than
 * all strings "foobar" starting with "foo".  We can test that we have
 * generated a string greater than the prefix string, but in non-C locales
 * that is not a bulletproof guarantee that an extension of the string might
 * not sort after it; an example is that "foo " is less than "foo!", but it
 * is not clear that a "dictionary" sort ordering will consider "foo!" less
 * than "foo bar".  CAUTION: Therefore, this function should be used only for
 * estimation purposes when working in a non-C locale.
 *
 * To try to catch most cases where an extended string might otherwise sort
 * before the result value, we determine which of the strings "Z", "z", "y",
 * and "9" is seen as largest by the locale, and append that to the given
 * prefix before trying to find a string that compares as larger.
 *
 * If we max out the righthand byte, truncate off the last character
 * and start incrementing the next.  For example, if "z" were the last
 * character in the sort order, then we could produce "foo" as a
 * string greater than "fonz".
 *
 * This could be rather slow in the worst case, but in most cases we
 * won't have to try more than one or two strings before succeeding.
 */
Const *
make_greater_string(const Const *str_const, FmgrInfo *ltproc)
{
	Oid			datatype = str_const->consttype;
	char	   *workstr;
	int			len;
	Datum		cmpstr;
	text	   *cmptxt = NULL;

	/*
	 * Get a modifiable copy of the prefix string in C-string format,
	 * and set up the string we will compare to as a Datum.  In C locale
	 * this can just be the given prefix string, otherwise we need to add
	 * a suffix.  Types NAME and BYTEA sort bytewise so they don't need
	 * a suffix either.
	 */
	if (datatype == NAMEOID)
	{
		workstr = DatumGetCString(DirectFunctionCall1(nameout,
													  str_const->constvalue));
		len = strlen(workstr);
		cmpstr = str_const->constvalue;
	}
	else if (datatype == BYTEAOID)
	{
		bytea	   *bstr = DatumGetByteaP(str_const->constvalue);

		len = VARSIZE(bstr) - VARHDRSZ;
		workstr = (char *) palloc(len);
		memcpy(workstr, VARDATA(bstr), len);
		if ((Pointer) bstr != DatumGetPointer(str_const->constvalue))
			pfree(bstr);
		cmpstr = str_const->constvalue;
	}
	else
	{
		workstr = DatumGetCString(DirectFunctionCall1(textout,
													  str_const->constvalue));
		len = strlen(workstr);
		if (lc_collate_is_c() || len == 0)
			cmpstr = str_const->constvalue;
		else
		{
			/* If first time through, determine the suffix to use */
			static char suffixchar = 0;

			if (!suffixchar)
			{
				char *best;

				best = "Z";
				if (varstr_cmp(best, 1, "z", 1) < 0)
					best = "z";
				if (varstr_cmp(best, 1, "y", 1) < 0)
					best = "y";
				if (varstr_cmp(best, 1, "9", 1) < 0)
					best = "9";
				suffixchar = *best;
			}

			/* And build the string to compare to */
			cmptxt = (text *) palloc(VARHDRSZ + len + 1);
			SET_VARSIZE(cmptxt, VARHDRSZ + len + 1);
			memcpy(VARDATA(cmptxt), workstr, len);
			*(VARDATA(cmptxt) + len) = suffixchar;
			cmpstr = PointerGetDatum(cmptxt);
		}
	}

	while (len > 0)
	{
		unsigned char *lastchar = (unsigned char *) (workstr + len - 1);
		unsigned char savelastchar = *lastchar;

		/*
		 * Try to generate a larger string by incrementing the last byte.
		 */
		while (*lastchar < (unsigned char) 255)
		{
			Const	   *workstr_const;

			(*lastchar)++;

			if (datatype != BYTEAOID)
			{
				/* do not generate invalid encoding sequences */
				if (!pg_verifymbstr(workstr, len, true))
					continue;
				workstr_const = string_to_const(workstr, datatype);
			}
			else
				workstr_const = string_to_bytea_const(workstr, len);

			if (DatumGetBool(FunctionCall2(ltproc,
										   cmpstr,
										   workstr_const->constvalue)))
			{
				/* Successfully made a string larger than cmpstr */
				if (cmptxt)
					pfree(cmptxt);
				pfree(workstr);
				return workstr_const;
			}

			/* No good, release unusable value and try again */
			pfree(DatumGetPointer(workstr_const->constvalue));
			pfree(workstr_const);
		}

		/* restore last byte so we don't confuse pg_mbcliplen */
		*lastchar = savelastchar;

		/*
		 * Truncate off the last character, which might be more than 1 byte,
		 * depending on the character encoding.
		 */
		if (datatype != BYTEAOID && pg_database_encoding_max_length() > 1)
			len = pg_mbcliplen(workstr, len, len - 1);
		else
			len -= 1;

		if (datatype != BYTEAOID)
			workstr[len] = '\0';
	}

	/* Failed... */
	if (cmptxt)
		pfree(cmptxt);
	pfree(workstr);

	return NULL;
}

/*
 * Generate a Datum of the appropriate type from a C string.
 * Note that all of the supported types are pass-by-ref, so the
 * returned value should be pfree'd if no longer needed.
 */
static Datum
string_to_datum(const char *str, Oid datatype)
{
	Assert(str != NULL);

	/*
	 * We cheat a little by assuming that textin() will do for bpchar and
	 * varchar constants too...
	 */
	if (datatype == NAMEOID)
		return DirectFunctionCall1(namein, CStringGetDatum((char *) str));
	else if (datatype == BYTEAOID)
		return DirectFunctionCall1(byteain, CStringGetDatum((char *) str));
	else
		return DirectFunctionCall1(textin, CStringGetDatum((char *) str));
}

/*
 * Generate a Const node of the appropriate type from a C string.
 */
static Const *
string_to_const(const char *str, Oid datatype)
{
	Datum		conval = string_to_datum(str, datatype);

	return makeConst(datatype, -1, ((datatype == NAMEOID) ? NAMEDATALEN : -1),
					 conval, false, false);
}

/*
 * Generate a Const node of bytea type from a binary C string and a length.
 */
static Const *
string_to_bytea_const(const char *str, size_t str_len)
{
	bytea	   *bstr = palloc(VARHDRSZ + str_len);
	Datum		conval;

	memcpy(VARDATA(bstr), str, str_len);
	SET_VARSIZE(bstr, VARHDRSZ + str_len);
	conval = PointerGetDatum(bstr);

	return makeConst(BYTEAOID, -1, -1, conval, false, false);
}

/*-------------------------------------------------------------------------
 *
 * Index cost estimation functions
 *
 * genericcostestimate is a general-purpose estimator for use when we
 * don't have any better idea about how to estimate.  Index-type-specific
 * knowledge can be incorporated in the type-specific routines.
 *
 * One bit of index-type-specific knowledge we can relatively easily use
 * in genericcostestimate is the estimate of the number of index tuples
 * visited.  If numIndexTuples is not 0 then it is used as the estimate,
 * otherwise we compute a generic estimate.
 *
 *-------------------------------------------------------------------------
 */

static void
genericcostestimate(PlannerInfo *root,
					IndexOptInfo *index, List *indexQuals,
					RelOptInfo *outer_rel,
					double numIndexTuples,
					Cost *indexStartupCost,
					Cost *indexTotalCost,
					Selectivity *indexSelectivity,
					double *indexCorrelation)
{
	double		numIndexPages;
	double		num_sa_scans;
	double		num_outer_scans;
	double		num_scans;
	QualCost	index_qual_cost;
	double		qual_op_cost;
	double		qual_arg_cost;
	List	   *selectivityQuals;
	ListCell   *l;

	/*
	 * If the index is partial, AND the index predicate with the explicitly
	 * given indexquals to produce a more accurate idea of the index
	 * selectivity.  This may produce redundant clauses.  We get rid of exact
	 * duplicates in the code below.  We expect that most cases of partial
	 * redundancy (such as "x < 4" from the qual and "x < 5" from the
	 * predicate) will be recognized and handled correctly by
	 * clauselist_selectivity().  This assumption is somewhat fragile, since
	 * it depends on predicate_implied_by() and clauselist_selectivity()
	 * having similar capabilities, and there are certainly many cases where
	 * we will end up with a too-low selectivity estimate.	This will bias the
	 * system in favor of using partial indexes where possible, which is not
	 * necessarily a bad thing. But it'd be nice to do better someday.
	 *
	 * Note that index->indpred and indexQuals are both in implicit-AND form,
	 * so ANDing them together just takes merging the lists.  However,
	 * eliminating duplicates is a bit trickier because indexQuals contains
	 * RestrictInfo nodes and the indpred does not.  It is okay to pass a
	 * mixed list to clauselist_selectivity, but we have to work a bit to
	 * generate a list without logical duplicates.	(We could just list_union
	 * indpred and strippedQuals, but then we'd not get caching of per-qual
	 * selectivity estimates.)
	 */
	if (index->indpred != NIL)
	{
		List	   *strippedQuals;
		List	   *predExtraQuals;

		strippedQuals = get_actual_clauses(indexQuals);
		predExtraQuals = list_difference(index->indpred, strippedQuals);
		selectivityQuals = list_concat(predExtraQuals, indexQuals);
	}
	else
		selectivityQuals = indexQuals;

	/*
	 * Check for ScalarArrayOpExpr index quals, and estimate the number of
	 * index scans that will be performed.
	 */
	num_sa_scans = 1;
	foreach(l, indexQuals)
	{
		RestrictInfo *rinfo = (RestrictInfo *) lfirst(l);

		if (IsA(rinfo->clause, ScalarArrayOpExpr))
		{
			ScalarArrayOpExpr *saop = (ScalarArrayOpExpr *) rinfo->clause;
			int			alength = estimate_array_length(lsecond(saop->args));

			if (alength > 1)
				num_sa_scans *= alength;
		}
	}

	/* Estimate the fraction of main-table tuples that will be visited */
	*indexSelectivity = clauselist_selectivity(root, selectivityQuals,
											   index->rel->relid,
											   JOIN_INNER,
											   false /* use_damping */);

	/*
	 * If caller didn't give us an estimate, estimate the number of index
	 * tuples that will be visited.  We do it in this rather peculiar-looking
	 * way in order to get the right answer for partial indexes.
	 */
	if (numIndexTuples <= 0.0)
	{
		numIndexTuples = *indexSelectivity * index->rel->tuples;

		/*
		 * The above calculation counts all the tuples visited across all
		 * scans induced by ScalarArrayOpExpr nodes.  We want to consider the
		 * average per-indexscan number, so adjust.  This is a handy place to
		 * round to integer, too.  (If caller supplied tuple estimate, it's
		 * responsible for handling these considerations.)
		 */
		numIndexTuples = rint(numIndexTuples / num_sa_scans);
	}

	/*
	 * We can bound the number of tuples by the index size in any case. Also,
	 * always estimate at least one tuple is touched, even when
	 * indexSelectivity estimate is tiny.
	 */
	if (numIndexTuples > index->tuples)
		numIndexTuples = index->tuples;
	if (numIndexTuples < 1.0)
		numIndexTuples = 1.0;

	/*
	 * Estimate the number of index pages that will be retrieved.
	 *
	 * We use the simplistic method of taking a pro-rata fraction of the total
	 * number of index pages.  In effect, this counts only leaf pages and not
	 * any overhead such as index metapage or upper tree levels. In practice
	 * this seems a better approximation than charging for access to the upper
	 * levels, perhaps because those tend to stay in cache under load.
	 */
	if (index->pages > 1 && index->tuples > 1)
		numIndexPages = ceil(numIndexTuples * index->pages / index->tuples);
	else
		numIndexPages = 1.0;

	/*
	 * Now compute the disk access costs.
	 *
	 * The above calculations are all per-index-scan.  However, if we are in a
	 * nestloop inner scan, we can expect the scan to be repeated (with
	 * different search keys) for each row of the outer relation.  Likewise,
	 * ScalarArrayOpExpr quals result in multiple index scans.	This creates
	 * the potential for cache effects to reduce the number of disk page
	 * fetches needed.	We want to estimate the average per-scan I/O cost in
	 * the presence of caching.
	 *
	 * We use the Mackert-Lohman formula (see costsize.c for details) to
	 * estimate the total number of page fetches that occur.  While this
	 * wasn't what it was designed for, it seems a reasonable model anyway.
	 * Note that we are counting pages not tuples anymore, so we take N = T =
	 * index size, as if there were one "tuple" per page.
	 */
	if (outer_rel != NULL && outer_rel->rows > 1)
	{
		num_outer_scans = outer_rel->rows;
		num_scans = num_sa_scans * num_outer_scans;
	}
	else
	{
		num_outer_scans = 1;
		num_scans = num_sa_scans;
	}

	if (num_scans > 1)
	{
		double		pages_fetched;

		/* total page fetches ignoring cache effects */
		pages_fetched = numIndexPages * num_scans;

		/* use Mackert and Lohman formula to adjust for cache effects */
		pages_fetched = index_pages_fetched(pages_fetched,
											index->pages,
											(double) index->pages,
											root);

		/*
		 * Now compute the total disk access cost, and then report a pro-rated
		 * share for each outer scan.  (Don't pro-rate for ScalarArrayOpExpr,
		 * since that's internal to the indexscan.)
		 */
		*indexTotalCost = (pages_fetched * random_page_cost) / num_outer_scans;
	}
	else
	{
		/*
		 * For a single index scan, we just charge random_page_cost per page
		 * touched.
		 */
		*indexTotalCost = numIndexPages * random_page_cost;
	}

	/*
	 * A difficulty with the leaf-pages-only cost approach is that for small
	 * selectivities (eg, single index tuple fetched) all indexes will look
	 * equally attractive because we will estimate exactly 1 leaf page to be
	 * fetched.  All else being equal, we should prefer physically smaller
	 * indexes over larger ones.  (An index might be smaller because it is
	 * partial or because it contains fewer columns; presumably the other
	 * columns in the larger index aren't useful to the query, or the larger
	 * index would have better selectivity.)
	 *
	 * We can deal with this by adding a very small "fudge factor" that
	 * depends on the index size.  The fudge factor used here is one
	 * random_page_cost per 100000 index pages, which should be small enough
	 * to not alter index-vs-seqscan decisions, but will prevent indexes of
	 * different sizes from looking exactly equally attractive.
	 */
	*indexTotalCost += index->pages * random_page_cost / 100000.0;

	/*
	 * CPU cost: any complex expressions in the indexquals will need to be
	 * evaluated once at the start of the scan to reduce them to runtime keys
	 * to pass to the index AM (see nodeIndexscan.c).  We model the per-tuple
	 * CPU costs as cpu_index_tuple_cost plus one cpu_operator_cost per
	 * indexqual operator.  Because we have numIndexTuples as a per-scan
	 * number, we have to multiply by num_sa_scans to get the correct result
	 * for ScalarArrayOpExpr cases.
	 *
	 * Note: this neglects the possible costs of rechecking lossy operators
	 * and OR-clause expressions.  Detecting that that might be needed seems
	 * more expensive than it's worth, though, considering all the other
	 * inaccuracies here ...
	 */
	cost_qual_eval(&index_qual_cost, indexQuals, root);
	qual_op_cost = cpu_operator_cost * list_length(indexQuals);
	qual_arg_cost = index_qual_cost.startup +
		index_qual_cost.per_tuple - qual_op_cost;
	if (qual_arg_cost < 0)		/* just in case... */
		qual_arg_cost = 0;
	*indexStartupCost = qual_arg_cost;
	*indexTotalCost += qual_arg_cost;
	*indexTotalCost += numIndexTuples * num_sa_scans * (cpu_index_tuple_cost + qual_op_cost);

	/*
	 * We also add a CPU-cost component to represent the general costs of 
	 * starting an indexscan, such as analysis of btree index keys and
	 * initial tree descent.  This is estimated at 100x cpu_operator_cost,
	 * which is a bit arbitrary but seems the right order of magnitude.
	 * (As noted above, we don't charge any I/O for touching upper tree
	 * levels, but charging nothing at all has been found too optimistic.)
	 *
	 * Although this is startup cost with respect to any one scan, we add
	 * it to the "total" cost component because it's only very interesting
	 * in the many-ScalarArrayOpExpr-scan case, and there it will be paid
	 * over the life of the scan node.
	 */
	*indexTotalCost += num_sa_scans * 100.0 * cpu_operator_cost;

	/*
	 * Generic assumption about index correlation: there isn't any.
	 */
	*indexCorrelation = 0.0;
}


Datum
btcostestimate(PG_FUNCTION_ARGS)
{
	PlannerInfo *root = (PlannerInfo *) PG_GETARG_POINTER(0);
	IndexOptInfo *index = (IndexOptInfo *) PG_GETARG_POINTER(1);
	List	   *indexQuals = (List *) PG_GETARG_POINTER(2);
	RelOptInfo *outer_rel = (RelOptInfo *) PG_GETARG_POINTER(3);
	Cost	   *indexStartupCost = (Cost *) PG_GETARG_POINTER(4);
	Cost	   *indexTotalCost = (Cost *) PG_GETARG_POINTER(5);
	Selectivity *indexSelectivity = (Selectivity *) PG_GETARG_POINTER(6);
	double	   *indexCorrelation = (double *) PG_GETARG_POINTER(7);
	Oid			relid;
	AttrNumber	colnum;
	HeapTuple	tuple;
	double		numIndexTuples;
	List	   *indexBoundQuals;
	int			indexcol;
	bool		eqQualHere;
	bool		found_saop;
	double		num_sa_scans;
	ListCell   *l;
	cqContext  *stacqCtx;

    /*
     * CDB: Tell caller how many leading indexcols are matched by '=' quals.
     *
     * CDB TODO: The num_leading_eq field doesn't really belong in IndexOptInfo.
     * It's just a kludgy way to return an extra result parameter, because we
     * don't have access here to the IndexPath node where this info should go.
     */
    index->num_leading_eq = 0;

	/*
	 * For a btree scan, only leading '=' quals plus inequality quals for the
	 * immediately next attribute contribute to index selectivity (these are
	 * the "boundary quals" that determine the starting and stopping points of
	 * the index scan).  Additional quals can suppress visits to the heap, so
	 * it's OK to count them in indexSelectivity, but they should not count
	 * for estimating numIndexTuples.  So we must examine the given indexQuals
	 * to find out which ones count as boundary quals.	We rely on the
	 * knowledge that they are given in index column order.
	 *
	 * For a RowCompareExpr, we consider only the first column, just as
	 * rowcomparesel() does.
	 *
	 * If there's a ScalarArrayOpExpr in the quals, we'll actually perform N
	 * index scans not one, but the ScalarArrayOpExpr's operator can be
	 * considered to act the same as it normally does.
	 */
	indexBoundQuals = NIL;
	indexcol = 0;
	eqQualHere = false;
	found_saop = false;
	num_sa_scans = 1;
	foreach(l, indexQuals)
	{
		RestrictInfo *rinfo = (RestrictInfo *) lfirst(l);
		Expr	   *clause;
		Node	   *leftop,
				   *rightop;
		Oid			clause_op;
		int			op_strategy;

		Assert(IsA(rinfo, RestrictInfo));
		clause = rinfo->clause;
		if (IsA(clause, OpExpr))
		{
			leftop = get_leftop(clause);
			rightop = get_rightop(clause);
			clause_op = ((OpExpr *) clause)->opno;
		}
		else if (IsA(clause, RowCompareExpr))
		{
			RowCompareExpr *rc = (RowCompareExpr *) clause;

			leftop = (Node *) linitial(rc->largs);
			rightop = (Node *) linitial(rc->rargs);
			clause_op = linitial_oid(rc->opnos);
		}
		else if (IsA(clause, ScalarArrayOpExpr))
		{
			ScalarArrayOpExpr *saop = (ScalarArrayOpExpr *) clause;

			leftop = (Node *) linitial(saop->args);
			rightop = (Node *) lsecond(saop->args);
			clause_op = saop->opno;
			found_saop = true;
		}
		else
		{
			elog(ERROR, "unsupported indexqual type: %d",
				 (int) nodeTag(clause));
			continue;			/* keep compiler quiet */
		}
		if (match_index_to_operand(leftop, indexcol, index))
		{
			/* clause_op is correct */
		}
		else if (match_index_to_operand(rightop, indexcol, index))
		{
			/* Must flip operator to get the opfamily member */
			clause_op = get_commutator(clause_op);
		}
		else
		{
			/* Must be past the end of quals for indexcol, try next */
			if (!eqQualHere)
				break;			/* done if no '=' qual for indexcol */
			indexcol++;
			eqQualHere = false;
			if (match_index_to_operand(leftop, indexcol, index))
			{
				/* clause_op is correct */
			}
			else if (match_index_to_operand(rightop, indexcol, index))
			{
				/* Must flip operator to get the opfamily member */
				clause_op = get_commutator(clause_op);
			}
			else
			{
				/* No quals for new indexcol, so we are done */
				break;
			}
		}
		op_strategy = get_op_opfamily_strategy(clause_op,
											   index->opfamily[indexcol]);
		Assert(op_strategy != 0);		/* not a member of opfamily?? */
		if (op_strategy == BTEqualStrategyNumber)
        {
			eqQualHere = true;

            /* CDB: Count leading indexcols having '=' quals. */
            if (!IsA(clause, ScalarArrayOpExpr))
                index->num_leading_eq = indexcol + 1;
        }

		/* count up number of SA scans induced by indexBoundQuals only */
		if (IsA(clause, ScalarArrayOpExpr))
		{
			ScalarArrayOpExpr *saop = (ScalarArrayOpExpr *) clause;
			int			alength = estimate_array_length(lsecond(saop->args));

			if (alength > 1)
				num_sa_scans *= alength;
		}
		indexBoundQuals = lappend(indexBoundQuals, rinfo);
	}

	/*
	 * If index is unique and we found an '=' clause for each column, we can
	 * just assume numIndexTuples = 1 and skip the expensive
	 * clauselist_selectivity calculations.
	 */
	if (index->unique &&
        index->num_leading_eq == index->ncolumns)
		numIndexTuples = 1.0;
	else
	{
		Selectivity btreeSelectivity;

		btreeSelectivity = clauselist_selectivity(root, indexBoundQuals,
												  index->rel->relid,
												  JOIN_INNER,
												  false /* use_damping */);
		numIndexTuples = btreeSelectivity * index->rel->tuples;
		/*
		 * As in genericcostestimate(), we have to adjust for any
		 * ScalarArrayOpExpr quals included in indexBoundQuals, and then
		 * round to integer.
		 */
		numIndexTuples = rint(numIndexTuples / num_sa_scans);
	}

	genericcostestimate(root, index, indexQuals, outer_rel, numIndexTuples,
						indexStartupCost, indexTotalCost,
						indexSelectivity, indexCorrelation);

	/*
	 * If we can get an estimate of the first column's ordering correlation C
	 * from pg_statistic, estimate the index correlation as C for a
	 * single-column index, or C * 0.75 for multiple columns. (The idea here
	 * is that multiple columns dilute the importance of the first column's
	 * ordering, but don't negate it entirely.  Before 8.0 we divided the
	 * correlation by the number of columns, but that seems too strong.)
	 *
	 * We can skip all this if we found a ScalarArrayOpExpr, because then the
	 * call must be for a bitmap index scan, and the caller isn't going to
	 * care what the index correlation is.
	 */
	if (found_saop)
		PG_RETURN_VOID();

	if (index->indexkeys[0] != 0)
	{
		/* Simple variable --- look to stats for the underlying table */
		relid = getrelid(index->rel->relid, root->parse->rtable);
		Assert(relid != InvalidOid);
		colnum = index->indexkeys[0];
	}
	else
	{
		/* Expression --- maybe there are stats for the index itself */
		relid = index->indexoid;
		colnum = 1;
	}

	stacqCtx = caql_beginscan(
			NULL,
			cql("SELECT * FROM pg_statistic "
				" WHERE starelid = :1 "
				" AND staattnum = :2 ",
				ObjectIdGetDatum(relid),
				Int16GetDatum(colnum)));

	tuple = caql_getnext(stacqCtx);

	if (HeapTupleIsValid(tuple))
	{
		float4	   *numbers;
		int			nnumbers;

		if (get_attstatsslot(tuple, InvalidOid, 0,
							 STATISTIC_KIND_CORRELATION,
							 index->fwdsortop[0],
							 NULL, NULL, &numbers, &nnumbers))
		{
			double		varCorrelation;

			Assert(nnumbers == 1);
			varCorrelation = numbers[0];

			if (index->ncolumns > 1)
				*indexCorrelation = varCorrelation * 0.75;
			else
				*indexCorrelation = varCorrelation;

			free_attstatsslot(InvalidOid, NULL, 0, numbers, nnumbers);
		}
<<<<<<< HEAD
=======
		else if (get_attstatsslot(tuple, InvalidOid, 0,
								  STATISTIC_KIND_CORRELATION,
								  index->revsortop[0],
								  NULL, NULL, &numbers, &nnumbers))
		{
			double		varCorrelation;

			Assert(nnumbers == 1);
			varCorrelation = numbers[0];

			if (index->ncolumns > 1)
				*indexCorrelation = - varCorrelation * 0.75;
			else
				*indexCorrelation = - varCorrelation;

			free_attstatsslot(InvalidOid, NULL, 0, numbers, nnumbers);
		}
		ReleaseSysCache(tuple);
>>>>>>> 1e0bf904
	}
	caql_endscan(stacqCtx);

	PG_RETURN_VOID();
}

Datum
hashcostestimate(PG_FUNCTION_ARGS)
{
	PlannerInfo *root = (PlannerInfo *) PG_GETARG_POINTER(0);
	IndexOptInfo *index = (IndexOptInfo *) PG_GETARG_POINTER(1);
	List	   *indexQuals = (List *) PG_GETARG_POINTER(2);
	RelOptInfo *outer_rel = (RelOptInfo *) PG_GETARG_POINTER(3);
	Cost	   *indexStartupCost = (Cost *) PG_GETARG_POINTER(4);
	Cost	   *indexTotalCost = (Cost *) PG_GETARG_POINTER(5);
	Selectivity *indexSelectivity = (Selectivity *) PG_GETARG_POINTER(6);
	double	   *indexCorrelation = (double *) PG_GETARG_POINTER(7);

	genericcostestimate(root, index, indexQuals, outer_rel, 0.0,
						indexStartupCost, indexTotalCost,
						indexSelectivity, indexCorrelation);

	PG_RETURN_VOID();
}

Datum
gistcostestimate(PG_FUNCTION_ARGS)
{
	PlannerInfo *root = (PlannerInfo *) PG_GETARG_POINTER(0);
	IndexOptInfo *index = (IndexOptInfo *) PG_GETARG_POINTER(1);
	List	   *indexQuals = (List *) PG_GETARG_POINTER(2);
	RelOptInfo *outer_rel = (RelOptInfo *) PG_GETARG_POINTER(3);
	Cost	   *indexStartupCost = (Cost *) PG_GETARG_POINTER(4);
	Cost	   *indexTotalCost = (Cost *) PG_GETARG_POINTER(5);
	Selectivity *indexSelectivity = (Selectivity *) PG_GETARG_POINTER(6);
	double	   *indexCorrelation = (double *) PG_GETARG_POINTER(7);

	genericcostestimate(root, index, indexQuals, outer_rel, 0.0,
						indexStartupCost, indexTotalCost,
						indexSelectivity, indexCorrelation);

	PG_RETURN_VOID();
}

Datum
gincostestimate(PG_FUNCTION_ARGS)
{
	PlannerInfo *root = (PlannerInfo *) PG_GETARG_POINTER(0);
	IndexOptInfo *index = (IndexOptInfo *) PG_GETARG_POINTER(1);
	List	   *indexQuals = (List *) PG_GETARG_POINTER(2);
	RelOptInfo *outer_rel = (RelOptInfo *) PG_GETARG_POINTER(3);
	Cost	   *indexStartupCost = (Cost *) PG_GETARG_POINTER(4);
	Cost	   *indexTotalCost = (Cost *) PG_GETARG_POINTER(5);
	Selectivity *indexSelectivity = (Selectivity *) PG_GETARG_POINTER(6);
	double	   *indexCorrelation = (double *) PG_GETARG_POINTER(7);

	genericcostestimate(root, index, indexQuals, outer_rel, 0.0,
						indexStartupCost, indexTotalCost,
						indexSelectivity, indexCorrelation);

	PG_RETURN_VOID();
}

Datum
bmcostestimate(PG_FUNCTION_ARGS)
{
	PlannerInfo *root = (PlannerInfo *) PG_GETARG_POINTER(0);
	IndexOptInfo *index = (IndexOptInfo *) PG_GETARG_POINTER(1);
	List	   *indexQuals = (List *) PG_GETARG_POINTER(2);
	RelOptInfo *outer_rel = (RelOptInfo *) PG_GETARG_POINTER(3);
	Cost	   *indexStartupCost = (Cost *) PG_GETARG_POINTER(4);
	Cost	   *indexTotalCost = (Cost *) PG_GETARG_POINTER(5);
	Selectivity *indexSelectivity = (Selectivity *) PG_GETARG_POINTER(6);
	double	   *indexCorrelation = (double *) PG_GETARG_POINTER(7);

	List *selectivityQuals;
	double numIndexTuples;
	List *groupExprs = NIL;
	int i;
	double numDistinctValues;
	
	/*
	 * Estimate the number of index tuples. This is basically the same
	 * as the one in genericcostestimate(), except that
	 * (1) We don't consider ScalarArrayOpExpr in the calculation, since
	 *     each value has its own bit vector.
	 * (2) since the bitmap index stores bit vectors, one for each distinct
	 *     value, we adjust the number of index tuples by dividing the
	 *     value with the number of distinct values.
	 */
	if (index->indpred != NIL)
	{
		List	   *strippedQuals;
		List	   *predExtraQuals;

		strippedQuals = get_actual_clauses(indexQuals);
		predExtraQuals = list_difference(index->indpred, strippedQuals);
		selectivityQuals = list_concat(predExtraQuals, indexQuals);
	}
	else
		selectivityQuals = indexQuals;

	/* Estimate the fraction of main-table tuples that will be visited */
	*indexSelectivity = clauselist_selectivity(root, selectivityQuals,
											   index->rel->relid,
											   JOIN_INNER,
											   false /* use_damping */);

	/*
	 * Construct a list of index keys, so that we can estimate the number
	 * of distinct values for those keys.
	 */
	for (i = 0; i < index->ncolumns; i ++)
	{
		if (index->indexkeys[i] > 0)
		{
			Var *var = find_indexkey_var(root, index->rel, (AttrNumber) index->indexkeys[i]);
			
			groupExprs = lappend(groupExprs, var);
		}
	}
	if (index->indexprs != NULL)
		groupExprs = list_concat_unique(groupExprs, index->indexprs);

	Assert(groupExprs != NULL);
	numDistinctValues = estimate_num_groups(root, groupExprs, index->rel->rows);
	if (numDistinctValues == 0)
		numDistinctValues = 1;

	numIndexTuples = *indexSelectivity * index->rel->tuples;
	numIndexTuples = rint(numIndexTuples / numDistinctValues);

	genericcostestimate(root, index, indexQuals, outer_rel, numIndexTuples,
						indexStartupCost, indexTotalCost,
						indexSelectivity, indexCorrelation);

	PG_RETURN_VOID();
}<|MERGE_RESOLUTION|>--- conflicted
+++ resolved
@@ -5326,27 +5326,6 @@
 
 			free_attstatsslot(InvalidOid, NULL, 0, numbers, nnumbers);
 		}
-<<<<<<< HEAD
-=======
-		else if (get_attstatsslot(tuple, InvalidOid, 0,
-								  STATISTIC_KIND_CORRELATION,
-								  index->revsortop[0],
-								  NULL, NULL, &numbers, &nnumbers))
-		{
-			double		varCorrelation;
-
-			Assert(nnumbers == 1);
-			varCorrelation = numbers[0];
-
-			if (index->ncolumns > 1)
-				*indexCorrelation = - varCorrelation * 0.75;
-			else
-				*indexCorrelation = - varCorrelation;
-
-			free_attstatsslot(InvalidOid, NULL, 0, numbers, nnumbers);
-		}
-		ReleaseSysCache(tuple);
->>>>>>> 1e0bf904
 	}
 	caql_endscan(stacqCtx);
 
