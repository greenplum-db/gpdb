/*-------------------------------------------------------------------------
 *
 * selfuncs.c
 *	  Selectivity functions and index cost estimation functions for
 *	  standard operators and index access methods.
 *
 *	  Selectivity routines are registered in the pg_operator catalog
 *	  in the "oprrest" and "oprjoin" attributes.
 *
 *	  Index cost functions are registered in the pg_am catalog
 *	  in the "amcostestimate" attribute.
 *
 * Portions Copyright (c) 2006-2009, Greenplum inc
 * Portions Copyright (c) 2012-Present Pivotal Software, Inc.
 * Portions Copyright (c) 1996-2014, PostgreSQL Global Development Group
 * Portions Copyright (c) 1994, Regents of the University of California
 *
 *
 * IDENTIFICATION
 *	  src/backend/utils/adt/selfuncs.c
 *
 *-------------------------------------------------------------------------
 */

/*----------
 * Operator selectivity estimation functions are called to estimate the
 * selectivity of WHERE clauses whose top-level operator is their operator.
 * We divide the problem into two cases:
 *		Restriction clause estimation: the clause involves vars of just
 *			one relation.
 *		Join clause estimation: the clause involves vars of multiple rels.
 * Join selectivity estimation is far more difficult and usually less accurate
 * than restriction estimation.
 *
 * When dealing with the inner scan of a nestloop join, we consider the
 * join's joinclauses as restriction clauses for the inner relation, and
 * treat vars of the outer relation as parameters (a/k/a constants of unknown
 * values).  So, restriction estimators need to be able to accept an argument
 * telling which relation is to be treated as the variable.
 *
 * The call convention for a restriction estimator (oprrest function) is
 *
 *		Selectivity oprrest (PlannerInfo *root,
 *							 Oid operator,
 *							 List *args,
 *							 int varRelid);
 *
 * root: general information about the query (rtable and RelOptInfo lists
 * are particularly important for the estimator).
 * operator: OID of the specific operator in question.
 * args: argument list from the operator clause.
 * varRelid: if not zero, the relid (rtable index) of the relation to
 * be treated as the variable relation.  May be zero if the args list
 * is known to contain vars of only one relation.
 *
 * This is represented at the SQL level (in pg_proc) as
 *
 *		float8 oprrest (internal, oid, internal, int4);
 *
 * The result is a selectivity, that is, a fraction (0 to 1) of the rows
 * of the relation that are expected to produce a TRUE result for the
 * given operator.
 *
 * The call convention for a join estimator (oprjoin function) is similar
 * except that varRelid is not needed, and instead join information is
 * supplied:
 *
 *		Selectivity oprjoin (PlannerInfo *root,
 *							 Oid operator,
 *							 List *args,
 *							 JoinType jointype,
 *							 SpecialJoinInfo *sjinfo);
 *
 *		float8 oprjoin (internal, oid, internal, int2, internal);
 *
 * (Before Postgres 8.4, join estimators had only the first four of these
 * parameters.  That signature is still allowed, but deprecated.)  The
 * relationship between jointype and sjinfo is explained in the comments for
 * clause_selectivity() --- the short version is that jointype is usually
 * best ignored in favor of examining sjinfo.
 *
 * Join selectivity for regular inner and outer joins is defined as the
 * fraction (0 to 1) of the cross product of the relations that is expected
 * to produce a TRUE result for the given operator.  For both semi and anti
 * joins, however, the selectivity is defined as the fraction of the left-hand
 * side relation's rows that are expected to have a match (ie, at least one
 * row with a TRUE result) in the right-hand side.
 *
 * For both oprrest and oprjoin functions, the operator's input collation OID
 * (if any) is passed using the standard fmgr mechanism, so that the estimator
 * function can fetch it with PG_GET_COLLATION().  Note, however, that all
 * statistics in pg_statistic are currently built using the database's default
 * collation.  Thus, in most cases where we are looking at statistics, we
 * should ignore the actual operator collation and use DEFAULT_COLLATION_OID.
 * We expect that the error induced by doing this is usually not large enough
 * to justify complicating matters.
 *----------
 */

#include "postgres.h"

#include <ctype.h>
#include <math.h>

#include "access/gin.h"
#include "access/htup_details.h"
#include "access/sysattr.h"
#include "catalog/index.h"
#include "catalog/pg_collation.h"
#include "catalog/pg_opfamily.h"
#include "catalog/pg_statistic.h"
#include "catalog/pg_type.h"
#include "catalog/pg_constraint.h"
#include "executor/executor.h"
#include "mb/pg_wchar.h"
#include "miscadmin.h"
#include "nodes/makefuncs.h"
#include "nodes/nodeFuncs.h"
#include "optimizer/clauses.h"
#include "optimizer/cost.h"
#include "optimizer/pathnode.h"
#include "optimizer/paths.h"
#include "optimizer/plancat.h"
#include "optimizer/predtest.h"
#include "optimizer/restrictinfo.h"
#include "optimizer/var.h"
#include "parser/parse_clause.h"
#include "parser/parse_coerce.h"
#include "parser/parsetree.h"
#include "utils/acl.h"
#include "utils/builtins.h"
#include "utils/bytea.h"
#include "utils/date.h"
#include "utils/datum.h"
#include "utils/fmgroids.h"
#include "utils/lsyscache.h"
#include "utils/nabstime.h"
#include "utils/pg_locale.h"
#include "utils/rel.h"
#include "utils/selfuncs.h"
#include "utils/spccache.h"
#include "utils/syscache.h"
#include "utils/timestamp.h"
#include "utils/tqual.h"
#include "utils/typcache.h"

#include "cdb/cdbutil.h"
#include "cdb/cdbvars.h"

/* Hooks for plugins to get control when we ask for stats */
get_relation_stats_hook_type get_relation_stats_hook = NULL;
get_index_stats_hook_type get_index_stats_hook = NULL;

static double var_eq_const(VariableStatData *vardata, Oid operator,
			 Datum constval, bool constisnull,
			 bool varonleft);
static double var_eq_non_const(VariableStatData *vardata, Oid operator,
				 Node *other,
				 bool varonleft);
static double ineq_histogram_selectivity(PlannerInfo *root,
						   VariableStatData *vardata,
						   FmgrInfo *opproc, bool isgt,
						   Datum constval, Oid consttype);
static double eqjoinsel_inner(Oid operator,
				VariableStatData *vardata1, VariableStatData *vardata2);
static double eqjoinsel_semi(Oid operator,
			   VariableStatData *vardata1, VariableStatData *vardata2,
			   RelOptInfo *inner_rel);
static bool convert_to_scalar(Datum value, Oid valuetypid, double *scaledvalue,
				  Datum lobound, Datum hibound, Oid boundstypid,
<<<<<<< HEAD
				  double *scaledlobound, double *scaledhibound, bool isgt);
static double convert_numeric_to_scalar(Datum value, Oid typid);
=======
				  double *scaledlobound, double *scaledhibound);
static double convert_numeric_to_scalar(Datum value, Oid typid, bool *failure);
static void convert_string_to_scalar(char *value,
						 double *scaledvalue,
						 char *lobound,
						 double *scaledlobound,
						 char *hibound,
						 double *scaledhibound);
>>>>>>> 8bc709b3
static void convert_bytea_to_scalar(Datum value,
						double *scaledvalue,
						Datum lobound,
						double *scaledlobound,
						Datum hibound,
						double *scaledhibound);
static double convert_one_bytea_to_scalar(unsigned char *value, int valuelen,
							int rangelo, int rangehi);
<<<<<<< HEAD
=======
static char *convert_string_datum(Datum value, Oid typid, bool *failure);
static double convert_timevalue_to_scalar(Datum value, Oid typid,
							bool *failure);
>>>>>>> 8bc709b3
static void examine_simple_variable(PlannerInfo *root, Var *var,
						VariableStatData *vardata);
static bool get_variable_range(PlannerInfo *root, VariableStatData *vardata,
				   Oid sortop, Datum *min, Datum *max);
static bool get_actual_variable_range(PlannerInfo *root,
						  VariableStatData *vardata,
						  Oid sortop,
						  Datum *min, Datum *max);
static RelOptInfo *find_join_input_rel(PlannerInfo *root, Relids relids);
static Selectivity prefix_selectivity(PlannerInfo *root,
				   VariableStatData *vardata,
				   Oid vartype, Oid opfamily, Const *prefixcon);
static Selectivity like_selectivity(const char *patt, int pattlen,
				 bool case_insensitive);
static Selectivity regex_selectivity(const char *patt, int pattlen,
				  bool case_insensitive,
				  int fixed_prefix_len);
static Datum string_to_datum(const char *str, Oid datatype);
static Const *string_to_const(const char *str, Oid datatype);
static Const *string_to_bytea_const(const char *str, size_t str_len);
static List *add_predicate_to_quals(IndexOptInfo *index, List *indexQuals);


/*
 *		eqsel			- Selectivity of "=" for any data types.
 *
 * Note: this routine is also used to estimate selectivity for some
 * operators that are not "=" but have comparable selectivity behavior,
 * such as "~=" (geometric approximate-match).  Even for "=", we must
 * keep in mind that the left and right datatypes may differ.
 */
Datum
eqsel(PG_FUNCTION_ARGS)
{
	PlannerInfo *root = (PlannerInfo *) PG_GETARG_POINTER(0);
	Oid			operator = PG_GETARG_OID(1);
	List	   *args = (List *) PG_GETARG_POINTER(2);
	int			varRelid = PG_GETARG_INT32(3);
	VariableStatData vardata;
	Node	   *other;
	bool		varonleft;
	double		selec;

	/*
	 * If expression is not variable = something or something = variable, then
	 * punt and return a default estimate.
	 */
	if (!get_restriction_variable(root, args, varRelid,
								  &vardata, &other, &varonleft))
		PG_RETURN_FLOAT8(DEFAULT_EQ_SEL);

	/*
	 * We can do a lot better if the something is a constant.  (Note: the
	 * Const might result from estimation rather than being a simple constant
	 * in the query.)
	 */
	if (IsA(other, Const))
		selec = var_eq_const(&vardata, operator,
							 ((Const *) other)->constvalue,
							 ((Const *) other)->constisnull,
							 varonleft);
	else
		selec = var_eq_non_const(&vardata, operator, other,
								 varonleft);

	ReleaseVariableStats(vardata);

	PG_RETURN_FLOAT8((float8) selec);
}

/*
 * var_eq_const --- eqsel for var = const case
 *
 * This is split out so that some other estimation functions can use it.
 */
static double
var_eq_const(VariableStatData *vardata, Oid operator,
			 Datum constval, bool constisnull,
			 bool varonleft)
{
	double		selec;
	bool		isdefault;
	Oid			opfuncoid;

	/*
	 * If the constant is NULL, assume operator is strict and return zero, ie,
	 * operator will never return TRUE.
	 */
	if (constisnull)
		return 0.0;

	/*
	 * If we matched the var to a unique index or DISTINCT clause, assume
	 * there is exactly one match regardless of anything else.  (This is
	 * slightly bogus, since the index or clause's equality operator might be
	 * different from ours, but it's much more likely to be right than
	 * ignoring the information.)
	 */
	if (vardata->isunique && vardata->rel && vardata->rel->tuples >= 1.0)
		return 1.0 / vardata->rel->tuples;

	if (HeapTupleIsValid(vardata->statsTuple) &&
		statistic_proc_security_check(vardata,
									  (opfuncoid = get_opcode(operator))))
	{
		Form_pg_statistic stats;
		AttStatsSlot sslot;
		bool		match = false;
		int			i;

		stats = (Form_pg_statistic) GETSTRUCT(vardata->statsTuple);

		/*
		 * Is the constant "=" to any of the column's most common values?
		 * (Although the given operator may not really be "=", we will assume
		 * that seeing whether it returns TRUE is an appropriate test.  If you
		 * don't like this, maybe you shouldn't be using eqsel for your
		 * operator...)
		 */
		if (get_attstatsslot(&sslot, vardata->statsTuple,
							 STATISTIC_KIND_MCV, InvalidOid,
							 ATTSTATSSLOT_VALUES | ATTSTATSSLOT_NUMBERS))
		{
			FmgrInfo	eqproc;

			fmgr_info(opfuncoid, &eqproc);

			for (i = 0; i < sslot.nvalues; i++)
			{
				/* be careful to apply operator right way 'round */
				if (varonleft)
					match = DatumGetBool(FunctionCall2Coll(&eqproc,
														   DEFAULT_COLLATION_OID,
														   sslot.values[i],
														   constval));
				else
					match = DatumGetBool(FunctionCall2Coll(&eqproc,
														   DEFAULT_COLLATION_OID,
														   constval,
														   sslot.values[i]));
				if (match)
					break;
			}
		}
		else
		{
			/* no most-common-value info available */
			i = 0;				/* keep compiler quiet */
		}

		if (match)
		{
			/*
			 * Constant is "=" to this common value.  We know selectivity
			 * exactly (or as exactly as ANALYZE could calculate it, anyway).
			 */
			selec = sslot.numbers[i];
		}
		else
		{
			/*
			 * Comparison is against a constant that is neither NULL nor any
			 * of the common values.  Its selectivity cannot be more than
			 * this:
			 */
			double		sumcommon = 0.0;
			double		otherdistinct;

			for (i = 0; i < sslot.nnumbers; i++)
				sumcommon += sslot.numbers[i];
			selec = 1.0 - sumcommon - stats->stanullfrac;
			CLAMP_PROBABILITY(selec);

			/*
			 * and in fact it's probably a good deal less. We approximate that
			 * all the not-common values share this remaining fraction
			 * equally, so we divide by the number of other distinct values.
			 */
			otherdistinct = get_variable_numdistinct(vardata, &isdefault) - sslot.nnumbers;
			if (otherdistinct > 1)
				selec /= otherdistinct;

			/*
			 * Another cross-check: selectivity shouldn't be estimated as more
			 * than the least common "most common value".
			 */
			if (sslot.nnumbers > 0 && selec > sslot.numbers[sslot.nnumbers - 1])
				selec = sslot.numbers[sslot.nnumbers - 1];
		}

		free_attstatsslot(&sslot);
	}
	else
	{
		/*
		 * No ANALYZE stats available, so make a guess using estimated number
		 * of distinct values and assuming they are equally common. (The guess
		 * is unlikely to be very good, but we do know a few special cases.)
		 */
		selec = 1.0 / get_variable_numdistinct(vardata, &isdefault);
	}

	/* result should be in range, but make sure... */
	CLAMP_PROBABILITY(selec);

	return selec;
}

/*
 * var_eq_non_const --- eqsel for var = something-other-than-const case
 */
static double
var_eq_non_const(VariableStatData *vardata, Oid operator,
				 Node *other,
				 bool varonleft)
{
	double		selec;
	bool		isdefault;

	/*
	 * If we matched the var to a unique index or DISTINCT clause, assume
	 * there is exactly one match regardless of anything else.  (This is
	 * slightly bogus, since the index or clause's equality operator might be
	 * different from ours, but it's much more likely to be right than
	 * ignoring the information.)
	 */
	if (vardata->isunique && vardata->rel && vardata->rel->tuples >= 1.0)
		return 1.0 / vardata->rel->tuples;

	if (HeapTupleIsValid(vardata->statsTuple))
	{
		Form_pg_statistic stats;
		double		ndistinct;
		AttStatsSlot sslot;

		stats = (Form_pg_statistic) GETSTRUCT(vardata->statsTuple);

		/*
		 * Search is for a value that we do not know a priori, but we will
		 * assume it is not NULL.  Estimate the selectivity as non-null
		 * fraction divided by number of distinct values, so that we get a
		 * result averaged over all possible values whether common or
		 * uncommon.  (Essentially, we are assuming that the not-yet-known
		 * comparison value is equally likely to be any of the possible
		 * values, regardless of their frequency in the table.  Is that a good
		 * idea?)
		 */
		selec = 1.0 - stats->stanullfrac;
		ndistinct = get_variable_numdistinct(vardata, &isdefault);
		if (ndistinct > 1)
			selec /= ndistinct;

		/*
		 * Cross-check: selectivity should never be estimated as more than the
		 * most common value's.
		 */
		if (get_attstatsslot(&sslot, vardata->statsTuple,
							 STATISTIC_KIND_MCV, InvalidOid,
							 ATTSTATSSLOT_NUMBERS))
		{
			if (sslot.nnumbers > 0 && selec > sslot.numbers[0])
				selec = sslot.numbers[0];
			free_attstatsslot(&sslot);
		}
	}
	else
	{
		/*
		 * No ANALYZE stats available, so make a guess using estimated number
		 * of distinct values and assuming they are equally common. (The guess
		 * is unlikely to be very good, but we do know a few special cases.)
		 */
		selec = 1.0 / get_variable_numdistinct(vardata, &isdefault);
	}

	/* result should be in range, but make sure... */
	CLAMP_PROBABILITY(selec);

	return selec;
}

/*
 *		neqsel			- Selectivity of "!=" for any data types.
 *
 * This routine is also used for some operators that are not "!="
 * but have comparable selectivity behavior.  See above comments
 * for eqsel().
 */
Datum
neqsel(PG_FUNCTION_ARGS)
{
	PlannerInfo *root = (PlannerInfo *) PG_GETARG_POINTER(0);
	Oid			operator = PG_GETARG_OID(1);
	List	   *args = (List *) PG_GETARG_POINTER(2);
	int			varRelid = PG_GETARG_INT32(3);
	Oid			eqop;
	float8		result;

	/*
	 * We want 1 - eqsel() where the equality operator is the one associated
	 * with this != operator, that is, its negator.
	 */
	eqop = get_negator(operator);
	if (eqop)
	{
		result = DatumGetFloat8(DirectFunctionCall4(eqsel,
													PointerGetDatum(root),
													ObjectIdGetDatum(eqop),
													PointerGetDatum(args),
													Int32GetDatum(varRelid)));
	}
	else
	{
		/* Use default selectivity (should we raise an error instead?) */
		result = DEFAULT_EQ_SEL;
	}
	result = 1.0 - result;
	PG_RETURN_FLOAT8(result);
}

/*
 *	scalarineqsel		- Selectivity of "<", "<=", ">", ">=" for scalars.
 *
 * This is the guts of both scalarltsel and scalargtsel.  The caller has
 * commuted the clause, if necessary, so that we can treat the variable as
 * being on the left.  The caller must also make sure that the other side
 * of the clause is a non-null Const, and dissect same into a value and
 * datatype.
 *
 * This routine works for any datatype (or pair of datatypes) known to
 * convert_to_scalar().  If it is applied to some other datatype,
 * it will return an approximate estimate based on assuming that the constant
 * value falls in the middle of the bin identified by binary search.
 */
static double
scalarineqsel(PlannerInfo *root, Oid operator, bool isgt,
			  VariableStatData *vardata, Datum constval, Oid consttype)
{
	Form_pg_statistic stats;
	FmgrInfo	opproc;
	double		mcv_selec,
				hist_selec,
				sumcommon;
	double		selec;
	HeapTuple	tp = getStatsTuple(vardata);

	if (!HeapTupleIsValid(getStatsTuple(vardata)))
	{
		/* no stats available, so default result */
		return DEFAULT_INEQ_SEL;
	}
	stats = (Form_pg_statistic) GETSTRUCT(tp);

	fmgr_info(get_opcode(operator), &opproc);

	/*
	 * If we have most-common-values info, add up the fractions of the MCV
	 * entries that satisfy MCV OP CONST.  These fractions contribute directly
	 * to the result selectivity.  Also add up the total fraction represented
	 * by MCV entries.
	 */
	mcv_selec = mcv_selectivity(vardata, &opproc, constval, true,
								&sumcommon);

	/*
	 * If there is a histogram, determine which bin the constant falls in, and
	 * compute the resulting contribution to selectivity.
	 */
	hist_selec = ineq_histogram_selectivity(root, vardata, &opproc, isgt,
											constval, consttype);

	/*
	 * Now merge the results from the MCV and histogram calculations,
	 * realizing that the histogram covers only the non-null values that are
	 * not listed in MCV.
	 */
	selec = 1.0 - stats->stanullfrac - sumcommon;

	if (hist_selec >= 0.0)
		selec *= hist_selec;
	else
	{
		/*
		 * If no histogram but there are values not accounted for by MCV,
		 * arbitrarily assume half of them will match.
		 */
		selec *= 0.5;
	}

	selec += mcv_selec;

	/* result should be in range, but make sure... */
	CLAMP_PROBABILITY(selec);

	return selec;
}

/*
 *	mcv_selectivity			- Examine the MCV list for selectivity estimates
 *
 * Determine the fraction of the variable's MCV population that satisfies
 * the predicate (VAR OP CONST), or (CONST OP VAR) if !varonleft.  Also
 * compute the fraction of the total column population represented by the MCV
 * list.  This code will work for any boolean-returning predicate operator.
 *
 * The function result is the MCV selectivity, and the fraction of the
 * total population is returned into *sumcommonp.  Zeroes are returned
 * if there is no MCV list.
 *
 */

double
mcv_selectivity(VariableStatData   *vardata,
                    FmgrInfo           *opproc,
				    Datum               constval,
                    bool                varonleft,
				    double        *sumcommonp)     /* OUT */
{
	double		mcv_selec,
				sumcommon;
	AttStatsSlot sslot;
	int			i;
	HeapTuple	tp = getStatsTuple(vardata);

	mcv_selec = 0.0;
	sumcommon = 0.0;

<<<<<<< HEAD
	if (HeapTupleIsValid(tp) &&
		get_attstatsslot(&sslot, tp,
=======
	if (HeapTupleIsValid(vardata->statsTuple) &&
		statistic_proc_security_check(vardata, opproc->fn_oid) &&
		get_attstatsslot(vardata->statsTuple,
						 vardata->atttype, vardata->atttypmod,
>>>>>>> 8bc709b3
						 STATISTIC_KIND_MCV, InvalidOid,
						 ATTSTATSSLOT_VALUES | ATTSTATSSLOT_NUMBERS))
	{
		for (i = 0; i < sslot.nvalues; i++)
		{
			if (varonleft ?
				DatumGetBool(FunctionCall2Coll(opproc,
											   DEFAULT_COLLATION_OID,
											   sslot.values[i],
											   constval)) :
				DatumGetBool(FunctionCall2Coll(opproc,
											   DEFAULT_COLLATION_OID,
											   constval,
											   sslot.values[i])))
				mcv_selec += sslot.numbers[i];
			sumcommon += sslot.numbers[i];
		}
		free_attstatsslot(&sslot);
	}

	*sumcommonp = sumcommon;
	return mcv_selec;
}

/*
 *	histogram_selectivity	- Examine the histogram for selectivity estimates
 *
 * Determine the fraction of the variable's histogram entries that satisfy
 * the predicate (VAR OP CONST), or (CONST OP VAR) if !varonleft.
 *
 * This code will work for any boolean-returning predicate operator, whether
 * or not it has anything to do with the histogram sort operator.  We are
 * essentially using the histogram just as a representative sample.  However,
 * small histograms are unlikely to be all that representative, so the caller
 * should be prepared to fall back on some other estimation approach when the
 * histogram is missing or very small.  It may also be prudent to combine this
 * approach with another one when the histogram is small.
 *
 * If the actual histogram size is not at least min_hist_size, we won't bother
 * to do the calculation at all.  Also, if the n_skip parameter is > 0, we
 * ignore the first and last n_skip histogram elements, on the grounds that
 * they are outliers and hence not very representative.  Typical values for
 * these parameters are 10 and 1.
 *
 * The function result is the selectivity, or -1 if there is no histogram
 * or it's smaller than min_hist_size.
 *
 * The output parameter *hist_size receives the actual histogram size,
 * or zero if no histogram.  Callers may use this number to decide how
 * much faith to put in the function result.
 *
 * Note that the result disregards both the most-common-values (if any) and
 * null entries.  The caller is expected to combine this result with
 * statistics for those portions of the column population.  It may also be
 * prudent to clamp the result range, ie, disbelieve exact 0 or 1 outputs.
 */
double
histogram_selectivity(VariableStatData *vardata, FmgrInfo *opproc,
					  Datum constval, bool varonleft,
					  int min_hist_size, int n_skip,
					  int *hist_size)
{
	double		result;
	HeapTuple	tp = getStatsTuple(vardata);
	AttStatsSlot sslot;

	/* check sanity of parameters */
	Assert(n_skip >= 0);
	Assert(min_hist_size > 2 * n_skip);

<<<<<<< HEAD
	if (HeapTupleIsValid(tp) &&
		get_attstatsslot(&sslot, tp,
=======
	if (HeapTupleIsValid(vardata->statsTuple) &&
		statistic_proc_security_check(vardata, opproc->fn_oid) &&
		get_attstatsslot(vardata->statsTuple,
						 vardata->atttype, vardata->atttypmod,
>>>>>>> 8bc709b3
						 STATISTIC_KIND_HISTOGRAM, InvalidOid,
						 ATTSTATSSLOT_VALUES))
	{
		*hist_size = sslot.nvalues;
		if (sslot.nvalues >= min_hist_size)
		{
			int			nmatch = 0;
			int			i;

			for (i = n_skip; i < sslot.nvalues - n_skip; i++)
			{
				if (varonleft ?
					DatumGetBool(FunctionCall2Coll(opproc,
												   DEFAULT_COLLATION_OID,
												   sslot.values[i],
												   constval)) :
					DatumGetBool(FunctionCall2Coll(opproc,
												   DEFAULT_COLLATION_OID,
												   constval,
												   sslot.values[i])))
					nmatch++;
			}
			result = ((double) nmatch) / ((double) (sslot.nvalues - 2 * n_skip));
		}
		else
			result = -1;
		free_attstatsslot(&sslot);
	}
	else
	{
		*hist_size = 0;
		result = -1;
	}

	return result;
}

/*
 *	ineq_histogram_selectivity	- Examine the histogram for scalarineqsel
 *
 * Determine the fraction of the variable's histogram population that
 * satisfies the inequality condition, ie, VAR < CONST or VAR > CONST.
 *
 * Returns -1 if there is no histogram (valid results will always be >= 0).
 *
 * Note that the result disregards both the most-common-values (if any) and
 * null entries.  The caller is expected to combine this result with
 * statistics for those portions of the column population.
 */
static double
ineq_histogram_selectivity(PlannerInfo *root,
						   VariableStatData *vardata,
						   FmgrInfo *opproc, bool isgt,
						   Datum constval, Oid consttype)
{
	double		hist_selec;
	HeapTuple	tp = getStatsTuple(vardata);
	AttStatsSlot sslot;

	hist_selec = -1.0;

	/*
	 * Someday, ANALYZE might store more than one histogram per rel/att,
	 * corresponding to more than one possible sort ordering defined for the
	 * column type.  However, to make that work we will need to figure out
	 * which staop to search for --- it's not necessarily the one we have at
	 * hand!  (For example, we might have a '<=' operator rather than the '<'
	 * operator that will appear in staop.)  For now, assume that whatever
	 * appears in pg_statistic is sorted the same way our operator sorts, or
	 * the reverse way if isgt is TRUE.
	 */
<<<<<<< HEAD
	if (HeapTupleIsValid(tp) &&
		get_attstatsslot(&sslot, tp,
=======
	if (HeapTupleIsValid(vardata->statsTuple) &&
		statistic_proc_security_check(vardata, opproc->fn_oid) &&
		get_attstatsslot(vardata->statsTuple,
						 vardata->atttype, vardata->atttypmod,
>>>>>>> 8bc709b3
						 STATISTIC_KIND_HISTOGRAM, InvalidOid,
						 ATTSTATSSLOT_VALUES))
	{
		if (sslot.nvalues > 1)
		{
			/*
			 * Use binary search to find proper location, ie, the first slot
			 * at which the comparison fails.  (If the given operator isn't
			 * actually sort-compatible with the histogram, you'll get garbage
			 * results ... but probably not any more garbage-y than you would
			 * from the old linear search.)
			 *
			 * If the binary search accesses the first or last histogram
			 * entry, we try to replace that endpoint with the true column min
			 * or max as found by get_actual_variable_range().  This
			 * ameliorates misestimates when the min or max is moving as a
			 * result of changes since the last ANALYZE.  Note that this could
			 * result in effectively including MCVs into the histogram that
			 * weren't there before, but we don't try to correct for that.
			 */
			double		histfrac;
			int			lobound = 0;	/* first possible slot to search */
			int			hibound = sslot.nvalues;		/* last+1 slot to search */
			bool		have_end = false;

			/*
			 * If there are only two histogram entries, we'll want up-to-date
			 * values for both.  (If there are more than two, we need at most
			 * one of them to be updated, so we deal with that within the
			 * loop.)
			 */
			if (sslot.nvalues == 2)
				have_end = get_actual_variable_range(root,
													 vardata,
													 sslot.staop,
													 &sslot.values[0],
													 &sslot.values[1]);

			while (lobound < hibound)
			{
				int			probe = (lobound + hibound) / 2;
				bool		ltcmp;

				/*
				 * If we find ourselves about to compare to the first or last
				 * histogram entry, first try to replace it with the actual
				 * current min or max (unless we already did so above).
				 */
				if (probe == 0 && sslot.nvalues > 2)
					have_end = get_actual_variable_range(root,
														 vardata,
														 sslot.staop,
														 &sslot.values[0],
														 NULL);
				else if (probe == sslot.nvalues - 1 && sslot.nvalues > 2)
					have_end = get_actual_variable_range(root,
														 vardata,
														 sslot.staop,
														 NULL,
														 &sslot.values[probe]);

				ltcmp = DatumGetBool(FunctionCall2Coll(opproc,
													   DEFAULT_COLLATION_OID,
													   sslot.values[probe],
													   constval));
				if (isgt)
					ltcmp = !ltcmp;
				if (ltcmp)
					lobound = probe + 1;
				else
					hibound = probe;
			}

			if (lobound <= 0)
			{
				/* Constant is below lower histogram boundary. */
				histfrac = 0.0;
			}
			else if (lobound >= sslot.nvalues)
			{
				/* Constant is above upper histogram boundary. */
				histfrac = 1.0;
			}
			else
			{
				int			i = lobound;
				double		val,
							high,
							low;
				double		binfrac;

				/*
				 * We have values[i-1] <= constant <= values[i].
				 *
				 * Convert the constant and the two nearest bin boundary
				 * values to a uniform comparison scale, and do a linear
				 * interpolation within this bin.
				 */
				if (convert_to_scalar(constval, consttype, &val,
									  sslot.values[i - 1], sslot.values[i],
									  vardata->vartype,
									  &low, &high, isgt))
				{
					if (high <= low)
					{
						/* cope if bin boundaries appear identical */
						binfrac = 0.5;
					}
					else if (val <= low)
						binfrac = 0.0;
					else if (val >= high)
						binfrac = 1.0;
					else
					{
						binfrac = (val - low) / (high - low);

						/*
						 * Watch out for the possibility that we got a NaN or
						 * Infinity from the division.  This can happen
						 * despite the previous checks, if for example "low"
						 * is -Infinity.
						 */
						if (isnan(binfrac) ||
							binfrac < 0.0 || binfrac > 1.0)
							binfrac = 0.5;
					}
				}
				else
				{
					/*
					 * Ideally we'd produce an error here, on the grounds that
					 * the given operator shouldn't have scalarXXsel
					 * registered as its selectivity func unless we can deal
					 * with its operand types.  But currently, all manner of
					 * stuff is invoking scalarXXsel, so give a default
					 * estimate until that can be fixed.
					 */
					binfrac = 0.5;
				}

				/*
				 * Now, compute the overall selectivity across the values
				 * represented by the histogram.  We have i-1 full bins and
				 * binfrac partial bin below the constant.
				 */
				histfrac = (double) (i - 1) + binfrac;
				histfrac /= (double) (sslot.nvalues - 1);
			}

			/*
			 * Now histfrac = fraction of histogram entries below the
			 * constant.
			 *
			 * Account for "<" vs ">"
			 */
			hist_selec = isgt ? (1.0 - histfrac) : histfrac;

			/*
			 * The histogram boundaries are only approximate to begin with,
			 * and may well be out of date anyway.  Therefore, don't believe
			 * extremely small or large selectivity estimates --- unless we
			 * got actual current endpoint values from the table.
			 */
			if (have_end)
				CLAMP_PROBABILITY(hist_selec);
			else
			{
				if (hist_selec < 0.0001)
					hist_selec = 0.0001;
				else if (hist_selec > 0.9999)
					hist_selec = 0.9999;
			}
		}

		free_attstatsslot(&sslot);
	}

	return hist_selec;
}

/*
 *		scalarltsel		- Selectivity of "<" (also "<=") for scalars.
 */
Datum
scalarltsel(PG_FUNCTION_ARGS)
{
	PlannerInfo *root = (PlannerInfo *) PG_GETARG_POINTER(0);
	Oid			operator = PG_GETARG_OID(1);
	List	   *args = (List *) PG_GETARG_POINTER(2);
	int			varRelid = PG_GETARG_INT32(3);
	VariableStatData vardata;
	Node	   *other = NULL;
	bool		varonleft = false;
	Datum		constval;
	Oid			consttype;
	bool		isgt;
	double		selec;

	/*
	 * If expression is not variable op something or something op variable,
	 * then punt and return a default estimate.
	 */
	if (!get_restriction_variable(root, args, varRelid,
								  &vardata, &other, &varonleft))
		PG_RETURN_FLOAT8(DEFAULT_INEQ_SEL);

	/*
	 * Can't do anything useful if the something is not a constant, either.
	 */
	if (!IsA(other, Const))
	{
		ReleaseVariableStats(vardata);
		PG_RETURN_FLOAT8(DEFAULT_INEQ_SEL);
	}

	/*
	 * If the constant is NULL, assume operator is strict and return zero, ie,
	 * operator will never return TRUE.
	 */
	if (((Const *) other)->constisnull)
	{
		ReleaseVariableStats(vardata);
		PG_RETURN_FLOAT8(0.0);
	}
	constval = ((Const *) other)->constvalue;
	consttype = ((Const *) other)->consttype;

	/*
	 * Force the var to be on the left to simplify logic in scalarineqsel.
	 */
	if (varonleft)
	{
		/* we have var < other */
		isgt = false;
	}
	else
	{
		/* we have other < var, commute to make var > other */
		operator = get_commutator(operator);
		if (!operator)
		{
			/* Use default selectivity (should we raise an error instead?) */
			ReleaseVariableStats(vardata);
			PG_RETURN_FLOAT8(DEFAULT_INEQ_SEL);
		}
		isgt = true;
	}

	selec = scalarineqsel(root, operator, isgt, &vardata, constval, consttype);

	ReleaseVariableStats(vardata);

	PG_RETURN_FLOAT8((float8) selec);
}

/*
 *		scalargtsel		- Selectivity of ">" (also ">=") for integers.
 */
Datum
scalargtsel(PG_FUNCTION_ARGS)
{
	PlannerInfo *root = (PlannerInfo *) PG_GETARG_POINTER(0);
	Oid			operator = PG_GETARG_OID(1);
	List	   *args = (List *) PG_GETARG_POINTER(2);
	int			varRelid = PG_GETARG_INT32(3);
	VariableStatData vardata;
	Node	   *other = NULL;
	bool		varonleft = false;
	Datum		constval;
	Oid			consttype;
	bool		isgt;
	double		selec;

	/*
	 * If expression is not variable op something or something op variable,
	 * then punt and return a default estimate.
	 */
	if (!get_restriction_variable(root, args, varRelid,
								  &vardata, &other, &varonleft))
		PG_RETURN_FLOAT8(DEFAULT_INEQ_SEL);

	/*
	 * Can't do anything useful if the something is not a constant, either.
	 */
	if (!IsA(other, Const))
	{
		ReleaseVariableStats(vardata);
		PG_RETURN_FLOAT8(DEFAULT_INEQ_SEL);
	}

	/*
	 * If the constant is NULL, assume operator is strict and return zero, ie,
	 * operator will never return TRUE.
	 */
	if (((Const *) other)->constisnull)
	{
		ReleaseVariableStats(vardata);
		PG_RETURN_FLOAT8(0.0);
	}
	constval = ((Const *) other)->constvalue;
	consttype = ((Const *) other)->consttype;

	/*
	 * Force the var to be on the left to simplify logic in scalarineqsel.
	 */
	if (varonleft)
	{
		/* we have var > other */
		isgt = true;
	}
	else
	{
		/* we have other > var, commute to make var < other */
		operator = get_commutator(operator);
		if (!operator)
		{
			/* Use default selectivity (should we raise an error instead?) */
			ReleaseVariableStats(vardata);
			PG_RETURN_FLOAT8(DEFAULT_INEQ_SEL);
		}
		isgt = false;
	}

	selec = scalarineqsel(root, operator, isgt, &vardata, constval, consttype);

	ReleaseVariableStats(vardata);

	PG_RETURN_FLOAT8((float8) selec);
}

/*
 * patternsel			- Generic code for pattern-match selectivity.
 */
static double
patternsel(PG_FUNCTION_ARGS, Pattern_Type ptype, bool negate)
{
	PlannerInfo *root = (PlannerInfo *) PG_GETARG_POINTER(0);
	Oid			operator = PG_GETARG_OID(1);
	List	   *args = (List *) PG_GETARG_POINTER(2);
	int			varRelid = PG_GETARG_INT32(3);
	Oid			collation = PG_GET_COLLATION();
	VariableStatData vardata;
	Node	   *other=NULL;
	bool		varonleft=false;
	Datum		constval;
	Oid			consttype;
	Oid			vartype;
	Oid			opfamily;
	Pattern_Prefix_Status pstatus;
	Const	   *patt;
	Const	   *prefix = NULL;
	Selectivity rest_selec = 0;
	double		result;

	/*
	 * If this is for a NOT LIKE or similar operator, get the corresponding
	 * positive-match operator and work with that.  Set result to the correct
	 * default estimate, too.
	 */
	if (negate)
	{
		operator = get_negator(operator);
		if (!OidIsValid(operator))
			elog(ERROR, "patternsel called for operator without a negator");
		result = 1.0 - DEFAULT_MATCH_SEL;
	}
	else
	{
		result = DEFAULT_MATCH_SEL;
	}

	/*
	 * If expression is not variable op constant, then punt and return a
	 * default estimate.
	 */
	if (!get_restriction_variable(root, args, varRelid,
								  &vardata, &other, &varonleft))
		return result;
	if (!varonleft || !IsA(other, Const))
	{
		ReleaseVariableStats(vardata);
		return result;
	}

	/*
	 * If the constant is NULL, assume operator is strict and return zero, ie,
	 * operator will never return TRUE.  (It's zero even for a negator op.)
	 */
	if (((Const *) other)->constisnull)
	{
		ReleaseVariableStats(vardata);
		return 0.0;
	}
	constval = ((Const *) other)->constvalue;
	consttype = ((Const *) other)->consttype;

	/*
	 * The right-hand const is type text or bytea for all supported operators.
	 * We do not expect to see binary-compatible types here, since
	 * const-folding should have relabeled the const to exactly match the
	 * operator's declared type.
	 */
	if (consttype != TEXTOID && consttype != BYTEAOID)
	{
		ReleaseVariableStats(vardata);
		return result;
	}

	/*
	 * Similarly, the exposed type of the left-hand side should be one of
	 * those we know.  (Do not look at vardata.atttype, which might be
	 * something binary-compatible but different.)	We can use it to choose
	 * the index opfamily from which we must draw the comparison operators.
	 *
	 * NOTE: It would be more correct to use the PATTERN opfamilies than the
	 * simple ones, but at the moment ANALYZE will not generate statistics for
	 * the PATTERN operators.  But our results are so approximate anyway that
	 * it probably hardly matters.
	 */
	vartype = vardata.vartype;

	switch (vartype)
	{
		case TEXTOID:
			opfamily = TEXT_BTREE_FAM_OID;
			break;
		case BPCHAROID:
			opfamily = BPCHAR_BTREE_FAM_OID;
			break;
		case NAMEOID:
			opfamily = NAME_BTREE_FAM_OID;
			break;
		case BYTEAOID:
			opfamily = BYTEA_BTREE_FAM_OID;
			break;
		default:
			ReleaseVariableStats(vardata);
			return result;
	}

	/*
	 * Pull out any fixed prefix implied by the pattern, and estimate the
	 * fractional selectivity of the remainder of the pattern.  Unlike many of
	 * the other functions in this file, we use the pattern operator's actual
	 * collation for this step.  This is not because we expect the collation
	 * to make a big difference in the selectivity estimate (it seldom would),
	 * but because we want to be sure we cache compiled regexps under the
	 * right cache key, so that they can be re-used at runtime.
	 */
	patt = (Const *) other;
	pstatus = pattern_fixed_prefix(patt, ptype, collation,
								   &prefix, &rest_selec);

	/*
	 * If necessary, coerce the prefix constant to the right type.
	 */
	if (prefix && prefix->consttype != vartype)
	{
		char	   *prefixstr;

		switch (prefix->consttype)
		{
			case TEXTOID:
				prefixstr = TextDatumGetCString(prefix->constvalue);
				break;
			case BYTEAOID:
				prefixstr = DatumGetCString(DirectFunctionCall1(byteaout,
														prefix->constvalue));
				break;
			default:
				elog(ERROR, "unrecognized consttype: %u",
					 prefix->consttype);
				ReleaseVariableStats(vardata);
				return result;
		}
		prefix = string_to_const(prefixstr, vartype);
		pfree(prefixstr);
	}

	if (pstatus == Pattern_Prefix_Exact)
	{
		/*
		 * Pattern specifies an exact match, so pretend operator is '='
		 */
		Oid			eqopr = get_opfamily_member(opfamily, vartype, vartype,
												BTEqualStrategyNumber);

		if (eqopr == InvalidOid)
			elog(ERROR, "no = operator for opfamily %u", opfamily);
		result = var_eq_const(&vardata, eqopr, prefix->constvalue,
							  false, true);
	}
	else
	{
		/*
		 * Not exact-match pattern.  If we have a sufficiently large
		 * histogram, estimate selectivity for the histogram part of the
		 * population by counting matches in the histogram.  If not, estimate
		 * selectivity of the fixed prefix and remainder of pattern
		 * separately, then combine the two to get an estimate of the
		 * selectivity for the part of the column population represented by
		 * the histogram.  (For small histograms, we combine these
		 * approaches.)
		 *
		 * We then add up data for any most-common-values values; these are
		 * not in the histogram population, and we can get exact answers for
		 * them by applying the pattern operator, so there's no reason to
		 * approximate.  (If the MCVs cover a significant part of the total
		 * population, this gives us a big leg up in accuracy.)
		 */
		Selectivity selec;
		int			hist_size;
		FmgrInfo	opproc;
		double		nullfrac,
					mcv_selec,
					sumcommon;

		/* Try to use the histogram entries to get selectivity */
		fmgr_info(get_opcode(operator), &opproc);

		selec = histogram_selectivity(&vardata, &opproc, constval, true,
									  10, 1, &hist_size);

		/* If not at least 100 entries, use the heuristic method */
		if (hist_size < 100)
		{
			Selectivity heursel;
			Selectivity prefixsel;

			if (pstatus == Pattern_Prefix_Partial)
				prefixsel = prefix_selectivity(root, &vardata, vartype,
											   opfamily, prefix);
			else
				prefixsel = 1.0;
			heursel = prefixsel * rest_selec;

			if (selec < 0)		/* fewer than 10 histogram entries? */
				selec = heursel;
			else
			{
				/*
				 * For histogram sizes from 10 to 100, we combine the
				 * histogram and heuristic selectivities, putting increasingly
				 * more trust in the histogram for larger sizes.
				 */
				double		hist_weight = hist_size / 100.0;

				selec = selec * hist_weight + heursel * (1.0 - hist_weight);
			}
		}

		/* In any case, don't believe extremely small or large estimates. */
		if (selec < 0.0001)
			selec = 0.0001;
		else if (selec > 0.9999)
			selec = 0.9999;

		/*
		 * If we have most-common-values info, add up the fractions of the MCV
		 * entries that satisfy MCV OP PATTERN.  These fractions contribute
		 * directly to the result selectivity.  Also add up the total fraction
		 * represented by MCV entries.
		 */
		mcv_selec = mcv_selectivity(&vardata, &opproc, constval, true,
									&sumcommon);

		if (HeapTupleIsValid(getStatsTuple(&vardata)))
		{
			HeapTuple tp = getStatsTuple(&vardata);
			nullfrac = ((Form_pg_statistic) GETSTRUCT(tp))->stanullfrac;
		}
		else
			nullfrac = 0.0;

		/*
		 * Now merge the results from the MCV and histogram calculations,
		 * realizing that the histogram covers only the non-null values that
		 * are not listed in MCV.
		 */
		selec *= 1.0 - nullfrac - sumcommon;
		selec += mcv_selec;

		/* result should be in range, but make sure... */
		CLAMP_PROBABILITY(selec);
		result = selec;
	}

	if (prefix)
	{
		pfree(DatumGetPointer(prefix->constvalue));
		pfree(prefix);
	}

	ReleaseVariableStats(vardata);

	return negate ? (1.0 - result) : result;
}

/*
 *		regexeqsel		- Selectivity of regular-expression pattern match.
 */
Datum
regexeqsel(PG_FUNCTION_ARGS)
{
	PG_RETURN_FLOAT8(patternsel(fcinfo, Pattern_Type_Regex, false));
}

/*
 *		icregexeqsel	- Selectivity of case-insensitive regex match.
 */
Datum
icregexeqsel(PG_FUNCTION_ARGS)
{
	PG_RETURN_FLOAT8(patternsel(fcinfo, Pattern_Type_Regex_IC, false));
}

/*
 *		likesel			- Selectivity of LIKE pattern match.
 */
Datum
likesel(PG_FUNCTION_ARGS)
{
	PG_RETURN_FLOAT8(patternsel(fcinfo, Pattern_Type_Like, false));
}

/*
 *		iclikesel			- Selectivity of ILIKE pattern match.
 */
Datum
iclikesel(PG_FUNCTION_ARGS)
{
	PG_RETURN_FLOAT8(patternsel(fcinfo, Pattern_Type_Like_IC, false));
}

/*
 *		regexnesel		- Selectivity of regular-expression pattern non-match.
 */
Datum
regexnesel(PG_FUNCTION_ARGS)
{
	PG_RETURN_FLOAT8(patternsel(fcinfo, Pattern_Type_Regex, true));
}

/*
 *		icregexnesel	- Selectivity of case-insensitive regex non-match.
 */
Datum
icregexnesel(PG_FUNCTION_ARGS)
{
	PG_RETURN_FLOAT8(patternsel(fcinfo, Pattern_Type_Regex_IC, true));
}

/*
 *		nlikesel		- Selectivity of LIKE pattern non-match.
 */
Datum
nlikesel(PG_FUNCTION_ARGS)
{
	PG_RETURN_FLOAT8(patternsel(fcinfo, Pattern_Type_Like, true));
}

/*
 *		icnlikesel		- Selectivity of ILIKE pattern non-match.
 */
Datum
icnlikesel(PG_FUNCTION_ARGS)
{
	PG_RETURN_FLOAT8(patternsel(fcinfo, Pattern_Type_Like_IC, true));
}

/*
 *		booltestsel		- Selectivity of BooleanTest Node.
 */
Selectivity
booltestsel(PlannerInfo *root, BoolTestType booltesttype, Node *arg,
			int varRelid, JoinType jointype, SpecialJoinInfo *sjinfo)
{
	VariableStatData vardata;
	double		selec;

	examine_variable(root, arg, varRelid, &vardata);

	if (HeapTupleIsValid(getStatsTuple(&vardata)))
	{
		Form_pg_statistic stats;
		double		freq_null;
		AttStatsSlot sslot;

		HeapTuple	tp = getStatsTuple(&vardata);

		stats = (Form_pg_statistic) GETSTRUCT(tp);
		freq_null = stats->stanullfrac;

		if (get_attstatsslot(&sslot, tp,
							 STATISTIC_KIND_MCV, InvalidOid,
							 ATTSTATSSLOT_VALUES | ATTSTATSSLOT_NUMBERS)
			&& sslot.nnumbers > 0)
		{
			double		freq_true;
			double		freq_false;

			/*
			 * Get first MCV frequency and derive frequency for true.
			 */
			if (DatumGetBool(sslot.values[0]))
				freq_true = sslot.numbers[0];
			else
				freq_true = 1.0 - sslot.numbers[0] - freq_null;

			/*
			 * Next derive frequency for false. Then use these as appropriate
			 * to derive frequency for each case.
			 */
			freq_false = 1.0 - freq_true - freq_null;

			switch (booltesttype)
			{
				case IS_UNKNOWN:
					/* select only NULL values */
					selec = freq_null;
					break;
				case IS_NOT_UNKNOWN:
					/* select non-NULL values */
					selec = 1.0 - freq_null;
					break;
				case IS_TRUE:
					/* select only TRUE values */
					selec = freq_true;
					break;
				case IS_NOT_TRUE:
					/* select non-TRUE values */
					selec = 1.0 - freq_true;
					break;
				case IS_FALSE:
					/* select only FALSE values */
					selec = freq_false;
					break;
				case IS_NOT_FALSE:
					/* select non-FALSE values */
					selec = 1.0 - freq_false;
					break;
				default:
					elog(ERROR, "unrecognized booltesttype: %d",
						 (int) booltesttype);
					selec = 0.0;	/* Keep compiler quiet */
					break;
			}

			free_attstatsslot(&sslot);
		}
		else
		{
			/*
			 * No most-common-value info available. Still have null fraction
			 * information, so use it for IS [NOT] UNKNOWN. Otherwise adjust
			 * for null fraction and assume a 50-50 split of TRUE and FALSE.
			 */
			switch (booltesttype)
			{
				case IS_UNKNOWN:
					/* select only NULL values */
					selec = freq_null;
					break;
				case IS_NOT_UNKNOWN:
					/* select non-NULL values */
					selec = 1.0 - freq_null;
					break;
				case IS_TRUE:
				case IS_FALSE:
					/* Assume we select half of the non-NULL values */
					selec = (1.0 - freq_null) / 2.0;
					break;
				case IS_NOT_TRUE:
				case IS_NOT_FALSE:
					/* Assume we select NULLs plus half of the non-NULLs */
					/* equiv. to freq_null + (1.0 - freq_null) / 2.0 */
					selec = (freq_null + 1.0) / 2.0;
					break;
				default:
					elog(ERROR, "unrecognized booltesttype: %d",
						 (int) booltesttype);
					selec = 0.0;	/* Keep compiler quiet */
					break;
			}
		}
	}
	else
	{
		/*
		 * If we can't get variable statistics for the argument, perhaps
		 * clause_selectivity can do something with it.  We ignore the
		 * possibility of a NULL value when using clause_selectivity, and just
		 * assume the value is either TRUE or FALSE.
		 */
		switch (booltesttype)
		{
			case IS_UNKNOWN:
				selec = DEFAULT_UNK_SEL;
				break;
			case IS_NOT_UNKNOWN:
				selec = DEFAULT_NOT_UNK_SEL;
				break;
			case IS_TRUE:
			case IS_NOT_FALSE:
				selec = (double) clause_selectivity(root, arg,
													varRelid,
													jointype, sjinfo,
													false /* use_damping */);
				break;
			case IS_FALSE:
			case IS_NOT_TRUE:
				selec = 1.0 - (double) clause_selectivity(root, arg,
														  varRelid,
														  jointype, sjinfo,
														  false /* use_damping */);
				break;
			default:
				elog(ERROR, "unrecognized booltesttype: %d",
					 (int) booltesttype);
				selec = 0.0;	/* Keep compiler quiet */
				break;
		}
	}

	ReleaseVariableStats(vardata);

	/* result should be in range, but make sure... */
	CLAMP_PROBABILITY(selec);

	return (Selectivity) selec;
}

/*
 *		nulltestsel		- Selectivity of NullTest Node.
 */
Selectivity
nulltestsel(PlannerInfo *root, NullTestType nulltesttype, Node *arg,
			int varRelid, JoinType jointype, SpecialJoinInfo *sjinfo)
{
	VariableStatData vardata;
	double		selec;

	/*
	 * GPDB_84_MERGE_NOTE: Following hack is removed in the upstream commit e006a24a.
	 * However, removing this causes cost differences for some ICG queries.
	 * Hence, keeping the hack in GPDB
	 * Special hack: an IS NULL test being applied at an outer join should not
	 * be taken at face value, since it's very likely being used to select the
	 * outer-side rows that don't have a match, and thus its selectivity has
	 * nothing whatever to do with the statistics of the original table
	 * column.	We do not have nearly enough context here to determine its
	 * true selectivity, so for the moment punt and guess at 0.5.  Eventually
	 * the planner should be made to provide enough info about the clause's
	 * context to let us do better.
	 */
	if (IS_OUTER_JOIN(jointype) && nulltesttype == IS_NULL)
		return (Selectivity) 0.5;

	examine_variable(root, arg, varRelid, &vardata);

	if (HeapTupleIsValid(getStatsTuple(&vardata)))
	{
		Form_pg_statistic stats;
		HeapTuple tp = getStatsTuple(&vardata);
		double		freq_null;

		stats = (Form_pg_statistic) GETSTRUCT(tp);
		freq_null = stats->stanullfrac;

		switch (nulltesttype)
		{
			case IS_NULL:

				/*
				 * Use freq_null directly.
				 */
				selec = freq_null;
				break;
			case IS_NOT_NULL:

				/*
				 * Select not unknown (not null) values. Calculate from
				 * freq_null.
				 */
				selec = 1.0 - freq_null;
				break;
			default:
				elog(ERROR, "unrecognized nulltesttype: %d",
					 (int) nulltesttype);
				return (Selectivity) 0; /* keep compiler quiet */
		}
	}
	else
	{
		/*
		 * No ANALYZE stats available, so make a guess
		 */
		switch (nulltesttype)
		{
			case IS_NULL:
				selec = DEFAULT_UNK_SEL;
				break;
			case IS_NOT_NULL:
				selec = DEFAULT_NOT_UNK_SEL;
				break;
			default:
				elog(ERROR, "unrecognized nulltesttype: %d",
					 (int) nulltesttype);
				return (Selectivity) 0; /* keep compiler quiet */
		}
	}

	ReleaseVariableStats(vardata);

	/* result should be in range, but make sure... */
	CLAMP_PROBABILITY(selec);

	return (Selectivity) selec;
}

/*
 * strip_array_coercion - strip binary-compatible relabeling from an array expr
 *
 * For array values, the parser normally generates ArrayCoerceExpr conversions,
 * but it seems possible that RelabelType might show up.  Also, the planner
 * is not currently tense about collapsing stacked ArrayCoerceExpr nodes,
 * so we need to be ready to deal with more than one level.
 */
static Node *
strip_array_coercion(Node *node)
{
	for (;;)
	{
		if (node && IsA(node, ArrayCoerceExpr) &&
			((ArrayCoerceExpr *) node)->elemfuncid == InvalidOid)
		{
			node = (Node *) ((ArrayCoerceExpr *) node)->arg;
		}
		else if (node && IsA(node, RelabelType))
		{
			/* We don't really expect this case, but may as well cope */
			node = (Node *) ((RelabelType *) node)->arg;
		}
		else
			break;
	}
	return node;
}

/*
 *		scalararraysel		- Selectivity of ScalarArrayOpExpr Node.
 */
Selectivity
scalararraysel(PlannerInfo *root,
			   ScalarArrayOpExpr *clause,
			   bool is_join_clause,
			   int varRelid,
			   JoinType jointype,
			   SpecialJoinInfo *sjinfo)
{
	Oid			operator = clause->opno;
	bool		useOr = clause->useOr;
	bool		isEquality = false;
	bool		isInequality = false;
	Node	   *leftop;
	Node	   *rightop;
	Oid			nominal_element_type;
	Oid			nominal_element_collation;
	TypeCacheEntry *typentry;
	RegProcedure oprsel;
	FmgrInfo	oprselproc;
	Selectivity s1;
	Selectivity s1disjoint;

	/* First, deconstruct the expression */
	Assert(list_length(clause->args) == 2);
	leftop = (Node *) linitial(clause->args);
	rightop = (Node *) lsecond(clause->args);

	/* aggressively reduce both sides to constants */
	leftop = estimate_expression_value(root, leftop);
	rightop = estimate_expression_value(root, rightop);

	/* get nominal (after relabeling) element type of rightop */
	nominal_element_type = get_base_element_type(exprType(rightop));
	if (!OidIsValid(nominal_element_type))
		return (Selectivity) 0.5;		/* probably shouldn't happen */
	/* get nominal collation, too, for generating constants */
	nominal_element_collation = exprCollation(rightop);

	/* look through any binary-compatible relabeling of rightop */
	rightop = strip_array_coercion(rightop);

	/*
	 * Detect whether the operator is the default equality or inequality
	 * operator of the array element type.
	 */
	typentry = lookup_type_cache(nominal_element_type, TYPECACHE_EQ_OPR);
	if (OidIsValid(typentry->eq_opr))
	{
		if (operator == typentry->eq_opr)
			isEquality = true;
		else if (get_negator(operator) == typentry->eq_opr)
			isInequality = true;
	}

	/*
	 * If it is equality or inequality, we might be able to estimate this as a
	 * form of array containment; for instance "const = ANY(column)" can be
	 * treated as "ARRAY[const] <@ column".  scalararraysel_containment tries
	 * that, and returns the selectivity estimate if successful, or -1 if not.
	 */
	if ((isEquality || isInequality) && !is_join_clause)
	{
		s1 = scalararraysel_containment(root, leftop, rightop,
										nominal_element_type,
										isEquality, useOr, varRelid);
		if (s1 >= 0.0)
			return s1;
	}

	/*
	 * Look up the underlying operator's selectivity estimator. Punt if it
	 * hasn't got one.
	 */
	if (is_join_clause)
		oprsel = get_oprjoin(operator);
	else
		oprsel = get_oprrest(operator);
	if (!oprsel)
		return (Selectivity) 0.5;
	fmgr_info(oprsel, &oprselproc);

	/*
	 * In the array-containment check above, we must only believe that an
	 * operator is equality or inequality if it is the default btree equality
	 * operator (or its negator) for the element type, since those are the
	 * operators that array containment will use.  But in what follows, we can
	 * be a little laxer, and also believe that any operators using eqsel() or
	 * neqsel() as selectivity estimator act like equality or inequality.
	 */
	if (oprsel == F_EQSEL || oprsel == F_EQJOINSEL)
		isEquality = true;
	else if (oprsel == F_NEQSEL || oprsel == F_NEQJOINSEL)
		isInequality = true;

	/*
	 * We consider three cases:
	 *
	 * 1. rightop is an Array constant: deconstruct the array, apply the
	 * operator's selectivity function for each array element, and merge the
	 * results in the same way that clausesel.c does for AND/OR combinations.
	 *
	 * 2. rightop is an ARRAY[] construct: apply the operator's selectivity
	 * function for each element of the ARRAY[] construct, and merge.
	 *
	 * 3. otherwise, make a guess ...
	 */
	if (rightop && IsA(rightop, Const))
	{
		Datum		arraydatum = ((Const *) rightop)->constvalue;
		bool		arrayisnull = ((Const *) rightop)->constisnull;
		ArrayType  *arrayval;
		int16		elmlen;
		bool		elmbyval;
		char		elmalign;
		int			num_elems;
		Datum	   *elem_values;
		bool	   *elem_nulls;
		int			i;

		if (arrayisnull)		/* qual can't succeed if null array */
			return (Selectivity) 0.0;
		arrayval = DatumGetArrayTypeP(arraydatum);
		get_typlenbyvalalign(ARR_ELEMTYPE(arrayval),
							 &elmlen, &elmbyval, &elmalign);
		deconstruct_array(arrayval,
						  ARR_ELEMTYPE(arrayval),
						  elmlen, elmbyval, elmalign,
						  &elem_values, &elem_nulls, &num_elems);

		/*
		 * For generic operators, we assume the probability of success is
		 * independent for each array element.  But for "= ANY" or "<> ALL",
		 * if the array elements are distinct (which'd typically be the case)
		 * then the probabilities are disjoint, and we should just sum them.
		 *
		 * If we were being really tense we would try to confirm that the
		 * elements are all distinct, but that would be expensive and it
		 * doesn't seem to be worth the cycles; it would amount to penalizing
		 * well-written queries in favor of poorly-written ones.  However, we
		 * do protect ourselves a little bit by checking whether the
		 * disjointness assumption leads to an impossible (out of range)
		 * probability; if so, we fall back to the normal calculation.
		 */
		s1 = s1disjoint = (useOr ? 0.0 : 1.0);

		for (i = 0; i < num_elems; i++)
		{
			List	   *args;
			Selectivity s2;

			args = list_make2(leftop,
							  makeConst(nominal_element_type,
										-1,
										nominal_element_collation,
										elmlen,
										elem_values[i],
										elem_nulls[i],
										elmbyval));
			if (is_join_clause)
				s2 = DatumGetFloat8(FunctionCall5Coll(&oprselproc,
													  clause->inputcollid,
													  PointerGetDatum(root),
												  ObjectIdGetDatum(operator),
													  PointerGetDatum(args),
													  Int16GetDatum(jointype),
												   PointerGetDatum(sjinfo)));
			else
				s2 = DatumGetFloat8(FunctionCall4Coll(&oprselproc,
													  clause->inputcollid,
													  PointerGetDatum(root),
												  ObjectIdGetDatum(operator),
													  PointerGetDatum(args),
												   Int32GetDatum(varRelid)));

			if (useOr)
			{
				s1 = s1 + s2 - s1 * s2;
				if (isEquality)
					s1disjoint += s2;
			}
			else
			{
				s1 = s1 * s2;
				if (isInequality)
					s1disjoint += s2 - 1.0;
			}
		}

		/* accept disjoint-probability estimate if in range */
		if ((useOr ? isEquality : isInequality) &&
			s1disjoint >= 0.0 && s1disjoint <= 1.0)
			s1 = s1disjoint;
	}
	else if (rightop && IsA(rightop, ArrayExpr) &&
			 !((ArrayExpr *) rightop)->multidims)
	{
		ArrayExpr  *arrayexpr = (ArrayExpr *) rightop;
		int16		elmlen;
		bool		elmbyval;
		ListCell   *l;

		get_typlenbyval(arrayexpr->element_typeid,
						&elmlen, &elmbyval);

		/*
		 * We use the assumption of disjoint probabilities here too, although
		 * the odds of equal array elements are rather higher if the elements
		 * are not all constants (which they won't be, else constant folding
		 * would have reduced the ArrayExpr to a Const).  In this path it's
		 * critical to have the sanity check on the s1disjoint estimate.
		 */
		s1 = s1disjoint = (useOr ? 0.0 : 1.0);

		foreach(l, arrayexpr->elements)
		{
			Node	   *elem = (Node *) lfirst(l);
			List	   *args;
			Selectivity s2;

			/*
			 * Theoretically, if elem isn't of nominal_element_type we should
			 * insert a RelabelType, but it seems unlikely that any operator
			 * estimation function would really care ...
			 */
			args = list_make2(leftop, elem);
			if (is_join_clause)
				s2 = DatumGetFloat8(FunctionCall5Coll(&oprselproc,
													  clause->inputcollid,
													  PointerGetDatum(root),
												  ObjectIdGetDatum(operator),
													  PointerGetDatum(args),
													  Int16GetDatum(jointype),
												   PointerGetDatum(sjinfo)));
			else
				s2 = DatumGetFloat8(FunctionCall4Coll(&oprselproc,
													  clause->inputcollid,
													  PointerGetDatum(root),
												  ObjectIdGetDatum(operator),
													  PointerGetDatum(args),
												   Int32GetDatum(varRelid)));

			if (useOr)
			{
				s1 = s1 + s2 - s1 * s2;
				if (isEquality)
					s1disjoint += s2;
			}
			else
			{
				s1 = s1 * s2;
				if (isInequality)
					s1disjoint += s2 - 1.0;
			}
		}

		/* accept disjoint-probability estimate if in range */
		if ((useOr ? isEquality : isInequality) &&
			s1disjoint >= 0.0 && s1disjoint <= 1.0)
			s1 = s1disjoint;
	}
	else
	{
		CaseTestExpr *dummyexpr;
		List	   *args;
		Selectivity s2;
		int			i;

		/*
		 * We need a dummy rightop to pass to the operator selectivity
		 * routine.  It can be pretty much anything that doesn't look like a
		 * constant; CaseTestExpr is a convenient choice.
		 */
		dummyexpr = makeNode(CaseTestExpr);
		dummyexpr->typeId = nominal_element_type;
		dummyexpr->typeMod = -1;
		dummyexpr->collation = clause->inputcollid;
		args = list_make2(leftop, dummyexpr);
		if (is_join_clause)
			s2 = DatumGetFloat8(FunctionCall5Coll(&oprselproc,
												  clause->inputcollid,
												  PointerGetDatum(root),
												  ObjectIdGetDatum(operator),
												  PointerGetDatum(args),
												  Int16GetDatum(jointype),
												  PointerGetDatum(sjinfo)));
		else
			s2 = DatumGetFloat8(FunctionCall4Coll(&oprselproc,
												  clause->inputcollid,
												  PointerGetDatum(root),
												  ObjectIdGetDatum(operator),
												  PointerGetDatum(args),
												  Int32GetDatum(varRelid)));
		s1 = useOr ? 0.0 : 1.0;

		/*
		 * Arbitrarily assume 10 elements in the eventual array value (see
		 * also estimate_array_length).  We don't risk an assumption of
		 * disjoint probabilities here.
		 */
		for (i = 0; i < 10; i++)
		{
			if (useOr)
				s1 = s1 + s2 - s1 * s2;
			else
				s1 = s1 * s2;
		}
	}

	/* result should be in range, but make sure... */
	CLAMP_PROBABILITY(s1);

	return s1;
}

/*
 * Estimate number of elements in the array yielded by an expression.
 *
 * It's important that this agree with scalararraysel.
 */
int
estimate_array_length(Node *arrayexpr)
{
	/* look through any binary-compatible relabeling of arrayexpr */
	arrayexpr = strip_array_coercion(arrayexpr);

	if (arrayexpr && IsA(arrayexpr, Const))
	{
		Datum		arraydatum = ((Const *) arrayexpr)->constvalue;
		bool		arrayisnull = ((Const *) arrayexpr)->constisnull;
		ArrayType  *arrayval;

		if (arrayisnull)
			return 0;
		arrayval = DatumGetArrayTypeP(arraydatum);
		return ArrayGetNItems(ARR_NDIM(arrayval), ARR_DIMS(arrayval));
	}
	else if (arrayexpr && IsA(arrayexpr, ArrayExpr) &&
			 !((ArrayExpr *) arrayexpr)->multidims)
	{
		return list_length(((ArrayExpr *) arrayexpr)->elements);
	}
	else
	{
		/* default guess --- see also scalararraysel */
		return 10;
	}
}

/*
 *		rowcomparesel		- Selectivity of RowCompareExpr Node.
 *
 * We estimate RowCompare selectivity by considering just the first (high
 * order) columns, which makes it equivalent to an ordinary OpExpr.  While
 * this estimate could be refined by considering additional columns, it
 * seems unlikely that we could do a lot better without multi-column
 * statistics.
 */
Selectivity
rowcomparesel(PlannerInfo *root,
			  RowCompareExpr *clause,
			  int varRelid, JoinType jointype, SpecialJoinInfo *sjinfo)
{
	Selectivity s1;
	Oid			opno = linitial_oid(clause->opnos);
	Oid			inputcollid = linitial_oid(clause->inputcollids);
	List	   *opargs;
	bool		is_join_clause;

	/* Build equivalent arg list for single operator */
	opargs = list_make2(linitial(clause->largs), linitial(clause->rargs));

	/*
	 * Decide if it's a join clause.  This should match clausesel.c's
	 * treat_as_join_clause(), except that we intentionally consider only the
	 * leading columns and not the rest of the clause.
	 */
	if (varRelid != 0)
	{
		/*
		 * Caller is forcing restriction mode (eg, because we are examining an
		 * inner indexscan qual).
		 */
		is_join_clause = false;
	}
	else if (sjinfo == NULL)
	{
		/*
		 * It must be a restriction clause, since it's being evaluated at a
		 * scan node.
		 */
		is_join_clause = false;
	}
	else
	{
		/*
		 * Otherwise, it's a join if there's more than one relation used.
		 */
		is_join_clause = (NumRelids((Node *) opargs) > 1);
	}

	if (is_join_clause)
	{
		/* Estimate selectivity for a join clause. */
		s1 = join_selectivity(root, opno,
							  opargs,
							  inputcollid,
							  jointype,
							  sjinfo);
	}
	else
	{
		/* Estimate selectivity for a restriction clause. */
		s1 = restriction_selectivity(root, opno,
									 opargs,
									 inputcollid,
									 varRelid);
	}

	return s1;
}

/*
 *		eqjoinsel		- Join selectivity of "="
 */
Datum
eqjoinsel(PG_FUNCTION_ARGS)
{
	PlannerInfo *root = (PlannerInfo *) PG_GETARG_POINTER(0);
	Oid			operator = PG_GETARG_OID(1);
	List	   *args = (List *) PG_GETARG_POINTER(2);

#ifdef NOT_USED
	JoinType	jointype = (JoinType) PG_GETARG_INT16(3);
#endif
	SpecialJoinInfo *sjinfo = (SpecialJoinInfo *) PG_GETARG_POINTER(4);
	double		selec;
	VariableStatData vardata1;
	VariableStatData vardata2;
	bool		join_is_reversed;
	RelOptInfo *inner_rel;

	get_join_variables(root, args, sjinfo,
					   &vardata1, &vardata2, &join_is_reversed);

	switch (sjinfo->jointype)
	{
		case JOIN_INNER:
		case JOIN_LEFT:
		case JOIN_FULL:
			selec = eqjoinsel_inner(operator, &vardata1, &vardata2);
			break;
		case JOIN_SEMI:
		case JOIN_ANTI:
		case JOIN_LASJ_NOTIN:

			/*
			 * Look up the join's inner relation.  min_righthand is sufficient
			 * information because neither SEMI nor ANTI joins permit any
			 * reassociation into or out of their RHS, so the righthand will
			 * always be exactly that set of rels.
			 */
			inner_rel = find_join_input_rel(root, sjinfo->min_righthand);

			if (!join_is_reversed)
				selec = eqjoinsel_semi(operator, &vardata1, &vardata2,
									   inner_rel);
			else
				selec = eqjoinsel_semi(get_commutator(operator),
									   &vardata2, &vardata1,
									   inner_rel);
			break;
		default:
			/* other values not expected here */
			elog(ERROR, "unrecognized join type: %d",
				 (int) sjinfo->jointype);
			selec = 0;			/* keep compiler quiet */
			break;
	}

	ReleaseVariableStats(vardata1);
	ReleaseVariableStats(vardata2);

	CLAMP_PROBABILITY(selec);

	PG_RETURN_FLOAT8((float8) selec);
}

/*
 * eqjoinsel_inner --- eqjoinsel for normal inner join
 *
 * We also use this for LEFT/FULL outer joins; it's not presently clear
 * that it's worth trying to distinguish them here.
 */
static double
eqjoinsel_inner(Oid operator,
				VariableStatData *vardata1, VariableStatData *vardata2)
{
	double		selec;
	double		nd1;
	double		nd2;
	bool		isdefault1;
	bool		isdefault2;
	Oid			opfuncoid;
	Form_pg_statistic stats1 = NULL;
	Form_pg_statistic stats2 = NULL;
	bool		have_mcvs1 = false;
	bool		have_mcvs2 = false;
	AttStatsSlot sslot1;
	AttStatsSlot sslot2;

	nd1 = get_variable_numdistinct(vardata1, &isdefault1);
	nd2 = get_variable_numdistinct(vardata2, &isdefault2);

<<<<<<< HEAD
	memset(&sslot1, 0, sizeof(sslot1));
	memset(&sslot2, 0, sizeof(sslot2));

	if (HeapTupleIsValid(getStatsTuple(vardata1)))
	{
		HeapTuple tp = getStatsTuple(vardata1);
		stats1 = (Form_pg_statistic) GETSTRUCT(tp);
		have_mcvs1 = get_attstatsslot(&sslot1, tp,
									  STATISTIC_KIND_MCV, InvalidOid,
							 ATTSTATSSLOT_VALUES | ATTSTATSSLOT_NUMBERS);

=======
	opfuncoid = get_opcode(operator);

	if (HeapTupleIsValid(vardata1->statsTuple))
	{
		/* note we allow use of nullfrac regardless of security check */
		stats1 = (Form_pg_statistic) GETSTRUCT(vardata1->statsTuple);
		if (statistic_proc_security_check(vardata1, opfuncoid))
			have_mcvs1 = get_attstatsslot(vardata1->statsTuple,
										  vardata1->atttype,
										  vardata1->atttypmod,
										  STATISTIC_KIND_MCV,
										  InvalidOid,
										  NULL,
										  &values1, &nvalues1,
										  &numbers1, &nnumbers1);
>>>>>>> 8bc709b3
	}

	if (HeapTupleIsValid(getStatsTuple(vardata2)))
	{
<<<<<<< HEAD
		HeapTuple tp = getStatsTuple(vardata2);
		stats2 = (Form_pg_statistic) GETSTRUCT(tp);
		have_mcvs2 = get_attstatsslot(&sslot2, tp,
									  STATISTIC_KIND_MCV, InvalidOid,
							 ATTSTATSSLOT_VALUES | ATTSTATSSLOT_NUMBERS);
=======
		/* note we allow use of nullfrac regardless of security check */
		stats2 = (Form_pg_statistic) GETSTRUCT(vardata2->statsTuple);
		if (statistic_proc_security_check(vardata2, opfuncoid))
			have_mcvs2 = get_attstatsslot(vardata2->statsTuple,
										  vardata2->atttype,
										  vardata2->atttypmod,
										  STATISTIC_KIND_MCV,
										  InvalidOid,
										  NULL,
										  &values2, &nvalues2,
										  &numbers2, &nnumbers2);
>>>>>>> 8bc709b3
	}

	if (have_mcvs1 && have_mcvs2)
	{
		/*
		 * We have most-common-value lists for both relations.  Run through
		 * the lists to see which MCVs actually join to each other with the
		 * given operator.  This allows us to determine the exact join
		 * selectivity for the portion of the relations represented by the MCV
		 * lists.  We still have to estimate for the remaining population, but
		 * in a skewed distribution this gives us a big leg up in accuracy.
		 * For motivation see the analysis in Y. Ioannidis and S.
		 * Christodoulakis, "On the propagation of errors in the size of join
		 * results", Technical Report 1018, Computer Science Dept., University
		 * of Wisconsin, Madison, March 1991 (available from ftp.cs.wisc.edu).
		 */
		FmgrInfo	eqproc;
		bool	   *hasmatch1;
		bool	   *hasmatch2;
		double		nullfrac1 = stats1->stanullfrac;
		double		nullfrac2 = stats2->stanullfrac;
		double		matchprodfreq,
					matchfreq1,
					matchfreq2,
					unmatchfreq1,
					unmatchfreq2,
					otherfreq1,
					otherfreq2,
					totalsel1,
					totalsel2;
		int			i,
					nmatches;

<<<<<<< HEAD
		fmgr_info(get_opcode(operator), &eqproc);
		hasmatch1 = (bool *) palloc0(sslot1.nvalues * sizeof(bool));
		hasmatch2 = (bool *) palloc0(sslot2.nvalues * sizeof(bool));
=======
		fmgr_info(opfuncoid, &eqproc);
		hasmatch1 = (bool *) palloc0(nvalues1 * sizeof(bool));
		hasmatch2 = (bool *) palloc0(nvalues2 * sizeof(bool));
>>>>>>> 8bc709b3

		/*
		 * Note we assume that each MCV will match at most one member of the
		 * other MCV list.  If the operator isn't really equality, there could
		 * be multiple matches --- but we don't look for them, both for speed
		 * and because the math wouldn't add up...
		 */
		matchprodfreq = 0.0;
		nmatches = 0;
		for (i = 0; i < sslot1.nvalues; i++)
		{
			int			j;

			for (j = 0; j < sslot2.nvalues; j++)
			{
				if (hasmatch2[j])
					continue;
				if (DatumGetBool(FunctionCall2Coll(&eqproc,
												   DEFAULT_COLLATION_OID,
												   sslot1.values[i],
												   sslot2.values[j])))
				{
					hasmatch1[i] = hasmatch2[j] = true;
					matchprodfreq += sslot1.numbers[i] * sslot2.numbers[j];
					nmatches++;
					break;
				}
			}
		}
		CLAMP_PROBABILITY(matchprodfreq);
		/* Sum up frequencies of matched and unmatched MCVs */
		matchfreq1 = unmatchfreq1 = 0.0;
		for (i = 0; i < sslot1.nvalues; i++)
		{
			if (hasmatch1[i])
				matchfreq1 += sslot1.numbers[i];
			else
				unmatchfreq1 += sslot1.numbers[i];
		}
		CLAMP_PROBABILITY(matchfreq1);
		CLAMP_PROBABILITY(unmatchfreq1);
		matchfreq2 = unmatchfreq2 = 0.0;
		for (i = 0; i < sslot2.nvalues; i++)
		{
			if (hasmatch2[i])
				matchfreq2 += sslot2.numbers[i];
			else
				unmatchfreq2 += sslot2.numbers[i];
		}
		CLAMP_PROBABILITY(matchfreq2);
		CLAMP_PROBABILITY(unmatchfreq2);
		pfree(hasmatch1);
		pfree(hasmatch2);

		/*
		 * Compute total frequency of non-null values that are not in the MCV
		 * lists.
		 */
		otherfreq1 = 1.0 - nullfrac1 - matchfreq1 - unmatchfreq1;
		otherfreq2 = 1.0 - nullfrac2 - matchfreq2 - unmatchfreq2;
		CLAMP_PROBABILITY(otherfreq1);
		CLAMP_PROBABILITY(otherfreq2);

		/*
		 * We can estimate the total selectivity from the point of view of
		 * relation 1 as: the known selectivity for matched MCVs, plus
		 * unmatched MCVs that are assumed to match against random members of
		 * relation 2's non-MCV population, plus non-MCV values that are
		 * assumed to match against random members of relation 2's unmatched
		 * MCVs plus non-MCV values.
		 */
		totalsel1 = matchprodfreq;
		if (nd2 > sslot2.nvalues)
			totalsel1 += unmatchfreq1 * otherfreq2 / (nd2 - sslot2.nvalues);
		if (nd2 > nmatches)
			totalsel1 += otherfreq1 * (otherfreq2 + unmatchfreq2) /
				(nd2 - nmatches);
		/* Same estimate from the point of view of relation 2. */
		totalsel2 = matchprodfreq;
		if (nd1 > sslot1.nvalues)
			totalsel2 += unmatchfreq2 * otherfreq1 / (nd1 - sslot1.nvalues);
		if (nd1 > nmatches)
			totalsel2 += otherfreq2 * (otherfreq1 + unmatchfreq1) /
				(nd1 - nmatches);

		/*
		 * Use the smaller of the two estimates.  This can be justified in
		 * essentially the same terms as given below for the no-stats case: to
		 * a first approximation, we are estimating from the point of view of
		 * the relation with smaller nd.
		 */
		selec = (totalsel1 < totalsel2) ? totalsel1 : totalsel2;
	}
	else
	{
		/*
		 * We do not have MCV lists for both sides.  Estimate the join
		 * selectivity as MIN(1/nd1,1/nd2)*(1-nullfrac1)*(1-nullfrac2). This
		 * is plausible if we assume that the join operator is strict and the
		 * non-null values are about equally distributed: a given non-null
		 * tuple of rel1 will join to either zero or N2*(1-nullfrac2)/nd2 rows
		 * of rel2, so total join rows are at most
		 * N1*(1-nullfrac1)*N2*(1-nullfrac2)/nd2 giving a join selectivity of
		 * not more than (1-nullfrac1)*(1-nullfrac2)/nd2. By the same logic it
		 * is not more than (1-nullfrac1)*(1-nullfrac2)/nd1, so the expression
		 * with MIN() is an upper bound.  Using the MIN() means we estimate
		 * from the point of view of the relation with smaller nd (since the
		 * larger nd is determining the MIN).  It is reasonable to assume that
		 * most tuples in this rel will have join partners, so the bound is
		 * probably reasonably tight and should be taken as-is.
		 *
		 * XXX Can we be smarter if we have an MCV list for just one side? It
		 * seems that if we assume equal distribution for the other side, we
		 * end up with the same answer anyway.
		 */
		double		nullfrac1 = stats1 ? stats1->stanullfrac : 0.0;
		double		nullfrac2 = stats2 ? stats2->stanullfrac : 0.0;

		selec = (1.0 - nullfrac1) * (1.0 - nullfrac2);
		if (nd1 > nd2)
			selec /= nd1;
		else
			selec /= nd2;
	}

	free_attstatsslot(&sslot1);
	free_attstatsslot(&sslot2);

	return selec;
}

/*
 * eqjoinsel_semi --- eqjoinsel for semi join
 *
 * (Also used for anti join, which we are supposed to estimate the same way.)
 * Caller has ensured that vardata1 is the LHS variable.
 * Unlike eqjoinsel_inner, we have to cope with operator being InvalidOid.
 */
static double
eqjoinsel_semi(Oid operator,
			   VariableStatData *vardata1, VariableStatData *vardata2,
			   RelOptInfo *inner_rel)
{
	double		selec;
	double		nd1;
	double		nd2;
	bool		isdefault1;
	bool		isdefault2;
	Oid			opfuncoid;
	Form_pg_statistic stats1 = NULL;
	bool		have_mcvs1 = false;
	bool		have_mcvs2 = false;
	AttStatsSlot sslot1;
	AttStatsSlot sslot2;

	nd1 = get_variable_numdistinct(vardata1, &isdefault1);
	nd2 = get_variable_numdistinct(vardata2, &isdefault2);

	opfuncoid = OidIsValid(operator) ? get_opcode(operator) : InvalidOid;

	/*
	 * We clamp nd2 to be not more than what we estimate the inner relation's
	 * size to be.  This is intuitively somewhat reasonable since obviously
	 * there can't be more than that many distinct values coming from the
	 * inner rel.  The reason for the asymmetry (ie, that we don't clamp nd1
	 * likewise) is that this is the only pathway by which restriction clauses
	 * applied to the inner rel will affect the join result size estimate,
	 * since set_joinrel_size_estimates will multiply SEMI/ANTI selectivity by
	 * only the outer rel's size.  If we clamped nd1 we'd be double-counting
	 * the selectivity of outer-rel restrictions.
	 *
	 * We can apply this clamping both with respect to the base relation from
	 * which the join variable comes (if there is just one), and to the
	 * immediate inner input relation of the current join.
	 */
	if (vardata2->rel)
		nd2 = Min(nd2, vardata2->rel->rows);
	nd2 = Min(nd2, inner_rel->rows);

	memset(&sslot1, 0, sizeof(sslot1));
	memset(&sslot2, 0, sizeof(sslot2));

	if (HeapTupleIsValid(vardata1->statsTuple))
	{
		/* note we allow use of nullfrac regardless of security check */
		stats1 = (Form_pg_statistic) GETSTRUCT(vardata1->statsTuple);
<<<<<<< HEAD
		have_mcvs1 = get_attstatsslot(&sslot1, vardata1->statsTuple,
									  STATISTIC_KIND_MCV, InvalidOid,
							 ATTSTATSSLOT_VALUES | ATTSTATSSLOT_NUMBERS);
=======
		if (statistic_proc_security_check(vardata1, opfuncoid))
			have_mcvs1 = get_attstatsslot(vardata1->statsTuple,
										  vardata1->atttype,
										  vardata1->atttypmod,
										  STATISTIC_KIND_MCV,
										  InvalidOid,
										  NULL,
										  &values1, &nvalues1,
										  &numbers1, &nnumbers1);
>>>>>>> 8bc709b3
	}

	if (HeapTupleIsValid(vardata2->statsTuple) &&
		statistic_proc_security_check(vardata2, opfuncoid))
	{
		have_mcvs2 = get_attstatsslot(&sslot2, vardata2->statsTuple,
									  STATISTIC_KIND_MCV, InvalidOid,
									  ATTSTATSSLOT_VALUES);
		/* note: currently don't need stanumbers from RHS */
	}

	if (have_mcvs1 && have_mcvs2 && OidIsValid(operator))
	{
		/*
		 * We have most-common-value lists for both relations.  Run through
		 * the lists to see which MCVs actually join to each other with the
		 * given operator.  This allows us to determine the exact join
		 * selectivity for the portion of the relations represented by the MCV
		 * lists.  We still have to estimate for the remaining population, but
		 * in a skewed distribution this gives us a big leg up in accuracy.
		 */
		FmgrInfo	eqproc;
		bool	   *hasmatch1;
		bool	   *hasmatch2;
		double		nullfrac1 = stats1->stanullfrac;
		double		matchfreq1,
					uncertainfrac,
					uncertain;
		int			i,
					nmatches,
					clamped_nvalues2;

		/*
		 * The clamping above could have resulted in nd2 being less than
		 * nvalues2; in which case, we assume that precisely the nd2 most
		 * common values in the relation will appear in the join input, and so
		 * compare to only the first nd2 members of the MCV list.  Of course
		 * this is frequently wrong, but it's the best bet we can make.
		 */
		clamped_nvalues2 = Min(sslot2.nvalues, nd2);

<<<<<<< HEAD
		fmgr_info(get_opcode(operator), &eqproc);
		hasmatch1 = (bool *) palloc0(sslot1.nvalues * sizeof(bool));
		hasmatch2 = (bool *) palloc0(sslot2.nvalues * sizeof(bool));
=======
		fmgr_info(opfuncoid, &eqproc);
		hasmatch1 = (bool *) palloc0(nvalues1 * sizeof(bool));
		hasmatch2 = (bool *) palloc0(clamped_nvalues2 * sizeof(bool));
>>>>>>> 8bc709b3

		/*
		 * Note we assume that each MCV will match at most one member of the
		 * other MCV list.  If the operator isn't really equality, there could
		 * be multiple matches --- but we don't look for them, both for speed
		 * and because the math wouldn't add up...
		 */
		nmatches = 0;
		for (i = 0; i < sslot1.nvalues; i++)
		{
			int			j;

			for (j = 0; j < sslot2.nvalues; j++)
			{
				if (hasmatch2[j])
					continue;
				if (DatumGetBool(FunctionCall2Coll(&eqproc,
												   DEFAULT_COLLATION_OID,
												   sslot1.values[i],
												   sslot2.values[j])))
				{
					hasmatch1[i] = hasmatch2[j] = true;
					nmatches++;
					break;
				}
			}
		}
		/* Sum up frequencies of matched MCVs */
		matchfreq1 = 0.0;
		for (i = 0; i < sslot1.nvalues; i++)
		{
			if (hasmatch1[i])
				matchfreq1 += sslot1.numbers[i];
		}
		CLAMP_PROBABILITY(matchfreq1);
		pfree(hasmatch1);
		pfree(hasmatch2);

		/*
		 * Now we need to estimate the fraction of relation 1 that has at
		 * least one join partner.  We know for certain that the matched MCVs
		 * do, so that gives us a lower bound, but we're really in the dark
		 * about everything else.  Our crude approach is: if nd1 <= nd2 then
		 * assume all non-null rel1 rows have join partners, else assume for
		 * the uncertain rows that a fraction nd2/nd1 have join partners. We
		 * can discount the known-matched MCVs from the distinct-values counts
		 * before doing the division.
		 *
		 * Crude as the above is, it's completely useless if we don't have
		 * reliable ndistinct values for both sides.  Hence, if either nd1 or
		 * nd2 is default, punt and assume half of the uncertain rows have
		 * join partners.
		 */
		if (!isdefault1 && !isdefault2)
		{
			nd1 -= nmatches;
			nd2 -= nmatches;
			if (nd1 <= nd2 || nd2 < 0)
				uncertainfrac = 1.0;
			else
				uncertainfrac = nd2 / nd1;
		}
		else
			uncertainfrac = 0.5;
		uncertain = 1.0 - matchfreq1 - nullfrac1;
		CLAMP_PROBABILITY(uncertain);
		selec = matchfreq1 + uncertainfrac * uncertain;
	}
	else
	{
		/*
		 * Without MCV lists for both sides, we can only use the heuristic
		 * about nd1 vs nd2.
		 */
		double		nullfrac1 = stats1 ? stats1->stanullfrac : 0.0;

		if (!isdefault1 && !isdefault2)
		{
			if (nd1 <= nd2 || nd2 < 0)
				selec = 1.0 - nullfrac1;
			else
				selec = (nd2 / nd1) * (1.0 - nullfrac1);
		}
		else
			selec = 0.5 * (1.0 - nullfrac1);
	}

	free_attstatsslot(&sslot1);
	free_attstatsslot(&sslot2);

	return selec;
}

/*
 *		neqjoinsel		- Join selectivity of "!="
 */
Datum
neqjoinsel(PG_FUNCTION_ARGS)
{
	PlannerInfo *root = (PlannerInfo *) PG_GETARG_POINTER(0);
	Oid			operator = PG_GETARG_OID(1);
	List	   *args = (List *) PG_GETARG_POINTER(2);
	JoinType	jointype = (JoinType) PG_GETARG_INT16(3);
	SpecialJoinInfo *sjinfo = (SpecialJoinInfo *) PG_GETARG_POINTER(4);
	Oid			eqop;
	float8		result;

	/*
	 * We want 1 - eqjoinsel() where the equality operator is the one
	 * associated with this != operator, that is, its negator.
	 */
	eqop = get_negator(operator);
	if (eqop)
	{
		result = DatumGetFloat8(DirectFunctionCall5(eqjoinsel,
													PointerGetDatum(root),
													ObjectIdGetDatum(eqop),
													PointerGetDatum(args),
													Int16GetDatum(jointype),
													PointerGetDatum(sjinfo)));
	}
	else
	{
		/* Use default selectivity (should we raise an error instead?) */
		result = DEFAULT_EQ_SEL;
	}
	result = 1.0 - result;
	PG_RETURN_FLOAT8(result);
}

/*
 *		scalarltjoinsel - Join selectivity of "<" and "<=" for scalars
 */
Datum
scalarltjoinsel(PG_FUNCTION_ARGS)
{
	PG_RETURN_FLOAT8(DEFAULT_INEQ_SEL);
}

/*
 *		scalargtjoinsel - Join selectivity of ">" and ">=" for scalars
 */
Datum
scalargtjoinsel(PG_FUNCTION_ARGS)
{
	PG_RETURN_FLOAT8(DEFAULT_INEQ_SEL);
}

/*
 * patternjoinsel		- Generic code for pattern-match join selectivity.
 */
static double
patternjoinsel(PG_FUNCTION_ARGS, Pattern_Type ptype, bool negate)
{
	/* For the moment we just punt. */
	return negate ? (1.0 - DEFAULT_MATCH_SEL) : DEFAULT_MATCH_SEL;
}

/*
 *		regexeqjoinsel	- Join selectivity of regular-expression pattern match.
 */
Datum
regexeqjoinsel(PG_FUNCTION_ARGS)
{
	PG_RETURN_FLOAT8(patternjoinsel(fcinfo, Pattern_Type_Regex, false));
}

/*
 *		icregexeqjoinsel	- Join selectivity of case-insensitive regex match.
 */
Datum
icregexeqjoinsel(PG_FUNCTION_ARGS)
{
	PG_RETURN_FLOAT8(patternjoinsel(fcinfo, Pattern_Type_Regex_IC, false));
}

/*
 *		likejoinsel			- Join selectivity of LIKE pattern match.
 */
Datum
likejoinsel(PG_FUNCTION_ARGS)
{
	PG_RETURN_FLOAT8(patternjoinsel(fcinfo, Pattern_Type_Like, false));
}

/*
 *		iclikejoinsel			- Join selectivity of ILIKE pattern match.
 */
Datum
iclikejoinsel(PG_FUNCTION_ARGS)
{
	PG_RETURN_FLOAT8(patternjoinsel(fcinfo, Pattern_Type_Like_IC, false));
}

/*
 *		regexnejoinsel	- Join selectivity of regex non-match.
 */
Datum
regexnejoinsel(PG_FUNCTION_ARGS)
{
	PG_RETURN_FLOAT8(patternjoinsel(fcinfo, Pattern_Type_Regex, true));
}

/*
 *		icregexnejoinsel	- Join selectivity of case-insensitive regex non-match.
 */
Datum
icregexnejoinsel(PG_FUNCTION_ARGS)
{
	PG_RETURN_FLOAT8(patternjoinsel(fcinfo, Pattern_Type_Regex_IC, true));
}

/*
 *		nlikejoinsel		- Join selectivity of LIKE pattern non-match.
 */
Datum
nlikejoinsel(PG_FUNCTION_ARGS)
{
	PG_RETURN_FLOAT8(patternjoinsel(fcinfo, Pattern_Type_Like, true));
}

/*
 *		icnlikejoinsel		- Join selectivity of ILIKE pattern non-match.
 */
Datum
icnlikejoinsel(PG_FUNCTION_ARGS)
{
	PG_RETURN_FLOAT8(patternjoinsel(fcinfo, Pattern_Type_Like_IC, true));
}

/*
 * mergejoinscansel			- Scan selectivity of merge join.
 *
 * A merge join will stop as soon as it exhausts either input stream.
 * Therefore, if we can estimate the ranges of both input variables,
 * we can estimate how much of the input will actually be read.  This
 * can have a considerable impact on the cost when using indexscans.
 *
 * Also, we can estimate how much of each input has to be read before the
 * first join pair is found, which will affect the join's startup time.
 *
 * clause should be a clause already known to be mergejoinable.  opfamily,
 * strategy, and nulls_first specify the sort ordering being used.
 *
 * The outputs are:
 *		*leftstart is set to the fraction of the left-hand variable expected
 *		 to be scanned before the first join pair is found (0 to 1).
 *		*leftend is set to the fraction of the left-hand variable expected
 *		 to be scanned before the join terminates (0 to 1).
 *		*rightstart, *rightend similarly for the right-hand variable.
 */
void
mergejoinscansel(PlannerInfo *root, Node *clause,
				 Oid opfamily, int strategy, bool nulls_first,
				 Selectivity *leftstart, Selectivity *leftend,
				 Selectivity *rightstart, Selectivity *rightend)
{
	Node	   *left,
			   *right;
	VariableStatData leftvar,
				rightvar;
	int			op_strategy;
	Oid			op_lefttype;
	Oid			op_righttype;
	Oid			opno,
				lsortop,
				rsortop,
				lstatop,
				rstatop,
				ltop,
				leop,
				revltop,
				revleop;
	bool		isgt;
	Datum		leftmin,
				leftmax,
				rightmin,
				rightmax;
	double		selec;

	/* Set default results if we can't figure anything out. */
	/* XXX should default "start" fraction be a bit more than 0? */
	*leftstart = *rightstart = 0.0;
	*leftend = *rightend = 1.0;

	/* Deconstruct the merge clause */
	if (!is_opclause(clause))
		return;					/* shouldn't happen */
	opno = ((OpExpr *) clause)->opno;
	left = get_leftop((Expr *) clause);
	right = get_rightop((Expr *) clause);
	if (!right)
		return;					/* shouldn't happen */

	/* Look for stats for the inputs */
	examine_variable(root, left, 0, &leftvar);
	examine_variable(root, right, 0, &rightvar);

	/* Extract the operator's declared left/right datatypes */
	get_op_opfamily_properties(opno, opfamily, false,
							   &op_strategy,
							   &op_lefttype,
							   &op_righttype);
	Assert(op_strategy == BTEqualStrategyNumber);

	/*
	 * Look up the various operators we need.  If we don't find them all, it
	 * probably means the opfamily is broken, but we just fail silently.
	 *
	 * Note: we expect that pg_statistic histograms will be sorted by the '<'
	 * operator, regardless of which sort direction we are considering.
	 */
	switch (strategy)
	{
		case BTLessStrategyNumber:
			isgt = false;
			if (op_lefttype == op_righttype)
			{
				/* easy case */
				ltop = get_opfamily_member(opfamily,
										   op_lefttype, op_righttype,
										   BTLessStrategyNumber);
				leop = get_opfamily_member(opfamily,
										   op_lefttype, op_righttype,
										   BTLessEqualStrategyNumber);
				lsortop = ltop;
				rsortop = ltop;
				lstatop = lsortop;
				rstatop = rsortop;
				revltop = ltop;
				revleop = leop;
			}
			else
			{
				ltop = get_opfamily_member(opfamily,
										   op_lefttype, op_righttype,
										   BTLessStrategyNumber);
				leop = get_opfamily_member(opfamily,
										   op_lefttype, op_righttype,
										   BTLessEqualStrategyNumber);
				lsortop = get_opfamily_member(opfamily,
											  op_lefttype, op_lefttype,
											  BTLessStrategyNumber);
				rsortop = get_opfamily_member(opfamily,
											  op_righttype, op_righttype,
											  BTLessStrategyNumber);
				lstatop = lsortop;
				rstatop = rsortop;
				revltop = get_opfamily_member(opfamily,
											  op_righttype, op_lefttype,
											  BTLessStrategyNumber);
				revleop = get_opfamily_member(opfamily,
											  op_righttype, op_lefttype,
											  BTLessEqualStrategyNumber);
			}
			break;
		case BTGreaterStrategyNumber:
			/* descending-order case */
			isgt = true;
			if (op_lefttype == op_righttype)
			{
				/* easy case */
				ltop = get_opfamily_member(opfamily,
										   op_lefttype, op_righttype,
										   BTGreaterStrategyNumber);
				leop = get_opfamily_member(opfamily,
										   op_lefttype, op_righttype,
										   BTGreaterEqualStrategyNumber);
				lsortop = ltop;
				rsortop = ltop;
				lstatop = get_opfamily_member(opfamily,
											  op_lefttype, op_lefttype,
											  BTLessStrategyNumber);
				rstatop = lstatop;
				revltop = ltop;
				revleop = leop;
			}
			else
			{
				ltop = get_opfamily_member(opfamily,
										   op_lefttype, op_righttype,
										   BTGreaterStrategyNumber);
				leop = get_opfamily_member(opfamily,
										   op_lefttype, op_righttype,
										   BTGreaterEqualStrategyNumber);
				lsortop = get_opfamily_member(opfamily,
											  op_lefttype, op_lefttype,
											  BTGreaterStrategyNumber);
				rsortop = get_opfamily_member(opfamily,
											  op_righttype, op_righttype,
											  BTGreaterStrategyNumber);
				lstatop = get_opfamily_member(opfamily,
											  op_lefttype, op_lefttype,
											  BTLessStrategyNumber);
				rstatop = get_opfamily_member(opfamily,
											  op_righttype, op_righttype,
											  BTLessStrategyNumber);
				revltop = get_opfamily_member(opfamily,
											  op_righttype, op_lefttype,
											  BTGreaterStrategyNumber);
				revleop = get_opfamily_member(opfamily,
											  op_righttype, op_lefttype,
											  BTGreaterEqualStrategyNumber);
			}
			break;
		default:
			goto fail;			/* shouldn't get here */
	}

	if (!OidIsValid(lsortop) ||
		!OidIsValid(rsortop) ||
		!OidIsValid(lstatop) ||
		!OidIsValid(rstatop) ||
		!OidIsValid(ltop) ||
		!OidIsValid(leop) ||
		!OidIsValid(revltop) ||
		!OidIsValid(revleop))
		goto fail;				/* insufficient info in catalogs */

	/* Try to get ranges of both inputs */
	if (!isgt)
	{
		if (!get_variable_range(root, &leftvar, lstatop,
								&leftmin, &leftmax))
			goto fail;			/* no range available from stats */
		if (!get_variable_range(root, &rightvar, rstatop,
								&rightmin, &rightmax))
			goto fail;			/* no range available from stats */
	}
	else
	{
		/* need to swap the max and min */
		if (!get_variable_range(root, &leftvar, lstatop,
								&leftmax, &leftmin))
			goto fail;			/* no range available from stats */
		if (!get_variable_range(root, &rightvar, rstatop,
								&rightmax, &rightmin))
			goto fail;			/* no range available from stats */
	}

	/*
	 * Now, the fraction of the left variable that will be scanned is the
	 * fraction that's <= the right-side maximum value.  But only believe
	 * non-default estimates, else stick with our 1.0.
	 */
	selec = scalarineqsel(root, leop, isgt, &leftvar,
						  rightmax, op_righttype);
	if (selec != DEFAULT_INEQ_SEL)
		*leftend = selec;

	/* And similarly for the right variable. */
	selec = scalarineqsel(root, revleop, isgt, &rightvar,
						  leftmax, op_lefttype);
	if (selec != DEFAULT_INEQ_SEL)
		*rightend = selec;

	/*
	 * Only one of the two "end" fractions can really be less than 1.0;
	 * believe the smaller estimate and reset the other one to exactly 1.0. If
	 * we get exactly equal estimates (as can easily happen with self-joins),
	 * believe neither.
	 */
	if (*leftend > *rightend)
		*leftend = 1.0;
	else if (*leftend < *rightend)
		*rightend = 1.0;
	else
		*leftend = *rightend = 1.0;

	/*
	 * Also, the fraction of the left variable that will be scanned before the
	 * first join pair is found is the fraction that's < the right-side
	 * minimum value.  But only believe non-default estimates, else stick with
	 * our own default.
	 */
	selec = scalarineqsel(root, ltop, isgt, &leftvar,
						  rightmin, op_righttype);
	if (selec != DEFAULT_INEQ_SEL)
		*leftstart = selec;

	/* And similarly for the right variable. */
	selec = scalarineqsel(root, revltop, isgt, &rightvar,
						  leftmin, op_lefttype);
	if (selec != DEFAULT_INEQ_SEL)
		*rightstart = selec;

	/*
	 * Only one of the two "start" fractions can really be more than zero;
	 * believe the larger estimate and reset the other one to exactly 0.0. If
	 * we get exactly equal estimates (as can easily happen with self-joins),
	 * believe neither.
	 */
	if (*leftstart < *rightstart)
		*leftstart = 0.0;
	else if (*leftstart > *rightstart)
		*rightstart = 0.0;
	else
		*leftstart = *rightstart = 0.0;

	/*
	 * If the sort order is nulls-first, we're going to have to skip over any
	 * nulls too.  These would not have been counted by scalarineqsel, and we
	 * can safely add in this fraction regardless of whether we believe
	 * scalarineqsel's results or not.  But be sure to clamp the sum to 1.0!
	 */
	if (nulls_first)
	{
		Form_pg_statistic stats;
		HeapTuple leftStatsTuple;
		HeapTuple rightStatsTuple;

		leftStatsTuple = getStatsTuple(&leftvar);
		if (HeapTupleIsValid(leftStatsTuple))
		{
			stats = (Form_pg_statistic) GETSTRUCT(leftStatsTuple);
			*leftstart += stats->stanullfrac;
			CLAMP_PROBABILITY(*leftstart);
			*leftend += stats->stanullfrac;
			CLAMP_PROBABILITY(*leftend);
		}
		rightStatsTuple = getStatsTuple(&rightvar);
		if (HeapTupleIsValid(rightStatsTuple))
		{
			stats = (Form_pg_statistic) GETSTRUCT(rightStatsTuple);
			*rightstart += stats->stanullfrac;
			CLAMP_PROBABILITY(*rightstart);
			*rightend += stats->stanullfrac;
			CLAMP_PROBABILITY(*rightend);
		}
	}

	/* Disbelieve start >= end, just in case that can happen */
	if (*leftstart >= *leftend)
	{
		*leftstart = 0.0;
		*leftend = 1.0;
	}
	if (*rightstart >= *rightend)
	{
		*rightstart = 0.0;
		*rightend = 1.0;
	}

fail:
	ReleaseVariableStats(leftvar);
	ReleaseVariableStats(rightvar);
}


/*
 * Helper routine for estimate_num_groups: add an item to a list of
 * GroupVarInfos, but only if it's not known equal to any of the existing
 * entries.
 */
typedef struct
{
	Node	   *var;			/* might be an expression, not just a Var */
	RelOptInfo *rel;			/* relation it belongs to */
	double		ndistinct;		/* # distinct values */
} GroupVarInfo;

static List *
add_unique_group_var(PlannerInfo *root, List *varinfos,
					 Node *var, VariableStatData *vardata)
{
	GroupVarInfo *varinfo;
	double		ndistinct;
	bool		isdefault;
	ListCell   *lc;

	ndistinct = get_variable_numdistinct(vardata, &isdefault);

	/* cannot use foreach here because of possible list_delete */
	lc = list_head(varinfos);
	while (lc)
	{
		varinfo = (GroupVarInfo *) lfirst(lc);

		/* must advance lc before list_delete possibly pfree's it */
		lc = lnext(lc);

		/* Drop exact duplicates */
		if (equal(var, varinfo->var))
			return varinfos;

		/*
		 * Drop known-equal vars, but only if they belong to different
		 * relations (see comments for estimate_num_groups)
		 */
		if (vardata->rel != varinfo->rel &&
			exprs_known_equal(root, var, varinfo->var))
		{
			if (varinfo->ndistinct <= ndistinct)
			{
				/* Keep older item, forget new one */
				return varinfos;
			}
			else
			{
				/* Delete the older item */
				varinfos = list_delete_ptr(varinfos, varinfo);
			}
		}
	}

	varinfo = (GroupVarInfo *) palloc(sizeof(GroupVarInfo));

	varinfo->var = var;
	varinfo->rel = vardata->rel;
	varinfo->ndistinct = ndistinct;
	varinfos = lappend(varinfos, varinfo);
	return varinfos;
}

/*
 * estimate_num_groups		- Estimate number of groups in a grouped query
 *
 * Given a query having a GROUP BY clause, estimate how many groups there
 * will be --- ie, the number of distinct combinations of the GROUP BY
 * expressions.
 *
 * This routine is also used to estimate the number of rows emitted by
 * a DISTINCT filtering step; that is an isomorphic problem.  (Note:
 * actually, we only use it for DISTINCT when there's no grouping or
 * aggregation ahead of the DISTINCT.)
 *
 * Inputs:
 *	root - the query
 *	groupExprs - list of expressions being grouped by
 *	input_rows - number of rows estimated to arrive at the group/unique
 *		filter step
 *
 * Given the lack of any cross-correlation statistics in the system, it's
 * impossible to do anything really trustworthy with GROUP BY conditions
 * involving multiple Vars.  We should however avoid assuming the worst
 * case (all possible cross-product terms actually appear as groups) since
 * very often the grouped-by Vars are highly correlated.  Our current approach
 * is as follows:
 *	1.  Expressions yielding boolean are assumed to contribute two groups,
 *		independently of their content, and are ignored in the subsequent
 *		steps.  This is mainly because tests like "col IS NULL" break the
 *		heuristic used in step 2 especially badly.
 *	2.  Reduce the given expressions to a list of unique Vars used.  For
 *		example, GROUP BY a, a + b is treated the same as GROUP BY a, b.
 *		It is clearly correct not to count the same Var more than once.
 *		It is also reasonable to treat f(x) the same as x: f() cannot
 *		increase the number of distinct values (unless it is volatile,
 *		which we consider unlikely for grouping), but it probably won't
 *		reduce the number of distinct values much either.
 *		As a special case, if a GROUP BY expression can be matched to an
 *		expressional index for which we have statistics, then we treat the
 *		whole expression as though it were just a Var.
 *	3.  If the list contains Vars of different relations that are known equal
 *		due to equivalence classes, then drop all but one of the Vars from each
 *		known-equal set, keeping the one with smallest estimated # of values
 *		(since the extra values of the others can't appear in joined rows).
 *		Note the reason we only consider Vars of different relations is that
 *		if we considered ones of the same rel, we'd be double-counting the
 *		restriction selectivity of the equality in the next step.
 *	4.  For Vars within a single source rel, we multiply together the numbers
 *		of values, clamp to the number of rows in the rel (divided by 10 if
 *		more than one Var), and then multiply by the selectivity of the
 *		restriction clauses for that rel.  When there's more than one Var,
 *		the initial product is probably too high (it's the worst case) but
 *		clamping to a fraction of the rel's rows seems to be a helpful
 *		heuristic for not letting the estimate get out of hand.  (The factor
 *		of 10 is derived from pre-Postgres-7.4 practice.)  Multiplying
 *		by the restriction selectivity is effectively assuming that the
 *		restriction clauses are independent of the grouping, which is a crummy
 *		assumption, but it's hard to do better.
 *	5.  If there are Vars from multiple rels, we repeat step 4 for each such
 *		rel, and multiply the results together.
 * Note that rels not containing grouped Vars are ignored completely, as are
 * join clauses.  Such rels cannot increase the number of groups, and we
 * assume such clauses do not reduce the number either (somewhat bogus,
 * but we don't have the info to do better).
 */
double
estimate_num_groups(PlannerInfo *root, List *groupExprs, double input_rows)
{
	List	   *varinfos = NIL;
	double		numdistinct;
	ListCell   *l;

	/*
	 * We don't ever want to return an estimate of zero groups, as that tends
	 * to lead to division-by-zero and other unpleasantness.  The input_rows
	 * estimate is usually already at least 1, but clamp it just in case it
	 * isn't.
	 */
	input_rows = clamp_row_est(input_rows);

	/*
	 * If no grouping columns, there's exactly one group.  (This can't happen
	 * for normal cases with GROUP BY or DISTINCT, but it is possible for
	 * corner cases with set operations.)
	 */
	if (groupExprs == NIL)
		return 1.0;

	/*
	 * Count groups derived from boolean grouping expressions.  For other
	 * expressions, find the unique Vars used, treating an expression as a Var
	 * if we can find stats for it.  For each one, record the statistical
	 * estimate of number of distinct values (total in its table, without
	 * regard for filtering).
	 */
	numdistinct = 1.0;

	foreach(l, groupExprs)
	{
		Node	   *groupexpr = (Node *) lfirst(l);
		VariableStatData vardata;
		List	   *varshere;
		ListCell   *l2;

		/* Short-circuit for expressions returning boolean */
		if (exprType(groupexpr) == BOOLOID)
		{
			numdistinct *= 2.0;
			continue;
		}

		/*
		 * If examine_variable is able to deduce anything about the GROUP BY
		 * expression, treat it as a single variable even if it's really more
		 * complicated.
		 */
		examine_variable(root, groupexpr, 0, &vardata);
		if (HeapTupleIsValid(getStatsTuple(&vardata)) || vardata.isunique)
		{
			varinfos = add_unique_group_var(root, varinfos,
											groupexpr, &vardata);
			ReleaseVariableStats(vardata);
			continue;
		}
		ReleaseVariableStats(vardata);

		/*
		 * Else pull out the component Vars.  Handle PlaceHolderVars by
		 * recursing into their arguments (effectively assuming that the
		 * PlaceHolderVar doesn't change the number of groups, which boils
		 * down to ignoring the possible addition of nulls to the result set).
		 */
		varshere = pull_var_clause(groupexpr,
								   PVC_RECURSE_AGGREGATES,
								   PVC_RECURSE_PLACEHOLDERS);

		/*
		 * If we find any variable-free GROUP BY item, then either it is a
		 * constant (and we can ignore it) or it contains a volatile function;
		 * in the latter case we punt and assume that each input row will
		 * yield a distinct group.
		 */
		if (varshere == NIL)
		{
			if (contain_volatile_functions(groupexpr))
				return input_rows;
			continue;
		}

		/*
		 * Else add variables to varinfos list
		 */
		foreach(l2, varshere)
		{
			Node	   *var = (Node *) lfirst(l2);

			examine_variable(root, var, 0, &vardata);
			varinfos = add_unique_group_var(root, varinfos, var, &vardata);
			ReleaseVariableStats(vardata);
		}
	}

	/*
	 * If now no Vars, we must have an all-constant or all-boolean GROUP BY
	 * list.
	 */
	if (varinfos == NIL)
	{
		/* Guard against out-of-range answers */
		if (numdistinct > input_rows)
			numdistinct = input_rows;
		return numdistinct;
	}

	/*
	 * Group Vars by relation and estimate total numdistinct.
	 *
	 * For each iteration of the outer loop, we process the frontmost Var in
	 * varinfos, plus all other Vars in the same relation.  We remove these
	 * Vars from the newvarinfos list for the next iteration. This is the
	 * easiest way to group Vars of same rel together.
	 */
	do
	{
		GroupVarInfo *varinfo1 = (GroupVarInfo *) linitial(varinfos);
		RelOptInfo *rel = varinfo1->rel;
		double		reldistinct = varinfo1->ndistinct;
		double		relmaxndistinct = reldistinct;
		int			relvarcount = 1;
		List	   *newvarinfos = NIL;

		/*
		 * Get the product of numdistinct estimates of the Vars for this rel.
		 * Also, construct new varinfos list of remaining Vars.
		 */
		for_each_cell(l, lnext(list_head(varinfos)))
		{
			GroupVarInfo *varinfo2 = (GroupVarInfo *) lfirst(l);

			if (varinfo2->rel == varinfo1->rel)
			{
				reldistinct *= varinfo2->ndistinct;
				if (relmaxndistinct < varinfo2->ndistinct)
					relmaxndistinct = varinfo2->ndistinct;
				relvarcount++;
			}
			else
			{
				/* not time to process varinfo2 yet */
				newvarinfos = lcons(varinfo2, newvarinfos);
			}
		}

		/*
		 * Sanity check --- don't divide by zero if empty relation.
		 */
		Assert(rel->reloptkind == RELOPT_BASEREL ||
			   (rel->reloptkind == RELOPT_OTHER_MEMBER_REL &&
				rel->rtekind == RTE_RELATION));
		if (rel->tuples > 0)
		{
			/*
			 * Clamp to size of rel, or size of rel / 10 if multiple Vars. The
			 * fudge factor is because the Vars are probably correlated but we
			 * don't know by how much.  We should never clamp to less than the
			 * largest ndistinct value for any of the Vars, though, since
			 * there will surely be at least that many groups.
			 */
			double		clamp = rel->tuples;

			if (relvarcount > 1)
			{
				clamp *= 0.1;
				if (clamp < relmaxndistinct)
				{
					clamp = relmaxndistinct;
					/* for sanity in case some ndistinct is too large: */
					if (clamp > rel->tuples)
						clamp = rel->tuples;
				}
			}
			if (reldistinct > clamp)
				reldistinct = clamp;

			/*
			 * Multiply by restriction selectivity.
			 */
			reldistinct *= rel->rows / rel->tuples;

			/*
			 * Update estimate of total distinct groups.
			 */
			numdistinct *= reldistinct;
		}

		varinfos = newvarinfos;
	} while (varinfos != NIL);

	numdistinct = ceil(numdistinct);

	/* Guard against out-of-range answers */
	if (numdistinct > input_rows)
		numdistinct = input_rows;
	if (numdistinct < 1.0)
		numdistinct = 1.0;

	return numdistinct;
}

/*
 * Estimate hash bucketsize fraction (ie, number of entries in a bucket
 * divided by total tuples in relation) if the specified expression is used
 * as a hash key.
 *
 * XXX This is really pretty bogus since we're effectively assuming that the
 * distribution of hash keys will be the same after applying restriction
 * clauses as it was in the underlying relation.  However, we are not nearly
 * smart enough to figure out how the restrict clauses might change the
 * distribution, so this will have to do for now.
 *
 * We are passed the number of buckets the executor will use for the given
 * input relation.  If the data were perfectly distributed, with the same
 * number of tuples going into each available bucket, then the bucketsize
 * fraction would be 1/nbuckets.  But this happy state of affairs will occur
 * only if (a) there are at least nbuckets distinct data values, and (b)
 * we have a not-too-skewed data distribution.  Otherwise the buckets will
 * be nonuniformly occupied.  If the other relation in the join has a key
 * distribution similar to this one's, then the most-loaded buckets are
 * exactly those that will be probed most often.  Therefore, the "average"
 * bucket size for costing purposes should really be taken as something close
 * to the "worst case" bucket size.  We try to estimate this by adjusting the
 * fraction if there are too few distinct data values, and then scaling up
 * by the ratio of the most common value's frequency to the average frequency.
 *
 * If no statistics are available, use a default estimate of 0.1.  This will
 * discourage use of a hash rather strongly if the inner relation is large,
 * which is what we want.  We do not want to hash unless we know that the
 * inner rel is well-dispersed (or the alternatives seem much worse).
 */
Selectivity
estimate_hash_bucketsize(PlannerInfo *root, Node *hashkey, double nbuckets)
{
	VariableStatData vardata;
	double		estfract,
				ndistinct,
				stanullfrac,
				mcvfreq,
				avgfreq;
	AttStatsSlot sslot;
	bool		isdefault;

	examine_variable(root, hashkey, 0, &vardata);

	/* Get number of distinct values */
	ndistinct = get_variable_numdistinct(&vardata, &isdefault);

	/* If ndistinct isn't real, punt and return 0.1, per comments above */
	if (isdefault)
	{
		ReleaseVariableStats(vardata);
		return (Selectivity) 0.1;
	}

	if (HeapTupleIsValid(getStatsTuple(&vardata)))
	{
		HeapTuple tp = getStatsTuple(&vardata);
		Form_pg_statistic stats;

		stats = (Form_pg_statistic) GETSTRUCT(tp);
		stanullfrac = stats->stanullfrac;
	}
	else
		stanullfrac = 0.0;

	/* Compute avg freq of all distinct data values in raw relation */
	avgfreq = (1.0 - stanullfrac) / ndistinct;

	/*
	 * Adjust ndistinct to account for restriction clauses.  Observe we are
	 * assuming that the data distribution is affected uniformly by the
	 * restriction clauses!
	 *
	 * XXX Possibly better way, but much more expensive: multiply by
	 * selectivity of rel's restriction clauses that mention the target Var.
	 */
	if (vardata.rel)
		ndistinct *= vardata.rel->rows / vardata.rel->tuples;

	/*
	 * Initial estimate of bucketsize fraction is 1/nbuckets as long as the
	 * number of buckets is less than the expected number of distinct values;
	 * otherwise it is 1/ndistinct.
	 */
	if (ndistinct > nbuckets)
		estfract = 1.0 / nbuckets;
	else
		estfract = 1.0 / ndistinct;

	/*
	 * Look up the frequency of the most common value, if available.
	 */
	mcvfreq = 0.0;

	if (HeapTupleIsValid(getStatsTuple(&vardata)))
	{
		HeapTuple tp = getStatsTuple(&vardata);
		if (get_attstatsslot(&sslot, tp,
							 STATISTIC_KIND_MCV, InvalidOid,
							 ATTSTATSSLOT_NUMBERS))
		{
			/*
			 * The first MCV stat is for the most common value.
			 */
			if (sslot.nnumbers > 0)
				mcvfreq = sslot.numbers[0];
			free_attstatsslot(&sslot);
		}
	}

	/*
	 * Adjust estimated bucketsize upward to account for skewed distribution.
	 */
	if (avgfreq > 0.0 && mcvfreq > avgfreq)
		estfract *= mcvfreq / avgfreq;

	/*
	 * Clamp bucketsize to sane range (the above adjustment could easily
	 * produce an out-of-range result).  We set the lower bound a little above
	 * zero, since zero isn't a very sane result.
	 */
	if (estfract < 1.0e-6)
		estfract = 1.0e-6;
	else if (estfract > 1.0)
		estfract = 1.0;

	ReleaseVariableStats(vardata);

	return (Selectivity) estfract;
}


/*-------------------------------------------------------------------------
 *
 * Support routines
 *
 *-------------------------------------------------------------------------
 */

/*
 * convert_to_scalar
 *	  Convert non-NULL values of the indicated types to the comparison
 *	  scale needed by scalarineqsel().
 *	  Returns "true" if successful.
 *
 * XXX this routine is a hack: ideally we should look up the conversion
 * subroutines in pg_type.
 *
 * All numeric datatypes are simply converted to their equivalent
 * "double" values.  (NUMERIC values that are outside the range of "double"
 * are clamped to +/- HUGE_VAL.)
 *
 * String datatypes are converted to have hi and lo bound be constants, with
 *    the scaledvalue equally either hi or lo, depending on the value of isgt
 *    (done so that the caller will include the entire bucket in the final
 *     computed selectivity, even after inverting for the isgt case)
 *
 * The bytea datatype is just enough different from strings that it has
 * to be treated separately.
 *
 * The several datatypes representing absolute times are all converted
 * to Timestamp, which is actually a double, and then we just use that
 * double value.  Note this will give correct results even for the "special"
 * values of Timestamp, since those are chosen to compare correctly;
 * see timestamp_cmp.
 *
 * The several datatypes representing relative times (intervals) are all
 * converted to measurements expressed in seconds.
 *
 * isgt can be used by datatypes which cannot interpolate and instead must
 *   return an appropriate default
 *
 */
static bool
convert_to_scalar(Datum value, Oid valuetypid, double *scaledvalue,
				  Datum lobound, Datum hibound, Oid boundstypid,
				  double *scaledlobound, double *scaledhibound,
				  bool isgt)
{
	bool		failure = false;

	/*
	 * Both the valuetypid and the boundstypid should exactly match the
	 * declared input type(s) of the operator we are invoked for.  However,
	 * extensions might try to use scalarineqsel as estimator for operators
	 * with input type(s) we don't handle here; in such cases, we want to
	 * return false, not fail.  In any case, we mustn't assume that valuetypid
	 * and boundstypid are identical.
	 *
	 * XXX The histogram we are interpolating between points of could belong
	 * to a column that's only binary-compatible with the declared type. In
	 * essence we are assuming that the semantics of binary-compatible types
	 * are enough alike that we can use a histogram generated with one type's
	 * operators to estimate selectivity for the other's.  This is outright
	 * wrong in some cases --- in particular signed versus unsigned
	 * interpretation could trip us up.  But it's useful enough in the
	 * majority of cases that we do it anyway.  Should think about more
	 * rigorous ways to do it.
	 */
	switch (valuetypid)
	{
			/*
			 * Built-in numeric types
			 */
		case BOOLOID:
		case INT2OID:
		case INT4OID:
		case INT8OID:
		case FLOAT4OID:
		case FLOAT8OID:
		case NUMERICOID:
		case OIDOID:
		case REGPROCOID:
		case REGPROCEDUREOID:
		case REGOPEROID:
		case REGOPERATOROID:
		case REGCLASSOID:
		case REGTYPEOID:
		case REGCONFIGOID:
		case REGDICTIONARYOID:
			*scaledvalue = convert_numeric_to_scalar(value, valuetypid,
													 &failure);
			*scaledlobound = convert_numeric_to_scalar(lobound, boundstypid,
													   &failure);
			*scaledhibound = convert_numeric_to_scalar(hibound, boundstypid,
													   &failure);
			return !failure;

			/*
			 * Built-in string types
			 */
		case CHAROID:
		case BPCHAROID:
		case VARCHAROID:
		case TEXTOID:
		case NAMEOID:
			{
<<<<<<< HEAD
			    *scaledlobound = 1;
			    *scaledhibound = 2;
			    *scaledvalue = isgt ? 1 : 2;
=======
				char	   *valstr = convert_string_datum(value, valuetypid,
														  &failure);
				char	   *lostr = convert_string_datum(lobound, boundstypid,
														 &failure);
				char	   *histr = convert_string_datum(hibound, boundstypid,
														 &failure);

				/*
				 * Bail out if any of the values is not of string type.  We
				 * might leak converted strings for the other value(s), but
				 * that's not worth troubling over.
				 */
				if (failure)
					return false;

				convert_string_to_scalar(valstr, scaledvalue,
										 lostr, scaledlobound,
										 histr, scaledhibound);
				pfree(valstr);
				pfree(lostr);
				pfree(histr);
>>>>>>> 8bc709b3
				return true;
			}

			/*
			 * Built-in bytea type
			 */
		case BYTEAOID:
			{
				/* We only support bytea vs bytea comparison */
				if (boundstypid != BYTEAOID)
					return false;
				convert_bytea_to_scalar(value, scaledvalue,
										lobound, scaledlobound,
										hibound, scaledhibound);
				return true;
			}

			/*
			 * Built-in time types
			 */
		case TIMESTAMPOID:
		case TIMESTAMPTZOID:
		case ABSTIMEOID:
		case DATEOID:
		case INTERVALOID:
		case RELTIMEOID:
		case TINTERVALOID:
		case TIMEOID:
		case TIMETZOID:
			*scaledvalue = convert_timevalue_to_scalar(value, valuetypid,
													   &failure);
			*scaledlobound = convert_timevalue_to_scalar(lobound, boundstypid,
														 &failure);
			*scaledhibound = convert_timevalue_to_scalar(hibound, boundstypid,
														 &failure);
			return !failure;

			/*
			 * Built-in network types
			 */
		case INETOID:
		case CIDROID:
		case MACADDROID:
			*scaledvalue = convert_network_to_scalar(value, valuetypid,
													 &failure);
			*scaledlobound = convert_network_to_scalar(lobound, boundstypid,
													   &failure);
			*scaledhibound = convert_network_to_scalar(hibound, boundstypid,
													   &failure);
			return !failure;
	}
	/* Don't know how to convert */
	*scaledvalue = *scaledlobound = *scaledhibound = 0;
	return false;
}

/*
 * Do convert_to_scalar()'s work for any numeric data type.
 *
 * On failure (e.g., unsupported typid), set *failure to true;
 * otherwise, that variable is not changed.
 */
static double
convert_numeric_to_scalar(Datum value, Oid typid, bool *failure)
{
	switch (typid)
	{
		case BOOLOID:
			return (double) DatumGetBool(value);
		case INT2OID:
			return (double) DatumGetInt16(value);
		case INT4OID:
			return (double) DatumGetInt32(value);
		case INT8OID:
			return (double) DatumGetInt64(value);
		case FLOAT4OID:
			return (double) DatumGetFloat4(value);
		case FLOAT8OID:
			return (double) DatumGetFloat8(value);
		case NUMERICOID:
			/* Note: out-of-range values will be clamped to +-HUGE_VAL */
			return (double)
				DatumGetFloat8(DirectFunctionCall1(numeric_float8_no_overflow,
												   value));
		case OIDOID:
		case REGPROCOID:
		case REGPROCEDUREOID:
		case REGOPEROID:
		case REGOPERATOROID:
		case REGCLASSOID:
		case REGTYPEOID:
		case REGCONFIGOID:
		case REGDICTIONARYOID:
			/* we can treat OIDs as integers... */
			return (double) DatumGetObjectId(value);
	}

	*failure = true;
	return 0;
}

#ifdef NOT_USED
/*
 * Do convert_to_scalar()'s work for any character-string data type.
 *
 * String datatypes are converted to a scale that ranges from 0 to 1,
 * where we visualize the bytes of the string as fractional digits.
 *
 * We do not want the base to be 256, however, since that tends to
 * generate inflated selectivity estimates; few databases will have
 * occurrences of all 256 possible byte values at each position.
 * Instead, use the smallest and largest byte values seen in the bounds
 * as the estimated range for each byte, after some fudging to deal with
 * the fact that we probably aren't going to see the full range that way.
 *
 * An additional refinement is that we discard any common prefix of the
 * three strings before computing the scaled values.  This allows us to
 * "zoom in" when we encounter a narrow data range.  An example is a phone
 * number database where all the values begin with the same area code.
 * (Actually, the bounds will be adjacent histogram-bin-boundary values,
 * so this is more likely to happen than you might think.)
 */
static void
convert_string_to_scalar(char *value,
						 double *scaledvalue,
						 char *lobound,
						 double *scaledlobound,
						 char *hibound,
						 double *scaledhibound)
{
	int			rangelo,
				rangehi;
	char	   *sptr;

	rangelo = rangehi = (unsigned char) hibound[0];
	for (sptr = lobound; *sptr; sptr++)
	{
		if (rangelo > (unsigned char) *sptr)
			rangelo = (unsigned char) *sptr;
		if (rangehi < (unsigned char) *sptr)
			rangehi = (unsigned char) *sptr;
	}
	for (sptr = hibound; *sptr; sptr++)
	{
		if (rangelo > (unsigned char) *sptr)
			rangelo = (unsigned char) *sptr;
		if (rangehi < (unsigned char) *sptr)
			rangehi = (unsigned char) *sptr;
	}
	/* If range includes any upper-case ASCII chars, make it include all */
	if (rangelo <= 'Z' && rangehi >= 'A')
	{
		if (rangelo > 'A')
			rangelo = 'A';
		if (rangehi < 'Z')
			rangehi = 'Z';
	}
	/* Ditto lower-case */
	if (rangelo <= 'z' && rangehi >= 'a')
	{
		if (rangelo > 'a')
			rangelo = 'a';
		if (rangehi < 'z')
			rangehi = 'z';
	}
	/* Ditto digits */
	if (rangelo <= '9' && rangehi >= '0')
	{
		if (rangelo > '0')
			rangelo = '0';
		if (rangehi < '9')
			rangehi = '9';
	}

	/*
	 * If range includes less than 10 chars, assume we have not got enough
	 * data, and make it include regular ASCII set.
	 */
	if (rangehi - rangelo < 9)
	{
		rangelo = ' ';
		rangehi = 127;
	}

	/*
	 * Now strip any common prefix of the three strings.
	 */
	while (*lobound)
	{
		if (*lobound != *hibound || *lobound != *value)
			break;
		lobound++, hibound++, value++;
	}

	/*
	 * Now we can do the conversions.
	 */
	*scaledvalue = convert_one_string_to_scalar(value, rangelo, rangehi);
	*scaledlobound = convert_one_string_to_scalar(lobound, rangelo, rangehi);
	*scaledhibound = convert_one_string_to_scalar(hibound, rangelo, rangehi);
}
#endif

#ifdef NOT_USED
static double
convert_one_string_to_scalar(char *value, int rangelo, int rangehi)
{
	int			slen = strlen(value);
	double		num,
				denom,
				base;

	if (slen <= 0)
		return 0.0;				/* empty string has scalar value 0 */

	/*
	 * Since base is at least 10, need not consider more than about 20 chars
	 */
	if (slen > 20)
		slen = 20;

	/* Convert initial characters to fraction */
	base = rangehi - rangelo + 1;
	num = 0.0;
	denom = base;
	while (slen-- > 0)
	{
		int			ch = (unsigned char) *value++;

		if (ch < rangelo)
			ch = rangelo - 1;
		else if (ch > rangehi)
			ch = rangehi + 1;
		num += ((double) (ch - rangelo)) / denom;
		denom *= base;
	}

	return num;
}
#endif

#ifdef NOT_USED
/*
 * Convert a string-type Datum into a palloc'd, null-terminated string.
 *
 * On failure (e.g., unsupported typid), set *failure to true;
 * otherwise, that variable is not changed.  (We'll return NULL on failure.)
 *
 * When using a non-C locale, we must pass the string through strxfrm()
 * before continuing, so as to generate correct locale-specific results.
 */
static char *
convert_string_datum(Datum value, Oid typid, bool *failure)
{
	char	   *val;

	switch (typid)
	{
		case CHAROID:
			val = (char *) palloc(2);
			val[0] = DatumGetChar(value);
			val[1] = '\0';
			break;
		case BPCHAROID:
		case VARCHAROID:
		case TEXTOID:
			val = TextDatumGetCString(value);
			break;
		case NAMEOID:
			{
				NameData   *nm = (NameData *) DatumGetPointer(value);

				val = pstrdup(NameStr(*nm));
				break;
			}
		default:
			*failure = true;
			return NULL;
	}

	if (!lc_collate_is_c(DEFAULT_COLLATION_OID))
	{
		char	   *xfrmstr;
		size_t		xfrmlen;
		size_t xfrmlen2 PG_USED_FOR_ASSERTS_ONLY;

		/*
		 * Note: originally we guessed at a suitable output buffer size, and
		 * only needed to call strxfrm twice if our guess was too small.
		 * However, it seems that some versions of Solaris have buggy strxfrm
		 * that can write past the specified buffer length in that scenario.
		 * So, do it the dumb way for portability.
		 *
		 * Yet other systems (e.g., glibc) sometimes return a smaller value
		 * from the second call than the first; thus the Assert must be <= not
		 * == as you'd expect.  Can't any of these people program their way
		 * out of a paper bag?
		 *
		 * XXX: strxfrm doesn't support UTF-8 encoding on Win32, it can return
		 * bogus data or set an error. This is not really a problem unless it
		 * crashes since it will only give an estimation error and nothing
		 * fatal.
		 */
#if _MSC_VER == 1400			/* VS.Net 2005 */

		/*
		 *
		 * http://connect.microsoft.com/VisualStudio/feedback/ViewFeedback.aspx?
		 * FeedbackID=99694 */
		{
			char		x[1];

			xfrmlen = strxfrm(x, val, 0);
		}
#else
		xfrmlen = strxfrm(NULL, val, 0);
#endif
#ifdef WIN32

		/*
		 * On Windows, strxfrm returns INT_MAX when an error occurs. Instead
		 * of trying to allocate this much memory (and fail), just return the
		 * original string unmodified as if we were in the C locale.
		 */
		if (xfrmlen == INT_MAX)
			return val;
#endif
		xfrmstr = (char *) palloc(xfrmlen + 1);
		xfrmlen2 = strxfrm(xfrmstr, val, xfrmlen + 1);
		Assert(xfrmlen2 <= xfrmlen);
		pfree(val);
		val = xfrmstr;
	}

	return val;
}
#endif

/*
 * Do convert_to_scalar()'s work for any bytea data type.
 *
 * Very similar to the old convert_string_to_scalar except we can't assume
 * null-termination and therefore pass explicit lengths around.
 *
 * Also, assumptions about likely "normal" ranges of characters have been
 * removed - a data range of 0..255 is always used, for now.  (Perhaps
 * someday we will add information about actual byte data range to
 * pg_statistic.)
 */
static void
convert_bytea_to_scalar(Datum value,
						double *scaledvalue,
						Datum lobound,
						double *scaledlobound,
						Datum hibound,
						double *scaledhibound)
{
	bytea	   *valuep = DatumGetByteaPP(value);
	bytea	   *loboundp = DatumGetByteaPP(lobound);
	bytea	   *hiboundp = DatumGetByteaPP(hibound);
	int			rangelo,
				rangehi,
				valuelen = VARSIZE_ANY_EXHDR(valuep),
				loboundlen = VARSIZE_ANY_EXHDR(loboundp),
				hiboundlen = VARSIZE_ANY_EXHDR(hiboundp),
				i,
				minlen;
	unsigned char *valstr = (unsigned char *) VARDATA_ANY(valuep);
	unsigned char *lostr = (unsigned char *) VARDATA_ANY(loboundp);
	unsigned char *histr = (unsigned char *) VARDATA_ANY(hiboundp);

	/*
	 * Assume bytea data is uniformly distributed across all byte values.
	 */
	rangelo = 0;
	rangehi = 255;

	/*
	 * Now strip any common prefix of the three strings.
	 */
	minlen = Min(Min(valuelen, loboundlen), hiboundlen);
	for (i = 0; i < minlen; i++)
	{
		if (*lostr != *histr || *lostr != *valstr)
			break;
		lostr++, histr++, valstr++;
		loboundlen--, hiboundlen--, valuelen--;
	}

	/*
	 * Now we can do the conversions.
	 */
	*scaledvalue = convert_one_bytea_to_scalar(valstr, valuelen, rangelo, rangehi);
	*scaledlobound = convert_one_bytea_to_scalar(lostr, loboundlen, rangelo, rangehi);
	*scaledhibound = convert_one_bytea_to_scalar(histr, hiboundlen, rangelo, rangehi);
}

static double
convert_one_bytea_to_scalar(unsigned char *value, int valuelen,
							int rangelo, int rangehi)
{
	double		num,
				denom,
				base;

	if (valuelen <= 0)
		return 0.0;				/* empty string has scalar value 0 */

	/*
	 * Since base is 256, need not consider more than about 10 chars (even
	 * this many seems like overkill)
	 */
	if (valuelen > 10)
		valuelen = 10;

	/* Convert initial characters to fraction */
	base = rangehi - rangelo + 1;
	num = 0.0;
	denom = base;
	while (valuelen-- > 0)
	{
		int			ch = *value++;

		if (ch < rangelo)
			ch = rangelo - 1;
		else if (ch > rangehi)
			ch = rangehi + 1;
		num += ((double) (ch - rangelo)) / denom;
		denom *= base;
	}

	return num;
}

/*
 * Do convert_to_scalar()'s work for any timevalue data type.
 *
 * On failure (e.g., unsupported typid), set *failure to true;
 * otherwise, that variable is not changed.
 */
<<<<<<< HEAD
double
convert_timevalue_to_scalar(Datum value, Oid typid)
=======
static double
convert_timevalue_to_scalar(Datum value, Oid typid, bool *failure)
>>>>>>> 8bc709b3
{
	switch (typid)
	{
		case TIMESTAMPOID:
			return DatumGetTimestamp(value);
		case TIMESTAMPTZOID:
			return DatumGetTimestampTz(value);
		case ABSTIMEOID:
			return DatumGetTimestamp(DirectFunctionCall1(abstime_timestamp,
														 value));
		case DATEOID:
			return date2timestamp_no_overflow(DatumGetDateADT(value));
		case INTERVALOID:
			{
				Interval   *interval = DatumGetIntervalP(value);

				/*
				 * Convert the month part of Interval to days using assumed
				 * average month length of 365.25/12.0 days.  Not too
				 * accurate, but plenty good enough for our purposes.
				 */
#ifdef HAVE_INT64_TIMESTAMP
				return interval->time + interval->day * (double) USECS_PER_DAY +
					interval->month * ((DAYS_PER_YEAR / (double) MONTHS_PER_YEAR) * USECS_PER_DAY);
#else
				return interval->time + interval->day * SECS_PER_DAY +
					interval->month * ((DAYS_PER_YEAR / (double) MONTHS_PER_YEAR) * (double) SECS_PER_DAY);
#endif
			}
		case RELTIMEOID:
#ifdef HAVE_INT64_TIMESTAMP
			return (DatumGetRelativeTime(value) * 1000000.0);
#else
			return DatumGetRelativeTime(value);
#endif
		case TINTERVALOID:
			{
				TimeInterval tinterval = DatumGetTimeInterval(value);

#ifdef HAVE_INT64_TIMESTAMP
				if (tinterval->status != 0)
					return ((tinterval->data[1] - tinterval->data[0]) * 1000000.0);
#else
				if (tinterval->status != 0)
					return tinterval->data[1] - tinterval->data[0];
#endif
				return 0;		/* for lack of a better idea */
			}
		case TIMEOID:
			return DatumGetTimeADT(value);
		case TIMETZOID:
			{
				TimeTzADT  *timetz = DatumGetTimeTzADTP(value);

				/* use GMT-equivalent time */
#ifdef HAVE_INT64_TIMESTAMP
				return (double) (timetz->time + (timetz->zone * 1000000.0));
#else
				return (double) (timetz->time + timetz->zone);
#endif
			}
	}

	*failure = true;
	return 0;
}


/*
 * get_restriction_variable
 *		Examine the args of a restriction clause to see if it's of the
 *		form (variable op pseudoconstant) or (pseudoconstant op variable),
 *		where "variable" could be either a Var or an expression in vars of a
 *		single relation.  If so, extract information about the variable,
 *		and also indicate which side it was on and the other argument.
 *
 * Inputs:
 *	root: the planner info
 *	args: clause argument list
 *	varRelid: see specs for restriction selectivity functions
 *
 * Outputs: (these are valid only if TRUE is returned)
 *	*vardata: gets information about variable (see examine_variable)
 *	*other: gets other clause argument, aggressively reduced to a constant
 *	*varonleft: set TRUE if variable is on the left, FALSE if on the right
 *
 * Returns TRUE if a variable is identified, otherwise FALSE.
 *
 * Note: if there are Vars on both sides of the clause, we must fail, because
 * callers are expecting that the other side will act like a pseudoconstant.
 */
bool
get_restriction_variable(PlannerInfo *root, List *args, int varRelid,
						 VariableStatData *vardata, Node **other,
						 bool *varonleft)
{
	Node	   *left,
			   *right;
	VariableStatData rdata;

	/* Fail if not a binary opclause (probably shouldn't happen) */
	if (list_length(args) != 2)
		return false;

	left = (Node *) linitial(args);
	right = (Node *) lsecond(args);

	/*
	 * Examine both sides.  Note that when varRelid is nonzero, Vars of other
	 * relations will be treated as pseudoconstants.
	 */
	examine_variable(root, left, varRelid, vardata);
	examine_variable(root, right, varRelid, &rdata);

	/*
	 * If one side is a variable and the other not, we win.
	 */
	if (vardata->rel && rdata.rel == NULL)
	{
		*varonleft = true;
		*other = estimate_expression_value(root, rdata.var);
		/* Assume we need no ReleaseVariableStats(rdata) here */
		return true;
	}

	if (vardata->rel == NULL && rdata.rel)
	{
		*varonleft = false;
		*other = estimate_expression_value(root, vardata->var);
		/* Assume we need no ReleaseVariableStats(*vardata) here */
		*vardata = rdata;
		return true;
	}

	/* Ooops, clause has wrong structure (probably var op var) */
	ReleaseVariableStats(*vardata);
	ReleaseVariableStats(rdata);

	return false;
}

/*
 * get_join_variables
 *		Apply examine_variable() to each side of a join clause.
 *		Also, attempt to identify whether the join clause has the same
 *		or reversed sense compared to the SpecialJoinInfo.
 *
 * We consider the join clause "normal" if it is "lhs_var OP rhs_var",
 * or "reversed" if it is "rhs_var OP lhs_var".  In complicated cases
 * where we can't tell for sure, we default to assuming it's normal.
 */
void
get_join_variables(PlannerInfo *root, List *args, SpecialJoinInfo *sjinfo,
				   VariableStatData *vardata1, VariableStatData *vardata2,
				   bool *join_is_reversed)
{
	Node	   *left,
			   *right;

	if (list_length(args) != 2)
		elog(ERROR, "join operator should take two arguments");

	left = (Node *) linitial(args);
	right = (Node *) lsecond(args);

	examine_variable(root, left, 0, vardata1);
	examine_variable(root, right, 0, vardata2);

	if (vardata1->rel &&
		bms_is_subset(vardata1->rel->relids, sjinfo->syn_righthand))
		*join_is_reversed = true;		/* var1 is on RHS */
	else if (vardata2->rel &&
			 bms_is_subset(vardata2->rel->relids, sjinfo->syn_lefthand))
		*join_is_reversed = true;		/* var2 is on LHS */
	else
		*join_is_reversed = false;
}

/*
 * This method returns a pointer to the largest child relation for an inherited (incl partitioned)
 * relation. If there are multiple levels in the hierarchy, we delve down recursively till we
 * find the largest (as determined from the path structure).
 * Input: a partitioned table
 * Output: largest child partition. If there are no child partition because all of them have been eliminated, then
 *         returns NULL.
 */
static RelOptInfo* largest_child_relation(PlannerInfo *root, RelOptInfo *rel)
{
	AppendPath *append_path = NULL;
	ListCell *subpath_lc = NULL;
	RelOptInfo *largest_child_in_subpath = NULL;
	double max_rows = -1.0;

	Assert(IsA(rel->cheapest_total_path, AppendPath));

	append_path = (AppendPath *) rel->cheapest_total_path;

	foreach(subpath_lc, append_path->subpaths)
	{
		RelOptInfo *candidate_child = NULL;
		Path *subpath = lfirst(subpath_lc);

		if (IsA(subpath, AppendPath))
		{
			candidate_child = largest_child_relation(root, subpath->parent);
		}
		else
		{
			candidate_child = subpath->parent;
		}

		if (candidate_child && candidate_child->rows > max_rows)
		{
			max_rows = candidate_child->rows;
			largest_child_in_subpath = candidate_child;
		}
	}

	return largest_child_in_subpath;
}

/*
 * The purpose of this method is to make the statistics (on a specific column) of a child partition
 * representative of the parent relation. This entails the following assumptions:
 * 1.  if ndistinct<=-1.0 in child partition, the column is a unique column in the child partition. We
 * 	   expect the column to remain distinct in the master as well.
 * 2.  if -1.0 < ndistinct < 0.0, the absolute number of ndistinct values in the child partition is a fraction
 *     of the number of rows in the partition. We expect that the absolute number of ndistinct in the master
 *     to stay the same. Therefore, we convert this to a positive number.
 *     The method get_variable_numdistinct will multiply this by the number of tuples in the master relation.
 * 3.  if ndistinct is positive, it indicates a small absolute number of distinct values. We expect these
 * 	   values to be repeated in all partitions. Therefore, we expect no change in the ndistinct in the master.
 *
 * Input:
 * 	   statsTuple, which is a heaptuple representing statistics on a child relation. It expects statstuple to be non-null.
 * 	   scalefactor, which is in the range (0.0,1.0]
 *
 * Output:
 * 	   This method modifies the tuple passed to it.
 */
static void inline adjust_partition_table_statistic_for_parent(HeapTuple statsTuple, double childtuples)
{
	Form_pg_statistic stats;

	Assert(HeapTupleIsValid(statsTuple));

	stats = (Form_pg_statistic) GETSTRUCT(statsTuple);

	if (stats->stadistinct <= -1.0)
	{
		/*
		 * Case 1 as described above.
		 */

		return;
	}
	else if (stats->stadistinct < 0.0)
	{
		/*
		 * Case 2 as described above.
		 */

		stats->stadistinct = ((double) -1.0) * stats->stadistinct * childtuples;
	}
	else
	{
		/**
		 * Case 3 as described above.
		 */

		return;
	}
}

/*
 * examine_variable
 *		Try to look up statistical data about an expression.
 *		Fill in a VariableStatData struct to describe the expression.
 *
 * Inputs:
 *	root: the planner info
 *	node: the expression tree to examine
 *	varRelid: see specs for restriction selectivity functions
 *
 * Outputs: *vardata is filled as follows:
 *	var: the input expression (with any binary relabeling stripped, if
 *		it is or contains a variable; but otherwise the type is preserved)
 *	rel: RelOptInfo for relation containing variable; NULL if expression
 *		contains no Vars (NOTE this could point to a RelOptInfo of a
 *		subquery, not one in the current query).
 *	statsTuple: the pg_statistic entry for the variable, if one exists;
 *		otherwise NULL.
 *	freefunc: pointer to a function to release statsTuple with.
 *	vartype: exposed type of the expression; this should always match
 *		the declared input type of the operator we are estimating for.
 *	atttype, atttypmod: actual type/typmod of the "var" expression.  This is
 *		commonly the same as the exposed type of the variable argument,
 *		but can be different in binary-compatible-type cases.
 *	isunique: TRUE if we were able to match the var to a unique index or a
 *		single-column DISTINCT clause, implying its values are unique for
 *		this query.  (Caution: this should be trusted for statistical
 *		purposes only, since we do not check indimmediate nor verify that
 *		the exact same definition of equality applies.)
 *	acl_ok: TRUE if current user has permission to read the column(s)
 *		underlying the pg_statistic entry.  This is consulted by
 *		statistic_proc_security_check().
 *
 * Caller is responsible for doing ReleaseVariableStats() before exiting.
 */
void
examine_variable(PlannerInfo *root, Node *node, int varRelid,
				 VariableStatData *vardata)
{
	Node	   *basenode;
	Relids		varnos;
	RelOptInfo *onerel;

	/* Make sure we don't return dangling pointers in vardata */
	MemSet(vardata, 0, sizeof(VariableStatData));

	/* Save the exposed type of the expression */
	vardata->vartype = exprType(node);

	vardata->numdistinctFromPrimaryKey = -1.0; /* ignore by default*/

	/* Look inside any binary-compatible relabeling */

	if (IsA(node, RelabelType))
		basenode = (Node *) ((RelabelType *) node)->arg;
	else
		basenode = node;

	/* Fast path for a simple Var */

	if (IsA(basenode, Var) &&
		(varRelid == 0 || varRelid == ((Var *) basenode)->varno))
	{
		Var		   *var = (Var *) basenode;

		/* Set up result fields other than the stats tuple */
		vardata->var = basenode;	/* return Var without relabeling */
		vardata->rel = find_base_rel(root, var->varno);
		vardata->atttype = var->vartype;
		vardata->atttypmod = var->vartypmod;
		vardata->isunique = has_unique_index(vardata->rel, var->varattno);

		/* Try to locate some stats */
		examine_simple_variable(root, var, vardata);

		return;
	}

	/*
	 * Okay, it's a more complicated expression.  Determine variable
	 * membership.  Note that when varRelid isn't zero, only vars of that
	 * relation are considered "real" vars.
	 */
	varnos = pull_varnos(basenode);

	onerel = NULL;

	switch (bms_membership(varnos))
	{
		case BMS_EMPTY_SET:
			/* No Vars at all ... must be pseudo-constant clause */
			break;
		case BMS_SINGLETON:
			if (varRelid == 0 || bms_is_member(varRelid, varnos))
			{
				onerel = find_base_rel(root,
					   (varRelid ? varRelid : bms_singleton_member(varnos)));
				vardata->rel = onerel;
				node = basenode;	/* strip any relabeling */
			}
			/* else treat it as a constant */
			break;
		case BMS_MULTIPLE:
			if (varRelid == 0)
			{
				/* treat it as a variable of a join relation */
				vardata->rel = find_join_rel(root, varnos);
				node = basenode;	/* strip any relabeling */
			}
			else if (bms_is_member(varRelid, varnos))
			{
				/* ignore the vars belonging to other relations */
				vardata->rel = find_base_rel(root, varRelid);
				node = basenode;	/* strip any relabeling */
				/* note: no point in expressional-index search here */
			}
			/* else treat it as a constant */
			break;
	}

	bms_free(varnos);

	vardata->var = node;
	vardata->atttype = exprType(node);
	vardata->atttypmod = exprTypmod(node);

	if (onerel)
	{
		/*
		 * We have an expression in vars of a single relation.  Try to match
		 * it to expressional index columns, in hopes of finding some
		 * statistics.
		 *
		 * XXX it's conceivable that there are multiple matches with different
		 * index opfamilies; if so, we need to pick one that matches the
		 * operator we are estimating for.  FIXME later.
		 */
		ListCell   *ilist;

		foreach(ilist, onerel->indexlist)
		{
			IndexOptInfo *index = (IndexOptInfo *) lfirst(ilist);
			ListCell   *indexpr_item;
			int			pos;

			indexpr_item = list_head(index->indexprs);
			if (indexpr_item == NULL)
				continue;		/* no expressions here... */

			for (pos = 0; pos < index->ncolumns; pos++)
			{
				if (index->indexkeys[pos] == 0)
				{
					Node	   *indexkey;

					if (indexpr_item == NULL)
						elog(ERROR, "too few entries in indexprs list");
					indexkey = (Node *) lfirst(indexpr_item);
					if (indexkey && IsA(indexkey, RelabelType))
						indexkey = (Node *) ((RelabelType *) indexkey)->arg;
					if (equal(node, indexkey))
					{
						/*
						 * Found a match ... is it a unique index? Tests here
						 * should match has_unique_index().
						 */
						if (index->unique &&
							index->ncolumns == 1 &&
							(index->indpred == NIL || index->predOK))
							vardata->isunique = true;

						/*
						 * Has it got stats?  We only consider stats for
						 * non-partial indexes, since partial indexes probably
						 * don't reflect whole-relation statistics; the above
						 * check for uniqueness is the only info we take from
						 * a partial index.
						 *
						 * An index stats hook, however, must make its own
						 * decisions about what to do with partial indexes.
						 */
						if (get_index_stats_hook &&
							(*get_index_stats_hook) (root, index->indexoid,
													 pos + 1, vardata))
						{
							/*
							 * The hook took control of acquiring a stats
							 * tuple.  If it did supply a tuple, it'd better
							 * have supplied a freefunc.
							 */
							if (HeapTupleIsValid(vardata->statsTuple) &&
								!vardata->freefunc)
								elog(ERROR, "no function provided to release variable stats with");
						}
						else if (index->indpred == NIL)
						{
							vardata->statsTuple =
								SearchSysCache3(STATRELATTINH,
										   ObjectIdGetDatum(index->indexoid),
												Int16GetDatum(pos + 1),
												BoolGetDatum(false));
							vardata->freefunc = ReleaseSysCache;

							if (HeapTupleIsValid(vardata->statsTuple))
							{
								/* Get index's table for permission check */
								RangeTblEntry *rte;

								rte = planner_rt_fetch(index->rel->relid, root);
								Assert(rte->rtekind == RTE_RELATION);

								/*
								 * For simplicity, we insist on the whole
								 * table being selectable, rather than trying
								 * to identify which column(s) the index
								 * depends on.
								 */
								vardata->acl_ok =
									(pg_class_aclcheck(rte->relid, GetUserId(),
												 ACL_SELECT) == ACLCHECK_OK);
							}
							else
							{
								/* suppress leakproofness checks later */
								vardata->acl_ok = true;
							}
						}
						if (vardata->statsTuple)
							break;
					}
					indexpr_item = lnext(indexpr_item);
				}
			}
			if (HeapTupleIsValid(getStatsTuple(vardata)))
				break;
		}
	}
}

/*
 * examine_simple_variable
 *		Handle a simple Var for examine_variable
 *
 * This is split out as a subroutine so that we can recurse to deal with
 * Vars referencing subqueries.
 *
 * We already filled in all the fields of *vardata except for the stats tuple.
 */
static void
examine_simple_variable(PlannerInfo *root, Var *var,
						VariableStatData *vardata)
{
	RangeTblEntry *rte = rt_fetch(var->varno, root->parse->rtable);

	Assert(IsA(rte, RangeTblEntry));

	/*
	 * If this attribute has a foreign key relationship, then first look
	 * at primary key statistics. If there exist stats on that attribute,
	 * we utilize those. If not, continue.
	 */

	if (gp_statistics_use_fkeys)
	{
		Oid         pkrelid = InvalidOid;
		AttrNumber  pkattno = -1;

		if (ConstraintGetPrimaryKeyOf(rte->relid, var->varattno, &pkrelid, &pkattno))
		{
			HeapTuple	pkStatsTuple;

			/* SELECT reltuples FROM pg_class */

			pkStatsTuple = SearchSysCache1(RELOID, ObjectIdGetDatum(pkrelid));
			if (HeapTupleIsValid(pkStatsTuple))
			{
				Form_pg_class classForm = (Form_pg_class) GETSTRUCT(pkStatsTuple);
				if (classForm->reltuples > 0)
				{
					vardata->numdistinctFromPrimaryKey = classForm->reltuples;
				}
			}

			ReleaseSysCache(pkStatsTuple);
		}
	} 

	if (get_relation_stats_hook &&
		(*get_relation_stats_hook) (root, rte, var->varattno, vardata))
	{
		/*
		 * The hook took control of acquiring a stats tuple.  If it did supply
		 * a tuple, it'd better have supplied a freefunc.
		 */
		if (HeapTupleIsValid(vardata->statsTuple) &&
			!vardata->freefunc)
			elog(ERROR, "no function provided to release variable stats with");
	}
	else if (rte->inh)
	{
		/*
		 * If gp_statistics_pullup_from_child_partition is set, we attempt to pull up statistics from
		 * the largest child partition in an inherited or a partitioned table.
		 */
		if (gp_statistics_pullup_from_child_partition  &&
			vardata->rel->cheapest_total_path != NULL)
		{
			RelOptInfo *childrel = largest_child_relation(root, vardata->rel);
			vardata->statsTuple = NULL;

			if (childrel)
			{
				RangeTblEntry *child_rte = NULL;

				child_rte = rt_fetch(childrel->relid, root->parse->rtable);

				Assert(child_rte != NULL);
				const char *attname = get_relid_attribute_name(rte->relid, var->varattno);
				AttrNumber child_attno = get_attnum(child_rte->relid, attname);

				/*
				 * Get statistics from the child partition.
				 */
				vardata->statsTuple = SearchSysCache3(STATRELATTINH,
													  ObjectIdGetDatum(child_rte->relid),
													  Int16GetDatum(child_attno),
													  BoolGetDatum(child_rte->inh));

				if (vardata->statsTuple != NULL)
				{
					adjust_partition_table_statistic_for_parent(vardata->statsTuple, childrel->tuples);
				}
				vardata->freefunc = ReleaseSysCache;
			}
		}
	}
	else if (rte->rtekind == RTE_RELATION)
	{
		/*
		 * Plain table or parent of an inheritance appendrel, so look up the
		 * column in pg_statistic
		 */
		vardata->statsTuple = SearchSysCache3(STATRELATTINH,
											  ObjectIdGetDatum(rte->relid),
											  Int16GetDatum(var->varattno),
											  BoolGetDatum(rte->inh));
		vardata->freefunc = ReleaseSysCache;

		if (HeapTupleIsValid(vardata->statsTuple))
		{
			/* check if user has permission to read this column */
			vardata->acl_ok =
				(pg_class_aclcheck(rte->relid, GetUserId(),
								   ACL_SELECT) == ACLCHECK_OK) ||
				(pg_attribute_aclcheck(rte->relid, var->varattno, GetUserId(),
									   ACL_SELECT) == ACLCHECK_OK);
		}
		else
		{
			/* suppress any possible leakproofness checks later */
			vardata->acl_ok = true;
		}
	}
	else if (rte->rtekind == RTE_SUBQUERY && !rte->inh)
	{
		/*
		 * Plain subquery (not one that was converted to an appendrel).
		 */
		Query	   *subquery = rte->subquery;
		RelOptInfo *rel;
		TargetEntry *ste;

		/*
		 * Punt if it's a whole-row var rather than a plain column reference.
		 */
		if (var->varattno == InvalidAttrNumber)
			return;

		/*
		 * Punt if subquery uses set operations or GROUP BY, as these will
		 * mash underlying columns' stats beyond recognition.  (Set ops are
		 * particularly nasty; if we forged ahead, we would return stats
		 * relevant to only the leftmost subselect...)	DISTINCT is also
		 * problematic, but we check that later because there is a possibility
		 * of learning something even with it.
		 */
		if (subquery->setOperations ||
			subquery->groupClause)
			return;

		/*
		 * OK, fetch RelOptInfo for subquery.  Note that we don't change the
		 * rel returned in vardata, since caller expects it to be a rel of the
		 * caller's query level.  Because we might already be recursing, we
		 * can't use that rel pointer either, but have to look up the Var's
		 * rel afresh.
		 */
		rel = find_base_rel(root, var->varno);

		/* If the subquery hasn't been planned yet, we have to punt */
		if (rel->subroot == NULL)
			return;
		Assert(IsA(rel->subroot, PlannerInfo));

		/*
		 * Switch our attention to the subquery as mangled by the planner. It
		 * was okay to look at the pre-planning version for the tests above,
		 * but now we need a Var that will refer to the subroot's live
		 * RelOptInfos.  For instance, if any subquery pullup happened during
		 * planning, Vars in the targetlist might have gotten replaced, and we
		 * need to see the replacement expressions.
		 */
		subquery = rel->subroot->parse;
		Assert(IsA(subquery, Query));

		/* Get the subquery output expression referenced by the upper Var */
		ste = get_tle_by_resno(subquery->targetList, var->varattno);
		if (ste == NULL || ste->resjunk)
			elog(ERROR, "subquery %s does not have attribute %d",
				 rte->eref->aliasname, var->varattno);
		var = (Var *) ste->expr;

		/*
		 * If subquery uses DISTINCT, we can't make use of any stats for the
		 * variable ... but, if it's the only DISTINCT column, we are entitled
		 * to consider it unique.  We do the test this way so that it works
		 * for cases involving DISTINCT ON.
		 */
		if (subquery->distinctClause)
		{
			if (list_length(subquery->distinctClause) == 1 &&
				targetIsInSortList(ste, InvalidOid, subquery->distinctClause))
				vardata->isunique = true;
			/* cannot go further */
			return;
		}

		/*
		 * If the sub-query originated from a view with the security_barrier
		 * attribute, we must not look at the variable's statistics, though it
		 * seems all right to notice the existence of a DISTINCT clause. So
		 * stop here.
		 *
		 * This is probably a harsher restriction than necessary; it's
		 * certainly OK for the selectivity estimator (which is a C function,
		 * and therefore omnipotent anyway) to look at the statistics.  But
		 * many selectivity estimators will happily *invoke the operator
		 * function* to try to work out a good estimate - and that's not OK.
		 * So for now, don't dig down for stats.
		 */
		if (rte->security_barrier)
			return;

		/* Can only handle a simple Var of subquery's query level */
		if (var && IsA(var, Var) &&
			var->varlevelsup == 0)
		{
			/*
			 * OK, recurse into the subquery.  Note that the original setting
			 * of vardata->isunique (which will surely be false) is left
			 * unchanged in this situation.  That's what we want, since even
			 * if the underlying column is unique, the subquery may have
			 * joined to other tables in a way that creates duplicates.
			 */
			examine_simple_variable(rel->subroot, var, vardata);
		}
	}
	else
	{
		/*
		 * Otherwise, the Var comes from a FUNCTION, VALUES, or CTE RTE.  (We
		 * won't see RTE_JOIN here because join alias Vars have already been
		 * flattened.)	There's not much we can do with function outputs, but
		 * maybe someday try to be smarter about VALUES and/or CTEs.
		 */
	}
}

/*
 * Check whether it is permitted to call func_oid passing some of the
 * pg_statistic data in vardata.  We allow this either if the user has SELECT
 * privileges on the table or column underlying the pg_statistic data or if
 * the function is marked leak-proof.
 */
bool
statistic_proc_security_check(VariableStatData *vardata, Oid func_oid)
{
	if (vardata->acl_ok)
		return true;

	if (!OidIsValid(func_oid))
		return false;

	if (get_func_leakproof(func_oid))
		return true;

	ereport(DEBUG2,
			(errmsg_internal("not using statistics because function \"%s\" is not leak-proof",
							 get_func_name(func_oid))));
	return false;
}

/*
 * get_variable_numdistinct
 *	  Estimate the number of distinct values of a variable.
 *
 * vardata: results of examine_variable
 * *isdefault: set to TRUE if the result is a default rather than based on
 * anything meaningful.
 *
 * NB: be careful to produce a positive integral result, since callers may
 * compare the result to exact integer counts, or might divide by it.
 */
double
get_variable_numdistinct(VariableStatData *vardata, bool *isdefault)
{
	double		stadistinct;
	double		stanullfrac = 0.0;
	double		ntuples;

	*isdefault = false;

	/**
	 * If we have an estimate from the primary key, then that is the most accurate value.
	 */
	if (gp_statistics_use_fkeys &&
			vardata->numdistinctFromPrimaryKey > 0.0)
	{
		return vardata->numdistinctFromPrimaryKey;
	}

	/*
	 * Determine the stadistinct value to use.  There are cases where we can
	 * get an estimate even without a pg_statistic entry, or can get a better
	 * value than is in pg_statistic.  Grab stanullfrac too if we can find it
	 * (otherwise, assume no nulls, for lack of any better idea).
	 */
	if (HeapTupleIsValid(getStatsTuple(vardata)))
	{
		/* Use the pg_statistic entry */
		Form_pg_statistic stats;
		HeapTuple tp = getStatsTuple(vardata);

		stats = (Form_pg_statistic) GETSTRUCT(tp);
		stadistinct = stats->stadistinct;
		stanullfrac = stats->stanullfrac;
	}
	else if (vardata->vartype == BOOLOID)
	{
		/*
		 * Special-case boolean columns: presumably, two distinct values.
		 *
		 * Are there any other datatypes we should wire in special estimates
		 * for?
		 */
		stadistinct = 2.0;
	}
	else
	{
		/*
		 * We don't keep statistics for system columns, but in some cases we
		 * can infer distinctness anyway.
		 */
		if (vardata->var && IsA(vardata->var, Var))
		{
			switch (((Var *) vardata->var)->varattno)
			{
				case ObjectIdAttributeNumber:
				case SelfItemPointerAttributeNumber:
					stadistinct = -1.0; /* unique (and all non null) */
					break;
				case TableOidAttributeNumber:
					stadistinct = 1.0;	/* only 1 value */
					break;
				case GpSegmentIdAttributeNumber:   /*CDB*/
					stadistinct = getgpsegmentCount();
					break;
				default:
					stadistinct = 0.0;	/* means "unknown" */
					break;
			}
		}
		else
			stadistinct = 0.0;	/* means "unknown" */

		/*
		 * XXX consider using estimate_num_groups on expressions?
		 */
	}

	/*
	 * If there is a unique index or DISTINCT clause for the variable, assume
	 * it is unique no matter what pg_statistic says; the statistics could be
	 * out of date, or we might have found a partial unique index that proves
	 * the var is unique for this query.  However, we'd better still believe
	 * the null-fraction statistic.
	 */
	if (vardata->isunique)
		stadistinct = -1.0 * (1.0 - stanullfrac);

	/*
	 * If we had an absolute estimate, use that.
	 */
	if (stadistinct > 0.0)
		return clamp_row_est(stadistinct);

	/*
	 * Otherwise we need to get the relation size; punt if not available.
	 */
	if (vardata->rel == NULL)
	{
		*isdefault = true;
		return DEFAULT_NUM_DISTINCT;
	}
	ntuples = vardata->rel->tuples;
	if (ntuples <= 0.0)
	{
		*isdefault = true;
		return DEFAULT_NUM_DISTINCT;
	}

	/*
	 * If we had a relative estimate, use that.
	 */
	if (stadistinct < 0.0)
		return clamp_row_est(-stadistinct * ntuples);

	/*
	 * With no data, estimate ndistinct = ntuples if the table is small, else
	 * use default.  We use DEFAULT_NUM_DISTINCT as the cutoff for "small" so
	 * that the behavior isn't discontinuous.
	 */
	if (ntuples < DEFAULT_NUM_DISTINCT)
		return clamp_row_est(ntuples);

	*isdefault = true;
	return DEFAULT_NUM_DISTINCT;
}

/*
 * get_variable_range
 *		Estimate the minimum and maximum value of the specified variable.
 *		If successful, store values in *min and *max, and return TRUE.
 *		If no data available, return FALSE.
 *
 * sortop is the "<" comparison operator to use.  This should generally
 * be "<" not ">", as only the former is likely to be found in pg_statistic.
 */
static bool
get_variable_range(PlannerInfo *root, VariableStatData *vardata, Oid sortop,
				   Datum *min, Datum *max)
{
	Datum		tmin = 0;
	Datum		tmax = 0;
	bool		have_data = false;
	int16		typLen;
	bool		typByVal;
<<<<<<< HEAD
	AttStatsSlot sslot;
=======
	Oid			opfuncoid;
	Datum	   *values;
	int			nvalues;
>>>>>>> 8bc709b3
	int			i;
	HeapTuple	tp = getStatsTuple(vardata);

	/*
	 * XXX It's very tempting to try to use the actual column min and max, if
	 * we can get them relatively-cheaply with an index probe.  However, since
	 * this function is called many times during join planning, that could
	 * have unpleasant effects on planning speed.  Need more investigation
	 * before enabling this.
	 */
#ifdef NOT_USED
	if (get_actual_variable_range(root, vardata, sortop, min, max))
		return true;
#endif

	if (!HeapTupleIsValid(tp))
	{
		/* no stats available, so default result */
		return false;
	}

	/*
	 * If we can't apply the sortop to the stats data, just fail.  In
	 * principle, if there's a histogram and no MCVs, we could return the
	 * histogram endpoints without ever applying the sortop ... but it's
	 * probably not worth trying, because whatever the caller wants to do with
	 * the endpoints would likely fail the security check too.
	 */
	if (!statistic_proc_security_check(vardata,
									   (opfuncoid = get_opcode(sortop))))
		return false;

	get_typlenbyval(vardata->atttype, &typLen, &typByVal);

	/*
	 * If there is a histogram, grab the first and last values.
	 *
	 * If there is a histogram that is sorted with some other operator than
	 * the one we want, fail --- this suggests that there is data we can't
	 * use.
	 */
	if (get_attstatsslot(&sslot, tp,
						 STATISTIC_KIND_HISTOGRAM, sortop,
						 ATTSTATSSLOT_VALUES))
	{
		/*
		 * GPDB: GPDB allows users to modify pg_statistics.stavalues with
		 * UPDATEs (PostgreSQL complaints about the table row type not
		 * matching). So just in case that the type of the values in
		 * pg_statistics isn't what we'd expect, give an error rather than
		 * crash. That shouldn't happen, but better safe than sorry.
		 *
		 * GPDB_91_MERGE_FIXME: this is the second place we've added this. Does
		 * it need to be pulled into get_attstatsslot() itself?
		 */
		if (!IsBinaryCoercible(sslot.valuetype, vardata->atttype))
			elog(ERROR, "invalid histogram of type %s, for attribute of type %s",
				 format_type_be(sslot.valuetype), format_type_be(vardata->atttype));

		if (sslot.nvalues > 0)
		{
			tmin = datumCopy(sslot.values[0], typByVal, typLen);
			tmax = datumCopy(sslot.values[sslot.nvalues - 1], typByVal, typLen);
			have_data = true;
		}
		free_attstatsslot(&sslot);
	}
	else if (get_attstatsslot(&sslot, tp,
							  STATISTIC_KIND_HISTOGRAM, InvalidOid,
							  0))
	{
		free_attstatsslot(&sslot);
		return false;
	}

	/*
	 * If we have most-common-values info, look for extreme MCVs.  This is
	 * needed even if we also have a histogram, since the histogram excludes
	 * the MCVs.  However, usually the MCVs will not be the extreme values, so
	 * avoid unnecessary data copying.
	 */
	if (get_attstatsslot(&sslot, tp,
						 STATISTIC_KIND_MCV, InvalidOid,
						 ATTSTATSSLOT_VALUES))
	{
		bool		tmin_is_mcv = false;
		bool		tmax_is_mcv = false;
		FmgrInfo	opproc;

		fmgr_info(opfuncoid, &opproc);

		/*
		 * GPDB: See the identical check, above, for histogram data.
		 */
		if (!IsBinaryCoercible(sslot.valuetype, vardata->atttype))
			elog(ERROR, "invalid MCV array of type %s, for attribute of type %s",
				 format_type_be(sslot.valuetype), format_type_be(vardata->atttype));

		for (i = 0; i < sslot.nvalues; i++)
		{
			if (!have_data)
			{
				tmin = tmax = sslot.values[i];
				tmin_is_mcv = tmax_is_mcv = have_data = true;
				continue;
			}
			if (DatumGetBool(FunctionCall2Coll(&opproc,
											   DEFAULT_COLLATION_OID,
											   sslot.values[i], tmin)))
			{
				tmin = sslot.values[i];
				tmin_is_mcv = true;
			}
			if (DatumGetBool(FunctionCall2Coll(&opproc,
											   DEFAULT_COLLATION_OID,
											   tmax, sslot.values[i])))
			{
				tmax = sslot.values[i];
				tmax_is_mcv = true;
			}
		}
		if (tmin_is_mcv)
			tmin = datumCopy(tmin, typByVal, typLen);
		if (tmax_is_mcv)
			tmax = datumCopy(tmax, typByVal, typLen);
		free_attstatsslot(&sslot);
	}

	*min = tmin;
	*max = tmax;
	return have_data;
}


/*
 * get_actual_variable_range
 *		Attempt to identify the current *actual* minimum and/or maximum
 *		of the specified variable, by looking for a suitable btree index
 *		and fetching its low and/or high values.
 *		If successful, store values in *min and *max, and return TRUE.
 *		(Either pointer can be NULL if that endpoint isn't needed.)
 *		If no data available, return FALSE.
 *
 * sortop is the "<" comparison operator to use.
 */
static bool
get_actual_variable_range(PlannerInfo *root, VariableStatData *vardata,
						  Oid sortop,
						  Datum *min, Datum *max)
{
	bool		have_data = false;
	RelOptInfo *rel = vardata->rel;
	RangeTblEntry *rte;
	ListCell   *lc;

	/* No hope if no relation or it doesn't have indexes */
	if (rel == NULL || rel->indexlist == NIL)
		return false;
	/* If it has indexes it must be a plain relation */
	rte = root->simple_rte_array[rel->relid];
	Assert(rte->rtekind == RTE_RELATION);

	/* Search through the indexes to see if any match our problem */
	foreach(lc, rel->indexlist)
	{
		IndexOptInfo *index = (IndexOptInfo *) lfirst(lc);
		ScanDirection indexscandir;

		/* Ignore non-btree indexes */
		if (index->relam != BTREE_AM_OID)
			continue;

		/*
		 * Ignore partial indexes --- we only want stats that cover the entire
		 * relation.
		 */
		if (index->indpred != NIL)
			continue;

		/*
		 * The index list might include hypothetical indexes inserted by a
		 * get_relation_info hook --- don't try to access them.
		 */
		if (index->hypothetical)
			continue;

		/*
		 * The first index column must match the desired variable and sort
		 * operator --- but we can use a descending-order index.
		 */
		if (!match_index_to_operand(vardata->var, 0, index))
			continue;
		switch (get_op_opfamily_strategy(sortop, index->sortopfamily[0]))
		{
			case BTLessStrategyNumber:
				if (index->reverse_sort[0])
					indexscandir = BackwardScanDirection;
				else
					indexscandir = ForwardScanDirection;
				break;
			case BTGreaterStrategyNumber:
				if (index->reverse_sort[0])
					indexscandir = ForwardScanDirection;
				else
					indexscandir = BackwardScanDirection;
				break;
			default:
				/* index doesn't match the sortop */
				continue;
		}

		/*
		 * Found a suitable index to extract data from.  We'll need an EState
		 * and a bunch of other infrastructure.
		 */
		{
			EState	   *estate;
			ExprContext *econtext;
			MemoryContext tmpcontext;
			MemoryContext oldcontext;
			Relation	heapRel;
			Relation	indexRel;
			IndexInfo  *indexInfo;
			TupleTableSlot *slot;
			int16		typLen;
			bool		typByVal;
			ScanKeyData scankeys[1];
			IndexScanDesc index_scan;
			HeapTuple	tup;
			Datum		values[INDEX_MAX_KEYS];
			bool		isnull[INDEX_MAX_KEYS];
			SnapshotData SnapshotDirty;

			estate = CreateExecutorState();
			econtext = GetPerTupleExprContext(estate);
			/* Make sure any cruft is generated in the econtext's memory */
			tmpcontext = econtext->ecxt_per_tuple_memory;
			oldcontext = MemoryContextSwitchTo(tmpcontext);

			/*
			 * Open the table and index so we can read from them.  We should
			 * already have at least AccessShareLock on the table, but not
			 * necessarily on the index.
			 */
			heapRel = heap_open(rte->relid, NoLock);
			indexRel = index_open(index->indexoid, AccessShareLock);

			/* extract index key information from the index's pg_index info */
			indexInfo = BuildIndexInfo(indexRel);

			/* some other stuff */
			slot = MakeSingleTupleTableSlot(RelationGetDescr(heapRel));
			econtext->ecxt_scantuple = slot;
			get_typlenbyval(vardata->atttype, &typLen, &typByVal);
			InitDirtySnapshot(SnapshotDirty);

			/* set up an IS NOT NULL scan key so that we ignore nulls */
			ScanKeyEntryInitialize(&scankeys[0],
								   SK_ISNULL | SK_SEARCHNOTNULL,
								   1,	/* index col to scan */
								   InvalidStrategy,		/* no strategy */
								   InvalidOid,	/* no strategy subtype */
								   InvalidOid,	/* no collation */
								   InvalidOid,	/* no reg proc for this */
								   (Datum) 0);	/* constant */

			have_data = true;

			/* If min is requested ... */
			if (min)
			{
				/*
				 * In principle, we should scan the index with our current
				 * active snapshot, which is the best approximation we've got
				 * to what the query will see when executed.  But that won't
				 * be exact if a new snap is taken before running the query,
				 * and it can be very expensive if a lot of uncommitted rows
				 * exist at the end of the index (because we'll laboriously
				 * fetch each one and reject it).  What seems like a good
				 * compromise is to use SnapshotDirty.  That will accept
				 * uncommitted rows, and thus avoid fetching multiple heap
				 * tuples in this scenario.  On the other hand, it will reject
				 * known-dead rows, and thus not give a bogus answer when the
				 * extreme value has been deleted; that case motivates not
				 * using SnapshotAny here.
				 */
				index_scan = index_beginscan(heapRel, indexRel, &SnapshotDirty,
											 1, 0);
				index_rescan(index_scan, scankeys, 1, NULL, 0);

				/* Fetch first tuple in sortop's direction */
				if ((tup = index_getnext(index_scan,
										 indexscandir)) != NULL)
				{
					/* Extract the index column values from the heap tuple */
					ExecStoreHeapTuple(tup, slot, InvalidBuffer, false);
					FormIndexDatum(indexInfo, slot, estate,
								   values, isnull);

					/* Shouldn't have got a null, but be careful */
					if (isnull[0])
						elog(ERROR, "found unexpected null value in index \"%s\"",
							 RelationGetRelationName(indexRel));

					/* Copy the index column value out to caller's context */
					MemoryContextSwitchTo(oldcontext);
					*min = datumCopy(values[0], typByVal, typLen);
					MemoryContextSwitchTo(tmpcontext);
				}
				else
					have_data = false;

				index_endscan(index_scan);
			}

			/* If max is requested, and we didn't find the index is empty */
			if (max && have_data)
			{
				index_scan = index_beginscan(heapRel, indexRel, &SnapshotDirty,
											 1, 0);
				index_rescan(index_scan, scankeys, 1, NULL, 0);

				/* Fetch first tuple in reverse direction */
				if ((tup = index_getnext(index_scan,
										 -indexscandir)) != NULL)
				{
					/* Extract the index column values from the heap tuple */
					ExecStoreHeapTuple(tup, slot, InvalidBuffer, false);
					FormIndexDatum(indexInfo, slot, estate,
								   values, isnull);

					/* Shouldn't have got a null, but be careful */
					if (isnull[0])
						elog(ERROR, "found unexpected null value in index \"%s\"",
							 RelationGetRelationName(indexRel));

					/* Copy the index column value out to caller's context */
					MemoryContextSwitchTo(oldcontext);
					*max = datumCopy(values[0], typByVal, typLen);
					MemoryContextSwitchTo(tmpcontext);
				}
				else
					have_data = false;

				index_endscan(index_scan);
			}

			/* Clean everything up */
			ExecDropSingleTupleTableSlot(slot);

			index_close(indexRel, AccessShareLock);
			heap_close(heapRel, NoLock);

			MemoryContextSwitchTo(oldcontext);
			FreeExecutorState(estate);

			/* And we're done */
			break;
		}
	}

	return have_data;
}

/*
 * find_join_input_rel
 *		Look up the input relation for a join.
 *
 * We assume that the input relation's RelOptInfo must have been constructed
 * already.
 */
static RelOptInfo *
find_join_input_rel(PlannerInfo *root, Relids relids)
{
	RelOptInfo *rel = NULL;

	switch (bms_membership(relids))
	{
		case BMS_EMPTY_SET:
			/* should not happen */
			break;
		case BMS_SINGLETON:
			rel = find_base_rel(root, bms_singleton_member(relids));
			break;
		case BMS_MULTIPLE:
			rel = find_join_rel(root, relids);
			break;
	}

	if (rel == NULL)
		elog(ERROR, "could not find RelOptInfo for given relids");

	return rel;
}


/*-------------------------------------------------------------------------
 *
 * Pattern analysis functions
 *
 * These routines support analysis of LIKE and regular-expression patterns
 * by the planner/optimizer.  It's important that they agree with the
 * regular-expression code in backend/regex/ and the LIKE code in
 * backend/utils/adt/like.c.  Also, the computation of the fixed prefix
 * must be conservative: if we report a string longer than the true fixed
 * prefix, the query may produce actually wrong answers, rather than just
 * getting a bad selectivity estimate!
 *
 * Note that the prefix-analysis functions are called from
 * backend/optimizer/path/indxpath.c as well as from routines in this file.
 *
 *-------------------------------------------------------------------------
 */

/*
 * Check whether char is a letter (and, hence, subject to case-folding)
 *
 * In multibyte character sets, we can't use isalpha, and it does not seem
 * worth trying to convert to wchar_t to use iswalpha.  Instead, just assume
 * any multibyte char is potentially case-varying.
 */
static int
pattern_char_isalpha(char c, bool is_multibyte,
					 pg_locale_t locale, bool locale_is_c)
{
	if (locale_is_c)
		return (c >= 'A' && c <= 'Z') || (c >= 'a' && c <= 'z');
	else if (is_multibyte && IS_HIGHBIT_SET(c))
		return true;
#ifdef HAVE_LOCALE_T
	else if (locale)
		return isalpha_l((unsigned char) c, locale);
#endif
	else
		return isalpha((unsigned char) c);
}

/*
 * Extract the fixed prefix, if any, for a pattern.
 *
 * *prefix is set to a palloc'd prefix string (in the form of a Const node),
 *	or to NULL if no fixed prefix exists for the pattern.
 * If rest_selec is not NULL, *rest_selec is set to an estimate of the
 *	selectivity of the remainder of the pattern (without any fixed prefix).
 * The prefix Const has the same type (TEXT or BYTEA) as the input pattern.
 *
 * The return value distinguishes no fixed prefix, a partial prefix,
 * or an exact-match-only pattern.
 */

static Pattern_Prefix_Status
like_fixed_prefix(Const *patt_const, bool case_insensitive, Oid collation,
				  Const **prefix_const, Selectivity *rest_selec)
{
	char	   *match;
	char	   *patt;
	int			pattlen;
	Oid			typeid = patt_const->consttype;
	int			pos,
				match_pos;
	bool		is_multibyte = (pg_database_encoding_max_length() > 1);
	pg_locale_t locale = 0;
	bool		locale_is_c = false;

	/* the right-hand const is type text or bytea */
	Assert(typeid == BYTEAOID || typeid == TEXTOID);

	if (case_insensitive)
	{
		if (typeid == BYTEAOID)
			ereport(ERROR,
					(errcode(ERRCODE_FEATURE_NOT_SUPPORTED),
			errmsg("case insensitive matching not supported on type bytea")));

		/* If case-insensitive, we need locale info */
		if (lc_ctype_is_c(collation))
			locale_is_c = true;
		else if (collation != DEFAULT_COLLATION_OID)
		{
			if (!OidIsValid(collation))
			{
				/*
				 * This typically means that the parser could not resolve a
				 * conflict of implicit collations, so report it that way.
				 */
				ereport(ERROR,
						(errcode(ERRCODE_INDETERMINATE_COLLATION),
						 errmsg("could not determine which collation to use for ILIKE"),
						 errhint("Use the COLLATE clause to set the collation explicitly.")));
			}
			locale = pg_newlocale_from_collation(collation);
		}
	}

	if (typeid != BYTEAOID)
	{
		patt = TextDatumGetCString(patt_const->constvalue);
		pattlen = strlen(patt);
	}
	else
	{
		bytea	   *bstr = DatumGetByteaP(patt_const->constvalue);

		pattlen = VARSIZE(bstr) - VARHDRSZ;
		patt = (char *) palloc(pattlen);
		memcpy(patt, VARDATA(bstr), pattlen);
		if ((Pointer) bstr != DatumGetPointer(patt_const->constvalue))
			pfree(bstr);
	}

	match = palloc(pattlen + 1);
	match_pos = 0;
	for (pos = 0; pos < pattlen; pos++)
	{
		/* % and _ are wildcard characters in LIKE */
		if (patt[pos] == '%' ||
			patt[pos] == '_')
			break;

		/* Backslash escapes the next character */
		if (patt[pos] == '\\')
		{
			pos++;
			if (pos >= pattlen)
				break;
		}

		/* Stop if case-varying character (it's sort of a wildcard) */
		if (case_insensitive &&
		  pattern_char_isalpha(patt[pos], is_multibyte, locale, locale_is_c))
			break;

		match[match_pos++] = patt[pos];
	}

	match[match_pos] = '\0';

	if (typeid != BYTEAOID)
		*prefix_const = string_to_const(match, typeid);
	else
		*prefix_const = string_to_bytea_const(match, match_pos);

	if (rest_selec != NULL)
		*rest_selec = like_selectivity(&patt[pos], pattlen - pos,
									   case_insensitive);

	pfree(patt);
	pfree(match);

	/* in LIKE, an empty pattern is an exact match! */
	if (pos == pattlen)
		return Pattern_Prefix_Exact;	/* reached end of pattern, so exact */

	if (match_pos > 0)
		return Pattern_Prefix_Partial;

	return Pattern_Prefix_None;
}

static Pattern_Prefix_Status
regex_fixed_prefix(Const *patt_const, bool case_insensitive, Oid collation,
				   Const **prefix_const, Selectivity *rest_selec)
{
	Oid			typeid = patt_const->consttype;
	char	   *prefix;
	bool		exact;

	/*
	 * Should be unnecessary, there are no bytea regex operators defined. As
	 * such, it should be noted that the rest of this function has *not* been
	 * made safe for binary (possibly NULL containing) strings.
	 */
	if (typeid == BYTEAOID)
		ereport(ERROR,
				(errcode(ERRCODE_FEATURE_NOT_SUPPORTED),
		 errmsg("regular-expression matching not supported on type bytea")));

	/* Use the regexp machinery to extract the prefix, if any */
	prefix = regexp_fixed_prefix(DatumGetTextPP(patt_const->constvalue),
								 case_insensitive, collation,
								 &exact);

	if (prefix == NULL)
	{
		*prefix_const = NULL;

		if (rest_selec != NULL)
		{
			char	   *patt = TextDatumGetCString(patt_const->constvalue);

			*rest_selec = regex_selectivity(patt, strlen(patt),
											case_insensitive,
											0);
			pfree(patt);
		}

		return Pattern_Prefix_None;
	}

	*prefix_const = string_to_const(prefix, typeid);

	if (rest_selec != NULL)
	{
		if (exact)
		{
			/* Exact match, so there's no additional selectivity */
			*rest_selec = 1.0;
		}
		else
		{
			char	   *patt = TextDatumGetCString(patt_const->constvalue);

			*rest_selec = regex_selectivity(patt, strlen(patt),
											case_insensitive,
											strlen(prefix));
			pfree(patt);
		}
	}

	pfree(prefix);

	if (exact)
		return Pattern_Prefix_Exact;	/* pattern specifies exact match */
	else
		return Pattern_Prefix_Partial;
}

Pattern_Prefix_Status
pattern_fixed_prefix(Const *patt, Pattern_Type ptype, Oid collation,
					 Const **prefix, Selectivity *rest_selec)
{
	Pattern_Prefix_Status result;

	switch (ptype)
	{
		case Pattern_Type_Like:
			result = like_fixed_prefix(patt, false, collation,
									   prefix, rest_selec);
			break;
		case Pattern_Type_Like_IC:
			result = like_fixed_prefix(patt, true, collation,
									   prefix, rest_selec);
			break;
		case Pattern_Type_Regex:
			result = regex_fixed_prefix(patt, false, collation,
										prefix, rest_selec);
			break;
		case Pattern_Type_Regex_IC:
			result = regex_fixed_prefix(patt, true, collation,
										prefix, rest_selec);
			break;
		default:
			elog(ERROR, "unrecognized ptype: %d", (int) ptype);
			result = Pattern_Prefix_None;		/* keep compiler quiet */
			break;
	}
	return result;
}

/*
 * Estimate the selectivity of a fixed prefix for a pattern match.
 *
 * A fixed prefix "foo" is estimated as the selectivity of the expression
 * "variable >= 'foo' AND variable < 'fop'" (see also indxpath.c).
 *
 * The selectivity estimate is with respect to the portion of the column
 * population represented by the histogram --- the caller must fold this
 * together with info about MCVs and NULLs.
 *
 * We use the >= and < operators from the specified btree opfamily to do the
 * estimation.  The given variable and Const must be of the associated
 * datatype.
 *
 * XXX Note: we make use of the upper bound to estimate operator selectivity
 * even if the locale is such that we cannot rely on the upper-bound string.
 * The selectivity only needs to be approximately right anyway, so it seems
 * more useful to use the upper-bound code than not.
 */
static Selectivity
prefix_selectivity(PlannerInfo *root, VariableStatData *vardata,
				   Oid vartype, Oid opfamily, Const *prefixcon)
{
	Selectivity prefixsel;
	Oid			cmpopr;
	FmgrInfo	opproc;
	Const	   *greaterstrcon;
	Selectivity eq_sel;

	cmpopr = get_opfamily_member(opfamily, vartype, vartype,
								 BTGreaterEqualStrategyNumber);
	if (cmpopr == InvalidOid)
		elog(ERROR, "no >= operator for opfamily %u", opfamily);
	fmgr_info(get_opcode(cmpopr), &opproc);

	prefixsel = ineq_histogram_selectivity(root, vardata, &opproc, true,
										   prefixcon->constvalue,
										   prefixcon->consttype);

	if (prefixsel < 0.0)
	{
		/* No histogram is present ... return a suitable default estimate */
		return DEFAULT_MATCH_SEL;
	}

	/*-------
	 * If we can create a string larger than the prefix, say
	 *	"x < greaterstr".
	 *-------
	 */
	cmpopr = get_opfamily_member(opfamily, vartype, vartype,
								 BTLessStrategyNumber);
	if (cmpopr == InvalidOid)
		elog(ERROR, "no < operator for opfamily %u", opfamily);
	fmgr_info(get_opcode(cmpopr), &opproc);
	greaterstrcon = make_greater_string(prefixcon, &opproc,
										DEFAULT_COLLATION_OID);
	if (greaterstrcon)
	{
		Selectivity topsel;

		topsel = ineq_histogram_selectivity(root, vardata, &opproc, false,
											greaterstrcon->constvalue,
											greaterstrcon->consttype);

		/* ineq_histogram_selectivity worked before, it shouldn't fail now */
		Assert(topsel >= 0.0);

		/*
		 * Merge the two selectivities in the same way as for a range query
		 * (see clauselist_selectivity()).  Note that we don't need to worry
		 * about double-exclusion of nulls, since ineq_histogram_selectivity
		 * doesn't count those anyway.
		 */
		prefixsel = topsel + prefixsel - 1.0;
	}

	/*
	 * If the prefix is long then the two bounding values might be too close
	 * together for the histogram to distinguish them usefully, resulting in a
	 * zero estimate (plus or minus roundoff error). To avoid returning a
	 * ridiculously small estimate, compute the estimated selectivity for
	 * "variable = 'foo'", and clamp to that. (Obviously, the resultant
	 * estimate should be at least that.)
	 *
	 * We apply this even if we couldn't make a greater string.  That case
	 * suggests that the prefix is near the maximum possible, and thus
	 * probably off the end of the histogram, and thus we probably got a very
	 * small estimate from the >= condition; so we still need to clamp.
	 */
	cmpopr = get_opfamily_member(opfamily, vartype, vartype,
								 BTEqualStrategyNumber);
	if (cmpopr == InvalidOid)
		elog(ERROR, "no = operator for opfamily %u", opfamily);
	eq_sel = var_eq_const(vardata, cmpopr, prefixcon->constvalue,
						  false, true);

	prefixsel = Max(prefixsel, eq_sel);

	return prefixsel;
}


/*
 * Estimate the selectivity of a pattern of the specified type.
 * Note that any fixed prefix of the pattern will have been removed already,
 * so actually we may be looking at just a fragment of the pattern.
 *
 * For now, we use a very simplistic approach: fixed characters reduce the
 * selectivity a good deal, character ranges reduce it a little,
 * wildcards (such as % for LIKE or .* for regex) increase it.
 *
 * CDB: There is a gradual lessening of the change in selectivity as more
 * fixed characters or character ranges are added.
 */

#define FIXED_CHAR_SEL	0.20	/* about 1/5 */
#define CHAR_RANGE_SEL	0.25
#define ANY_CHAR_SEL	0.99	/* not 1, since it won't match end-of-string */
#define FULL_WILDCARD_SEL 5.0
#define CDB_RANCHOR_SEL 0.95
#define CDB_ROLLOFF_SEL 0.14

static Selectivity
like_selectivity(const char *patt, int pattlen, bool case_insensitive)
{
	Selectivity sel = 1.0;
    Selectivity fixed_char_sel = FIXED_CHAR_SEL;
	int			pos;

	/* Skip any leading wildcard; it's already factored into initial sel */
	for (pos = 0; pos < pattlen; pos++)
	{
		if (patt[pos] != '%' && patt[pos] != '_')
			break;
	}

	for (; pos < pattlen; pos++)
	{
		/* % and _ are wildcard characters in LIKE */
		if (patt[pos] == '%')
        {}
		else if (patt[pos] == '_')
			sel *= ANY_CHAR_SEL;
		else
        {
            if (patt[pos] == '\\')
		    {
			    /* Backslash quotes the next character */
			    pos++;
			    if (pos >= pattlen)
				    break;
		    }

			sel *= fixed_char_sel;
            fixed_char_sel += (1.0 - fixed_char_sel) * CDB_ROLLOFF_SEL;
        }
	}

	/* CDB: If no trailing wildcard, reduce selectivity slightly. */
	if (pos > 0 && patt[pos-1] != '%')
		sel *= CDB_RANCHOR_SEL;
	else if (pos >= 2 && patt[pos-2] == '\\')
		sel *= CDB_RANCHOR_SEL;

	return sel;
}

static Selectivity
regex_selectivity_sub(const char *patt, int pattlen, bool case_insensitive)
{
	Selectivity sel = 1.0;
    Selectivity fixed_char_sel = FIXED_CHAR_SEL;
    Selectivity csel;
    int			paren_depth = 0;
	int			paren_pos = 0;	/* dummy init to keep compiler quiet */
	int			pos;

	for (pos = 0; pos < pattlen; pos++)
	{
		if (patt[pos] == '(')
		{
			if (paren_depth == 0)
				paren_pos = pos;	/* remember start of parenthesized item */
			paren_depth++;
		}
		else if (patt[pos] == ')' && paren_depth > 0)
		{
			paren_depth--;
			if (paren_depth == 0)
				sel *= regex_selectivity_sub(patt + (paren_pos + 1),
											 pos - (paren_pos + 1),
											 case_insensitive);
		}
		else if (patt[pos] == '|' && paren_depth == 0)
		{
			/*
			 * If unquoted | is present at paren level 0 in pattern, we have
			 * multiple alternatives; sum their probabilities.
			 */
			sel += regex_selectivity_sub(patt + (pos + 1),
										 pattlen - (pos + 1),
										 case_insensitive);
			break;				/* rest of pattern is now processed */
		}
		else if (patt[pos] == '[')
		{
			bool		negclass = false;

			if (patt[++pos] == '^')
			{
				negclass = true;
				pos++;
			}
			if (patt[pos] == ']')		/* ']' at start of class is not
										 * special */
				pos++;
			while (pos < pattlen && patt[pos] != ']')
				pos++;
			if (paren_depth == 0)
            {
                csel = CHAR_RANGE_SEL / FIXED_CHAR_SEL * fixed_char_sel;
                sel *= (negclass ? (1.0 - csel) : csel);
                fixed_char_sel += (1.0 - fixed_char_sel) * CDB_ROLLOFF_SEL;
            }
		}
		else if (patt[pos] == '.')
		{
			if (paren_depth == 0)
                sel *= Max(ANY_CHAR_SEL, fixed_char_sel);
		}
		else if (patt[pos] == '*' ||
				 patt[pos] == '?' ||
				 patt[pos] == '+')
        {}
		else if (patt[pos] == '{')
		{
			while (pos < pattlen && patt[pos] != '}')
				pos++;
		}
		else
		{
			/* backslash quotes the next character */
            if (patt[pos] == '\\')
            {
                pos++;
                if (pos >= pattlen)
                    break;
            }
			if (paren_depth == 0)
            {
                sel *= fixed_char_sel;
                fixed_char_sel += (1.0 - fixed_char_sel) * CDB_ROLLOFF_SEL;
            }
		}
	}
	if (sel > 1.0)
		sel = 1.0;
	return sel;
}

static Selectivity
regex_selectivity(const char *patt, int pattlen, bool case_insensitive,
				  int fixed_prefix_len)
{
	Selectivity sel;

	/* If patt doesn't end with $, consider it to have a trailing wildcard */
	if (pattlen > 0 && patt[pattlen - 1] == '$' &&
		(pattlen == 1 || patt[pattlen - 2] != '\\'))
	{
		/* has trailing $ */
		sel = regex_selectivity_sub(patt, pattlen - 1, case_insensitive);
        sel *= CDB_RANCHOR_SEL;
    }
	else
	{
		/* no trailing $ */
		sel = regex_selectivity_sub(patt, pattlen, case_insensitive);
		sel *= FULL_WILDCARD_SEL;
	}

	/* If there's a fixed prefix, discount its selectivity */
	if (fixed_prefix_len > 0)
		sel /= pow(FIXED_CHAR_SEL, fixed_prefix_len);

	/* Make sure result stays in range */
	CLAMP_PROBABILITY(sel);
	return sel;
}


/*
 * For bytea, the increment function need only increment the current byte
 * (there are no multibyte characters to worry about).
 */
static bool
byte_increment(unsigned char *ptr, int len)
{
	if (*ptr >= 255)
		return false;
	(*ptr)++;
	return true;
}

/*
 * Try to generate a string greater than the given string or any
 * string it is a prefix of.  If successful, return a palloc'd string
 * in the form of a Const node; else return NULL.
 *
 * The caller must provide the appropriate "less than" comparison function
 * for testing the strings, along with the collation to use.
 *
 * The key requirement here is that given a prefix string, say "foo",
 * we must be able to generate another string "fop" that is greater than
 * all strings "foobar" starting with "foo".  We can test that we have
 * generated a string greater than the prefix string, but in non-C collations
 * that is not a bulletproof guarantee that an extension of the string might
 * not sort after it; an example is that "foo " is less than "foo!", but it
 * is not clear that a "dictionary" sort ordering will consider "foo!" less
 * than "foo bar".  CAUTION: Therefore, this function should be used only for
 * estimation purposes when working in a non-C collation.
 *
 * To try to catch most cases where an extended string might otherwise sort
 * before the result value, we determine which of the strings "Z", "z", "y",
 * and "9" is seen as largest by the collation, and append that to the given
 * prefix before trying to find a string that compares as larger.
 *
 * To search for a greater string, we repeatedly "increment" the rightmost
 * character, using an encoding-specific character incrementer function.
 * When it's no longer possible to increment the last character, we truncate
 * off that character and start incrementing the next-to-rightmost.
 * For example, if "z" were the last character in the sort order, then we
 * could produce "foo" as a string greater than "fonz".
 *
 * This could be rather slow in the worst case, but in most cases we
 * won't have to try more than one or two strings before succeeding.
 *
 * Note that it's important for the character incrementer not to be too anal
 * about producing every possible character code, since in some cases the only
 * way to get a larger string is to increment a previous character position.
 * So we don't want to spend too much time trying every possible character
 * code at the last position.  A good rule of thumb is to be sure that we
 * don't try more than 256*K values for a K-byte character (and definitely
 * not 256^K, which is what an exhaustive search would approach).
 */
Const *
make_greater_string(const Const *str_const, FmgrInfo *ltproc, Oid collation)
{
	Oid			datatype = str_const->consttype;
	char	   *workstr;
	int			len;
	Datum		cmpstr;
	text	   *cmptxt = NULL;
	mbcharacter_incrementer charinc;

	/*
	 * Get a modifiable copy of the prefix string in C-string format, and set
	 * up the string we will compare to as a Datum.  In C locale this can just
	 * be the given prefix string, otherwise we need to add a suffix.  Types
	 * NAME and BYTEA sort bytewise so they don't need a suffix either.
	 */
	if (datatype == NAMEOID)
	{
		workstr = DatumGetCString(DirectFunctionCall1(nameout,
													  str_const->constvalue));
		len = strlen(workstr);
		cmpstr = str_const->constvalue;
	}
	else if (datatype == BYTEAOID)
	{
		bytea	   *bstr = DatumGetByteaP(str_const->constvalue);

		len = VARSIZE(bstr) - VARHDRSZ;
		workstr = (char *) palloc(len);
		memcpy(workstr, VARDATA(bstr), len);
		if ((Pointer) bstr != DatumGetPointer(str_const->constvalue))
			pfree(bstr);
		cmpstr = str_const->constvalue;
	}
	else
	{
		workstr = TextDatumGetCString(str_const->constvalue);
		len = strlen(workstr);
		if (lc_collate_is_c(collation) || len == 0)
			cmpstr = str_const->constvalue;
		else
		{
			/* If first time through, determine the suffix to use */
			static char suffixchar = 0;
			static Oid	suffixcollation = 0;

			if (!suffixchar || suffixcollation != collation)
			{
				char	   *best;

				best = "Z";
				if (varstr_cmp(best, 1, "z", 1, collation) < 0)
					best = "z";
				if (varstr_cmp(best, 1, "y", 1, collation) < 0)
					best = "y";
				if (varstr_cmp(best, 1, "9", 1, collation) < 0)
					best = "9";
				suffixchar = *best;
				suffixcollation = collation;
			}

			/* And build the string to compare to */
			cmptxt = (text *) palloc(VARHDRSZ + len + 1);
			SET_VARSIZE(cmptxt, VARHDRSZ + len + 1);
			memcpy(VARDATA(cmptxt), workstr, len);
			*(VARDATA(cmptxt) + len) = suffixchar;
			cmpstr = PointerGetDatum(cmptxt);
		}
	}

	/* Select appropriate character-incrementer function */
	if (datatype == BYTEAOID)
		charinc = byte_increment;
	else
		charinc = pg_database_encoding_character_incrementer();

	/* And search ... */
	while (len > 0)
	{
		int			charlen;
		unsigned char *lastchar;

		/* Identify the last character --- for bytea, just the last byte */
		if (datatype == BYTEAOID)
			charlen = 1;
		else
			charlen = len - pg_mbcliplen(workstr, len, len - 1);
		lastchar = (unsigned char *) (workstr + len - charlen);

		/*
		 * Try to generate a larger string by incrementing the last character
		 * (for BYTEA, we treat each byte as a character).
		 *
		 * Note: the incrementer function is expected to return true if it's
		 * generated a valid-per-the-encoding new character, otherwise false.
		 * The contents of the character on false return are unspecified.
		 */
		while (charinc(lastchar, charlen))
		{
			Const	   *workstr_const;

			if (datatype == BYTEAOID)
				workstr_const = string_to_bytea_const(workstr, len);
			else
				workstr_const = string_to_const(workstr, datatype);

			if (DatumGetBool(FunctionCall2Coll(ltproc,
											   collation,
											   cmpstr,
											   workstr_const->constvalue)))
			{
				/* Successfully made a string larger than cmpstr */
				if (cmptxt)
					pfree(cmptxt);
				pfree(workstr);
				return workstr_const;
			}

			/* No good, release unusable value and try again */
			pfree(DatumGetPointer(workstr_const->constvalue));
			pfree(workstr_const);
		}

		/*
		 * No luck here, so truncate off the last character and try to
		 * increment the next one.
		 */
		len -= charlen;
		workstr[len] = '\0';
	}

	/* Failed... */
	if (cmptxt)
		pfree(cmptxt);
	pfree(workstr);

	return NULL;
}

/*
 * Generate a Datum of the appropriate type from a C string.
 * Note that all of the supported types are pass-by-ref, so the
 * returned value should be pfree'd if no longer needed.
 */
static Datum
string_to_datum(const char *str, Oid datatype)
{
	Assert(str != NULL);

	/*
	 * We cheat a little by assuming that CStringGetTextDatum() will do for
	 * bpchar and varchar constants too...
	 */
	if (datatype == NAMEOID)
		return DirectFunctionCall1(namein, CStringGetDatum((char *) str));
	else if (datatype == BYTEAOID)
		return DirectFunctionCall1(byteain, CStringGetDatum((char *) str));
	else
		return CStringGetTextDatum(str);
}

/*
 * Generate a Const node of the appropriate type from a C string.
 */
static Const *
string_to_const(const char *str, Oid datatype)
{
	Datum		conval = string_to_datum(str, datatype);
	Oid			collation;
	int			constlen;

	/*
	 * We only need to support a few datatypes here, so hard-wire properties
	 * instead of incurring the expense of catalog lookups.
	 */
	switch (datatype)
	{
		case TEXTOID:
		case VARCHAROID:
		case BPCHAROID:
			collation = DEFAULT_COLLATION_OID;
			constlen = -1;
			break;

		case NAMEOID:
			collation = InvalidOid;
			constlen = NAMEDATALEN;
			break;

		case BYTEAOID:
			collation = InvalidOid;
			constlen = -1;
			break;

		default:
			elog(ERROR, "unexpected datatype in string_to_const: %u",
				 datatype);
			return NULL;
	}

	return makeConst(datatype, -1, collation, constlen,
					 conval, false, false);
}

/*
 * Generate a Const node of bytea type from a binary C string and a length.
 */
static Const *
string_to_bytea_const(const char *str, size_t str_len)
{
	bytea	   *bstr = palloc(VARHDRSZ + str_len);
	Datum		conval;

	memcpy(VARDATA(bstr), str, str_len);
	SET_VARSIZE(bstr, VARHDRSZ + str_len);
	conval = PointerGetDatum(bstr);

	return makeConst(BYTEAOID, -1, InvalidOid, -1, conval, false, false);
}

/*-------------------------------------------------------------------------
 *
 * Index cost estimation functions
 *
 *-------------------------------------------------------------------------
 */

/*
 * genericcostestimate is a general-purpose estimator that can be used for
 * most index types.  In some cases we use genericcostestimate as the base
 * code and then incorporate additional index-type-specific knowledge in
 * the type-specific calling function.  To avoid code duplication, we make
 * genericcostestimate return a number of intermediate values as well as
 * its preliminary estimates of the output cost values.  The GenericCosts
 * struct includes all these values.
 *
 * Callers should initialize all fields of GenericCosts to zero.  In addition,
 * they can set numIndexTuples to some positive value if they have a better
 * than default way of estimating the number of leaf index tuples visited.
 */
typedef struct
{
	/* These are the values the cost estimator must return to the planner */
	Cost		indexStartupCost;		/* index-related startup cost */
	Cost		indexTotalCost; /* total index-related scan cost */
	Selectivity indexSelectivity;		/* selectivity of index */
	double		indexCorrelation;		/* order correlation of index */

	/* Intermediate values we obtain along the way */
	double		numIndexPages;	/* number of leaf pages visited */
	double		numIndexTuples; /* number of leaf tuples visited */
	double		spc_random_page_cost;	/* relevant random_page_cost value */
	double		num_sa_scans;	/* # indexscans from ScalarArrayOps */
} GenericCosts;

static void
genericcostestimate(PlannerInfo *root,
					IndexPath *path,
					double loop_count,
					GenericCosts *costs)
{
	IndexOptInfo *index = path->indexinfo;
	List	   *indexQuals = path->indexquals;
	List	   *indexOrderBys = path->indexorderbys;
	Cost		indexStartupCost;
	Cost		indexTotalCost;
	Selectivity indexSelectivity;
	double		indexCorrelation;
	double		numIndexPages;
	double		numIndexTuples;
	double		spc_random_page_cost;
	double		num_sa_scans;
	double		num_outer_scans;
	double		num_scans;
	QualCost	index_qual_cost;
	double		qual_op_cost;
	double		qual_arg_cost;
	List	   *selectivityQuals;
	ListCell   *l;

	/*
	 * If the index is partial, AND the index predicate with the explicitly
	 * given indexquals to produce a more accurate idea of the index
	 * selectivity.
	 */
	selectivityQuals = add_predicate_to_quals(index, indexQuals);

	/*
	 * Check for ScalarArrayOpExpr index quals, and estimate the number of
	 * index scans that will be performed.
	 */
	num_sa_scans = 1;
	foreach(l, indexQuals)
	{
		RestrictInfo *rinfo = (RestrictInfo *) lfirst(l);

		if (IsA(rinfo->clause, ScalarArrayOpExpr))
		{
			ScalarArrayOpExpr *saop = (ScalarArrayOpExpr *) rinfo->clause;
			int			alength = estimate_array_length(lsecond(saop->args));

			if (alength > 1)
				num_sa_scans *= alength;
		}
	}

	/* Estimate the fraction of main-table tuples that will be visited */
	indexSelectivity = clauselist_selectivity(root, selectivityQuals,
											  index->rel->relid,
											  JOIN_INNER,
											  NULL,
											  false /* use_damping */);

	/*
	 * If caller didn't give us an estimate, estimate the number of index
	 * tuples that will be visited.  We do it in this rather peculiar-looking
	 * way in order to get the right answer for partial indexes.
	 */
	numIndexTuples = costs->numIndexTuples;
	if (numIndexTuples <= 0.0)
	{
		numIndexTuples = indexSelectivity * index->rel->tuples;

		/*
		 * The above calculation counts all the tuples visited across all
		 * scans induced by ScalarArrayOpExpr nodes.  We want to consider the
		 * average per-indexscan number, so adjust.  This is a handy place to
		 * round to integer, too.  (If caller supplied tuple estimate, it's
		 * responsible for handling these considerations.)
		 */
		numIndexTuples = rint(numIndexTuples / num_sa_scans);
	}

	/*
	 * We can bound the number of tuples by the index size in any case. Also,
	 * always estimate at least one tuple is touched, even when
	 * indexSelectivity estimate is tiny.
	 */
	if (numIndexTuples > index->tuples)
		numIndexTuples = index->tuples;
	if (numIndexTuples < 1.0)
		numIndexTuples = 1.0;

	/*
	 * Estimate the number of index pages that will be retrieved.
	 *
	 * We use the simplistic method of taking a pro-rata fraction of the total
	 * number of index pages.  In effect, this counts only leaf pages and not
	 * any overhead such as index metapage or upper tree levels.
	 *
	 * In practice access to upper index levels is often nearly free because
	 * those tend to stay in cache under load; moreover, the cost involved is
	 * highly dependent on index type.  We therefore ignore such costs here
	 * and leave it to the caller to add a suitable charge if needed.
	 */
	if (index->pages > 1 && index->tuples > 1)
		numIndexPages = ceil(numIndexTuples * index->pages / index->tuples);
	else
		numIndexPages = 1.0;

	/* fetch estimated page cost for schema containing index */
	get_tablespace_page_costs(index->reltablespace,
							  &spc_random_page_cost,
							  NULL);

	/*
	 * Now compute the disk access costs.
	 *
	 * The above calculations are all per-index-scan.  However, if we are in a
	 * nestloop inner scan, we can expect the scan to be repeated (with
	 * different search keys) for each row of the outer relation.  Likewise,
	 * ScalarArrayOpExpr quals result in multiple index scans.  This creates
	 * the potential for cache effects to reduce the number of disk page
	 * fetches needed.  We want to estimate the average per-scan I/O cost in
	 * the presence of caching.
	 *
	 * We use the Mackert-Lohman formula (see costsize.c for details) to
	 * estimate the total number of page fetches that occur.  While this
	 * wasn't what it was designed for, it seems a reasonable model anyway.
	 * Note that we are counting pages not tuples anymore, so we take N = T =
	 * index size, as if there were one "tuple" per page.
	 */
	num_outer_scans = loop_count;
	num_scans = num_sa_scans * num_outer_scans;

	if (num_scans > 1)
	{
		double		pages_fetched;

		/* total page fetches ignoring cache effects */
		pages_fetched = numIndexPages * num_scans;

		/* use Mackert and Lohman formula to adjust for cache effects */
		pages_fetched = index_pages_fetched(pages_fetched,
											index->pages,
											(double) index->pages,
											root);

		/*
		 * Now compute the total disk access cost, and then report a pro-rated
		 * share for each outer scan.  (Don't pro-rate for ScalarArrayOpExpr,
		 * since that's internal to the indexscan.)
		 */
		indexTotalCost = (pages_fetched * spc_random_page_cost)
			/ num_outer_scans;
	}
	else
	{
		/*
		 * For a single index scan, we just charge spc_random_page_cost per
		 * page touched.
		 */
		indexTotalCost = numIndexPages * spc_random_page_cost;
	}

	/*
	 * CPU cost: any complex expressions in the indexquals will need to be
	 * evaluated once at the start of the scan to reduce them to runtime keys
	 * to pass to the index AM (see nodeIndexscan.c).  We model the per-tuple
	 * CPU costs as cpu_index_tuple_cost plus one cpu_operator_cost per
	 * indexqual operator.  Because we have numIndexTuples as a per-scan
	 * number, we have to multiply by num_sa_scans to get the correct result
	 * for ScalarArrayOpExpr cases.  Similarly add in costs for any index
	 * ORDER BY expressions.
	 *
	 * Note: this neglects the possible costs of rechecking lossy operators.
	 * Detecting that that might be needed seems more expensive than it's
	 * worth, though, considering all the other inaccuracies here ...
	 */
	cost_qual_eval(&index_qual_cost, indexQuals, root);
	qual_arg_cost = index_qual_cost.startup + index_qual_cost.per_tuple;
	cost_qual_eval(&index_qual_cost, indexOrderBys, root);
	qual_arg_cost += index_qual_cost.startup + index_qual_cost.per_tuple;
	qual_op_cost = cpu_operator_cost *
		(list_length(indexQuals) + list_length(indexOrderBys));
	qual_arg_cost -= qual_op_cost;
	if (qual_arg_cost < 0)		/* just in case... */
		qual_arg_cost = 0;

	indexStartupCost = qual_arg_cost;
	indexTotalCost += qual_arg_cost;
	indexTotalCost += numIndexTuples * num_sa_scans * (cpu_index_tuple_cost + qual_op_cost);

	/*
	 * Generic assumption about index correlation: there isn't any.
	 */
	indexCorrelation = 0.0;

	/*
	 * Return everything to caller.
	 */
	costs->indexStartupCost = indexStartupCost;
	costs->indexTotalCost = indexTotalCost;
	costs->indexSelectivity = indexSelectivity;
	costs->indexCorrelation = indexCorrelation;
	costs->numIndexPages = numIndexPages;
	costs->numIndexTuples = numIndexTuples;
	costs->spc_random_page_cost = spc_random_page_cost;
	costs->num_sa_scans = num_sa_scans;
}

/*
 * If the index is partial, add its predicate to the given qual list.
 *
 * ANDing the index predicate with the explicitly given indexquals produces
 * a more accurate idea of the index's selectivity.  However, we need to be
 * careful not to insert redundant clauses, because clauselist_selectivity()
 * is easily fooled into computing a too-low selectivity estimate.  Our
 * approach is to add only the predicate clause(s) that cannot be proven to
 * be implied by the given indexquals.  This successfully handles cases such
 * as a qual "x = 42" used with a partial index "WHERE x >= 40 AND x < 50".
 * There are many other cases where we won't detect redundancy, leading to a
 * too-low selectivity estimate, which will bias the system in favor of using
 * partial indexes where possible.  That is not necessarily bad though.
 *
 * Note that indexQuals contains RestrictInfo nodes while the indpred
 * does not, so the output list will be mixed.  This is OK for both
 * predicate_implied_by() and clauselist_selectivity(), but might be
 * problematic if the result were passed to other things.
 */
static List *
add_predicate_to_quals(IndexOptInfo *index, List *indexQuals)
{
	List	   *predExtraQuals = NIL;
	ListCell   *lc;

	if (index->indpred == NIL)
		return indexQuals;

	foreach(lc, index->indpred)
	{
		Node	   *predQual = (Node *) lfirst(lc);
		List	   *oneQual = list_make1(predQual);

		if (!predicate_implied_by(oneQual, indexQuals))
			predExtraQuals = list_concat(predExtraQuals, oneQual);
	}
	/* list_concat avoids modifying the passed-in indexQuals list */
	return list_concat(predExtraQuals, indexQuals);
}


Datum
btcostestimate(PG_FUNCTION_ARGS)
{
	PlannerInfo *root = (PlannerInfo *) PG_GETARG_POINTER(0);
	IndexPath  *path = (IndexPath *) PG_GETARG_POINTER(1);
	double		loop_count = PG_GETARG_FLOAT8(2);
	Cost	   *indexStartupCost = (Cost *) PG_GETARG_POINTER(3);
	Cost	   *indexTotalCost = (Cost *) PG_GETARG_POINTER(4);
	Selectivity *indexSelectivity = (Selectivity *) PG_GETARG_POINTER(5);
	double	   *indexCorrelation = (double *) PG_GETARG_POINTER(6);
	IndexOptInfo *index = path->indexinfo;
	GenericCosts costs;
	Oid			relid;
	AttrNumber	colnum;
	VariableStatData vardata;
	double		numIndexTuples;
	Cost		descentCost;
	List	   *indexBoundQuals;
	int			indexcol;
	bool		eqQualHere;
	bool		found_saop;
	bool		found_is_null_op;
	double		num_sa_scans;
	ListCell   *lcc,
			   *lci;

    /*
     * CDB: Tell caller how many leading indexcols are matched by '=' quals.
     *
     * CDB TODO: The num_leading_eq field doesn't really belong in IndexOptInfo.
     * It's just a kludgy way to return an extra result parameter, because we
     * don't have access here to the IndexPath node where this info should go.
     */
    index->num_leading_eq = 0;

	/*
	 * For a btree scan, only leading '=' quals plus inequality quals for the
	 * immediately next attribute contribute to index selectivity (these are
	 * the "boundary quals" that determine the starting and stopping points of
	 * the index scan).  Additional quals can suppress visits to the heap, so
	 * it's OK to count them in indexSelectivity, but they should not count
	 * for estimating numIndexTuples.  So we must examine the given indexquals
	 * to find out which ones count as boundary quals.  We rely on the
	 * knowledge that they are given in index column order.
	 *
	 * For a RowCompareExpr, we consider only the first column, just as
	 * rowcomparesel() does.
	 *
	 * If there's a ScalarArrayOpExpr in the quals, we'll actually perform N
	 * index scans not one, but the ScalarArrayOpExpr's operator can be
	 * considered to act the same as it normally does.
	 */
	indexBoundQuals = NIL;
	indexcol = 0;
	eqQualHere = false;
	found_saop = false;
	found_is_null_op = false;
	num_sa_scans = 1;
	forboth(lcc, path->indexquals, lci, path->indexqualcols)
	{
		RestrictInfo *rinfo = (RestrictInfo *) lfirst(lcc);
		Expr	   *clause;
		Node	   *leftop,
				   *rightop PG_USED_FOR_ASSERTS_ONLY;
		Oid			clause_op;
		int			op_strategy;
		bool		is_null_op = false;

		if (indexcol != lfirst_int(lci))
		{
			/* Beginning of a new column's quals */
			if (!eqQualHere)
				break;			/* done if no '=' qual for indexcol */
			eqQualHere = false;
			indexcol++;
			if (indexcol != lfirst_int(lci))
				break;			/* no quals at all for indexcol */
		}

		Assert(IsA(rinfo, RestrictInfo));
		clause = rinfo->clause;

		if (IsA(clause, OpExpr))
		{
			leftop = get_leftop(clause);
			rightop = get_rightop(clause);
			clause_op = ((OpExpr *) clause)->opno;
		}
		else if (IsA(clause, RowCompareExpr))
		{
			RowCompareExpr *rc = (RowCompareExpr *) clause;

			leftop = (Node *) linitial(rc->largs);
			rightop = (Node *) linitial(rc->rargs);
			clause_op = linitial_oid(rc->opnos);
		}
		else if (IsA(clause, ScalarArrayOpExpr))
		{
			ScalarArrayOpExpr *saop = (ScalarArrayOpExpr *) clause;

			leftop = (Node *) linitial(saop->args);
			rightop = (Node *) lsecond(saop->args);
			clause_op = saop->opno;
			found_saop = true;
		}
		else if (IsA(clause, NullTest))
		{
			NullTest   *nt = (NullTest *) clause;

			leftop = (Node *) nt->arg;
			rightop = NULL;
			clause_op = InvalidOid;
			if (nt->nulltesttype == IS_NULL)
			{
				found_is_null_op = true;
				is_null_op = true;
			}
		}
		else
		{
			elog(ERROR, "unsupported indexqual type: %d",
				 (int) nodeTag(clause));
			continue;			/* keep compiler quiet */
		}

		if (match_index_to_operand(leftop, indexcol, index))
		{
			/* clause_op is correct */
		}
		else
		{
			Assert(match_index_to_operand(rightop, indexcol, index));
			/* Must flip operator to get the opfamily member */
			clause_op = get_commutator(clause_op);
		}

		/* check for equality operator */
		if (OidIsValid(clause_op))
		{
			op_strategy = get_op_opfamily_strategy(clause_op,
												   index->opfamily[indexcol]);
			Assert(op_strategy != 0);	/* not a member of opfamily?? */
			if (op_strategy == BTEqualStrategyNumber)
			{
				eqQualHere = true;

				/* CDB: Count leading indexcols having '=' quals. */
				if (!IsA(clause, ScalarArrayOpExpr))
					index->num_leading_eq = indexcol + 1;
			}
		}
		else if (is_null_op)
		{
			/* IS NULL is like = for purposes of selectivity determination */
			eqQualHere = true;

            /* CDB: Count leading indexcols having '=' quals. */
            if (!IsA(clause, ScalarArrayOpExpr))
                index->num_leading_eq = indexcol + 1;
		}
		/* count up number of SA scans induced by indexBoundQuals only */
		if (IsA(clause, ScalarArrayOpExpr))
		{
			ScalarArrayOpExpr *saop = (ScalarArrayOpExpr *) clause;
			int			alength = estimate_array_length(lsecond(saop->args));

			if (alength > 1)
				num_sa_scans *= alength;
		}
		indexBoundQuals = lappend(indexBoundQuals, rinfo);
	}

	/*
	 * If index is unique and we found an '=' clause for each column, we can
	 * just assume numIndexTuples = 1 and skip the expensive
	 * clauselist_selectivity calculations.  However, a ScalarArrayOp or
	 * NullTest invalidates that theory, even though it sets eqQualHere.
	 */
	if (index->unique &&
        index->num_leading_eq == index->ncolumns &&
		eqQualHere &&
		!found_saop &&
		!found_is_null_op)
		numIndexTuples = 1.0;
	else
	{
		List	   *selectivityQuals;
		Selectivity btreeSelectivity;

		/*
		 * If the index is partial, AND the index predicate with the
		 * index-bound quals to produce a more accurate idea of the number of
		 * rows covered by the bound conditions.
		 */
		selectivityQuals = add_predicate_to_quals(index, indexBoundQuals);

		btreeSelectivity = clauselist_selectivity(root, selectivityQuals,
												  index->rel->relid,
												  JOIN_INNER,
												  NULL,
												  false /* use_damping */);
		numIndexTuples = btreeSelectivity * index->rel->tuples;

		/*
		 * As in genericcostestimate(), we have to adjust for any
		 * ScalarArrayOpExpr quals included in indexBoundQuals, and then round
		 * to integer.
		 */
		numIndexTuples = rint(numIndexTuples / num_sa_scans);
	}

	/*
	 * Now do generic index cost estimation.
	 */
	MemSet(&costs, 0, sizeof(costs));
	costs.numIndexTuples = numIndexTuples;

	genericcostestimate(root, path, loop_count, &costs);

	/*
	 * Add a CPU-cost component to represent the costs of initial btree
	 * descent.  We don't charge any I/O cost for touching upper btree levels,
	 * since they tend to stay in cache, but we still have to do about log2(N)
	 * comparisons to descend a btree of N leaf tuples.  We charge one
	 * cpu_operator_cost per comparison.
	 *
	 * If there are ScalarArrayOpExprs, charge this once per SA scan.  The
	 * ones after the first one are not startup cost so far as the overall
	 * plan is concerned, so add them only to "total" cost.
	 */
	if (index->tuples > 1)		/* avoid computing log(0) */
	{
		descentCost = ceil(log(index->tuples) / log(2.0)) * cpu_operator_cost;
		costs.indexStartupCost += descentCost;
		costs.indexTotalCost += costs.num_sa_scans * descentCost;
	}

	/*
	 * Even though we're not charging I/O cost for touching upper btree pages,
	 * it's still reasonable to charge some CPU cost per page descended
	 * through.  Moreover, if we had no such charge at all, bloated indexes
	 * would appear to have the same search cost as unbloated ones, at least
	 * in cases where only a single leaf page is expected to be visited.  This
	 * cost is somewhat arbitrarily set at 50x cpu_operator_cost per page
	 * touched.  The number of such pages is btree tree height plus one (ie,
	 * we charge for the leaf page too).  As above, charge once per SA scan.
	 */
	descentCost = (index->tree_height + 1) * 50.0 * cpu_operator_cost;
	costs.indexStartupCost += descentCost;
	costs.indexTotalCost += costs.num_sa_scans * descentCost;

	/*
	 * If we can get an estimate of the first column's ordering correlation C
	 * from pg_statistic, estimate the index correlation as C for a
	 * single-column index, or C * 0.75 for multiple columns. (The idea here
	 * is that multiple columns dilute the importance of the first column's
	 * ordering, but don't negate it entirely.  Before 8.0 we divided the
	 * correlation by the number of columns, but that seems too strong.)
	 */
	MemSet(&vardata, 0, sizeof(vardata));

	if (index->indexkeys[0] != 0)
	{
		/* Simple variable --- look to stats for the underlying table */
		RangeTblEntry *rte = planner_rt_fetch(index->rel->relid, root);

		Assert(rte->rtekind == RTE_RELATION);
		relid = rte->relid;
		Assert(relid != InvalidOid);
		colnum = index->indexkeys[0];

		if (get_relation_stats_hook &&
			(*get_relation_stats_hook) (root, rte, colnum, &vardata))
		{
			/*
			 * The hook took control of acquiring a stats tuple.  If it did
			 * supply a tuple, it'd better have supplied a freefunc.
			 */
			if (HeapTupleIsValid(vardata.statsTuple) &&
				!vardata.freefunc)
				elog(ERROR, "no function provided to release variable stats with");
		}
		else
		{
			vardata.statsTuple = SearchSysCache3(STATRELATTINH,
												 ObjectIdGetDatum(relid),
												 Int16GetDatum(colnum),
												 BoolGetDatum(rte->inh));
			vardata.freefunc = ReleaseSysCache;
		}
	}
	else
	{
		/* Expression --- maybe there are stats for the index itself */
		relid = index->indexoid;
		colnum = 1;

		if (get_index_stats_hook &&
			(*get_index_stats_hook) (root, relid, colnum, &vardata))
		{
			/*
			 * The hook took control of acquiring a stats tuple.  If it did
			 * supply a tuple, it'd better have supplied a freefunc.
			 */
			if (HeapTupleIsValid(vardata.statsTuple) &&
				!vardata.freefunc)
				elog(ERROR, "no function provided to release variable stats with");
		}
		else
		{
			vardata.statsTuple = SearchSysCache3(STATRELATTINH,
												 ObjectIdGetDatum(relid),
												 Int16GetDatum(colnum),
												 BoolGetDatum(false));
			vardata.freefunc = ReleaseSysCache;
		}
	}

	if (HeapTupleIsValid(vardata.statsTuple))
	{
		Oid			sortop;
		AttStatsSlot sslot;

		sortop = get_opfamily_member(index->opfamily[0],
									 index->opcintype[0],
									 index->opcintype[0],
									 BTLessStrategyNumber);
		if (OidIsValid(sortop) &&
			get_attstatsslot(&sslot, vardata.statsTuple,
							 STATISTIC_KIND_CORRELATION, sortop,
							 ATTSTATSSLOT_NUMBERS))
		{
			double		varCorrelation;

			Assert(sslot.nnumbers == 1);
			varCorrelation = sslot.numbers[0];

			if (index->reverse_sort[0])
				varCorrelation = -varCorrelation;

			if (index->ncolumns > 1)
				costs.indexCorrelation = varCorrelation * 0.75;
			else
				costs.indexCorrelation = varCorrelation;

			free_attstatsslot(&sslot);
		}
	}

	ReleaseVariableStats(vardata);

	*indexStartupCost = costs.indexStartupCost;
	*indexTotalCost = costs.indexTotalCost;
	*indexSelectivity = costs.indexSelectivity;
	*indexCorrelation = costs.indexCorrelation;

	PG_RETURN_VOID();
}

Datum
hashcostestimate(PG_FUNCTION_ARGS)
{
	PlannerInfo *root = (PlannerInfo *) PG_GETARG_POINTER(0);
	IndexPath  *path = (IndexPath *) PG_GETARG_POINTER(1);
	double		loop_count = PG_GETARG_FLOAT8(2);
	Cost	   *indexStartupCost = (Cost *) PG_GETARG_POINTER(3);
	Cost	   *indexTotalCost = (Cost *) PG_GETARG_POINTER(4);
	Selectivity *indexSelectivity = (Selectivity *) PG_GETARG_POINTER(5);
	double	   *indexCorrelation = (double *) PG_GETARG_POINTER(6);
	GenericCosts costs;

	MemSet(&costs, 0, sizeof(costs));

	genericcostestimate(root, path, loop_count, &costs);

	/*
	 * A hash index has no descent costs as such, since the index AM can go
	 * directly to the target bucket after computing the hash value.  There
	 * are a couple of other hash-specific costs that we could conceivably add
	 * here, though:
	 *
	 * Ideally we'd charge spc_random_page_cost for each page in the target
	 * bucket, not just the numIndexPages pages that genericcostestimate
	 * thought we'd visit.  However in most cases we don't know which bucket
	 * that will be.  There's no point in considering the average bucket size
	 * because the hash AM makes sure that's always one page.
	 *
	 * Likewise, we could consider charging some CPU for each index tuple in
	 * the bucket, if we knew how many there were.  But the per-tuple cost is
	 * just a hash value comparison, not a general datatype-dependent
	 * comparison, so any such charge ought to be quite a bit less than
	 * cpu_operator_cost; which makes it probably not worth worrying about.
	 *
	 * A bigger issue is that chance hash-value collisions will result in
	 * wasted probes into the heap.  We don't currently attempt to model this
	 * cost on the grounds that it's rare, but maybe it's not rare enough.
	 * (Any fix for this ought to consider the generic lossy-operator problem,
	 * though; it's not entirely hash-specific.)
	 */

	*indexStartupCost = costs.indexStartupCost;
	*indexTotalCost = costs.indexTotalCost;
	*indexSelectivity = costs.indexSelectivity;
	*indexCorrelation = costs.indexCorrelation;

	PG_RETURN_VOID();
}

Datum
gistcostestimate(PG_FUNCTION_ARGS)
{
	PlannerInfo *root = (PlannerInfo *) PG_GETARG_POINTER(0);
	IndexPath  *path = (IndexPath *) PG_GETARG_POINTER(1);
	double		loop_count = PG_GETARG_FLOAT8(2);
	Cost	   *indexStartupCost = (Cost *) PG_GETARG_POINTER(3);
	Cost	   *indexTotalCost = (Cost *) PG_GETARG_POINTER(4);
	Selectivity *indexSelectivity = (Selectivity *) PG_GETARG_POINTER(5);
	double	   *indexCorrelation = (double *) PG_GETARG_POINTER(6);
	IndexOptInfo *index = path->indexinfo;
	GenericCosts costs;
	Cost		descentCost;

	MemSet(&costs, 0, sizeof(costs));

	genericcostestimate(root, path, loop_count, &costs);

	/*
	 * We model index descent costs similarly to those for btree, but to do
	 * that we first need an idea of the tree height.  We somewhat arbitrarily
	 * assume that the fanout is 100, meaning the tree height is at most
	 * log100(index->pages).
	 *
	 * Although this computation isn't really expensive enough to require
	 * caching, we might as well use index->tree_height to cache it.
	 */
	if (index->tree_height < 0) /* unknown? */
	{
		if (index->pages > 1)	/* avoid computing log(0) */
			index->tree_height = (int) (log(index->pages) / log(100.0));
		else
			index->tree_height = 0;
	}

	/*
	 * Add a CPU-cost component to represent the costs of initial descent. We
	 * just use log(N) here not log2(N) since the branching factor isn't
	 * necessarily two anyway.  As for btree, charge once per SA scan.
	 */
	if (index->tuples > 1)		/* avoid computing log(0) */
	{
		descentCost = ceil(log(index->tuples)) * cpu_operator_cost;
		costs.indexStartupCost += descentCost;
		costs.indexTotalCost += costs.num_sa_scans * descentCost;
	}

	/*
	 * Likewise add a per-page charge, calculated the same as for btrees.
	 */
	descentCost = (index->tree_height + 1) * 50.0 * cpu_operator_cost;
	costs.indexStartupCost += descentCost;
	costs.indexTotalCost += costs.num_sa_scans * descentCost;

	*indexStartupCost = costs.indexStartupCost;
	*indexTotalCost = costs.indexTotalCost;
	*indexSelectivity = costs.indexSelectivity;
	*indexCorrelation = costs.indexCorrelation;

	PG_RETURN_VOID();
}

Datum
spgcostestimate(PG_FUNCTION_ARGS)
{
	PlannerInfo *root = (PlannerInfo *) PG_GETARG_POINTER(0);
	IndexPath  *path = (IndexPath *) PG_GETARG_POINTER(1);
	double		loop_count = PG_GETARG_FLOAT8(2);
	Cost	   *indexStartupCost = (Cost *) PG_GETARG_POINTER(3);
	Cost	   *indexTotalCost = (Cost *) PG_GETARG_POINTER(4);
	Selectivity *indexSelectivity = (Selectivity *) PG_GETARG_POINTER(5);
	double	   *indexCorrelation = (double *) PG_GETARG_POINTER(6);
	IndexOptInfo *index = path->indexinfo;
	GenericCosts costs;
	Cost		descentCost;

	MemSet(&costs, 0, sizeof(costs));

	genericcostestimate(root, path, loop_count, &costs);

	/*
	 * We model index descent costs similarly to those for btree, but to do
	 * that we first need an idea of the tree height.  We somewhat arbitrarily
	 * assume that the fanout is 100, meaning the tree height is at most
	 * log100(index->pages).
	 *
	 * Although this computation isn't really expensive enough to require
	 * caching, we might as well use index->tree_height to cache it.
	 */
	if (index->tree_height < 0) /* unknown? */
	{
		if (index->pages > 1)	/* avoid computing log(0) */
			index->tree_height = (int) (log(index->pages) / log(100.0));
		else
			index->tree_height = 0;
	}

	/*
	 * Add a CPU-cost component to represent the costs of initial descent. We
	 * just use log(N) here not log2(N) since the branching factor isn't
	 * necessarily two anyway.  As for btree, charge once per SA scan.
	 */
	if (index->tuples > 1)		/* avoid computing log(0) */
	{
		descentCost = ceil(log(index->tuples)) * cpu_operator_cost;
		costs.indexStartupCost += descentCost;
		costs.indexTotalCost += costs.num_sa_scans * descentCost;
	}

	/*
	 * Likewise add a per-page charge, calculated the same as for btrees.
	 */
	descentCost = (index->tree_height + 1) * 50.0 * cpu_operator_cost;
	costs.indexStartupCost += descentCost;
	costs.indexTotalCost += costs.num_sa_scans * descentCost;

	*indexStartupCost = costs.indexStartupCost;
	*indexTotalCost = costs.indexTotalCost;
	*indexSelectivity = costs.indexSelectivity;
	*indexCorrelation = costs.indexCorrelation;

	PG_RETURN_VOID();
}


/*
 * Support routines for gincostestimate
 */

typedef struct
{
	bool		haveFullScan;
	double		partialEntries;
	double		exactEntries;
	double		searchEntries;
	double		arrayScans;
} GinQualCounts;

/* Find the index column matching "op"; return its index, or -1 if no match */
static int
find_index_column(Node *op, IndexOptInfo *index)
{
	int			i;

	for (i = 0; i < index->ncolumns; i++)
	{
		if (match_index_to_operand(op, i, index))
			return i;
	}

	return -1;
}

/*
 * Estimate the number of index terms that need to be searched for while
 * testing the given GIN query, and increment the counts in *counts
 * appropriately.  If the query is unsatisfiable, return false.
 */
static bool
gincost_pattern(IndexOptInfo *index, int indexcol,
				Oid clause_op, Datum query,
				GinQualCounts *counts)
{
	Oid			extractProcOid;
	Oid			collation;
	int			strategy_op;
	Oid			lefttype,
				righttype;
	int32		nentries = 0;
	bool	   *partial_matches = NULL;
	Pointer    *extra_data = NULL;
	bool	   *nullFlags = NULL;
	int32		searchMode = GIN_SEARCH_MODE_DEFAULT;
	int32		i;

	/*
	 * Get the operator's strategy number and declared input data types within
	 * the index opfamily.  (We don't need the latter, but we use
	 * get_op_opfamily_properties because it will throw error if it fails to
	 * find a matching pg_amop entry.)
	 */
	get_op_opfamily_properties(clause_op, index->opfamily[indexcol], false,
							   &strategy_op, &lefttype, &righttype);

	/*
	 * GIN always uses the "default" support functions, which are those with
	 * lefttype == righttype == the opclass' opcintype (see
	 * IndexSupportInitialize in relcache.c).
	 */
	extractProcOid = get_opfamily_proc(index->opfamily[indexcol],
									   index->opcintype[indexcol],
									   index->opcintype[indexcol],
									   GIN_EXTRACTQUERY_PROC);

	if (!OidIsValid(extractProcOid))
	{
		/* should not happen; throw same error as index_getprocinfo */
		elog(ERROR, "missing support function %d for attribute %d of index \"%s\"",
			 GIN_EXTRACTQUERY_PROC, indexcol + 1,
			 get_rel_name(index->indexoid));
	}

	/*
	 * Choose collation to pass to extractProc (should match initGinState).
	 */
	if (OidIsValid(index->indexcollations[indexcol]))
		collation = index->indexcollations[indexcol];
	else
		collation = DEFAULT_COLLATION_OID;

	OidFunctionCall7Coll(extractProcOid,
						 collation,
						 query,
						 PointerGetDatum(&nentries),
						 UInt16GetDatum(strategy_op),
						 PointerGetDatum(&partial_matches),
						 PointerGetDatum(&extra_data),
						 PointerGetDatum(&nullFlags),
						 PointerGetDatum(&searchMode));

	if (nentries <= 0 && searchMode == GIN_SEARCH_MODE_DEFAULT)
	{
		/* No match is possible */
		return false;
	}

	for (i = 0; i < nentries; i++)
	{
		/*
		 * For partial match we haven't any information to estimate number of
		 * matched entries in index, so, we just estimate it as 100
		 */
		if (partial_matches && partial_matches[i])
			counts->partialEntries += 100;
		else
			counts->exactEntries++;

		counts->searchEntries++;
	}

	if (searchMode == GIN_SEARCH_MODE_INCLUDE_EMPTY)
	{
		/* Treat "include empty" like an exact-match item */
		counts->exactEntries++;
		counts->searchEntries++;
	}
	else if (searchMode != GIN_SEARCH_MODE_DEFAULT)
	{
		/* It's GIN_SEARCH_MODE_ALL */
		counts->haveFullScan = true;
	}

	return true;
}

/*
 * Estimate the number of index terms that need to be searched for while
 * testing the given GIN index clause, and increment the counts in *counts
 * appropriately.  If the query is unsatisfiable, return false.
 */
static bool
gincost_opexpr(PlannerInfo *root, IndexOptInfo *index, OpExpr *clause,
			   GinQualCounts *counts)
{
	Node	   *leftop = get_leftop((Expr *) clause);
	Node	   *rightop = get_rightop((Expr *) clause);
	Oid			clause_op = clause->opno;
	int			indexcol;
	Node	   *operand;

	/* Locate the operand being compared to the index column */
	if ((indexcol = find_index_column(leftop, index)) >= 0)
	{
		operand = rightop;
	}
	else if ((indexcol = find_index_column(rightop, index)) >= 0)
	{
		operand = leftop;
		clause_op = get_commutator(clause_op);
	}
	else
	{
		elog(ERROR, "could not match index to operand");
		operand = NULL;			/* keep compiler quiet */
	}

	/* aggressively reduce to a constant, and look through relabeling */
	operand = estimate_expression_value(root, operand);

	if (IsA(operand, RelabelType))
		operand = (Node *) ((RelabelType *) operand)->arg;

	/*
	 * It's impossible to call extractQuery method for unknown operand. So
	 * unless operand is a Const we can't do much; just assume there will be
	 * one ordinary search entry from the operand at runtime.
	 */
	if (!IsA(operand, Const))
	{
		counts->exactEntries++;
		counts->searchEntries++;
		return true;
	}

	/* If Const is null, there can be no matches */
	if (((Const *) operand)->constisnull)
		return false;

	/* Otherwise, apply extractQuery and get the actual term counts */
	return gincost_pattern(index, indexcol, clause_op,
						   ((Const *) operand)->constvalue,
						   counts);
}

/*
 * Estimate the number of index terms that need to be searched for while
 * testing the given GIN index clause, and increment the counts in *counts
 * appropriately.  If the query is unsatisfiable, return false.
 *
 * A ScalarArrayOpExpr will give rise to N separate indexscans at runtime,
 * each of which involves one value from the RHS array, plus all the
 * non-array quals (if any).  To model this, we average the counts across
 * the RHS elements, and add the averages to the counts in *counts (which
 * correspond to per-indexscan costs).  We also multiply counts->arrayScans
 * by N, causing gincostestimate to scale up its estimates accordingly.
 */
static bool
gincost_scalararrayopexpr(PlannerInfo *root,
						  IndexOptInfo *index, ScalarArrayOpExpr *clause,
						  double numIndexEntries,
						  GinQualCounts *counts)
{
	Node	   *leftop = (Node *) linitial(clause->args);
	Node	   *rightop = (Node *) lsecond(clause->args);
	Oid			clause_op = clause->opno;
	int			indexcol;
	ArrayType  *arrayval;
	int16		elmlen;
	bool		elmbyval;
	char		elmalign;
	int			numElems;
	Datum	   *elemValues;
	bool	   *elemNulls;
	GinQualCounts arraycounts;
	int			numPossible = 0;
	int			i;

	Assert(clause->useOr);

	/* index column must be on the left */
	if ((indexcol = find_index_column(leftop, index)) < 0)
		elog(ERROR, "could not match index to operand");

	/* aggressively reduce to a constant, and look through relabeling */
	rightop = estimate_expression_value(root, rightop);

	if (IsA(rightop, RelabelType))
		rightop = (Node *) ((RelabelType *) rightop)->arg;

	/*
	 * It's impossible to call extractQuery method for unknown operand. So
	 * unless operand is a Const we can't do much; just assume there will be
	 * one ordinary search entry from each array entry at runtime, and fall
	 * back on a probably-bad estimate of the number of array entries.
	 */
	if (!IsA(rightop, Const))
	{
		counts->exactEntries++;
		counts->searchEntries++;
		counts->arrayScans *= estimate_array_length(rightop);
		return true;
	}

	/* If Const is null, there can be no matches */
	if (((Const *) rightop)->constisnull)
		return false;

	/* Otherwise, extract the array elements and iterate over them */
	arrayval = DatumGetArrayTypeP(((Const *) rightop)->constvalue);
	get_typlenbyvalalign(ARR_ELEMTYPE(arrayval),
						 &elmlen, &elmbyval, &elmalign);
	deconstruct_array(arrayval,
					  ARR_ELEMTYPE(arrayval),
					  elmlen, elmbyval, elmalign,
					  &elemValues, &elemNulls, &numElems);

	memset(&arraycounts, 0, sizeof(arraycounts));

	for (i = 0; i < numElems; i++)
	{
		GinQualCounts elemcounts;

		/* NULL can't match anything, so ignore, as the executor will */
		if (elemNulls[i])
			continue;

		/* Otherwise, apply extractQuery and get the actual term counts */
		memset(&elemcounts, 0, sizeof(elemcounts));

		if (gincost_pattern(index, indexcol, clause_op, elemValues[i],
							&elemcounts))
		{
			/* We ignore array elements that are unsatisfiable patterns */
			numPossible++;

			if (elemcounts.haveFullScan)
			{
				/*
				 * Full index scan will be required.  We treat this as if
				 * every key in the index had been listed in the query; is
				 * that reasonable?
				 */
				elemcounts.partialEntries = 0;
				elemcounts.exactEntries = numIndexEntries;
				elemcounts.searchEntries = numIndexEntries;
			}
			arraycounts.partialEntries += elemcounts.partialEntries;
			arraycounts.exactEntries += elemcounts.exactEntries;
			arraycounts.searchEntries += elemcounts.searchEntries;
		}
	}

	if (numPossible == 0)
	{
		/* No satisfiable patterns in the array */
		return false;
	}

	/*
	 * Now add the averages to the global counts.  This will give us an
	 * estimate of the average number of terms searched for in each indexscan,
	 * including contributions from both array and non-array quals.
	 */
	counts->partialEntries += arraycounts.partialEntries / numPossible;
	counts->exactEntries += arraycounts.exactEntries / numPossible;
	counts->searchEntries += arraycounts.searchEntries / numPossible;

	counts->arrayScans *= numPossible;

	return true;
}

/*
 * GIN has search behavior completely different from other index types
 */
Datum
gincostestimate(PG_FUNCTION_ARGS)
{
	PlannerInfo *root = (PlannerInfo *) PG_GETARG_POINTER(0);
	IndexPath  *path = (IndexPath *) PG_GETARG_POINTER(1);
	double		loop_count = PG_GETARG_FLOAT8(2);
	Cost	   *indexStartupCost = (Cost *) PG_GETARG_POINTER(3);
	Cost	   *indexTotalCost = (Cost *) PG_GETARG_POINTER(4);
	Selectivity *indexSelectivity = (Selectivity *) PG_GETARG_POINTER(5);
	double	   *indexCorrelation = (double *) PG_GETARG_POINTER(6);
	IndexOptInfo *index = path->indexinfo;
	List	   *indexQuals = path->indexquals;
	List	   *indexOrderBys = path->indexorderbys;
	ListCell   *l;
	List	   *selectivityQuals;
	double		numPages = index->pages,
				numTuples = index->tuples;
	double		numEntryPages,
				numDataPages,
				numPendingPages,
				numEntries;
	GinQualCounts counts;
	bool		matchPossible;
	double		partialScale;
	double		entryPagesFetched,
				dataPagesFetched,
				dataPagesFetchedBySel;
	double		qual_op_cost,
				qual_arg_cost,
				spc_random_page_cost,
				outer_scans;
	QualCost	index_qual_cost;
	Relation	indexRel;
	GinStatsData ginStats;

	/*
	 * Obtain statistical information from the meta page, if possible.  Else
	 * set ginStats to zeroes, and we'll cope below.
	 */
	if (!index->hypothetical)
	{
		indexRel = index_open(index->indexoid, AccessShareLock);
		ginGetStats(indexRel, &ginStats);
		index_close(indexRel, AccessShareLock);
	}
	else
	{
		memset(&ginStats, 0, sizeof(ginStats));
	}

	/*
	 * Assuming we got valid (nonzero) stats at all, nPendingPages can be
	 * trusted, but the other fields are data as of the last VACUUM.  We can
	 * scale them up to account for growth since then, but that method only
	 * goes so far; in the worst case, the stats might be for a completely
	 * empty index, and scaling them will produce pretty bogus numbers.
	 * Somewhat arbitrarily, set the cutoff for doing scaling at 4X growth; if
	 * it's grown more than that, fall back to estimating things only from the
	 * assumed-accurate index size.  But we'll trust nPendingPages in any case
	 * so long as it's not clearly insane, ie, more than the index size.
	 */
	if (ginStats.nPendingPages < numPages)
		numPendingPages = ginStats.nPendingPages;
	else
		numPendingPages = 0;

	if (numPages > 0 && ginStats.nTotalPages <= numPages &&
		ginStats.nTotalPages > numPages / 4 &&
		ginStats.nEntryPages > 0 && ginStats.nEntries > 0)
	{
		/*
		 * OK, the stats seem close enough to sane to be trusted.  But we
		 * still need to scale them by the ratio numPages / nTotalPages to
		 * account for growth since the last VACUUM.
		 */
		double		scale = numPages / ginStats.nTotalPages;

		numEntryPages = ceil(ginStats.nEntryPages * scale);
		numDataPages = ceil(ginStats.nDataPages * scale);
		numEntries = ceil(ginStats.nEntries * scale);
		/* ensure we didn't round up too much */
		numEntryPages = Min(numEntryPages, numPages - numPendingPages);
		numDataPages = Min(numDataPages,
						   numPages - numPendingPages - numEntryPages);
	}
	else
	{
		/*
		 * We might get here because it's a hypothetical index, or an index
		 * created pre-9.1 and never vacuumed since upgrading (in which case
		 * its stats would read as zeroes), or just because it's grown too
		 * much since the last VACUUM for us to put our faith in scaling.
		 *
		 * Invent some plausible internal statistics based on the index page
		 * count (and clamp that to at least 10 pages, just in case).  We
		 * estimate that 90% of the index is entry pages, and the rest is data
		 * pages.  Estimate 100 entries per entry page; this is rather bogus
		 * since it'll depend on the size of the keys, but it's more robust
		 * than trying to predict the number of entries per heap tuple.
		 */
		numPages = Max(numPages, 10);
		numEntryPages = floor((numPages - numPendingPages) * 0.90);
		numDataPages = numPages - numPendingPages - numEntryPages;
		numEntries = floor(numEntryPages * 100);
	}

	/* In an empty index, numEntries could be zero.  Avoid divide-by-zero */
	if (numEntries < 1)
		numEntries = 1;

	/*
	 * Include predicate in selectivityQuals (should match
	 * genericcostestimate)
	 */
	if (index->indpred != NIL)
	{
		List	   *predExtraQuals = NIL;

		foreach(l, index->indpred)
		{
			Node	   *predQual = (Node *) lfirst(l);
			List	   *oneQual = list_make1(predQual);

			if (!predicate_implied_by(oneQual, indexQuals))
				predExtraQuals = list_concat(predExtraQuals, oneQual);
		}
		/* list_concat avoids modifying the passed-in indexQuals list */
		selectivityQuals = list_concat(predExtraQuals, indexQuals);
	}
	else
		selectivityQuals = indexQuals;

	/* Estimate the fraction of main-table tuples that will be visited */
	*indexSelectivity = clauselist_selectivity(root, selectivityQuals,
											   index->rel->relid,
											   JOIN_INNER,
											   NULL,
											   false);

	/* fetch estimated page cost for schema containing index */
	get_tablespace_page_costs(index->reltablespace,
							  &spc_random_page_cost,
							  NULL);

	/*
	 * Generic assumption about index correlation: there isn't any.
	 */
	*indexCorrelation = 0.0;

	/*
	 * Examine quals to estimate number of search entries & partial matches
	 */
	memset(&counts, 0, sizeof(counts));
	counts.arrayScans = 1;
	matchPossible = true;

	foreach(l, indexQuals)
	{
		RestrictInfo *rinfo = (RestrictInfo *) lfirst(l);
		Expr	   *clause;

		Assert(IsA(rinfo, RestrictInfo));
		clause = rinfo->clause;
		if (IsA(clause, OpExpr))
		{
			matchPossible = gincost_opexpr(root,
										   index,
										   (OpExpr *) clause,
										   &counts);
			if (!matchPossible)
				break;
		}
		else if (IsA(clause, ScalarArrayOpExpr))
		{
			matchPossible = gincost_scalararrayopexpr(root,
													  index,
												(ScalarArrayOpExpr *) clause,
													  numEntries,
													  &counts);
			if (!matchPossible)
				break;
		}
		else
		{
			/* shouldn't be anything else for a GIN index */
			elog(ERROR, "unsupported GIN indexqual type: %d",
				 (int) nodeTag(clause));
		}
	}

	/* Fall out if there were any provably-unsatisfiable quals */
	if (!matchPossible)
	{
		*indexStartupCost = 0;
		*indexTotalCost = 0;
		*indexSelectivity = 0;
		PG_RETURN_VOID();
	}

	if (counts.haveFullScan || indexQuals == NIL)
	{
		/*
		 * Full index scan will be required.  We treat this as if every key in
		 * the index had been listed in the query; is that reasonable?
		 */
		counts.partialEntries = 0;
		counts.exactEntries = numEntries;
		counts.searchEntries = numEntries;
	}

	/* Will we have more than one iteration of a nestloop scan? */
	outer_scans = loop_count;

	/*
	 * Compute cost to begin scan, first of all, pay attention to pending
	 * list.
	 */
	entryPagesFetched = numPendingPages;

	/*
	 * Estimate number of entry pages read.  We need to do
	 * counts.searchEntries searches.  Use a power function as it should be,
	 * but tuples on leaf pages usually is much greater. Here we include all
	 * searches in entry tree, including search of first entry in partial
	 * match algorithm
	 */
	entryPagesFetched += ceil(counts.searchEntries * rint(pow(numEntryPages, 0.15)));

	/*
	 * Add an estimate of entry pages read by partial match algorithm. It's a
	 * scan over leaf pages in entry tree.  We haven't any useful stats here,
	 * so estimate it as proportion.  Because counts.partialEntries is really
	 * pretty bogus (see code above), it's possible that it is more than
	 * numEntries; clamp the proportion to ensure sanity.
	 */
	partialScale = counts.partialEntries / numEntries;
	partialScale = Min(partialScale, 1.0);

	entryPagesFetched += ceil(numEntryPages * partialScale);

	/*
	 * Partial match algorithm reads all data pages before doing actual scan,
	 * so it's a startup cost.  Again, we haven't any useful stats here, so
	 * estimate it as proportion.
	 */
	dataPagesFetched = ceil(numDataPages * partialScale);

	/*
	 * Calculate cache effects if more than one scan due to nestloops or array
	 * quals.  The result is pro-rated per nestloop scan, but the array qual
	 * factor shouldn't be pro-rated (compare genericcostestimate).
	 */
	if (outer_scans > 1 || counts.arrayScans > 1)
	{
		entryPagesFetched *= outer_scans * counts.arrayScans;
		entryPagesFetched = index_pages_fetched(entryPagesFetched,
												(BlockNumber) numEntryPages,
												numEntryPages, root);
		entryPagesFetched /= outer_scans;
		dataPagesFetched *= outer_scans * counts.arrayScans;
		dataPagesFetched = index_pages_fetched(dataPagesFetched,
											   (BlockNumber) numDataPages,
											   numDataPages, root);
		dataPagesFetched /= outer_scans;
	}

	/*
	 * Here we use random page cost because logically-close pages could be far
	 * apart on disk.
	 */
	*indexStartupCost = (entryPagesFetched + dataPagesFetched) * spc_random_page_cost;

	/*
	 * Now compute the number of data pages fetched during the scan.
	 *
	 * We assume every entry to have the same number of items, and that there
	 * is no overlap between them. (XXX: tsvector and array opclasses collect
	 * statistics on the frequency of individual keys; it would be nice to use
	 * those here.)
	 */
	dataPagesFetched = ceil(numDataPages * counts.exactEntries / numEntries);

	/*
	 * If there is a lot of overlap among the entries, in particular if one of
	 * the entries is very frequent, the above calculation can grossly
	 * under-estimate.  As a simple cross-check, calculate a lower bound based
	 * on the overall selectivity of the quals.  At a minimum, we must read
	 * one item pointer for each matching entry.
	 *
	 * The width of each item pointer varies, based on the level of
	 * compression.  We don't have statistics on that, but an average of
	 * around 3 bytes per item is fairly typical.
	 */
	dataPagesFetchedBySel = ceil(*indexSelectivity *
								 (numTuples / (BLCKSZ / 3)));
	if (dataPagesFetchedBySel > dataPagesFetched)
		dataPagesFetched = dataPagesFetchedBySel;

	/* Account for cache effects, the same as above */
	if (outer_scans > 1 || counts.arrayScans > 1)
	{
		dataPagesFetched *= outer_scans * counts.arrayScans;
		dataPagesFetched = index_pages_fetched(dataPagesFetched,
											   (BlockNumber) numDataPages,
											   numDataPages, root);
		dataPagesFetched /= outer_scans;
	}

	/* And apply random_page_cost as the cost per page */
	*indexTotalCost = *indexStartupCost +
		dataPagesFetched * spc_random_page_cost;

	/*
	 * Add on index qual eval costs, much as in genericcostestimate
	 */
	cost_qual_eval(&index_qual_cost, indexQuals, root);
	qual_arg_cost = index_qual_cost.startup + index_qual_cost.per_tuple;
	cost_qual_eval(&index_qual_cost, indexOrderBys, root);
	qual_arg_cost += index_qual_cost.startup + index_qual_cost.per_tuple;
	qual_op_cost = cpu_operator_cost *
		(list_length(indexQuals) + list_length(indexOrderBys));
	qual_arg_cost -= qual_op_cost;
	if (qual_arg_cost < 0)		/* just in case... */
		qual_arg_cost = 0;

	*indexStartupCost += qual_arg_cost;
	*indexTotalCost += qual_arg_cost;
	*indexTotalCost += (numTuples * *indexSelectivity) * (cpu_index_tuple_cost + qual_op_cost);

	PG_RETURN_VOID();
}

Datum
bmcostestimate(PG_FUNCTION_ARGS)
{
	PlannerInfo *root = (PlannerInfo *) PG_GETARG_POINTER(0);
	IndexPath  *path = (IndexPath *) PG_GETARG_POINTER(1);
	double		loop_count = PG_GETARG_FLOAT8(2);
	Cost	   *indexStartupCost = (Cost *) PG_GETARG_POINTER(3);
	Cost	   *indexTotalCost = (Cost *) PG_GETARG_POINTER(4);
	Selectivity *indexSelectivity = (Selectivity *) PG_GETARG_POINTER(5);
	double	   *indexCorrelation = (double *) PG_GETARG_POINTER(6);
	GenericCosts costs;

	List *selectivityQuals;
	double numIndexTuples;
	List *groupExprs = NIL;
	int i;
	double numDistinctValues;

	/*
	 * Estimate the number of index tuples. This is basically the same
	 * as the one in genericcostestimate(), except that
	 * (1) We don't consider ScalarArrayOpExpr in the calculation, since
	 *     each value has its own bit vector.
	 * (2) since the bitmap index stores bit vectors, one for each distinct
	 *     value, we adjust the number of index tuples by dividing the
	 *     value with the number of distinct values.
	 */
	if (path->indexinfo->indpred != NIL)
	{
		List	   *strippedQuals;
		List	   *predExtraQuals;

		strippedQuals = get_actual_clauses(path->indexquals);
		predExtraQuals = list_difference(path->indexinfo->indpred, strippedQuals);
		selectivityQuals = list_concat(predExtraQuals, path->indexquals);
	}
	else
		selectivityQuals = path->indexquals;

	/* Estimate the fraction of main-table tuples that will be visited */
	*indexSelectivity = clauselist_selectivity(root, selectivityQuals,
											   path->indexinfo->rel->relid,
											   JOIN_INNER,
											   NULL,
											   false /* use_damping */);

	/*
	 * Construct a list of index keys, so that we can estimate the number
	 * of distinct values for those keys.
	 */
	for (i = 0; i < path->indexinfo->ncolumns; i ++)
	{
		if (path->indexinfo->indexkeys[i] > 0)
		{
			Var *var = find_indexkey_var(root, path->indexinfo->rel,
										 (AttrNumber) path->indexinfo->indexkeys[i]);

			groupExprs = lappend(groupExprs, var);
		}
	}
	if (path->indexinfo->indexprs != NULL)
		groupExprs = list_concat_unique(groupExprs, path->indexinfo->indexprs);

	Assert(groupExprs != NULL);
	numDistinctValues = estimate_num_groups(root, groupExprs, path->indexinfo->rel->rows);
	if (numDistinctValues == 0)
		numDistinctValues = 1;

	numIndexTuples = *indexSelectivity * path->indexinfo->rel->tuples;
	numIndexTuples = rint(numIndexTuples / numDistinctValues);

	/*
	 * Now do generic index cost estimation.
	 */
	MemSet(&costs, 0, sizeof(costs));
	costs.numIndexTuples = numIndexTuples;

	genericcostestimate(root, path, loop_count, &costs);

	*indexStartupCost = costs.indexStartupCost;
	*indexTotalCost = costs.indexTotalCost;
	*indexSelectivity = costs.indexSelectivity;
	*indexCorrelation = costs.indexCorrelation;

	PG_RETURN_VOID();
}<|MERGE_RESOLUTION|>--- conflicted
+++ resolved
@@ -168,19 +168,8 @@
 			   RelOptInfo *inner_rel);
 static bool convert_to_scalar(Datum value, Oid valuetypid, double *scaledvalue,
 				  Datum lobound, Datum hibound, Oid boundstypid,
-<<<<<<< HEAD
 				  double *scaledlobound, double *scaledhibound, bool isgt);
-static double convert_numeric_to_scalar(Datum value, Oid typid);
-=======
-				  double *scaledlobound, double *scaledhibound);
 static double convert_numeric_to_scalar(Datum value, Oid typid, bool *failure);
-static void convert_string_to_scalar(char *value,
-						 double *scaledvalue,
-						 char *lobound,
-						 double *scaledlobound,
-						 char *hibound,
-						 double *scaledhibound);
->>>>>>> 8bc709b3
 static void convert_bytea_to_scalar(Datum value,
 						double *scaledvalue,
 						Datum lobound,
@@ -189,12 +178,6 @@
 						double *scaledhibound);
 static double convert_one_bytea_to_scalar(unsigned char *value, int valuelen,
 							int rangelo, int rangehi);
-<<<<<<< HEAD
-=======
-static char *convert_string_datum(Datum value, Oid typid, bool *failure);
-static double convert_timevalue_to_scalar(Datum value, Oid typid,
-							bool *failure);
->>>>>>> 8bc709b3
 static void examine_simple_variable(PlannerInfo *root, Var *var,
 						VariableStatData *vardata);
 static bool get_variable_range(PlannerInfo *root, VariableStatData *vardata,
@@ -622,15 +605,9 @@
 	mcv_selec = 0.0;
 	sumcommon = 0.0;
 
-<<<<<<< HEAD
 	if (HeapTupleIsValid(tp) &&
+		statistic_proc_security_check(vardata, opproc->fn_oid) &&
 		get_attstatsslot(&sslot, tp,
-=======
-	if (HeapTupleIsValid(vardata->statsTuple) &&
-		statistic_proc_security_check(vardata, opproc->fn_oid) &&
-		get_attstatsslot(vardata->statsTuple,
-						 vardata->atttype, vardata->atttypmod,
->>>>>>> 8bc709b3
 						 STATISTIC_KIND_MCV, InvalidOid,
 						 ATTSTATSSLOT_VALUES | ATTSTATSSLOT_NUMBERS))
 	{
@@ -701,15 +678,9 @@
 	Assert(n_skip >= 0);
 	Assert(min_hist_size > 2 * n_skip);
 
-<<<<<<< HEAD
 	if (HeapTupleIsValid(tp) &&
+		statistic_proc_security_check(vardata, opproc->fn_oid) &&
 		get_attstatsslot(&sslot, tp,
-=======
-	if (HeapTupleIsValid(vardata->statsTuple) &&
-		statistic_proc_security_check(vardata, opproc->fn_oid) &&
-		get_attstatsslot(vardata->statsTuple,
-						 vardata->atttype, vardata->atttypmod,
->>>>>>> 8bc709b3
 						 STATISTIC_KIND_HISTOGRAM, InvalidOid,
 						 ATTSTATSSLOT_VALUES))
 	{
@@ -781,15 +752,9 @@
 	 * appears in pg_statistic is sorted the same way our operator sorts, or
 	 * the reverse way if isgt is TRUE.
 	 */
-<<<<<<< HEAD
 	if (HeapTupleIsValid(tp) &&
+		statistic_proc_security_check(vardata, opproc->fn_oid) &&
 		get_attstatsslot(&sslot, tp,
-=======
-	if (HeapTupleIsValid(vardata->statsTuple) &&
-		statistic_proc_security_check(vardata, opproc->fn_oid) &&
-		get_attstatsslot(vardata->statsTuple,
-						 vardata->atttype, vardata->atttypmod,
->>>>>>> 8bc709b3
 						 STATISTIC_KIND_HISTOGRAM, InvalidOid,
 						 ATTSTATSSLOT_VALUES))
 	{
@@ -2255,58 +2220,31 @@
 	nd1 = get_variable_numdistinct(vardata1, &isdefault1);
 	nd2 = get_variable_numdistinct(vardata2, &isdefault2);
 
-<<<<<<< HEAD
 	memset(&sslot1, 0, sizeof(sslot1));
 	memset(&sslot2, 0, sizeof(sslot2));
 
+	opfuncoid = get_opcode(operator);
 	if (HeapTupleIsValid(getStatsTuple(vardata1)))
 	{
 		HeapTuple tp = getStatsTuple(vardata1);
 		stats1 = (Form_pg_statistic) GETSTRUCT(tp);
-		have_mcvs1 = get_attstatsslot(&sslot1, tp,
-									  STATISTIC_KIND_MCV, InvalidOid,
-							 ATTSTATSSLOT_VALUES | ATTSTATSSLOT_NUMBERS);
-
-=======
-	opfuncoid = get_opcode(operator);
-
-	if (HeapTupleIsValid(vardata1->statsTuple))
-	{
-		/* note we allow use of nullfrac regardless of security check */
-		stats1 = (Form_pg_statistic) GETSTRUCT(vardata1->statsTuple);
 		if (statistic_proc_security_check(vardata1, opfuncoid))
-			have_mcvs1 = get_attstatsslot(vardata1->statsTuple,
-										  vardata1->atttype,
-										  vardata1->atttypmod,
-										  STATISTIC_KIND_MCV,
-										  InvalidOid,
-										  NULL,
-										  &values1, &nvalues1,
-										  &numbers1, &nnumbers1);
->>>>>>> 8bc709b3
+			have_mcvs1 = get_attstatsslot(&sslot1, tp,
+										  STATISTIC_KIND_MCV, InvalidOid,
+										  ATTSTATSSLOT_VALUES | ATTSTATSSLOT_NUMBERS);
+
+
+
 	}
 
 	if (HeapTupleIsValid(getStatsTuple(vardata2)))
 	{
-<<<<<<< HEAD
 		HeapTuple tp = getStatsTuple(vardata2);
 		stats2 = (Form_pg_statistic) GETSTRUCT(tp);
-		have_mcvs2 = get_attstatsslot(&sslot2, tp,
-									  STATISTIC_KIND_MCV, InvalidOid,
-							 ATTSTATSSLOT_VALUES | ATTSTATSSLOT_NUMBERS);
-=======
-		/* note we allow use of nullfrac regardless of security check */
-		stats2 = (Form_pg_statistic) GETSTRUCT(vardata2->statsTuple);
 		if (statistic_proc_security_check(vardata2, opfuncoid))
-			have_mcvs2 = get_attstatsslot(vardata2->statsTuple,
-										  vardata2->atttype,
-										  vardata2->atttypmod,
-										  STATISTIC_KIND_MCV,
-										  InvalidOid,
-										  NULL,
-										  &values2, &nvalues2,
-										  &numbers2, &nnumbers2);
->>>>>>> 8bc709b3
+			have_mcvs2 = get_attstatsslot(&sslot2, tp,
+										  STATISTIC_KIND_MCV, InvalidOid,
+										  ATTSTATSSLOT_VALUES | ATTSTATSSLOT_NUMBERS);
 	}
 
 	if (have_mcvs1 && have_mcvs2)
@@ -2340,15 +2278,9 @@
 		int			i,
 					nmatches;
 
-<<<<<<< HEAD
 		fmgr_info(get_opcode(operator), &eqproc);
 		hasmatch1 = (bool *) palloc0(sslot1.nvalues * sizeof(bool));
 		hasmatch2 = (bool *) palloc0(sslot2.nvalues * sizeof(bool));
-=======
-		fmgr_info(opfuncoid, &eqproc);
-		hasmatch1 = (bool *) palloc0(nvalues1 * sizeof(bool));
-		hasmatch2 = (bool *) palloc0(nvalues2 * sizeof(bool));
->>>>>>> 8bc709b3
 
 		/*
 		 * Note we assume that each MCV will match at most one member of the
@@ -2535,21 +2467,10 @@
 	{
 		/* note we allow use of nullfrac regardless of security check */
 		stats1 = (Form_pg_statistic) GETSTRUCT(vardata1->statsTuple);
-<<<<<<< HEAD
-		have_mcvs1 = get_attstatsslot(&sslot1, vardata1->statsTuple,
-									  STATISTIC_KIND_MCV, InvalidOid,
-							 ATTSTATSSLOT_VALUES | ATTSTATSSLOT_NUMBERS);
-=======
 		if (statistic_proc_security_check(vardata1, opfuncoid))
-			have_mcvs1 = get_attstatsslot(vardata1->statsTuple,
-										  vardata1->atttype,
-										  vardata1->atttypmod,
-										  STATISTIC_KIND_MCV,
-										  InvalidOid,
-										  NULL,
-										  &values1, &nvalues1,
-										  &numbers1, &nnumbers1);
->>>>>>> 8bc709b3
+			have_mcvs1 = get_attstatsslot(&sslot1, vardata1->statsTuple,
+										  STATISTIC_KIND_MCV, InvalidOid,
+										  ATTSTATSSLOT_VALUES | ATTSTATSSLOT_NUMBERS);
 	}
 
 	if (HeapTupleIsValid(vardata2->statsTuple) &&
@@ -2591,15 +2512,9 @@
 		 */
 		clamped_nvalues2 = Min(sslot2.nvalues, nd2);
 
-<<<<<<< HEAD
 		fmgr_info(get_opcode(operator), &eqproc);
 		hasmatch1 = (bool *) palloc0(sslot1.nvalues * sizeof(bool));
 		hasmatch2 = (bool *) palloc0(sslot2.nvalues * sizeof(bool));
-=======
-		fmgr_info(opfuncoid, &eqproc);
-		hasmatch1 = (bool *) palloc0(nvalues1 * sizeof(bool));
-		hasmatch2 = (bool *) palloc0(clamped_nvalues2 * sizeof(bool));
->>>>>>> 8bc709b3
 
 		/*
 		 * Note we assume that each MCV will match at most one member of the
@@ -3718,33 +3633,9 @@
 		case TEXTOID:
 		case NAMEOID:
 			{
-<<<<<<< HEAD
 			    *scaledlobound = 1;
 			    *scaledhibound = 2;
 			    *scaledvalue = isgt ? 1 : 2;
-=======
-				char	   *valstr = convert_string_datum(value, valuetypid,
-														  &failure);
-				char	   *lostr = convert_string_datum(lobound, boundstypid,
-														 &failure);
-				char	   *histr = convert_string_datum(hibound, boundstypid,
-														 &failure);
-
-				/*
-				 * Bail out if any of the values is not of string type.  We
-				 * might leak converted strings for the other value(s), but
-				 * that's not worth troubling over.
-				 */
-				if (failure)
-					return false;
-
-				convert_string_to_scalar(valstr, scaledvalue,
-										 lostr, scaledlobound,
-										 histr, scaledhibound);
-				pfree(valstr);
-				pfree(lostr);
-				pfree(histr);
->>>>>>> 8bc709b3
 				return true;
 			}
 
@@ -4185,13 +4076,8 @@
  * On failure (e.g., unsupported typid), set *failure to true;
  * otherwise, that variable is not changed.
  */
-<<<<<<< HEAD
 double
-convert_timevalue_to_scalar(Datum value, Oid typid)
-=======
-static double
 convert_timevalue_to_scalar(Datum value, Oid typid, bool *failure)
->>>>>>> 8bc709b3
 {
 	switch (typid)
 	{
@@ -5123,13 +5009,8 @@
 	bool		have_data = false;
 	int16		typLen;
 	bool		typByVal;
-<<<<<<< HEAD
 	AttStatsSlot sslot;
-=======
 	Oid			opfuncoid;
-	Datum	   *values;
-	int			nvalues;
->>>>>>> 8bc709b3
 	int			i;
 	HeapTuple	tp = getStatsTuple(vardata);
 
