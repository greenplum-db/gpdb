/*-------------------------------------------------------------------------
 *
 * misc.c
 *
 *
 * Portions Copyright (c) 1996-2012, PostgreSQL Global Development Group
 * Portions Copyright (c) 1994, Regents of the University of California
 *
 *
 * IDENTIFICATION
 *	  src/backend/utils/adt/misc.c
 *
 *-------------------------------------------------------------------------
 */
#include "postgres.h"

#include <sys/file.h>
#include <signal.h>
#include <dirent.h>
#include <math.h>
#include <unistd.h>

#include "catalog/catalog.h"
#include "catalog/pg_tablespace.h"
#include "catalog/pg_type.h"
#include "commands/dbcommands.h"
#include "funcapi.h"
#include "miscadmin.h"
#include "parser/keywords.h"
#include "postmaster/syslogger.h"
#include "storage/fd.h"
#include "storage/pmsignal.h"
#include "storage/proc.h"
#include "storage/procarray.h"
<<<<<<< HEAD
#include "utils/backend_cancel.h"
#include "utils/builtins.h"
=======
#include "utils/lsyscache.h"
>>>>>>> 80edfd76
#include "tcop/tcopprot.h"
#include "utils/builtins.h"
#include "utils/timestamp.h"

#define atooid(x)  ((Oid) strtoul((x), NULL, 10))


/*
 * current_database()
 *	Expose the current database to the user
 */
Datum
current_database(PG_FUNCTION_ARGS)
{
	Name		db;

	db = (Name) palloc(NAMEDATALEN);

	namestrcpy(db, get_database_name(MyDatabaseId));
	PG_RETURN_NAME(db);
}


/*
 * current_query()
 *	Expose the current query to the user (useful in stored procedures)
 *	We might want to use ActivePortal->sourceText someday.
 */
Datum
current_query(PG_FUNCTION_ARGS)
{
	/* there is no easy way to access the more concise 'query_string' */
	if (debug_query_string)
		PG_RETURN_TEXT_P(cstring_to_text(debug_query_string));
	else
		PG_RETURN_NULL();
}

/*
 * Send a signal to another backend.
 * The signal is delivered if the user is either a superuser or the same
 * role as the backend being signaled. For "dangerous" signals, an explicit
 * check for superuser needs to be done prior to calling this function.
 *
 * Returns 0 on success, 1 on general failure, and 2 on permission error.
 * In the event of a general failure (returncode 1), a warning message will
 * be emitted. For permission errors, doing that is the responsibility of
 * the caller.
 */
<<<<<<< HEAD
static bool
pg_signal_backend(int pid, int sig, char *msg)
=======
#define SIGNAL_BACKEND_SUCCESS 0
#define SIGNAL_BACKEND_ERROR 1
#define SIGNAL_BACKEND_NOPERMISSION 2
static int
pg_signal_backend(int pid, int sig)
>>>>>>> 80edfd76
{
	PGPROC	   *proc;

	if (!superuser())
	{
		/*
		 * Since the user is not superuser, check for matching roles. Trust
		 * that BackendPidGetProc will return NULL if the pid isn't valid,
		 * even though the check for whether it's a backend process is below.
		 * The IsBackendPid check can't be relied on as definitive even if it
		 * was first. The process might end between successive checks
		 * regardless of their order. There's no way to acquire a lock on an
		 * arbitrary process to prevent that. But since so far all the callers
		 * of this mechanism involve some request for ending the process
		 * anyway, that it might end on its own first is not a problem.
		 */
		proc = BackendPidGetProc(pid);

		if (proc == NULL || proc->roleId != GetUserId())
			return SIGNAL_BACKEND_NOPERMISSION;
	}

	if (!IsBackendPid(pid))
	{
		/*
		 * This is just a warning so a loop-through-resultset will not abort
		 * if one backend terminated on it's own during the run
		 */
		ereport(WARNING,
				(errmsg("PID %d is not a PostgreSQL server process", pid)));
		return SIGNAL_BACKEND_ERROR;
	}

<<<<<<< HEAD
	/* If the user supplied a message to the signalled backend */
	if (msg != NULL)
	{
		int		r;

		r = SetBackendCancelMessage(pid, msg);

		if (r != -1 && r != strlen(msg))
			ereport(NOTICE,
					(errmsg("message is too long and has been truncated")));
	}
=======
	/*
	 * Can the process we just validated above end, followed by the pid being
	 * recycled for a new process, before reaching here?  Then we'd be trying
	 * to kill the wrong thing.  Seems near impossible when sequential pid
	 * assignment and wraparound is used.  Perhaps it could happen on a system
	 * where pid re-use is randomized.	That race condition possibility seems
	 * too unlikely to worry about.
	 */
>>>>>>> 80edfd76

	/* If we have setsid(), signal the backend's whole process group */
#ifdef HAVE_SETSID
	if (kill(-pid, sig))
#else
	if (kill(pid, sig))
#endif
	{
		/* Again, just a warning to allow loops */
		ereport(WARNING,
				(errmsg("could not send signal to process %d: %m", pid)));
		return SIGNAL_BACKEND_ERROR;
	}
	return SIGNAL_BACKEND_SUCCESS;
}

<<<<<<< HEAD
static bool
pg_cancel_backend_internal(pid_t pid, char *msg)
{
    bool         r = pg_signal_backend(pid, SIGINT, msg);

    return r;
}

Datum
pg_cancel_backend(PG_FUNCTION_ARGS)
{
	PG_RETURN_BOOL(pg_cancel_backend_internal(PG_GETARG_INT32(0), NULL));
}

Datum
pg_cancel_backend_msg(PG_FUNCTION_ARGS)
{
	pid_t		pid = PG_GETARG_INT32(0);
	char 	   *msg = text_to_cstring(PG_GETARG_TEXT_PP(1));

	PG_RETURN_BOOL(pg_cancel_backend_internal(pid, msg));
}

static bool
pg_terminate_backend_internal(pid_t pid, char *msg)
{
    bool	r = pg_signal_backend(pid, SIGTERM, msg);

    return r;
=======
/*
 * Signal to cancel a backend process.	This is allowed if you are superuser or
 * have the same role as the process being canceled.
 */
Datum
pg_cancel_backend(PG_FUNCTION_ARGS)
{
	int			r = pg_signal_backend(PG_GETARG_INT32(0), SIGINT);

	if (r == SIGNAL_BACKEND_NOPERMISSION)
		ereport(ERROR,
				(errcode(ERRCODE_INSUFFICIENT_PRIVILEGE),
				 (errmsg("must be superuser or have the same role to cancel queries running in other server processes"))));

	PG_RETURN_BOOL(r == SIGNAL_BACKEND_SUCCESS);
>>>>>>> 80edfd76
}

/*
 * Signal to terminate a backend process.  Only allowed by superuser.
 */
Datum
pg_terminate_backend(PG_FUNCTION_ARGS)
{
<<<<<<< HEAD
	PG_RETURN_BOOL(pg_terminate_backend_internal(PG_GETARG_INT32(0), NULL));
}

Datum
pg_terminate_backend_msg(PG_FUNCTION_ARGS)
{
	pid_t		pid = PG_GETARG_INT32(0);
	char 	   *msg = text_to_cstring(PG_GETARG_TEXT_PP(1));

	PG_RETURN_BOOL(pg_terminate_backend_internal(pid, msg));
}

/*
 * gp_cancel_query_internal
 *    Cancel the query that is identified by (sessionId, commandId) pair.
 *
 * This function errors out if this is called by non-super user.
 * This function prints a warning and returns false when (sessionId, commandId) does not
 * exist.
 *
 * In all other cases, this function finds the process id from procArray, and sends
 * an interrupt signal to the process.
 */
static bool
gp_cancel_query_internal(int sessionId, int commandId)
{
	if (!superuser())
	{
		ereport(ERROR,
				(errcode(ERRCODE_INSUFFICIENT_PRIVILEGE),
				 (errmsg("must be superuser to cancel a query"))));
	}

	if (!(sessionId > 0 && commandId > 0))
	{
		ereport(WARNING, 
				(errcode(ERRCODE_WARNING),
				 errmsg("invalid session_id or command_id for query (session_id, command_id): (%d, %d)",
						DatumGetInt32(sessionId), DatumGetInt32(commandId))));
		return false;
	}

	bool succeed = FindAndSignalProcess(sessionId, commandId);
	if (!succeed)
	{
		ereport(WARNING, 
				(errcode(ERRCODE_WARNING),
				 errmsg("failed to cancel query (session_id, command_id): (%d, %d)",
						DatumGetInt32(sessionId), DatumGetInt32(commandId))));
		return false;
	}

	return true;
}

/*
 * gp_cancel_query
 *    Cancel the query that is identified by (sessionId, commandId) pair.
 */
Datum
gp_cancel_query(PG_FUNCTION_ARGS)
{
	PG_RETURN_BOOL(gp_cancel_query_internal(PG_GETARG_INT32(0),
											PG_GETARG_INT32(1)));
=======
	if (!superuser())
		ereport(ERROR,
				(errcode(ERRCODE_INSUFFICIENT_PRIVILEGE),
			 errmsg("must be superuser to terminate other server processes"),
				 errhint("You can cancel your own processes with pg_cancel_backend().")));

	PG_RETURN_BOOL(pg_signal_backend(PG_GETARG_INT32(0), SIGTERM) == SIGNAL_BACKEND_SUCCESS);
>>>>>>> 80edfd76
}

/*
 * Signal to reload the database configuration
 */
Datum
pg_reload_conf(PG_FUNCTION_ARGS)
{
	if (!superuser())
		ereport(ERROR,
				(errcode(ERRCODE_INSUFFICIENT_PRIVILEGE),
				 (errmsg("must be superuser to signal the postmaster"))));

	if (kill(PostmasterPid, SIGHUP))
	{
		ereport(WARNING,
				(errmsg("failed to send signal to postmaster: %m")));
		PG_RETURN_BOOL(false);
	}

	PG_RETURN_BOOL(true);
}


/*
 * Rotate log file
 */
Datum
pg_rotate_logfile(PG_FUNCTION_ARGS)
{
	if (!superuser())
		ereport(ERROR,
				(errcode(ERRCODE_INSUFFICIENT_PRIVILEGE),
				 (errmsg("must be superuser to rotate log files"))));

	if (!Logging_collector)
	{
		ereport(WARNING,
		(errmsg("rotation not possible because log collection not active")));
		PG_RETURN_BOOL(false);
	}

	SendPostmasterSignal(PMSIGNAL_ROTATE_LOGFILE);
	PG_RETURN_BOOL(true);
}

/* Function to find out which databases make use of a tablespace */

typedef struct
{
	char	   *location;
	DIR		   *dirdesc;
} ts_db_fctx;

Datum
pg_tablespace_databases(PG_FUNCTION_ARGS)
{
	FuncCallContext *funcctx;
	struct dirent *de;
	ts_db_fctx *fctx;

	if (SRF_IS_FIRSTCALL())
	{
		MemoryContext oldcontext;
		Oid			tablespaceOid = PG_GETARG_OID(0);

		funcctx = SRF_FIRSTCALL_INIT();
		oldcontext = MemoryContextSwitchTo(funcctx->multi_call_memory_ctx);

		fctx = palloc(sizeof(ts_db_fctx));

		/*
		 * size = tablespace dirname length + dir sep char + oid + terminator
		 */
		fctx->location = (char *) palloc(9 + 1 + OIDCHARS + 1 +
										 strlen(tablespace_version_directory()) + 1);
		if (tablespaceOid == GLOBALTABLESPACE_OID)
		{
			fctx->dirdesc = NULL;
			ereport(WARNING,
					(errmsg("global tablespace never has databases")));
		}
		else
		{
			if (tablespaceOid == DEFAULTTABLESPACE_OID)
				sprintf(fctx->location, "base");
			else
				sprintf(fctx->location, "pg_tblspc/%u/%s", tablespaceOid,
						tablespace_version_directory());

			fctx->dirdesc = AllocateDir(fctx->location);

			if (!fctx->dirdesc)
			{
				/* the only expected error is ENOENT */
				if (errno != ENOENT)
					ereport(ERROR,
							(errcode_for_file_access(),
							 errmsg("could not open directory \"%s\": %m",
									fctx->location)));
				ereport(WARNING,
					  (errmsg("%u is not a tablespace OID", tablespaceOid)));
			}
		}
		funcctx->user_fctx = fctx;
		MemoryContextSwitchTo(oldcontext);
	}

	funcctx = SRF_PERCALL_SETUP();
	fctx = (ts_db_fctx *) funcctx->user_fctx;

	if (!fctx->dirdesc)			/* not a tablespace */
		SRF_RETURN_DONE(funcctx);

	while ((de = ReadDir(fctx->dirdesc, fctx->location)) != NULL)
	{
		char	   *subdir;
		DIR		   *dirdesc;
		Oid			datOid = atooid(de->d_name);

		/* this test skips . and .., but is awfully weak */
		if (!datOid)
			continue;

		/* if database subdir is empty, don't report tablespace as used */

		/* size = path length + dir sep char + file name + terminator */
		subdir = palloc(strlen(fctx->location) + 1 + strlen(de->d_name) + 1);
		sprintf(subdir, "%s/%s", fctx->location, de->d_name);
		dirdesc = AllocateDir(subdir);
		while ((de = ReadDir(dirdesc, subdir)) != NULL)
		{
			if (strcmp(de->d_name, ".") != 0 && strcmp(de->d_name, "..") != 0)
				break;
		}
		FreeDir(dirdesc);
		pfree(subdir);

		if (!de)
			continue;			/* indeed, nothing in it */

		SRF_RETURN_NEXT(funcctx, ObjectIdGetDatum(datOid));
	}

	FreeDir(fctx->dirdesc);
	SRF_RETURN_DONE(funcctx);
}


/*
 * pg_tablespace_location - get location for a tablespace
 */
Datum
pg_tablespace_location(PG_FUNCTION_ARGS)
{
<<<<<<< HEAD
	Oid		tablespaceOid = PG_GETARG_OID(0);
	char	sourcepath[MAXPGPATH];
	char	targetpath[MAXPGPATH];
	int		rllen;

	/*
	 * Return empty string for our two default tablespace
=======
	Oid			tablespaceOid = PG_GETARG_OID(0);
	char		sourcepath[MAXPGPATH];
	char		targetpath[MAXPGPATH];
	int			rllen;

	/*
	 * It's useful to apply this function to pg_class.reltablespace, wherein
	 * zero means "the database's default tablespace".	So, rather than
	 * throwing an error for zero, we choose to assume that's what is meant.
	 */
	if (tablespaceOid == InvalidOid)
		tablespaceOid = MyDatabaseTableSpace;

	/*
	 * Return empty string for the cluster's default tablespaces
>>>>>>> 80edfd76
	 */
	if (tablespaceOid == DEFAULTTABLESPACE_OID ||
		tablespaceOid == GLOBALTABLESPACE_OID)
		PG_RETURN_TEXT_P(cstring_to_text(""));

#if defined(HAVE_READLINK) || defined(WIN32)
<<<<<<< HEAD
	/*
	 * Find the location of the tablespace by reading the symbolic link that is
	 * in pg_tblspc/<oid>.
	 */
	snprintf(sourcepath, sizeof(sourcepath), "pg_tblspc/%u", tablespaceOid);
	rllen =readlink(sourcepath, targetpath, sizeof(targetpath));
	if (rllen < 0 || rllen >= sizeof(targetpath))
		ereport(ERROR,
				(errmsg("could not read symbolic link \"%s\": %m", sourcepath)));
=======

	/*
	 * Find the location of the tablespace by reading the symbolic link that
	 * is in pg_tblspc/<oid>.
	 */
	snprintf(sourcepath, sizeof(sourcepath), "pg_tblspc/%u", tablespaceOid);

	rllen = readlink(sourcepath, targetpath, sizeof(targetpath));
	if (rllen < 0)
		ereport(ERROR,
				(errmsg("could not read symbolic link \"%s\": %m",
						sourcepath)));
	else if (rllen >= sizeof(targetpath))
		ereport(ERROR,
				(errmsg("symbolic link \"%s\" target is too long",
						sourcepath)));
>>>>>>> 80edfd76
	targetpath[rllen] = '\0';

	PG_RETURN_TEXT_P(cstring_to_text(targetpath));
#else
	ereport(ERROR,
			(errcode(ERRCODE_FEATURE_NOT_SUPPORTED),
			 errmsg("tablespaces are not supported on this platform")));
<<<<<<< HEAD
=======
	PG_RETURN_NULL();
>>>>>>> 80edfd76
#endif
}

/*
 * pg_sleep - delay for N seconds
 */
Datum
pg_sleep(PG_FUNCTION_ARGS)
{
	float8		secs = PG_GETARG_FLOAT8(0);
	float8		endtime;

	/*
	 * We break the requested sleep into segments of no more than 1 second, to
	 * put an upper bound on how long it will take us to respond to a cancel
	 * or die interrupt.  (Note that pg_usleep is interruptible by signals on
	 * some platforms but not others.)	Also, this method avoids exposing
	 * pg_usleep's upper bound on allowed delays.
	 *
	 * By computing the intended stop time initially, we avoid accumulation of
	 * extra delay across multiple sleeps.	This also ensures we won't delay
	 * less than the specified time if pg_usleep is interrupted by other
	 * signals such as SIGHUP.
	 */

#ifdef HAVE_INT64_TIMESTAMP
#define GetNowFloat()	((float8) GetCurrentTimestamp() / 1000000.0)
#else
#define GetNowFloat()	GetCurrentTimestamp()
#endif

	endtime = GetNowFloat() + secs;

	for (;;)
	{
		float8		delay;

		CHECK_FOR_INTERRUPTS();
		delay = endtime - GetNowFloat();
		if (delay >= 1.0)
			pg_usleep(1000000L);
		else if (delay > 0.0)
			pg_usleep((long) ceil(delay * 1000000.0));
		else
			break;
	}

	PG_RETURN_VOID();
}

/* Function to return the list of grammar keywords */
Datum
pg_get_keywords(PG_FUNCTION_ARGS)
{
	FuncCallContext *funcctx;

	if (SRF_IS_FIRSTCALL())
	{
		MemoryContext oldcontext;
		TupleDesc	tupdesc;

		funcctx = SRF_FIRSTCALL_INIT();
		oldcontext = MemoryContextSwitchTo(funcctx->multi_call_memory_ctx);

		tupdesc = CreateTemplateTupleDesc(3, false);
		TupleDescInitEntry(tupdesc, (AttrNumber) 1, "word",
						   TEXTOID, -1, 0);
		TupleDescInitEntry(tupdesc, (AttrNumber) 2, "catcode",
						   CHAROID, -1, 0);
		TupleDescInitEntry(tupdesc, (AttrNumber) 3, "catdesc",
						   TEXTOID, -1, 0);

		funcctx->attinmeta = TupleDescGetAttInMetadata(tupdesc);

		MemoryContextSwitchTo(oldcontext);
	}

	funcctx = SRF_PERCALL_SETUP();

	if (funcctx->call_cntr < NumScanKeywords)
	{
		char	   *values[3];
		HeapTuple	tuple;

		/* cast-away-const is ugly but alternatives aren't much better */
		values[0] = (char *) ScanKeywords[funcctx->call_cntr].name;

		switch (ScanKeywords[funcctx->call_cntr].category)
		{
			case UNRESERVED_KEYWORD:
				values[1] = "U";
				values[2] = _("unreserved");
				break;
			case COL_NAME_KEYWORD:
				values[1] = "C";
				values[2] = _("unreserved (cannot be function or type name)");
				break;
			case TYPE_FUNC_NAME_KEYWORD:
				values[1] = "T";
				values[2] = _("reserved (can be function or type name)");
				break;
			case RESERVED_KEYWORD:
				values[1] = "R";
				values[2] = _("reserved");
				break;
			default:			/* shouldn't be possible */
				values[1] = NULL;
				values[2] = NULL;
				break;
		}

		tuple = BuildTupleFromCStrings(funcctx->attinmeta, values);

		SRF_RETURN_NEXT(funcctx, HeapTupleGetDatum(tuple));
	}

	SRF_RETURN_DONE(funcctx);
}


/*
 * Return the type of the argument.
 */
Datum
pg_typeof(PG_FUNCTION_ARGS)
{
	PG_RETURN_OID(get_fn_expr_argtype(fcinfo->flinfo, 0));
}


/*
 * Implementation of the COLLATE FOR expression; returns the collation
 * of the argument.
 */
Datum
pg_collation_for(PG_FUNCTION_ARGS)
{
	Oid			typeid;
	Oid			collid;

	typeid = get_fn_expr_argtype(fcinfo->flinfo, 0);
	if (!typeid)
		PG_RETURN_NULL();
	if (!type_is_collatable(typeid) && typeid != UNKNOWNOID)
		ereport(ERROR,
				(errcode(ERRCODE_DATATYPE_MISMATCH),
				 errmsg("collations are not supported by type %s",
						format_type_be(typeid))));

	collid = PG_GET_COLLATION();
	if (!collid)
		PG_RETURN_NULL();
	PG_RETURN_TEXT_P(cstring_to_text(generate_collation_name(collid)));
}<|MERGE_RESOLUTION|>--- conflicted
+++ resolved
@@ -32,12 +32,8 @@
 #include "storage/pmsignal.h"
 #include "storage/proc.h"
 #include "storage/procarray.h"
-<<<<<<< HEAD
 #include "utils/backend_cancel.h"
-#include "utils/builtins.h"
-=======
 #include "utils/lsyscache.h"
->>>>>>> 80edfd76
 #include "tcop/tcopprot.h"
 #include "utils/builtins.h"
 #include "utils/timestamp.h"
@@ -87,16 +83,11 @@
  * be emitted. For permission errors, doing that is the responsibility of
  * the caller.
  */
-<<<<<<< HEAD
-static bool
-pg_signal_backend(int pid, int sig, char *msg)
-=======
 #define SIGNAL_BACKEND_SUCCESS 0
 #define SIGNAL_BACKEND_ERROR 1
 #define SIGNAL_BACKEND_NOPERMISSION 2
 static int
-pg_signal_backend(int pid, int sig)
->>>>>>> 80edfd76
+pg_signal_backend(int pid, int sig, char *msg)
 {
 	PGPROC	   *proc;
 
@@ -130,7 +121,6 @@
 		return SIGNAL_BACKEND_ERROR;
 	}
 
-<<<<<<< HEAD
 	/* If the user supplied a message to the signalled backend */
 	if (msg != NULL)
 	{
@@ -142,7 +132,6 @@
 			ereport(NOTICE,
 					(errmsg("message is too long and has been truncated")));
 	}
-=======
 	/*
 	 * Can the process we just validated above end, followed by the pid being
 	 * recycled for a new process, before reaching here?  Then we'd be trying
@@ -151,7 +140,6 @@
 	 * where pid re-use is randomized.	That race condition possibility seems
 	 * too unlikely to worry about.
 	 */
->>>>>>> 80edfd76
 
 	/* If we have setsid(), signal the backend's whole process group */
 #ifdef HAVE_SETSID
@@ -168,19 +156,21 @@
 	return SIGNAL_BACKEND_SUCCESS;
 }
 
-<<<<<<< HEAD
-static bool
-pg_cancel_backend_internal(pid_t pid, char *msg)
-{
-    bool         r = pg_signal_backend(pid, SIGINT, msg);
-
-    return r;
-}
-
+/*
+ * Signal to cancel a backend process.	This is allowed if you are superuser or
+ * have the same role as the process being canceled.
+ */
 Datum
 pg_cancel_backend(PG_FUNCTION_ARGS)
 {
-	PG_RETURN_BOOL(pg_cancel_backend_internal(PG_GETARG_INT32(0), NULL));
+	int			r = pg_signal_backend(PG_GETARG_INT32(0), SIGINT, NULL);
+
+	if (r == SIGNAL_BACKEND_NOPERMISSION)
+		ereport(ERROR,
+				(errcode(ERRCODE_INSUFFICIENT_PRIVILEGE),
+				 (errmsg("must be superuser or have the same role to cancel queries running in other server processes"))));
+
+	PG_RETURN_BOOL(r == SIGNAL_BACKEND_SUCCESS);
 }
 
 Datum
@@ -189,24 +179,7 @@
 	pid_t		pid = PG_GETARG_INT32(0);
 	char 	   *msg = text_to_cstring(PG_GETARG_TEXT_PP(1));
 
-	PG_RETURN_BOOL(pg_cancel_backend_internal(pid, msg));
-}
-
-static bool
-pg_terminate_backend_internal(pid_t pid, char *msg)
-{
-    bool	r = pg_signal_backend(pid, SIGTERM, msg);
-
-    return r;
-=======
-/*
- * Signal to cancel a backend process.	This is allowed if you are superuser or
- * have the same role as the process being canceled.
- */
-Datum
-pg_cancel_backend(PG_FUNCTION_ARGS)
-{
-	int			r = pg_signal_backend(PG_GETARG_INT32(0), SIGINT);
+	int			r = pg_signal_backend(pid, SIGINT, msg);
 
 	if (r == SIGNAL_BACKEND_NOPERMISSION)
 		ereport(ERROR,
@@ -214,7 +187,6 @@
 				 (errmsg("must be superuser or have the same role to cancel queries running in other server processes"))));
 
 	PG_RETURN_BOOL(r == SIGNAL_BACKEND_SUCCESS);
->>>>>>> 80edfd76
 }
 
 /*
@@ -223,8 +195,13 @@
 Datum
 pg_terminate_backend(PG_FUNCTION_ARGS)
 {
-<<<<<<< HEAD
-	PG_RETURN_BOOL(pg_terminate_backend_internal(PG_GETARG_INT32(0), NULL));
+	if (!superuser())
+		ereport(ERROR,
+				(errcode(ERRCODE_INSUFFICIENT_PRIVILEGE),
+			 errmsg("must be superuser to terminate other server processes"),
+				 errhint("You can cancel your own processes with pg_cancel_backend().")));
+
+	PG_RETURN_BOOL(pg_signal_backend(PG_GETARG_INT32(0), SIGTERM, NULL) == SIGNAL_BACKEND_SUCCESS);
 }
 
 Datum
@@ -233,7 +210,13 @@
 	pid_t		pid = PG_GETARG_INT32(0);
 	char 	   *msg = text_to_cstring(PG_GETARG_TEXT_PP(1));
 
-	PG_RETURN_BOOL(pg_terminate_backend_internal(pid, msg));
+	if (!superuser())
+		ereport(ERROR,
+				(errcode(ERRCODE_INSUFFICIENT_PRIVILEGE),
+			 errmsg("must be superuser to terminate other server processes"),
+				 errhint("You can cancel your own processes with pg_cancel_backend().")));
+
+	PG_RETURN_BOOL(pg_signal_backend(pid, SIGTERM, msg) == SIGNAL_BACKEND_SUCCESS);
 }
 
 /*
@@ -288,15 +271,6 @@
 {
 	PG_RETURN_BOOL(gp_cancel_query_internal(PG_GETARG_INT32(0),
 											PG_GETARG_INT32(1)));
-=======
-	if (!superuser())
-		ereport(ERROR,
-				(errcode(ERRCODE_INSUFFICIENT_PRIVILEGE),
-			 errmsg("must be superuser to terminate other server processes"),
-				 errhint("You can cancel your own processes with pg_cancel_backend().")));
-
-	PG_RETURN_BOOL(pg_signal_backend(PG_GETARG_INT32(0), SIGTERM) == SIGNAL_BACKEND_SUCCESS);
->>>>>>> 80edfd76
 }
 
 /*
@@ -452,15 +426,6 @@
 Datum
 pg_tablespace_location(PG_FUNCTION_ARGS)
 {
-<<<<<<< HEAD
-	Oid		tablespaceOid = PG_GETARG_OID(0);
-	char	sourcepath[MAXPGPATH];
-	char	targetpath[MAXPGPATH];
-	int		rllen;
-
-	/*
-	 * Return empty string for our two default tablespace
-=======
 	Oid			tablespaceOid = PG_GETARG_OID(0);
 	char		sourcepath[MAXPGPATH];
 	char		targetpath[MAXPGPATH];
@@ -476,24 +441,12 @@
 
 	/*
 	 * Return empty string for the cluster's default tablespaces
->>>>>>> 80edfd76
 	 */
 	if (tablespaceOid == DEFAULTTABLESPACE_OID ||
 		tablespaceOid == GLOBALTABLESPACE_OID)
 		PG_RETURN_TEXT_P(cstring_to_text(""));
 
 #if defined(HAVE_READLINK) || defined(WIN32)
-<<<<<<< HEAD
-	/*
-	 * Find the location of the tablespace by reading the symbolic link that is
-	 * in pg_tblspc/<oid>.
-	 */
-	snprintf(sourcepath, sizeof(sourcepath), "pg_tblspc/%u", tablespaceOid);
-	rllen =readlink(sourcepath, targetpath, sizeof(targetpath));
-	if (rllen < 0 || rllen >= sizeof(targetpath))
-		ereport(ERROR,
-				(errmsg("could not read symbolic link \"%s\": %m", sourcepath)));
-=======
 
 	/*
 	 * Find the location of the tablespace by reading the symbolic link that
@@ -510,7 +463,6 @@
 		ereport(ERROR,
 				(errmsg("symbolic link \"%s\" target is too long",
 						sourcepath)));
->>>>>>> 80edfd76
 	targetpath[rllen] = '\0';
 
 	PG_RETURN_TEXT_P(cstring_to_text(targetpath));
@@ -518,10 +470,7 @@
 	ereport(ERROR,
 			(errcode(ERRCODE_FEATURE_NOT_SUPPORTED),
 			 errmsg("tablespaces are not supported on this platform")));
-<<<<<<< HEAD
-=======
 	PG_RETURN_NULL();
->>>>>>> 80edfd76
 #endif
 }
 
