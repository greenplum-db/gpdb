--- conflicted
+++ resolved
@@ -94,12 +94,8 @@
 #define SIGNAL_BACKEND_SUCCESS 0
 #define SIGNAL_BACKEND_ERROR 1
 #define SIGNAL_BACKEND_NOPERMISSION 2
-<<<<<<< HEAD
+#define SIGNAL_BACKEND_NOSUPERUSER 3
 extern int
-=======
-#define SIGNAL_BACKEND_NOSUPERUSER 3
-static int
->>>>>>> f249fd76
 pg_signal_backend(int pid, int sig, char *msg)
 {
 	PGPROC	   *proc = BackendPidGetProc(pid);
