/*-------------------------------------------------------------------------
 *
 * jsonfuncs.c
 *		Functions to process JSON data types.
 *
 * Portions Copyright (c) 1996-2014, PostgreSQL Global Development Group
 * Portions Copyright (c) 1994, Regents of the University of California
 *
 * IDENTIFICATION
 *	  src/backend/utils/adt/jsonfuncs.c
 *
 *-------------------------------------------------------------------------
 */

#include "postgres.h"

#include <limits.h>

#include "fmgr.h"
#include "funcapi.h"
#include "miscadmin.h"
#include "catalog/pg_type.h"
#include "lib/stringinfo.h"
#include "mb/pg_wchar.h"
#include "utils/array.h"
#include "utils/builtins.h"
#include "utils/hsearch.h"
#include "utils/json.h"
#include "utils/jsonb.h"
#include "utils/jsonapi.h"
#include "utils/lsyscache.h"
#include "utils/memutils.h"
#include "utils/typcache.h"

/* semantic action functions for json_object_keys */
static void okeys_object_field_start(void *state, char *fname, bool isnull);
static void okeys_array_start(void *state);
static void okeys_scalar(void *state, char *token, JsonTokenType tokentype);

/* semantic action functions for json_get* functions */
static void get_object_start(void *state);
static void get_object_field_start(void *state, char *fname, bool isnull);
static void get_object_field_end(void *state, char *fname, bool isnull);
static void get_array_start(void *state);
static void get_array_element_start(void *state, bool isnull);
static void get_array_element_end(void *state, bool isnull);
static void get_scalar(void *state, char *token, JsonTokenType tokentype);

/* common worker function for json getter functions */
static inline Datum get_path_all(FunctionCallInfo fcinfo, bool as_text);
static inline text *get_worker(text *json, char *field, int elem_index,
		   char **tpath, int *ipath, int npath,
		   bool normalize_results);
static inline Datum get_jsonb_path_all(FunctionCallInfo fcinfo, bool as_text);

/* semantic action functions for json_array_length */
static void alen_object_start(void *state);
static void alen_scalar(void *state, char *token, JsonTokenType tokentype);
static void alen_array_element_start(void *state, bool isnull);

/* common workers for json{b}_each* functions */
static inline Datum each_worker(FunctionCallInfo fcinfo, bool as_text);
static inline Datum each_worker_jsonb(FunctionCallInfo fcinfo, bool as_text);

/* semantic action functions for json_each */
static void each_object_field_start(void *state, char *fname, bool isnull);
static void each_object_field_end(void *state, char *fname, bool isnull);
static void each_array_start(void *state);
static void each_scalar(void *state, char *token, JsonTokenType tokentype);

/* common workers for json{b}_array_elements_* functions */
static inline Datum elements_worker(FunctionCallInfo fcinfo, bool as_text);
static inline Datum elements_worker_jsonb(FunctionCallInfo fcinfo, bool as_text);

/* semantic action functions for json_array_elements */
static void elements_object_start(void *state);
static void elements_array_element_start(void *state, bool isnull);
static void elements_array_element_end(void *state, bool isnull);
static void elements_scalar(void *state, char *token, JsonTokenType tokentype);

/* turn a json object into a hash table */
static HTAB *get_json_object_as_hash(text *json, char *funcname, bool use_json_as_text);

/* common worker for populate_record and to_record */
static inline Datum populate_record_worker(FunctionCallInfo fcinfo,
					   bool have_record_arg);

/* semantic action functions for get_json_object_as_hash */
static void hash_object_field_start(void *state, char *fname, bool isnull);
static void hash_object_field_end(void *state, char *fname, bool isnull);
static void hash_array_start(void *state);
static void hash_scalar(void *state, char *token, JsonTokenType tokentype);

/* semantic action functions for populate_recordset */
static void populate_recordset_object_field_start(void *state, char *fname, bool isnull);
static void populate_recordset_object_field_end(void *state, char *fname, bool isnull);
static void populate_recordset_scalar(void *state, char *token, JsonTokenType tokentype);
static void populate_recordset_object_start(void *state);
static void populate_recordset_object_end(void *state);
static void populate_recordset_array_start(void *state);
static void populate_recordset_array_element_start(void *state, bool isnull);

/* worker function for populate_recordset and to_recordset */
static inline Datum populate_recordset_worker(FunctionCallInfo fcinfo,
						  bool have_record_arg);

/* Worker that takes care of common setup for us */
static JsonbValue *findJsonbValueFromContainerLen(JsonbContainer *container,
								 uint32 flags,
								 char *key,
								 uint32 keylen);

/* search type classification for json_get* functions */
typedef enum
{
	JSON_SEARCH_OBJECT = 1,
	JSON_SEARCH_ARRAY,
	JSON_SEARCH_PATH
} JsonSearch;

/* state for json_object_keys */
typedef struct OkeysState
{
	JsonLexContext *lex;
	char	  **result;
	int			result_size;
	int			result_count;
	int			sent_count;
<<<<<<< HEAD
}	OkeysState;
=======
} OkeysState;
>>>>>>> ab76208e

/* state for json_get* functions */
typedef struct GetState
{
	JsonLexContext *lex;
	JsonSearch	search_type;
	int			search_index;
	int			array_index;
	char	   *search_term;
	char	   *result_start;
	text	   *tresult;
	bool		result_is_null;
	bool		normalize_results;
	bool		next_scalar;
	char	  **path;
	int			npath;
	char	  **current_path;
	bool	   *pathok;
	int		   *array_level_index;
	int		   *path_level_index;
<<<<<<< HEAD
}	GetState;
=======
} GetState;
>>>>>>> ab76208e

/* state for json_array_length */
typedef struct AlenState
{
	JsonLexContext *lex;
	int			count;
<<<<<<< HEAD
}	AlenState;
=======
} AlenState;
>>>>>>> ab76208e

/* state for json_each */
typedef struct EachState
{
	JsonLexContext *lex;
	Tuplestorestate *tuple_store;
	TupleDesc	ret_tdesc;
	MemoryContext tmp_cxt;
	char	   *result_start;
	bool		normalize_results;
	bool		next_scalar;
	char	   *normalized_scalar;
<<<<<<< HEAD
}	EachState;
=======
} EachState;
>>>>>>> ab76208e

/* state for json_array_elements */
typedef struct ElementsState
{
	JsonLexContext *lex;
	Tuplestorestate *tuple_store;
	TupleDesc	ret_tdesc;
	MemoryContext tmp_cxt;
	char	   *result_start;
<<<<<<< HEAD
}	ElementsState;
=======
	bool		normalize_results;
	bool		next_scalar;
	char	   *normalized_scalar;
} ElementsState;
>>>>>>> ab76208e

/* state for get_json_object_as_hash */
typedef struct JhashState
{
	JsonLexContext *lex;
	HTAB	   *hash;
	char	   *saved_scalar;
	char	   *save_json_start;
	bool		use_json_as_text;
	char	   *function_name;
<<<<<<< HEAD
}	JHashState;
=======
} JHashState;
>>>>>>> ab76208e

/* used to build the hashtable */
typedef struct JsonHashEntry
{
	char		fname[NAMEDATALEN];
	char	   *val;
	char	   *json;
	bool		isnull;
<<<<<<< HEAD
}	JsonHashEntry;
=======
} JsonHashEntry;
>>>>>>> ab76208e

/* these two are stolen from hstore / record_out, used in populate_record* */
typedef struct ColumnIOData
{
	Oid			column_type;
	Oid			typiofunc;
	Oid			typioparam;
	FmgrInfo	proc;
} ColumnIOData;

typedef struct RecordIOData
{
	Oid			record_type;
	int32		record_typmod;
	int			ncolumns;
	ColumnIOData columns[1];	/* VARIABLE LENGTH ARRAY */
} RecordIOData;

/* state for populate_recordset */
typedef struct PopulateRecordsetState
{
	JsonLexContext *lex;
	HTAB	   *json_hash;
	char	   *saved_scalar;
	char	   *save_json_start;
	bool		use_json_as_text;
	Tuplestorestate *tuple_store;
	TupleDesc	ret_tdesc;
	HeapTupleHeader rec;
	RecordIOData *my_extra;
	MemoryContext fn_mcxt;		/* used to stash IO funcs */
<<<<<<< HEAD
}	PopulateRecordsetState;
=======
} PopulateRecordsetState;

/* Turn a jsonb object into a record */
static void make_row_from_rec_and_jsonb(Jsonb *element,
							PopulateRecordsetState *state);
>>>>>>> ab76208e

/*
 * SQL function json_object_keys
 *
 * Returns the set of keys for the object argument.
 *
 * This SRF operates in value-per-call mode. It processes the
 * object during the first call, and the keys are simply stashed
 * in an array, whose size is expanded as necessary. This is probably
 * safe enough for a list of keys of a single object, since they are
 * limited in size to NAMEDATALEN and the number of keys is unlikely to
 * be so huge that it has major memory implications.
 */
Datum
jsonb_object_keys(PG_FUNCTION_ARGS)
{
	FuncCallContext *funcctx;
	OkeysState *state;
	int			i;

	if (SRF_IS_FIRSTCALL())
	{
		MemoryContext oldcontext;
		Jsonb	   *jb = PG_GETARG_JSONB(0);
		bool		skipNested = false;
		JsonbIterator *it;
		JsonbValue	v;
		int			r;

		if (JB_ROOT_IS_SCALAR(jb))
			ereport(ERROR,
					(errcode(ERRCODE_INVALID_PARAMETER_VALUE),
					 errmsg("cannot call jsonb_object_keys on a scalar")));
		else if (JB_ROOT_IS_ARRAY(jb))
			ereport(ERROR,
					(errcode(ERRCODE_INVALID_PARAMETER_VALUE),
					 errmsg("cannot call jsonb_object_keys on an array")));

		funcctx = SRF_FIRSTCALL_INIT();
		oldcontext = MemoryContextSwitchTo(funcctx->multi_call_memory_ctx);

		state = palloc(sizeof(OkeysState));

		state->result_size = JB_ROOT_COUNT(jb);
		state->result_count = 0;
		state->sent_count = 0;
		state->result = palloc(state->result_size * sizeof(char *));

		it = JsonbIteratorInit(&jb->root);

		while ((r = JsonbIteratorNext(&it, &v, skipNested)) != WJB_DONE)
		{
			skipNested = true;

			if (r == WJB_KEY)
			{
				char	   *cstr;

				cstr = palloc(v.val.string.len + 1 * sizeof(char));
				memcpy(cstr, v.val.string.val, v.val.string.len);
				cstr[v.val.string.len] = '\0';
				state->result[state->result_count++] = cstr;
			}
		}


		MemoryContextSwitchTo(oldcontext);
		funcctx->user_fctx = (void *) state;

	}

	funcctx = SRF_PERCALL_SETUP();
	state = (OkeysState *) funcctx->user_fctx;

	if (state->sent_count < state->result_count)
	{
		char	   *nxt = state->result[state->sent_count++];

		SRF_RETURN_NEXT(funcctx, CStringGetTextDatum(nxt));
	}

	/* cleanup to reduce or eliminate memory leaks */
	for (i = 0; i < state->result_count; i++)
		pfree(state->result[i]);
	pfree(state->result);
	pfree(state);

	SRF_RETURN_DONE(funcctx);
}


Datum
json_object_keys(PG_FUNCTION_ARGS)
{
	FuncCallContext *funcctx;
	OkeysState *state;
	int			i;

	if (SRF_IS_FIRSTCALL())
	{
		text	   *json = PG_GETARG_TEXT_P(0);
		JsonLexContext *lex = makeJsonLexContext(json, true);
		JsonSemAction *sem;

		MemoryContext oldcontext;

		funcctx = SRF_FIRSTCALL_INIT();
		oldcontext = MemoryContextSwitchTo(funcctx->multi_call_memory_ctx);

		state = palloc(sizeof(OkeysState));
		sem = palloc0(sizeof(JsonSemAction));

		state->lex = lex;
		state->result_size = 256;
		state->result_count = 0;
		state->sent_count = 0;
		state->result = palloc(256 * sizeof(char *));

		sem->semstate = (void *) state;
		sem->array_start = okeys_array_start;
		sem->scalar = okeys_scalar;
		sem->object_field_start = okeys_object_field_start;
		/* remainder are all NULL, courtesy of palloc0 above */

		pg_parse_json(lex, sem);
		/* keys are now in state->result */

		pfree(lex->strval->data);
		pfree(lex->strval);
		pfree(lex);
		pfree(sem);

		MemoryContextSwitchTo(oldcontext);
		funcctx->user_fctx = (void *) state;

	}

	funcctx = SRF_PERCALL_SETUP();
	state = (OkeysState *) funcctx->user_fctx;

	if (state->sent_count < state->result_count)
	{
		char	   *nxt = state->result[state->sent_count++];

		SRF_RETURN_NEXT(funcctx, CStringGetTextDatum(nxt));
	}

	/* cleanup to reduce or eliminate memory leaks */
	for (i = 0; i < state->result_count; i++)
		pfree(state->result[i]);
	pfree(state->result);
	pfree(state);

	SRF_RETURN_DONE(funcctx);
}

static void
okeys_object_field_start(void *state, char *fname, bool isnull)
{
	OkeysState *_state = (OkeysState *) state;

	/* only collecting keys for the top level object */
	if (_state->lex->lex_level != 1)
		return;

	/* enlarge result array if necessary */
	if (_state->result_count >= _state->result_size)
	{
		_state->result_size *= 2;
		_state->result =
			repalloc(_state->result, sizeof(char *) * _state->result_size);
	}

	/* save a copy of the field name */
	_state->result[_state->result_count++] = pstrdup(fname);
}

static void
okeys_array_start(void *state)
{
	OkeysState *_state = (OkeysState *) state;

	/* top level must be a json object */
	if (_state->lex->lex_level == 0)
		ereport(ERROR,
				(errcode(ERRCODE_INVALID_PARAMETER_VALUE),
				 errmsg("cannot call json_object_keys on an array")));
}

static void
okeys_scalar(void *state, char *token, JsonTokenType tokentype)
{
	OkeysState *_state = (OkeysState *) state;

	/* top level must be a json object */
	if (_state->lex->lex_level == 0)
		ereport(ERROR,
				(errcode(ERRCODE_INVALID_PARAMETER_VALUE),
				 errmsg("cannot call json_object_keys on a scalar")));
}

/*
 * json and jsonb getter functions
 * these implement the -> ->> #> and #>> operators
 * and the json{b?}_extract_path*(json, text, ...) functions
 */


Datum
json_object_field(PG_FUNCTION_ARGS)
{
	text	   *json = PG_GETARG_TEXT_P(0);
	text	   *result;
	text	   *fname = PG_GETARG_TEXT_P(1);
	char	   *fnamestr = text_to_cstring(fname);

	result = get_worker(json, fnamestr, -1, NULL, NULL, -1, false);

	if (result != NULL)
		PG_RETURN_TEXT_P(result);
	else
		PG_RETURN_NULL();
}

Datum
jsonb_object_field(PG_FUNCTION_ARGS)
{
	Jsonb	   *jb = PG_GETARG_JSONB(0);
	text	   *key = PG_GETARG_TEXT_PP(1);
	JsonbValue *v;

	if (JB_ROOT_IS_SCALAR(jb))
		ereport(ERROR,
				(errcode(ERRCODE_INVALID_PARAMETER_VALUE),
				 errmsg("cannot call jsonb_object_field (jsonb -> text operator) on a scalar")));
	else if (JB_ROOT_IS_ARRAY(jb))
		ereport(ERROR,
				(errcode(ERRCODE_INVALID_PARAMETER_VALUE),
				 errmsg("cannot call jsonb_object_field (jsonb -> text operator) on an array")));

	Assert(JB_ROOT_IS_OBJECT(jb));

	v = findJsonbValueFromContainerLen(&jb->root, JB_FOBJECT,
									   VARDATA_ANY(key), VARSIZE_ANY_EXHDR(key));

	if (v != NULL)
		PG_RETURN_JSONB(JsonbValueToJsonb(v));

	PG_RETURN_NULL();
}

Datum
json_object_field_text(PG_FUNCTION_ARGS)
{
	text	   *json = PG_GETARG_TEXT_P(0);
	text	   *result;
	text	   *fname = PG_GETARG_TEXT_P(1);
	char	   *fnamestr = text_to_cstring(fname);

	result = get_worker(json, fnamestr, -1, NULL, NULL, -1, true);

	if (result != NULL)
		PG_RETURN_TEXT_P(result);
	else
		PG_RETURN_NULL();
}

Datum
jsonb_object_field_text(PG_FUNCTION_ARGS)
{
	Jsonb	   *jb = PG_GETARG_JSONB(0);
	text	   *key = PG_GETARG_TEXT_PP(1);
	JsonbValue *v;

	if (JB_ROOT_IS_SCALAR(jb))
		ereport(ERROR,
				(errcode(ERRCODE_INVALID_PARAMETER_VALUE),
				 errmsg("cannot call jsonb_object_field_text (jsonb ->> text operator) on a scalar")));
	else if (JB_ROOT_IS_ARRAY(jb))
		ereport(ERROR,
				(errcode(ERRCODE_INVALID_PARAMETER_VALUE),
				 errmsg("cannot call jsonb_object_field_text (jsonb ->> text operator) on an array")));

	Assert(JB_ROOT_IS_OBJECT(jb));

	v = findJsonbValueFromContainerLen(&jb->root, JB_FOBJECT,
									   VARDATA_ANY(key), VARSIZE_ANY_EXHDR(key));

	if (v != NULL)
	{
		text	   *result = NULL;

		switch(v->type)
		{
			case jbvNull:
				break;
			case jbvBool:
				result = cstring_to_text(v->val.boolean ? "true" : "false");
				break;
			case jbvString:
				result = cstring_to_text_with_len(v->val.string.val, v->val.string.len);
				break;
			case jbvNumeric:
				result = cstring_to_text(DatumGetCString(DirectFunctionCall1(numeric_out,
																			 PointerGetDatum(v->val.numeric))));
				break;
			case jbvBinary:
				{
					StringInfo  jtext = makeStringInfo();

					(void) JsonbToCString(jtext, v->val.binary.data, -1);
					result = cstring_to_text_with_len(jtext->data, jtext->len);
				}
				break;
			default:
				elog(ERROR, "Wrong jsonb type: %d", v->type);
		}

		if (result)
			PG_RETURN_TEXT_P(result);
	}

	PG_RETURN_NULL();
}

Datum
json_array_element(PG_FUNCTION_ARGS)
{
	text	   *json = PG_GETARG_TEXT_P(0);
	text	   *result;
	int			element = PG_GETARG_INT32(1);

	result = get_worker(json, NULL, element, NULL, NULL, -1, false);

	if (result != NULL)
		PG_RETURN_TEXT_P(result);
	else
		PG_RETURN_NULL();
}

Datum
jsonb_array_element(PG_FUNCTION_ARGS)
{
	Jsonb	   *jb = PG_GETARG_JSONB(0);
	int			element = PG_GETARG_INT32(1);
	JsonbValue *v;

	if (JB_ROOT_IS_SCALAR(jb))
		ereport(ERROR,
				(errcode(ERRCODE_INVALID_PARAMETER_VALUE),
				 errmsg("cannot call jsonb_array_element (jsonb -> int operator) on a scalar")));
	else if (JB_ROOT_IS_OBJECT(jb))
		ereport(ERROR,
				(errcode(ERRCODE_INVALID_PARAMETER_VALUE),
				 errmsg("cannot call jsonb_array_element (jsonb -> int operator) on an object")));

	Assert(JB_ROOT_IS_ARRAY(jb));

	v = getIthJsonbValueFromContainer(&jb->root, element);
	if (v != NULL)
		PG_RETURN_JSONB(JsonbValueToJsonb(v));

	PG_RETURN_NULL();
}

Datum
json_array_element_text(PG_FUNCTION_ARGS)
{
	text	   *json = PG_GETARG_TEXT_P(0);
	text	   *result;
	int			element = PG_GETARG_INT32(1);

	result = get_worker(json, NULL, element, NULL, NULL, -1, true);

	if (result != NULL)
		PG_RETURN_TEXT_P(result);
	else
		PG_RETURN_NULL();
}

Datum
jsonb_array_element_text(PG_FUNCTION_ARGS)
{
	Jsonb	   *jb = PG_GETARG_JSONB(0);
	int			element = PG_GETARG_INT32(1);
	JsonbValue *v;

	if (JB_ROOT_IS_SCALAR(jb))
		ereport(ERROR,
				(errcode(ERRCODE_INVALID_PARAMETER_VALUE),
				 errmsg("cannot call jsonb_array_element_text on a scalar")));
	else if (JB_ROOT_IS_OBJECT(jb))
		ereport(ERROR,
				(errcode(ERRCODE_INVALID_PARAMETER_VALUE),
			   errmsg("cannot call jsonb_array_element_text on an object")));

	Assert(JB_ROOT_IS_ARRAY(jb));

	v = getIthJsonbValueFromContainer(&jb->root, element);
	if (v != NULL)
	{
		text	   *result = NULL;

		switch(v->type)
		{
			case jbvNull:
				break;
			case jbvBool:
				result = cstring_to_text(v->val.boolean ? "true" : "false");
				break;
			case jbvString:
				result = cstring_to_text_with_len(v->val.string.val, v->val.string.len);
				break;
			case jbvNumeric:
				result = cstring_to_text(DatumGetCString(DirectFunctionCall1(numeric_out,
											PointerGetDatum(v->val.numeric))));
				break;
			case jbvBinary:
				{
					StringInfo  jtext = makeStringInfo();

					(void) JsonbToCString(jtext, v->val.binary.data, -1);
					result = cstring_to_text_with_len(jtext->data, jtext->len);
				}
				break;
			default:
				elog(ERROR, "Wrong jsonb type: %d", v->type);
		}

		if (result)
			PG_RETURN_TEXT_P(result);
	}

	PG_RETURN_NULL();
}

Datum
json_extract_path(PG_FUNCTION_ARGS)
{
	return get_path_all(fcinfo, false);
}

Datum
json_extract_path_text(PG_FUNCTION_ARGS)
{
	return get_path_all(fcinfo, true);
}

/*
 * common routine for extract_path functions
 */
static inline Datum
get_path_all(FunctionCallInfo fcinfo, bool as_text)
{
	text	   *json;
	ArrayType  *path = PG_GETARG_ARRAYTYPE_P(1);
	text	   *result;
	Datum	   *pathtext;
	bool	   *pathnulls;
	int			npath;
	char	  **tpath;
	int		   *ipath;
	int			i;
	long		ind;
	char	   *endptr;

	json = PG_GETARG_TEXT_P(0);

	if (array_contains_nulls(path))
		ereport(ERROR,
				(errcode(ERRCODE_INVALID_PARAMETER_VALUE),
				 errmsg("cannot call function with null path elements")));


	deconstruct_array(path, TEXTOID, -1, false, 'i',
					  &pathtext, &pathnulls, &npath);

	tpath = palloc(npath * sizeof(char *));
	ipath = palloc(npath * sizeof(int));


	for (i = 0; i < npath; i++)
	{
		tpath[i] = TextDatumGetCString(pathtext[i]);
		if (*tpath[i] == '\0')
			ereport(
					ERROR,
					(errcode(ERRCODE_INVALID_PARAMETER_VALUE),
				   errmsg("cannot call function with empty path elements")));

		/*
		 * we have no idea at this stage what structure the document is so
		 * just convert anything in the path that we can to an integer and set
		 * all the other integers to -1 which will never match.
		 */
		ind = strtol(tpath[i], &endptr, 10);
		if (*endptr == '\0' && ind <= INT_MAX && ind >= 0)
			ipath[i] = (int) ind;
		else
			ipath[i] = -1;
	}


	result = get_worker(json, NULL, -1, tpath, ipath, npath, as_text);

	if (result != NULL)
		PG_RETURN_TEXT_P(result);
	else
		/* null is NULL, regardless */
		PG_RETURN_NULL();
}

/*
 * get_worker
 *
 * common worker for all the json getter functions
 */
static inline text *
get_worker(text *json,
		   char *field,
		   int elem_index,
		   char **tpath,
		   int *ipath,
		   int npath,
		   bool normalize_results)
{
	GetState   *state;
	JsonLexContext *lex = makeJsonLexContext(json, true);
	JsonSemAction *sem;

	/* only allowed to use one of these */
	Assert(elem_index < 0 || (tpath == NULL && ipath == NULL && field == NULL));
	Assert(tpath == NULL || field == NULL);

	state = palloc0(sizeof(GetState));
	sem = palloc0(sizeof(JsonSemAction));

	state->lex = lex;
	/* is it "_as_text" variant? */
	state->normalize_results = normalize_results;
	if (field != NULL)
	{
		/* single text argument */
		state->search_type = JSON_SEARCH_OBJECT;
		state->search_term = field;
	}
	else if (tpath != NULL)
	{
		/* path array argument */
		state->search_type = JSON_SEARCH_PATH;
		state->path = tpath;
		state->npath = npath;
		state->current_path = palloc(sizeof(char *) * npath);
		state->pathok = palloc0(sizeof(bool) * npath);
		state->pathok[0] = true;
		state->array_level_index = palloc(sizeof(int) * npath);
		state->path_level_index = ipath;

	}
	else
	{
		/* single integer argument */
		state->search_type = JSON_SEARCH_ARRAY;
		state->search_index = elem_index;
		state->array_index = -1;
	}

	sem->semstate = (void *) state;

	/*
	 * Not all	variants need all the semantic routines. only set the ones
	 * that are actually needed for maximum efficiency.
	 */
	sem->object_start = get_object_start;
	sem->array_start = get_array_start;
	sem->scalar = get_scalar;
	if (field != NULL || tpath != NULL)
	{
		sem->object_field_start = get_object_field_start;
		sem->object_field_end = get_object_field_end;
	}
	if (field == NULL)
	{
		sem->array_element_start = get_array_element_start;
		sem->array_element_end = get_array_element_end;
	}

	pg_parse_json(lex, sem);

	return state->tresult;
}

static void
get_object_start(void *state)
{
	GetState   *_state = (GetState *) state;

	/* json structure check */
	if (_state->lex->lex_level == 0 && _state->search_type == JSON_SEARCH_ARRAY)
		ereport(ERROR,
				(errcode(ERRCODE_INVALID_PARAMETER_VALUE),
				 errmsg("cannot extract array element from a non-array")));
}

static void
get_object_field_start(void *state, char *fname, bool isnull)
{
	GetState   *_state = (GetState *) state;
	bool		get_next = false;
	int			lex_level = _state->lex->lex_level;

	if (lex_level == 1 && _state->search_type == JSON_SEARCH_OBJECT &&
		strcmp(fname, _state->search_term) == 0)
	{

		_state->tresult = NULL;
		_state->result_start = NULL;
		get_next = true;
	}
	else if (_state->search_type == JSON_SEARCH_PATH &&
			 lex_level <= _state->npath &&
			 _state->pathok[_state->lex->lex_level - 1] &&
			 strcmp(fname, _state->path[lex_level - 1]) == 0)
	{
		/* path search, path so far is ok,	and we have a match */

		/* this object overrides any previous matching object */

		_state->tresult = NULL;
		_state->result_start = NULL;

		/* if not at end of path just mark path ok */
		if (lex_level < _state->npath)
			_state->pathok[lex_level] = true;

		/* end of path, so we want this value */
		if (lex_level == _state->npath)
			get_next = true;
	}

	if (get_next)
	{
		if (_state->normalize_results &&
			_state->lex->token_type == JSON_TOKEN_STRING)
		{
			/* for as_text variants, tell get_scalar to set it for us */
			_state->next_scalar = true;
		}
		else
		{
			/* for non-as_text variants, just note the json starting point */
			_state->result_start = _state->lex->token_start;
		}
	}
}

static void
get_object_field_end(void *state, char *fname, bool isnull)
{
	GetState   *_state = (GetState *) state;
	bool		get_last = false;
	int			lex_level = _state->lex->lex_level;


	/* same tests as in get_object_field_start, mutatis mutandis */
	if (lex_level == 1 && _state->search_type == JSON_SEARCH_OBJECT &&
		strcmp(fname, _state->search_term) == 0)
	{
		get_last = true;
	}
	else if (_state->search_type == JSON_SEARCH_PATH &&
			 lex_level <= _state->npath &&
			 _state->pathok[lex_level - 1] &&
			 strcmp(fname, _state->path[lex_level - 1]) == 0)
	{
		/* done with this field so reset pathok */
		if (lex_level < _state->npath)
			_state->pathok[lex_level] = false;

		if (lex_level == _state->npath)
			get_last = true;
	}

	/* for as_test variants our work is already done */
	if (get_last && _state->result_start != NULL)
	{
		/*
		 * make a text object from the string from the prevously noted json
		 * start up to the end of the previous token (the lexer is by now
		 * ahead of us on whatever came after what we're interested in).
		 */
		int			len = _state->lex->prev_token_terminator - _state->result_start;

		if (isnull && _state->normalize_results)
			_state->tresult = (text *) NULL;
		else
			_state->tresult = cstring_to_text_with_len(_state->result_start, len);
	}

	/*
	 * don't need to reset _state->result_start b/c we're only returning one
	 * datum, the conditions should not occur more than once, and this lets us
	 * check cheaply that they don't (see object_field_start() )
	 */
}

static void
get_array_start(void *state)
{
	GetState   *_state = (GetState *) state;
	int			lex_level = _state->lex->lex_level;

	/* json structure check */
	if (lex_level == 0 && _state->search_type == JSON_SEARCH_OBJECT)
		ereport(ERROR,
				(errcode(ERRCODE_INVALID_PARAMETER_VALUE),
				 errmsg("cannot extract field from a non-object")));

	/*
	 * initialize array count for this nesting level Note: the lex_level seen
	 * by array_start is one less than that seen by the elements of the array.
	 */
	if (_state->search_type == JSON_SEARCH_PATH &&
		lex_level < _state->npath)
		_state->array_level_index[lex_level] = -1;
}

static void
get_array_element_start(void *state, bool isnull)
{
	GetState   *_state = (GetState *) state;
	bool		get_next = false;
	int			lex_level = _state->lex->lex_level;

	if (lex_level == 1 && _state->search_type == JSON_SEARCH_ARRAY)
	{
		/* single integer search */
		_state->array_index++;
		if (_state->array_index == _state->search_index)
			get_next = true;
	}
	else if (_state->search_type == JSON_SEARCH_PATH &&
			 lex_level <= _state->npath &&
			 _state->pathok[lex_level - 1])
	{
		/*
		 * path search, path so far is ok
		 *
		 * increment the array counter. no point doing this if we already know
		 * the path is bad.
		 *
		 * then check if we have a match.
		 */

		if (++_state->array_level_index[lex_level - 1] ==
			_state->path_level_index[lex_level - 1])
		{
			if (lex_level == _state->npath)
			{
				/* match and at end of path, so get value */
				get_next = true;
			}
			else
			{
				/* not at end of path just mark path ok */
				_state->pathok[lex_level] = true;
			}
		}

	}

	/* same logic as for objects */
	if (get_next)
	{
		if (_state->normalize_results &&
			_state->lex->token_type == JSON_TOKEN_STRING)
		{
			_state->next_scalar = true;
		}
		else
		{
			_state->result_start = _state->lex->token_start;
		}
	}
}

static void
get_array_element_end(void *state, bool isnull)
{
	GetState   *_state = (GetState *) state;
	bool		get_last = false;
	int			lex_level = _state->lex->lex_level;

	/* same logic as in get_object_end, modified for arrays */

	if (lex_level == 1 && _state->search_type == JSON_SEARCH_ARRAY &&
		_state->array_index == _state->search_index)
	{
		get_last = true;
	}
	else if (_state->search_type == JSON_SEARCH_PATH &&
			 lex_level <= _state->npath &&
			 _state->pathok[lex_level - 1] &&
			 _state->array_level_index[lex_level - 1] ==
			 _state->path_level_index[lex_level - 1])
	{
		/* done with this element so reset pathok */
		if (lex_level < _state->npath)
			_state->pathok[lex_level] = false;

		if (lex_level == _state->npath)
			get_last = true;
	}
	if (get_last && _state->result_start != NULL)
	{
		int			len = _state->lex->prev_token_terminator - _state->result_start;

		if (isnull && _state->normalize_results)
			_state->tresult = (text *) NULL;
		else
			_state->tresult = cstring_to_text_with_len(_state->result_start, len);
	}
}

static void
get_scalar(void *state, char *token, JsonTokenType tokentype)
{
	GetState   *_state = (GetState *) state;

	if (_state->lex->lex_level == 0 && _state->search_type != JSON_SEARCH_PATH)
		ereport(ERROR,
				(errcode(ERRCODE_INVALID_PARAMETER_VALUE),
				 errmsg("cannot extract element from a scalar")));
	if (_state->next_scalar)
	{
		/* a de-escaped text value is wanted, so supply it */
		_state->tresult = cstring_to_text(token);
		/* make sure the next call to get_scalar doesn't overwrite it */
		_state->next_scalar = false;
	}

}

Datum
jsonb_extract_path(PG_FUNCTION_ARGS)
{
	return get_jsonb_path_all(fcinfo, false);
}

Datum
jsonb_extract_path_text(PG_FUNCTION_ARGS)
{
	return get_jsonb_path_all(fcinfo, true);
}

static inline Datum
get_jsonb_path_all(FunctionCallInfo fcinfo, bool as_text)
{
	Jsonb	   *jb = PG_GETARG_JSONB(0);
	ArrayType  *path = PG_GETARG_ARRAYTYPE_P(1);
	Datum	   *pathtext;
	bool	   *pathnulls;
	int			npath;
	int			i;
	Jsonb	   *res;
	bool		have_object = false,
				have_array = false;
	JsonbValue *jbvp = NULL;
	JsonbValue	tv;
	JsonbContainer *container;

	if (array_contains_nulls(path))
		ereport(ERROR,
				(errcode(ERRCODE_INVALID_PARAMETER_VALUE),
				 errmsg("cannot call function with null path elements")));

	deconstruct_array(path, TEXTOID, -1, false, 'i',
					  &pathtext, &pathnulls, &npath);

	if (JB_ROOT_IS_OBJECT(jb))
		have_object = true;
	else if (JB_ROOT_IS_ARRAY(jb) && !JB_ROOT_IS_SCALAR(jb))
		have_array = true;

	container = &jb->root;

	for (i = 0; i < npath; i++)
	{
		if (have_object)
		{
			jbvp = findJsonbValueFromContainerLen(container,
												  JB_FOBJECT,
												  VARDATA_ANY(pathtext[i]),
											 VARSIZE_ANY_EXHDR(pathtext[i]));
		}
		else if (have_array)
		{
			long		lindex;
			uint32		index;
			char	   *indextext = TextDatumGetCString(pathtext[i]);
			char	   *endptr;

			lindex = strtol(indextext, &endptr, 10);
			if (*endptr != '\0' || lindex > INT_MAX || lindex < 0)
				PG_RETURN_NULL();
			index = (uint32) lindex;
			jbvp = getIthJsonbValueFromContainer(container, index);
		}
		else
		{
			if (i == 0)
				ereport(ERROR,
						(errcode(ERRCODE_INVALID_PARAMETER_VALUE),
						 errmsg("cannot call extract path from a scalar")));
			PG_RETURN_NULL();
		}

		if (jbvp == NULL)
			PG_RETURN_NULL();
		else if (i == npath - 1)
			break;

		if (jbvp->type == jbvBinary)
		{
			JsonbIterator *it = JsonbIteratorInit((JsonbContainer *) jbvp->val.binary.data);
			int			r;

			r = JsonbIteratorNext(&it, &tv, true);
			container = (JsonbContainer *) jbvp->val.binary.data;
			have_object = r == WJB_BEGIN_OBJECT;
			have_array = r == WJB_BEGIN_ARRAY;
		}
		else
		{
			have_object = jbvp->type == jbvObject;
			have_array = jbvp->type == jbvArray;
		}
	}

	if (as_text)
	{
		if (jbvp->type == jbvString)
			PG_RETURN_TEXT_P(cstring_to_text_with_len(jbvp->val.string.val, jbvp->val.string.len));
		else if (jbvp->type == jbvNull)
			PG_RETURN_NULL();
	}

	res = JsonbValueToJsonb(jbvp);

	if (as_text)
	{
		PG_RETURN_TEXT_P(cstring_to_text(JsonbToCString(NULL,
														&res->root,
														VARSIZE(res))));
	}
	else
	{
		/* not text mode - just hand back the jsonb */
		PG_RETURN_JSONB(res);
	}
}

/*
 * SQL function json_array_length(json) -> int
 */
Datum
json_array_length(PG_FUNCTION_ARGS)
{
	text	   *json;

	AlenState  *state;
<<<<<<< HEAD
	JsonLexContext *lex = makeJsonLexContext(json, false);
	JsonSemAction *sem;

=======
	JsonLexContext *lex;
	JsonSemAction *sem;

	json = PG_GETARG_TEXT_P(0);
	lex = makeJsonLexContext(json, false);
>>>>>>> ab76208e
	state = palloc0(sizeof(AlenState));
	sem = palloc0(sizeof(JsonSemAction));

	/* palloc0 does this for us */
#if 0
	state->count = 0;
#endif
	state->lex = lex;

	sem->semstate = (void *) state;
	sem->object_start = alen_object_start;
	sem->scalar = alen_scalar;
	sem->array_element_start = alen_array_element_start;

	pg_parse_json(lex, sem);

	PG_RETURN_INT32(state->count);
}

Datum
jsonb_array_length(PG_FUNCTION_ARGS)
{
	Jsonb	   *jb = PG_GETARG_JSONB(0);

	if (JB_ROOT_IS_SCALAR(jb))
		ereport(ERROR,
				(errcode(ERRCODE_INVALID_PARAMETER_VALUE),
				 errmsg("cannot get array length of a scalar")));
	else if (!JB_ROOT_IS_ARRAY(jb))
		ereport(ERROR,
				(errcode(ERRCODE_INVALID_PARAMETER_VALUE),
				 errmsg("cannot get array length of a non-array")));

	PG_RETURN_INT32(JB_ROOT_COUNT(jb));
}

/*
 * These next two check ensure that the json is an array (since it can't be
 * a scalar or an object).
 */

static void
alen_object_start(void *state)
{
	AlenState  *_state = (AlenState *) state;

	/* json structure check */
	if (_state->lex->lex_level == 0)
		ereport(ERROR,
				(errcode(ERRCODE_INVALID_PARAMETER_VALUE),
				 errmsg("cannot get array length of a non-array")));
}

static void
alen_scalar(void *state, char *token, JsonTokenType tokentype)
{
	AlenState  *_state = (AlenState *) state;

	/* json structure check */
	if (_state->lex->lex_level == 0)
		ereport(ERROR,
				(errcode(ERRCODE_INVALID_PARAMETER_VALUE),
				 errmsg("cannot get array length of a scalar")));
}

static void
alen_array_element_start(void *state, bool isnull)
{
	AlenState  *_state = (AlenState *) state;

	/* just count up all the level 1 elements */
	if (_state->lex->lex_level == 1)
		_state->count++;
}

/*
 * SQL function json_each and json_each_text
 *
 * decompose a json object into key value pairs.
 *
 * Unlike json_object_keys() these SRFs operate in materialize mode,
 * stashing results into a Tuplestore object as they go.
 * The construction of tuples is done using a temporary memory context
 * that is cleared out after each tuple is built.
 */
Datum
json_each(PG_FUNCTION_ARGS)
{
	return each_worker(fcinfo, false);
}

Datum
jsonb_each(PG_FUNCTION_ARGS)
{
	return each_worker_jsonb(fcinfo, false);
}

Datum
json_each_text(PG_FUNCTION_ARGS)
{
	return each_worker(fcinfo, true);
}

Datum
jsonb_each_text(PG_FUNCTION_ARGS)
{
	return each_worker_jsonb(fcinfo, true);
}

static inline Datum
each_worker_jsonb(FunctionCallInfo fcinfo, bool as_text)
{
<<<<<<< HEAD
	text	   *json = PG_GETARG_TEXT_P(0);
	JsonLexContext *lex = makeJsonLexContext(json, true);
	JsonSemAction *sem;
=======
	Jsonb	   *jb = PG_GETARG_JSONB(0);
>>>>>>> ab76208e
	ReturnSetInfo *rsi;
	Tuplestorestate *tuple_store;
	TupleDesc	tupdesc;
<<<<<<< HEAD
	EachState  *state;

	state = palloc0(sizeof(EachState));
	sem = palloc0(sizeof(JsonSemAction));
=======
	TupleDesc	ret_tdesc;
	MemoryContext old_cxt,
				tmp_cxt;
	bool		skipNested = false;
	JsonbIterator *it;
	JsonbValue	v;
	int			r;

	if (!JB_ROOT_IS_OBJECT(jb))
		ereport(ERROR,
				(errcode(ERRCODE_INVALID_PARAMETER_VALUE),
				 errmsg("cannot call jsonb_each%s on a non-object",
						as_text ? "_text" : "")));
>>>>>>> ab76208e

	rsi = (ReturnSetInfo *) fcinfo->resultinfo;

	if (!rsi || !IsA(rsi, ReturnSetInfo) ||
		(rsi->allowedModes & SFRM_Materialize) == 0 ||
		rsi->expectedDesc == NULL)
		ereport(ERROR,
				(errcode(ERRCODE_FEATURE_NOT_SUPPORTED),
				 errmsg("set-valued function called in context that "
						"cannot accept a set")));


	rsi->returnMode = SFRM_Materialize;

	if (get_call_result_type(fcinfo, NULL, &tupdesc) != TYPEFUNC_COMPOSITE)
		ereport(ERROR,
				(errcode(ERRCODE_FEATURE_NOT_SUPPORTED),
				 errmsg("function returning record called in context "
						"that cannot accept type record")));

	old_cxt = MemoryContextSwitchTo(rsi->econtext->ecxt_per_query_memory);

	ret_tdesc = CreateTupleDescCopy(tupdesc);
	BlessTupleDesc(ret_tdesc);
	tuple_store =
		tuplestore_begin_heap(rsi->allowedModes & SFRM_Materialize_Random,
							  false, work_mem);

	MemoryContextSwitchTo(old_cxt);

	tmp_cxt = AllocSetContextCreate(CurrentMemoryContext,
									"jsonb_each temporary cxt",
									ALLOCSET_DEFAULT_MINSIZE,
									ALLOCSET_DEFAULT_INITSIZE,
									ALLOCSET_DEFAULT_MAXSIZE);


	it = JsonbIteratorInit(&jb->root);

	while ((r = JsonbIteratorNext(&it, &v, skipNested)) != WJB_DONE)
	{
		skipNested = true;

<<<<<<< HEAD
	MemoryContextDelete(state->tmp_cxt); 

	rsi->setResult = state->tuple_store;
	rsi->setDesc = state->ret_tdesc;
=======
		if (r == WJB_KEY)
		{
			text	   *key;
			HeapTuple	tuple;
			Datum		values[2];
			bool		nulls[2] = {false, false};
>>>>>>> ab76208e

			/* Use the tmp context so we can clean up after each tuple is done */
			old_cxt = MemoryContextSwitchTo(tmp_cxt);

			key = cstring_to_text_with_len(v.val.string.val, v.val.string.len);

<<<<<<< HEAD
static void
each_object_field_start(void *state, char *fname, bool isnull)
{
	EachState  *_state = (EachState *) state;
=======
			/*
			 * The next thing the iterator fetches should be the value, no
			 * matter what shape it is.
			 */
			r = JsonbIteratorNext(&it, &v, skipNested);
>>>>>>> ab76208e

			values[0] = PointerGetDatum(key);

			if (as_text)
			{
				if (v.type == jbvNull)
				{
					/* a json null is an sql null in text mode */
					nulls[1] = true;
					values[1] = (Datum) NULL;
				}
				else
				{
					text	   *sv;

					if (v.type == jbvString)
					{
						/* In text mode, scalar strings should be dequoted */
						sv = cstring_to_text_with_len(v.val.string.val, v.val.string.len);
					}
					else
					{
						/* Turn anything else into a json string */
						StringInfo	jtext = makeStringInfo();
						Jsonb	   *jb = JsonbValueToJsonb(&v);

						(void) JsonbToCString(jtext, &jb->root, 0);
						sv = cstring_to_text_with_len(jtext->data, jtext->len);
					}

					values[1] = PointerGetDatum(sv);
				}
			}
			else
			{
				/* Not in text mode, just return the Jsonb */
				Jsonb	   *val = JsonbValueToJsonb(&v);

				values[1] = PointerGetDatum(val);
			}

			tuple = heap_form_tuple(ret_tdesc, values, nulls);

			tuplestore_puttuple(tuple_store, tuple);

			/* clean up and switch back */
			MemoryContextSwitchTo(old_cxt);
			MemoryContextReset(tmp_cxt);
		}
	}

	MemoryContextDelete(tmp_cxt);

	rsi->setResult = tuple_store;
	rsi->setDesc = ret_tdesc;

	PG_RETURN_NULL();
}


static inline Datum
each_worker(FunctionCallInfo fcinfo, bool as_text)
{
	text	   *json;
	JsonLexContext *lex;
	JsonSemAction *sem;
	ReturnSetInfo *rsi;
	MemoryContext old_cxt;
	TupleDesc	tupdesc;
	EachState  *state;

	json = PG_GETARG_TEXT_P(0);

	lex = makeJsonLexContext(json, true);
	state = palloc0(sizeof(EachState));
	sem = palloc0(sizeof(JsonSemAction));

	rsi = (ReturnSetInfo *) fcinfo->resultinfo;

	if (!rsi || !IsA(rsi, ReturnSetInfo) ||
		(rsi->allowedModes & SFRM_Materialize) == 0 ||
		rsi->expectedDesc == NULL)
		ereport(ERROR,
				(errcode(ERRCODE_FEATURE_NOT_SUPPORTED),
				 errmsg("set-valued function called in context that "
						"cannot accept a set")));


	rsi->returnMode = SFRM_Materialize;

	(void) get_call_result_type(fcinfo, NULL, &tupdesc);

	/* make these in a sufficiently long-lived memory context */
	old_cxt = MemoryContextSwitchTo(rsi->econtext->ecxt_per_query_memory);

	state->ret_tdesc = CreateTupleDescCopy(tupdesc);
	BlessTupleDesc(state->ret_tdesc);
	state->tuple_store =
		tuplestore_begin_heap(rsi->allowedModes & SFRM_Materialize_Random,
							  false, work_mem);

	MemoryContextSwitchTo(old_cxt);

	sem->semstate = (void *) state;
	sem->array_start = each_array_start;
	sem->scalar = each_scalar;
	sem->object_field_start = each_object_field_start;
	sem->object_field_end = each_object_field_end;

	state->normalize_results = as_text;
	state->next_scalar = false;

	state->lex = lex;
	state->tmp_cxt = AllocSetContextCreate(CurrentMemoryContext,
										   "json_each temporary cxt",
										   ALLOCSET_DEFAULT_MINSIZE,
										   ALLOCSET_DEFAULT_INITSIZE,
										   ALLOCSET_DEFAULT_MAXSIZE);

	pg_parse_json(lex, sem);

	MemoryContextDelete(state->tmp_cxt);

	rsi->setResult = state->tuple_store;
	rsi->setDesc = state->ret_tdesc;

	PG_RETURN_NULL();
}


static void
each_object_field_start(void *state, char *fname, bool isnull)
{
	EachState  *_state = (EachState *) state;

	/* save a pointer to where the value starts */
	if (_state->lex->lex_level == 1)
	{
		/*
		 * next_scalar will be reset in the object_field_end handler, and
		 * since we know the value is a scalar there is no danger of it being
		 * on while recursing down the tree.
		 */
		if (_state->normalize_results && _state->lex->token_type == JSON_TOKEN_STRING)
			_state->next_scalar = true;
		else
			_state->result_start = _state->lex->token_start;
	}
}

static void
each_object_field_end(void *state, char *fname, bool isnull)
{
	EachState  *_state = (EachState *) state;
	MemoryContext old_cxt;
	int			len;
	text	   *val;
	HeapTuple	tuple;
	Datum		values[2];
	bool		nulls[2] = {false, false};

	/* skip over nested objects */
	if (_state->lex->lex_level != 1)
		return;

	/* use the tmp context so we can clean up after each tuple is done */
	old_cxt = MemoryContextSwitchTo(_state->tmp_cxt);

	values[0] = CStringGetTextDatum(fname);

	if (isnull && _state->normalize_results)
	{
		nulls[1] = true;
		values[1] = (Datum) NULL;
	}
	else if (_state->next_scalar)
	{
		values[1] = CStringGetTextDatum(_state->normalized_scalar);
		_state->next_scalar = false;
	}
	else
	{
		len = _state->lex->prev_token_terminator - _state->result_start;
		val = cstring_to_text_with_len(_state->result_start, len);
		values[1] = PointerGetDatum(val);
	}


	tuple = heap_form_tuple(_state->ret_tdesc, values, nulls);

	tuplestore_puttuple(_state->tuple_store, tuple);

	/* clean up and switch back */
	MemoryContextSwitchTo(old_cxt);
	MemoryContextReset(_state->tmp_cxt);
}

static void
each_array_start(void *state)
{
	EachState  *_state = (EachState *) state;

	/* json structure check */
	if (_state->lex->lex_level == 0)
		ereport(ERROR,
				(errcode(ERRCODE_INVALID_PARAMETER_VALUE),
				 errmsg("cannot deconstruct an array as an object")));
}

static void
each_scalar(void *state, char *token, JsonTokenType tokentype)
{
	EachState  *_state = (EachState *) state;

	/* json structure check */
	if (_state->lex->lex_level == 0)
		ereport(ERROR,
				(errcode(ERRCODE_INVALID_PARAMETER_VALUE),
				 errmsg("cannot deconstruct a scalar")));

	/* supply de-escaped value if required */
	if (_state->next_scalar)
		_state->normalized_scalar = token;
}

/*
 * SQL functions json_array_elements and json_array_elements_text
 *
 * get the elements from a json array
 *
 * a lot of this processing is similar to the json_each* functions
 */

Datum
jsonb_array_elements(PG_FUNCTION_ARGS)
{
	return elements_worker_jsonb(fcinfo, false);
}

Datum
jsonb_array_elements_text(PG_FUNCTION_ARGS)
{
	return elements_worker_jsonb(fcinfo, true);
}

static inline Datum
elements_worker_jsonb(FunctionCallInfo fcinfo, bool as_text)
{
	Jsonb	   *jb = PG_GETARG_JSONB(0);
	ReturnSetInfo *rsi;
	Tuplestorestate *tuple_store;
	TupleDesc	tupdesc;
	TupleDesc	ret_tdesc;
	MemoryContext old_cxt,
				tmp_cxt;
	bool		skipNested = false;
	JsonbIterator *it;
	JsonbValue	v;
	int			r;

	if (JB_ROOT_IS_SCALAR(jb))
		ereport(ERROR,
				(errcode(ERRCODE_INVALID_PARAMETER_VALUE),
				 errmsg("cannot extract elements from a scalar")));
	else if (!JB_ROOT_IS_ARRAY(jb))
		ereport(ERROR,
				(errcode(ERRCODE_INVALID_PARAMETER_VALUE),
				 errmsg("cannot extract elements from an object")));

	rsi = (ReturnSetInfo *) fcinfo->resultinfo;

	if (!rsi || !IsA(rsi, ReturnSetInfo) ||
		(rsi->allowedModes & SFRM_Materialize) == 0 ||
		rsi->expectedDesc == NULL)
		ereport(ERROR,
				(errcode(ERRCODE_FEATURE_NOT_SUPPORTED),
				 errmsg("set-valued function called in context that "
						"cannot accept a set")));


	rsi->returnMode = SFRM_Materialize;

	/* it's a simple type, so don't use get_call_result_type() */
	tupdesc = rsi->expectedDesc;

	old_cxt = MemoryContextSwitchTo(rsi->econtext->ecxt_per_query_memory);

	ret_tdesc = CreateTupleDescCopy(tupdesc);
	BlessTupleDesc(ret_tdesc);
	tuple_store =
		tuplestore_begin_heap(rsi->allowedModes & SFRM_Materialize_Random,
							  false, work_mem);

	MemoryContextSwitchTo(old_cxt);

	tmp_cxt = AllocSetContextCreate(CurrentMemoryContext,
									"jsonb_each temporary cxt",
									ALLOCSET_DEFAULT_MINSIZE,
									ALLOCSET_DEFAULT_INITSIZE,
									ALLOCSET_DEFAULT_MAXSIZE);


	it = JsonbIteratorInit(&jb->root);

	while ((r = JsonbIteratorNext(&it, &v, skipNested)) != WJB_DONE)
	{
		skipNested = true;

		if (r == WJB_ELEM)
		{
			HeapTuple	tuple;
			Datum		values[1];
			bool		nulls[1] = {false};

			/* use the tmp context so we can clean up after each tuple is done */
			old_cxt = MemoryContextSwitchTo(tmp_cxt);

			if (!as_text)
			{
				Jsonb	   *val = JsonbValueToJsonb(&v);

				values[0] = PointerGetDatum(val);
			}
			else
			{
				if (v.type == jbvNull)
				{
					/* a json null is an sql null in text mode */
					nulls[0] = true;
					values[0] = (Datum) NULL;
				}
				else
				{
					text	   *sv;

					if (v.type == jbvString)
					{
						/* in text mode scalar strings should be dequoted */
						sv = cstring_to_text_with_len(v.val.string.val, v.val.string.len);
					}
					else
					{
						/* turn anything else into a json string */
						StringInfo	jtext = makeStringInfo();
						Jsonb	   *jb = JsonbValueToJsonb(&v);

						(void) JsonbToCString(jtext, &jb->root, 0);
						sv = cstring_to_text_with_len(jtext->data, jtext->len);
					}

					values[0] = PointerGetDatum(sv);
				}
			}

			tuple = heap_form_tuple(ret_tdesc, values, nulls);

			tuplestore_puttuple(tuple_store, tuple);

			/* clean up and switch back */
			MemoryContextSwitchTo(old_cxt);
			MemoryContextReset(tmp_cxt);
		}
	}

	MemoryContextDelete(tmp_cxt);

	rsi->setResult = tuple_store;
	rsi->setDesc = ret_tdesc;

	PG_RETURN_NULL();
}

Datum
json_array_elements(PG_FUNCTION_ARGS)
{
	return elements_worker(fcinfo, false);
}

Datum
json_array_elements_text(PG_FUNCTION_ARGS)
{
	return elements_worker(fcinfo, true);
}

static inline Datum
elements_worker(FunctionCallInfo fcinfo, bool as_text)
{
	text	   *json = PG_GETARG_TEXT_P(0);

<<<<<<< HEAD
	/* elements doesn't need any escaped strings, so use false here */
	JsonLexContext *lex = makeJsonLexContext(json, false);
=======
	/* elements only needs escaped strings when as_text */
	JsonLexContext *lex = makeJsonLexContext(json, as_text);
>>>>>>> ab76208e
	JsonSemAction *sem;
	ReturnSetInfo *rsi;
	MemoryContext old_cxt;
	TupleDesc	tupdesc;
	ElementsState *state;

	state = palloc0(sizeof(ElementsState));
	sem = palloc0(sizeof(JsonSemAction));

	rsi = (ReturnSetInfo *) fcinfo->resultinfo;

	if (!rsi || !IsA(rsi, ReturnSetInfo) ||
		(rsi->allowedModes & SFRM_Materialize) == 0 ||
		rsi->expectedDesc == NULL)
		ereport(ERROR,
				(errcode(ERRCODE_FEATURE_NOT_SUPPORTED),
				 errmsg("set-valued function called in context that "
						"cannot accept a set")));


	rsi->returnMode = SFRM_Materialize;

	/* it's a simple type, so don't use get_call_result_type() */
	tupdesc = rsi->expectedDesc;

	/* make these in a sufficiently long-lived memory context */
	old_cxt = MemoryContextSwitchTo(rsi->econtext->ecxt_per_query_memory);

	state->ret_tdesc = CreateTupleDescCopy(tupdesc);
	BlessTupleDesc(state->ret_tdesc);
	state->tuple_store =
		tuplestore_begin_heap(rsi->allowedModes & SFRM_Materialize_Random,
							  false, work_mem);

	MemoryContextSwitchTo(old_cxt);

	sem->semstate = (void *) state;
	sem->object_start = elements_object_start;
	sem->scalar = elements_scalar;
	sem->array_element_start = elements_array_element_start;
	sem->array_element_end = elements_array_element_end;

	state->normalize_results = as_text;
	state->next_scalar = false;

	state->lex = lex;
	state->tmp_cxt = AllocSetContextCreate(CurrentMemoryContext,
										 "json_array_elements temporary cxt",
										   ALLOCSET_DEFAULT_MINSIZE,
										   ALLOCSET_DEFAULT_INITSIZE,
										   ALLOCSET_DEFAULT_MAXSIZE);

	pg_parse_json(lex, sem);

<<<<<<< HEAD
	MemoryContextDelete(state->tmp_cxt); 
=======
	MemoryContextDelete(state->tmp_cxt);
>>>>>>> ab76208e

	rsi->setResult = state->tuple_store;
	rsi->setDesc = state->ret_tdesc;

	PG_RETURN_NULL();
}

static void
elements_array_element_start(void *state, bool isnull)
{
	ElementsState *_state = (ElementsState *) state;

	/* save a pointer to where the value starts */
	if (_state->lex->lex_level == 1)
	{
		/*
		 * next_scalar will be reset in the array_element_end handler, and
		 * since we know the value is a scalar there is no danger of it being
		 * on while recursing down the tree.
		 */
		if (_state->normalize_results && _state->lex->token_type == JSON_TOKEN_STRING)
			_state->next_scalar = true;
		else
			_state->result_start = _state->lex->token_start;
	}
}

static void
elements_array_element_end(void *state, bool isnull)
{
	ElementsState *_state = (ElementsState *) state;
	MemoryContext old_cxt;
	int			len;
	text	   *val;
	HeapTuple	tuple;
	Datum		values[1];
	bool		nulls[1] = {false};

	/* skip over nested objects */
	if (_state->lex->lex_level != 1)
		return;

	/* use the tmp context so we can clean up after each tuple is done */
	old_cxt = MemoryContextSwitchTo(_state->tmp_cxt);

	if (isnull && _state->normalize_results)
	{
		nulls[0] = true;
		values[0] = (Datum) NULL;
	}
	else if (_state->next_scalar)
	{
		values[0] = CStringGetTextDatum(_state->normalized_scalar);
		_state->next_scalar = false;
	}
	else
	{
		len = _state->lex->prev_token_terminator - _state->result_start;
		val = cstring_to_text_with_len(_state->result_start, len);
		values[0] = PointerGetDatum(val);
	}


	tuple = heap_form_tuple(_state->ret_tdesc, values, nulls);

	tuplestore_puttuple(_state->tuple_store, tuple);

	/* clean up and switch back */
	MemoryContextSwitchTo(old_cxt);
	MemoryContextReset(_state->tmp_cxt);
}

static void
elements_object_start(void *state)
{
	ElementsState *_state = (ElementsState *) state;

	/* json structure check */
	if (_state->lex->lex_level == 0)
		ereport(ERROR,
				(errcode(ERRCODE_INVALID_PARAMETER_VALUE),
				 errmsg("cannot call json_array_elements on a non-array")));
}

static void
elements_scalar(void *state, char *token, JsonTokenType tokentype)
{
	ElementsState *_state = (ElementsState *) state;

	/* json structure check */
	if (_state->lex->lex_level == 0)
		ereport(ERROR,
				(errcode(ERRCODE_INVALID_PARAMETER_VALUE),
				 errmsg("cannot call json_array_elements on a scalar")));

	/* supply de-escaped value if required */
	if (_state->next_scalar)
		_state->normalized_scalar = token;
}

/*
 * SQL function json_populate_record
 *
 * set fields in a record from the argument json
 *
 * Code adapted shamelessly from hstore's populate_record
 * which is in turn partly adapted from record_out.
 *
 * The json is decomposed into a hash table, in which each
 * field in the record is then looked up by name. For jsonb
 * we fetch the values direct from the object.
 */
Datum
jsonb_populate_record(PG_FUNCTION_ARGS)
{
	return populate_record_worker(fcinfo, true);
}

Datum
jsonb_to_record(PG_FUNCTION_ARGS)
{
	return populate_record_worker(fcinfo, false);
}

Datum
json_populate_record(PG_FUNCTION_ARGS)
{
	return populate_record_worker(fcinfo, true);
}

Datum
json_to_record(PG_FUNCTION_ARGS)
{
	return populate_record_worker(fcinfo, false);
}

static inline Datum
populate_record_worker(FunctionCallInfo fcinfo, bool have_record_arg)
{
	int			json_arg_num = have_record_arg ? 1 : 0;
	Oid			jtype = get_fn_expr_argtype(fcinfo->flinfo, json_arg_num);
	text	   *json;
	Jsonb	   *jb = NULL;
	bool		use_json_as_text;
	HTAB	   *json_hash = NULL;
	HeapTupleHeader rec = NULL;
	Oid			tupType = InvalidOid;
	int32		tupTypmod = -1;
	TupleDesc	tupdesc;
	HeapTupleData tuple;
	HeapTuple	rettuple;
	RecordIOData *my_extra;
	int			ncolumns;
	int			i;
	Datum	   *values;
	bool	   *nulls;
<<<<<<< HEAD
	char		fname[NAMEDATALEN];
	JsonHashEntry *hashentry;
=======
>>>>>>> ab76208e

	Assert(jtype == JSONOID || jtype == JSONBOID);

<<<<<<< HEAD
	if (!type_is_rowtype(argtype))
		ereport(ERROR,
				(errcode(ERRCODE_DATATYPE_MISMATCH),
				 errmsg("first argument of json_populate_record must be a row type")));
=======
	use_json_as_text = PG_ARGISNULL(json_arg_num + 1) ? false :
		PG_GETARG_BOOL(json_arg_num + 1);
>>>>>>> ab76208e

	if (have_record_arg)
	{
		Oid			argtype = get_fn_expr_argtype(fcinfo->flinfo, 0);

		if (!type_is_rowtype(argtype))
			ereport(ERROR,
					(errcode(ERRCODE_DATATYPE_MISMATCH),
					 errmsg("first argument of json%s_populate_record must be a row type", jtype == JSONBOID ? "b" : "")));

		if (PG_ARGISNULL(0))
		{
			if (PG_ARGISNULL(1))
				PG_RETURN_NULL();

			/*
			 * have no tuple to look at, so the only source of type info is
			 * the argtype. The lookup_rowtype_tupdesc call below will error
			 * out if we don't have a known composite type oid here.
			 */
			tupType = argtype;
			tupTypmod = -1;
		}
		else
		{
			rec = PG_GETARG_HEAPTUPLEHEADER(0);

			if (PG_ARGISNULL(1))
				PG_RETURN_POINTER(rec);

			/* Extract type info from the tuple itself */
			tupType = HeapTupleHeaderGetTypeId(rec);
			tupTypmod = HeapTupleHeaderGetTypMod(rec);
		}

		tupdesc = lookup_rowtype_tupdesc(tupType, tupTypmod);
	}
	else
	{							/* json{b}_to_record case */

		if (PG_ARGISNULL(0))
			PG_RETURN_NULL();

		if (get_call_result_type(fcinfo, NULL, &tupdesc) != TYPEFUNC_COMPOSITE)
			ereport(ERROR,
					(errcode(ERRCODE_FEATURE_NOT_SUPPORTED),
					 errmsg("function returning record called in context "
							"that cannot accept type record"),
					 errhint("Try calling the function in the FROM clause "
							 "using a column definition list.")));
	}

	if (jtype == JSONOID)
	{
		/* just get the text */
		json = PG_GETARG_TEXT_P(json_arg_num);

		json_hash = get_json_object_as_hash(json, "json_populate_record", use_json_as_text);

<<<<<<< HEAD
	/*
	 * if the input json is empty, we can only skip the rest if we were passed
	 * in a non-null record, since otherwise there may be issues with domain
	 * nulls.
	 */
	if (hash_get_num_entries(json_hash) == 0 && rec)
	{
		hash_destroy(json_hash);
		PG_RETURN_POINTER(rec);
=======
		/*
		 * if the input json is empty, we can only skip the rest if we were
		 * passed in a non-null record, since otherwise there may be issues
		 * with domain nulls.
		 */
		if (hash_get_num_entries(json_hash) == 0 && rec)
			PG_RETURN_POINTER(rec);

	}
	else
	{
		jb = PG_GETARG_JSONB(json_arg_num);

		/* same logic as for json */
		if (!have_record_arg && rec)
			PG_RETURN_POINTER(rec);
>>>>>>> ab76208e
	}

	ncolumns = tupdesc->natts;

	if (rec)
	{
		/* Build a temporary HeapTuple control structure */
		tuple.t_len = HeapTupleHeaderGetDatumLength(rec);
		ItemPointerSetInvalid(&(tuple.t_self));
		tuple.t_data = rec;
	}

	/*
	 * We arrange to look up the needed I/O info just once per series of
	 * calls, assuming the record type doesn't change underneath us.
	 */
	my_extra = (RecordIOData *) fcinfo->flinfo->fn_extra;
	if (my_extra == NULL ||
		my_extra->ncolumns != ncolumns)
	{
		fcinfo->flinfo->fn_extra =
			MemoryContextAlloc(fcinfo->flinfo->fn_mcxt,
							   sizeof(RecordIOData) - sizeof(ColumnIOData)
							   + ncolumns * sizeof(ColumnIOData));
		my_extra = (RecordIOData *) fcinfo->flinfo->fn_extra;
		my_extra->record_type = InvalidOid;
		my_extra->record_typmod = 0;
		my_extra->ncolumns = ncolumns;
		MemSet(my_extra->columns, 0, sizeof(ColumnIOData) * ncolumns);
	}

	if (have_record_arg && (my_extra->record_type != tupType ||
							my_extra->record_typmod != tupTypmod))
	{
		MemSet(my_extra, 0,
			   sizeof(RecordIOData) - sizeof(ColumnIOData)
			   + ncolumns * sizeof(ColumnIOData));
		my_extra->record_type = tupType;
		my_extra->record_typmod = tupTypmod;
		my_extra->ncolumns = ncolumns;
	}

	values = (Datum *) palloc(ncolumns * sizeof(Datum));
	nulls = (bool *) palloc(ncolumns * sizeof(bool));

	if (rec)
	{
		/* Break down the tuple into fields */
		heap_deform_tuple(&tuple, tupdesc, values, nulls);
	}
	else
	{
		for (i = 0; i < ncolumns; ++i)
		{
			values[i] = (Datum) 0;
			nulls[i] = true;
		}
	}

	for (i = 0; i < ncolumns; ++i)
	{
		ColumnIOData *column_info = &my_extra->columns[i];
		Oid			column_type = tupdesc->attrs[i]->atttypid;
		JsonbValue *v = NULL;
		char		fname[NAMEDATALEN];
		JsonHashEntry *hashentry = NULL;

		/* Ignore dropped columns in datatype */
		if (tupdesc->attrs[i]->attisdropped)
		{
			nulls[i] = true;
			continue;
		}

		if (jtype == JSONOID)
		{

			memset(fname, 0, NAMEDATALEN);
			strncpy(fname, NameStr(tupdesc->attrs[i]->attname), NAMEDATALEN);
			hashentry = hash_search(json_hash, fname, HASH_FIND, NULL);
		}
		else
		{
			char	   *key = NameStr(tupdesc->attrs[i]->attname);

			v = findJsonbValueFromContainerLen(&jb->root, JB_FOBJECT, key,
											   strlen(key));
		}

		/*
		 * we can't just skip here if the key wasn't found since we might have
		 * a domain to deal with. If we were passed in a non-null record
		 * datum, we assume that the existing values are valid (if they're
		 * not, then it's not our fault), but if we were passed in a null,
		 * then every field which we don't populate needs to be run through
		 * the input function just in case it's a domain type.
		 */
		if (((jtype == JSONOID && hashentry == NULL) ||
			 (jtype == JSONBOID && v == NULL)) && rec)
			continue;

		/*
		 * Prepare to convert the column value from text
		 */
		if (column_info->column_type != column_type)
		{
			getTypeInputInfo(column_type,
							 &column_info->typiofunc,
							 &column_info->typioparam);
			fmgr_info_cxt(column_info->typiofunc, &column_info->proc,
						  fcinfo->flinfo->fn_mcxt);
			column_info->column_type = column_type;
		}
		if ((jtype == JSONOID && (hashentry == NULL || hashentry->isnull)) ||
			(jtype == JSONBOID && (v == NULL || v->type == jbvNull)))
		{
			/*
			 * need InputFunctionCall to happen even for nulls, so that domain
			 * checks are done
			 */
			values[i] = InputFunctionCall(&column_info->proc, NULL,
										  column_info->typioparam,
										  tupdesc->attrs[i]->atttypmod);
			nulls[i] = true;
		}
		else
		{
			char	   *s = NULL;

			if (jtype == JSONOID)
			{
				/* already done the hard work in the json case */
				s = hashentry->val;
			}
			else
			{
				if (v->type == jbvString)
					s = pnstrdup(v->val.string.val, v->val.string.len);
				else if (v->type == jbvBool)
					s = pnstrdup((v->val.boolean) ? "t" : "f", 1);
				else if (v->type == jbvNumeric)
					s = DatumGetCString(DirectFunctionCall1(numeric_out,
										   PointerGetDatum(v->val.numeric)));
				else if (!use_json_as_text)
					ereport(ERROR,
							(errcode(ERRCODE_INVALID_PARAMETER_VALUE),
							 errmsg("cannot populate with a nested object unless use_json_as_text is true")));
				else if (v->type == jbvBinary)
					s = JsonbToCString(NULL, (JsonbContainer *) v->val.binary.data, v->val.binary.len);
				else
					elog(ERROR, "invalid jsonb type");
			}

			values[i] = InputFunctionCall(&column_info->proc, s,
										  column_info->typioparam,
										  tupdesc->attrs[i]->atttypmod);
			nulls[i] = false;
		}
	}

	rettuple = heap_form_tuple(tupdesc, values, nulls);

	ReleaseTupleDesc(tupdesc);

	hash_destroy(json_hash);

	PG_RETURN_DATUM(HeapTupleGetDatum(rettuple));
}

/*
 * get_json_object_as_hash
 *
 * decompose a json object into a hash table.
 *
 * Currently doesn't allow anything but a flat object. Should this
 * change?
 *
 * funcname argument allows caller to pass in its name for use in
 * error messages.
 */
static HTAB *
get_json_object_as_hash(text *json, char *funcname, bool use_json_as_text)
{
	HASHCTL		ctl;
	HTAB	   *tab;
	JHashState *state;
	JsonLexContext *lex = makeJsonLexContext(json, true);
	JsonSemAction *sem;

	memset(&ctl, 0, sizeof(ctl));
	ctl.keysize = NAMEDATALEN;
	ctl.entrysize = sizeof(JsonHashEntry);
	ctl.hcxt = CurrentMemoryContext;
	tab = hash_create("json object hashtable",
					  100,
					  &ctl,
					  HASH_ELEM | HASH_CONTEXT);

	state = palloc0(sizeof(JHashState));
	sem = palloc0(sizeof(JsonSemAction));

	state->function_name = funcname;
	state->hash = tab;
	state->lex = lex;
	state->use_json_as_text = use_json_as_text;

	sem->semstate = (void *) state;
	sem->array_start = hash_array_start;
	sem->scalar = hash_scalar;
	sem->object_field_start = hash_object_field_start;
	sem->object_field_end = hash_object_field_end;

	pg_parse_json(lex, sem);

	return tab;
}

static void
hash_object_field_start(void *state, char *fname, bool isnull)
{
	JHashState *_state = (JHashState *) state;

	if (_state->lex->lex_level > 1)
		return;

	if (_state->lex->token_type == JSON_TOKEN_ARRAY_START ||
		_state->lex->token_type == JSON_TOKEN_OBJECT_START)
	{
		if (!_state->use_json_as_text)
			ereport(ERROR,
					(errcode(ERRCODE_INVALID_PARAMETER_VALUE),
					 errmsg("cannot call %s on a nested object",
							_state->function_name)));
		_state->save_json_start = _state->lex->token_start;
	}
	else
	{
		/* must be a scalar */
		_state->save_json_start = NULL;
	}
}

static void
hash_object_field_end(void *state, char *fname, bool isnull)
{
	JHashState *_state = (JHashState *) state;
	JsonHashEntry *hashentry;
	bool		found;
	char		name[NAMEDATALEN];

	/*
	 * ignore field names >= NAMEDATALEN - they can't match a record field
	 * ignore nested fields.
	 */
	if (_state->lex->lex_level > 2 || strlen(fname) >= NAMEDATALEN)
		return;

	memset(name, 0, NAMEDATALEN);
	strncpy(name, fname, NAMEDATALEN);

	hashentry = hash_search(_state->hash, name, HASH_ENTER, &found);

	/*
	 * found being true indicates a duplicate. We don't do anything about
	 * that, a later field with the same name overrides the earlier field.
	 */

	hashentry->isnull = isnull;
	if (_state->save_json_start != NULL)
	{
		int			len = _state->lex->prev_token_terminator - _state->save_json_start;
		char	   *val = palloc((len + 1) * sizeof(char));

		memcpy(val, _state->save_json_start, len);
		val[len] = '\0';
		hashentry->val = val;
	}
	else
	{
		/* must have had a scalar instead */
		hashentry->val = _state->saved_scalar;
	}
}

static void
hash_array_start(void *state)
{
	JHashState *_state = (JHashState *) state;

	if (_state->lex->lex_level == 0)
		ereport(ERROR,
				(errcode(ERRCODE_INVALID_PARAMETER_VALUE),
			   errmsg("cannot call %s on an array", _state->function_name)));
}

static void
hash_scalar(void *state, char *token, JsonTokenType tokentype)
{
	JHashState *_state = (JHashState *) state;

	if (_state->lex->lex_level == 0)
		ereport(ERROR,
				(errcode(ERRCODE_INVALID_PARAMETER_VALUE),
			   errmsg("cannot call %s on a scalar", _state->function_name)));

	if (_state->lex->lex_level == 1)
		_state->saved_scalar = token;
}


/*
 * SQL function json_populate_recordset
 *
 * set fields in a set of records from the argument json,
 * which must be an array of objects.
 *
 * similar to json_populate_record, but the tuple-building code
 * is pushed down into the semantic action handlers so it's done
 * per object in the array.
 */
Datum
jsonb_populate_recordset(PG_FUNCTION_ARGS)
{
	return populate_recordset_worker(fcinfo, true);
}

Datum
jsonb_to_recordset(PG_FUNCTION_ARGS)
{
	return populate_recordset_worker(fcinfo, false);
}

Datum
json_populate_recordset(PG_FUNCTION_ARGS)
{
	return populate_recordset_worker(fcinfo, true);
}

Datum
json_to_recordset(PG_FUNCTION_ARGS)
{
	return populate_recordset_worker(fcinfo, false);
}

static void
make_row_from_rec_and_jsonb(Jsonb *element, PopulateRecordsetState *state)
{
	Datum	   *values;
	bool	   *nulls;
	int			i;
	RecordIOData *my_extra = state->my_extra;
	int			ncolumns = my_extra->ncolumns;
	TupleDesc	tupdesc = state->ret_tdesc;
	HeapTupleHeader rec = state->rec;
	HeapTuple	rettuple;

	values = (Datum *) palloc(ncolumns * sizeof(Datum));
	nulls = (bool *) palloc(ncolumns * sizeof(bool));

	if (state->rec)
	{
		HeapTupleData tuple;

		/* Build a temporary HeapTuple control structure */
		tuple.t_len = HeapTupleHeaderGetDatumLength(state->rec);
		ItemPointerSetInvalid(&(tuple.t_self));
		tuple.t_tableOid = InvalidOid;
		tuple.t_data = state->rec;

		/* Break down the tuple into fields */
		heap_deform_tuple(&tuple, tupdesc, values, nulls);
	}
	else
	{
		for (i = 0; i < ncolumns; ++i)
		{
			values[i] = (Datum) 0;
			nulls[i] = true;
		}
	}

	for (i = 0; i < ncolumns; ++i)
	{
		ColumnIOData *column_info = &my_extra->columns[i];
		Oid			column_type = tupdesc->attrs[i]->atttypid;
		JsonbValue *v = NULL;
		char	   *key;

		/* Ignore dropped columns in datatype */
		if (tupdesc->attrs[i]->attisdropped)
		{
			nulls[i] = true;
			continue;
		}

		key = NameStr(tupdesc->attrs[i]->attname);

		v = findJsonbValueFromContainerLen(&element->root, JB_FOBJECT,
										   key, strlen(key));

		/*
		 * We can't just skip here if the key wasn't found since we might have
		 * a domain to deal with. If we were passed in a non-null record
		 * datum, we assume that the existing values are valid (if they're
		 * not, then it's not our fault), but if we were passed in a null,
		 * then every field which we don't populate needs to be run through
		 * the input function just in case it's a domain type.
		 */
		if (v == NULL && rec)
			continue;

		/*
		 * Prepare to convert the column value from text
		 */
		if (column_info->column_type != column_type)
		{
			getTypeInputInfo(column_type,
							 &column_info->typiofunc,
							 &column_info->typioparam);
			fmgr_info_cxt(column_info->typiofunc, &column_info->proc,
						  state->fn_mcxt);
			column_info->column_type = column_type;
		}
		if (v == NULL || v->type == jbvNull)
		{
			/*
			 * Need InputFunctionCall to happen even for nulls, so that domain
			 * checks are done
			 */
			values[i] = InputFunctionCall(&column_info->proc, NULL,
										  column_info->typioparam,
										  tupdesc->attrs[i]->atttypmod);
			nulls[i] = true;
		}
		else
		{
			char	   *s = NULL;

			if (v->type == jbvString)
				s = pnstrdup(v->val.string.val, v->val.string.len);
			else if (v->type == jbvBool)
				s = pnstrdup((v->val.boolean) ? "t" : "f", 1);
			else if (v->type == jbvNumeric)
				s = DatumGetCString(DirectFunctionCall1(numeric_out,
										   PointerGetDatum(v->val.numeric)));
			else if (!state->use_json_as_text)
				ereport(ERROR,
						(errcode(ERRCODE_INVALID_PARAMETER_VALUE),
						 errmsg("cannot populate with a nested object unless use_json_as_text is true")));
			else if (v->type == jbvBinary)
				s = JsonbToCString(NULL, (JsonbContainer *) v->val.binary.data, v->val.binary.len);
			else
				elog(ERROR, "invalid jsonb type");

			values[i] = InputFunctionCall(&column_info->proc, s,
										  column_info->typioparam,
										  tupdesc->attrs[i]->atttypmod);
			nulls[i] = false;
		}
	}

	rettuple = heap_form_tuple(tupdesc, values, nulls);

	tuplestore_puttuple(state->tuple_store, rettuple);
}

/*
 * common worker for json_populate_recordset() and json_to_recordset()
 */
static inline Datum
populate_recordset_worker(FunctionCallInfo fcinfo, bool have_record_arg)
{
	int			json_arg_num = have_record_arg ? 1 : 0;
	Oid			jtype = get_fn_expr_argtype(fcinfo->flinfo, json_arg_num);
	bool		use_json_as_text;
	ReturnSetInfo *rsi;
	MemoryContext old_cxt;
	Oid			tupType;
	int32		tupTypmod;
	HeapTupleHeader rec;
	TupleDesc	tupdesc;
	RecordIOData *my_extra;
	int			ncolumns;
<<<<<<< HEAD
	JsonLexContext *lex;
	JsonSemAction *sem;
=======
>>>>>>> ab76208e
	PopulateRecordsetState *state;

	use_json_as_text = PG_ARGISNULL(json_arg_num + 1) ? false : PG_GETARG_BOOL(json_arg_num + 1);

<<<<<<< HEAD
	if (!type_is_rowtype(argtype))
		ereport(ERROR,
				(errcode(ERRCODE_DATATYPE_MISMATCH),
				 errmsg("first argument of json_populate_recordset must be a row type")));
=======
	if (have_record_arg)
	{
		Oid			argtype = get_fn_expr_argtype(fcinfo->flinfo, 0);

		if (!type_is_rowtype(argtype))
			ereport(ERROR,
					(errcode(ERRCODE_DATATYPE_MISMATCH),
					 errmsg("first argument must be a row type")));
	}
>>>>>>> ab76208e

	rsi = (ReturnSetInfo *) fcinfo->resultinfo;

	if (!rsi || !IsA(rsi, ReturnSetInfo) ||
		(rsi->allowedModes & SFRM_Materialize) == 0 ||
		rsi->expectedDesc == NULL)
		ereport(ERROR,
				(errcode(ERRCODE_FEATURE_NOT_SUPPORTED),
				 errmsg("set-valued function called in context that "
						"cannot accept a set")));


	rsi->returnMode = SFRM_Materialize;

	/*
	 * get the tupdesc from the result set info - it must be a record type
	 * because we already checked that arg1 is a record type, or we're in a
	 * to_record function which returns a setof record.
	 */
<<<<<<< HEAD
	(void) get_call_result_type(fcinfo, NULL, &tupdesc);

	state = palloc0(sizeof(PopulateRecordsetState));
	sem = palloc0(sizeof(JsonSemAction));


	/* make these in a sufficiently long-lived memory context */
	old_cxt = MemoryContextSwitchTo(rsi->econtext->ecxt_per_query_memory);

	state->ret_tdesc = CreateTupleDescCopy(tupdesc);
	BlessTupleDesc(state->ret_tdesc);
	state->tuple_store =
		tuplestore_begin_heap(rsi->allowedModes & SFRM_Materialize_Random,
							  false, work_mem);

	MemoryContextSwitchTo(old_cxt);
=======
	if (get_call_result_type(fcinfo, NULL, &tupdesc) != TYPEFUNC_COMPOSITE)
		ereport(ERROR,
				(errcode(ERRCODE_FEATURE_NOT_SUPPORTED),
				 errmsg("function returning record called in context "
						"that cannot accept type record")));
>>>>>>> ab76208e

	/* if the json is null send back an empty set */
	if (PG_ARGISNULL(json_arg_num))
		PG_RETURN_NULL();

	if (!have_record_arg || PG_ARGISNULL(0))
		rec = NULL;
	else
		rec = PG_GETARG_HEAPTUPLEHEADER(0);

	tupType = tupdesc->tdtypeid;
	tupTypmod = tupdesc->tdtypmod;
	ncolumns = tupdesc->natts;

	/*
	 * We arrange to look up the needed I/O info just once per series of
	 * calls, assuming the record type doesn't change underneath us.
	 */
	my_extra = (RecordIOData *) fcinfo->flinfo->fn_extra;
	if (my_extra == NULL ||
		my_extra->ncolumns != ncolumns)
	{
		fcinfo->flinfo->fn_extra =
			MemoryContextAlloc(fcinfo->flinfo->fn_mcxt,
							   sizeof(RecordIOData) - sizeof(ColumnIOData)
							   + ncolumns * sizeof(ColumnIOData));
		my_extra = (RecordIOData *) fcinfo->flinfo->fn_extra;
		my_extra->record_type = InvalidOid;
		my_extra->record_typmod = 0;
	}

	if (my_extra->record_type != tupType ||
		my_extra->record_typmod != tupTypmod)
	{
		MemSet(my_extra, 0,
			   sizeof(RecordIOData) - sizeof(ColumnIOData)
			   + ncolumns * sizeof(ColumnIOData));
		my_extra->record_type = tupType;
		my_extra->record_typmod = tupTypmod;
		my_extra->ncolumns = ncolumns;
	}

	state = palloc0(sizeof(PopulateRecordsetState));

	/* make these in a sufficiently long-lived memory context */
	old_cxt = MemoryContextSwitchTo(rsi->econtext->ecxt_per_query_memory);
	state->ret_tdesc = CreateTupleDescCopy(tupdesc);;
	BlessTupleDesc(state->ret_tdesc);
	state->tuple_store = tuplestore_begin_heap(rsi->allowedModes &
											   SFRM_Materialize_Random,
											   false, work_mem);
	MemoryContextSwitchTo(old_cxt);

	state->my_extra = my_extra;
	state->rec = rec;
	state->use_json_as_text = use_json_as_text;
	state->fn_mcxt = fcinfo->flinfo->fn_mcxt;

	if (jtype == JSONOID)
	{
		text	   *json = PG_GETARG_TEXT_P(have_record_arg ? 1 : 0);
		JsonLexContext *lex;
		JsonSemAction *sem;

		sem = palloc0(sizeof(JsonSemAction));

		lex = makeJsonLexContext(json, true);

		sem->semstate = (void *) state;
		sem->array_start = populate_recordset_array_start;
		sem->array_element_start = populate_recordset_array_element_start;
		sem->scalar = populate_recordset_scalar;
		sem->object_field_start = populate_recordset_object_field_start;
		sem->object_field_end = populate_recordset_object_field_end;
		sem->object_start = populate_recordset_object_start;
		sem->object_end = populate_recordset_object_end;

		state->lex = lex;

		pg_parse_json(lex, sem);

	}
	else
	{
		Jsonb	   *jb;
		JsonbIterator *it;
		JsonbValue	v;
		bool		skipNested = false;
		int			r;

		Assert(jtype == JSONBOID);
		jb = PG_GETARG_JSONB(have_record_arg ? 1 : 0);

		if (JB_ROOT_IS_SCALAR(jb) || !JB_ROOT_IS_ARRAY(jb))
			ereport(ERROR,
					(errcode(ERRCODE_INVALID_PARAMETER_VALUE),
			   errmsg("cannot call jsonb_populate_recordset on non-array")));

		it = JsonbIteratorInit(&jb->root);

		while ((r = JsonbIteratorNext(&it, &v, skipNested)) != WJB_DONE)
		{
			skipNested = true;

			if (r == WJB_ELEM)
			{
				Jsonb	   *element = JsonbValueToJsonb(&v);

				if (!JB_ROOT_IS_OBJECT(element))
					ereport(ERROR,
							(errcode(ERRCODE_INVALID_PARAMETER_VALUE),
							 errmsg("jsonb_populate_recordset argument must be an array of objects")));
				make_row_from_rec_and_jsonb(element, state);
			}
		}
	}

	rsi->setResult = state->tuple_store;
	rsi->setDesc = state->ret_tdesc;

	PG_RETURN_NULL();

}

static void
populate_recordset_object_start(void *state)
{
	PopulateRecordsetState *_state = (PopulateRecordsetState *) state;
	int			lex_level = _state->lex->lex_level;
	HASHCTL		ctl;

	/* Reject object at top level: we must have an array at level 0 */
	if (lex_level == 0)
		ereport(ERROR,
				(errcode(ERRCODE_INVALID_PARAMETER_VALUE),
				 errmsg("cannot call json_populate_recordset on an object")));

	/* Nested objects, if allowed, require no special processing */
	if (lex_level > 1)
	{
		if (!_state->use_json_as_text)
			ereport(ERROR,
					(errcode(ERRCODE_INVALID_PARAMETER_VALUE),
					 errmsg("cannot call json_populate_recordset with nested objects")));
		return;
	}

	/* Object at level 1: set up a new hash table for this object */
	memset(&ctl, 0, sizeof(ctl));
	ctl.keysize = NAMEDATALEN;
	ctl.entrysize = sizeof(JsonHashEntry);
	ctl.hcxt = CurrentMemoryContext;
	_state->json_hash = hash_create("json object hashtable",
									100,
									&ctl,
									HASH_ELEM | HASH_CONTEXT);
}

static void
populate_recordset_object_end(void *state)
{
	PopulateRecordsetState *_state = (PopulateRecordsetState *) state;
	HTAB	   *json_hash = _state->json_hash;
	Datum	   *values;
	bool	   *nulls;
	char		fname[NAMEDATALEN];
	int			i;
	RecordIOData *my_extra = _state->my_extra;
	int			ncolumns = my_extra->ncolumns;
	TupleDesc	tupdesc = _state->ret_tdesc;
	JsonHashEntry *hashentry;
	HeapTupleHeader rec = _state->rec;
	HeapTuple	rettuple;

	/* Nested objects require no special processing */
	if (_state->lex->lex_level > 1)
		return;

	/* Otherwise, construct and return a tuple based on this level-1 object */
	values = (Datum *) palloc(ncolumns * sizeof(Datum));
	nulls = (bool *) palloc(ncolumns * sizeof(bool));

	if (_state->rec)
	{
		HeapTupleData tuple;

		/* Build a temporary HeapTuple control structure */
		tuple.t_len = HeapTupleHeaderGetDatumLength(_state->rec);
		ItemPointerSetInvalid(&(tuple.t_self));
		tuple.t_data = _state->rec;

		/* Break down the tuple into fields */
		heap_deform_tuple(&tuple, tupdesc, values, nulls);
	}
	else
	{
		for (i = 0; i < ncolumns; ++i)
		{
			values[i] = (Datum) 0;
			nulls[i] = true;
		}
	}

	for (i = 0; i < ncolumns; ++i)
	{
		ColumnIOData *column_info = &my_extra->columns[i];
		Oid			column_type = tupdesc->attrs[i]->atttypid;
		char	   *value;

		/* Ignore dropped columns in datatype */
		if (tupdesc->attrs[i]->attisdropped)
		{
			nulls[i] = true;
			continue;
		}

		memset(fname, 0, NAMEDATALEN);
		strncpy(fname, NameStr(tupdesc->attrs[i]->attname), NAMEDATALEN);
		hashentry = hash_search(json_hash, fname, HASH_FIND, NULL);

		/*
		 * we can't just skip here if the key wasn't found since we might have
		 * a domain to deal with. If we were passed in a non-null record
		 * datum, we assume that the existing values are valid (if they're
		 * not, then it's not our fault), but if we were passed in a null,
		 * then every field which we don't populate needs to be run through
		 * the input function just in case it's a domain type.
		 */
		if (hashentry == NULL && rec)
			continue;

		/*
		 * Prepare to convert the column value from text
		 */
		if (column_info->column_type != column_type)
		{
			getTypeInputInfo(column_type,
							 &column_info->typiofunc,
							 &column_info->typioparam);
			fmgr_info_cxt(column_info->typiofunc, &column_info->proc,
						  _state->fn_mcxt);
			column_info->column_type = column_type;
		}
		if (hashentry == NULL || hashentry->isnull)
		{
			/*
			 * need InputFunctionCall to happen even for nulls, so that domain
			 * checks are done
			 */
			values[i] = InputFunctionCall(&column_info->proc, NULL,
										  column_info->typioparam,
										  tupdesc->attrs[i]->atttypmod);
			nulls[i] = true;
		}
		else
		{
			value = hashentry->val;

			values[i] = InputFunctionCall(&column_info->proc, value,
										  column_info->typioparam,
										  tupdesc->attrs[i]->atttypmod);
			nulls[i] = false;
		}
	}

	rettuple = heap_form_tuple(tupdesc, values, nulls);

	tuplestore_puttuple(_state->tuple_store, rettuple);

	/* Done with hash for this object */
	hash_destroy(json_hash);
	_state->json_hash = NULL;
}

static void
populate_recordset_array_element_start(void *state, bool isnull)
{
	PopulateRecordsetState *_state = (PopulateRecordsetState *) state;

	if (_state->lex->lex_level == 1 &&
		_state->lex->token_type != JSON_TOKEN_OBJECT_START)
		ereport(ERROR,
				(errcode(ERRCODE_INVALID_PARAMETER_VALUE),
<<<<<<< HEAD
			 errmsg("must call json_populate_recordset on an array of objects")));
=======
		errmsg("must call json_populate_recordset on an array of objects")));
>>>>>>> ab76208e
}

static void
populate_recordset_array_start(void *state)
{
	PopulateRecordsetState *_state = (PopulateRecordsetState *) state;

	if (_state->lex->lex_level != 0 && !_state->use_json_as_text)
		ereport(ERROR,
				(errcode(ERRCODE_INVALID_PARAMETER_VALUE),
		  errmsg("cannot call json_populate_recordset with nested arrays")));
}

static void
populate_recordset_scalar(void *state, char *token, JsonTokenType tokentype)
{
	PopulateRecordsetState *_state = (PopulateRecordsetState *) state;

	if (_state->lex->lex_level == 0)
		ereport(ERROR,
				(errcode(ERRCODE_INVALID_PARAMETER_VALUE),
				 errmsg("cannot call json_populate_recordset on a scalar")));

	if (_state->lex->lex_level == 2)
		_state->saved_scalar = token;
}

static void
populate_recordset_object_field_start(void *state, char *fname, bool isnull)
{
	PopulateRecordsetState *_state = (PopulateRecordsetState *) state;

	if (_state->lex->lex_level > 2)
		return;

	if (_state->lex->token_type == JSON_TOKEN_ARRAY_START ||
		_state->lex->token_type == JSON_TOKEN_OBJECT_START)
	{
		if (!_state->use_json_as_text)
			ereport(ERROR,
					(errcode(ERRCODE_INVALID_PARAMETER_VALUE),
					 errmsg("cannot call json_populate_recordset on a nested object")));
		_state->save_json_start = _state->lex->token_start;
	}
	else
	{
		_state->save_json_start = NULL;
	}
}

static void
populate_recordset_object_field_end(void *state, char *fname, bool isnull)
{
	PopulateRecordsetState *_state = (PopulateRecordsetState *) state;
	JsonHashEntry *hashentry;
	bool		found;
	char		name[NAMEDATALEN];

	/*
	 * ignore field names >= NAMEDATALEN - they can't match a record field
	 * ignore nested fields.
	 */
	if (_state->lex->lex_level > 2 || strlen(fname) >= NAMEDATALEN)
		return;

	memset(name, 0, NAMEDATALEN);
	strncpy(name, fname, NAMEDATALEN);

	hashentry = hash_search(_state->json_hash, name, HASH_ENTER, &found);

	/*
	 * found being true indicates a duplicate. We don't do anything about
	 * that, a later field with the same name overrides the earlier field.
	 */

	hashentry->isnull = isnull;
	if (_state->save_json_start != NULL)
	{
		int			len = _state->lex->prev_token_terminator - _state->save_json_start;
		char	   *val = palloc((len + 1) * sizeof(char));

		memcpy(val, _state->save_json_start, len);
		val[len] = '\0';
		hashentry->val = val;
	}
	else
	{
		/* must have had a scalar instead */
		hashentry->val = _state->saved_scalar;
	}
}

/*
 * findJsonbValueFromContainer() wrapper that sets up JsonbValue key string.
 */
static JsonbValue *
findJsonbValueFromContainerLen(JsonbContainer *container, uint32 flags,
							   char *key, uint32 keylen)
{
	JsonbValue	k;

	k.type = jbvString;
	k.val.string.val = key;
	k.val.string.len = keylen;

	return findJsonbValueFromContainer(container, flags, &k);
}<|MERGE_RESOLUTION|>--- conflicted
+++ resolved
@@ -126,11 +126,7 @@
 	int			result_size;
 	int			result_count;
 	int			sent_count;
-<<<<<<< HEAD
-}	OkeysState;
-=======
 } OkeysState;
->>>>>>> ab76208e
 
 /* state for json_get* functions */
 typedef struct GetState
@@ -151,22 +147,14 @@
 	bool	   *pathok;
 	int		   *array_level_index;
 	int		   *path_level_index;
-<<<<<<< HEAD
-}	GetState;
-=======
 } GetState;
->>>>>>> ab76208e
 
 /* state for json_array_length */
 typedef struct AlenState
 {
 	JsonLexContext *lex;
 	int			count;
-<<<<<<< HEAD
-}	AlenState;
-=======
 } AlenState;
->>>>>>> ab76208e
 
 /* state for json_each */
 typedef struct EachState
@@ -179,11 +167,7 @@
 	bool		normalize_results;
 	bool		next_scalar;
 	char	   *normalized_scalar;
-<<<<<<< HEAD
-}	EachState;
-=======
 } EachState;
->>>>>>> ab76208e
 
 /* state for json_array_elements */
 typedef struct ElementsState
@@ -193,14 +177,10 @@
 	TupleDesc	ret_tdesc;
 	MemoryContext tmp_cxt;
 	char	   *result_start;
-<<<<<<< HEAD
-}	ElementsState;
-=======
 	bool		normalize_results;
 	bool		next_scalar;
 	char	   *normalized_scalar;
 } ElementsState;
->>>>>>> ab76208e
 
 /* state for get_json_object_as_hash */
 typedef struct JhashState
@@ -211,11 +191,7 @@
 	char	   *save_json_start;
 	bool		use_json_as_text;
 	char	   *function_name;
-<<<<<<< HEAD
-}	JHashState;
-=======
 } JHashState;
->>>>>>> ab76208e
 
 /* used to build the hashtable */
 typedef struct JsonHashEntry
@@ -224,11 +200,7 @@
 	char	   *val;
 	char	   *json;
 	bool		isnull;
-<<<<<<< HEAD
-}	JsonHashEntry;
-=======
 } JsonHashEntry;
->>>>>>> ab76208e
 
 /* these two are stolen from hstore / record_out, used in populate_record* */
 typedef struct ColumnIOData
@@ -260,15 +232,11 @@
 	HeapTupleHeader rec;
 	RecordIOData *my_extra;
 	MemoryContext fn_mcxt;		/* used to stash IO funcs */
-<<<<<<< HEAD
-}	PopulateRecordsetState;
-=======
 } PopulateRecordsetState;
 
 /* Turn a jsonb object into a record */
 static void make_row_from_rec_and_jsonb(Jsonb *element,
 							PopulateRecordsetState *state);
->>>>>>> ab76208e
 
 /*
  * SQL function json_object_keys
@@ -1240,17 +1208,11 @@
 	text	   *json;
 
 	AlenState  *state;
-<<<<<<< HEAD
-	JsonLexContext *lex = makeJsonLexContext(json, false);
-	JsonSemAction *sem;
-
-=======
 	JsonLexContext *lex;
 	JsonSemAction *sem;
 
 	json = PG_GETARG_TEXT_P(0);
 	lex = makeJsonLexContext(json, false);
->>>>>>> ab76208e
 	state = palloc0(sizeof(AlenState));
 	sem = palloc0(sizeof(JsonSemAction));
 
@@ -1363,22 +1325,10 @@
 static inline Datum
 each_worker_jsonb(FunctionCallInfo fcinfo, bool as_text)
 {
-<<<<<<< HEAD
-	text	   *json = PG_GETARG_TEXT_P(0);
-	JsonLexContext *lex = makeJsonLexContext(json, true);
-	JsonSemAction *sem;
-=======
 	Jsonb	   *jb = PG_GETARG_JSONB(0);
->>>>>>> ab76208e
 	ReturnSetInfo *rsi;
 	Tuplestorestate *tuple_store;
 	TupleDesc	tupdesc;
-<<<<<<< HEAD
-	EachState  *state;
-
-	state = palloc0(sizeof(EachState));
-	sem = palloc0(sizeof(JsonSemAction));
-=======
 	TupleDesc	ret_tdesc;
 	MemoryContext old_cxt,
 				tmp_cxt;
@@ -1392,7 +1342,6 @@
 				(errcode(ERRCODE_INVALID_PARAMETER_VALUE),
 				 errmsg("cannot call jsonb_each%s on a non-object",
 						as_text ? "_text" : "")));
->>>>>>> ab76208e
 
 	rsi = (ReturnSetInfo *) fcinfo->resultinfo;
 
@@ -1436,37 +1385,23 @@
 	{
 		skipNested = true;
 
-<<<<<<< HEAD
-	MemoryContextDelete(state->tmp_cxt); 
-
-	rsi->setResult = state->tuple_store;
-	rsi->setDesc = state->ret_tdesc;
-=======
 		if (r == WJB_KEY)
 		{
 			text	   *key;
 			HeapTuple	tuple;
 			Datum		values[2];
 			bool		nulls[2] = {false, false};
->>>>>>> ab76208e
 
 			/* Use the tmp context so we can clean up after each tuple is done */
 			old_cxt = MemoryContextSwitchTo(tmp_cxt);
 
 			key = cstring_to_text_with_len(v.val.string.val, v.val.string.len);
 
-<<<<<<< HEAD
-static void
-each_object_field_start(void *state, char *fname, bool isnull)
-{
-	EachState  *_state = (EachState *) state;
-=======
 			/*
 			 * The next thing the iterator fetches should be the value, no
 			 * matter what shape it is.
 			 */
 			r = JsonbIteratorNext(&it, &v, skipNested);
->>>>>>> ab76208e
 
 			values[0] = PointerGetDatum(key);
 
@@ -1856,13 +1791,8 @@
 {
 	text	   *json = PG_GETARG_TEXT_P(0);
 
-<<<<<<< HEAD
-	/* elements doesn't need any escaped strings, so use false here */
-	JsonLexContext *lex = makeJsonLexContext(json, false);
-=======
 	/* elements only needs escaped strings when as_text */
 	JsonLexContext *lex = makeJsonLexContext(json, as_text);
->>>>>>> ab76208e
 	JsonSemAction *sem;
 	ReturnSetInfo *rsi;
 	MemoryContext old_cxt;
@@ -1917,11 +1847,7 @@
 
 	pg_parse_json(lex, sem);
 
-<<<<<<< HEAD
-	MemoryContextDelete(state->tmp_cxt); 
-=======
 	MemoryContextDelete(state->tmp_cxt);
->>>>>>> ab76208e
 
 	rsi->setResult = state->tuple_store;
 	rsi->setDesc = state->ret_tdesc;
@@ -2078,23 +2004,11 @@
 	int			i;
 	Datum	   *values;
 	bool	   *nulls;
-<<<<<<< HEAD
-	char		fname[NAMEDATALEN];
-	JsonHashEntry *hashentry;
-=======
->>>>>>> ab76208e
 
 	Assert(jtype == JSONOID || jtype == JSONBOID);
 
-<<<<<<< HEAD
-	if (!type_is_rowtype(argtype))
-		ereport(ERROR,
-				(errcode(ERRCODE_DATATYPE_MISMATCH),
-				 errmsg("first argument of json_populate_record must be a row type")));
-=======
 	use_json_as_text = PG_ARGISNULL(json_arg_num + 1) ? false :
 		PG_GETARG_BOOL(json_arg_num + 1);
->>>>>>> ab76208e
 
 	if (have_record_arg)
 	{
@@ -2154,17 +2068,6 @@
 
 		json_hash = get_json_object_as_hash(json, "json_populate_record", use_json_as_text);
 
-<<<<<<< HEAD
-	/*
-	 * if the input json is empty, we can only skip the rest if we were passed
-	 * in a non-null record, since otherwise there may be issues with domain
-	 * nulls.
-	 */
-	if (hash_get_num_entries(json_hash) == 0 && rec)
-	{
-		hash_destroy(json_hash);
-		PG_RETURN_POINTER(rec);
-=======
 		/*
 		 * if the input json is empty, we can only skip the rest if we were
 		 * passed in a non-null record, since otherwise there may be issues
@@ -2181,7 +2084,6 @@
 		/* same logic as for json */
 		if (!have_record_arg && rec)
 			PG_RETURN_POINTER(rec);
->>>>>>> ab76208e
 	}
 
 	ncolumns = tupdesc->natts;
@@ -2548,7 +2450,9 @@
 		/* Build a temporary HeapTuple control structure */
 		tuple.t_len = HeapTupleHeaderGetDatumLength(state->rec);
 		ItemPointerSetInvalid(&(tuple.t_self));
+#if 0
 		tuple.t_tableOid = InvalidOid;
+#endif
 		tuple.t_data = state->rec;
 
 		/* Break down the tuple into fields */
@@ -2665,21 +2569,10 @@
 	TupleDesc	tupdesc;
 	RecordIOData *my_extra;
 	int			ncolumns;
-<<<<<<< HEAD
-	JsonLexContext *lex;
-	JsonSemAction *sem;
-=======
->>>>>>> ab76208e
 	PopulateRecordsetState *state;
 
 	use_json_as_text = PG_ARGISNULL(json_arg_num + 1) ? false : PG_GETARG_BOOL(json_arg_num + 1);
 
-<<<<<<< HEAD
-	if (!type_is_rowtype(argtype))
-		ereport(ERROR,
-				(errcode(ERRCODE_DATATYPE_MISMATCH),
-				 errmsg("first argument of json_populate_recordset must be a row type")));
-=======
 	if (have_record_arg)
 	{
 		Oid			argtype = get_fn_expr_argtype(fcinfo->flinfo, 0);
@@ -2689,7 +2582,6 @@
 					(errcode(ERRCODE_DATATYPE_MISMATCH),
 					 errmsg("first argument must be a row type")));
 	}
->>>>>>> ab76208e
 
 	rsi = (ReturnSetInfo *) fcinfo->resultinfo;
 
@@ -2709,30 +2601,11 @@
 	 * because we already checked that arg1 is a record type, or we're in a
 	 * to_record function which returns a setof record.
 	 */
-<<<<<<< HEAD
-	(void) get_call_result_type(fcinfo, NULL, &tupdesc);
-
-	state = palloc0(sizeof(PopulateRecordsetState));
-	sem = palloc0(sizeof(JsonSemAction));
-
-
-	/* make these in a sufficiently long-lived memory context */
-	old_cxt = MemoryContextSwitchTo(rsi->econtext->ecxt_per_query_memory);
-
-	state->ret_tdesc = CreateTupleDescCopy(tupdesc);
-	BlessTupleDesc(state->ret_tdesc);
-	state->tuple_store =
-		tuplestore_begin_heap(rsi->allowedModes & SFRM_Materialize_Random,
-							  false, work_mem);
-
-	MemoryContextSwitchTo(old_cxt);
-=======
 	if (get_call_result_type(fcinfo, NULL, &tupdesc) != TYPEFUNC_COMPOSITE)
 		ereport(ERROR,
 				(errcode(ERRCODE_FEATURE_NOT_SUPPORTED),
 				 errmsg("function returning record called in context "
 						"that cannot accept type record")));
->>>>>>> ab76208e
 
 	/* if the json is null send back an empty set */
 	if (PG_ARGISNULL(json_arg_num))
@@ -3016,11 +2889,7 @@
 		_state->lex->token_type != JSON_TOKEN_OBJECT_START)
 		ereport(ERROR,
 				(errcode(ERRCODE_INVALID_PARAMETER_VALUE),
-<<<<<<< HEAD
-			 errmsg("must call json_populate_recordset on an array of objects")));
-=======
 		errmsg("must call json_populate_recordset on an array of objects")));
->>>>>>> ab76208e
 }
 
 static void
