--- conflicted
+++ resolved
@@ -8838,14 +8838,9 @@
 		return;
 	}
 
-<<<<<<< HEAD
+	quick_init_var(&abs_base);
 	quick_init_var(&ln_base);
 	quick_init_var(&ln_num);
-=======
-	init_var(&abs_base);
-	init_var(&ln_base);
-	init_var(&ln_num);
->>>>>>> 7cd0d523
 
 	/*
 	 * If base is negative, insist that exp be an integer.  The result is then
