/*-------------------------------------------------------------------------
 *
 * numeric.c
 *	  An exact numeric data type for the Postgres database system
 *
 * Original coding 1998, Jan Wieck.  Heavily revised 2003, Tom Lane.
 *
 * Many of the algorithmic ideas are borrowed from David M. Smith's "FM"
 * multiple-precision math library, most recently published as Algorithm
 * 786: Multiple-Precision Complex Arithmetic and Functions, ACM
 * Transactions on Mathematical Software, Vol. 24, No. 4, December 1998,
 * pages 359-367.
 *
 * Copyright (c) 1998-2019, PostgreSQL Global Development Group
 *
 * IDENTIFICATION
 *	  src/backend/utils/adt/numeric.c
 *
 *-------------------------------------------------------------------------
 */

#include "postgres.h"

#include <ctype.h>
#include <float.h>
#include <limits.h>
#include <math.h>

#include "catalog/pg_type.h"
#include "common/int.h"
#include "funcapi.h"
#include "lib/hyperloglog.h"
#include "executor/execHHashagg.h"
#include "libpq/pqformat.h"
#include "miscadmin.h"
#include "nodes/nodeFuncs.h"
<<<<<<< HEAD
#include "nodes/execnodes.h"
=======
#include "nodes/supportnodes.h"
>>>>>>> 9e1c9f95
#include "utils/array.h"
#include "utils/builtins.h"
#include "utils/float.h"
#include "utils/guc.h"
#include "utils/hashutils.h"
#include "utils/int8.h"
#include "utils/memutils.h"
#include "utils/numeric.h"
#include "utils/sortsupport.h"

/* ----------
 * Uncomment the following to enable compilation of dump_numeric()
 * and dump_var() and to get a dump of any result produced by make_result().
 * ----------
#define NUMERIC_DEBUG
 */


/* ----------
 * Local data types
 *
 * Numeric values are represented in a base-NBASE floating point format.
 * Each "digit" ranges from 0 to NBASE-1.  The type NumericDigit is signed
 * and wide enough to store a digit.  We assume that NBASE*NBASE can fit in
 * an int.  Although the purely calculational routines could handle any even
 * NBASE that's less than sqrt(INT_MAX), in practice we are only interested
 * in NBASE a power of ten, so that I/O conversions and decimal rounding
 * are easy.  Also, it's actually more efficient if NBASE is rather less than
 * sqrt(INT_MAX), so that there is "headroom" for mul_var and div_var_fast to
 * postpone processing carries.
 *
 * Values of NBASE other than 10000 are considered of historical interest only
 * and are no longer supported in any sense; no mechanism exists for the client
 * to discover the base, so every client supporting binary mode expects the
 * base-10000 format.  If you plan to change this, also note the numeric
 * abbreviation code, which assumes NBASE=10000.
 * ----------
 */


#if 1
#define NBASE		10000
#define HALF_NBASE	5000
#define DEC_DIGITS	4			/* decimal digits per NBASE digit */
#define MUL_GUARD_DIGITS	2	/* these are measured in NBASE digits */
#define DIV_GUARD_DIGITS	4

typedef int16 NumericDigit;
#endif

/*
 * The Numeric type as stored on disk.
 *
 * If the high bits of the first word of a NumericChoice (n_header, or
 * n_short.n_header, or n_long.n_sign_dscale) are NUMERIC_SHORT, then the
 * numeric follows the NumericShort format; if they are NUMERIC_POS or
 * NUMERIC_NEG, it follows the NumericLong format.  If they are NUMERIC_NAN,
 * it is a NaN.  We currently always store a NaN using just two bytes (i.e.
 * only n_header), but previous releases used only the NumericLong format,
 * so we might find 4-byte NaNs on disk if a database has been migrated using
 * pg_upgrade.  In either case, when the high bits indicate a NaN, the
 * remaining bits are never examined.  Currently, we always initialize these
 * to zero, but it might be possible to use them for some other purpose in
 * the future.
 *
 * In the NumericShort format, the remaining 14 bits of the header word
 * (n_short.n_header) are allocated as follows: 1 for sign (positive or
 * negative), 6 for dynamic scale, and 7 for weight.  In practice, most
 * commonly-encountered values can be represented this way.
 *
 * In the NumericLong format, the remaining 14 bits of the header word
 * (n_long.n_sign_dscale) represent the display scale; and the weight is
 * stored separately in n_weight.
 *
 * NOTE: by convention, values in the packed form have been stripped of
 * all leading and trailing zero digits (where a "digit" is of base NBASE).
 * In particular, if the value is zero, there will be no digits at all!
 * The weight is arbitrary in that case, but we normally set it to zero.
 */

struct NumericShort
{
	uint16		n_header;		/* Sign + display scale + weight */
	NumericDigit n_data[FLEXIBLE_ARRAY_MEMBER]; /* Digits */
};

struct NumericLong
{
	uint16		n_sign_dscale;	/* Sign + display scale */
	int16		n_weight;		/* Weight of 1st digit	*/
	NumericDigit n_data[FLEXIBLE_ARRAY_MEMBER]; /* Digits */
};

union NumericChoice
{
	uint16		n_header;		/* Header word */
	struct NumericLong n_long;	/* Long form (4-byte header) */
	struct NumericShort n_short;	/* Short form (2-byte header) */
};

struct NumericData
{
	int32		vl_len_;		/* varlena header (do not touch directly!) */
	union NumericChoice choice; /* choice of format */
};


/*
 * Interpretation of high bits.
 */

#define NUMERIC_SIGN_MASK	0xC000
#define NUMERIC_POS			0x0000
#define NUMERIC_NEG			0x4000
#define NUMERIC_SHORT		0x8000
#define NUMERIC_NAN			0xC000

#define NUMERIC_FLAGBITS(n) ((n)->choice.n_header & NUMERIC_SIGN_MASK)
#define NUMERIC_IS_NAN(n)		(NUMERIC_FLAGBITS(n) == NUMERIC_NAN)
#define NUMERIC_IS_SHORT(n)		(NUMERIC_FLAGBITS(n) == NUMERIC_SHORT)

#define NUMERIC_HDRSZ	(VARHDRSZ + sizeof(uint16) + sizeof(int16))
#define NUMERIC_HDRSZ_SHORT (VARHDRSZ + sizeof(uint16))

/*
 * If the flag bits are NUMERIC_SHORT or NUMERIC_NAN, we want the short header;
 * otherwise, we want the long one.  Instead of testing against each value, we
 * can just look at the high bit, for a slight efficiency gain.
 */
#define NUMERIC_HEADER_IS_SHORT(n)	(((n)->choice.n_header & 0x8000) != 0)
#define NUMERIC_HEADER_SIZE(n) \
	(VARHDRSZ + sizeof(uint16) + \
	 (NUMERIC_HEADER_IS_SHORT(n) ? 0 : sizeof(int16)))

/*
 * Short format definitions.
 */

#define NUMERIC_SHORT_SIGN_MASK			0x2000
#define NUMERIC_SHORT_DSCALE_MASK		0x1F80
#define NUMERIC_SHORT_DSCALE_SHIFT		7
#define NUMERIC_SHORT_DSCALE_MAX		\
	(NUMERIC_SHORT_DSCALE_MASK >> NUMERIC_SHORT_DSCALE_SHIFT)
#define NUMERIC_SHORT_WEIGHT_SIGN_MASK	0x0040
#define NUMERIC_SHORT_WEIGHT_MASK		0x003F
#define NUMERIC_SHORT_WEIGHT_MAX		NUMERIC_SHORT_WEIGHT_MASK
#define NUMERIC_SHORT_WEIGHT_MIN		(-(NUMERIC_SHORT_WEIGHT_MASK+1))

/*
 * Extract sign, display scale, weight.
 */

#define NUMERIC_DSCALE_MASK			0x3FFF

#define NUMERIC_SIGN(n) \
	(NUMERIC_IS_SHORT(n) ? \
		(((n)->choice.n_short.n_header & NUMERIC_SHORT_SIGN_MASK) ? \
		NUMERIC_NEG : NUMERIC_POS) : NUMERIC_FLAGBITS(n))
#define NUMERIC_DSCALE(n)	(NUMERIC_HEADER_IS_SHORT((n)) ? \
	((n)->choice.n_short.n_header & NUMERIC_SHORT_DSCALE_MASK) \
		>> NUMERIC_SHORT_DSCALE_SHIFT \
	: ((n)->choice.n_long.n_sign_dscale & NUMERIC_DSCALE_MASK))
#define NUMERIC_WEIGHT(n)	(NUMERIC_HEADER_IS_SHORT((n)) ? \
	(((n)->choice.n_short.n_header & NUMERIC_SHORT_WEIGHT_SIGN_MASK ? \
		~NUMERIC_SHORT_WEIGHT_MASK : 0) \
	 | ((n)->choice.n_short.n_header & NUMERIC_SHORT_WEIGHT_MASK)) \
	: ((n)->choice.n_long.n_weight))

/* ----------
 * NumericVar is the format we use for arithmetic.  The digit-array part
 * is the same as the NumericData storage format, but the header is more
 * complex.
 *
 * The value represented by a NumericVar is determined by the sign, weight,
 * ndigits, and digits[] array.
 *
 * Note: the first digit of a NumericVar's value is assumed to be multiplied
 * by NBASE ** weight.  Another way to say it is that there are weight+1
 * digits before the decimal point.  It is possible to have weight < 0.
 *
 * buf: points at the physical start of the digit buffer for the NumericVar.
 * This is either the local buffer (ndb) or a palloc'd buffer.
 *
 * digits: points at the first digit in actual use (the one with the
 * specified weight).	We normally leave an unused digit or two
 * (preset to zeroes) between buf and digits, so that there is room to store
 * a carry out of the top digit without reallocating space.  We just need to
 * decrement digits (and increment weight) to make room for the carry digit.
 * (There is no such extra space in a numeric value stored in the database,
 * only in a NumericVar in memory.)
 *
 * If buf is set to ndb, then the digit buffer isn't actually palloc'd and
 * should not be freed --- see the constants below for an example.
 *
 * dscale: display scale, is the nominal precision expressed as number
 * of digits after the decimal point (it must always be >= 0 at present).
 * dscale may be more than the number of physically stored fractional digits,
 * implying that we have suppressed storage of significant trailing zeroes.
 * It should never be less than the number of stored digits, since that would
 * imply hiding digits that are present.  NOTE that dscale is always expressed
 * in *decimal* digits, and so it may correspond to a fractional number of
 * base-NBASE digits --- divide by DEC_DIGITS to convert to NBASE digits.
 *
 * rscale, or result scale, is the target precision for a computation.
 * Like dscale it is expressed as number of *decimal* digits after the decimal
 * point, and is always >= 0 at present.
 * Note that rscale is not stored in variables --- it's figured on-the-fly
 * from the dscales of the inputs.
 *
 * While we consistently use "weight" to refer to the base-NBASE weight of
 * a numeric value, it is convenient in some scale-related calculations to
 * make use of the base-10 weight (ie, the approximate log10 of the value).
 * To avoid confusion, such a decimal-units weight is called a "dweight".
 *
 * NB: All the variable-level functions are written in a style that makes it
 * possible to give one and the same variable as argument and destination.
 *
 * ----------
 */
#define	NUMERIC_LOCAL_NDIG	36		/* number of 'digits' in local digits[] */
#define NUMERIC_LOCAL_NMAX	(NUMERIC_LOCAL_NDIG - 2)
#define	NUMERIC_LOCAL_DTXT	128		/* number of char in local text */
#define NUMERIC_LOCAL_DMAX	(NUMERIC_LOCAL_DTXT - 2)

typedef struct NumericVar
{
	int			ndigits;		/* # of digits in digits[] - can be 0! */
	int			weight;			/* weight of first digit */
	int			sign;			/* NUMERIC_POS, NUMERIC_NEG, or NUMERIC_NAN */
	int			dscale;			/* display scale */
	NumericDigit *buf;			/* start of space for digits[] */
	NumericDigit *digits;		/* base-NBASE digits */
	NumericDigit ndb[NUMERIC_LOCAL_NDIG];	/* local space for digits[] */
} NumericVar;

#define NUMERIC_LOCAL_HSIZ	\
			(sizeof(NumericVar) - (sizeof(NumericDigit) * NUMERIC_LOCAL_NDIG))

/* ----------
 * Data for generate_series
 * ----------
 */
typedef struct
{
	NumericVar	current;
	NumericVar	stop;
	NumericVar	step;
} generate_series_numeric_fctx;


/* ----------
 * Sort support.
 * ----------
 */
typedef struct
{
	void	   *buf;			/* buffer for short varlenas */
	int64		input_count;	/* number of non-null values seen */
	bool		estimating;		/* true if estimating cardinality */

	hyperLogLogState abbr_card; /* cardinality estimator */
} NumericSortSupport;


/* ----------
 * Fast sum accumulator.
 *
 * NumericSumAccum is used to implement SUM(), and other standard aggregates
 * that track the sum of input values.  It uses 32-bit integers to store the
 * digits, instead of the normal 16-bit integers (with NBASE=10000).  This
 * way, we can safely accumulate up to NBASE - 1 values without propagating
 * carry, before risking overflow of any of the digits.  'num_uncarried'
 * tracks how many values have been accumulated without propagating carry.
 *
 * Positive and negative values are accumulated separately, in 'pos_digits'
 * and 'neg_digits'.  This is simpler and faster than deciding whether to add
 * or subtract from the current value, for each new value (see sub_var() for
 * the logic we avoid by doing this).  Both buffers are of same size, and
 * have the same weight and scale.  In accum_sum_final(), the positive and
 * negative sums are added together to produce the final result.
 *
 * When a new value has a larger ndigits or weight than the accumulator
 * currently does, the accumulator is enlarged to accommodate the new value.
 * We normally have one zero digit reserved for carry propagation, and that
 * is indicated by the 'have_carry_space' flag.  When accum_sum_carry() uses
 * up the reserved digit, it clears the 'have_carry_space' flag.  The next
 * call to accum_sum_add() will enlarge the buffer, to make room for the
 * extra digit, and set the flag again.
 *
 * To initialize a new accumulator, simply reset all fields to zeros.
 *
 * The accumulator does not handle NaNs.
 * ----------
 */
typedef struct NumericSumAccum
{
	int			ndigits;
	int			weight;
	int			dscale;
	int			num_uncarried;
	bool		have_carry_space;
	int32	   *pos_digits;
	int32	   *neg_digits;
} NumericSumAccum;


/*
 * We define our own macros for packing and unpacking abbreviated-key
 * representations for numeric values in order to avoid depending on
 * USE_FLOAT8_BYVAL.  The type of abbreviation we use is based only on
 * the size of a datum, not the argument-passing convention for float8.
 */
#define NUMERIC_ABBREV_BITS (SIZEOF_DATUM * BITS_PER_BYTE)
#if SIZEOF_DATUM == 8
#define NumericAbbrevGetDatum(X) ((Datum) (X))
#define DatumGetNumericAbbrev(X) ((int64) (X))
#define NUMERIC_ABBREV_NAN		 NumericAbbrevGetDatum(PG_INT64_MIN)
#else
#define NumericAbbrevGetDatum(X) ((Datum) (X))
#define DatumGetNumericAbbrev(X) ((int32) (X))
#define NUMERIC_ABBREV_NAN		 NumericAbbrevGetDatum(PG_INT32_MIN)
#endif


/* ----------
 * Some preinitialized constants
 * ----------
 */
<<<<<<< HEAD
static NumericDigit const_zero_data[1] = {0};
static NumericVar const_zero =
{0, 0, NUMERIC_POS, 0, const_zero.ndb, const_zero_data, {0}};

static NumericDigit const_one_data[1] = {1};
static NumericVar const_one =
{1, 0, NUMERIC_POS, 0, const_one.ndb, const_one_data, {0}};

static NumericDigit const_two_data[1] = {2};
static NumericVar const_two =
{1, 0, NUMERIC_POS, 0, const_two.ndb, const_two_data, {0}};
=======
static const NumericDigit const_zero_data[1] = {0};
static const NumericVar const_zero =
{0, 0, NUMERIC_POS, 0, NULL, (NumericDigit *) const_zero_data};

static const NumericDigit const_one_data[1] = {1};
static const NumericVar const_one =
{1, 0, NUMERIC_POS, 0, NULL, (NumericDigit *) const_one_data};

static const NumericDigit const_two_data[1] = {2};
static const NumericVar const_two =
{1, 0, NUMERIC_POS, 0, NULL, (NumericDigit *) const_two_data};
>>>>>>> 9e1c9f95

#if DEC_DIGITS == 4 || DEC_DIGITS == 2
static const NumericDigit const_ten_data[1] = {10};
static const NumericVar const_ten =
{1, 0, NUMERIC_POS, 0, NULL, (NumericDigit *) const_ten_data};
#elif DEC_DIGITS == 1
static const NumericDigit const_ten_data[1] = {1};
static const NumericVar const_ten =
{1, 1, NUMERIC_POS, 0, NULL, (NumericDigit *) const_ten_data};
#endif

#if DEC_DIGITS == 4
static const NumericDigit const_zero_point_five_data[1] = {5000};
#elif DEC_DIGITS == 2
static const NumericDigit const_zero_point_five_data[1] = {50};
#elif DEC_DIGITS == 1
static const NumericDigit const_zero_point_five_data[1] = {5};
#endif
<<<<<<< HEAD
static NumericVar const_zero_point_five =
{1, -1, NUMERIC_POS, 1, const_zero_point_five.ndb, const_zero_point_five_data, {0}};
=======
static const NumericVar const_zero_point_five =
{1, -1, NUMERIC_POS, 1, NULL, (NumericDigit *) const_zero_point_five_data};
>>>>>>> 9e1c9f95

#if DEC_DIGITS == 4
static const NumericDigit const_zero_point_nine_data[1] = {9000};
#elif DEC_DIGITS == 2
static const NumericDigit const_zero_point_nine_data[1] = {90};
#elif DEC_DIGITS == 1
static const NumericDigit const_zero_point_nine_data[1] = {9};
#endif
<<<<<<< HEAD
static NumericVar const_zero_point_nine =
{1, -1, NUMERIC_POS, 1, const_zero_point_nine.ndb, const_zero_point_nine_data, {0}};
=======
static const NumericVar const_zero_point_nine =
{1, -1, NUMERIC_POS, 1, NULL, (NumericDigit *) const_zero_point_nine_data};
>>>>>>> 9e1c9f95

#if DEC_DIGITS == 4
static const NumericDigit const_one_point_one_data[2] = {1, 1000};
#elif DEC_DIGITS == 2
static const NumericDigit const_one_point_one_data[2] = {1, 10};
#elif DEC_DIGITS == 1
static const NumericDigit const_one_point_one_data[2] = {1, 1};
#endif
<<<<<<< HEAD
static NumericVar const_one_point_one =
{2, 0, NUMERIC_POS, 1, const_one_point_one.ndb, const_one_point_one_data, {0}};

static NumericVar const_nan =
{0, 0, NUMERIC_NAN, 0, const_nan.ndb, NULL, {0}};
=======
static const NumericVar const_one_point_one =
{2, 0, NUMERIC_POS, 1, NULL, (NumericDigit *) const_one_point_one_data};

static const NumericVar const_nan =
{0, 0, NUMERIC_NAN, 0, NULL, NULL};
>>>>>>> 9e1c9f95

#if DEC_DIGITS == 4
static const int round_powers[4] = {0, 1000, 100, 10};
#endif


/* ----------
 * Local functions
 * ----------
 */

#ifdef NUMERIC_DEBUG
static void dump_numeric(const char *str, Numeric num);
static void dump_var(const char *str, NumericVar *var);
#else
#define dump_numeric(s,n)
#define dump_var(s,v)
#endif

#define quick_init_var(v) \
	do { \
		(v)->buf = (v)->ndb;	\
		(v)->digits = NULL; 	\
	} while (0)


#define init_var(v) \
	do { \
		quick_init_var((v));	\
		(v)->ndigits = (v)->weight = (v)->sign = (v)->dscale = 0; \
	} while (0)


#define digitbuf_alloc(ndigits)  \
	((NumericDigit *) palloc((ndigits) * sizeof(NumericDigit)))

#define digitbuf_free(v)	\
	do { \
		if ((v)->buf != (v)->ndb)	\
		{							\
		 	pfree((v)->buf); 		\
			(v)->buf = (v)->ndb;	\
		}	\
	} while (0)

#define free_var(v)	\
				digitbuf_free((v));

/*
 * init_alloc_var() -
 *
 *	Init a var and allocate digit buffer of ndigits digits (plus a spare
 *  digit for rounding).
 *  Called when first using a var.
 */
#define	init_alloc_var(v, n) \
	do 	{	\
		(v)->buf = (v)->ndb;	\
		(v)->ndigits = (n);	\
		if ((n) > NUMERIC_LOCAL_NMAX)	\
			(v)->buf = digitbuf_alloc((n) + 1);	\
		(v)->buf[0] = 0;	\
		(v)->digits = (v)->buf + 1;	\
	} while (0)

#define NUMERIC_DIGITS(num) (NUMERIC_HEADER_IS_SHORT(num) ? \
	(num)->choice.n_short.n_data : (num)->choice.n_long.n_data)
#define NUMERIC_NDIGITS(num) \
	((VARSIZE(num) - NUMERIC_HEADER_SIZE(num)) / sizeof(NumericDigit))
#define NUMERIC_CAN_BE_SHORT(scale,weight) \
	((scale) <= NUMERIC_SHORT_DSCALE_MAX && \
	(weight) <= NUMERIC_SHORT_WEIGHT_MAX && \
	(weight) >= NUMERIC_SHORT_WEIGHT_MIN)

static void alloc_var(NumericVar *var, int ndigits);
static void zero_var(NumericVar *var);

<<<<<<< HEAD
static const char *init_var_from_str(const char *str, const char *cp, NumericVar *dest);
static void set_var_from_var(NumericVar *value, NumericVar *dest);
static void init_var_from_var(NumericVar *value, NumericVar *dest);
static void init_ro_var_from_var(NumericVar *value, NumericVar *dest);
static void set_var_from_num(Numeric value, NumericVar *dest);
static void init_var_from_num(Numeric value, NumericVar *dest);
static char *get_str_from_var(NumericVar *var);
static char *get_str_from_var_sci(NumericVar *var, int rscale);

/* ----------
 * CAUTION: These routines perform a  free_var(var)
 */
static Numeric make_result(NumericVar *var);
/*
 * ----------
 */
=======
static const char *set_var_from_str(const char *str, const char *cp,
									NumericVar *dest);
static void set_var_from_num(Numeric value, NumericVar *dest);
static void init_var_from_num(Numeric num, NumericVar *dest);
static void set_var_from_var(const NumericVar *value, NumericVar *dest);
static char *get_str_from_var(const NumericVar *var);
static char *get_str_from_var_sci(const NumericVar *var, int rscale);

static Numeric make_result(const NumericVar *var);
static Numeric make_result_opt_error(const NumericVar *var, bool *error);
>>>>>>> 9e1c9f95

static void apply_typmod(NumericVar *var, int32 typmod);

static bool numericvar_to_int32(const NumericVar *var, int32 *result);
static bool numericvar_to_int64(const NumericVar *var, int64 *result);
static void int64_to_numericvar(int64 val, NumericVar *var);
#ifdef HAVE_INT128
static bool numericvar_to_int128(const NumericVar *var, int128 *result);
static void int128_to_numericvar(int128 val, NumericVar *var);
#endif
<<<<<<< HEAD
static double numericvar_to_double_no_overflow(NumericVar *var);
=======
static double numeric_to_double_no_overflow(Numeric num);
static double numericvar_to_double_no_overflow(const NumericVar *var);
>>>>>>> 9e1c9f95

static Datum numeric_abbrev_convert(Datum original_datum, SortSupport ssup);
static bool numeric_abbrev_abort(int memtupcount, SortSupport ssup);
static int	numeric_fast_cmp(Datum x, Datum y, SortSupport ssup);
static int	numeric_cmp_abbrev(Datum x, Datum y, SortSupport ssup);

static Datum numeric_abbrev_convert_var(const NumericVar *var,
										NumericSortSupport *nss);

<<<<<<< HEAD
static int	cmp_var(NumericVar *var1, NumericVar *var2);
static int	cmp_var_common(const NumericDigit *var1digits, int var1ndigits,
			   int var1weight, int var1sign,
			   const NumericDigit *var2digits, int var2ndigits,
			   int var2weight, int var2sign);
static void add_var(NumericVar *var1, NumericVar *var2, NumericVar *result);
static void sub_var(NumericVar *var1, NumericVar *var2, NumericVar *result);
static void mul_var(NumericVar *var1, NumericVar *var2, NumericVar *result,
		int rscale);
static void div_var(NumericVar *var1, NumericVar *var2, NumericVar *result,
		int rscale, bool round);
static void div_var_fast(NumericVar *var1, NumericVar *var2, NumericVar *result,
			 int rscale, bool round);
static int	select_div_scale(NumericVar *var1, NumericVar *var2);
static void mod_var(NumericVar *var1, NumericVar *var2, NumericVar *result);
static void ceil_var(NumericVar *var, NumericVar *result);
static void floor_var(NumericVar *var, NumericVar *result);

static void sqrt_var(NumericVar *arg, NumericVar *result, int rscale);
static void exp_var(NumericVar *arg, NumericVar *result, int rscale);
static int	estimate_ln_dweight(NumericVar *var);
static void ln_var(NumericVar *arg, NumericVar *result, int rscale);
static void log_var(NumericVar *base, NumericVar *num, NumericVar *result);
static void power_var(NumericVar *base, NumericVar *exp, NumericVar *result);
static void power_var_int(NumericVar *base, int exp, NumericVar *result,
			  int rscale);

static int	cmp_abs(NumericVar *var1, NumericVar *var2);
static int	cmp_abs_common(const NumericDigit *var1digits, int var1ndigits,
			   int var1weight,
			   const NumericDigit *var2digits, int var2ndigits,
			   int var2weight);
static void add_abs(NumericVar *var1, NumericVar *var2, NumericVar *result);
static void sub_abs(NumericVar *var1, NumericVar *var2, NumericVar *result);
=======
static int	cmp_numerics(Numeric num1, Numeric num2);
static int	cmp_var(const NumericVar *var1, const NumericVar *var2);
static int	cmp_var_common(const NumericDigit *var1digits, int var1ndigits,
						   int var1weight, int var1sign,
						   const NumericDigit *var2digits, int var2ndigits,
						   int var2weight, int var2sign);
static void add_var(const NumericVar *var1, const NumericVar *var2,
					NumericVar *result);
static void sub_var(const NumericVar *var1, const NumericVar *var2,
					NumericVar *result);
static void mul_var(const NumericVar *var1, const NumericVar *var2,
					NumericVar *result,
					int rscale);
static void div_var(const NumericVar *var1, const NumericVar *var2,
					NumericVar *result,
					int rscale, bool round);
static void div_var_fast(const NumericVar *var1, const NumericVar *var2,
						 NumericVar *result, int rscale, bool round);
static int	select_div_scale(const NumericVar *var1, const NumericVar *var2);
static void mod_var(const NumericVar *var1, const NumericVar *var2,
					NumericVar *result);
static void ceil_var(const NumericVar *var, NumericVar *result);
static void floor_var(const NumericVar *var, NumericVar *result);

static void sqrt_var(const NumericVar *arg, NumericVar *result, int rscale);
static void exp_var(const NumericVar *arg, NumericVar *result, int rscale);
static int	estimate_ln_dweight(const NumericVar *var);
static void ln_var(const NumericVar *arg, NumericVar *result, int rscale);
static void log_var(const NumericVar *base, const NumericVar *num,
					NumericVar *result);
static void power_var(const NumericVar *base, const NumericVar *exp,
					  NumericVar *result);
static void power_var_int(const NumericVar *base, int exp, NumericVar *result,
						  int rscale);

static int	cmp_abs(const NumericVar *var1, const NumericVar *var2);
static int	cmp_abs_common(const NumericDigit *var1digits, int var1ndigits,
						   int var1weight,
						   const NumericDigit *var2digits, int var2ndigits,
						   int var2weight);
static void add_abs(const NumericVar *var1, const NumericVar *var2,
					NumericVar *result);
static void sub_abs(const NumericVar *var1, const NumericVar *var2,
					NumericVar *result);
>>>>>>> 9e1c9f95
static void round_var(NumericVar *var, int rscale);
static void trunc_var(NumericVar *var, int rscale);
static void strip_var(NumericVar *var);
static void compute_bucket(Numeric operand, Numeric bound1, Numeric bound2,
						   const NumericVar *count_var, NumericVar *result_var);

static void accum_sum_add(NumericSumAccum *accum, const NumericVar *var1);
static void accum_sum_rescale(NumericSumAccum *accum, const NumericVar *val);
static void accum_sum_carry(NumericSumAccum *accum);
static void accum_sum_reset(NumericSumAccum *accum);
static void accum_sum_final(NumericSumAccum *accum, NumericVar *result);
static void accum_sum_copy(NumericSumAccum *dst, NumericSumAccum *src);
static void accum_sum_combine(NumericSumAccum *accum, NumericSumAccum *accum2);


/* ----------------------------------------------------------------------
 *
 * Input-, output- and rounding-functions
 *
 * ----------------------------------------------------------------------
 */


/*
 * numeric_in() -
 *
 *	Input function for numeric data type
 */
Datum
numeric_in(PG_FUNCTION_ARGS)
{
	char	   *str = PG_GETARG_CSTRING(0);

#ifdef NOT_USED
	Oid			typelem = PG_GETARG_OID(1);
#endif
	int32		typmod = PG_GETARG_INT32(2);
	Numeric		res;
	const char *cp;

	/* Skip leading spaces */
	cp = str;
	while (*cp)
	{
		if (!isspace((unsigned char) *cp))
			break;
		cp++;
	}

	/*
	 * Check for NaN
	 */
	if (pg_strncasecmp(cp, "NaN", 3) == 0)
	{
		res = make_result(&const_nan);

		/* Should be nothing left but spaces */
		cp += 3;
		while (*cp)
		{
			if (!isspace((unsigned char) *cp))
				ereport(ERROR,
						(errcode(ERRCODE_INVALID_TEXT_REPRESENTATION),
						 errmsg("invalid input syntax for type %s: \"%s\"",
								"numeric", str)));
			cp++;
		}
	}
	else
	{
		/*
		 * Use init_var_from_str() to parse the input string and return it in the
		 * packed DB storage format
		 */
		NumericVar	value;

		cp = init_var_from_str(str, cp, &value);

		/*
		 * We duplicate a few lines of code here because we would like to
		 * throw any trailing-junk syntax error before any semantic error
		 * resulting from apply_typmod.  We can't easily fold the two cases
		 * together because we mustn't apply apply_typmod to a NaN.
		 */
		while (*cp)
		{
			if (!isspace((unsigned char) *cp))
				ereport(ERROR,
						(errcode(ERRCODE_INVALID_TEXT_REPRESENTATION),
						 errmsg("invalid input syntax for type %s: \"%s\"",
								"numeric", str)));
			cp++;
		}

		apply_typmod(&value, typmod);

		res = make_result(&value);
		free_var(&value);
	}

	PG_RETURN_NUMERIC(res);
}


/*
 * numeric_out() -
 *
 *	Output function for numeric data type
 */
Datum
numeric_out(PG_FUNCTION_ARGS)
{
	Numeric		num = PG_GETARG_NUMERIC(0);
	NumericVar	x;
	char	   *str;

	/*
	 * Handle NaN
	 */
	if (NUMERIC_IS_NAN(num))
		PG_RETURN_CSTRING(pstrdup("NaN"));

	/*
	 * Get the number in the variable format.
	 */
	init_var_from_num(num, &x);

	str = get_str_from_var(&x);

	PG_RETURN_CSTRING(str);
}

/*
 * numeric_is_nan() -
 *
 *	Is Numeric value a NaN?
 */
bool
numeric_is_nan(Numeric num)
{
	return NUMERIC_IS_NAN(num);
}

/*
 * numeric_digits() -
 *
 *	Output function for numeric's digits
 */
NumericDigit *
numeric_digits(Numeric num)
{
	return NUMERIC_DIGITS(num);
}

/*
 * numeric_len() -
 *
 *	Output size of digits in bytes
 */
int
numeric_len(Numeric num)
{
	return NUMERIC_NDIGITS(num) * sizeof(NumericDigit);
}

/*
 * numeric_maximum_size() -
 *
 *	Maximum size of a numeric with given typmod, or -1 if unlimited/unknown.
 */
int32
numeric_maximum_size(int32 typmod)
{
	int			precision;
	int			numeric_digits;

	if (typmod < (int32) (VARHDRSZ))
		return -1;

	/* precision (ie, max # of digits) is in upper bits of typmod */
	precision = ((typmod - VARHDRSZ) >> 16) & 0xffff;

	/*
	 * This formula computes the maximum number of NumericDigits we could need
	 * in order to store the specified number of decimal digits. Because the
	 * weight is stored as a number of NumericDigits rather than a number of
	 * decimal digits, it's possible that the first NumericDigit will contain
	 * only a single decimal digit.  Thus, the first two decimal digits can
	 * require two NumericDigits to store, but it isn't until we reach
	 * DEC_DIGITS + 2 decimal digits that we potentially need a third
	 * NumericDigit.
	 */
	numeric_digits = (precision + 2 * (DEC_DIGITS - 1)) / DEC_DIGITS;

	/*
	 * In most cases, the size of a numeric will be smaller than the value
	 * computed below, because the varlena header will typically get toasted
	 * down to a single byte before being stored on disk, and it may also be
	 * possible to use a short numeric header.  But our job here is to compute
	 * the worst case.
	 */
	return NUMERIC_HDRSZ + (numeric_digits * sizeof(NumericDigit));
}

/*
 * numeric_out_sci() -
 *
 *	Output function for numeric data type in scientific notation.
 */
char *
numeric_out_sci(Numeric num, int scale)
{
	NumericVar	x;
	char	   *str;

	/*
	 * Handle NaN
	 */
	if (NUMERIC_IS_NAN(num))
		return pstrdup("NaN");

	init_var_from_num(num, &x);

	str = get_str_from_var_sci(&x, scale);

	return str;
}

/*
 * numeric_normalize() -
 *
 *	Output function for numeric data type, suppressing insignificant trailing
 *	zeroes and then any trailing decimal point.  The intent of this is to
 *	produce strings that are equal if and only if the input numeric values
 *	compare equal.
 */
char *
numeric_normalize(Numeric num)
{
	NumericVar	x;
	char	   *str;
	int			last;

	/*
	 * Handle NaN
	 */
	if (NUMERIC_IS_NAN(num))
		return pstrdup("NaN");

	init_var_from_num(num, &x);

	str = get_str_from_var(&x);

	/* If there's no decimal point, there's certainly nothing to remove. */
	if (strchr(str, '.') != NULL)
	{
		/*
		 * Back up over trailing fractional zeroes.  Since there is a decimal
		 * point, this loop will terminate safely.
		 */
		last = strlen(str) - 1;
		while (str[last] == '0')
			last--;

		/* We want to get rid of the decimal point too, if it's now last. */
		if (str[last] == '.')
			last--;

		/* Delete whatever we backed up over. */
		str[last + 1] = '\0';
	}

	return str;
}

/*
 *		numeric_recv			- converts external binary format to numeric
 *
 * External format is a sequence of int16's:
 * ndigits, weight, sign, dscale, NumericDigits.
 */
Datum
numeric_recv(PG_FUNCTION_ARGS)
{
	StringInfo	buf = (StringInfo) PG_GETARG_POINTER(0);

#ifdef NOT_USED
	Oid			typelem = PG_GETARG_OID(1);
#endif
	int32		typmod = PG_GETARG_INT32(2);
	NumericVar	value;
	Numeric		res;
	int			len,
				i;


	len = (uint16) pq_getmsgint(buf, sizeof(uint16));

	init_alloc_var(&value, len);

	value.weight = (int16) pq_getmsgint(buf, sizeof(int16));
	/* we allow any int16 for weight --- OK? */

	value.sign = (uint16) pq_getmsgint(buf, sizeof(uint16));
	if (!(value.sign == NUMERIC_POS ||
		  value.sign == NUMERIC_NEG ||
		  value.sign == NUMERIC_NAN))
		ereport(ERROR,
				(errcode(ERRCODE_INVALID_BINARY_REPRESENTATION),
				 errmsg("invalid sign in external \"numeric\" value")));

	value.dscale = (uint16) pq_getmsgint(buf, sizeof(uint16));
	if ((value.dscale & NUMERIC_DSCALE_MASK) != value.dscale)
		ereport(ERROR,
				(errcode(ERRCODE_INVALID_BINARY_REPRESENTATION),
				 errmsg("invalid scale in external \"numeric\" value")));

	for (i = 0; i < len; i++)
	{
		NumericDigit d = pq_getmsgint(buf, sizeof(NumericDigit));

		if (d < 0 || d >= NBASE)
			ereport(ERROR,
					(errcode(ERRCODE_INVALID_BINARY_REPRESENTATION),
					 errmsg("invalid digit in external \"numeric\" value")));
		value.digits[i] = d;
	}

	/*
	 * If the given dscale would hide any digits, truncate those digits away.
	 * We could alternatively throw an error, but that would take a bunch of
	 * extra code (about as much as trunc_var involves), and it might cause
	 * client compatibility issues.
	 */
	trunc_var(&value, value.dscale);

	apply_typmod(&value, typmod);

	res = make_result(&value);
	free_var(&value);

	PG_RETURN_NUMERIC(res);
}

/*
 *		numeric_send			- converts numeric to binary format
 */
Datum
numeric_send(PG_FUNCTION_ARGS)
{
	Numeric		num = PG_GETARG_NUMERIC(0);
	NumericVar	x;
	StringInfoData buf;
	int			i;

	init_var_from_num(num, &x);

	pq_begintypsend(&buf);

	pq_sendint16(&buf, x.ndigits);
	pq_sendint16(&buf, x.weight);
	pq_sendint16(&buf, x.sign);
	pq_sendint16(&buf, x.dscale);
	for (i = 0; i < x.ndigits; i++)
		pq_sendint16(&buf, x.digits[i]);

	PG_RETURN_BYTEA_P(pq_endtypsend(&buf));
}


/*
 * numeric_support()
 *
 * Planner support function for the numeric() length coercion function.
 *
 * Flatten calls that solely represent increases in allowable precision.
 * Scale changes mutate every datum, so they are unoptimizable.  Some values,
 * e.g. 1E-1001, can only fit into an unconstrained numeric, so a change from
 * an unconstrained numeric to any constrained numeric is also unoptimizable.
 */
Datum
numeric_support(PG_FUNCTION_ARGS)
{
	Node	   *rawreq = (Node *) PG_GETARG_POINTER(0);
	Node	   *ret = NULL;

	if (IsA(rawreq, SupportRequestSimplify))
	{
		SupportRequestSimplify *req = (SupportRequestSimplify *) rawreq;
		FuncExpr   *expr = req->fcall;
		Node	   *typmod;

		Assert(list_length(expr->args) >= 2);

		typmod = (Node *) lsecond(expr->args);

		if (IsA(typmod, Const) &&!((Const *) typmod)->constisnull)
		{
			Node	   *source = (Node *) linitial(expr->args);
			int32		old_typmod = exprTypmod(source);
			int32		new_typmod = DatumGetInt32(((Const *) typmod)->constvalue);
			int32		old_scale = (old_typmod - VARHDRSZ) & 0xffff;
			int32		new_scale = (new_typmod - VARHDRSZ) & 0xffff;
			int32		old_precision = (old_typmod - VARHDRSZ) >> 16 & 0xffff;
			int32		new_precision = (new_typmod - VARHDRSZ) >> 16 & 0xffff;

			/*
			 * If new_typmod < VARHDRSZ, the destination is unconstrained;
			 * that's always OK.  If old_typmod >= VARHDRSZ, the source is
			 * constrained, and we're OK if the scale is unchanged and the
			 * precision is not decreasing.  See further notes in function
			 * header comment.
			 */
			if (new_typmod < (int32) VARHDRSZ ||
				(old_typmod >= (int32) VARHDRSZ &&
				 new_scale == old_scale && new_precision >= old_precision))
				ret = relabel_to_typmod(source, new_typmod);
		}
	}

	PG_RETURN_POINTER(ret);
}

/*
 * numeric() -
 *
 *	This is a special function called by the Postgres database system
 *	before a value is stored in a tuple's attribute. The precision and
 *	scale of the attribute have to be applied on the value.
 */
Datum
numeric		(PG_FUNCTION_ARGS)
{
	Numeric		num = PG_GETARG_NUMERIC(0);
	int32		typmod = PG_GETARG_INT32(1);
	Numeric		new;
	int32		tmp_typmod;
	int			precision;
	int			scale;
	int			ddigits;
	int			maxdigits;
	NumericVar	var;

	/*
	 * Handle NaN
	 */
	if (NUMERIC_IS_NAN(num))
		PG_RETURN_NUMERIC(make_result(&const_nan));

	/*
	 * If the value isn't a valid type modifier, simply return a copy of the
	 * input value
	 */
	if (typmod < (int32) (VARHDRSZ))
	{
		new = (Numeric) palloc(VARSIZE(num));
		memcpy(new, num, VARSIZE(num));
		PG_RETURN_NUMERIC(new);
	}

	/*
	 * Get the precision and scale out of the typmod value
	 */
	tmp_typmod = typmod - VARHDRSZ;
	precision = (tmp_typmod >> 16) & 0xffff;
	scale = tmp_typmod & 0xffff;
	maxdigits = precision - scale;

	/*
	 * If the number is certainly in bounds and due to the target scale no
	 * rounding could be necessary, just make a copy of the input and modify
	 * its scale fields, unless the larger scale forces us to abandon the
	 * short representation.  (Note we assume the existing dscale is
	 * honest...)
	 */
	ddigits = (NUMERIC_WEIGHT(num) + 1) * DEC_DIGITS;
	if (ddigits <= maxdigits && scale >= NUMERIC_DSCALE(num)
		&& (NUMERIC_CAN_BE_SHORT(scale, NUMERIC_WEIGHT(num))
			|| !NUMERIC_IS_SHORT(num)))
	{
		new = (Numeric) palloc(VARSIZE(num));
		memcpy(new, num, VARSIZE(num));
		if (NUMERIC_IS_SHORT(num))
			new->choice.n_short.n_header =
				(num->choice.n_short.n_header & ~NUMERIC_SHORT_DSCALE_MASK)
				| (scale << NUMERIC_SHORT_DSCALE_SHIFT);
		else
			new->choice.n_long.n_sign_dscale = NUMERIC_SIGN(new) |
				((uint16) scale & NUMERIC_DSCALE_MASK);
		PG_RETURN_NUMERIC(new);
	}

	/*
	 * We really need to fiddle with things - unpack the number into a
	 * variable and let apply_typmod() do it.
	 */
	init_var(&var);

	set_var_from_num(num, &var);
	apply_typmod(&var, typmod);
	new = make_result(&var);

	free_var(&var);

	PG_RETURN_NUMERIC(new);
}

Datum
numerictypmodin(PG_FUNCTION_ARGS)
{
	ArrayType  *ta = PG_GETARG_ARRAYTYPE_P(0);
	int32	   *tl;
	int			n;
	int32		typmod;

	tl = ArrayGetIntegerTypmods(ta, &n);

	if (n == 2)
	{
		if (tl[0] < 1 || tl[0] > NUMERIC_MAX_PRECISION)
			ereport(ERROR,
					(errcode(ERRCODE_INVALID_PARAMETER_VALUE),
					 errmsg("NUMERIC precision %d must be between 1 and %d",
							tl[0], NUMERIC_MAX_PRECISION)));
		if (tl[1] < 0 || tl[1] > tl[0])
			ereport(ERROR,
					(errcode(ERRCODE_INVALID_PARAMETER_VALUE),
					 errmsg("NUMERIC scale %d must be between 0 and precision %d",
							tl[1], tl[0])));
		typmod = ((tl[0] << 16) | tl[1]) + VARHDRSZ;
	}
	else if (n == 1)
	{
		if (tl[0] < 1 || tl[0] > NUMERIC_MAX_PRECISION)
			ereport(ERROR,
					(errcode(ERRCODE_INVALID_PARAMETER_VALUE),
					 errmsg("NUMERIC precision %d must be between 1 and %d",
							tl[0], NUMERIC_MAX_PRECISION)));
		/* scale defaults to zero */
		typmod = (tl[0] << 16) + VARHDRSZ;
	}
	else
	{
		ereport(ERROR,
				(errcode(ERRCODE_INVALID_PARAMETER_VALUE),
				 errmsg("invalid NUMERIC type modifier")));
		typmod = 0;				/* keep compiler quiet */
	}

	PG_RETURN_INT32(typmod);
}

Datum
numerictypmodout(PG_FUNCTION_ARGS)
{
	int32		typmod = PG_GETARG_INT32(0);
	char	   *res = (char *) palloc(64);

	if (typmod >= 0)
		snprintf(res, 64, "(%d,%d)",
				 ((typmod - VARHDRSZ) >> 16) & 0xffff,
				 (typmod - VARHDRSZ) & 0xffff);
	else
		*res = '\0';

	PG_RETURN_CSTRING(res);
}


/* ----------------------------------------------------------------------
 *
 * Sign manipulation, rounding and the like
 *
 * ----------------------------------------------------------------------
 */

Datum
numeric_abs(PG_FUNCTION_ARGS)
{
	Numeric		num = PG_GETARG_NUMERIC(0);
	Numeric		res;

	/*
	 * Handle NaN
	 */
	if (NUMERIC_IS_NAN(num))
		PG_RETURN_NUMERIC(make_result(&const_nan));

	/*
	 * Do it the easy way directly on the packed format
	 */
	res = (Numeric) palloc(VARSIZE(num));
	memcpy(res, num, VARSIZE(num));

	if (NUMERIC_IS_SHORT(num))
		res->choice.n_short.n_header =
			num->choice.n_short.n_header & ~NUMERIC_SHORT_SIGN_MASK;
	else
		res->choice.n_long.n_sign_dscale = NUMERIC_POS | NUMERIC_DSCALE(num);

	PG_RETURN_NUMERIC(res);
}


Datum
numeric_uminus(PG_FUNCTION_ARGS)
{
	Numeric		num = PG_GETARG_NUMERIC(0);
	Numeric		res;

	/*
	 * Handle NaN
	 */
	if (NUMERIC_IS_NAN(num))
		PG_RETURN_NUMERIC(make_result(&const_nan));

	/*
	 * Do it the easy way directly on the packed format
	 */
	res = (Numeric) palloc(VARSIZE(num));
	memcpy(res, num, VARSIZE(num));

	/*
	 * The packed format is known to be totally zero digit trimmed always. So
	 * we can identify a ZERO by the fact that there are no digits at all.  Do
	 * nothing to a zero.
	 */
	if (NUMERIC_NDIGITS(num) != 0)
	{
		/* Else, flip the sign */
		if (NUMERIC_IS_SHORT(num))
			res->choice.n_short.n_header =
				num->choice.n_short.n_header ^ NUMERIC_SHORT_SIGN_MASK;
		else if (NUMERIC_SIGN(num) == NUMERIC_POS)
			res->choice.n_long.n_sign_dscale =
				NUMERIC_NEG | NUMERIC_DSCALE(num);
		else
			res->choice.n_long.n_sign_dscale =
				NUMERIC_POS | NUMERIC_DSCALE(num);
	}

	PG_RETURN_NUMERIC(res);
}


Datum
numeric_uplus(PG_FUNCTION_ARGS)
{
	Numeric		num = PG_GETARG_NUMERIC(0);
	Numeric		res;

	res = (Numeric) palloc(VARSIZE(num));
	memcpy(res, num, VARSIZE(num));

	PG_RETURN_NUMERIC(res);
}

/*
 * numeric_sign() -
 *
 * returns -1 if the argument is less than 0, 0 if the argument is equal
 * to 0, and 1 if the argument is greater than zero.
 */
Datum
numeric_sign(PG_FUNCTION_ARGS)
{
	Numeric		num = PG_GETARG_NUMERIC(0);
	Numeric		res;
	NumericVar	result;

	/*
	 * Handle NaN
	 */
	if (NUMERIC_IS_NAN(num))
		PG_RETURN_NUMERIC(make_result(&const_nan));

	/*
	 * The packed format is known to be totally zero digit trimmed always. So
	 * we can identify a ZERO by the fact that there are no digits at all.
	 */
	if (NUMERIC_NDIGITS(num) == 0)
		init_ro_var_from_var(&const_zero, &result);
	else
	{
		/*
		 * And if there are some, we return a copy of ONE with the sign of our
		 * argument
		 */
		init_ro_var_from_var(&const_one, &result);
		result.sign = NUMERIC_SIGN(num);
	}

	res = make_result(&result);
	free_var(&result);

	PG_RETURN_NUMERIC(res);
}


/*
 * numeric_round() -
 *
 *	Round a value to have 'scale' digits after the decimal point.
 *	We allow negative 'scale', implying rounding before the decimal
 *	point --- Oracle interprets rounding that way.
 */
Datum
numeric_round(PG_FUNCTION_ARGS)
{
	Numeric		num = PG_GETARG_NUMERIC(0);
	int32		scale = PG_GETARG_INT32(1);
	Numeric		res;
	NumericVar	arg;

	/*
	 * Handle NaN
	 */
	if (NUMERIC_IS_NAN(num))
		PG_RETURN_NUMERIC(make_result(&const_nan));

	/*
	 * Limit the scale value to avoid possible overflow in calculations
	 */
	scale = Max(scale, -NUMERIC_MAX_RESULT_SCALE);
	scale = Min(scale, NUMERIC_MAX_RESULT_SCALE);

	/*
	 * Unpack the argument and round it at the proper digit position
	 */
	init_var(&arg);
	set_var_from_num(num, &arg);

	round_var(&arg, scale);

	/* We don't allow negative output dscale */
	if (scale < 0)
		arg.dscale = 0;

	/*
	 * Return the rounded result
	 */
	res = make_result(&arg);

	free_var(&arg);
	PG_RETURN_NUMERIC(res);
}


/*
 * numeric_trunc() -
 *
 *	Truncate a value to have 'scale' digits after the decimal point.
 *	We allow negative 'scale', implying a truncation before the decimal
 *	point --- Oracle interprets truncation that way.
 */
Datum
numeric_trunc(PG_FUNCTION_ARGS)
{
	Numeric		num = PG_GETARG_NUMERIC(0);
	int32		scale = PG_GETARG_INT32(1);
	Numeric		res;
	NumericVar	arg;

	/*
	 * Handle NaN
	 */
	if (NUMERIC_IS_NAN(num))
		PG_RETURN_NUMERIC(make_result(&const_nan));

	/*
	 * Limit the scale value to avoid possible overflow in calculations
	 */
	scale = Max(scale, -NUMERIC_MAX_RESULT_SCALE);
	scale = Min(scale, NUMERIC_MAX_RESULT_SCALE);

	/*
	 * Unpack the argument and truncate it at the proper digit position
	 */
	init_var(&arg);
	set_var_from_num(num, &arg);

	trunc_var(&arg, scale);

	/* We don't allow negative output dscale */
	if (scale < 0)
		arg.dscale = 0;

	/*
	 * Return the truncated result
	 */
	res = make_result(&arg);

	free_var(&arg);
	PG_RETURN_NUMERIC(res);
}


/*
 * numeric_ceil() -
 *
 *	Return the smallest integer greater than or equal to the argument
 */
Datum
numeric_ceil(PG_FUNCTION_ARGS)
{
	Numeric		num = PG_GETARG_NUMERIC(0);
	Numeric		res;
	NumericVar	result;

	if (NUMERIC_IS_NAN(num))
		PG_RETURN_NUMERIC(make_result(&const_nan));

	init_var_from_num(num, &result);
	ceil_var(&result, &result);

	res = make_result(&result);
	free_var(&result);

	PG_RETURN_NUMERIC(res);
}


/*
 * numeric_floor() -
 *
 *	Return the largest integer equal to or less than the argument
 */
Datum
numeric_floor(PG_FUNCTION_ARGS)
{
	Numeric		num = PG_GETARG_NUMERIC(0);
	Numeric		res;
	NumericVar	result;

	if (NUMERIC_IS_NAN(num))
		PG_RETURN_NUMERIC(make_result(&const_nan));

	init_var_from_num(num, &result);
	floor_var(&result, &result);

	res = make_result(&result);
	free_var(&result);

	PG_RETURN_NUMERIC(res);
}


/*
 * generate_series_numeric() -
 *
 *	Generate series of numeric.
 */
Datum
generate_series_numeric(PG_FUNCTION_ARGS)
{
	return generate_series_step_numeric(fcinfo);
}

Datum
generate_series_step_numeric(PG_FUNCTION_ARGS)
{
	generate_series_numeric_fctx *fctx;
	FuncCallContext *funcctx;
	MemoryContext oldcontext;

	if (SRF_IS_FIRSTCALL())
	{
		Numeric		start_num = PG_GETARG_NUMERIC(0);
		Numeric		stop_num = PG_GETARG_NUMERIC(1);
		NumericVar	steploc = const_one;

		/* handle NaN in start and stop values */
		if (NUMERIC_IS_NAN(start_num))
			ereport(ERROR,
					(errcode(ERRCODE_INVALID_PARAMETER_VALUE),
					 errmsg("start value cannot be NaN")));

		if (NUMERIC_IS_NAN(stop_num))
			ereport(ERROR,
					(errcode(ERRCODE_INVALID_PARAMETER_VALUE),
					 errmsg("stop value cannot be NaN")));

		/* see if we were given an explicit step size */
		if (PG_NARGS() == 3)
		{
			Numeric		step_num = PG_GETARG_NUMERIC(2);

			if (NUMERIC_IS_NAN(step_num))
				ereport(ERROR,
						(errcode(ERRCODE_INVALID_PARAMETER_VALUE),
						 errmsg("step size cannot be NaN")));

			init_var_from_num(step_num, &steploc);

			if (cmp_var(&steploc, &const_zero) == 0)
				ereport(ERROR,
						(errcode(ERRCODE_INVALID_PARAMETER_VALUE),
						 errmsg("step size cannot equal zero")));
		}

		/* create a function context for cross-call persistence */
		funcctx = SRF_FIRSTCALL_INIT();

		/*
		 * Switch to memory context appropriate for multiple function calls.
		 */
		oldcontext = MemoryContextSwitchTo(funcctx->multi_call_memory_ctx);

		/* allocate memory for user context */
		fctx = (generate_series_numeric_fctx *)
			palloc(sizeof(generate_series_numeric_fctx));

		/*
		 * Use fctx to keep state from call to call. Seed current with the
		 * original start value. We must copy the start_num and stop_num
		 * values rather than pointing to them, since we may have detoasted
		 * them in the per-call context.
		 */
		init_var(&fctx->current);
		init_var(&fctx->stop);
		init_var(&fctx->step);

		set_var_from_num(start_num, &fctx->current);
		set_var_from_num(stop_num, &fctx->stop);
		set_var_from_var(&steploc, &fctx->step);

		funcctx->user_fctx = fctx;
		MemoryContextSwitchTo(oldcontext);
	}

	/* stuff done on every call of the function */
	funcctx = SRF_PERCALL_SETUP();

	/*
	 * Get the saved state and use current state as the result of this
	 * iteration.
	 */
	fctx = funcctx->user_fctx;

	if ((fctx->step.sign == NUMERIC_POS &&
		 cmp_var(&fctx->current, &fctx->stop) <= 0) ||
		(fctx->step.sign == NUMERIC_NEG &&
		 cmp_var(&fctx->current, &fctx->stop) >= 0))
	{
		Numeric		result = make_result(&fctx->current);

		/* switch to memory context appropriate for iteration calculation */
		oldcontext = MemoryContextSwitchTo(funcctx->multi_call_memory_ctx);

		/* increment current in preparation for next iteration */
		add_var(&fctx->current, &fctx->step, &fctx->current);
		MemoryContextSwitchTo(oldcontext);

		/* do when there is more left to send */
		SRF_RETURN_NEXT(funcctx, NumericGetDatum(result));
	}
	else
		/* do when there is no more left */
		SRF_RETURN_DONE(funcctx);
}


/*
 * Implements the numeric version of the width_bucket() function
 * defined by SQL2003. See also width_bucket_float8().
 *
 * 'bound1' and 'bound2' are the lower and upper bounds of the
 * histogram's range, respectively. 'count' is the number of buckets
 * in the histogram. width_bucket() returns an integer indicating the
 * bucket number that 'operand' belongs to in an equiwidth histogram
 * with the specified characteristics. An operand smaller than the
 * lower bound is assigned to bucket 0. An operand greater than the
 * upper bound is assigned to an additional bucket (with number
 * count+1). We don't allow "NaN" for any of the numeric arguments.
 */
Datum
width_bucket_numeric(PG_FUNCTION_ARGS)
{
	Numeric		operand = PG_GETARG_NUMERIC(0);
	Numeric		bound1 = PG_GETARG_NUMERIC(1);
	Numeric		bound2 = PG_GETARG_NUMERIC(2);
	int32		count = PG_GETARG_INT32(3);
	NumericVar	count_var;
	NumericVar	result_var;
	int32		result;

	if (count <= 0)
		ereport(ERROR,
				(errcode(ERRCODE_INVALID_ARGUMENT_FOR_WIDTH_BUCKET_FUNCTION),
				 errmsg("count must be greater than zero")));

	if (NUMERIC_IS_NAN(operand) ||
		NUMERIC_IS_NAN(bound1) ||
		NUMERIC_IS_NAN(bound2))
		ereport(ERROR,
				(errcode(ERRCODE_INVALID_ARGUMENT_FOR_WIDTH_BUCKET_FUNCTION),
				 errmsg("operand, lower bound, and upper bound cannot be NaN")));

	quick_init_var(&result_var);
	quick_init_var(&count_var);

	/* Convert 'count' to a numeric, for ease of use later */
	int64_to_numericvar((int64) count, &count_var);

	switch (cmp_numerics(bound1, bound2))
	{
		case 0:
			ereport(ERROR,
<<<<<<< HEAD
				(errcode(ERRCODE_INVALID_ARGUMENT_FOR_WIDTH_BUCKET_FUNCTION),
				 errmsg("lower bound cannot equal upper bound")));
			/* make compiler happy */
=======
					(errcode(ERRCODE_INVALID_ARGUMENT_FOR_WIDTH_BUCKET_FUNCTION),
					 errmsg("lower bound cannot equal upper bound")));
>>>>>>> 9e1c9f95
			break;

			/* bound1 < bound2 */
		case -1:
			if (cmp_numerics(operand, bound1) < 0)
				set_var_from_var(&const_zero, &result_var);
			else if (cmp_numerics(operand, bound2) >= 0)
				add_var(&count_var, &const_one, &result_var);
			else
				compute_bucket(operand, bound1, bound2,
							   &count_var, &result_var);
			break;

			/* bound1 > bound2 */
		case 1:
			if (cmp_numerics(operand, bound1) > 0)
				set_var_from_var(&const_zero, &result_var);
			else if (cmp_numerics(operand, bound2) <= 0)
				add_var(&count_var, &const_one, &result_var);
			else
				compute_bucket(operand, bound1, bound2,
							   &count_var, &result_var);
			break;
	}

	/* if result exceeds the range of a legal int4, we ereport here */
	if (!numericvar_to_int32(&result_var, &result))
		ereport(ERROR,
				(errcode(ERRCODE_NUMERIC_VALUE_OUT_OF_RANGE),
				 errmsg("integer out of range")));

	free_var(&count_var);
	free_var(&result_var);

	PG_RETURN_INT32(result);
}

/*
 * If 'operand' is not outside the bucket range, determine the correct
 * bucket for it to go. The calculations performed by this function
 * are derived directly from the SQL2003 spec.
 */
static void
compute_bucket(Numeric operand, Numeric bound1, Numeric bound2,
			   const NumericVar *count_var, NumericVar *result_var)
{
	NumericVar	bound1_var;
	NumericVar	bound2_var;
	NumericVar	operand_var;

	init_var_from_num(bound1, &bound1_var);
	init_var_from_num(bound2, &bound2_var);
	init_var_from_num(operand, &operand_var);

	if (cmp_var(&bound1_var, &bound2_var) < 0)
	{
		sub_var(&operand_var, &bound1_var, &operand_var);
		sub_var(&bound2_var, &bound1_var, &bound2_var);
		div_var(&operand_var, &bound2_var, result_var,
				select_div_scale(&operand_var, &bound2_var), true);
	}
	else
	{
		sub_var(&bound1_var, &operand_var, &operand_var);
		sub_var(&bound1_var, &bound2_var, &bound1_var);
		div_var(&operand_var, &bound1_var, result_var,
				select_div_scale(&operand_var, &bound1_var), true);
	}

	mul_var(result_var, count_var, result_var,
			result_var->dscale + count_var->dscale);
	add_var(result_var, &const_one, result_var);
	floor_var(result_var, result_var);

	free_var(&bound1_var);
	free_var(&bound2_var);
	free_var(&operand_var);
}

/* ----------------------------------------------------------------------
 *
 * Comparison functions
 *
 * Note: btree indexes need these routines not to leak memory; therefore,
 * be careful to free working copies of toasted datums.  Most places don't
 * need to be so careful.
 *
 * Sort support:
 *
 * We implement the sortsupport strategy routine in order to get the benefit of
 * abbreviation. The ordinary numeric comparison can be quite slow as a result
 * of palloc/pfree cycles (due to detoasting packed values for alignment);
 * while this could be worked on itself, the abbreviation strategy gives more
 * speedup in many common cases.
 *
 * Two different representations are used for the abbreviated form, one in
 * int32 and one in int64, whichever fits into a by-value Datum.  In both cases
 * the representation is negated relative to the original value, because we use
 * the largest negative value for NaN, which sorts higher than other values. We
 * convert the absolute value of the numeric to a 31-bit or 63-bit positive
 * value, and then negate it if the original number was positive.
 *
 * We abort the abbreviation process if the abbreviation cardinality is below
 * 0.01% of the row count (1 per 10k non-null rows).  The actual break-even
 * point is somewhat below that, perhaps 1 per 30k (at 1 per 100k there's a
 * very small penalty), but we don't want to build up too many abbreviated
 * values before first testing for abort, so we take the slightly pessimistic
 * number.  We make no attempt to estimate the cardinality of the real values,
 * since it plays no part in the cost model here (if the abbreviation is equal,
 * the cost of comparing equal and unequal underlying values is comparable).
 * We discontinue even checking for abort (saving us the hashing overhead) if
 * the estimated cardinality gets to 100k; that would be enough to support many
 * billions of rows while doing no worse than breaking even.
 *
 * ----------------------------------------------------------------------
 */

/*
 * Sort support strategy routine.
 */
Datum
numeric_sortsupport(PG_FUNCTION_ARGS)
{
	SortSupport ssup = (SortSupport) PG_GETARG_POINTER(0);

	ssup->comparator = numeric_fast_cmp;

	if (ssup->abbreviate)
	{
		NumericSortSupport *nss;
		MemoryContext oldcontext = MemoryContextSwitchTo(ssup->ssup_cxt);

		nss = palloc(sizeof(NumericSortSupport));

		/*
		 * palloc a buffer for handling unaligned packed values in addition to
		 * the support struct
		 */
		nss->buf = palloc(VARATT_SHORT_MAX + VARHDRSZ + 1);

		nss->input_count = 0;
		nss->estimating = true;
		initHyperLogLog(&nss->abbr_card, 10);

		ssup->ssup_extra = nss;

		ssup->abbrev_full_comparator = ssup->comparator;
		ssup->comparator = numeric_cmp_abbrev;
		ssup->abbrev_converter = numeric_abbrev_convert;
		ssup->abbrev_abort = numeric_abbrev_abort;

		MemoryContextSwitchTo(oldcontext);
	}

	PG_RETURN_VOID();
}

/*
 * Abbreviate a numeric datum, handling NaNs and detoasting
 * (must not leak memory!)
 */
static Datum
numeric_abbrev_convert(Datum original_datum, SortSupport ssup)
{
	NumericSortSupport *nss = ssup->ssup_extra;
	void	   *original_varatt = PG_DETOAST_DATUM_PACKED(original_datum);
	Numeric		value;
	Datum		result;

	nss->input_count += 1;

	/*
	 * This is to handle packed datums without needing a palloc/pfree cycle;
	 * we keep and reuse a buffer large enough to handle any short datum.
	 */
	if (VARATT_IS_SHORT(original_varatt))
	{
		void	   *buf = nss->buf;
		Size		sz = VARSIZE_SHORT(original_varatt) - VARHDRSZ_SHORT;

		Assert(sz <= VARATT_SHORT_MAX - VARHDRSZ_SHORT);

		SET_VARSIZE(buf, VARHDRSZ + sz);
		memcpy(VARDATA(buf), VARDATA_SHORT(original_varatt), sz);

		value = (Numeric) buf;
	}
	else
		value = (Numeric) original_varatt;

	if (NUMERIC_IS_NAN(value))
	{
		result = NUMERIC_ABBREV_NAN;
	}
	else
	{
		NumericVar	var;

		init_var_from_num(value, &var);

		result = numeric_abbrev_convert_var(&var, nss);
	}

	/* should happen only for external/compressed toasts */
	if ((Pointer) original_varatt != DatumGetPointer(original_datum))
		pfree(original_varatt);

	return result;
}

/*
 * Consider whether to abort abbreviation.
 *
 * We pay no attention to the cardinality of the non-abbreviated data. There is
 * no reason to do so: unlike text, we have no fast check for equal values, so
 * we pay the full overhead whenever the abbreviations are equal regardless of
 * whether the underlying values are also equal.
 */
static bool
numeric_abbrev_abort(int memtupcount, SortSupport ssup)
{
	NumericSortSupport *nss = ssup->ssup_extra;
	double		abbr_card;

	if (memtupcount < 10000 || nss->input_count < 10000 || !nss->estimating)
		return false;

	abbr_card = estimateHyperLogLog(&nss->abbr_card);

	/*
	 * If we have >100k distinct values, then even if we were sorting many
	 * billion rows we'd likely still break even, and the penalty of undoing
	 * that many rows of abbrevs would probably not be worth it. Stop even
	 * counting at that point.
	 */
	if (abbr_card > 100000.0)
	{
#ifdef TRACE_SORT
		if (trace_sort)
			elog(LOG,
				 "numeric_abbrev: estimation ends at cardinality %f"
				 " after " INT64_FORMAT " values (%d rows)",
				 abbr_card, nss->input_count, memtupcount);
#endif
		nss->estimating = false;
		return false;
	}

	/*
	 * Target minimum cardinality is 1 per ~10k of non-null inputs.  (The
	 * break even point is somewhere between one per 100k rows, where
	 * abbreviation has a very slight penalty, and 1 per 10k where it wins by
	 * a measurable percentage.)  We use the relatively pessimistic 10k
	 * threshold, and add a 0.5 row fudge factor, because it allows us to
	 * abort earlier on genuinely pathological data where we've had exactly
	 * one abbreviated value in the first 10k (non-null) rows.
	 */
	if (abbr_card < nss->input_count / 10000.0 + 0.5)
	{
#ifdef TRACE_SORT
		if (trace_sort)
			elog(LOG,
				 "numeric_abbrev: aborting abbreviation at cardinality %f"
				 " below threshold %f after " INT64_FORMAT " values (%d rows)",
				 abbr_card, nss->input_count / 10000.0 + 0.5,
				 nss->input_count, memtupcount);
#endif
		return true;
	}

#ifdef TRACE_SORT
	if (trace_sort)
		elog(LOG,
			 "numeric_abbrev: cardinality %f"
			 " after " INT64_FORMAT " values (%d rows)",
			 abbr_card, nss->input_count, memtupcount);
#endif

	return false;
}

/*
 * Non-fmgr interface to the comparison routine to allow sortsupport to elide
 * the fmgr call.  The saving here is small given how slow numeric comparisons
 * are, but it is a required part of the sort support API when abbreviations
 * are performed.
 *
 * Two palloc/pfree cycles could be saved here by using persistent buffers for
 * aligning short-varlena inputs, but this has not so far been considered to
 * be worth the effort.
 */
static int
numeric_fast_cmp(Datum x, Datum y, SortSupport ssup)
{
	Numeric		nx = DatumGetNumeric(x);
	Numeric		ny = DatumGetNumeric(y);
	int			result;

	result = cmp_numerics(nx, ny);

	if ((Pointer) nx != DatumGetPointer(x))
		pfree(nx);
	if ((Pointer) ny != DatumGetPointer(y))
		pfree(ny);

	return result;
}

/*
 * Compare abbreviations of values. (Abbreviations may be equal where the true
 * values differ, but if the abbreviations differ, they must reflect the
 * ordering of the true values.)
 */
static int
numeric_cmp_abbrev(Datum x, Datum y, SortSupport ssup)
{
	/*
	 * NOTE WELL: this is intentionally backwards, because the abbreviation is
	 * negated relative to the original value, to handle NaN.
	 */
	if (DatumGetNumericAbbrev(x) < DatumGetNumericAbbrev(y))
		return 1;
	if (DatumGetNumericAbbrev(x) > DatumGetNumericAbbrev(y))
		return -1;
	return 0;
}

/*
 * Abbreviate a NumericVar according to the available bit size.
 *
 * The 31-bit value is constructed as:
 *
 *	0 + 7bits digit weight + 24 bits digit value
 *
 * where the digit weight is in single decimal digits, not digit words, and
 * stored in excess-44 representation[1]. The 24-bit digit value is the 7 most
 * significant decimal digits of the value converted to binary. Values whose
 * weights would fall outside the representable range are rounded off to zero
 * (which is also used to represent actual zeros) or to 0x7FFFFFFF (which
 * otherwise cannot occur). Abbreviation therefore fails to gain any advantage
 * where values are outside the range 10^-44 to 10^83, which is not considered
 * to be a serious limitation, or when values are of the same magnitude and
 * equal in the first 7 decimal digits, which is considered to be an
 * unavoidable limitation given the available bits. (Stealing three more bits
 * to compare another digit would narrow the range of representable weights by
 * a factor of 8, which starts to look like a real limiting factor.)
 *
 * (The value 44 for the excess is essentially arbitrary)
 *
 * The 63-bit value is constructed as:
 *
 *	0 + 7bits weight + 4 x 14-bit packed digit words
 *
 * The weight in this case is again stored in excess-44, but this time it is
 * the original weight in digit words (i.e. powers of 10000). The first four
 * digit words of the value (if present; trailing zeros are assumed as needed)
 * are packed into 14 bits each to form the rest of the value. Again,
 * out-of-range values are rounded off to 0 or 0x7FFFFFFFFFFFFFFF. The
 * representable range in this case is 10^-176 to 10^332, which is considered
 * to be good enough for all practical purposes, and comparison of 4 words
 * means that at least 13 decimal digits are compared, which is considered to
 * be a reasonable compromise between effectiveness and efficiency in computing
 * the abbreviation.
 *
 * (The value 44 for the excess is even more arbitrary here, it was chosen just
 * to match the value used in the 31-bit case)
 *
 * [1] - Excess-k representation means that the value is offset by adding 'k'
 * and then treated as unsigned, so the smallest representable value is stored
 * with all bits zero. This allows simple comparisons to work on the composite
 * value.
 */

#if NUMERIC_ABBREV_BITS == 64

static Datum
numeric_abbrev_convert_var(const NumericVar *var, NumericSortSupport *nss)
{
	int			ndigits = var->ndigits;
	int			weight = var->weight;
	int64		result;

	if (ndigits == 0 || weight < -44)
	{
		result = 0;
	}
	else if (weight > 83)
	{
		result = PG_INT64_MAX;
	}
	else
	{
		result = ((int64) (weight + 44) << 56);

		switch (ndigits)
		{
			default:
				result |= ((int64) var->digits[3]);
				/* FALLTHROUGH */
			case 3:
				result |= ((int64) var->digits[2]) << 14;
				/* FALLTHROUGH */
			case 2:
				result |= ((int64) var->digits[1]) << 28;
				/* FALLTHROUGH */
			case 1:
				result |= ((int64) var->digits[0]) << 42;
				break;
		}
	}

	/* the abbrev is negated relative to the original */
	if (var->sign == NUMERIC_POS)
		result = -result;

	if (nss->estimating)
	{
		uint32		tmp = ((uint32) result
						   ^ (uint32) ((uint64) result >> 32));

		addHyperLogLog(&nss->abbr_card, DatumGetUInt32(hash_uint32(tmp)));
	}

	return NumericAbbrevGetDatum(result);
}

#endif							/* NUMERIC_ABBREV_BITS == 64 */

#if NUMERIC_ABBREV_BITS == 32

static Datum
numeric_abbrev_convert_var(const NumericVar *var, NumericSortSupport *nss)
{
	int			ndigits = var->ndigits;
	int			weight = var->weight;
	int32		result;

	if (ndigits == 0 || weight < -11)
	{
		result = 0;
	}
	else if (weight > 20)
	{
		result = PG_INT32_MAX;
	}
	else
	{
		NumericDigit nxt1 = (ndigits > 1) ? var->digits[1] : 0;

		weight = (weight + 11) * 4;

		result = var->digits[0];

		/*
		 * "result" now has 1 to 4 nonzero decimal digits. We pack in more
		 * digits to make 7 in total (largest we can fit in 24 bits)
		 */

		if (result > 999)
		{
			/* already have 4 digits, add 3 more */
			result = (result * 1000) + (nxt1 / 10);
			weight += 3;
		}
		else if (result > 99)
		{
			/* already have 3 digits, add 4 more */
			result = (result * 10000) + nxt1;
			weight += 2;
		}
		else if (result > 9)
		{
			NumericDigit nxt2 = (ndigits > 2) ? var->digits[2] : 0;

			/* already have 2 digits, add 5 more */
			result = (result * 100000) + (nxt1 * 10) + (nxt2 / 1000);
			weight += 1;
		}
		else
		{
			NumericDigit nxt2 = (ndigits > 2) ? var->digits[2] : 0;

			/* already have 1 digit, add 6 more */
			result = (result * 1000000) + (nxt1 * 100) + (nxt2 / 100);
		}

		result = result | (weight << 24);
	}

	/* the abbrev is negated relative to the original */
	if (var->sign == NUMERIC_POS)
		result = -result;

	if (nss->estimating)
	{
		uint32		tmp = (uint32) result;

		addHyperLogLog(&nss->abbr_card, DatumGetUInt32(hash_uint32(tmp)));
	}

	return NumericAbbrevGetDatum(result);
}

#endif							/* NUMERIC_ABBREV_BITS == 32 */

/*
 * Ordinary (non-sortsupport) comparisons follow.
 */

Datum
numeric_cmp(PG_FUNCTION_ARGS)
{
	Numeric		num1 = PG_GETARG_NUMERIC(0);
	Numeric		num2 = PG_GETARG_NUMERIC(1);
	int			result;

	result = cmp_numerics(num1, num2);

	PG_FREE_IF_COPY(num1, 0);
	PG_FREE_IF_COPY(num2, 1);

	PG_RETURN_INT32(result);
}


Datum
numeric_eq(PG_FUNCTION_ARGS)
{
	Numeric		num1 = PG_GETARG_NUMERIC(0);
	Numeric		num2 = PG_GETARG_NUMERIC(1);
	bool		result;

	result = cmp_numerics(num1, num2) == 0;

	PG_FREE_IF_COPY(num1, 0);
	PG_FREE_IF_COPY(num2, 1);

	PG_RETURN_BOOL(result);
}

Datum
numeric_ne(PG_FUNCTION_ARGS)
{
	Numeric		num1 = PG_GETARG_NUMERIC(0);
	Numeric		num2 = PG_GETARG_NUMERIC(1);
	bool		result;

	result = cmp_numerics(num1, num2) != 0;

	PG_FREE_IF_COPY(num1, 0);
	PG_FREE_IF_COPY(num2, 1);

	PG_RETURN_BOOL(result);
}

Datum
numeric_gt(PG_FUNCTION_ARGS)
{
	Numeric		num1 = PG_GETARG_NUMERIC(0);
	Numeric		num2 = PG_GETARG_NUMERIC(1);
	bool		result;

	result = cmp_numerics(num1, num2) > 0;

	PG_FREE_IF_COPY(num1, 0);
	PG_FREE_IF_COPY(num2, 1);

	PG_RETURN_BOOL(result);
}

Datum
numeric_ge(PG_FUNCTION_ARGS)
{
	Numeric		num1 = PG_GETARG_NUMERIC(0);
	Numeric		num2 = PG_GETARG_NUMERIC(1);
	bool		result;

	result = cmp_numerics(num1, num2) >= 0;

	PG_FREE_IF_COPY(num1, 0);
	PG_FREE_IF_COPY(num2, 1);

	PG_RETURN_BOOL(result);
}

Datum
numeric_lt(PG_FUNCTION_ARGS)
{
	Numeric		num1 = PG_GETARG_NUMERIC(0);
	Numeric		num2 = PG_GETARG_NUMERIC(1);
	bool		result;

	result = cmp_numerics(num1, num2) < 0;

	PG_FREE_IF_COPY(num1, 0);
	PG_FREE_IF_COPY(num2, 1);

	PG_RETURN_BOOL(result);
}

Datum
numeric_le(PG_FUNCTION_ARGS)
{
	Numeric		num1 = PG_GETARG_NUMERIC(0);
	Numeric		num2 = PG_GETARG_NUMERIC(1);
	bool		result;

	result = cmp_numerics(num1, num2) <= 0;

	PG_FREE_IF_COPY(num1, 0);
	PG_FREE_IF_COPY(num2, 1);

	PG_RETURN_BOOL(result);
}

int
cmp_numerics(Numeric num1, Numeric num2)
{
	int			result;

	/*
	 * We consider all NANs to be equal and larger than any non-NAN. This is
	 * somewhat arbitrary; the important thing is to have a consistent sort
	 * order.
	 */
	if (NUMERIC_IS_NAN(num1))
	{
		if (NUMERIC_IS_NAN(num2))
			result = 0;			/* NAN = NAN */
		else
			result = 1;			/* NAN > non-NAN */
	}
	else if (NUMERIC_IS_NAN(num2))
	{
		result = -1;			/* non-NAN < NAN */
	}
	else
	{
		result = cmp_var_common(NUMERIC_DIGITS(num1), NUMERIC_NDIGITS(num1),
								NUMERIC_WEIGHT(num1), NUMERIC_SIGN(num1),
								NUMERIC_DIGITS(num2), NUMERIC_NDIGITS(num2),
								NUMERIC_WEIGHT(num2), NUMERIC_SIGN(num2));
	}

	return result;
}

/*
 * in_range support function for numeric.
 */
Datum
in_range_numeric_numeric(PG_FUNCTION_ARGS)
{
	Numeric		val = PG_GETARG_NUMERIC(0);
	Numeric		base = PG_GETARG_NUMERIC(1);
	Numeric		offset = PG_GETARG_NUMERIC(2);
	bool		sub = PG_GETARG_BOOL(3);
	bool		less = PG_GETARG_BOOL(4);
	bool		result;

	/*
	 * Reject negative or NaN offset.  Negative is per spec, and NaN is
	 * because appropriate semantics for that seem non-obvious.
	 */
	if (NUMERIC_IS_NAN(offset) || NUMERIC_SIGN(offset) == NUMERIC_NEG)
		ereport(ERROR,
				(errcode(ERRCODE_INVALID_PRECEDING_OR_FOLLOWING_SIZE),
				 errmsg("invalid preceding or following size in window function")));

	/*
	 * Deal with cases where val and/or base is NaN, following the rule that
	 * NaN sorts after non-NaN (cf cmp_numerics).  The offset cannot affect
	 * the conclusion.
	 */
	if (NUMERIC_IS_NAN(val))
	{
		if (NUMERIC_IS_NAN(base))
			result = true;		/* NAN = NAN */
		else
			result = !less;		/* NAN > non-NAN */
	}
	else if (NUMERIC_IS_NAN(base))
	{
		result = less;			/* non-NAN < NAN */
	}
	else
	{
		/*
		 * Otherwise go ahead and compute base +/- offset.  While it's
		 * possible for this to overflow the numeric format, it's unlikely
		 * enough that we don't take measures to prevent it.
		 */
		NumericVar	valv;
		NumericVar	basev;
		NumericVar	offsetv;
		NumericVar	sum;

		init_var_from_num(val, &valv);
		init_var_from_num(base, &basev);
		init_var_from_num(offset, &offsetv);
		init_var(&sum);

		if (sub)
			sub_var(&basev, &offsetv, &sum);
		else
			add_var(&basev, &offsetv, &sum);

		if (less)
			result = (cmp_var(&valv, &sum) <= 0);
		else
			result = (cmp_var(&valv, &sum) >= 0);

		free_var(&sum);
	}

	PG_FREE_IF_COPY(val, 0);
	PG_FREE_IF_COPY(base, 1);
	PG_FREE_IF_COPY(offset, 2);

	PG_RETURN_BOOL(result);
}

Datum
hash_numeric(PG_FUNCTION_ARGS)
{
	Numeric		key = PG_GETARG_NUMERIC(0);
	Datum		digit_hash;
	Datum		result;
	int			weight;
	int			start_offset;
	int			end_offset;
	int			i;
	int			hash_len;
	NumericDigit *digits;

	/* If it's NaN, don't try to hash the rest of the fields */
	if (NUMERIC_IS_NAN(key))
		PG_RETURN_UINT32(0);

	weight = NUMERIC_WEIGHT(key);
	start_offset = 0;
	end_offset = 0;

	/*
	 * Omit any leading or trailing zeros from the input to the hash. The
	 * numeric implementation *should* guarantee that leading and trailing
	 * zeros are suppressed, but we're paranoid. Note that we measure the
	 * starting and ending offsets in units of NumericDigits, not bytes.
	 */
	digits = NUMERIC_DIGITS(key);
	for (i = 0; i < NUMERIC_NDIGITS(key); i++)
	{
		if (digits[i] != (NumericDigit) 0)
			break;

		start_offset++;

		/*
		 * The weight is effectively the # of digits before the decimal point,
		 * so decrement it for each leading zero we skip.
		 */
		weight--;
	}

	/*
	 * If there are no non-zero digits, then the value of the number is zero,
	 * regardless of any other fields.
	 */
	if (NUMERIC_NDIGITS(key) == start_offset)
		PG_RETURN_UINT32(-1);

	for (i = NUMERIC_NDIGITS(key) - 1; i >= 0; i--)
	{
		if (digits[i] != (NumericDigit) 0)
			break;

		end_offset++;
	}

	/* If we get here, there should be at least one non-zero digit */
	Assert(start_offset + end_offset < NUMERIC_NDIGITS(key));

	/*
	 * Note that we don't hash on the Numeric's scale, since two numerics can
	 * compare equal but have different scales. We also don't hash on the
	 * sign, although we could: since a sign difference implies inequality,
	 * this shouldn't affect correctness.
	 */
	hash_len = NUMERIC_NDIGITS(key) - start_offset - end_offset;
	digit_hash = hash_any((unsigned char *) (NUMERIC_DIGITS(key) + start_offset),
						  hash_len * sizeof(NumericDigit));

	/* Mix in the weight, via XOR */
	result = digit_hash ^ weight;

	PG_RETURN_DATUM(result);
}

/*
 * Returns 64-bit value by hashing a value to a 64-bit value, with a seed.
 * Otherwise, similar to hash_numeric.
 */
Datum
hash_numeric_extended(PG_FUNCTION_ARGS)
{
	Numeric		key = PG_GETARG_NUMERIC(0);
	uint64		seed = PG_GETARG_INT64(1);
	Datum		digit_hash;
	Datum		result;
	int			weight;
	int			start_offset;
	int			end_offset;
	int			i;
	int			hash_len;
	NumericDigit *digits;

	if (NUMERIC_IS_NAN(key))
		PG_RETURN_UINT64(seed);

	weight = NUMERIC_WEIGHT(key);
	start_offset = 0;
	end_offset = 0;

	digits = NUMERIC_DIGITS(key);
	for (i = 0; i < NUMERIC_NDIGITS(key); i++)
	{
		if (digits[i] != (NumericDigit) 0)
			break;

		start_offset++;

		weight--;
	}

	if (NUMERIC_NDIGITS(key) == start_offset)
		PG_RETURN_UINT64(seed - 1);

	for (i = NUMERIC_NDIGITS(key) - 1; i >= 0; i--)
	{
		if (digits[i] != (NumericDigit) 0)
			break;

		end_offset++;
	}

	Assert(start_offset + end_offset < NUMERIC_NDIGITS(key));

	hash_len = NUMERIC_NDIGITS(key) - start_offset - end_offset;
	digit_hash = hash_any_extended((unsigned char *) (NUMERIC_DIGITS(key)
													  + start_offset),
								   hash_len * sizeof(NumericDigit),
								   seed);

	result = UInt64GetDatum(DatumGetUInt64(digit_hash) ^ weight);

	PG_RETURN_DATUM(result);
}


/* ----------------------------------------------------------------------
 *
 * Basic arithmetic functions
 *
 * ----------------------------------------------------------------------
 */


/*
 * numeric_add() -
 *
 *	Add two numerics
 */
Datum
numeric_add(PG_FUNCTION_ARGS)
{
	Numeric		num1 = PG_GETARG_NUMERIC(0);
	Numeric		num2 = PG_GETARG_NUMERIC(1);
	Numeric		res;

	res = numeric_add_opt_error(num1, num2, NULL);

	PG_RETURN_NUMERIC(res);
}

/*
 * numeric_add_opt_error() -
 *
 *	Internal version of numeric_add().  If "*have_error" flag is provided,
 *	on error it's set to true, NULL returned.  This is helpful when caller
 *	need to handle errors by itself.
 */
Numeric
numeric_add_opt_error(Numeric num1, Numeric num2, bool *have_error)
{
	NumericVar	arg1;
	NumericVar	arg2;
	NumericVar	result;
	Numeric		res;

	/*
	 * Handle NaN
	 */
	if (NUMERIC_IS_NAN(num1) || NUMERIC_IS_NAN(num2))
		return make_result(&const_nan);

	/*
	 * Unpack the values, let add_var() compute the result and return it.
	 */
	init_var_from_num(num1, &arg1);
	init_var_from_num(num2, &arg2);

	quick_init_var(&result);
	add_var(&arg1, &arg2, &result);

	res = make_result_opt_error(&result, have_error);

	free_var(&result);

	return res;
}


/*
 * numeric_sub() -
 *
 *	Subtract one numeric from another
 */
Datum
numeric_sub(PG_FUNCTION_ARGS)
{
	Numeric		num1 = PG_GETARG_NUMERIC(0);
	Numeric		num2 = PG_GETARG_NUMERIC(1);
	Numeric		res;

	res = numeric_sub_opt_error(num1, num2, NULL);

	PG_RETURN_NUMERIC(res);
}


/*
 * numeric_sub_opt_error() -
 *
 *	Internal version of numeric_sub().  If "*have_error" flag is provided,
 *	on error it's set to true, NULL returned.  This is helpful when caller
 *	need to handle errors by itself.
 */
Numeric
numeric_sub_opt_error(Numeric num1, Numeric num2, bool *have_error)
{
	NumericVar	arg1;
	NumericVar	arg2;
	NumericVar	result;
	Numeric		res;

	/*
	 * Handle NaN
	 */
	if (NUMERIC_IS_NAN(num1) || NUMERIC_IS_NAN(num2))
		return make_result(&const_nan);

	/*
	 * Unpack the values, let sub_var() compute the result and return it.
	 */
	init_var_from_num(num1, &arg1);
	init_var_from_num(num2, &arg2);

	quick_init_var(&result);
	sub_var(&arg1, &arg2, &result);

	res = make_result_opt_error(&result, have_error);

	free_var(&result);

	return res;
}


/*
 * numeric_mul() -
 *
 *	Calculate the product of two numerics
 */
Datum
numeric_mul(PG_FUNCTION_ARGS)
{
	Numeric		num1 = PG_GETARG_NUMERIC(0);
	Numeric		num2 = PG_GETARG_NUMERIC(1);
	Numeric		res;

	res = numeric_mul_opt_error(num1, num2, NULL);

	PG_RETURN_NUMERIC(res);
}


/*
 * numeric_mul_opt_error() -
 *
 *	Internal version of numeric_mul().  If "*have_error" flag is provided,
 *	on error it's set to true, NULL returned.  This is helpful when caller
 *	need to handle errors by itself.
 */
Numeric
numeric_mul_opt_error(Numeric num1, Numeric num2, bool *have_error)
{
	NumericVar	arg1;
	NumericVar	arg2;
	NumericVar	result;
	Numeric		res;

	/*
	 * Handle NaN
	 */
	if (NUMERIC_IS_NAN(num1) || NUMERIC_IS_NAN(num2))
		return make_result(&const_nan);

	/*
	 * Unpack the values, let mul_var() compute the result and return it.
	 * Unlike add_var() and sub_var(), mul_var() will round its result. In the
	 * case of numeric_mul(), which is invoked for the * operator on numerics,
	 * we request exact representation for the product (rscale = sum(dscale of
	 * arg1, dscale of arg2)).
	 */
	init_var_from_num(num1, &arg1);
	init_var_from_num(num2, &arg2);

	quick_init_var(&result);
	mul_var(&arg1, &arg2, &result, arg1.dscale + arg2.dscale);

	res = make_result_opt_error(&result, have_error);

	free_var(&result);

	return res;
}


/*
 * numeric_div() -
 *
 *	Divide one numeric into another
 */
Datum
numeric_div(PG_FUNCTION_ARGS)
{
	Numeric		num1 = PG_GETARG_NUMERIC(0);
	Numeric		num2 = PG_GETARG_NUMERIC(1);
	Numeric		res;

	res = numeric_div_opt_error(num1, num2, NULL);

	PG_RETURN_NUMERIC(res);
}


/*
 * numeric_div_opt_error() -
 *
 *	Internal version of numeric_div().  If "*have_error" flag is provided,
 *	on error it's set to true, NULL returned.  This is helpful when caller
 *	need to handle errors by itself.
 */
Numeric
numeric_div_opt_error(Numeric num1, Numeric num2, bool *have_error)
{
	NumericVar	arg1;
	NumericVar	arg2;
	NumericVar	result;
	Numeric		res;
	int			rscale;

	/*
	 * Handle NaN
	 */
	if (NUMERIC_IS_NAN(num1) || NUMERIC_IS_NAN(num2))
		return make_result(&const_nan);

	/*
	 * Unpack the arguments
	 */
	init_var_from_num(num1, &arg1);
	init_var_from_num(num2, &arg2);

	quick_init_var(&result);

	/*
	 * Select scale for division result
	 */
	rscale = select_div_scale(&arg1, &arg2);

	/*
	 * If "have_error" is provided, check for division by zero here
	 */
	if (have_error && (arg2.ndigits == 0 || arg2.digits[0] == 0))
	{
		*have_error = true;
		return NULL;
	}

	/*
	 * Do the divide and return the result
	 */
	div_var(&arg1, &arg2, &result, rscale, true);

	res = make_result_opt_error(&result, have_error);

	free_var(&result);

	return res;
}


/*
 * numeric_div_trunc() -
 *
 *	Divide one numeric into another, truncating the result to an integer
 */
Datum
numeric_div_trunc(PG_FUNCTION_ARGS)
{
	Numeric		num1 = PG_GETARG_NUMERIC(0);
	Numeric		num2 = PG_GETARG_NUMERIC(1);
	NumericVar	arg1;
	NumericVar	arg2;
	NumericVar	result;
	Numeric		res;

	/*
	 * Handle NaN
	 */
	if (NUMERIC_IS_NAN(num1) || NUMERIC_IS_NAN(num2))
		PG_RETURN_NUMERIC(make_result(&const_nan));

	/*
	 * Unpack the arguments
	 */
	init_var_from_num(num1, &arg1);
	init_var_from_num(num2, &arg2);

	init_var(&result);

	/*
	 * Do the divide and return the result
	 */
	div_var(&arg1, &arg2, &result, 0, false);

	res = make_result(&result);

	free_var(&result);

	PG_RETURN_NUMERIC(res);
}


/*
 * numeric_mod() -
 *
 *	Calculate the modulo of two numerics
 */
Datum
numeric_mod(PG_FUNCTION_ARGS)
{
	Numeric		num1 = PG_GETARG_NUMERIC(0);
	Numeric		num2 = PG_GETARG_NUMERIC(1);
	Numeric		res;

	res = numeric_mod_opt_error(num1, num2, NULL);

	PG_RETURN_NUMERIC(res);
}


/*
 * numeric_mod_opt_error() -
 *
 *	Internal version of numeric_mod().  If "*have_error" flag is provided,
 *	on error it's set to true, NULL returned.  This is helpful when caller
 *	need to handle errors by itself.
 */
Numeric
numeric_mod_opt_error(Numeric num1, Numeric num2, bool *have_error)
{
	Numeric		res;
	NumericVar	arg1;
	NumericVar	arg2;
	NumericVar	result;

	if (NUMERIC_IS_NAN(num1) || NUMERIC_IS_NAN(num2))
		return make_result(&const_nan);

	init_var_from_num(num1, &arg1);
	init_var_from_num(num2, &arg2);

	quick_init_var(&result);

	/*
	 * If "have_error" is provided, check for division by zero here
	 */
	if (have_error && (arg2.ndigits == 0 || arg2.digits[0] == 0))
	{
		*have_error = true;
		return NULL;
	}

	mod_var(&arg1, &arg2, &result);

	res = make_result_opt_error(&result, NULL);

	free_var(&result);

	return res;
}


/*
 * numeric_inc() -
 *
 *	Increment a number by one
 */
Datum
numeric_inc(PG_FUNCTION_ARGS)
{
	Numeric		num = PG_GETARG_NUMERIC(0);
	NumericVar	arg;
	Numeric		res;

	/*
	 * Handle NaN
	 */
	if (NUMERIC_IS_NAN(num))
		PG_RETURN_NUMERIC(make_result(&const_nan));

	/*
	 * Compute the result and return it
	 */
	init_var_from_num(num, &arg);

	add_var(&arg, &const_one, &arg);

	res = make_result(&arg);

	free_var(&arg);

	PG_RETURN_NUMERIC(res);
}

/*
 * numeric_dec() -
 *
 *	decrement a number by one
 */
Datum
numeric_dec(PG_FUNCTION_ARGS)
{
	Numeric		num = PG_GETARG_NUMERIC(0);
	NumericVar	arg;
	Numeric		res;

	/*
	 * Handle NaN
	 */
	if (NUMERIC_IS_NAN(num))
		PG_RETURN_NUMERIC(make_result(&const_nan));

	/*
	 * Compute the result and return it
	 */

	init_var_from_num(num, &arg);

	sub_var(&arg, &const_one, &arg);

	res = make_result(&arg);

	free_var(&arg);

	PG_RETURN_NUMERIC(res);
}


/*
 * numeric_smaller() -
 *
 *	Return the smaller of two numbers
 */
Datum
numeric_smaller(PG_FUNCTION_ARGS)
{
	Numeric		num1 = PG_GETARG_NUMERIC(0);
	Numeric		num2 = PG_GETARG_NUMERIC(1);

	/*
	 * Use cmp_numerics so that this will agree with the comparison operators,
	 * particularly as regards comparisons involving NaN.
	 */
	if (cmp_numerics(num1, num2) < 0)
		PG_RETURN_NUMERIC(num1);
	else
		PG_RETURN_NUMERIC(num2);
}


/*
 * numeric_larger() -
 *
 *	Return the larger of two numbers
 */
Datum
numeric_larger(PG_FUNCTION_ARGS)
{
	Numeric		num1 = PG_GETARG_NUMERIC(0);
	Numeric		num2 = PG_GETARG_NUMERIC(1);

	/*
	 * Use cmp_numerics so that this will agree with the comparison operators,
	 * particularly as regards comparisons involving NaN.
	 */
	if (cmp_numerics(num1, num2) > 0)
		PG_RETURN_NUMERIC(num1);
	else
		PG_RETURN_NUMERIC(num2);
}


/* ----------------------------------------------------------------------
 *
 * Advanced math functions
 *
 * ----------------------------------------------------------------------
 */

/*
 * numeric_fac()
 *
 * Compute factorial
 */
Datum
numeric_fac(PG_FUNCTION_ARGS)
{
	int64		num = PG_GETARG_INT64(0);
	Numeric		res;
	NumericVar	fact;
	NumericVar	result;

	if (num <= 1)
	{
		res = make_result(&const_one);
		PG_RETURN_NUMERIC(res);
	}
	/* Fail immediately if the result would overflow */
	if (num > 32177)
		ereport(ERROR,
				(errcode(ERRCODE_NUMERIC_VALUE_OUT_OF_RANGE),
				 errmsg("value overflows numeric format")));

	/* Fail immediately if the result will overflow */
	if (num > 32177)
		ereport(ERROR, 
			(errcode(ERRCODE_NUMERIC_VALUE_OUT_OF_RANGE),
			 errmsg("value overflows numeric format")));

	quick_init_var(&fact);
	quick_init_var(&result);

	int64_to_numericvar(num, &result);

	for (num = num - 1; num > 1; num--)
	{
		/* this loop can take awhile, so allow it to be interrupted */
		CHECK_FOR_INTERRUPTS();

		int64_to_numericvar(num, &fact);

		mul_var(&result, &fact, &result, 0);
	}

	res = make_result(&result);

	free_var(&fact);
	free_var(&result);

	PG_RETURN_NUMERIC(res);
}


/*
 * numeric_sqrt() -
 *
 *	Compute the square root of a numeric.
 */
Datum
numeric_sqrt(PG_FUNCTION_ARGS)
{
	Numeric		num = PG_GETARG_NUMERIC(0);
	Numeric		res;
	NumericVar	arg;
	NumericVar	result;
	int			sweight;
	int			rscale;

	/*
	 * Handle NaN
	 */
	if (NUMERIC_IS_NAN(num))
		PG_RETURN_NUMERIC(make_result(&const_nan));

	/*
	 * Unpack the argument and determine the result scale.  We choose a scale
	 * to give at least NUMERIC_MIN_SIG_DIGITS significant digits; but in any
	 * case not less than the input's dscale.
	 */
	init_var_from_num(num, &arg);

	quick_init_var(&result);

	/* Assume the input was normalized, so arg.weight is accurate */
	sweight = (arg.weight + 1) * DEC_DIGITS / 2 - 1;

	rscale = NUMERIC_MIN_SIG_DIGITS - sweight;
	rscale = Max(rscale, arg.dscale);
	rscale = Max(rscale, NUMERIC_MIN_DISPLAY_SCALE);
	rscale = Min(rscale, NUMERIC_MAX_DISPLAY_SCALE);

	/*
	 * Let sqrt_var() do the calculation and return the result.
	 */
	sqrt_var(&arg, &result, rscale);

	res = make_result(&result);

	free_var(&result);

	PG_RETURN_NUMERIC(res);
}


/*
 * numeric_exp() -
 *
 *	Raise e to the power of x
 */
Datum
numeric_exp(PG_FUNCTION_ARGS)
{
	Numeric		num = PG_GETARG_NUMERIC(0);
	Numeric		res;
	NumericVar	arg;
	NumericVar	result;
	int			rscale;
	double		val;

	/*
	 * Handle NaN
	 */
	if (NUMERIC_IS_NAN(num))
		PG_RETURN_NUMERIC(make_result(&const_nan));

	/*
	 * Unpack the argument and determine the result scale.  We choose a scale
	 * to give at least NUMERIC_MIN_SIG_DIGITS significant digits; but in any
	 * case not less than the input's dscale.
	 */
	init_var_from_num(num, &arg);

	quick_init_var(&result);

	/* convert input to float8, ignoring overflow */
	val = numericvar_to_double_no_overflow(&arg);

	/*
	 * log10(result) = num * log10(e), so this is approximately the decimal
	 * weight of the result:
	 */
	val *= 0.434294481903252;

	/* limit to something that won't cause integer overflow */
	val = Max(val, -NUMERIC_MAX_RESULT_SCALE);
	val = Min(val, NUMERIC_MAX_RESULT_SCALE);

	rscale = NUMERIC_MIN_SIG_DIGITS - (int) val;
	rscale = Max(rscale, arg.dscale);
	rscale = Max(rscale, NUMERIC_MIN_DISPLAY_SCALE);
	rscale = Min(rscale, NUMERIC_MAX_DISPLAY_SCALE);

	/*
	 * Let exp_var() do the calculation and return the result.
	 */
	exp_var(&arg, &result, rscale);

	res = make_result(&result);

	free_var(&result);

	PG_RETURN_NUMERIC(res);
}


/*
 * numeric_ln() -
 *
 *	Compute the natural logarithm of x
 */
Datum
numeric_ln(PG_FUNCTION_ARGS)
{
	Numeric		num = PG_GETARG_NUMERIC(0);
	Numeric		res;
	NumericVar	arg;
	NumericVar	result;
	int			ln_dweight;
	int			rscale;

	/*
	 * Handle NaN
	 */
	if (NUMERIC_IS_NAN(num))
		PG_RETURN_NUMERIC(make_result(&const_nan));

	init_var_from_num(num, &arg);
	quick_init_var(&result);

	/* Estimated dweight of logarithm */
	ln_dweight = estimate_ln_dweight(&arg);

	rscale = NUMERIC_MIN_SIG_DIGITS - ln_dweight;
	rscale = Max(rscale, arg.dscale);
	rscale = Max(rscale, NUMERIC_MIN_DISPLAY_SCALE);
	rscale = Min(rscale, NUMERIC_MAX_DISPLAY_SCALE);

	ln_var(&arg, &result, rscale);

	res = make_result(&result);

	free_var(&result);

	PG_RETURN_NUMERIC(res);
}


/*
 * numeric_log() -
 *
 *	Compute the logarithm of x in a given base
 */
Datum
numeric_log(PG_FUNCTION_ARGS)
{
	Numeric		num1 = PG_GETARG_NUMERIC(0);
	Numeric		num2 = PG_GETARG_NUMERIC(1);
	Numeric		res;
	NumericVar	arg1;
	NumericVar	arg2;
	NumericVar	result;

	/*
	 * Handle NaN
	 */
	if (NUMERIC_IS_NAN(num1) || NUMERIC_IS_NAN(num2))
		PG_RETURN_NUMERIC(make_result(&const_nan));

	/*
	 * Initialize things
	 */
	init_var_from_num(num1, &arg1);
	init_var_from_num(num2, &arg2);
	quick_init_var(&result);

	/*
	 * Call log_var() to compute and return the result; note it handles scale
	 * selection itself.
	 */
	log_var(&arg1, &arg2, &result);

	res = make_result(&result);

	free_var(&result);

	PG_RETURN_NUMERIC(res);
}


/*
 * numeric_power() -
 *
 *	Raise b to the power of x
 */
Datum
numeric_power(PG_FUNCTION_ARGS)
{
	Numeric		num1 = PG_GETARG_NUMERIC(0);
	Numeric		num2 = PG_GETARG_NUMERIC(1);
	Numeric		res;
	NumericVar	arg1;
	NumericVar	arg2;
	NumericVar	arg2_trunc;
	NumericVar	result;

	/*
	 * Handle NaN cases.  We follow the POSIX spec for pow(3), which says that
	 * NaN ^ 0 = 1, and 1 ^ NaN = 1, while all other cases with NaN inputs
	 * yield NaN (with no error).
	 */
	if (NUMERIC_IS_NAN(num1))
	{
		if (!NUMERIC_IS_NAN(num2))
		{
			init_var_from_num(num2, &arg2);
			if (cmp_var(&arg2, &const_zero) == 0)
				PG_RETURN_NUMERIC(make_result(&const_one));
		}
		PG_RETURN_NUMERIC(make_result(&const_nan));
	}
	if (NUMERIC_IS_NAN(num2))
	{
		init_var_from_num(num1, &arg1);
		if (cmp_var(&arg1, &const_one) == 0)
			PG_RETURN_NUMERIC(make_result(&const_one));
		PG_RETURN_NUMERIC(make_result(&const_nan));
	}

	/*
	 * Initialize things
	 */
	init_var(&arg2_trunc);
	quick_init_var(&result);
	init_var_from_num(num1, &arg1);
	init_var_from_num(num2, &arg2);

	set_var_from_var(&arg2, &arg2_trunc);
	trunc_var(&arg2_trunc, 0);

	/*
	 * The SQL spec requires that we emit a particular SQLSTATE error code for
	 * certain error conditions.  Specifically, we don't return a
	 * divide-by-zero error code for 0 ^ -1.
	 */
	if (cmp_var(&arg1, &const_zero) == 0 &&
		cmp_var(&arg2, &const_zero) < 0)
		ereport(ERROR,
				(errcode(ERRCODE_INVALID_ARGUMENT_FOR_POWER_FUNCTION),
				 errmsg("zero raised to a negative power is undefined")));

	if (cmp_var(&arg1, &const_zero) < 0 &&
		cmp_var(&arg2, &arg2_trunc) != 0)
		ereport(ERROR,
				(errcode(ERRCODE_INVALID_ARGUMENT_FOR_POWER_FUNCTION),
				 errmsg("a negative number raised to a non-integer power yields a complex result")));

	/*
	 * Call power_var() to compute and return the result; note it handles
	 * scale selection itself.
	 */
	power_var(&arg1, &arg2, &result);

	res = make_result(&result);

	free_var(&result);
	free_var(&arg2_trunc);

	PG_RETURN_NUMERIC(res);
}

/*
 * numeric_interval_bound()
 *
 * Implements
 *     interval_bound(numeric, numeric, int, numeric)
 *     returns numeric
 */
static Numeric
numeric_interval_bound_common(Numeric value, Numeric width,
							  int32 shift, Numeric rbound)
{
	NumericVar regvar;
	NumericVar widvar;
	NumericVar wrkvar;
	NumericVar result;
	int dscale;

	/* NAN, if either of the first two non-NULL arguments is NAN. */
	if (NUMERIC_IS_NAN(value) || NUMERIC_IS_NAN(width))
		return make_result(&const_nan);

	/* NAN, if rbound is NAN. */
	if (rbound != NULL && NUMERIC_IS_NAN(rbound))
		return make_result(&const_nan);

	/* result = value */
	init_var_from_num(value, &result);

	/* result = result - rbound */
	if (rbound != NULL)
	{
		init_var_from_num(rbound, &regvar);
		sub_var(&result, &regvar, &result);
	}

	/* result = floor(result / width) * width */
	init_var_from_num(width, &widvar);

	if (cmp_var(&widvar, &const_zero) <= 0)
		ereport(ERROR,
				(errcode(ERRCODE_INVALID_INTERVAL_WIDTH),
				 errmsg("width of numeric interval not positive")));

	quick_init_var(&wrkvar);
	dscale = select_div_scale(&result, &widvar);
	div_var(&result, &widvar, &wrkvar, dscale, true);
	floor_var(&wrkvar, &result);
	mul_var(&result, &widvar, &result, result.dscale + widvar.dscale);

	/* result = result + shift * width */
	if (shift != 0)
	{
		int64_to_numericvar((int64) shift, &wrkvar);
		mul_var(&wrkvar, &widvar, &wrkvar, wrkvar.dscale + widvar.dscale);
		add_var(&result, &wrkvar, &result);
	}

	/* result = result + rbound */
	if (rbound != NULL)
	{
		add_var(&result, &regvar, &result);
		free_var(&regvar);
	}
	free_var(&wrkvar);
	free_var(&widvar);

	return make_result(&result);
}

/*
 *
 * What fraction of interval <x0, x1> does <x0, x> represent?
 */
float8
numeric_li_fraction(Numeric x, Numeric x0, Numeric x1, 
					bool *eq_bounds, bool *eq_abscissas)
{
	float8 result;
	
	Assert(eq_bounds && eq_abscissas);
	*eq_bounds = false;
	*eq_abscissas = false;
	
	if ( NUMERIC_IS_NAN(x) || NUMERIC_IS_NAN(x0) || NUMERIC_IS_NAN(x1) )
	{
		*eq_bounds = true; /* simulate divide by zero */
		*eq_abscissas = false; /* no equality in this situation */
		result = get_float8_nan();
	}
	else
	{
		NumericVar v;
		NumericVar v0;
		NumericVar v1;
		int rscale;
		
		init_var_from_num(x, &v);
		init_var_from_num(x0, &v0);
		init_var_from_num(x1, &v1);
		
		sub_var(&v, &v0, &v);
		sub_var(&v1, &v0, &v1);
		strip_var(&v1);
		
		/* Avoid "divide by zero" throw from div_var */
		if ( cmp_var(&v1, &const_zero) == 0 )
		{
			*eq_bounds = true;
			set_var_from_var(&const_zero, &v);
		}
		else 
		{
			rscale = select_div_scale(&v, &v1);
			div_var(&v, &v1, &v, rscale, true);
		}
		
		if ( *eq_bounds )
		{
			init_var_from_num(x, &v);
			*eq_abscissas = ( cmp_var(&v, &v0) == 0 );
			set_var_from_var(&const_zero, &v);
		}
		
		result = numericvar_to_double_no_overflow(&v);
	}
	
	return result;
}

/*
 * numeric_li_value
 *
 * What numeric value lies fraction <f> of the way into interval
 * <y0, y1>? 
 * 
 * Note
 *		li_value(0.0, y0, y1) --> y0
 *		li_value(1.0, y0, y1) --> y1
 */
Numeric
numeric_li_value(float8 f, Numeric y0, Numeric y1)
{
	Numeric y;
	
	if ( NUMERIC_IS_NAN(y0) || NUMERIC_IS_NAN(y1) || isnan(f) )
	{
		y = make_result(&const_nan);
	}
	else
	{
		NumericVar v0;
		NumericVar v1;
		NumericVar vf;
		char buf[DBL_DIG + 100];
		
		init_var_from_num(y0, &v0);
		init_var_from_num(y1, &v1);
		sub_var(&v1, &v0, &v1);
		
		/* Make a numeric version of f */
		snprintf(buf, sizeof(buf), "%.*g", DBL_DIG, f);

		/* Assume we need not worry about leading/trailing spaces */
		(void) init_var_from_str(buf, buf, &vf);
		
		mul_var(&vf, &v1, &v1, vf.dscale + v1.dscale);
		add_var(&v0, &v1, &v1);  
		
		y = make_result(&v1);
	}
	
	return y;
}

/*
 * interval_bound(numeric, numeric)
 *
 * shift and rbound are zero.
 */
Datum
numeric_interval_bound(PG_FUNCTION_ARGS)
{
	Numeric value = PG_GETARG_NUMERIC(0);
	Numeric width = PG_GETARG_NUMERIC(1);

	PG_RETURN_NUMERIC(
			numeric_interval_bound_common(value, width, 0, NULL));
}

/*
 * interval_bound(numeric, numeric, int)
 *
 * rbound is zero.
 */
Datum
numeric_interval_bound_shift(PG_FUNCTION_ARGS)
{
	Numeric value;
	Numeric width;
	int32 shift = 0; /* default interval shift: 0 */

	if (PG_ARGISNULL(0) || PG_ARGISNULL(1))
		PG_RETURN_NULL();

	value = PG_GETARG_NUMERIC(0);
	width = PG_GETARG_NUMERIC(1);
	if (!PG_ARGISNULL(2))
		shift = PG_GETARG_INT32(2);

	PG_RETURN_NUMERIC(
			numeric_interval_bound_common(value, width, shift, NULL));
}

/*
 * interval_bound(numeric, numeric, int, numeric)
 */
Datum
numeric_interval_bound_shift_rbound(PG_FUNCTION_ARGS)
{
	Numeric value;
	Numeric width;
	int32 shift = 0; /* default interval shift: 0 */
	Numeric rbound = NULL; /* default registration bound: treat this as 0 */

	if (PG_ARGISNULL(0) || PG_ARGISNULL(1))
		PG_RETURN_NULL();

	value = PG_GETARG_NUMERIC(0);
	width = PG_GETARG_NUMERIC(1);
	if (!PG_ARGISNULL(2))
		shift = PG_GETARG_INT32(2);
	if (!PG_ARGISNULL(3))
		rbound = PG_GETARG_NUMERIC(3);

	PG_RETURN_NUMERIC(
			numeric_interval_bound_common(value, width, shift, rbound));
}

/*
 * numeric_scale() -
 *
 *	Returns the scale, i.e. the count of decimal digits in the fractional part
 */
Datum
numeric_scale(PG_FUNCTION_ARGS)
{
	Numeric		num = PG_GETARG_NUMERIC(0);

	if (NUMERIC_IS_NAN(num))
		PG_RETURN_NULL();

	PG_RETURN_INT32(NUMERIC_DSCALE(num));
}



/* ----------------------------------------------------------------------
 *
 * Type conversion functions
 *
 * ----------------------------------------------------------------------
 */


Datum
int4_numeric(PG_FUNCTION_ARGS)
{
	int32		val = PG_GETARG_INT32(0);
	Numeric		res;
	NumericVar	result;

	quick_init_var(&result);

	int64_to_numericvar((int64) val, &result);

	res = make_result(&result);

	free_var(&result);

	PG_RETURN_NUMERIC(res);
}

int32
numeric_int4_opt_error(Numeric num, bool *have_error)
{
	NumericVar	x;
	int32		result;

	/* XXX would it be better to return NULL? */
	if (NUMERIC_IS_NAN(num))
	{
		if (have_error)
		{
			*have_error = true;
			return 0;
		}
		else
		{
			ereport(ERROR,
					(errcode(ERRCODE_FEATURE_NOT_SUPPORTED),
					 errmsg("cannot convert NaN to integer")));
		}
	}

	/* Convert to variable format, then convert to int4 */
	init_var_from_num(num, &x);

	if (!numericvar_to_int32(&x, &result))
	{
		if (have_error)
		{
			*have_error = true;
			return 0;
		}
		else
		{
			ereport(ERROR,
					(errcode(ERRCODE_NUMERIC_VALUE_OUT_OF_RANGE),
					 errmsg("integer out of range")));
		}
	}

	return result;
}

Datum
numeric_int4(PG_FUNCTION_ARGS)
{
	Numeric		num = PG_GETARG_NUMERIC(0);

	PG_RETURN_INT32(numeric_int4_opt_error(num, NULL));
}

/*
 * Given a NumericVar, convert it to an int32. If the NumericVar
 * exceeds the range of an int32, false is returned, otherwise true is returned.
 * The input NumericVar is *not* free'd.
 */
static bool
numericvar_to_int32(const NumericVar *var, int32 *result)
{
<<<<<<< HEAD
	int32		result;
	int64		val = 0;
=======
	int64		val;
>>>>>>> 9e1c9f95

	if (!numericvar_to_int64(var, &val))
		return false;

	/* Down-convert to int4 */
	*result = (int32) val;

	/* Test for overflow by reverse-conversion. */
	return ((int64) *result == val);
}

Datum
int8_numeric(PG_FUNCTION_ARGS)
{
	int64		val = PG_GETARG_INT64(0);
	Numeric		res;
	NumericVar	result;

	quick_init_var(&result);

	int64_to_numericvar(val, &result);

	res = make_result(&result);

	free_var(&result);

	PG_RETURN_NUMERIC(res);
}


Datum
numeric_int8(PG_FUNCTION_ARGS)
{
	Numeric		num = PG_GETARG_NUMERIC(0);
	NumericVar	x;
	int64		result = 0;

	/* XXX would it be better to return NULL? */
	if (NUMERIC_IS_NAN(num))
		ereport(ERROR,
				(errcode(ERRCODE_FEATURE_NOT_SUPPORTED),
				 errmsg("cannot convert NaN to bigint")));

	/* Convert to variable format and thence to int8 */
	init_var_from_num(num, &x);

	if (!numericvar_to_int64(&x, &result))
		ereport(ERROR,
				(errcode(ERRCODE_NUMERIC_VALUE_OUT_OF_RANGE),
				 errmsg("bigint out of range")));

	PG_RETURN_INT64(result);
}


Datum
int2_numeric(PG_FUNCTION_ARGS)
{
	int16		val = PG_GETARG_INT16(0);
	Numeric		res;
	NumericVar	result;

	quick_init_var(&result);

	int64_to_numericvar((int64) val, &result);

	res = make_result(&result);

	free_var(&result);

	PG_RETURN_NUMERIC(res);
}


Datum
numeric_int2(PG_FUNCTION_ARGS)
{
	Numeric		num = PG_GETARG_NUMERIC(0);
	NumericVar	x;
	int64		val = 0;
	int16		result;

	/* XXX would it be better to return NULL? */
	if (NUMERIC_IS_NAN(num))
		ereport(ERROR,
				(errcode(ERRCODE_FEATURE_NOT_SUPPORTED),
				 errmsg("cannot convert NaN to smallint")));

	/* Convert to variable format and thence to int8 */
	init_var_from_num(num, &x);

	if (!numericvar_to_int64(&x, &val))
		ereport(ERROR,
				(errcode(ERRCODE_NUMERIC_VALUE_OUT_OF_RANGE),
				 errmsg("smallint out of range")));

	/* Down-convert to int2 */
	result = (int16) val;

	/* Test for overflow by reverse-conversion. */
	if ((int64) result != val)
		ereport(ERROR,
				(errcode(ERRCODE_NUMERIC_VALUE_OUT_OF_RANGE),
				 errmsg("smallint out of range")));

	PG_RETURN_INT16(result);
}


Datum
float8_numeric(PG_FUNCTION_ARGS)
{
	float8		val = PG_GETARG_FLOAT8(0);
	Numeric		res;
	NumericVar	result;
	char		buf[DBL_DIG + 100];

	if (isnan(val))
		PG_RETURN_NUMERIC(make_result(&const_nan));

	if (isinf(val))
		ereport(ERROR,
				(errcode(ERRCODE_FEATURE_NOT_SUPPORTED),
				 errmsg("cannot convert infinity to numeric")));
<<<<<<< HEAD
=======

	snprintf(buf, sizeof(buf), "%.*g", DBL_DIG, val);
>>>>>>> 9e1c9f95

	snprintf(buf, sizeof(buf), "%.*g", DBL_DIG, val);

	/* Assume we need not worry about leading/trailing spaces */
	(void) init_var_from_str(buf, buf, &result);

	res = make_result(&result);

	free_var(&result);

	PG_RETURN_NUMERIC(res);
}


Datum
numeric_float8(PG_FUNCTION_ARGS)
{
	Numeric		num = PG_GETARG_NUMERIC(0);
	char	   *tmp;
	Datum		result;

	if (NUMERIC_IS_NAN(num))
		PG_RETURN_FLOAT8(get_float8_nan());

	tmp = DatumGetCString(DirectFunctionCall1(numeric_out,
											  NumericGetDatum(num)));

	result = DirectFunctionCall1(float8in, CStringGetDatum(tmp));

	pfree(tmp);

	PG_RETURN_DATUM(result);
}


/*
 * Convert numeric to float8; if out of range, return +/- HUGE_VAL
 *
 * (internal helper function, not directly callable from SQL)
 */
Datum
numeric_float8_no_overflow(PG_FUNCTION_ARGS)
{
	Numeric		num = PG_GETARG_NUMERIC(0);
	double		val;

	if (NUMERIC_IS_NAN(num))
		PG_RETURN_FLOAT8(get_float8_nan());

	val = numeric_to_double_no_overflow(num);

	PG_RETURN_FLOAT8(val);
}

Datum
float4_numeric(PG_FUNCTION_ARGS)
{
	float4		val = PG_GETARG_FLOAT4(0);
	Numeric		res;
	NumericVar	result;
	char		buf[FLT_DIG + 100];

	if (isnan(val))
		PG_RETURN_NUMERIC(make_result(&const_nan));

	if (isinf(val))
		ereport(ERROR,
				(errcode(ERRCODE_FEATURE_NOT_SUPPORTED),
				 errmsg("cannot convert infinity to numeric")));
<<<<<<< HEAD
=======

	snprintf(buf, sizeof(buf), "%.*g", FLT_DIG, val);
>>>>>>> 9e1c9f95

	snprintf(buf, sizeof(buf), "%.*g", FLT_DIG, val);

	/* Assume we need not worry about leading/trailing spaces */
	(void) init_var_from_str(buf, buf, &result);

	res = make_result(&result);

	free_var(&result);

	PG_RETURN_NUMERIC(res);
}


Datum
numeric_float4(PG_FUNCTION_ARGS)
{
	Numeric		num = PG_GETARG_NUMERIC(0);
	char	   *tmp;
	Datum		result;

	if (NUMERIC_IS_NAN(num))
		PG_RETURN_FLOAT4(get_float4_nan());

	tmp = DatumGetCString(DirectFunctionCall1(numeric_out,
											  NumericGetDatum(num)));

	result = DirectFunctionCall1(float4in, CStringGetDatum(tmp));

	pfree(tmp);

	PG_RETURN_DATUM(result);
}


/* ----------------------------------------------------------------------
 *
 * Aggregate functions
 *
 * The transition datatype for all these aggregates is declared as INTERNAL.
 * Actually, it's a pointer to a NumericAggState allocated in the aggregate
 * context.  The digit buffers for the NumericVars will be there too.
 *
 * On platforms which support 128-bit integers some aggregates instead use a
 * 128-bit integer based transition datatype to speed up calculations.
 *
 * ----------------------------------------------------------------------
 */

typedef struct NumericAggState
{
	bool		calcSumX2;		/* if true, calculate sumX2 */
	MemoryContext agg_context;	/* context we're calculating in */
	int64		N;				/* count of processed numbers */
	NumericSumAccum sumX;		/* sum of processed numbers */
	NumericSumAccum sumX2;		/* sum of squares of processed numbers */
	int			maxScale;		/* maximum scale seen so far */
	int64		maxScaleCount;	/* number of values seen with maximum scale */
	int64		NaNcount;		/* count of NaN values (not included in N!) */
} NumericAggState;

/*
 * Prepare state data for a numeric aggregate function that needs to compute
 * sum, count and optionally sum of squares of the input.
 */
static NumericAggState *
makeNumericAggState(FunctionCallInfo fcinfo, bool calcSumX2)
{
	NumericAggState *state;
	MemoryContext agg_context;
	MemoryContext old_context;
	int agg_type;

	if (!(agg_type = AggCheckCallContext(fcinfo, &agg_context)))
		elog(ERROR, "aggregate function called in non-aggregate context");

	old_context = MemoryContextSwitchTo(agg_context);

	AggState *aggstate = (AggState *)fcinfo->context;
	if (agg_type == AGG_CONTEXT_AGGREGATE && aggstate->hhashtable)
	{
		state = (NumericAggState *) mpool_alloc(aggstate->hhashtable->group_buf, sizeof(NumericAggState));
		MemSet(state, 0, sizeof(NumericAggState));
	}
	else
	{
		state = (NumericAggState *) palloc0(sizeof(NumericAggState));
	}
	state->calcSumX2 = calcSumX2;
	state->agg_context = agg_context;
	quick_init_var(&state->sumX);
	quick_init_var(&state->sumX2);

	MemoryContextSwitchTo(old_context);

	return state;
}

/*
 * Like makeNumericAggState(), but allocate the state in the current memory
 * context.
 */
static NumericAggState *
makeNumericAggStateCurrentContext(bool calcSumX2)
{
	NumericAggState *state;

	state = (NumericAggState *) palloc0(sizeof(NumericAggState));
	state->calcSumX2 = calcSumX2;
	state->agg_context = CurrentMemoryContext;

	return state;
}

/*
 * Accumulate a new input value for numeric aggregate functions.
 */
static void
do_numeric_accum(NumericAggState *state, Numeric newval)
{
	NumericVar	X;
	NumericVar	X2;
	MemoryContext old_context;

	/* Count NaN inputs separately from all else */
	if (NUMERIC_IS_NAN(newval))
	{
		state->NaNcount++;
		return;
	}

	/* load processed number in short-lived context */
	init_var_from_num(newval, &X);

	/*
	 * Track the highest input dscale that we've seen, to support inverse
	 * transitions (see do_numeric_discard).
	 */
	if (X.dscale > state->maxScale)
	{
		state->maxScale = X.dscale;
		state->maxScaleCount = 1;
	}
	else if (X.dscale == state->maxScale)
		state->maxScaleCount++;

	/* if we need X^2, calculate that in short-lived context */
	if (state->calcSumX2)
	{
		init_var(&X2);
		mul_var(&X, &X, &X2, X.dscale * 2);
	}

	/* The rest of this needs to work in the aggregate context */
	old_context = MemoryContextSwitchTo(state->agg_context);

	state->N++;

	/* Accumulate sums */
	accum_sum_add(&(state->sumX), &X);

	if (state->calcSumX2)
		accum_sum_add(&(state->sumX2), &X2);

	MemoryContextSwitchTo(old_context);
}

/*
 * Attempt to remove an input value from the aggregated state.
 *
 * If the value cannot be removed then the function will return false; the
 * possible reasons for failing are described below.
 *
 * If we aggregate the values 1.01 and 2 then the result will be 3.01.
 * If we are then asked to un-aggregate the 1.01 then we must fail as we
 * won't be able to tell what the new aggregated value's dscale should be.
 * We don't want to return 2.00 (dscale = 2), since the sum's dscale would
 * have been zero if we'd really aggregated only 2.
 *
 * Note: alternatively, we could count the number of inputs with each possible
 * dscale (up to some sane limit).  Not yet clear if it's worth the trouble.
 */
static bool
do_numeric_discard(NumericAggState *state, Numeric newval)
{
	NumericVar	X;
	NumericVar	X2;
	MemoryContext old_context;

	/* Count NaN inputs separately from all else */
	if (NUMERIC_IS_NAN(newval))
	{
		state->NaNcount--;
		return true;
	}

	/* load processed number in short-lived context */
	init_var_from_num(newval, &X);

	/*
	 * state->sumX's dscale is the maximum dscale of any of the inputs.
	 * Removing the last input with that dscale would require us to recompute
	 * the maximum dscale of the *remaining* inputs, which we cannot do unless
	 * no more non-NaN inputs remain at all.  So we report a failure instead,
	 * and force the aggregation to be redone from scratch.
	 */
	if (X.dscale == state->maxScale)
	{
		if (state->maxScaleCount > 1 || state->maxScale == 0)
		{
			/*
			 * Some remaining inputs have same dscale, or dscale hasn't gotten
			 * above zero anyway
			 */
			state->maxScaleCount--;
		}
		else if (state->N == 1)
		{
			/* No remaining non-NaN inputs at all, so reset maxScale */
			state->maxScale = 0;
			state->maxScaleCount = 0;
		}
		else
		{
			/* Correct new maxScale is uncertain, must fail */
			return false;
		}
	}

	/* if we need X^2, calculate that in short-lived context */
	if (state->calcSumX2)
	{
		init_var(&X2);
		mul_var(&X, &X, &X2, X.dscale * 2);
	}

	/* The rest of this needs to work in the aggregate context */
	old_context = MemoryContextSwitchTo(state->agg_context);

	if (state->N-- > 1)
	{
		/* Negate X, to subtract it from the sum */
		X.sign = (X.sign == NUMERIC_POS ? NUMERIC_NEG : NUMERIC_POS);
		accum_sum_add(&(state->sumX), &X);

		if (state->calcSumX2)
		{
			/* Negate X^2. X^2 is always positive */
			X2.sign = NUMERIC_NEG;
			accum_sum_add(&(state->sumX2), &X2);
		}
	}
	else
	{
		/* Zero the sums */
		Assert(state->N == 0);

		accum_sum_reset(&state->sumX);
		if (state->calcSumX2)
			accum_sum_reset(&state->sumX2);
	}

	MemoryContextSwitchTo(old_context);

	return true;
}

/*
 * Generic transition function for numeric aggregates that require sumX2.
 */
Datum
numeric_accum(PG_FUNCTION_ARGS)
{
	NumericAggState *state;

	state = PG_ARGISNULL(0) ? NULL : (NumericAggState *) PG_GETARG_POINTER(0);

	/* Create the state data on the first call */
	if (state == NULL)
		state = makeNumericAggState(fcinfo, true);

	if (!PG_ARGISNULL(1))
		do_numeric_accum(state, PG_GETARG_NUMERIC(1));

	PG_RETURN_POINTER(state);
}

/*
 * Generic combine function for numeric aggregates which require sumX2
 */
Datum
numeric_combine(PG_FUNCTION_ARGS)
{
	NumericAggState *state1;
	NumericAggState *state2;
	MemoryContext agg_context;
	MemoryContext old_context;

	if (!AggCheckCallContext(fcinfo, &agg_context))
		elog(ERROR, "aggregate function called in non-aggregate context");

	state1 = PG_ARGISNULL(0) ? NULL : (NumericAggState *) PG_GETARG_POINTER(0);
	state2 = PG_ARGISNULL(1) ? NULL : (NumericAggState *) PG_GETARG_POINTER(1);

	if (state2 == NULL)
	{
		if (state1 == NULL)
			PG_RETURN_NULL();
		PG_RETURN_POINTER(state1);
	}

	/* manually copy all fields from state2 to state1 */
	if (state1 == NULL)
	{
		old_context = MemoryContextSwitchTo(agg_context);

		state1 = makeNumericAggStateCurrentContext(true);
		state1->N = state2->N;
		state1->NaNcount = state2->NaNcount;
		state1->maxScale = state2->maxScale;
		state1->maxScaleCount = state2->maxScaleCount;

		accum_sum_copy(&state1->sumX, &state2->sumX);
		accum_sum_copy(&state1->sumX2, &state2->sumX2);

		MemoryContextSwitchTo(old_context);

		PG_RETURN_POINTER(state1);
	}

	if (state2->N > 0)
	{
		state1->N += state2->N;
		state1->NaNcount += state2->NaNcount;

		/*
		 * These are currently only needed for moving aggregates, but let's do
		 * the right thing anyway...
		 */
		if (state2->maxScale > state1->maxScale)
		{
			state1->maxScale = state2->maxScale;
			state1->maxScaleCount = state2->maxScaleCount;
		}
		else if (state2->maxScale == state1->maxScale)
			state1->maxScaleCount += state2->maxScaleCount;

		/* The rest of this needs to work in the aggregate context */
		old_context = MemoryContextSwitchTo(agg_context);

		/* Accumulate sums */
		accum_sum_combine(&state1->sumX, &state2->sumX);
		accum_sum_combine(&state1->sumX2, &state2->sumX2);

		MemoryContextSwitchTo(old_context);
	}
	PG_RETURN_POINTER(state1);
}

/*
 * Generic transition function for numeric aggregates that don't require sumX2.
 */
Datum
numeric_avg_accum(PG_FUNCTION_ARGS)
{
	NumericAggState *state;

	state = PG_ARGISNULL(0) ? NULL : (NumericAggState *) PG_GETARG_POINTER(0);

	/* Create the state data on the first call */
	if (state == NULL)
		state = makeNumericAggState(fcinfo, false);

	if (!PG_ARGISNULL(1))
		do_numeric_accum(state, PG_GETARG_NUMERIC(1));

	PG_RETURN_POINTER(state);
}

/*
 * Combine function for numeric aggregates which don't require sumX2
 */
Datum
numeric_avg_combine(PG_FUNCTION_ARGS)
{
	NumericAggState *state1;
	NumericAggState *state2;
	MemoryContext agg_context;
	MemoryContext old_context;

	if (!AggCheckCallContext(fcinfo, &agg_context))
		elog(ERROR, "aggregate function called in non-aggregate context");

	state1 = PG_ARGISNULL(0) ? NULL : (NumericAggState *) PG_GETARG_POINTER(0);
	state2 = PG_ARGISNULL(1) ? NULL : (NumericAggState *) PG_GETARG_POINTER(1);

	if (state2 == NULL)
	{
		if (state1 == NULL)
			PG_RETURN_NULL();
		PG_RETURN_POINTER(state1);
	}

	/* manually copy all fields from state2 to state1 */
	if (state1 == NULL)
	{
		old_context = MemoryContextSwitchTo(agg_context);

		state1 = makeNumericAggStateCurrentContext(false);
		state1->N = state2->N;
		state1->NaNcount = state2->NaNcount;
		state1->maxScale = state2->maxScale;
		state1->maxScaleCount = state2->maxScaleCount;

		accum_sum_copy(&state1->sumX, &state2->sumX);

		MemoryContextSwitchTo(old_context);

		PG_RETURN_POINTER(state1);
	}

	if (state2->N > 0)
	{
		state1->N += state2->N;
		state1->NaNcount += state2->NaNcount;

		/*
		 * These are currently only needed for moving aggregates, but let's do
		 * the right thing anyway...
		 */
		if (state2->maxScale > state1->maxScale)
		{
			state1->maxScale = state2->maxScale;
			state1->maxScaleCount = state2->maxScaleCount;
		}
		else if (state2->maxScale == state1->maxScale)
			state1->maxScaleCount += state2->maxScaleCount;

		/* The rest of this needs to work in the aggregate context */
		old_context = MemoryContextSwitchTo(agg_context);

		/* Accumulate sums */
		accum_sum_combine(&state1->sumX, &state2->sumX);

		MemoryContextSwitchTo(old_context);
	}
	PG_RETURN_POINTER(state1);
}

/*
 * numeric_avg_serialize
 *		Serialize NumericAggState for numeric aggregates that don't require
 *		sumX2. Serializes NumericAggState into bytea using the standard pq API.
 *
 * numeric_avg_deserialize(numeric_avg_serialize(state)) must result in a state
 * which matches the original input state.
 */
Datum
numeric_avg_serialize(PG_FUNCTION_ARGS)
{
	NumericAggState *state;
	StringInfoData buf;
	Datum		temp;
	bytea	   *sumX;
	bytea	   *result;
	NumericVar	tmp_var;

	/* Ensure we disallow calling when not in aggregate context */
	if (!AggCheckCallContext(fcinfo, NULL))
		elog(ERROR, "aggregate function called in non-aggregate context");

	state = (NumericAggState *) PG_GETARG_POINTER(0);

	/*
	 * This is a little wasteful since make_result converts the NumericVar
	 * into a Numeric and numeric_send converts it back again. Is it worth
	 * splitting the tasks in numeric_send into separate functions to stop
	 * this? Doing so would also remove the fmgr call overhead.
	 */
	init_var(&tmp_var);
	accum_sum_final(&state->sumX, &tmp_var);

	temp = DirectFunctionCall1(numeric_send,
							   NumericGetDatum(make_result(&tmp_var)));
	sumX = DatumGetByteaPP(temp);
	free_var(&tmp_var);

	pq_begintypsend(&buf);

	/* N */
	pq_sendint64(&buf, state->N);

	/* sumX */
	pq_sendbytes(&buf, VARDATA_ANY(sumX), VARSIZE_ANY_EXHDR(sumX));

	/* maxScale */
	pq_sendint32(&buf, state->maxScale);

	/* maxScaleCount */
	pq_sendint64(&buf, state->maxScaleCount);

	/* NaNcount */
	pq_sendint64(&buf, state->NaNcount);

	result = pq_endtypsend(&buf);

	PG_RETURN_BYTEA_P(result);
}

/*
 * numeric_avg_deserialize
 *		Deserialize bytea into NumericAggState  for numeric aggregates that
 *		don't require sumX2. Deserializes bytea into NumericAggState using the
 *		standard pq API.
 *
 * numeric_avg_serialize(numeric_avg_deserialize(bytea)) must result in a value
 * which matches the original bytea value.
 */
Datum
numeric_avg_deserialize(PG_FUNCTION_ARGS)
{
	bytea	   *sstate;
	NumericAggState *result;
	Datum		temp;
	NumericVar	tmp_var;
	StringInfoData buf;

	if (!AggCheckCallContext(fcinfo, NULL))
		elog(ERROR, "aggregate function called in non-aggregate context");

	sstate = PG_GETARG_BYTEA_PP(0);

	/*
	 * Copy the bytea into a StringInfo so that we can "receive" it using the
	 * standard recv-function infrastructure.
	 */
	initStringInfo(&buf);
	appendBinaryStringInfo(&buf,
						   VARDATA_ANY(sstate), VARSIZE_ANY_EXHDR(sstate));

	result = makeNumericAggStateCurrentContext(false);

	/* N */
	result->N = pq_getmsgint64(&buf);

	/* sumX */
	temp = DirectFunctionCall3(numeric_recv,
							   PointerGetDatum(&buf),
<<<<<<< HEAD
							   InvalidOid,
							   -1);
	init_var_from_num(DatumGetNumeric(temp), &result->sumX);
=======
							   ObjectIdGetDatum(InvalidOid),
							   Int32GetDatum(-1));
	init_var_from_num(DatumGetNumeric(temp), &tmp_var);
	accum_sum_add(&(result->sumX), &tmp_var);
>>>>>>> 9e1c9f95

	/* maxScale */
	result->maxScale = pq_getmsgint(&buf, 4);

	/* maxScaleCount */
	result->maxScaleCount = pq_getmsgint64(&buf);

	/* NaNcount */
	result->NaNcount = pq_getmsgint64(&buf);

	pq_getmsgend(&buf);
	pfree(buf.data);

	PG_RETURN_POINTER(result);
}


/*
 * numeric_serialize
 *		Serialization function for NumericAggState for numeric aggregates that
 *		require sumX2. Serializes NumericAggState into bytea using the standard
 *		pq API.
 *
 * numeric_deserialize(numeric_serialize(state)) must result in a state which
 * matches the original input state.
 */
Datum
numeric_serialize(PG_FUNCTION_ARGS)
{
	NumericAggState *state;
	StringInfoData buf;
	Datum		temp;
	bytea	   *sumX;
	NumericVar	tmp_var;
	bytea	   *sumX2;
	bytea	   *result;

	/* Ensure we disallow calling when not in aggregate context */
	if (!AggCheckCallContext(fcinfo, NULL))
		elog(ERROR, "aggregate function called in non-aggregate context");

	state = (NumericAggState *) PG_GETARG_POINTER(0);

	/*
	 * This is a little wasteful since make_result converts the NumericVar
	 * into a Numeric and numeric_send converts it back again. Is it worth
	 * splitting the tasks in numeric_send into separate functions to stop
	 * this? Doing so would also remove the fmgr call overhead.
	 */
	init_var(&tmp_var);

	accum_sum_final(&state->sumX, &tmp_var);
	temp = DirectFunctionCall1(numeric_send,
							   NumericGetDatum(make_result(&tmp_var)));
	sumX = DatumGetByteaPP(temp);

	accum_sum_final(&state->sumX2, &tmp_var);
	temp = DirectFunctionCall1(numeric_send,
							   NumericGetDatum(make_result(&tmp_var)));
	sumX2 = DatumGetByteaPP(temp);

	free_var(&tmp_var);

	pq_begintypsend(&buf);

	/* N */
	pq_sendint64(&buf, state->N);

	/* sumX */
	pq_sendbytes(&buf, VARDATA_ANY(sumX), VARSIZE_ANY_EXHDR(sumX));

	/* sumX2 */
	pq_sendbytes(&buf, VARDATA_ANY(sumX2), VARSIZE_ANY_EXHDR(sumX2));

	/* maxScale */
	pq_sendint32(&buf, state->maxScale);

	/* maxScaleCount */
	pq_sendint64(&buf, state->maxScaleCount);

	/* NaNcount */
	pq_sendint64(&buf, state->NaNcount);

	result = pq_endtypsend(&buf);

	PG_RETURN_BYTEA_P(result);
}

/*
 * numeric_deserialize
 *		Deserialization function for NumericAggState for numeric aggregates that
 *		require sumX2. Deserializes bytea into into NumericAggState using the
 *		standard pq API.
 *
 * numeric_serialize(numeric_deserialize(bytea)) must result in a value which
 * matches the original bytea value.
 */
Datum
numeric_deserialize(PG_FUNCTION_ARGS)
{
	bytea	   *sstate;
	NumericAggState *result;
	Datum		temp;
	NumericVar	sumX_var;
	NumericVar	sumX2_var;
	StringInfoData buf;

	if (!AggCheckCallContext(fcinfo, NULL))
		elog(ERROR, "aggregate function called in non-aggregate context");

	sstate = PG_GETARG_BYTEA_PP(0);

	/*
	 * Copy the bytea into a StringInfo so that we can "receive" it using the
	 * standard recv-function infrastructure.
	 */
	initStringInfo(&buf);
	appendBinaryStringInfo(&buf,
						   VARDATA_ANY(sstate), VARSIZE_ANY_EXHDR(sstate));

	result = makeNumericAggStateCurrentContext(false);

	/* N */
	result->N = pq_getmsgint64(&buf);

	/* sumX */
	temp = DirectFunctionCall3(numeric_recv,
							   PointerGetDatum(&buf),
<<<<<<< HEAD
							   InvalidOid,
							   -1);
	init_var_from_num(DatumGetNumeric(temp), &result->sumX);
=======
							   ObjectIdGetDatum(InvalidOid),
							   Int32GetDatum(-1));
	init_var_from_num(DatumGetNumeric(temp), &sumX_var);
	accum_sum_add(&(result->sumX), &sumX_var);
>>>>>>> 9e1c9f95

	/* sumX2 */
	temp = DirectFunctionCall3(numeric_recv,
							   PointerGetDatum(&buf),
<<<<<<< HEAD
							   InvalidOid,
							   -1);
	init_var_from_num(DatumGetNumeric(temp), &result->sumX2);
=======
							   ObjectIdGetDatum(InvalidOid),
							   Int32GetDatum(-1));
	init_var_from_num(DatumGetNumeric(temp), &sumX2_var);
	accum_sum_add(&(result->sumX2), &sumX2_var);
>>>>>>> 9e1c9f95

	/* maxScale */
	result->maxScale = pq_getmsgint(&buf, 4);

	/* maxScaleCount */
	result->maxScaleCount = pq_getmsgint64(&buf);

	/* NaNcount */
	result->NaNcount = pq_getmsgint64(&buf);

	pq_getmsgend(&buf);
	pfree(buf.data);

	PG_RETURN_POINTER(result);
}

/*
 * Generic inverse transition function for numeric aggregates
 * (with or without requirement for X^2).
 */
Datum
numeric_accum_inv(PG_FUNCTION_ARGS)
{
	NumericAggState *state;

	state = PG_ARGISNULL(0) ? NULL : (NumericAggState *) PG_GETARG_POINTER(0);

	/* Should not get here with no state */
	if (state == NULL)
		elog(ERROR, "numeric_accum_inv called with NULL state");

	if (!PG_ARGISNULL(1))
	{
		/* If we fail to perform the inverse transition, return NULL */
		if (!do_numeric_discard(state, PG_GETARG_NUMERIC(1)))
			PG_RETURN_NULL();
	}

	PG_RETURN_POINTER(state);
}


/*
 * Integer data types in general use Numeric accumulators to share code
 * and avoid risk of overflow.
 *
 * However for performance reasons optimized special-purpose accumulator
 * routines are used when possible.
 *
 * On platforms with 128-bit integer support, the 128-bit routines will be
 * used when sum(X) or sum(X*X) fit into 128-bit.
 *
 * For 16 and 32 bit inputs, the N and sum(X) fit into 64-bit so the 64-bit
 * accumulators will be used for SUM and AVG of these data types.
 */

#ifdef HAVE_INT128
typedef struct Int128AggState
{
	bool		calcSumX2;		/* if true, calculate sumX2 */
	int64		N;				/* count of processed numbers */
	int128		sumX;			/* sum of processed numbers */
	int128		sumX2;			/* sum of squares of processed numbers */
} Int128AggState;

/*
 * Prepare state data for a 128-bit aggregate function that needs to compute
 * sum, count and optionally sum of squares of the input.
 */
static Int128AggState *
makeInt128AggState(FunctionCallInfo fcinfo, bool calcSumX2)
{
	Int128AggState *state;
	MemoryContext agg_context;
	MemoryContext old_context;
	int agg_type;

	if (!(agg_type = AggCheckCallContext(fcinfo, &agg_context)))
		elog(ERROR, "aggregate function called in non-aggregate context");

	old_context = MemoryContextSwitchTo(agg_context);

	AggState *aggstate = (AggState *)fcinfo->context;
	if (agg_type == AGG_CONTEXT_AGGREGATE && aggstate->hhashtable)
	{
		state = (Int128AggState *) mpool_alloc(aggstate->hhashtable->group_buf, sizeof(Int128AggState));
		MemSet(state, 0, sizeof(Int128AggState));
	}
	else
	{
		state = (Int128AggState *) palloc0(sizeof(Int128AggState));
	}
	state->calcSumX2 = calcSumX2;

	MemoryContextSwitchTo(old_context);

	return state;
}

/*
 * Like makeInt128AggState(), but allocate the state in the current memory
 * context.
 */
static Int128AggState *
makeInt128AggStateCurrentContext(bool calcSumX2)
{
	Int128AggState *state;

	state = (Int128AggState *) palloc0(sizeof(Int128AggState));
	state->calcSumX2 = calcSumX2;

	return state;
}

/*
 * Accumulate a new input value for 128-bit aggregate functions.
 */
static void
do_int128_accum(Int128AggState *state, int128 newval)
{
	if (state->calcSumX2)
		state->sumX2 += newval * newval;

	state->sumX += newval;
	state->N++;
}

/*
 * Remove an input value from the aggregated state.
 */
static void
do_int128_discard(Int128AggState *state, int128 newval)
{
	if (state->calcSumX2)
		state->sumX2 -= newval * newval;

	state->sumX -= newval;
	state->N--;
}

typedef Int128AggState PolyNumAggState;
#define makePolyNumAggState makeInt128AggState
#define makePolyNumAggStateCurrentContext makeInt128AggStateCurrentContext
#else
typedef NumericAggState PolyNumAggState;
#define makePolyNumAggState makeNumericAggState
#define makePolyNumAggStateCurrentContext makeNumericAggStateCurrentContext
#endif

Datum
int2_accum(PG_FUNCTION_ARGS)
{
	PolyNumAggState *state;

	state = PG_ARGISNULL(0) ? NULL : (PolyNumAggState *) PG_GETARG_POINTER(0);

	/* Create the state data on the first call */
	if (state == NULL)
		state = makePolyNumAggState(fcinfo, true);

	if (!PG_ARGISNULL(1))
	{
#ifdef HAVE_INT128
		do_int128_accum(state, (int128) PG_GETARG_INT16(1));
#else
		Numeric		newval;

		newval = DatumGetNumeric(DirectFunctionCall1(int2_numeric,
													 PG_GETARG_DATUM(1)));
		do_numeric_accum(state, newval);
#endif
	}

	PG_RETURN_POINTER(state);
}

Datum
int4_accum(PG_FUNCTION_ARGS)
{
	PolyNumAggState *state;

	state = PG_ARGISNULL(0) ? NULL : (PolyNumAggState *) PG_GETARG_POINTER(0);

	/* Create the state data on the first call */
	if (state == NULL)
		state = makePolyNumAggState(fcinfo, true);

	if (!PG_ARGISNULL(1))
	{
#ifdef HAVE_INT128
		do_int128_accum(state, (int128) PG_GETARG_INT32(1));
#else
		Numeric		newval;

		newval = DatumGetNumeric(DirectFunctionCall1(int4_numeric,
													 PG_GETARG_DATUM(1)));
		do_numeric_accum(state, newval);
#endif
	}

	PG_RETURN_POINTER(state);
}

Datum
int8_accum(PG_FUNCTION_ARGS)
{
	NumericAggState *state;

	state = PG_ARGISNULL(0) ? NULL : (NumericAggState *) PG_GETARG_POINTER(0);

	/* Create the state data on the first call */
	if (state == NULL)
		state = makeNumericAggState(fcinfo, true);

	if (!PG_ARGISNULL(1))
	{
		Numeric		newval;

		newval = DatumGetNumeric(DirectFunctionCall1(int8_numeric,
													 PG_GETARG_DATUM(1)));
		do_numeric_accum(state, newval);
	}

	PG_RETURN_POINTER(state);
}

/*
 * Combine function for numeric aggregates which require sumX2
 */
Datum
numeric_poly_combine(PG_FUNCTION_ARGS)
{
	PolyNumAggState *state1;
	PolyNumAggState *state2;
	MemoryContext agg_context;
	MemoryContext old_context;

	if (!AggCheckCallContext(fcinfo, &agg_context))
		elog(ERROR, "aggregate function called in non-aggregate context");

	state1 = PG_ARGISNULL(0) ? NULL : (PolyNumAggState *) PG_GETARG_POINTER(0);
	state2 = PG_ARGISNULL(1) ? NULL : (PolyNumAggState *) PG_GETARG_POINTER(1);

	if (state2 == NULL)
	{
		if (state1 == NULL)
			PG_RETURN_NULL();
		PG_RETURN_POINTER(state1);
	}

	/* manually copy all fields from state2 to state1 */
	if (state1 == NULL)
	{
		old_context = MemoryContextSwitchTo(agg_context);

		state1 = makePolyNumAggState(fcinfo, true);
		state1->N = state2->N;

#ifdef HAVE_INT128
		state1->sumX = state2->sumX;
		state1->sumX2 = state2->sumX2;
#else
		accum_sum_copy(&state1->sumX, &state2->sumX);
		accum_sum_copy(&state1->sumX2, &state2->sumX2);
#endif

		MemoryContextSwitchTo(old_context);

		PG_RETURN_POINTER(state1);
	}

	if (state2->N > 0)
	{
		state1->N += state2->N;

#ifdef HAVE_INT128
		state1->sumX += state2->sumX;
		state1->sumX2 += state2->sumX2;
#else
		/* The rest of this needs to work in the aggregate context */
		old_context = MemoryContextSwitchTo(agg_context);

		/* Accumulate sums */
		accum_sum_combine(&state1->sumX, &state2->sumX);
		accum_sum_combine(&state1->sumX2, &state2->sumX2);

		MemoryContextSwitchTo(old_context);
#endif

	}
	PG_RETURN_POINTER(state1);
}

/*
 * numeric_poly_serialize
 *		Serialize PolyNumAggState into bytea using the standard pq API for
 *		aggregate functions which require sumX2.
 *
 * numeric_poly_deserialize(numeric_poly_serialize(state)) must result in a
 * state which matches the original input state.
 */
Datum
numeric_poly_serialize(PG_FUNCTION_ARGS)
{
	PolyNumAggState *state;
	StringInfoData buf;
	bytea	   *sumX;
	bytea	   *sumX2;
	bytea	   *result;

	/* Ensure we disallow calling when not in aggregate context */
	if (!AggCheckCallContext(fcinfo, NULL))
		elog(ERROR, "aggregate function called in non-aggregate context");

	state = (PolyNumAggState *) PG_GETARG_POINTER(0);

	/*
	 * If the platform supports int128 then sumX and sumX2 will be a 128 bit
	 * integer type. Here we'll convert that into a numeric type so that the
	 * combine state is in the same format for both int128 enabled machines
	 * and machines which don't support that type. The logic here is that one
	 * day we might like to send these over to another server for further
	 * processing and we want a standard format to work with.
	 */
	{
		Datum		temp;
		NumericVar	num;

		init_var(&num);

#ifdef HAVE_INT128
		int128_to_numericvar(state->sumX, &num);
#else
		accum_sum_final(&state->sumX, &num);
#endif
		temp = DirectFunctionCall1(numeric_send,
								   NumericGetDatum(make_result(&num)));
		sumX = DatumGetByteaPP(temp);

#ifdef HAVE_INT128
		int128_to_numericvar(state->sumX2, &num);
#else
		accum_sum_final(&state->sumX2, &num);
#endif
		temp = DirectFunctionCall1(numeric_send,
								   NumericGetDatum(make_result(&num)));
		sumX2 = DatumGetByteaPP(temp);

		free_var(&num);
	}

	pq_begintypsend(&buf);

	/* N */
	pq_sendint64(&buf, state->N);

	/* sumX */
	pq_sendbytes(&buf, VARDATA_ANY(sumX), VARSIZE_ANY_EXHDR(sumX));

	/* sumX2 */
	pq_sendbytes(&buf, VARDATA_ANY(sumX2), VARSIZE_ANY_EXHDR(sumX2));

	result = pq_endtypsend(&buf);

	PG_RETURN_BYTEA_P(result);
}

/*
 * numeric_poly_deserialize
 *		Deserialize PolyNumAggState from bytea using the standard pq API for
 *		aggregate functions which require sumX2.
 *
 * numeric_poly_serialize(numeric_poly_deserialize(bytea)) must result in a
 * state which matches the original input state.
 */
Datum
numeric_poly_deserialize(PG_FUNCTION_ARGS)
{
	bytea	   *sstate;
	PolyNumAggState *result;
	Datum		sumX;
	NumericVar	sumX_var;
	Datum		sumX2;
	NumericVar	sumX2_var;
	StringInfoData buf;

	if (!AggCheckCallContext(fcinfo, NULL))
		elog(ERROR, "aggregate function called in non-aggregate context");

	sstate = PG_GETARG_BYTEA_PP(0);

	/*
	 * Copy the bytea into a StringInfo so that we can "receive" it using the
	 * standard recv-function infrastructure.
	 */
	initStringInfo(&buf);
	appendBinaryStringInfo(&buf,
						   VARDATA_ANY(sstate), VARSIZE_ANY_EXHDR(sstate));

	result = makePolyNumAggStateCurrentContext(false);

	/* N */
	result->N = pq_getmsgint64(&buf);

	/* sumX */
	sumX = DirectFunctionCall3(numeric_recv,
							   PointerGetDatum(&buf),
							   ObjectIdGetDatum(InvalidOid),
							   Int32GetDatum(-1));

	/* sumX2 */
	sumX2 = DirectFunctionCall3(numeric_recv,
								PointerGetDatum(&buf),
								ObjectIdGetDatum(InvalidOid),
								Int32GetDatum(-1));

	init_var_from_num(DatumGetNumeric(sumX), &sumX_var);
#ifdef HAVE_INT128
<<<<<<< HEAD
	{
		NumericVar	num;

		init_var_from_num(DatumGetNumeric(sumX), &num);
		numericvar_to_int128(&num, &result->sumX);

		set_var_from_num(DatumGetNumeric(sumX2), &num);
		numericvar_to_int128(&num, &result->sumX2);
=======
	numericvar_to_int128(&sumX_var, &result->sumX);
#else
	accum_sum_add(&result->sumX, &sumX_var);
#endif
>>>>>>> 9e1c9f95

	init_var_from_num(DatumGetNumeric(sumX2), &sumX2_var);
#ifdef HAVE_INT128
	numericvar_to_int128(&sumX2_var, &result->sumX2);
#else
<<<<<<< HEAD
	init_var_from_num(DatumGetNumeric(sumX), &result->sumX);
	init_var_from_num(DatumGetNumeric(sumX2), &result->sumX2);
=======
	accum_sum_add(&result->sumX2, &sumX2_var);
>>>>>>> 9e1c9f95
#endif

	pq_getmsgend(&buf);
	pfree(buf.data);

	PG_RETURN_POINTER(result);
}

/*
 * Transition function for int8 input when we don't need sumX2.
 */
Datum
int8_avg_accum(PG_FUNCTION_ARGS)
{
	PolyNumAggState *state;

	state = PG_ARGISNULL(0) ? NULL : (PolyNumAggState *) PG_GETARG_POINTER(0);

	/* Create the state data on the first call */
	if (state == NULL)
		state = makePolyNumAggState(fcinfo, false);

	if (!PG_ARGISNULL(1))
	{
#ifdef HAVE_INT128
		do_int128_accum(state, (int128) PG_GETARG_INT64(1));
#else
		Numeric		newval;

		newval = DatumGetNumeric(DirectFunctionCall1(int8_numeric,
													 PG_GETARG_DATUM(1)));
		do_numeric_accum(state, newval);
#endif
	}

	PG_RETURN_POINTER(state);
}

/*
 * Combine function for PolyNumAggState for aggregates which don't require
 * sumX2
 */
Datum
int8_avg_combine(PG_FUNCTION_ARGS)
{
	PolyNumAggState *state1;
	PolyNumAggState *state2;
	MemoryContext agg_context;
	MemoryContext old_context;

	if (!AggCheckCallContext(fcinfo, &agg_context))
		elog(ERROR, "aggregate function called in non-aggregate context");

	state1 = PG_ARGISNULL(0) ? NULL : (PolyNumAggState *) PG_GETARG_POINTER(0);
	state2 = PG_ARGISNULL(1) ? NULL : (PolyNumAggState *) PG_GETARG_POINTER(1);

	if (state2 == NULL)
	{
		if (state1 == NULL)
			PG_RETURN_NULL();
		PG_RETURN_POINTER(state1);
	}

	/* manually copy all fields from state2 to state1 */
	if (state1 == NULL)
	{
		old_context = MemoryContextSwitchTo(agg_context);

		state1 = makePolyNumAggState(fcinfo, false);
		state1->N = state2->N;

#ifdef HAVE_INT128
		state1->sumX = state2->sumX;
#else
		accum_sum_copy(&state1->sumX, &state2->sumX);
#endif
		MemoryContextSwitchTo(old_context);

		PG_RETURN_POINTER(state1);
	}

	if (state2->N > 0)
	{
		state1->N += state2->N;

#ifdef HAVE_INT128
		state1->sumX += state2->sumX;
#else
		/* The rest of this needs to work in the aggregate context */
		old_context = MemoryContextSwitchTo(agg_context);

		/* Accumulate sums */
		accum_sum_combine(&state1->sumX, &state2->sumX);

		MemoryContextSwitchTo(old_context);
#endif

	}
	PG_RETURN_POINTER(state1);
}

/*
 * int8_avg_serialize
 *		Serialize PolyNumAggState into bytea using the standard
 *		recv-function infrastructure.
 *
 * int8_avg_deserialize(int8_avg_serialize(state)) must result in a state which
 * matches the original input state.
 */
Datum
int8_avg_serialize(PG_FUNCTION_ARGS)
{
	PolyNumAggState *state;
	StringInfoData buf;
	bytea	   *sumX;
	bytea	   *result;

	/* Ensure we disallow calling when not in aggregate context */
	if (!AggCheckCallContext(fcinfo, NULL))
		elog(ERROR, "aggregate function called in non-aggregate context");

	state = (PolyNumAggState *) PG_GETARG_POINTER(0);

	/*
	 * If the platform supports int128 then sumX will be a 128 integer type.
	 * Here we'll convert that into a numeric type so that the combine state
	 * is in the same format for both int128 enabled machines and machines
	 * which don't support that type. The logic here is that one day we might
	 * like to send these over to another server for further processing and we
	 * want a standard format to work with.
	 */
	{
		Datum		temp;
		NumericVar	num;

		init_var(&num);

#ifdef HAVE_INT128
		int128_to_numericvar(state->sumX, &num);
#else
		accum_sum_final(&state->sumX, &num);
#endif
		temp = DirectFunctionCall1(numeric_send,
								   NumericGetDatum(make_result(&num)));
		sumX = DatumGetByteaPP(temp);

		free_var(&num);
	}

	pq_begintypsend(&buf);

	/* N */
	pq_sendint64(&buf, state->N);

	/* sumX */
	pq_sendbytes(&buf, VARDATA_ANY(sumX), VARSIZE_ANY_EXHDR(sumX));

	result = pq_endtypsend(&buf);

	PG_RETURN_BYTEA_P(result);
}

/*
 * int8_avg_deserialize
 *		Deserialize bytea back into PolyNumAggState.
 *
 * int8_avg_serialize(int8_avg_deserialize(bytea)) must result in a value which
 * matches the original bytea value.
 */
Datum
int8_avg_deserialize(PG_FUNCTION_ARGS)
{
	bytea	   *sstate;
	PolyNumAggState *result;
	StringInfoData buf;
	Datum		temp;
	NumericVar	num;

	if (!AggCheckCallContext(fcinfo, NULL))
		elog(ERROR, "aggregate function called in non-aggregate context");

	sstate = PG_GETARG_BYTEA_PP(0);

	/*
	 * Copy the bytea into a StringInfo so that we can "receive" it using the
	 * standard recv-function infrastructure.
	 */
	initStringInfo(&buf);
	appendBinaryStringInfo(&buf,
						   VARDATA_ANY(sstate), VARSIZE_ANY_EXHDR(sstate));

	result = makePolyNumAggStateCurrentContext(false);

	/* N */
	result->N = pq_getmsgint64(&buf);

	/* sumX */
	temp = DirectFunctionCall3(numeric_recv,
							   PointerGetDatum(&buf),
							   ObjectIdGetDatum(InvalidOid),
							   Int32GetDatum(-1));
	init_var_from_num(DatumGetNumeric(temp), &num);
#ifdef HAVE_INT128
	numericvar_to_int128(&num, &result->sumX);
#else
	accum_sum_add(&result->sumX, &num);
#endif

	pq_getmsgend(&buf);
	pfree(buf.data);

	PG_RETURN_POINTER(result);
}

/*
 * Inverse transition functions to go with the above.
 */

Datum
int2_accum_inv(PG_FUNCTION_ARGS)
{
	PolyNumAggState *state;

	state = PG_ARGISNULL(0) ? NULL : (PolyNumAggState *) PG_GETARG_POINTER(0);

	/* Should not get here with no state */
	if (state == NULL)
		elog(ERROR, "int2_accum_inv called with NULL state");

	if (!PG_ARGISNULL(1))
	{
#ifdef HAVE_INT128
		do_int128_discard(state, (int128) PG_GETARG_INT16(1));
#else
		Numeric		newval;

		newval = DatumGetNumeric(DirectFunctionCall1(int2_numeric,
													 PG_GETARG_DATUM(1)));

		/* Should never fail, all inputs have dscale 0 */
		if (!do_numeric_discard(state, newval))
			elog(ERROR, "do_numeric_discard failed unexpectedly");
#endif
	}

	PG_RETURN_POINTER(state);
}

Datum
int4_accum_inv(PG_FUNCTION_ARGS)
{
	PolyNumAggState *state;

	state = PG_ARGISNULL(0) ? NULL : (PolyNumAggState *) PG_GETARG_POINTER(0);

	/* Should not get here with no state */
	if (state == NULL)
		elog(ERROR, "int4_accum_inv called with NULL state");

	if (!PG_ARGISNULL(1))
	{
#ifdef HAVE_INT128
		do_int128_discard(state, (int128) PG_GETARG_INT32(1));
#else
		Numeric		newval;

		newval = DatumGetNumeric(DirectFunctionCall1(int4_numeric,
													 PG_GETARG_DATUM(1)));

		/* Should never fail, all inputs have dscale 0 */
		if (!do_numeric_discard(state, newval))
			elog(ERROR, "do_numeric_discard failed unexpectedly");
#endif
	}

	PG_RETURN_POINTER(state);
}

Datum
int8_accum_inv(PG_FUNCTION_ARGS)
{
	NumericAggState *state;

	state = PG_ARGISNULL(0) ? NULL : (NumericAggState *) PG_GETARG_POINTER(0);

	/* Should not get here with no state */
	if (state == NULL)
		elog(ERROR, "int8_accum_inv called with NULL state");

	if (!PG_ARGISNULL(1))
	{
		Numeric		newval;

		newval = DatumGetNumeric(DirectFunctionCall1(int8_numeric,
													 PG_GETARG_DATUM(1)));

		/* Should never fail, all inputs have dscale 0 */
		if (!do_numeric_discard(state, newval))
			elog(ERROR, "do_numeric_discard failed unexpectedly");
	}

	PG_RETURN_POINTER(state);
}

Datum
int8_avg_accum_inv(PG_FUNCTION_ARGS)
{
	PolyNumAggState *state;

	state = PG_ARGISNULL(0) ? NULL : (PolyNumAggState *) PG_GETARG_POINTER(0);

	/* Should not get here with no state */
	if (state == NULL)
		elog(ERROR, "int8_avg_accum_inv called with NULL state");

	if (!PG_ARGISNULL(1))
	{
#ifdef HAVE_INT128
		do_int128_discard(state, (int128) PG_GETARG_INT64(1));
#else
		Numeric		newval;

		newval = DatumGetNumeric(DirectFunctionCall1(int8_numeric,
													 PG_GETARG_DATUM(1)));

		/* Should never fail, all inputs have dscale 0 */
		if (!do_numeric_discard(state, newval))
			elog(ERROR, "do_numeric_discard failed unexpectedly");
#endif
	}

	PG_RETURN_POINTER(state);
}

Datum
numeric_poly_sum(PG_FUNCTION_ARGS)
{
#ifdef HAVE_INT128
	PolyNumAggState *state;
	Numeric		res;
	NumericVar	result;

	state = PG_ARGISNULL(0) ? NULL : (PolyNumAggState *) PG_GETARG_POINTER(0);

	/* If there were no non-null inputs, return NULL */
	if (state == NULL || state->N == 0)
		PG_RETURN_NULL();

	init_var(&result);

	int128_to_numericvar(state->sumX, &result);

	res = make_result(&result);

	free_var(&result);

	PG_RETURN_NUMERIC(res);
#else
	return numeric_sum(fcinfo);
#endif
}

Datum
numeric_poly_avg(PG_FUNCTION_ARGS)
{
#ifdef HAVE_INT128
	PolyNumAggState *state;
	NumericVar	result;
	Datum		countd,
				sumd;

	state = PG_ARGISNULL(0) ? NULL : (PolyNumAggState *) PG_GETARG_POINTER(0);

	/* If there were no non-null inputs, return NULL */
	if (state == NULL || state->N == 0)
		PG_RETURN_NULL();

	init_var(&result);

	int128_to_numericvar(state->sumX, &result);

	countd = DirectFunctionCall1(int8_numeric,
								 Int64GetDatumFast(state->N));
	sumd = NumericGetDatum(make_result(&result));

	free_var(&result);

	PG_RETURN_DATUM(DirectFunctionCall2(numeric_div, sumd, countd));
#else
	return numeric_avg(fcinfo);
#endif
}

Datum
numeric_avg(PG_FUNCTION_ARGS)
{
	NumericAggState *state;
	Datum		N_datum;
	Datum		sumX_datum;
	NumericVar	sumX_var;

	state = PG_ARGISNULL(0) ? NULL : (NumericAggState *) PG_GETARG_POINTER(0);

	/* If there were no non-null inputs, return NULL */
	if (state == NULL || (state->N + state->NaNcount) == 0)
		PG_RETURN_NULL();

	if (state->NaNcount > 0)	/* there was at least one NaN input */
		PG_RETURN_NUMERIC(make_result(&const_nan));

	N_datum = DirectFunctionCall1(int8_numeric, Int64GetDatum(state->N));

	init_var(&sumX_var);
	accum_sum_final(&state->sumX, &sumX_var);
	sumX_datum = NumericGetDatum(make_result(&sumX_var));
	free_var(&sumX_var);

	PG_RETURN_DATUM(DirectFunctionCall2(numeric_div, sumX_datum, N_datum));
}

Datum
numeric_sum(PG_FUNCTION_ARGS)
{
	NumericAggState *state;
	NumericVar	sumX_var;
	Numeric		result;

	state = PG_ARGISNULL(0) ? NULL : (NumericAggState *) PG_GETARG_POINTER(0);

	/* If there were no non-null inputs, return NULL */
	if (state == NULL || (state->N + state->NaNcount) == 0)
		PG_RETURN_NULL();

	if (state->NaNcount > 0)	/* there was at least one NaN input */
		PG_RETURN_NUMERIC(make_result(&const_nan));

	init_var(&sumX_var);
	accum_sum_final(&state->sumX, &sumX_var);
	result = make_result(&sumX_var);
	free_var(&sumX_var);

	PG_RETURN_NUMERIC(result);
}

/*
 * Workhorse routine for the standard deviance and variance
 * aggregates. 'state' is aggregate's transition state.
 * 'variance' specifies whether we should calculate the
 * variance or the standard deviation. 'sample' indicates whether the
 * caller is interested in the sample or the population
 * variance/stddev.
 *
 * If appropriate variance statistic is undefined for the input,
 * *is_null is set to true and NULL is returned.
 */
static Numeric
numeric_stddev_internal(NumericAggState *state,
						bool variance, bool sample,
						bool *is_null)
{
	Numeric		res;
	NumericVar	vN,
				vsumX,
				vsumX2,
				vNminus1;
	const NumericVar *comp;
	int			rscale;

	/* Deal with empty input and NaN-input cases */
	if (state == NULL || (state->N + state->NaNcount) == 0)
	{
		*is_null = true;
		return NULL;
	}

	*is_null = false;

	if (state->NaNcount > 0)
		return make_result(&const_nan);

	init_var(&vN);
	init_var(&vsumX);
	init_var(&vsumX2);

	int64_to_numericvar(state->N, &vN);
	accum_sum_final(&(state->sumX), &vsumX);
	accum_sum_final(&(state->sumX2), &vsumX2);

	/*
	 * Sample stddev and variance are undefined when N <= 1; population stddev
	 * is undefined when N == 0. Return NULL in either case.
	 */
	if (sample)
		comp = &const_one;
	else
		comp = &const_zero;

	if (cmp_var(&vN, comp) <= 0)
	{
		*is_null = true;
		return NULL;
	}

	quick_init_var(&vNminus1);
	sub_var(&vN, &const_one, &vNminus1);

	/* compute rscale for mul_var calls */
	rscale = vsumX.dscale * 2;

	mul_var(&vsumX, &vsumX, &vsumX, rscale);	/* vsumX = sumX * sumX */
	mul_var(&vN, &vsumX2, &vsumX2, rscale); /* vsumX2 = N * sumX2 */
	sub_var(&vsumX2, &vsumX, &vsumX2);	/* N * sumX2 - sumX * sumX */

	if (cmp_var(&vsumX2, &const_zero) <= 0)
	{
		/* Watch out for roundoff error producing a negative numerator */
		res = make_result(&const_zero);
	}
	else
	{
		if (sample)
			mul_var(&vN, &vNminus1, &vNminus1, 0);	/* N * (N - 1) */
		else
			mul_var(&vN, &vN, &vNminus1, 0);	/* N * N */
		rscale = select_div_scale(&vsumX2, &vNminus1);
		div_var(&vsumX2, &vNminus1, &vsumX, rscale, true);	/* variance */
		if (!variance)
			sqrt_var(&vsumX, &vsumX, rscale);	/* stddev */

		res = make_result(&vsumX);
	}

	free_var(&vNminus1);
	free_var(&vsumX);
	free_var(&vsumX2);

	return res;
}

Datum
numeric_var_samp(PG_FUNCTION_ARGS)
{
	NumericAggState *state;
	Numeric		res;
	bool		is_null;

	state = PG_ARGISNULL(0) ? NULL : (NumericAggState *) PG_GETARG_POINTER(0);

	res = numeric_stddev_internal(state, true, true, &is_null);

	if (is_null)
		PG_RETURN_NULL();
	else
		PG_RETURN_NUMERIC(res);
}

Datum
numeric_stddev_samp(PG_FUNCTION_ARGS)
{
	NumericAggState *state;
	Numeric		res;
	bool		is_null;

	state = PG_ARGISNULL(0) ? NULL : (NumericAggState *) PG_GETARG_POINTER(0);

	res = numeric_stddev_internal(state, false, true, &is_null);

	if (is_null)
		PG_RETURN_NULL();
	else
		PG_RETURN_NUMERIC(res);
}

Datum
numeric_var_pop(PG_FUNCTION_ARGS)
{
	NumericAggState *state;
	Numeric		res;
	bool		is_null;

	state = PG_ARGISNULL(0) ? NULL : (NumericAggState *) PG_GETARG_POINTER(0);

	res = numeric_stddev_internal(state, true, false, &is_null);

	if (is_null)
		PG_RETURN_NULL();
	else
		PG_RETURN_NUMERIC(res);
}

Datum
numeric_stddev_pop(PG_FUNCTION_ARGS)
{
	NumericAggState *state;
	Numeric		res;
	bool		is_null;

	state = PG_ARGISNULL(0) ? NULL : (NumericAggState *) PG_GETARG_POINTER(0);

	res = numeric_stddev_internal(state, false, false, &is_null);

	if (is_null)
		PG_RETURN_NULL();
	else
		PG_RETURN_NUMERIC(res);
}

#ifdef HAVE_INT128
static Numeric
numeric_poly_stddev_internal(Int128AggState *state,
							 bool variance, bool sample,
							 bool *is_null)
{
	NumericAggState numstate;
	Numeric		res;

	/* Initialize an empty agg state */
	memset(&numstate, 0, sizeof(NumericAggState));

	if (state)
	{
		NumericVar	tmp_var;

		numstate.N = state->N;

		init_var(&tmp_var);

		int128_to_numericvar(state->sumX, &tmp_var);
		accum_sum_add(&numstate.sumX, &tmp_var);

		int128_to_numericvar(state->sumX2, &tmp_var);
		accum_sum_add(&numstate.sumX2, &tmp_var);

		free_var(&tmp_var);
	}

	res = numeric_stddev_internal(&numstate, variance, sample, is_null);

	if (numstate.sumX.ndigits > 0)
	{
		pfree(numstate.sumX.pos_digits);
		pfree(numstate.sumX.neg_digits);
	}
	if (numstate.sumX2.ndigits > 0)
	{
		pfree(numstate.sumX2.pos_digits);
		pfree(numstate.sumX2.neg_digits);
	}

	return res;
}
#endif

Datum
numeric_poly_var_samp(PG_FUNCTION_ARGS)
{
#ifdef HAVE_INT128
	PolyNumAggState *state;
	Numeric		res;
	bool		is_null;

	state = PG_ARGISNULL(0) ? NULL : (PolyNumAggState *) PG_GETARG_POINTER(0);

	res = numeric_poly_stddev_internal(state, true, true, &is_null);

	if (is_null)
		PG_RETURN_NULL();
	else
		PG_RETURN_NUMERIC(res);
#else
	return numeric_var_samp(fcinfo);
#endif
}

Datum
numeric_poly_stddev_samp(PG_FUNCTION_ARGS)
{
#ifdef HAVE_INT128
	PolyNumAggState *state;
	Numeric		res;
	bool		is_null;

	state = PG_ARGISNULL(0) ? NULL : (PolyNumAggState *) PG_GETARG_POINTER(0);

	res = numeric_poly_stddev_internal(state, false, true, &is_null);

	if (is_null)
		PG_RETURN_NULL();
	else
		PG_RETURN_NUMERIC(res);
#else
	return numeric_stddev_samp(fcinfo);
#endif
}

Datum
numeric_poly_var_pop(PG_FUNCTION_ARGS)
{
#ifdef HAVE_INT128
	PolyNumAggState *state;
	Numeric		res;
	bool		is_null;

	state = PG_ARGISNULL(0) ? NULL : (PolyNumAggState *) PG_GETARG_POINTER(0);

	res = numeric_poly_stddev_internal(state, true, false, &is_null);

	if (is_null)
		PG_RETURN_NULL();
	else
		PG_RETURN_NUMERIC(res);
#else
	return numeric_var_pop(fcinfo);
#endif
}

Datum
numeric_poly_stddev_pop(PG_FUNCTION_ARGS)
{
#ifdef HAVE_INT128
	PolyNumAggState *state;
	Numeric		res;
	bool		is_null;

	state = PG_ARGISNULL(0) ? NULL : (PolyNumAggState *) PG_GETARG_POINTER(0);

	res = numeric_poly_stddev_internal(state, false, false, &is_null);

	if (is_null)
		PG_RETURN_NULL();
	else
		PG_RETURN_NUMERIC(res);
#else
	return numeric_stddev_pop(fcinfo);
#endif
}

/*
 * SUM transition functions for integer datatypes.
 *
 * To avoid overflow, we use accumulators wider than the input datatype.
 * A Numeric accumulator is needed for int8 input; for int4 and int2
 * inputs, we use int8 accumulators which should be sufficient for practical
 * purposes.  (The latter two therefore don't really belong in this file,
 * but we keep them here anyway.)
 *
 * Because SQL defines the SUM() of no values to be NULL, not zero,
 * the initial condition of the transition data value needs to be NULL. This
 * means we can't rely on ExecAgg to automatically insert the first non-null
 * data value into the transition data: it doesn't know how to do the type
 * conversion.  The upshot is that these routines have to be marked non-strict
 * and handle substitution of the first non-null input themselves.
 *
 * Note: these functions are used only in plain aggregation mode.
 * In moving-aggregate mode, we use intX_avg_accum and intX_avg_accum_inv.
 */

Datum
int2_sum(PG_FUNCTION_ARGS)
{
	int64		newval;

	if (PG_ARGISNULL(0))
	{
		/* No non-null input seen so far... */
		if (PG_ARGISNULL(1))
			PG_RETURN_NULL();	/* still no non-null */
		/* This is the first non-null input. */
		newval = (int64) PG_GETARG_INT16(1);
		PG_RETURN_INT64(newval);
	}

	/*
	 * If we're invoked as an aggregate, we can cheat and modify our first
	 * parameter in-place to avoid palloc overhead. If not, we need to return
	 * the new value of the transition variable. (If int8 is pass-by-value,
	 * then of course this is useless as well as incorrect, so just ifdef it
	 * out.)
	 */
#ifndef USE_FLOAT8_BYVAL		/* controls int8 too */
	if (AggCheckCallContext(fcinfo, NULL))
	{
		int64	   *oldsum = (int64 *) PG_GETARG_POINTER(0);

		/* Leave the running sum unchanged in the new input is null */
		if (!PG_ARGISNULL(1))
			*oldsum = *oldsum + (int64) PG_GETARG_INT16(1);

		PG_RETURN_POINTER(oldsum);
	}
	else
#endif
	{
		int64		oldsum = PG_GETARG_INT64(0);

		/* Leave sum unchanged if new input is null. */
		if (PG_ARGISNULL(1))
			PG_RETURN_INT64(oldsum);

		/* OK to do the addition. */
		newval = oldsum + (int64) PG_GETARG_INT16(1);

		PG_RETURN_INT64(newval);
	}
}

Datum
int4_sum(PG_FUNCTION_ARGS)
{
	int64		newval;

	if (PG_ARGISNULL(0))
	{
		/* No non-null input seen so far... */
		if (PG_ARGISNULL(1))
			PG_RETURN_NULL();	/* still no non-null */
		/* This is the first non-null input. */
		newval = (int64) PG_GETARG_INT32(1);
		PG_RETURN_INT64(newval);
	}

	/*
	 * If we're invoked as an aggregate, we can cheat and modify our first
	 * parameter in-place to avoid palloc overhead. If not, we need to return
	 * the new value of the transition variable. (If int8 is pass-by-value,
	 * then of course this is useless as well as incorrect, so just ifdef it
	 * out.)
	 */
#ifndef USE_FLOAT8_BYVAL		/* controls int8 too */
	if (AggCheckCallContext(fcinfo, NULL))
	{
		int64	   *oldsum = (int64 *) PG_GETARG_POINTER(0);

		/* Leave the running sum unchanged in the new input is null */
		if (!PG_ARGISNULL(1))
			*oldsum = *oldsum + (int64) PG_GETARG_INT32(1);

		PG_RETURN_POINTER(oldsum);
	}
	else
#endif
	{
		int64		oldsum = PG_GETARG_INT64(0);

		/* Leave sum unchanged if new input is null. */
		if (PG_ARGISNULL(1))
			PG_RETURN_INT64(oldsum);

		/* OK to do the addition. */
		newval = oldsum + (int64) PG_GETARG_INT32(1);

		PG_RETURN_INT64(newval);
	}
}

/*
 * Note: this function is obsolete, it's no longer used for SUM(int8).
 */
Datum
int8_sum(PG_FUNCTION_ARGS)
{
	Numeric		oldsum;
	Datum		newval;

	if (PG_ARGISNULL(0))
	{
		/* No non-null input seen so far... */
		if (PG_ARGISNULL(1))
			PG_RETURN_NULL();	/* still no non-null */
		/* This is the first non-null input. */
		newval = DirectFunctionCall1(int8_numeric, PG_GETARG_DATUM(1));
		PG_RETURN_DATUM(newval);
	}

	/*
	 * Note that we cannot special-case the aggregate case here, as we do for
	 * int2_sum and int4_sum: numeric is of variable size, so we cannot modify
	 * our first parameter in-place.
	 */

	oldsum = PG_GETARG_NUMERIC(0);

	/* Leave sum unchanged if new input is null. */
	if (PG_ARGISNULL(1))
		PG_RETURN_NUMERIC(oldsum);

	/* OK to do the addition. */
	newval = DirectFunctionCall1(int8_numeric, PG_GETARG_DATUM(1));

	PG_RETURN_DATUM(DirectFunctionCall2(numeric_add,
										NumericGetDatum(oldsum), newval));
}

/*
 * Routines for avg(int2) and avg(int4).  The transition datatype
 * is a two-element int8 array, holding count and sum.
 *
 * These functions are also used for sum(int2) and sum(int4) when
 * operating in moving-aggregate mode, since for correct inverse transitions
 * we need to count the inputs.
 */

typedef struct Int8TransTypeData
{
	int64		count;
	int64		sum;
} Int8TransTypeData;

Datum
int2_avg_accum(PG_FUNCTION_ARGS)
{
	ArrayType  *transarray;
	int16		newval = PG_GETARG_INT16(1);
	Int8TransTypeData *transdata;

	/*
	 * If we're invoked as an aggregate, we can cheat and modify our first
	 * parameter in-place to reduce palloc overhead. Otherwise we need to make
	 * a copy of it before scribbling on it.
	 */
	if (AggCheckCallContext(fcinfo, NULL))
		transarray = PG_GETARG_ARRAYTYPE_P(0);
	else
		transarray = PG_GETARG_ARRAYTYPE_P_COPY(0);

	if (ARR_HASNULL(transarray) ||
		ARR_SIZE(transarray) != ARR_OVERHEAD_NONULLS(1) + sizeof(Int8TransTypeData))
		elog(ERROR, "expected 2-element int8 array");

	transdata = (Int8TransTypeData *) ARR_DATA_PTR(transarray);
	transdata->count++;
	transdata->sum += newval;

	PG_RETURN_ARRAYTYPE_P(transarray);
}

Datum
int4_avg_accum(PG_FUNCTION_ARGS)
{
	ArrayType  *transarray;
	int32		newval = PG_GETARG_INT32(1);
	Int8TransTypeData *transdata;

	/*
	 * If we're invoked as an aggregate, we can cheat and modify our first
	 * parameter in-place to reduce palloc overhead. Otherwise we need to make
	 * a copy of it before scribbling on it.
	 */
	if (AggCheckCallContext(fcinfo, NULL))
		transarray = PG_GETARG_ARRAYTYPE_P(0);
	else
		transarray = PG_GETARG_ARRAYTYPE_P_COPY(0);

	if (ARR_HASNULL(transarray) ||
		ARR_SIZE(transarray) != ARR_OVERHEAD_NONULLS(1) + sizeof(Int8TransTypeData))
		elog(ERROR, "expected 2-element int8 array");

	transdata = (Int8TransTypeData *) ARR_DATA_PTR(transarray);
	transdata->count++;
	transdata->sum += newval;

	PG_RETURN_ARRAYTYPE_P(transarray);
}

Datum
int4_avg_combine(PG_FUNCTION_ARGS)
{
	ArrayType  *transarray1;
	ArrayType  *transarray2;
	Int8TransTypeData *state1;
	Int8TransTypeData *state2;

	if (!AggCheckCallContext(fcinfo, NULL))
		elog(ERROR, "aggregate function called in non-aggregate context");

	transarray1 = PG_GETARG_ARRAYTYPE_P(0);
	transarray2 = PG_GETARG_ARRAYTYPE_P(1);

	if (ARR_HASNULL(transarray1) ||
		ARR_SIZE(transarray1) != ARR_OVERHEAD_NONULLS(1) + sizeof(Int8TransTypeData))
		elog(ERROR, "expected 2-element int8 array");

	if (ARR_HASNULL(transarray2) ||
		ARR_SIZE(transarray2) != ARR_OVERHEAD_NONULLS(1) + sizeof(Int8TransTypeData))
		elog(ERROR, "expected 2-element int8 array");

	state1 = (Int8TransTypeData *) ARR_DATA_PTR(transarray1);
	state2 = (Int8TransTypeData *) ARR_DATA_PTR(transarray2);

	state1->count += state2->count;
	state1->sum += state2->sum;

	PG_RETURN_ARRAYTYPE_P(transarray1);
}

Datum
int2_avg_accum_inv(PG_FUNCTION_ARGS)
{
	ArrayType  *transarray;
	int16		newval = PG_GETARG_INT16(1);
	Int8TransTypeData *transdata;

	/*
	 * If we're invoked as an aggregate, we can cheat and modify our first
	 * parameter in-place to reduce palloc overhead. Otherwise we need to make
	 * a copy of it before scribbling on it.
	 */
	if (AggCheckCallContext(fcinfo, NULL))
		transarray = PG_GETARG_ARRAYTYPE_P(0);
	else
		transarray = PG_GETARG_ARRAYTYPE_P_COPY(0);

	if (ARR_HASNULL(transarray) ||
		ARR_SIZE(transarray) != ARR_OVERHEAD_NONULLS(1) + sizeof(Int8TransTypeData))
		elog(ERROR, "expected 2-element int8 array");

	transdata = (Int8TransTypeData *) ARR_DATA_PTR(transarray);
	transdata->count--;
	transdata->sum -= newval;

	PG_RETURN_ARRAYTYPE_P(transarray);
}

Datum
int4_avg_accum_inv(PG_FUNCTION_ARGS)
{
	ArrayType  *transarray;
	int32		newval = PG_GETARG_INT32(1);
	Int8TransTypeData *transdata;

	/*
	 * If we're invoked as an aggregate, we can cheat and modify our first
	 * parameter in-place to reduce palloc overhead. Otherwise we need to make
	 * a copy of it before scribbling on it.
	 */
	if (AggCheckCallContext(fcinfo, NULL))
		transarray = PG_GETARG_ARRAYTYPE_P(0);
	else
		transarray = PG_GETARG_ARRAYTYPE_P_COPY(0);

	if (ARR_HASNULL(transarray) ||
		ARR_SIZE(transarray) != ARR_OVERHEAD_NONULLS(1) + sizeof(Int8TransTypeData))
		elog(ERROR, "expected 2-element int8 array");

	transdata = (Int8TransTypeData *) ARR_DATA_PTR(transarray);
	transdata->count--;
	transdata->sum -= newval;

	PG_RETURN_ARRAYTYPE_P(transarray);
}

Datum
int8_avg(PG_FUNCTION_ARGS)
{
	ArrayType  *transarray = PG_GETARG_ARRAYTYPE_P(0);
	Int8TransTypeData *transdata;
	Datum		countd,
				sumd;

	if (ARR_HASNULL(transarray) ||
		ARR_SIZE(transarray) != ARR_OVERHEAD_NONULLS(1) + sizeof(Int8TransTypeData))
		elog(ERROR, "expected 2-element int8 array");
	transdata = (Int8TransTypeData *) ARR_DATA_PTR(transarray);

	/* SQL defines AVG of no values to be NULL */
	if (transdata->count == 0)
		PG_RETURN_NULL();

	countd = DirectFunctionCall1(int8_numeric,
								 Int64GetDatumFast(transdata->count));
	sumd = DirectFunctionCall1(int8_numeric,
							   Int64GetDatumFast(transdata->sum));

	PG_RETURN_DATUM(DirectFunctionCall2(numeric_div, sumd, countd));
}

/*
 * SUM(int2) and SUM(int4) both return int8, so we can use this
 * final function for both.
 */
Datum
int2int4_sum(PG_FUNCTION_ARGS)
{
	ArrayType  *transarray = PG_GETARG_ARRAYTYPE_P(0);
	Int8TransTypeData *transdata;

	if (ARR_HASNULL(transarray) ||
		ARR_SIZE(transarray) != ARR_OVERHEAD_NONULLS(1) + sizeof(Int8TransTypeData))
		elog(ERROR, "expected 2-element int8 array");
	transdata = (Int8TransTypeData *) ARR_DATA_PTR(transarray);

	/* SQL defines SUM of no values to be NULL */
	if (transdata->count == 0)
		PG_RETURN_NULL();

	PG_RETURN_DATUM(Int64GetDatumFast(transdata->sum));
}


/* ----------------------------------------------------------------------
 *
 * Debug support
 *
 * ----------------------------------------------------------------------
 */

#ifdef NUMERIC_DEBUG

/*
 * dump_numeric() - Dump a value in the db storage format for debugging
 */
static void
dump_numeric(const char *str, Numeric num)
{
	NumericDigit *digits = NUMERIC_DIGITS(num);
	int			ndigits;
	int			i;

	ndigits = NUMERIC_NDIGITS(num);

	printf("%s: NUMERIC w=%d d=%d ", str,
		   NUMERIC_WEIGHT(num), NUMERIC_DSCALE(num));
	switch (NUMERIC_SIGN(num))
	{
		case NUMERIC_POS:
			printf("POS");
			break;
		case NUMERIC_NEG:
			printf("NEG");
			break;
		case NUMERIC_NAN:
			printf("NaN");
			break;
		default:
			printf("SIGN=0x%x", NUMERIC_SIGN(num));
			break;
	}

	for (i = 0; i < ndigits; i++)
		printf(" %0*d", DEC_DIGITS, digits[i]);
	printf("\n");
}


/*
 * dump_var() - Dump a value in the variable format for debugging
 */
static void
dump_var(const char *str, NumericVar *var)
{
	int			i;

	printf("%s: VAR w=%d d=%d ", str, var->weight, var->dscale);
	switch (var->sign)
	{
		case NUMERIC_POS:
			printf("POS");
			break;
		case NUMERIC_NEG:
			printf("NEG");
			break;
		case NUMERIC_NAN:
			printf("NaN");
			break;
		default:
			printf("SIGN=0x%x", var->sign);
			break;
	}

	for (i = 0; i < var->ndigits; i++)
		printf(" %0*d", DEC_DIGITS, var->digits[i]);

	printf("\n");
}
#endif							/* NUMERIC_DEBUG */


/* ----------------------------------------------------------------------
 *
 * Local functions follow
 *
 * In general, these do not support NaNs --- callers must eliminate
 * the possibility of NaN first.  (make_result() is an exception.)
 *
 * ----------------------------------------------------------------------
 */


/*
 * alloc_var() -
 *
 *	Allocate a digit buffer of ndigits digits (plus a spare digit for rounding)
 *  Called when a var may have been previously used.
 */
static void
alloc_var(NumericVar *var, int ndigits)
{
	digitbuf_free(var);
	init_alloc_var(var, ndigits);
}


/*
 * zero_var() -
 *
 *	Set a variable to ZERO.
 *	Note: its dscale is not touched.
 */
static void
zero_var(NumericVar *var)
{
	digitbuf_free(var);
	quick_init_var(var);
	var->ndigits = 0;
	var->weight = 0;			/* by convention; doesn't really matter */
	var->sign = NUMERIC_POS;	/* anything but NAN... */
}


/*
 * init_var_from_str()
 *
 *	Parse a string and put the number into a variable
 *
 * This function does not handle leading or trailing spaces, and it doesn't
 * accept "NaN" either.  It returns the end+1 position so that caller can
 * check for trailing spaces/garbage if deemed necessary.
 *
 * cp is the place to actually start parsing; str is what to use in error
 * reports.  (Typically cp would be the same except advanced over spaces.)
 */
static const char *
init_var_from_str(const char *str, const char *cp, NumericVar *dest)
{
	bool		have_dp = false;
	int			i;
	unsigned char *decdigits;
	int			sign = NUMERIC_POS;
	int			dweight = -1;
	int			ddigits;
	int			dscale = 0;
	int			weight;
	int			ndigits;
	int			offset;
	NumericDigit *digits;
	unsigned char tdd[NUMERIC_LOCAL_DTXT];

	/*
	 * We first parse the string to extract decimal digits and determine the
	 * correct decimal weight.  Then convert to NBASE representation.
	 */
	switch (*cp)
	{
		case '+':		/* NUMERIC_POS default set up above */
			cp++;
			break;

		case '-':
			sign = NUMERIC_NEG;
			cp++;
			break;
	}

	if (*cp == '.')
	{
		have_dp = true;
		cp++;
	}

	if (!isdigit((unsigned char) *cp))
		ereport(ERROR,
				(errcode(ERRCODE_INVALID_TEXT_REPRESENTATION),
				 errmsg("invalid input syntax for type %s: \"%s\"",
						"numeric", str)));

	decdigits = tdd;
	i = strlen(cp) + DEC_DIGITS * 2;
	if ( i > NUMERIC_LOCAL_DMAX)
		decdigits = (unsigned char *) palloc(i);

	/* leading padding for digit alignment later */
	memset(decdigits, 0, DEC_DIGITS);
	i = DEC_DIGITS;

	while (*cp)
	{
		if (isdigit((unsigned char) *cp))
		{
			decdigits[i++] = *cp++ - '0';
			if (!have_dp)
				dweight++;
			else
				dscale++;
		}
		else if (*cp == '.')
		{
			if (have_dp)
				ereport(ERROR,
						(errcode(ERRCODE_INVALID_TEXT_REPRESENTATION),
						 errmsg("invalid input syntax for type %s: \"%s\"",
								"numeric", str)));
			have_dp = true;
			cp++;
		}
		else
			break;
	}

	ddigits = i - DEC_DIGITS;
	/* trailing padding for digit alignment later */
	memset(decdigits + i, 0, DEC_DIGITS - 1);

	/* Handle exponent, if any */
	if (*cp == 'e' || *cp == 'E')
	{
		long		exponent;
		char	   *endptr;

		cp++;
		exponent = strtol(cp, &endptr, 10);
		if (endptr == cp)
			ereport(ERROR,
					(errcode(ERRCODE_INVALID_TEXT_REPRESENTATION),
					 errmsg("invalid input syntax for type %s: \"%s\"",
							"numeric", str)));
		cp = endptr;

		/*
		 * At this point, dweight and dscale can't be more than about
		 * INT_MAX/2 due to the MaxAllocSize limit on string length, so
		 * constraining the exponent similarly should be enough to prevent
		 * integer overflow in this function.  If the value is too large to
		 * fit in storage format, make_result() will complain about it later;
		 * for consistency use the same ereport errcode/text as make_result().
		 */
		if (exponent >= INT_MAX / 2 || exponent <= -(INT_MAX / 2))
			ereport(ERROR,
					(errcode(ERRCODE_NUMERIC_VALUE_OUT_OF_RANGE),
					 errmsg("value overflows numeric format")));
		dweight += (int) exponent;
		dscale -= (int) exponent;
		if (dscale < 0)
			dscale = 0;
	}

	/*
	 * Okay, convert pure-decimal representation to base NBASE.  First we need
	 * to determine the converted weight and ndigits.  offset is the number of
	 * decimal zeroes to insert before the first given digit to have a
	 * correctly aligned first NBASE digit.
	 */
	if (dweight >= 0)
		weight = (dweight + 1 + DEC_DIGITS - 1) / DEC_DIGITS - 1;
	else
		weight = -((-dweight - 1) / DEC_DIGITS + 1);
	offset = (weight + 1) * DEC_DIGITS - (dweight + 1);
	ndigits = (ddigits + offset + DEC_DIGITS - 1) / DEC_DIGITS;

	init_alloc_var(dest, ndigits);

	dest->weight = weight;
	dest->sign = sign;
	dest->dscale = dscale;

	i = DEC_DIGITS - offset;
	digits = dest->digits;

	while (ndigits-- > 0)
	{
#if DEC_DIGITS == 4
		*digits++ = ((decdigits[i] * 10 + decdigits[i + 1]) * 10 +
					 decdigits[i + 2]) * 10 + decdigits[i + 3];
#elif DEC_DIGITS == 2
		*digits++ = decdigits[i] * 10 + decdigits[i + 1];
#elif DEC_DIGITS == 1
		*digits++ = decdigits[i];
#else
#error unsupported NBASE
#endif
		i += DEC_DIGITS;
	}

	if (decdigits != tdd)
		pfree(decdigits);

	/* Return end+1 position for caller */
	return cp;
}


/*
 * set_var_from_num() -
 *
 *	Convert the packed db format into a variable
 */
static void
set_var_from_num(Numeric num, NumericVar *dest)
{
	int			ndigits;

	ndigits = NUMERIC_NDIGITS(num);

	alloc_var(dest, ndigits);

	dest->weight = NUMERIC_WEIGHT(num);
	dest->sign = NUMERIC_SIGN(num);
	dest->dscale = NUMERIC_DSCALE(num);

	memcpy(dest->digits, NUMERIC_DIGITS(num), ndigits * sizeof(NumericDigit));
}


/*
 * init_var_from_num() -
 *
 *	Initialize a variable from packed db format. The digits array is not
 *	copied, which saves some cycles when the resulting var is not modified.
 *	Also, there's no need to call free_var(), as long as you don't assign any
 *	other value to it (with set_var_* functions, or by using the var as the
 *	destination of a function like add_var())
 *
 *	CAUTION: Do not modify the digits buffer of a var initialized with this
 *	function, e.g by calling round_var() or trunc_var(), as the changes will
 *	propagate to the original Numeric! It's OK to use it as the destination
 *	argument of one of the calculational functions, though.
 */
static void
init_var_from_num(Numeric num, NumericVar *dest)
{
	dest->ndigits = NUMERIC_NDIGITS(num);
	dest->weight = NUMERIC_WEIGHT(num);
	dest->sign = NUMERIC_SIGN(num);
	dest->dscale = NUMERIC_DSCALE(num);
	dest->digits = NUMERIC_DIGITS(num);
	dest->buf = dest->ndb;
}


/*
 * set_var_from_var() -
 *
 *	Copy one variable into another
 */
static void
set_var_from_var(const NumericVar *value, NumericVar *dest)
{
	NumericDigit *newbuf;

	newbuf = digitbuf_alloc(value->ndigits + 1);
	newbuf[0] = 0;				/* spare digit for rounding */
	if (value->ndigits > 0)		/* else value->digits might be null */
		memcpy(newbuf + 1, value->digits,
			   value->ndigits * sizeof(NumericDigit));

	memmove(newbuf + 1, value->digits, value->ndigits * sizeof(NumericDigit));

	digitbuf_free(dest);

	memmove(dest, value, NUMERIC_LOCAL_HSIZ);
	dest->buf = newbuf;
	dest->digits = newbuf + 1;
	newbuf[0] = 0;				/* spare digit for rounding */
}


/*
 * init_var_from_var() -
 *
 *	init one variable from another - they must NOT be the same variable
 */
static void
init_var_from_var(NumericVar *value, NumericVar *dest)
{
	init_alloc_var(dest, value->ndigits);

	dest->weight = value->weight;
	dest->sign = value->sign;
	dest->dscale = value->dscale;

	memcpy(dest->digits, value->digits, value->ndigits * sizeof(NumericDigit));
}

/*
 * init_ro_var_from_var() -
 *
 *	init one variable from another - they must NOT be the same variable
 */
static void
init_ro_var_from_var(NumericVar *value, NumericVar *dest)
{
	dest->ndigits = value->ndigits;
	dest->weight = value->weight;
	dest->sign = value->sign;
	dest->dscale = value->dscale;
	dest->digits = value->digits;
	dest->buf = dest->ndb;
}

/*
 * get_str_from_var() -
 *
 *	Convert a var to text representation (guts of numeric_out).
 *	The var is displayed to the number of digits indicated by its dscale.
 *	Returns a palloc'd string.
 */
static char *
get_str_from_var(const NumericVar *var)
{
	int			dscale;
	char	   *str;
	char	   *cp;
	char	   *endcp;
	int			i;
	int			d;
	NumericDigit dig;

#if DEC_DIGITS > 1
	NumericDigit d1;
#endif

	dscale = var->dscale;

	/*
	 * Allocate space for the result.
	 *
	 * i is set to the # of decimal digits before decimal point. dscale is the
	 * # of decimal digits we will print after decimal point. We may generate
	 * as many as DEC_DIGITS-1 excess digits at the end, and in addition we
	 * need room for sign, decimal point, null terminator.
	 */
	i = (var->weight + 1) * DEC_DIGITS;
	if (i <= 0)
		i = 1;

	str = palloc(i + dscale + DEC_DIGITS + 2);
	cp = str;

	/*
	 * Output a dash for negative values
	 */
	if (var->sign == NUMERIC_NEG)
		*cp++ = '-';

	/*
	 * Output all digits before the decimal point
	 */
	if (var->weight < 0)
	{
		d = var->weight + 1;
		*cp++ = '0';
	}
	else
	{
		for (d = 0; d <= var->weight; d++)
		{
			dig = (d < var->ndigits) ? var->digits[d] : 0;
			/* In the first digit, suppress extra leading decimal zeroes */
#if DEC_DIGITS == 4
			{
				bool		putit = (d > 0);

				d1 = dig / 1000;
				dig -= d1 * 1000;
				putit |= (d1 > 0);
				if (putit)
					*cp++ = d1 + '0';
				d1 = dig / 100;
				dig -= d1 * 100;
				putit |= (d1 > 0);
				if (putit)
					*cp++ = d1 + '0';
				d1 = dig / 10;
				dig -= d1 * 10;
				putit |= (d1 > 0);
				if (putit)
					*cp++ = d1 + '0';
				*cp++ = dig + '0';
			}
#elif DEC_DIGITS == 2
			d1 = dig / 10;
			dig -= d1 * 10;
			if (d1 > 0 || d > 0)
				*cp++ = d1 + '0';
			*cp++ = dig + '0';
#elif DEC_DIGITS == 1
			*cp++ = dig + '0';
#else
#error unsupported NBASE
#endif
		}
	}

	/*
	 * If requested, output a decimal point and all the digits that follow it.
	 * We initially put out a multiple of DEC_DIGITS digits, then truncate if
	 * needed.
	 */
	if (dscale > 0)
	{
		*cp++ = '.';
		endcp = cp + dscale;
		for (i = 0; i < dscale; d++, i += DEC_DIGITS)
		{
			dig = (d >= 0 && d < var->ndigits) ? var->digits[d] : 0;
#if DEC_DIGITS == 4
			d1 = dig / 1000;
			dig -= d1 * 1000;
			*cp++ = d1 + '0';
			d1 = dig / 100;
			dig -= d1 * 100;
			*cp++ = d1 + '0';
			d1 = dig / 10;
			dig -= d1 * 10;
			*cp++ = d1 + '0';
			*cp++ = dig + '0';
#elif DEC_DIGITS == 2
			d1 = dig / 10;
			dig -= d1 * 10;
			*cp++ = d1 + '0';
			*cp++ = dig + '0';
#elif DEC_DIGITS == 1
			*cp++ = dig + '0';
#else
#error unsupported NBASE
#endif
		}
		cp = endcp;
	}

	/*
	 * terminate the string and return it
	 */
	*cp = '\0';
	return str;
}

/*
 * get_str_from_var_sci() -
 *
 *	Convert a var to a normalised scientific notation text representation.
 *	This function does the heavy lifting for numeric_out_sci().
 *
 *	This notation has the general form a * 10^b, where a is known as the
 *	"significand" and b is known as the "exponent".
 *
 *	Because we can't do superscript in ASCII (and because we want to copy
 *	printf's behaviour) we display the exponent using E notation, with a
 *	minimum of two exponent digits.
 *
 *	For example, the value 1234 could be output as 1.2e+03.
 *
 *	We assume that the exponent can fit into an int32.
 *
 *	rscale is the number of decimal digits desired after the decimal point in
 *	the output, negative values will be treated as meaning zero.
 *
 *	Returns a palloc'd string.
 */
static char *
get_str_from_var_sci(const NumericVar *var, int rscale)
{
	int32		exponent;
	NumericVar	denominator;
	NumericVar	significand;
	int			denom_scale;
	size_t		len;
	char	   *str;
	char	   *sig_out;

	if (rscale < 0)
		rscale = 0;

	/*
	 * Determine the exponent of this number in normalised form.
	 *
	 * This is the exponent required to represent the number with only one
	 * significant digit before the decimal place.
	 */
	if (var->ndigits > 0)
	{
		exponent = (var->weight + 1) * DEC_DIGITS;

		/*
		 * Compensate for leading decimal zeroes in the first numeric digit by
		 * decrementing the exponent.
		 */
		exponent -= DEC_DIGITS - (int) log10(var->digits[0]);
	}
	else
	{
		/*
		 * If var has no digits, then it must be zero.
		 *
		 * Zero doesn't technically have a meaningful exponent in normalised
		 * notation, but we just display the exponent as zero for consistency
		 * of output.
		 */
		exponent = 0;
	}

	/*
	 * The denominator is set to 10 raised to the power of the exponent.
	 *
	 * We then divide var by the denominator to get the significand, rounding
	 * to rscale decimal digits in the process.
	 */
	if (exponent < 0)
		denom_scale = -exponent;
	else
		denom_scale = 0;

	init_var(&denominator);
	init_var(&significand);

	power_var_int(&const_ten, exponent, &denominator, denom_scale);
	div_var(var, &denominator, &significand, rscale, true);
	sig_out = get_str_from_var(&significand);

	free_var(&denominator);
	free_var(&significand);

	/*
	 * Allocate space for the result.
	 *
	 * In addition to the significand, we need room for the exponent
	 * decoration ("e"), the sign of the exponent, up to 10 digits for the
	 * exponent itself, and of course the null terminator.
	 */
	len = strlen(sig_out) + 13;
	str = palloc(len);
	snprintf(str, len, "%se%+03d", sig_out, exponent);

	pfree(sig_out);

	return str;
}


/*
 * make_result_opt_error() -
 *
 *	Create the packed db numeric format in palloc()'d memory from
<<<<<<< HEAD
 *	a variable.
 *
 * We used to free_var(var) here. But that was not cool, at least with the
 * numeric_sum() window aggregate, we call numeric_sum() on the transition
 * value multiple time, and if we free_var() the "state->sumX", then it's
 * garbage on the subsequent calls.
=======
 *	a variable.  If "*have_error" flag is provided, on error it's set to
 *	true, NULL returned.  This is helpful when caller need to handle errors
 *	by itself.
>>>>>>> 9e1c9f95
 */
static Numeric
make_result_opt_error(const NumericVar *var, bool *have_error)
{
	Numeric		result;
	NumericDigit *digits = var->digits;
	int			weight = var->weight;
	int			sign = var->sign;
	int			n;
	Size		len;

	if (sign == NUMERIC_NAN)
	{
		free_var(var);
		result = (Numeric) palloc(NUMERIC_HDRSZ_SHORT);

		SET_VARSIZE(result, NUMERIC_HDRSZ_SHORT);
		result->choice.n_header = NUMERIC_NAN;
		/* the header word is all we need */

		dump_numeric("make_result()", result);
		return result;
	}

	n = var->ndigits;

	/* truncate leading zeroes */
	while (n > 0 && *digits == 0)
	{
		digits++;
		weight--;
		n--;
	}
	/* truncate trailing zeroes */
	while (n > 0 && digits[n - 1] == 0)
		n--;

	/* If zero result, force to weight=0 and positive sign */
	if (n == 0)
	{
		weight = 0;
		sign = NUMERIC_POS;
	}

	/* Build the result */
	if (NUMERIC_CAN_BE_SHORT(var->dscale, weight))
	{
		len = NUMERIC_HDRSZ_SHORT + n * sizeof(NumericDigit);
		result = (Numeric) palloc(len);
		SET_VARSIZE(result, len);
		result->choice.n_short.n_header =
			(sign == NUMERIC_NEG ? (NUMERIC_SHORT | NUMERIC_SHORT_SIGN_MASK)
			 : NUMERIC_SHORT)
			| (var->dscale << NUMERIC_SHORT_DSCALE_SHIFT)
			| (weight < 0 ? NUMERIC_SHORT_WEIGHT_SIGN_MASK : 0)
			| (weight & NUMERIC_SHORT_WEIGHT_MASK);
	}
	else
	{
		len = NUMERIC_HDRSZ + n * sizeof(NumericDigit);
		result = (Numeric) palloc(len);
		SET_VARSIZE(result, len);
		result->choice.n_long.n_sign_dscale =
			sign | (var->dscale & NUMERIC_DSCALE_MASK);
		result->choice.n_long.n_weight = weight;
	}

	Assert(NUMERIC_NDIGITS(result) == n);
	if (n > 0)
		memcpy(NUMERIC_DIGITS(result), digits, n * sizeof(NumericDigit));

	/* Check for overflow of int16 fields */
	if (NUMERIC_WEIGHT(result) != weight ||
		NUMERIC_DSCALE(result) != var->dscale)
	{
		if (have_error)
		{
			*have_error = true;
			return NULL;
		}
		else
		{
			ereport(ERROR,
					(errcode(ERRCODE_NUMERIC_VALUE_OUT_OF_RANGE),
					 errmsg("value overflows numeric format")));
		}
	}

	dump_numeric("make_result()", result);
	return result;
}

/*
 * make_result() -
 *
 *	An interface to make_result_opt_error() without "have_error" argument.
 */
static Numeric
make_result(const NumericVar *var)
{
	return make_result_opt_error(var, NULL);
}


/*
 * apply_typmod() -
 *
 *	Do bounds checking and rounding according to the attributes
 *	typmod field.
 */
static void
apply_typmod(NumericVar *var, int32 typmod)
{
	int			precision;
	int			scale;
	int			maxdigits;
	int			ddigits;
	int			i;

	/* Do nothing if we have a default typmod (-1) */
	if (typmod < (int32) (VARHDRSZ))
		return;

	typmod -= VARHDRSZ;
	precision = (typmod >> 16) & 0xffff;
	scale = typmod & 0xffff;
	maxdigits = precision - scale;

	/* Round to target scale (and set var->dscale) */
	round_var(var, scale);

	/*
	 * Check for overflow - note we can't do this before rounding, because
	 * rounding could raise the weight.  Also note that the var's weight could
	 * be inflated by leading zeroes, which will be stripped before storage
	 * but perhaps might not have been yet. In any case, we must recognize a
	 * true zero, whose weight doesn't mean anything.
	 */
	ddigits = (var->weight + 1) * DEC_DIGITS;
	if (ddigits > maxdigits)
	{
		/* Determine true weight; and check for all-zero result */
		for (i = 0; i < var->ndigits; i++)
		{
			NumericDigit dig = var->digits[i];

			if (dig)
			{
				/* Adjust for any high-order decimal zero digits */
#if DEC_DIGITS == 4
				if (dig < 10)
					ddigits -= 3;
				else if (dig < 100)
					ddigits -= 2;
				else if (dig < 1000)
					ddigits -= 1;
#elif DEC_DIGITS == 2
				if (dig < 10)
					ddigits -= 1;
#elif DEC_DIGITS == 1
				/* no adjustment */
#else
#error unsupported NBASE
#endif
				if (ddigits > maxdigits)
					ereport(ERROR,
							(errcode(ERRCODE_NUMERIC_VALUE_OUT_OF_RANGE),
							 errmsg("numeric field overflow"),
							 errdetail("A field with precision %d, scale %d must round to an absolute value less than %s%d.",
									   precision, scale,
					/* Display 10^0 as 1 */
									   maxdigits ? "10^" : "",
									   maxdigits ? maxdigits : 1
									   )));
				break;
			}
			ddigits -= DEC_DIGITS;
		}
	}
}

/*
 * Convert numeric to int8, rounding if needed.
 *
 * If overflow, return false (no error is raised).  Return true if okay.
 */
static bool
numericvar_to_int64(const NumericVar *var, int64 *result)
{
	NumericDigit *digits;
	int			ndigits;
	int			weight;
	int			i;
	int64		val;
	bool		neg;
	NumericVar	rounded;

	/* Round to nearest integer */
	init_var(&rounded);
	set_var_from_var(var, &rounded);
	round_var(&rounded, 0);

	/* Check for zero input */
	strip_var(&rounded);
	ndigits = rounded.ndigits;
	if (ndigits == 0)
	{
		*result = 0;
		free_var(&rounded);
		return true;
	}

	/*
	 * For input like 10000000000, we must treat stripped digits as real. So
	 * the loop assumes there are weight+1 digits before the decimal point.
	 */
	weight = rounded.weight;
	Assert(weight >= 0 && ndigits <= weight + 1);

	/*
	 * Construct the result. To avoid issues with converting a value
	 * corresponding to INT64_MIN (which can't be represented as a positive 64
	 * bit two's complement integer), accumulate value as a negative number.
	 */
	digits = rounded.digits;
	neg = (rounded.sign == NUMERIC_NEG);
	val = -digits[0];
	for (i = 1; i <= weight; i++)
	{
		if (unlikely(pg_mul_s64_overflow(val, NBASE, &val)))
		{
			free_var(&rounded);
			return false;
		}

		if (i < ndigits)
		{
			if (unlikely(pg_sub_s64_overflow(val, digits[i], &val)))
			{
				free_var(&rounded);
				return false;
			}
		}
	}

	free_var(&rounded);

	if (!neg)
	{
		if (unlikely(val == PG_INT64_MIN))
			return false;
		val = -val;
	}
	*result = val;

	return true;
}

/*
 * Convert int8 value to numeric.
 */
static void
int64_to_numericvar(int64 val, NumericVar *var)
{
	uint64		uval,
				newuval;
	NumericDigit *ptr;
	int			ndigits;

	/* int64 can require at most 19 decimal digits; add one for safety */
	alloc_var(var, 20 / DEC_DIGITS);
	if (val < 0)
	{
		var->sign = NUMERIC_NEG;
		uval = -val;
	}
	else
	{
		var->sign = NUMERIC_POS;
		uval = val;
	}
	var->dscale = 0;
	if (val == 0)
	{
		var->ndigits = 0;
		var->weight = 0;
		return;
	}
	ptr = var->digits + var->ndigits;
	ndigits = 0;
	do
	{
		ptr--;
		ndigits++;
		newuval = uval / NBASE;
		*ptr = uval - newuval * NBASE;
		uval = newuval;
	} while (uval);
	var->digits = ptr;
	var->ndigits = ndigits;
	var->weight = ndigits - 1;
}

#ifdef HAVE_INT128
/*
 * Convert numeric to int128, rounding if needed.
 *
 * If overflow, return false (no error is raised).  Return true if okay.
 */
static bool
numericvar_to_int128(const NumericVar *var, int128 *result)
{
	NumericDigit *digits;
	int			ndigits;
	int			weight;
	int			i;
	int128		val,
				oldval;
	bool		neg;
	NumericVar	rounded;

	/* Round to nearest integer */
	init_var(&rounded);
	set_var_from_var(var, &rounded);
	round_var(&rounded, 0);

	/* Check for zero input */
	strip_var(&rounded);
	ndigits = rounded.ndigits;
	if (ndigits == 0)
	{
		*result = 0;
		free_var(&rounded);
		return true;
	}

	/*
	 * For input like 10000000000, we must treat stripped digits as real. So
	 * the loop assumes there are weight+1 digits before the decimal point.
	 */
	weight = rounded.weight;
	Assert(weight >= 0 && ndigits <= weight + 1);

	/* Construct the result */
	digits = rounded.digits;
	neg = (rounded.sign == NUMERIC_NEG);
	val = digits[0];
	for (i = 1; i <= weight; i++)
	{
		oldval = val;
		val *= NBASE;
		if (i < ndigits)
			val += digits[i];

		/*
		 * The overflow check is a bit tricky because we want to accept
		 * INT128_MIN, which will overflow the positive accumulator.  We can
		 * detect this case easily though because INT128_MIN is the only
		 * nonzero value for which -val == val (on a two's complement machine,
		 * anyway).
		 */
		if ((val / NBASE) != oldval)	/* possible overflow? */
		{
			if (!neg || (-val) != val || val == 0 || oldval < 0)
			{
				free_var(&rounded);
				return false;
			}
		}
	}

	free_var(&rounded);

	*result = neg ? -val : val;
	return true;
}

/*
 * Convert 128 bit integer to numeric.
 */
static void
int128_to_numericvar(int128 val, NumericVar *var)
{
	uint128		uval,
				newuval;
	NumericDigit *ptr;
	int			ndigits;

	/* int128 can require at most 39 decimal digits; add one for safety */
	alloc_var(var, 40 / DEC_DIGITS);
	if (val < 0)
	{
		var->sign = NUMERIC_NEG;
		uval = -val;
	}
	else
	{
		var->sign = NUMERIC_POS;
		uval = val;
	}
	var->dscale = 0;
	if (val == 0)
	{
		var->ndigits = 0;
		var->weight = 0;
		return;
	}
	ptr = var->digits + var->ndigits;
	ndigits = 0;
	do
	{
		ptr--;
		ndigits++;
		newuval = uval / NBASE;
		*ptr = uval - newuval * NBASE;
		uval = newuval;
	} while (uval);
	var->digits = ptr;
	var->ndigits = ndigits;
	var->weight = ndigits - 1;
}
#endif

/*
 * Convert numeric to float8; if out of range, return +/- HUGE_VAL
 */
double
numeric_to_double_no_overflow(Numeric num)
{
	char	   *tmp;
	double		val;
	char	   *endptr;

	tmp = DatumGetCString(DirectFunctionCall1(numeric_out,
											  NumericGetDatum(num)));

	/* unlike float8in, we ignore ERANGE from strtod */
	val = strtod(tmp, &endptr);
	if (*endptr != '\0')
	{
		/* shouldn't happen ... */
		ereport(ERROR,
				(errcode(ERRCODE_INVALID_TEXT_REPRESENTATION),
				 errmsg("invalid input syntax for type %s: \"%s\"",
						"double precision", tmp)));
	}

	pfree(tmp);

	return val;
}

/* As above, but work from a NumericVar */
static double
numericvar_to_double_no_overflow(const NumericVar *var)
{
	char	   *tmp;
	double		val;
	char	   *endptr;

	tmp = get_str_from_var(var);

	/* unlike float8in, we ignore ERANGE from strtod */
	val = strtod(tmp, &endptr);
	if (*endptr != '\0')
	{
		/* shouldn't happen ... */
		ereport(ERROR,
				(errcode(ERRCODE_INVALID_TEXT_REPRESENTATION),
				 errmsg("invalid input syntax for type %s: \"%s\"",
						"double precision", tmp)));
	}

	pfree(tmp);

	return val;
}


/*
 * cmp_var() -
 *
 *	Compare two values on variable level.  We assume zeroes have been
 *	truncated to no digits.
 */
static int
cmp_var(const NumericVar *var1, const NumericVar *var2)
{
	return cmp_var_common(var1->digits, var1->ndigits,
						  var1->weight, var1->sign,
						  var2->digits, var2->ndigits,
						  var2->weight, var2->sign);
}

/*
 * cmp_var_common() -
 *
 *	Main routine of cmp_var(). This function can be used by both
 *	NumericVar and Numeric.
 */
static int
cmp_var_common(const NumericDigit *var1digits, int var1ndigits,
			   int var1weight, int var1sign,
			   const NumericDigit *var2digits, int var2ndigits,
			   int var2weight, int var2sign)
{
	if (var1ndigits == 0)
	{
		if (var2ndigits == 0)
			return 0;
		if (var2sign == NUMERIC_NEG)
			return 1;
		return -1;
	}
	if (var2ndigits == 0)
	{
		if (var1sign == NUMERIC_POS)
			return 1;
		return -1;
	}

	if (var1sign == NUMERIC_POS)
	{
		if (var2sign == NUMERIC_NEG)
			return 1;
		return cmp_abs_common(var1digits, var1ndigits, var1weight,
							  var2digits, var2ndigits, var2weight);
	}

	if (var2sign == NUMERIC_POS)
		return -1;

	return cmp_abs_common(var2digits, var2ndigits, var2weight,
						  var1digits, var1ndigits, var1weight);
}


/*
 * add_var() -
 *
 *	Full version of add functionality on variable level (handling signs).
 *	result might point to one of the operands too without danger.
 */
static void
add_var(const NumericVar *var1, const NumericVar *var2, NumericVar *result)
{
	/*
	 * Decide on the signs of the two variables what to do
	 */
	if (var1->sign == NUMERIC_POS)
	{
		if (var2->sign == NUMERIC_POS)
		{
			/*
			 * Both are positive result = +(ABS(var1) + ABS(var2))
			 */
			add_abs(var1, var2, result);
			result->sign = NUMERIC_POS;
		}
		else
		{
			/*
			 * var1 is positive, var2 is negative Must compare absolute values
			 */
			switch (cmp_abs(var1, var2))
			{
				case 0:
					/* ----------
					 * ABS(var1) == ABS(var2)
					 * result = ZERO
					 * ----------
					 */
					zero_var(result);
					result->dscale = Max(var1->dscale, var2->dscale);
					break;

				case 1:
					/* ----------
					 * ABS(var1) > ABS(var2)
					 * result = +(ABS(var1) - ABS(var2))
					 * ----------
					 */
					sub_abs(var1, var2, result);
					result->sign = NUMERIC_POS;
					break;

				case -1:
					/* ----------
					 * ABS(var1) < ABS(var2)
					 * result = -(ABS(var2) - ABS(var1))
					 * ----------
					 */
					sub_abs(var2, var1, result);
					result->sign = NUMERIC_NEG;
					break;
			}
		}
	}
	else
	{
		if (var2->sign == NUMERIC_POS)
		{
			/* ----------
			 * var1 is negative, var2 is positive
			 * Must compare absolute values
			 * ----------
			 */
			switch (cmp_abs(var1, var2))
			{
				case 0:
					/* ----------
					 * ABS(var1) == ABS(var2)
					 * result = ZERO
					 * ----------
					 */
					zero_var(result);
					result->dscale = Max(var1->dscale, var2->dscale);
					break;

				case 1:
					/* ----------
					 * ABS(var1) > ABS(var2)
					 * result = -(ABS(var1) - ABS(var2))
					 * ----------
					 */
					sub_abs(var1, var2, result);
					result->sign = NUMERIC_NEG;
					break;

				case -1:
					/* ----------
					 * ABS(var1) < ABS(var2)
					 * result = +(ABS(var2) - ABS(var1))
					 * ----------
					 */
					sub_abs(var2, var1, result);
					result->sign = NUMERIC_POS;
					break;
			}
		}
		else
		{
			/* ----------
			 * Both are negative
			 * result = -(ABS(var1) + ABS(var2))
			 * ----------
			 */
			add_abs(var1, var2, result);
			result->sign = NUMERIC_NEG;
		}
	}
}


/*
 * sub_var() -
 *
 *	Full version of sub functionality on variable level (handling signs).
 *	result might point to one of the operands too without danger.
 */
static void
sub_var(const NumericVar *var1, const NumericVar *var2, NumericVar *result)
{
	/*
	 * Decide on the signs of the two variables what to do
	 */
	if (var1->sign == NUMERIC_POS)
	{
		if (var2->sign == NUMERIC_NEG)
		{
			/* ----------
			 * var1 is positive, var2 is negative
			 * result = +(ABS(var1) + ABS(var2))
			 * ----------
			 */
			add_abs(var1, var2, result);
			result->sign = NUMERIC_POS;
		}
		else
		{
			/* ----------
			 * Both are positive
			 * Must compare absolute values
			 * ----------
			 */
			switch (cmp_abs(var1, var2))
			{
				case 0:
					/* ----------
					 * ABS(var1) == ABS(var2)
					 * result = ZERO
					 * ----------
					 */
					zero_var(result);
					result->dscale = Max(var1->dscale, var2->dscale);
					break;

				case 1:
					/* ----------
					 * ABS(var1) > ABS(var2)
					 * result = +(ABS(var1) - ABS(var2))
					 * ----------
					 */
					sub_abs(var1, var2, result);
					result->sign = NUMERIC_POS;
					break;

				case -1:
					/* ----------
					 * ABS(var1) < ABS(var2)
					 * result = -(ABS(var2) - ABS(var1))
					 * ----------
					 */
					sub_abs(var2, var1, result);
					result->sign = NUMERIC_NEG;
					break;
			}
		}
	}
	else
	{
		if (var2->sign == NUMERIC_NEG)
		{
			/* ----------
			 * Both are negative
			 * Must compare absolute values
			 * ----------
			 */
			switch (cmp_abs(var1, var2))
			{
				case 0:
					/* ----------
					 * ABS(var1) == ABS(var2)
					 * result = ZERO
					 * ----------
					 */
					zero_var(result);
					result->dscale = Max(var1->dscale, var2->dscale);
					break;

				case 1:
					/* ----------
					 * ABS(var1) > ABS(var2)
					 * result = -(ABS(var1) - ABS(var2))
					 * ----------
					 */
					sub_abs(var1, var2, result);
					result->sign = NUMERIC_NEG;
					break;

				case -1:
					/* ----------
					 * ABS(var1) < ABS(var2)
					 * result = +(ABS(var2) - ABS(var1))
					 * ----------
					 */
					sub_abs(var2, var1, result);
					result->sign = NUMERIC_POS;
					break;
			}
		}
		else
		{
			/* ----------
			 * var1 is negative, var2 is positive
			 * result = -(ABS(var1) + ABS(var2))
			 * ----------
			 */
			add_abs(var1, var2, result);
			result->sign = NUMERIC_NEG;
		}
	}
}


/*
 * mul_var() -
 *
 *	Multiplication on variable level. Product of var1 * var2 is stored
 *	in result.  Result is rounded to no more than rscale fractional digits.
 */
static void
mul_var(const NumericVar *var1, const NumericVar *var2, NumericVar *result,
		int rscale)
{
	int			res_ndigits;
	int			res_sign;
	int			res_weight;
	int			maxdigits;
	int		   *dig;
	int			carry;
	int			maxdig;
	int			newdig;
	int			var1ndigits;
	int			var2ndigits;
	NumericDigit *var1digits;
	NumericDigit *var2digits;
	NumericDigit *res_digits;
	int			i,
				i1,
				i2;

	/*
	 * Arrange for var1 to be the shorter of the two numbers.  This improves
	 * performance because the inner multiplication loop is much simpler than
	 * the outer loop, so it's better to have a smaller number of iterations
	 * of the outer loop.  This also reduces the number of times that the
	 * accumulator array needs to be normalized.
	 */
	if (var1->ndigits > var2->ndigits)
	{
		const NumericVar *tmp = var1;

		var1 = var2;
		var2 = tmp;
	}

	/* copy these values into local vars for speed in inner loop */
	var1ndigits = var1->ndigits;
	var2ndigits = var2->ndigits;
	var1digits = var1->digits;
	var2digits = var2->digits;

	if (var1ndigits == 0 || var2ndigits == 0)
	{
		/* one or both inputs is zero; so is result */
		zero_var(result);
		result->dscale = rscale;
		return;
	}

	/* Determine result sign and (maximum possible) weight */
	if (var1->sign == var2->sign)
		res_sign = NUMERIC_POS;
	else
		res_sign = NUMERIC_NEG;
	res_weight = var1->weight + var2->weight + 2;

	/*
	 * Determine the number of result digits to compute.  If the exact result
	 * would have more than rscale fractional digits, truncate the computation
	 * with MUL_GUARD_DIGITS guard digits, i.e., ignore input digits that
	 * would only contribute to the right of that.  (This will give the exact
	 * rounded-to-rscale answer unless carries out of the ignored positions
	 * would have propagated through more than MUL_GUARD_DIGITS digits.)
	 *
	 * Note: an exact computation could not produce more than var1ndigits +
	 * var2ndigits digits, but we allocate one extra output digit in case
	 * rscale-driven rounding produces a carry out of the highest exact digit.
	 */
	res_ndigits = var1ndigits + var2ndigits + 1;
	maxdigits = res_weight + 1 + (rscale + DEC_DIGITS - 1) / DEC_DIGITS +
		MUL_GUARD_DIGITS;
	res_ndigits = Min(res_ndigits, maxdigits);

	if (res_ndigits < 3)
	{
		/* All input digits will be ignored; so result is zero */
		zero_var(result);
		result->dscale = rscale;
		return;
	}

	/*
	 * We do the arithmetic in an array "dig[]" of signed int's.  Since
	 * INT_MAX is noticeably larger than NBASE*NBASE, this gives us headroom
	 * to avoid normalizing carries immediately.
	 *
	 * maxdig tracks the maximum possible value of any dig[] entry; when this
	 * threatens to exceed INT_MAX, we take the time to propagate carries.
	 * Furthermore, we need to ensure that overflow doesn't occur during the
	 * carry propagation passes either.  The carry values could be as much as
	 * INT_MAX/NBASE, so really we must normalize when digits threaten to
	 * exceed INT_MAX - INT_MAX/NBASE.
	 *
	 * To avoid overflow in maxdig itself, it actually represents the max
	 * possible value divided by NBASE-1, ie, at the top of the loop it is
	 * known that no dig[] entry exceeds maxdig * (NBASE-1).
	 */
	dig = (int *) palloc0(res_ndigits * sizeof(int));
	maxdig = 0;

	/*
	 * The least significant digits of var1 should be ignored if they don't
	 * contribute directly to the first res_ndigits digits of the result that
	 * we are computing.
	 *
	 * Digit i1 of var1 and digit i2 of var2 are multiplied and added to digit
	 * i1+i2+2 of the accumulator array, so we need only consider digits of
	 * var1 for which i1 <= res_ndigits - 3.
	 */
	for (i1 = Min(var1ndigits - 1, res_ndigits - 3); i1 >= 0; i1--)
	{
		int			var1digit = var1digits[i1];

		if (var1digit == 0)
			continue;

		/* Time to normalize? */
		maxdig += var1digit;
		if (maxdig > (INT_MAX - INT_MAX / NBASE) / (NBASE - 1))
		{
			/* Yes, do it */
			carry = 0;
			for (i = res_ndigits - 1; i >= 0; i--)
			{
				newdig = dig[i] + carry;
				if (newdig >= NBASE)
				{
					carry = newdig / NBASE;
					newdig -= carry * NBASE;
				}
				else
					carry = 0;
				dig[i] = newdig;
			}
			Assert(carry == 0);
			/* Reset maxdig to indicate new worst-case */
			maxdig = 1 + var1digit;
		}

		/*
		 * Add the appropriate multiple of var2 into the accumulator.
		 *
		 * As above, digits of var2 can be ignored if they don't contribute,
		 * so we only include digits for which i1+i2+2 <= res_ndigits - 1.
		 */
		for (i2 = Min(var2ndigits - 1, res_ndigits - i1 - 3), i = i1 + i2 + 2;
			 i2 >= 0; i2--)
			dig[i--] += var1digit * var2digits[i2];
	}

	/*
	 * Now we do a final carry propagation pass to normalize the result, which
	 * we combine with storing the result digits into the output. Note that
	 * this is still done at full precision w/guard digits.
	 */
	alloc_var(result, res_ndigits);
	res_digits = result->digits;
	carry = 0;
	for (i = res_ndigits - 1; i >= 0; i--)
	{
		newdig = dig[i] + carry;
		if (newdig >= NBASE)
		{
			carry = newdig / NBASE;
			newdig -= carry * NBASE;
		}
		else
			carry = 0;
		res_digits[i] = newdig;
	}
	Assert(carry == 0);

	pfree(dig);

	/*
	 * Finally, round the result to the requested precision.
	 */
	result->weight = res_weight;
	result->sign = res_sign;

	/* Round to target rscale (and set result->dscale) */
	round_var(result, rscale);

	/* Strip leading and trailing zeroes */
	strip_var(result);
}


/*
 * div_var() -
 *
 *	Division on variable level. Quotient of var1 / var2 is stored in result.
 *	The quotient is figured to exactly rscale fractional digits.
 *	If round is true, it is rounded at the rscale'th digit; if false, it
 *	is truncated (towards zero) at that digit.
 */
static void
div_var(const NumericVar *var1, const NumericVar *var2, NumericVar *result,
		int rscale, bool round)
{
	int			div_ndigits;
	int			res_ndigits;
	int			res_sign;
	int			res_weight;
	int			carry;
	int			borrow;
	int			divisor1;
	int			divisor2;
	NumericDigit *dividend;
	NumericDigit *divisor;
	NumericDigit *res_digits;
	int			i;
	int			j;

	/* copy these values into local vars for speed in inner loop */
	int			var1ndigits = var1->ndigits;
	int			var2ndigits = var2->ndigits;

	/*
	 * First of all division by zero check; we must not be handed an
	 * unnormalized divisor.
	 */
	if (var2ndigits == 0 || var2->digits[0] == 0)
		ereport(ERROR,
				(errcode(ERRCODE_DIVISION_BY_ZERO),
				 errmsg("division by zero")));

	/*
	 * Now result zero check
	 */
	if (var1ndigits == 0)
	{
		zero_var(result);
		result->dscale = rscale;
		return;
	}

	/*
	 * Determine the result sign, weight and number of digits to calculate.
	 * The weight figured here is correct if the emitted quotient has no
	 * leading zero digits; otherwise strip_var() will fix things up.
	 */
	if (var1->sign == var2->sign)
		res_sign = NUMERIC_POS;
	else
		res_sign = NUMERIC_NEG;
	res_weight = var1->weight - var2->weight;
	/* The number of accurate result digits we need to produce: */
	res_ndigits = res_weight + 1 + (rscale + DEC_DIGITS - 1) / DEC_DIGITS;
	/* ... but always at least 1 */
	res_ndigits = Max(res_ndigits, 1);
	/* If rounding needed, figure one more digit to ensure correct result */
	if (round)
		res_ndigits++;

	/*
	 * The working dividend normally requires res_ndigits + var2ndigits
	 * digits, but make it at least var1ndigits so we can load all of var1
	 * into it.  (There will be an additional digit dividend[0] in the
	 * dividend space, but for consistency with Knuth's notation we don't
	 * count that in div_ndigits.)
	 */
	div_ndigits = res_ndigits + var2ndigits;
	div_ndigits = Max(div_ndigits, var1ndigits);

	/*
	 * We need a workspace with room for the working dividend (div_ndigits+1
	 * digits) plus room for the possibly-normalized divisor (var2ndigits
	 * digits).  It is convenient also to have a zero at divisor[0] with the
	 * actual divisor data in divisor[1 .. var2ndigits].  Transferring the
	 * digits into the workspace also allows us to realloc the result (which
	 * might be the same as either input var) before we begin the main loop.
	 * Note that we use palloc0 to ensure that divisor[0], dividend[0], and
	 * any additional dividend positions beyond var1ndigits, start out 0.
	 */
	dividend = (NumericDigit *)
		palloc0((div_ndigits + var2ndigits + 2) * sizeof(NumericDigit));
	divisor = dividend + (div_ndigits + 1);
	memcpy(dividend + 1, var1->digits, var1ndigits * sizeof(NumericDigit));
	memcpy(divisor + 1, var2->digits, var2ndigits * sizeof(NumericDigit));

	/*
	 * Now we can realloc the result to hold the generated quotient digits.
	 */
	alloc_var(result, res_ndigits);
	res_digits = result->digits;

	if (var2ndigits == 1)
	{
		/*
		 * If there's only a single divisor digit, we can use a fast path (cf.
		 * Knuth section 4.3.1 exercise 16).
		 */
		divisor1 = divisor[1];
		carry = 0;
		for (i = 0; i < res_ndigits; i++)
		{
			carry = carry * NBASE + dividend[i + 1];
			res_digits[i] = carry / divisor1;
			carry = carry % divisor1;
		}
	}
	else
	{
		/*
		 * The full multiple-place algorithm is taken from Knuth volume 2,
		 * Algorithm 4.3.1D.
		 *
		 * We need the first divisor digit to be >= NBASE/2.  If it isn't,
		 * make it so by scaling up both the divisor and dividend by the
		 * factor "d".  (The reason for allocating dividend[0] above is to
		 * leave room for possible carry here.)
		 */
		if (divisor[1] < HALF_NBASE)
		{
			int			d = NBASE / (divisor[1] + 1);

			carry = 0;
			for (i = var2ndigits; i > 0; i--)
			{
				carry += divisor[i] * d;
				divisor[i] = carry % NBASE;
				carry = carry / NBASE;
			}
			Assert(carry == 0);
			carry = 0;
			/* at this point only var1ndigits of dividend can be nonzero */
			for (i = var1ndigits; i >= 0; i--)
			{
				carry += dividend[i] * d;
				dividend[i] = carry % NBASE;
				carry = carry / NBASE;
			}
			Assert(carry == 0);
			Assert(divisor[1] >= HALF_NBASE);
		}
		/* First 2 divisor digits are used repeatedly in main loop */
		divisor1 = divisor[1];
		divisor2 = divisor[2];

		/*
		 * Begin the main loop.  Each iteration of this loop produces the j'th
		 * quotient digit by dividing dividend[j .. j + var2ndigits] by the
		 * divisor; this is essentially the same as the common manual
		 * procedure for long division.
		 */
		for (j = 0; j < res_ndigits; j++)
		{
			/* Estimate quotient digit from the first two dividend digits */
			int			next2digits = dividend[j] * NBASE + dividend[j + 1];
			int			qhat;

			/*
			 * If next2digits are 0, then quotient digit must be 0 and there's
			 * no need to adjust the working dividend.  It's worth testing
			 * here to fall out ASAP when processing trailing zeroes in a
			 * dividend.
			 */
			if (next2digits == 0)
			{
				res_digits[j] = 0;
				continue;
			}

			if (dividend[j] == divisor1)
				qhat = NBASE - 1;
			else
				qhat = next2digits / divisor1;

			/*
			 * Adjust quotient digit if it's too large.  Knuth proves that
			 * after this step, the quotient digit will be either correct or
			 * just one too large.  (Note: it's OK to use dividend[j+2] here
			 * because we know the divisor length is at least 2.)
			 */
			while (divisor2 * qhat >
				   (next2digits - qhat * divisor1) * NBASE + dividend[j + 2])
				qhat--;

			/* As above, need do nothing more when quotient digit is 0 */
			if (qhat > 0)
			{
				/*
				 * Multiply the divisor by qhat, and subtract that from the
				 * working dividend.  "carry" tracks the multiplication,
				 * "borrow" the subtraction (could we fold these together?)
				 */
				carry = 0;
				borrow = 0;
				for (i = var2ndigits; i >= 0; i--)
				{
					carry += divisor[i] * qhat;
					borrow -= carry % NBASE;
					carry = carry / NBASE;
					borrow += dividend[j + i];
					if (borrow < 0)
					{
						dividend[j + i] = borrow + NBASE;
						borrow = -1;
					}
					else
					{
						dividend[j + i] = borrow;
						borrow = 0;
					}
				}
				Assert(carry == 0);

				/*
				 * If we got a borrow out of the top dividend digit, then
				 * indeed qhat was one too large.  Fix it, and add back the
				 * divisor to correct the working dividend.  (Knuth proves
				 * that this will occur only about 3/NBASE of the time; hence,
				 * it's a good idea to test this code with small NBASE to be
				 * sure this section gets exercised.)
				 */
				if (borrow)
				{
					qhat--;
					carry = 0;
					for (i = var2ndigits; i >= 0; i--)
					{
						carry += dividend[j + i] + divisor[i];
						if (carry >= NBASE)
						{
							dividend[j + i] = carry - NBASE;
							carry = 1;
						}
						else
						{
							dividend[j + i] = carry;
							carry = 0;
						}
					}
					/* A carry should occur here to cancel the borrow above */
					Assert(carry == 1);
				}
			}

			/* And we're done with this quotient digit */
			res_digits[j] = qhat;
		}
	}

	pfree(dividend);

	/*
	 * Finally, round or truncate the result to the requested precision.
	 */
	result->weight = res_weight;
	result->sign = res_sign;

	/* Round or truncate to target rscale (and set result->dscale) */
	if (round)
		round_var(result, rscale);
	else
		trunc_var(result, rscale);

	/* Strip leading and trailing zeroes */
	strip_var(result);
}


/*
 * div_var_fast() -
 *
 *	This has the same API as div_var, but is implemented using the division
 *	algorithm from the "FM" library, rather than Knuth's schoolbook-division
 *	approach.  This is significantly faster but can produce inaccurate
 *	results, because it sometimes has to propagate rounding to the left,
 *	and so we can never be entirely sure that we know the requested digits
 *	exactly.  We compute DIV_GUARD_DIGITS extra digits, but there is
 *	no certainty that that's enough.  We use this only in the transcendental
 *	function calculation routines, where everything is approximate anyway.
 *
 *	Although we provide a "round" argument for consistency with div_var,
 *	it is unwise to use this function with round=false.  In truncation mode
 *	it is possible to get a result with no significant digits, for example
 *	with rscale=0 we might compute 0.99999... and truncate that to 0 when
 *	the correct answer is 1.
 */
static void
div_var_fast(const NumericVar *var1, const NumericVar *var2,
			 NumericVar *result, int rscale, bool round)
{
	int			div_ndigits;
	int			res_sign;
	int			res_weight;
	int		   *div;
	int			qdigit;
	int			carry;
	int			maxdiv;
	int			newdig;
	NumericDigit *res_digits;
	double		fdividend,
				fdivisor,
				fdivisorinverse,
				fquotient;
	int			qi;
	int			i;

	/* copy these values into local vars for speed in inner loop */
	int			var1ndigits = var1->ndigits;
	int			var2ndigits = var2->ndigits;
	NumericDigit *var1digits = var1->digits;
	NumericDigit *var2digits = var2->digits;
	int			tdiv[NUMERIC_LOCAL_NDIG];

	/*
	 * First of all division by zero check; we must not be handed an
	 * unnormalized divisor.
	 */
	if (var2ndigits == 0 || var2digits[0] == 0)
		ereport(ERROR,
				(errcode(ERRCODE_DIVISION_BY_ZERO),
				 errmsg("division by zero")));

	/*
	 * Now result zero check
	 */
	if (var1ndigits == 0)
	{
		zero_var(result);
		result->dscale = rscale;
		return;
	}

	/*
	 * Determine the result sign, weight and number of digits to calculate
	 */
	if (var1->sign == var2->sign)
		res_sign = NUMERIC_POS;
	else
		res_sign = NUMERIC_NEG;
	res_weight = var1->weight - var2->weight + 1;
	/* The number of accurate result digits we need to produce: */
	div_ndigits = res_weight + 1 + (rscale + DEC_DIGITS - 1) / DEC_DIGITS;
	/* Add guard digits for roundoff error */
	div_ndigits += DIV_GUARD_DIGITS;
	if (div_ndigits < DIV_GUARD_DIGITS)
		div_ndigits = DIV_GUARD_DIGITS;
	/* Must be at least var1ndigits, too, to simplify data-loading loop */
	if (div_ndigits < var1ndigits)
		div_ndigits = var1ndigits;

	/*
	 * We do the arithmetic in an array "div[]" of signed int's.  Since
	 * INT_MAX is noticeably larger than NBASE*NBASE, this gives us headroom
	 * to avoid normalizing carries immediately.
	 *
	 * We start with div[] containing one zero digit followed by the
	 * dividend's digits (plus appended zeroes to reach the desired precision
	 * including guard digits).  Each step of the main loop computes an
	 * (approximate) quotient digit and stores it into div[], removing one
	 * position of dividend space.  A final pass of carry propagation takes
	 * care of any mistaken quotient digits.
	 */
	i = (div_ndigits + 1) * sizeof(int);
	if (div_ndigits > NUMERIC_LOCAL_NMAX)
	{
		div = (int *) palloc0(i);
	}
	else
	{
		memset(tdiv, 0, i);
		div = tdiv;
	}
	for (i = 0; i < var1ndigits; i++)
		div[i + 1] = var1digits[i];

	/*
	 * We estimate each quotient digit using floating-point arithmetic, taking
	 * the first four digits of the (current) dividend and divisor.  This must
	 * be float to avoid overflow.  The quotient digits will generally be off
	 * by no more than one from the exact answer.
	 */
	fdivisor = (double) var2digits[0];
	for (i = 1; i < 4; i++)
	{
		fdivisor *= NBASE;
		if (i < var2ndigits)
			fdivisor += (double) var2digits[i];
	}
	fdivisorinverse = 1.0 / fdivisor;

	/*
	 * maxdiv tracks the maximum possible absolute value of any div[] entry;
	 * when this threatens to exceed INT_MAX, we take the time to propagate
	 * carries.  Furthermore, we need to ensure that overflow doesn't occur
	 * during the carry propagation passes either.  The carry values may have
	 * an absolute value as high as INT_MAX/NBASE + 1, so really we must
	 * normalize when digits threaten to exceed INT_MAX - INT_MAX/NBASE - 1.
	 *
	 * To avoid overflow in maxdiv itself, it represents the max absolute
	 * value divided by NBASE-1, ie, at the top of the loop it is known that
	 * no div[] entry has an absolute value exceeding maxdiv * (NBASE-1).
	 *
	 * Actually, though, that holds good only for div[] entries after div[qi];
	 * the adjustment done at the bottom of the loop may cause div[qi + 1] to
	 * exceed the maxdiv limit, so that div[qi] in the next iteration is
	 * beyond the limit.  This does not cause problems, as explained below.
	 */
	maxdiv = 1;

	/*
	 * Outer loop computes next quotient digit, which will go into div[qi]
	 */
	for (qi = 0; qi < div_ndigits; qi++)
	{
		/* Approximate the current dividend value */
		fdividend = (double) div[qi];
		for (i = 1; i < 4; i++)
		{
			fdividend *= NBASE;
			if (qi + i <= div_ndigits)
				fdividend += (double) div[qi + i];
		}
		/* Compute the (approximate) quotient digit */
		fquotient = fdividend * fdivisorinverse;
		qdigit = (fquotient >= 0.0) ? ((int) fquotient) :
			(((int) fquotient) - 1);	/* truncate towards -infinity */

		if (qdigit != 0)
		{
			/* Do we need to normalize now? */
			maxdiv += Abs(qdigit);
			if (maxdiv > (INT_MAX - INT_MAX / NBASE - 1) / (NBASE - 1))
			{
				/* Yes, do it */
				carry = 0;
				for (i = div_ndigits; i > qi; i--)
				{
					newdig = div[i] + carry;
					if (newdig < 0)
					{
						carry = -((-newdig - 1) / NBASE) - 1;
						newdig -= carry * NBASE;
					}
					else if (newdig >= NBASE)
					{
						carry = newdig / NBASE;
						newdig -= carry * NBASE;
					}
					else
						carry = 0;
					div[i] = newdig;
				}
				newdig = div[qi] + carry;
				div[qi] = newdig;

				/*
				 * All the div[] digits except possibly div[qi] are now in the
				 * range 0..NBASE-1.  We do not need to consider div[qi] in
				 * the maxdiv value anymore, so we can reset maxdiv to 1.
				 */
				maxdiv = 1;

				/*
				 * Recompute the quotient digit since new info may have
				 * propagated into the top four dividend digits
				 */
				fdividend = (double) div[qi];
				for (i = 1; i < 4; i++)
				{
					fdividend *= NBASE;
					if (qi + i <= div_ndigits)
						fdividend += (double) div[qi + i];
				}
				/* Compute the (approximate) quotient digit */
				fquotient = fdividend * fdivisorinverse;
				qdigit = (fquotient >= 0.0) ? ((int) fquotient) :
					(((int) fquotient) - 1);	/* truncate towards -infinity */
				maxdiv += Abs(qdigit);
			}

			/*
			 * Subtract off the appropriate multiple of the divisor.
			 *
			 * The digits beyond div[qi] cannot overflow, because we know they
			 * will fall within the maxdiv limit.  As for div[qi] itself, note
			 * that qdigit is approximately trunc(div[qi] / vardigits[0]),
			 * which would make the new value simply div[qi] mod vardigits[0].
			 * The lower-order terms in qdigit can change this result by not
			 * more than about twice INT_MAX/NBASE, so overflow is impossible.
			 */
			if (qdigit != 0)
			{
				int			istop = Min(var2ndigits, div_ndigits - qi + 1);

				for (i = 0; i < istop; i++)
					div[qi + i] -= qdigit * var2digits[i];
			}
		}

		/*
		 * The dividend digit we are about to replace might still be nonzero.
		 * Fold it into the next digit position.
		 *
		 * There is no risk of overflow here, although proving that requires
		 * some care.  Much as with the argument for div[qi] not overflowing,
		 * if we consider the first two terms in the numerator and denominator
		 * of qdigit, we can see that the final value of div[qi + 1] will be
		 * approximately a remainder mod (vardigits[0]*NBASE + vardigits[1]).
		 * Accounting for the lower-order terms is a bit complicated but ends
		 * up adding not much more than INT_MAX/NBASE to the possible range.
		 * Thus, div[qi + 1] cannot overflow here, and in its role as div[qi]
		 * in the next loop iteration, it can't be large enough to cause
		 * overflow in the carry propagation step (if any), either.
		 *
		 * But having said that: div[qi] can be more than INT_MAX/NBASE, as
		 * noted above, which means that the product div[qi] * NBASE *can*
		 * overflow.  When that happens, adding it to div[qi + 1] will always
		 * cause a canceling overflow so that the end result is correct.  We
		 * could avoid the intermediate overflow by doing the multiplication
		 * and addition in int64 arithmetic, but so far there appears no need.
		 */
		div[qi + 1] += div[qi] * NBASE;

		div[qi] = qdigit;
	}

	/*
	 * Approximate and store the last quotient digit (div[div_ndigits])
	 */
	fdividend = (double) div[qi];
	for (i = 1; i < 4; i++)
		fdividend *= NBASE;
	fquotient = fdividend * fdivisorinverse;
	qdigit = (fquotient >= 0.0) ? ((int) fquotient) :
		(((int) fquotient) - 1);	/* truncate towards -infinity */
	div[qi] = qdigit;

	/*
	 * Because the quotient digits might be off by one, some of them might be
	 * -1 or NBASE at this point.  The represented value is correct in a
	 * mathematical sense, but it doesn't look right.  We do a final carry
	 * propagation pass to normalize the digits, which we combine with storing
	 * the result digits into the output.  Note that this is still done at
	 * full precision w/guard digits.
	 */
	alloc_var(result, div_ndigits + 1);
	res_digits = result->digits;
	carry = 0;
	for (i = div_ndigits; i >= 0; i--)
	{
		newdig = div[i] + carry;
		if (newdig < 0)
		{
			carry = -((-newdig - 1) / NBASE) - 1;
			newdig -= carry * NBASE;
		}
		else if (newdig >= NBASE)
		{
			carry = newdig / NBASE;
			newdig -= carry * NBASE;
		}
		else
			carry = 0;
		res_digits[i] = newdig;
	}
	Assert(carry == 0);

	if (div != tdiv)
		pfree(div);

	/*
	 * Finally, round the result to the requested precision.
	 */
	result->weight = res_weight;
	result->sign = res_sign;

	/* Round to target rscale (and set result->dscale) */
	if (round)
		round_var(result, rscale);
	else
		trunc_var(result, rscale);

	/* Strip leading and trailing zeroes */
	strip_var(result);
}


/*
 * Default scale selection for division
 *
 * Returns the appropriate result scale for the division result.
 */
static int
select_div_scale(const NumericVar *var1, const NumericVar *var2)
{
	int			weight1,
				weight2,
				qweight,
				i;
	NumericDigit firstdigit1,
				firstdigit2;
	int			rscale;

	/*
	 * The result scale of a division isn't specified in any SQL standard. For
	 * PostgreSQL we select a result scale that will give at least
	 * NUMERIC_MIN_SIG_DIGITS significant digits, so that numeric gives a
	 * result no less accurate than float8; but use a scale not less than
	 * either input's display scale.
	 */

	/* Get the actual (normalized) weight and first digit of each input */

	weight1 = 0;				/* values to use if var1 is zero */
	firstdigit1 = 0;
	for (i = 0; i < var1->ndigits; i++)
	{
		firstdigit1 = var1->digits[i];
		if (firstdigit1 != 0)
		{
			weight1 = var1->weight - i;
			break;
		}
	}

	weight2 = 0;				/* values to use if var2 is zero */
	firstdigit2 = 0;
	for (i = 0; i < var2->ndigits; i++)
	{
		firstdigit2 = var2->digits[i];
		if (firstdigit2 != 0)
		{
			weight2 = var2->weight - i;
			break;
		}
	}

	/*
	 * Estimate weight of quotient.  If the two first digits are equal, we
	 * can't be sure, but assume that var1 is less than var2.
	 */
	qweight = weight1 - weight2;
	if (firstdigit1 <= firstdigit2)
		qweight--;

	/* Select result scale */
	rscale = NUMERIC_MIN_SIG_DIGITS - qweight * DEC_DIGITS;
	rscale = Max(rscale, var1->dscale);
	rscale = Max(rscale, var2->dscale);
	rscale = Max(rscale, NUMERIC_MIN_DISPLAY_SCALE);
	rscale = Min(rscale, NUMERIC_MAX_DISPLAY_SCALE);

	return rscale;
}


/*
 * mod_var() -
 *
 *	Calculate the modulo of two numerics at variable level
 */
static void
mod_var(const NumericVar *var1, const NumericVar *var2, NumericVar *result)
{
	NumericVar	tmp;

	quick_init_var(&tmp);

	/* ---------
	 * We do this using the equation
	 *		mod(x,y) = x - trunc(x/y)*y
	 * div_var can be persuaded to give us trunc(x/y) directly.
	 * ----------
	 */
	div_var(var1, var2, &tmp, 0, false);

	mul_var(var2, &tmp, &tmp, var2->dscale);

	sub_var(var1, &tmp, result);

	free_var(&tmp);
}


/*
 * ceil_var() -
 *
 *	Return the smallest integer greater than or equal to the argument
 *	on variable level
 */
static void
ceil_var(const NumericVar *var, NumericVar *result)
{
	NumericVar	tmp;

	init_var_from_var(var, &tmp);

	trunc_var(&tmp, 0);

	if (var->sign == NUMERIC_POS && cmp_var(var, &tmp) != 0)
		add_var(&tmp, &const_one, result);
	else
		set_var_from_var(&tmp, result);
	free_var(&tmp);
}


/*
 * floor_var() -
 *
 *	Return the largest integer equal to or less than the argument
 *	on variable level
 */
static void
floor_var(const NumericVar *var, NumericVar *result)
{
	NumericVar	tmp;

	init_var_from_var(var, &tmp);

	trunc_var(&tmp, 0);

	if (var->sign == NUMERIC_NEG && cmp_var(var, &tmp) != 0)
		sub_var(&tmp, &const_one, result);
	else
		set_var_from_var(&tmp, result);
	free_var(&tmp);
}


/*
 * sqrt_var() -
 *
 *	Compute the square root of x using Newton's algorithm
 */
static void
sqrt_var(const NumericVar *arg, NumericVar *result, int rscale)
{
	NumericVar	tmp_arg;
	NumericVar	tmp_val;
	NumericVar	last_val;
	int			local_rscale;
	int			stat;

	local_rscale = rscale + 8;

	stat = cmp_var(arg, &const_zero);
	if (stat == 0)
	{
		zero_var(result);
		result->dscale = rscale;
		return;
	}

	/*
	 * SQL2003 defines sqrt() in terms of power, so we need to emit the right
	 * SQLSTATE error code if the operand is negative.
	 */
	if (stat < 0)
		ereport(ERROR,
				(errcode(ERRCODE_INVALID_ARGUMENT_FOR_POWER_FUNCTION),
				 errmsg("cannot take square root of a negative number")));

	/* Copy arg in case it is the same var as result */
	init_var_from_var(arg, &tmp_arg);

	/*
	 * Initialize the result to the first guess
	 */
	alloc_var(result, 1);
	result->digits[0] = tmp_arg.digits[0] / 2;
	if (result->digits[0] == 0)
		result->digits[0] = 1;
	result->weight = tmp_arg.weight / 2;
	result->sign = NUMERIC_POS;

	init_var_from_var(result, &last_val);
	quick_init_var(&tmp_val);

	for (;;)
	{
		div_var_fast(&tmp_arg, result, &tmp_val, local_rscale, true);

		add_var(result, &tmp_val, result);
		mul_var(result, &const_zero_point_five, result, local_rscale);

		if (cmp_var(&last_val, result) == 0)
			break;
		set_var_from_var(result, &last_val);
	}

	free_var(&last_val);
	free_var(&tmp_val);
	free_var(&tmp_arg);

	/* Round to requested precision */
	round_var(result, rscale);
}


/*
 * exp_var() -
 *
 *	Raise e to the power of x, computed to rscale fractional digits
 */
static void
exp_var(const NumericVar *arg, NumericVar *result, int rscale)
{
	NumericVar	x;
	NumericVar	elem;
	NumericVar	ni;
	double		val;
	int			dweight;
	int			ndiv2;
	int			sig_digits;
	int			local_rscale;

	init_var(&x);
	init_var(&elem);
	init_var(&ni);

	set_var_from_var(arg, &x);

	/*
	 * Estimate the dweight of the result using floating point arithmetic, so
	 * that we can choose an appropriate local rscale for the calculation.
	 */
	val = numericvar_to_double_no_overflow(&x);

	/* Guard against overflow */
	/* If you change this limit, see also power_var()'s limit */
	if (Abs(val) >= NUMERIC_MAX_RESULT_SCALE * 3)
		ereport(ERROR,
				(errcode(ERRCODE_NUMERIC_VALUE_OUT_OF_RANGE),
				 errmsg("value overflows numeric format")));

	/* decimal weight = log10(e^x) = x * log10(e) */
	dweight = (int) (val * 0.434294481903252);

	/*
	 * Reduce x to the range -0.01 <= x <= 0.01 (approximately) by dividing by
	 * 2^n, to improve the convergence rate of the Taylor series.
	 */
	if (Abs(val) > 0.01)
	{
		NumericVar	tmp;

		init_var(&tmp);
		set_var_from_var(&const_two, &tmp);

		ndiv2 = 1;
		val /= 2;

		while (Abs(val) > 0.01)
		{
			ndiv2++;
			val /= 2;
			add_var(&tmp, &tmp, &tmp);
		}

		local_rscale = x.dscale + ndiv2;
		div_var_fast(&x, &tmp, &x, local_rscale, true);

		free_var(&tmp);
	}
	else
		ndiv2 = 0;

	/*
	 * Set the scale for the Taylor series expansion.  The final result has
	 * (dweight + rscale + 1) significant digits.  In addition, we have to
	 * raise the Taylor series result to the power 2^ndiv2, which introduces
	 * an error of up to around log10(2^ndiv2) digits, so work with this many
	 * extra digits of precision (plus a few more for good measure).
	 */
	sig_digits = 1 + dweight + rscale + (int) (ndiv2 * 0.301029995663981);
	sig_digits = Max(sig_digits, 0) + 8;

	local_rscale = sig_digits - 1;

	/*
	 * Use the Taylor series
	 *
	 * exp(x) = 1 + x + x^2/2! + x^3/3! + ...
	 *
	 * Given the limited range of x, this should converge reasonably quickly.
	 * We run the series until the terms fall below the local_rscale limit.
	 */
	add_var(&const_one, &x, result);

	mul_var(&x, &x, &elem, local_rscale);
	set_var_from_var(&const_two, &ni);
	div_var_fast(&elem, &ni, &elem, local_rscale, true);

	while (elem.ndigits != 0)
	{
		add_var(result, &elem, result);

		mul_var(&elem, &x, &elem, local_rscale);
		add_var(&ni, &const_one, &ni);
		div_var_fast(&elem, &ni, &elem, local_rscale, true);
	}

	/*
	 * Compensate for the argument range reduction.  Since the weight of the
	 * result doubles with each multiplication, we can reduce the local rscale
	 * as we proceed.
	 */
	while (ndiv2-- > 0)
	{
		local_rscale = sig_digits - result->weight * 2 * DEC_DIGITS;
		local_rscale = Max(local_rscale, NUMERIC_MIN_DISPLAY_SCALE);
		mul_var(result, result, result, local_rscale);
	}

	/* Round to requested rscale */
	round_var(result, rscale);

	free_var(&x);
	free_var(&elem);
	free_var(&ni);
}


/*
 * Estimate the dweight of the most significant decimal digit of the natural
 * logarithm of a number.
 *
 * Essentially, we're approximating log10(abs(ln(var))).  This is used to
 * determine the appropriate rscale when computing natural logarithms.
 */
static int
estimate_ln_dweight(const NumericVar *var)
{
	int			ln_dweight;

	if (cmp_var(var, &const_zero_point_nine) >= 0 &&
		cmp_var(var, &const_one_point_one) <= 0)
	{
		/*
		 * 0.9 <= var <= 1.1
		 *
		 * ln(var) has a negative weight (possibly very large).  To get a
		 * reasonably accurate result, estimate it using ln(1+x) ~= x.
		 */
		NumericVar	x;

		init_var(&x);
		sub_var(var, &const_one, &x);

		if (x.ndigits > 0)
		{
			/* Use weight of most significant decimal digit of x */
			ln_dweight = x.weight * DEC_DIGITS + (int) log10(x.digits[0]);
		}
		else
		{
			/* x = 0.  Since ln(1) = 0 exactly, we don't need extra digits */
			ln_dweight = 0;
		}

		free_var(&x);
	}
	else
	{
		/*
		 * Estimate the logarithm using the first couple of digits from the
		 * input number.  This will give an accurate result whenever the input
		 * is not too close to 1.
		 */
		if (var->ndigits > 0)
		{
			int			digits;
			int			dweight;
			double		ln_var;

			digits = var->digits[0];
			dweight = var->weight * DEC_DIGITS;

			if (var->ndigits > 1)
			{
				digits = digits * NBASE + var->digits[1];
				dweight -= DEC_DIGITS;
			}

			/*----------
			 * We have var ~= digits * 10^dweight
			 * so ln(var) ~= ln(digits) + dweight * ln(10)
			 *----------
			 */
			ln_var = log((double) digits) + dweight * 2.302585092994046;
			ln_dweight = (int) log10(Abs(ln_var));
		}
		else
		{
			/* Caller should fail on ln(0), but for the moment return zero */
			ln_dweight = 0;
		}
	}

	return ln_dweight;
}


/*
 * ln_var() -
 *
 *	Compute the natural log of x
 */
static void
ln_var(const NumericVar *arg, NumericVar *result, int rscale)
{
	NumericVar	x;
	NumericVar	xx;
	NumericVar	ni;
	NumericVar	elem;
	NumericVar	fact;
	int			local_rscale;
	int			cmp;

	cmp = cmp_var(arg, &const_zero);
	if (cmp == 0)
		ereport(ERROR,
				(errcode(ERRCODE_INVALID_ARGUMENT_FOR_LOG),
				 errmsg("cannot take logarithm of zero")));
	else if (cmp < 0)
		ereport(ERROR,
				(errcode(ERRCODE_INVALID_ARGUMENT_FOR_LOG),
				 errmsg("cannot take logarithm of a negative number")));

	init_var(&x);
	init_var(&xx);
	init_var(&ni);
	init_var(&elem);
	init_var(&fact);

	init_var_from_var(arg, &x);
	init_ro_var_from_var(&const_two, &fact);

	/*
	 * Reduce input into range 0.9 < x < 1.1 with repeated sqrt() operations.
	 *
	 * The final logarithm will have up to around rscale+6 significant digits.
	 * Each sqrt() will roughly halve the weight of x, so adjust the local
	 * rscale as we work so that we keep this many significant digits at each
	 * step (plus a few more for good measure).
	 */
	while (cmp_var(&x, &const_zero_point_nine) <= 0)
	{
		local_rscale = rscale - x.weight * DEC_DIGITS / 2 + 8;
		local_rscale = Max(local_rscale, NUMERIC_MIN_DISPLAY_SCALE);
		sqrt_var(&x, &x, local_rscale);
		mul_var(&fact, &const_two, &fact, 0);
	}
	while (cmp_var(&x, &const_one_point_one) >= 0)
	{
		local_rscale = rscale - x.weight * DEC_DIGITS / 2 + 8;
		local_rscale = Max(local_rscale, NUMERIC_MIN_DISPLAY_SCALE);
		sqrt_var(&x, &x, local_rscale);
		mul_var(&fact, &const_two, &fact, 0);
	}

	/*
	 * We use the Taylor series for 0.5 * ln((1+z)/(1-z)),
	 *
	 * z + z^3/3 + z^5/5 + ...
	 *
	 * where z = (x-1)/(x+1) is in the range (approximately) -0.053 .. 0.048
	 * due to the above range-reduction of x.
	 *
	 * The convergence of this is not as fast as one would like, but is
	 * tolerable given that z is small.
	 */
	local_rscale = rscale + 8;

	sub_var(&x, &const_one, result);
	add_var(&x, &const_one, &elem);
	div_var_fast(result, &elem, result, local_rscale, true);
	set_var_from_var(result, &xx);
	mul_var(result, result, &x, local_rscale);

	set_var_from_var(&const_one, &ni);

	for (;;)
	{
		add_var(&ni, &const_two, &ni);
		mul_var(&xx, &x, &xx, local_rscale);
		div_var_fast(&xx, &ni, &elem, local_rscale, true);

		if (elem.ndigits == 0)
			break;

		add_var(result, &elem, result);

		if (elem.weight < (result->weight - local_rscale * 2 / DEC_DIGITS))
			break;
	}

	/* Compensate for argument range reduction, round to requested rscale */
	mul_var(result, &fact, result, rscale);

	free_var(&x);
	free_var(&xx);
	free_var(&ni);
	free_var(&elem);
	free_var(&fact);
}


/*
 * log_var() -
 *
 *	Compute the logarithm of num in a given base.
 *
 *	Note: this routine chooses dscale of the result.
 */
static void
log_var(const NumericVar *base, const NumericVar *num, NumericVar *result)
{
	NumericVar	ln_base;
	NumericVar	ln_num;
	int			ln_base_dweight;
	int			ln_num_dweight;
	int			result_dweight;
	int			rscale;
	int			ln_base_rscale;
	int			ln_num_rscale;

	quick_init_var(&ln_base);
	quick_init_var(&ln_num);

	/* Estimated dweights of ln(base), ln(num) and the final result */
	ln_base_dweight = estimate_ln_dweight(base);
	ln_num_dweight = estimate_ln_dweight(num);
	result_dweight = ln_num_dweight - ln_base_dweight;

	/*
	 * Select the scale of the result so that it will have at least
	 * NUMERIC_MIN_SIG_DIGITS significant digits and is not less than either
	 * input's display scale.
	 */
	rscale = NUMERIC_MIN_SIG_DIGITS - result_dweight;
	rscale = Max(rscale, base->dscale);
	rscale = Max(rscale, num->dscale);
	rscale = Max(rscale, NUMERIC_MIN_DISPLAY_SCALE);
	rscale = Min(rscale, NUMERIC_MAX_DISPLAY_SCALE);

	/*
	 * Set the scales for ln(base) and ln(num) so that they each have more
	 * significant digits than the final result.
	 */
	ln_base_rscale = rscale + result_dweight - ln_base_dweight + 8;
	ln_base_rscale = Max(ln_base_rscale, NUMERIC_MIN_DISPLAY_SCALE);

	ln_num_rscale = rscale + result_dweight - ln_num_dweight + 8;
	ln_num_rscale = Max(ln_num_rscale, NUMERIC_MIN_DISPLAY_SCALE);

	/* Form natural logarithms */
	ln_var(base, &ln_base, ln_base_rscale);
	ln_var(num, &ln_num, ln_num_rscale);

	/* Divide and round to the required scale */
	div_var_fast(&ln_num, &ln_base, result, rscale, true);

	free_var(&ln_num);
	free_var(&ln_base);
}


/*
 * power_var() -
 *
 *	Raise base to the power of exp
 *
 *	Note: this routine chooses dscale of the result.
 */
static void
power_var(const NumericVar *base, const NumericVar *exp, NumericVar *result)
{
	NumericVar	ln_base;
	NumericVar	ln_num;
	int			ln_dweight;
	int			rscale;
	int			local_rscale;
	double		val;

	/* If exp can be represented as an integer, use power_var_int */
	if (exp->ndigits == 0 || exp->ndigits <= exp->weight + 1)
	{
		/* exact integer, but does it fit in int? */
		int64		expval64;

		if (numericvar_to_int64(exp, &expval64))
		{
			int			expval = (int) expval64;

			/* Test for overflow by reverse-conversion. */
			if ((int64) expval == expval64)
			{
				/* Okay, select rscale */
				rscale = NUMERIC_MIN_SIG_DIGITS;
				rscale = Max(rscale, base->dscale);
				rscale = Max(rscale, NUMERIC_MIN_DISPLAY_SCALE);
				rscale = Min(rscale, NUMERIC_MAX_DISPLAY_SCALE);

				power_var_int(base, expval, result, rscale);
				return;
			}
		}
	}

	/*
	 * This avoids log(0) for cases of 0 raised to a non-integer.  0 ^ 0 is
	 * handled by power_var_int().
	 */
	if (cmp_var(base, &const_zero) == 0)
	{
		set_var_from_var(&const_zero, result);
		result->dscale = NUMERIC_MIN_SIG_DIGITS;	/* no need to round */
		return;
	}

	quick_init_var(&ln_base);
	quick_init_var(&ln_num);

	/*----------
	 * Decide on the scale for the ln() calculation.  For this we need an
	 * estimate of the weight of the result, which we obtain by doing an
	 * initial low-precision calculation of exp * ln(base).
	 *
	 * We want result = e ^ (exp * ln(base))
	 * so result dweight = log10(result) = exp * ln(base) * log10(e)
	 *
	 * We also perform a crude overflow test here so that we can exit early if
	 * the full-precision result is sure to overflow, and to guard against
	 * integer overflow when determining the scale for the real calculation.
	 * exp_var() supports inputs up to NUMERIC_MAX_RESULT_SCALE * 3, so the
	 * result will overflow if exp * ln(base) >= NUMERIC_MAX_RESULT_SCALE * 3.
	 * Since the values here are only approximations, we apply a small fuzz
	 * factor to this overflow test and let exp_var() determine the exact
	 * overflow threshold so that it is consistent for all inputs.
	 *----------
	 */
	ln_dweight = estimate_ln_dweight(base);

	local_rscale = 8 - ln_dweight;
	local_rscale = Max(local_rscale, NUMERIC_MIN_DISPLAY_SCALE);
	local_rscale = Min(local_rscale, NUMERIC_MAX_DISPLAY_SCALE);

	ln_var(base, &ln_base, local_rscale);

	mul_var(&ln_base, exp, &ln_num, local_rscale);

	val = numericvar_to_double_no_overflow(&ln_num);

	/* initial overflow test with fuzz factor */
	if (Abs(val) > NUMERIC_MAX_RESULT_SCALE * 3.01)
		ereport(ERROR,
				(errcode(ERRCODE_NUMERIC_VALUE_OUT_OF_RANGE),
				 errmsg("value overflows numeric format")));

	val *= 0.434294481903252;	/* approximate decimal result weight */

	/* choose the result scale */
	rscale = NUMERIC_MIN_SIG_DIGITS - (int) val;
	rscale = Max(rscale, base->dscale);
	rscale = Max(rscale, exp->dscale);
	rscale = Max(rscale, NUMERIC_MIN_DISPLAY_SCALE);
	rscale = Min(rscale, NUMERIC_MAX_DISPLAY_SCALE);

	/* set the scale for the real exp * ln(base) calculation */
	local_rscale = rscale + (int) val - ln_dweight + 8;
	local_rscale = Max(local_rscale, NUMERIC_MIN_DISPLAY_SCALE);

	/* and do the real calculation */

	ln_var(base, &ln_base, local_rscale);

	mul_var(&ln_base, exp, &ln_num, local_rscale);

	exp_var(&ln_num, result, rscale);

	free_var(&ln_num);
	free_var(&ln_base);
}

/*
 * power_var_int() -
 *
 *	Raise base to the power of exp, where exp is an integer.
 */
static void
power_var_int(const NumericVar *base, int exp, NumericVar *result, int rscale)
{
	double		f;
	int			p;
	int			i;
	int			sig_digits;
	unsigned int mask;
	bool		neg;
	NumericVar	base_prod;
	int			local_rscale;

	/* Handle some common special cases, as well as corner cases */
	switch (exp)
	{
		case 0:

			/*
			 * While 0 ^ 0 can be either 1 or indeterminate (error), we treat
			 * it as 1 because most programming languages do this. SQL:2003
			 * also requires a return value of 1.
			 * https://en.wikipedia.org/wiki/Exponentiation#Zero_to_the_zero_power
			 */
			set_var_from_var(&const_one, result);
			result->dscale = rscale;	/* no need to round */
			return;
		case 1:
			set_var_from_var(base, result);
			round_var(result, rscale);
			return;
		case -1:
			div_var(&const_one, base, result, rscale, true);
			return;
		case 2:
			mul_var(base, base, result, rscale);
			return;
		default:
			break;
	}

	/* Handle the special case where the base is zero */
	if (base->ndigits == 0)
	{
		if (exp < 0)
			ereport(ERROR,
					(errcode(ERRCODE_DIVISION_BY_ZERO),
					 errmsg("division by zero")));
		zero_var(result);
		result->dscale = rscale;
		return;
	}

	/*
	 * The general case repeatedly multiplies base according to the bit
	 * pattern of exp.
	 *
	 * First we need to estimate the weight of the result so that we know how
	 * many significant digits are needed.
	 */
	f = base->digits[0];
	p = base->weight * DEC_DIGITS;

	for (i = 1; i < base->ndigits && i * DEC_DIGITS < 16; i++)
	{
		f = f * NBASE + base->digits[i];
		p -= DEC_DIGITS;
	}

	/*----------
	 * We have base ~= f * 10^p
	 * so log10(result) = log10(base^exp) ~= exp * (log10(f) + p)
	 *----------
	 */
	f = exp * (log10(f) + p);

	/*
	 * Apply crude overflow/underflow tests so we can exit early if the result
	 * certainly will overflow/underflow.
	 */
	if (f > 3 * SHRT_MAX * DEC_DIGITS)
		ereport(ERROR,
				(errcode(ERRCODE_NUMERIC_VALUE_OUT_OF_RANGE),
				 errmsg("value overflows numeric format")));
	if (f + 1 < -rscale || f + 1 < -NUMERIC_MAX_DISPLAY_SCALE)
	{
		zero_var(result);
		result->dscale = rscale;
		return;
	}

	/*
	 * Approximate number of significant digits in the result.  Note that the
	 * underflow test above means that this is necessarily >= 0.
	 */
	sig_digits = 1 + rscale + (int) f;

	/*
	 * The multiplications to produce the result may introduce an error of up
	 * to around log10(abs(exp)) digits, so work with this many extra digits
	 * of precision (plus a few more for good measure).
	 */
	sig_digits += (int) log(Abs(exp)) + 8;

	/*
	 * Now we can proceed with the multiplications.
	 */
	neg = (exp < 0);
	mask = Abs(exp);

	init_var(&base_prod);
	set_var_from_var(base, &base_prod);

	if (mask & 1)
		set_var_from_var(base, result);
	else
		set_var_from_var(&const_one, result);

	while ((mask >>= 1) > 0)
	{
		/*
		 * Do the multiplications using rscales large enough to hold the
		 * results to the required number of significant digits, but don't
		 * waste time by exceeding the scales of the numbers themselves.
		 */
		local_rscale = sig_digits - 2 * base_prod.weight * DEC_DIGITS;
		local_rscale = Min(local_rscale, 2 * base_prod.dscale);
		local_rscale = Max(local_rscale, NUMERIC_MIN_DISPLAY_SCALE);

		mul_var(&base_prod, &base_prod, &base_prod, local_rscale);

		if (mask & 1)
		{
			local_rscale = sig_digits -
				(base_prod.weight + result->weight) * DEC_DIGITS;
			local_rscale = Min(local_rscale,
							   base_prod.dscale + result->dscale);
			local_rscale = Max(local_rscale, NUMERIC_MIN_DISPLAY_SCALE);

			mul_var(&base_prod, result, result, local_rscale);
		}

		/*
		 * When abs(base) > 1, the number of digits to the left of the decimal
		 * point in base_prod doubles at each iteration, so if exp is large we
		 * could easily spend large amounts of time and memory space doing the
		 * multiplications.  But once the weight exceeds what will fit in
		 * int16, the final result is guaranteed to overflow (or underflow, if
		 * exp < 0), so we can give up before wasting too many cycles.
		 */
		if (base_prod.weight > SHRT_MAX || result->weight > SHRT_MAX)
		{
			/* overflow, unless neg, in which case result should be 0 */
			if (!neg)
				ereport(ERROR,
						(errcode(ERRCODE_NUMERIC_VALUE_OUT_OF_RANGE),
						 errmsg("value overflows numeric format")));
			zero_var(result);
			neg = false;
			break;
		}
	}

	free_var(&base_prod);

	/* Compensate for input sign, and round to requested rscale */
	if (neg)
		div_var_fast(&const_one, result, result, rscale, true);
	else
		round_var(result, rscale);
}


/* ----------------------------------------------------------------------
 *
 * Following are the lowest level functions that operate unsigned
 * on the variable level
 *
 * ----------------------------------------------------------------------
 */


/* ----------
 * cmp_abs() -
 *
 *	Compare the absolute values of var1 and var2
 *	Returns:	-1 for ABS(var1) < ABS(var2)
 *				0  for ABS(var1) == ABS(var2)
 *				1  for ABS(var1) > ABS(var2)
 * ----------
 */
static int
cmp_abs(const NumericVar *var1, const NumericVar *var2)
{
	return cmp_abs_common(var1->digits, var1->ndigits, var1->weight,
						  var2->digits, var2->ndigits, var2->weight);
}

/* ----------
 * cmp_abs_common() -
 *
 *	Main routine of cmp_abs(). This function can be used by both
 *	NumericVar and Numeric.
 * ----------
 */
static int
cmp_abs_common(const NumericDigit *var1digits, int var1ndigits, int var1weight,
			   const NumericDigit *var2digits, int var2ndigits, int var2weight)
{
	int			i1 = 0;
	int			i2 = 0;

	/* Check any digits before the first common digit */

	while (var1weight > var2weight && i1 < var1ndigits)
	{
		if (var1digits[i1++] != 0)
			return 1;
		var1weight--;
	}
	while (var2weight > var1weight && i2 < var2ndigits)
	{
		if (var2digits[i2++] != 0)
			return -1;
		var2weight--;
	}

	/* At this point, either w1 == w2 or we've run out of digits */

	if (var1weight == var2weight)
	{
		while (i1 < var1ndigits && i2 < var2ndigits)
		{
			int			stat = var1digits[i1++] - var2digits[i2++];

			if (stat)
			{
				if (stat > 0)
					return 1;
				return -1;
			}
		}
	}

	/*
	 * At this point, we've run out of digits on one side or the other; so any
	 * remaining nonzero digits imply that side is larger
	 */
	while (i1 < var1ndigits)
	{
		if (var1digits[i1++] != 0)
			return 1;
	}
	while (i2 < var2ndigits)
	{
		if (var2digits[i2++] != 0)
			return -1;
	}

	return 0;
}


/*
 * add_abs() -
 *
 *	Add the absolute values of two variables into result.
 *	result might point to one of the operands without danger.
 */
static void
add_abs(const NumericVar *var1, const NumericVar *var2, NumericVar *result)
{
	NumericDigit *res_buf;
	NumericDigit *res_digits;
	int			res_ndigits;
	int			res_weight;
	int			res_rscale,
				rscale1,
				rscale2;
	int			res_dscale;
	int			i,
				i1,
				i2;
	int			carry = 0;

	/* copy these values into local vars for speed in inner loop */
	int			var1ndigits = var1->ndigits;
	int			var2ndigits = var2->ndigits;
	NumericDigit *var1digits = var1->digits;
	NumericDigit *var2digits = var2->digits;
	NumericDigit tdig[NUMERIC_LOCAL_NDIG];

	res_weight = Max(var1->weight, var2->weight) + 1;

	res_dscale = Max(var1->dscale, var2->dscale);

	/* Note: here we are figuring rscale in base-NBASE digits */
	rscale1 = var1->ndigits - var1->weight - 1;
	rscale2 = var2->ndigits - var2->weight - 1;
	res_rscale = Max(rscale1, rscale2);

	res_ndigits = res_rscale + res_weight + 1;
	if (res_ndigits <= 0)
		res_ndigits = 1;

	res_buf = tdig;
	if (res_ndigits > NUMERIC_LOCAL_NMAX) 
		res_buf = digitbuf_alloc(res_ndigits + 1);
	res_buf[0] = 0;				/* spare digit for later rounding */
	res_digits = res_buf + 1;

	i1 = res_rscale + var1->weight + 1;
	i2 = res_rscale + var2->weight + 1;
	for (i = res_ndigits - 1; i >= 0; i--)
	{
		i1--;
		i2--;
		if (i1 >= 0 && i1 < var1ndigits)
			carry += var1digits[i1];
		if (i2 >= 0 && i2 < var2ndigits)
			carry += var2digits[i2];

		if (carry >= NBASE)
		{
			res_digits[i] = carry - NBASE;
			carry = 1;
		}
		else
		{
			res_digits[i] = carry;
			carry = 0;
		}
	}

	Assert(carry == 0);			/* else we failed to allow for carry out */

	digitbuf_free(result);
	if (res_buf != tdig)
	{
		result->buf = res_buf;
		result->digits = res_digits;
	}
	else
	{
		result->digits = result->buf = result->ndb;
		memcpy(result->buf, res_buf, (sizeof(NumericDigit) * (res_ndigits +1)));
		result->digits ++;
	}
	result->ndigits = res_ndigits;
	result->weight = res_weight;
	result->dscale = res_dscale;

	/* Remove leading/trailing zeroes */
	strip_var(result);
}


/*
 * sub_abs()
 *
 *	Subtract the absolute value of var2 from the absolute value of var1
 *	and store in result. result might point to one of the operands
 *	without danger.
 *
 *	ABS(var1) MUST BE GREATER OR EQUAL ABS(var2) !!!
 */
static void
sub_abs(const NumericVar *var1, const NumericVar *var2, NumericVar *result)
{
	NumericDigit *res_buf;
	NumericDigit *res_digits;
	int			res_ndigits;
	int			res_weight;
	int			res_rscale,
				rscale1,
				rscale2;
	int			res_dscale;
	int			i,
				i1,
				i2;
	int			borrow = 0;

	/* copy these values into local vars for speed in inner loop */
	int			var1ndigits = var1->ndigits;
	int			var2ndigits = var2->ndigits;
	NumericDigit *var1digits = var1->digits;
	NumericDigit *var2digits = var2->digits;
	NumericDigit tdig[NUMERIC_LOCAL_NDIG];

	res_weight = var1->weight;

	res_dscale = Max(var1->dscale, var2->dscale);

	/* Note: here we are figuring rscale in base-NBASE digits */
	rscale1 = var1->ndigits - var1->weight - 1;
	rscale2 = var2->ndigits - var2->weight - 1;
	res_rscale = Max(rscale1, rscale2);

	res_ndigits = res_rscale + res_weight + 1;
	if (res_ndigits <= 0)
		res_ndigits = 1;

	res_buf = tdig;
	if (res_ndigits > NUMERIC_LOCAL_NMAX) 
		res_buf = digitbuf_alloc(res_ndigits + 1);
	res_buf[0] = 0;				/* spare digit for later rounding */
	res_digits = res_buf + 1;

	i1 = res_rscale + var1->weight + 1;
	i2 = res_rscale + var2->weight + 1;
	for (i = res_ndigits - 1; i >= 0; i--)
	{
		i1--;
		i2--;
		if (i1 >= 0 && i1 < var1ndigits)
			borrow += var1digits[i1];
		if (i2 >= 0 && i2 < var2ndigits)
			borrow -= var2digits[i2];

		if (borrow < 0)
		{
			res_digits[i] = borrow + NBASE;
			borrow = -1;
		}
		else
		{
			res_digits[i] = borrow;
			borrow = 0;
		}
	}

	Assert(borrow == 0);		/* else caller gave us var1 < var2 */

	digitbuf_free(result);
	if (res_buf != tdig)
	{
		result->buf = res_buf;
		result->digits = res_digits;
	}
	else
	{
		result->digits = result->buf = result->ndb;
		memcpy(result->buf, res_buf, (sizeof(NumericDigit) * (res_ndigits +1)));
		result->digits ++;
	}
	result->ndigits = res_ndigits;
	result->weight = res_weight;
	result->dscale = res_dscale;

	/* Remove leading/trailing zeroes */
	strip_var(result);
}

/*
 * round_var
 *
 * Round the value of a variable to no more than rscale decimal digits
 * after the decimal point.  NOTE: we allow rscale < 0 here, implying
 * rounding before the decimal point.
 */
static void
round_var(NumericVar *var, int rscale)
{
	NumericDigit *digits = var->digits;
	int			di;
	int			ndigits;
	int			carry;

	/*
	 * sanity check that if the 'var' is not zero, the 'digits' are dynamically
	 * allocated, and point to somewhere in the 'buf'.  (This only catches the
	 * case that the 'digits' happens to be allocated at an address below 'buf',
	 * but it's better than nothing.)
	 */
	Assert(var->ndigits == 0 || var->digits >= var->buf);

	var->dscale = rscale;

	/* decimal digits wanted */
	di = (var->weight + 1) * DEC_DIGITS + rscale;

	/*
	 * If di = 0, the value loses all digits, but could round up to 1 if its
	 * first extra digit is >= 5.  If di < 0 the result must be 0.
	 */
	if (di < 0)
	{
		var->ndigits = 0;
		var->weight = 0;
		var->sign = NUMERIC_POS;
	}
	else
	{
		/* NBASE digits wanted */
		ndigits = (di + DEC_DIGITS - 1) / DEC_DIGITS;

		/* 0, or number of decimal digits to keep in last NBASE digit */
		di %= DEC_DIGITS;

		if (ndigits < var->ndigits ||
			(ndigits == var->ndigits && di > 0))
		{
			var->ndigits = ndigits;

#if DEC_DIGITS == 1
			/* di must be zero */
			carry = (digits[ndigits] >= HALF_NBASE) ? 1 : 0;
#else
			if (di == 0)
				carry = (digits[ndigits] >= HALF_NBASE) ? 1 : 0;
			else
			{
				/* Must round within last NBASE digit */
				int			extra,
							pow10;

#if DEC_DIGITS == 4
				pow10 = round_powers[di];
#elif DEC_DIGITS == 2
				pow10 = 10;
#else
#error unsupported NBASE
#endif
				extra = digits[--ndigits] % pow10;
				digits[ndigits] -= extra;
				carry = 0;
				if (extra >= pow10 / 2)
				{
					pow10 += digits[ndigits];
					if (pow10 >= NBASE)
					{
						pow10 -= NBASE;
						carry = 1;
					}
					digits[ndigits] = pow10;
				}
			}
#endif

			/* Propagate carry if needed */
			while (carry)
			{
				carry += digits[--ndigits];
				if (carry >= NBASE)
				{
					digits[ndigits] = carry - NBASE;
					carry = 1;
				}
				else
				{
					digits[ndigits] = carry;
					carry = 0;
				}
			}

			if (ndigits < 0)
			{
				Assert(ndigits == -1);	/* better not have added > 1 digit */
				Assert(var->digits > var->buf);
				var->digits--;
				var->ndigits++;
				var->weight++;
			}
		}
	}
}

/*
 * trunc_var
 *
 * Truncate (towards zero) the value of a variable at rscale decimal digits
 * after the decimal point.  NOTE: we allow rscale < 0 here, implying
 * truncation before the decimal point.
 */
static void
trunc_var(NumericVar *var, int rscale)
{
	int			di;
	int			ndigits;

	/*
	 * sanity check that the 'digits' are dynamically allocated, and point
	 * to somewhere in the 'buf'. (This only catches the case that the
	 * 'digits' happens to be allocated at an address below 'buf', but it's
	 * better than nothing.)
	 */
	Assert(var->digits >= var->buf);

	var->dscale = rscale;

	/* decimal digits wanted */
	di = (var->weight + 1) * DEC_DIGITS + rscale;

	/*
	 * If di <= 0, the value loses all digits.
	 */
	if (di <= 0)
	{
		var->ndigits = 0;
		var->weight = 0;
		var->sign = NUMERIC_POS;
	}
	else
	{
		/* NBASE digits wanted */
		ndigits = (di + DEC_DIGITS - 1) / DEC_DIGITS;

		if (ndigits <= var->ndigits)
		{
			var->ndigits = ndigits;

#if DEC_DIGITS == 1
			/* no within-digit stuff to worry about */
#else
			/* 0, or number of decimal digits to keep in last NBASE digit */
			di %= DEC_DIGITS;

			if (di > 0)
			{
				/* Must truncate within last NBASE digit */
				NumericDigit *digits = var->digits;
				int			extra,
							pow10;

#if DEC_DIGITS == 4
				pow10 = round_powers[di];
#elif DEC_DIGITS == 2
				pow10 = 10;
#else
#error unsupported NBASE
#endif
				extra = digits[--ndigits] % pow10;
				digits[ndigits] -= extra;
			}
#endif
		}
	}
}

/*
 * strip_var
 *
 * Strip any leading and trailing zeroes from a numeric variable
 */
static void
strip_var(NumericVar *var)
{
	NumericDigit *digits = var->digits;
	int			ndigits = var->ndigits;

	/* Strip leading zeroes */
	while (ndigits > 0 && *digits == 0)
	{
		digits++;
		var->weight--;
		ndigits--;
	}

	/* Strip trailing zeroes */
	while (ndigits > 0 && digits[ndigits - 1] == 0)
		ndigits--;

	/* If it's zero, normalize the sign and weight */
	if (ndigits == 0)
	{
		var->sign = NUMERIC_POS;
		var->weight = 0;
	}

	var->digits = digits;
	var->ndigits = ndigits;
}


/* ----------------------------------------------------------------------
 *
 * Fast sum accumulator functions
 *
 * ----------------------------------------------------------------------
 */

/*
 * Reset the accumulator's value to zero.  The buffers to hold the digits
 * are not free'd.
 */
static void
accum_sum_reset(NumericSumAccum *accum)
{
	int			i;

	accum->dscale = 0;
	for (i = 0; i < accum->ndigits; i++)
	{
		accum->pos_digits[i] = 0;
		accum->neg_digits[i] = 0;
	}
}

/*
 * Accumulate a new value.
 */
static void
accum_sum_add(NumericSumAccum *accum, const NumericVar *val)
{
	int32	   *accum_digits;
	int			i,
				val_i;
	int			val_ndigits;
	NumericDigit *val_digits;

	/*
	 * If we have accumulated too many values since the last carry
	 * propagation, do it now, to avoid overflowing.  (We could allow more
	 * than NBASE - 1, if we reserved two extra digits, rather than one, for
	 * carry propagation.  But even with NBASE - 1, this needs to be done so
	 * seldom, that the performance difference is negligible.)
	 */
	if (accum->num_uncarried == NBASE - 1)
		accum_sum_carry(accum);

	/*
	 * Adjust the weight or scale of the old value, so that it can accommodate
	 * the new value.
	 */
	accum_sum_rescale(accum, val);

	/* */
	if (val->sign == NUMERIC_POS)
		accum_digits = accum->pos_digits;
	else
		accum_digits = accum->neg_digits;

	/* copy these values into local vars for speed in loop */
	val_ndigits = val->ndigits;
	val_digits = val->digits;

	i = accum->weight - val->weight;
	for (val_i = 0; val_i < val_ndigits; val_i++)
	{
		accum_digits[i] += (int32) val_digits[val_i];
		i++;
	}

	accum->num_uncarried++;
}

/*
 * Propagate carries.
 */
static void
accum_sum_carry(NumericSumAccum *accum)
{
	int			i;
	int			ndigits;
	int32	   *dig;
	int32		carry;
	int32		newdig = 0;

	/*
	 * If no new values have been added since last carry propagation, nothing
	 * to do.
	 */
	if (accum->num_uncarried == 0)
		return;

	/*
	 * We maintain that the weight of the accumulator is always one larger
	 * than needed to hold the current value, before carrying, to make sure
	 * there is enough space for the possible extra digit when carry is
	 * propagated.  We cannot expand the buffer here, unless we require
	 * callers of accum_sum_final() to switch to the right memory context.
	 */
	Assert(accum->pos_digits[0] == 0 && accum->neg_digits[0] == 0);

	ndigits = accum->ndigits;

	/* Propagate carry in the positive sum */
	dig = accum->pos_digits;
	carry = 0;
	for (i = ndigits - 1; i >= 0; i--)
	{
		newdig = dig[i] + carry;
		if (newdig >= NBASE)
		{
			carry = newdig / NBASE;
			newdig -= carry * NBASE;
		}
		else
			carry = 0;
		dig[i] = newdig;
	}
	/* Did we use up the digit reserved for carry propagation? */
	if (newdig > 0)
		accum->have_carry_space = false;

	/* And the same for the negative sum */
	dig = accum->neg_digits;
	carry = 0;
	for (i = ndigits - 1; i >= 0; i--)
	{
		newdig = dig[i] + carry;
		if (newdig >= NBASE)
		{
			carry = newdig / NBASE;
			newdig -= carry * NBASE;
		}
		else
			carry = 0;
		dig[i] = newdig;
	}
	if (newdig > 0)
		accum->have_carry_space = false;

	accum->num_uncarried = 0;
}

/*
 * Re-scale accumulator to accommodate new value.
 *
 * If the new value has more digits than the current digit buffers in the
 * accumulator, enlarge the buffers.
 */
static void
accum_sum_rescale(NumericSumAccum *accum, const NumericVar *val)
{
	int			old_weight = accum->weight;
	int			old_ndigits = accum->ndigits;
	int			accum_ndigits;
	int			accum_weight;
	int			accum_rscale;
	int			val_rscale;

	accum_weight = old_weight;
	accum_ndigits = old_ndigits;

	/*
	 * Does the new value have a larger weight? If so, enlarge the buffers,
	 * and shift the existing value to the new weight, by adding leading
	 * zeros.
	 *
	 * We enforce that the accumulator always has a weight one larger than
	 * needed for the inputs, so that we have space for an extra digit at the
	 * final carry-propagation phase, if necessary.
	 */
	if (val->weight >= accum_weight)
	{
		accum_weight = val->weight + 1;
		accum_ndigits = accum_ndigits + (accum_weight - old_weight);
	}

	/*
	 * Even though the new value is small, we might've used up the space
	 * reserved for the carry digit in the last call to accum_sum_carry().  If
	 * so, enlarge to make room for another one.
	 */
	else if (!accum->have_carry_space)
	{
		accum_weight++;
		accum_ndigits++;
	}

	/* Is the new value wider on the right side? */
	accum_rscale = accum_ndigits - accum_weight - 1;
	val_rscale = val->ndigits - val->weight - 1;
	if (val_rscale > accum_rscale)
		accum_ndigits = accum_ndigits + (val_rscale - accum_rscale);

	if (accum_ndigits != old_ndigits ||
		accum_weight != old_weight)
	{
		int32	   *new_pos_digits;
		int32	   *new_neg_digits;
		int			weightdiff;

		weightdiff = accum_weight - old_weight;

		new_pos_digits = palloc0(accum_ndigits * sizeof(int32));
		new_neg_digits = palloc0(accum_ndigits * sizeof(int32));

		if (accum->pos_digits)
		{
			memcpy(&new_pos_digits[weightdiff], accum->pos_digits,
				   old_ndigits * sizeof(int32));
			pfree(accum->pos_digits);

			memcpy(&new_neg_digits[weightdiff], accum->neg_digits,
				   old_ndigits * sizeof(int32));
			pfree(accum->neg_digits);
		}

		accum->pos_digits = new_pos_digits;
		accum->neg_digits = new_neg_digits;

		accum->weight = accum_weight;
		accum->ndigits = accum_ndigits;

		Assert(accum->pos_digits[0] == 0 && accum->neg_digits[0] == 0);
		accum->have_carry_space = true;
	}

	if (val->dscale > accum->dscale)
		accum->dscale = val->dscale;
}

/*
 * Return the current value of the accumulator.  This perform final carry
 * propagation, and adds together the positive and negative sums.
 *
 * Unlike all the other routines, the caller is not required to switch to
 * the memory context that holds the accumulator.
 */
static void
accum_sum_final(NumericSumAccum *accum, NumericVar *result)
{
	int			i;
	NumericVar	pos_var;
	NumericVar	neg_var;

	if (accum->ndigits == 0)
	{
		set_var_from_var(&const_zero, result);
		return;
	}

	/* Perform final carry */
	accum_sum_carry(accum);

	/* Create NumericVars representing the positive and negative sums */
	init_var(&pos_var);
	init_var(&neg_var);

	pos_var.ndigits = neg_var.ndigits = accum->ndigits;
	pos_var.weight = neg_var.weight = accum->weight;
	pos_var.dscale = neg_var.dscale = accum->dscale;
	pos_var.sign = NUMERIC_POS;
	neg_var.sign = NUMERIC_NEG;

	pos_var.buf = pos_var.digits = digitbuf_alloc(accum->ndigits);
	neg_var.buf = neg_var.digits = digitbuf_alloc(accum->ndigits);

	for (i = 0; i < accum->ndigits; i++)
	{
		Assert(accum->pos_digits[i] < NBASE);
		pos_var.digits[i] = (int16) accum->pos_digits[i];

		Assert(accum->neg_digits[i] < NBASE);
		neg_var.digits[i] = (int16) accum->neg_digits[i];
	}

	/* And add them together */
	add_var(&pos_var, &neg_var, result);

	/* Remove leading/trailing zeroes */
	strip_var(result);
}

/*
 * Copy an accumulator's state.
 *
 * 'dst' is assumed to be uninitialized beforehand.  No attempt is made at
 * freeing old values.
 */
static void
accum_sum_copy(NumericSumAccum *dst, NumericSumAccum *src)
{
	dst->pos_digits = palloc(src->ndigits * sizeof(int32));
	dst->neg_digits = palloc(src->ndigits * sizeof(int32));

	memcpy(dst->pos_digits, src->pos_digits, src->ndigits * sizeof(int32));
	memcpy(dst->neg_digits, src->neg_digits, src->ndigits * sizeof(int32));
	dst->num_uncarried = src->num_uncarried;
	dst->ndigits = src->ndigits;
	dst->weight = src->weight;
	dst->dscale = src->dscale;
}

/*
 * Add the current value of 'accum2' into 'accum'.
 */
static void
accum_sum_combine(NumericSumAccum *accum, NumericSumAccum *accum2)
{
	NumericVar	tmp_var;

	init_var(&tmp_var);

	accum_sum_final(accum2, &tmp_var);
	accum_sum_add(accum, &tmp_var);

	free_var(&tmp_var);
}<|MERGE_RESOLUTION|>--- conflicted
+++ resolved
@@ -30,15 +30,11 @@
 #include "common/int.h"
 #include "funcapi.h"
 #include "lib/hyperloglog.h"
-#include "executor/execHHashagg.h"
 #include "libpq/pqformat.h"
 #include "miscadmin.h"
 #include "nodes/nodeFuncs.h"
-<<<<<<< HEAD
 #include "nodes/execnodes.h"
-=======
 #include "nodes/supportnodes.h"
->>>>>>> 9e1c9f95
 #include "utils/array.h"
 #include "utils/builtins.h"
 #include "utils/float.h"
@@ -367,19 +363,6 @@
  * Some preinitialized constants
  * ----------
  */
-<<<<<<< HEAD
-static NumericDigit const_zero_data[1] = {0};
-static NumericVar const_zero =
-{0, 0, NUMERIC_POS, 0, const_zero.ndb, const_zero_data, {0}};
-
-static NumericDigit const_one_data[1] = {1};
-static NumericVar const_one =
-{1, 0, NUMERIC_POS, 0, const_one.ndb, const_one_data, {0}};
-
-static NumericDigit const_two_data[1] = {2};
-static NumericVar const_two =
-{1, 0, NUMERIC_POS, 0, const_two.ndb, const_two_data, {0}};
-=======
 static const NumericDigit const_zero_data[1] = {0};
 static const NumericVar const_zero =
 {0, 0, NUMERIC_POS, 0, NULL, (NumericDigit *) const_zero_data};
@@ -391,7 +374,6 @@
 static const NumericDigit const_two_data[1] = {2};
 static const NumericVar const_two =
 {1, 0, NUMERIC_POS, 0, NULL, (NumericDigit *) const_two_data};
->>>>>>> 9e1c9f95
 
 #if DEC_DIGITS == 4 || DEC_DIGITS == 2
 static const NumericDigit const_ten_data[1] = {10};
@@ -410,13 +392,8 @@
 #elif DEC_DIGITS == 1
 static const NumericDigit const_zero_point_five_data[1] = {5};
 #endif
-<<<<<<< HEAD
-static NumericVar const_zero_point_five =
-{1, -1, NUMERIC_POS, 1, const_zero_point_five.ndb, const_zero_point_five_data, {0}};
-=======
 static const NumericVar const_zero_point_five =
 {1, -1, NUMERIC_POS, 1, NULL, (NumericDigit *) const_zero_point_five_data};
->>>>>>> 9e1c9f95
 
 #if DEC_DIGITS == 4
 static const NumericDigit const_zero_point_nine_data[1] = {9000};
@@ -425,13 +402,8 @@
 #elif DEC_DIGITS == 1
 static const NumericDigit const_zero_point_nine_data[1] = {9};
 #endif
-<<<<<<< HEAD
-static NumericVar const_zero_point_nine =
-{1, -1, NUMERIC_POS, 1, const_zero_point_nine.ndb, const_zero_point_nine_data, {0}};
-=======
 static const NumericVar const_zero_point_nine =
 {1, -1, NUMERIC_POS, 1, NULL, (NumericDigit *) const_zero_point_nine_data};
->>>>>>> 9e1c9f95
 
 #if DEC_DIGITS == 4
 static const NumericDigit const_one_point_one_data[2] = {1, 1000};
@@ -440,19 +412,11 @@
 #elif DEC_DIGITS == 1
 static const NumericDigit const_one_point_one_data[2] = {1, 1};
 #endif
-<<<<<<< HEAD
-static NumericVar const_one_point_one =
-{2, 0, NUMERIC_POS, 1, const_one_point_one.ndb, const_one_point_one_data, {0}};
-
-static NumericVar const_nan =
-{0, 0, NUMERIC_NAN, 0, const_nan.ndb, NULL, {0}};
-=======
 static const NumericVar const_one_point_one =
 {2, 0, NUMERIC_POS, 1, NULL, (NumericDigit *) const_one_point_one_data};
 
 static const NumericVar const_nan =
 {0, 0, NUMERIC_NAN, 0, NULL, NULL};
->>>>>>> 9e1c9f95
 
 #if DEC_DIGITS == 4
 static const int round_powers[4] = {0, 1000, 100, 10};
@@ -471,6 +435,13 @@
 #define dump_numeric(s,n)
 #define dump_var(s,v)
 #endif
+
+#define init_sumaccum(v) \
+	do { \
+		(v)->ndigits = (v)->weight = (v)->dscale = (v)->have_carry_space = 0; \
+		(v)->pos_digits = NULL; 	\
+		(v)->neg_digits = NULL; 	\
+	} while (0)
 
 #define quick_init_var(v) \
 	do { \
@@ -530,35 +501,23 @@
 static void alloc_var(NumericVar *var, int ndigits);
 static void zero_var(NumericVar *var);
 
-<<<<<<< HEAD
 static const char *init_var_from_str(const char *str, const char *cp, NumericVar *dest);
-static void set_var_from_var(NumericVar *value, NumericVar *dest);
-static void init_var_from_var(NumericVar *value, NumericVar *dest);
-static void init_ro_var_from_var(NumericVar *value, NumericVar *dest);
+static void set_var_from_var(const NumericVar *value, NumericVar *dest);
+static void init_var_from_var(const NumericVar *value, NumericVar *dest);
+static void init_ro_var_from_var(const NumericVar *value, NumericVar *dest);
 static void set_var_from_num(Numeric value, NumericVar *dest);
 static void init_var_from_num(Numeric value, NumericVar *dest);
-static char *get_str_from_var(NumericVar *var);
-static char *get_str_from_var_sci(NumericVar *var, int rscale);
+static char *get_str_from_var(const NumericVar *var);
+static char *get_str_from_var_sci(const NumericVar *var, int rscale);
 
 /* ----------
  * CAUTION: These routines perform a  free_var(var)
  */
-static Numeric make_result(NumericVar *var);
-/*
- * ----------
- */
-=======
-static const char *set_var_from_str(const char *str, const char *cp,
-									NumericVar *dest);
-static void set_var_from_num(Numeric value, NumericVar *dest);
-static void init_var_from_num(Numeric num, NumericVar *dest);
-static void set_var_from_var(const NumericVar *value, NumericVar *dest);
-static char *get_str_from_var(const NumericVar *var);
-static char *get_str_from_var_sci(const NumericVar *var, int rscale);
-
 static Numeric make_result(const NumericVar *var);
 static Numeric make_result_opt_error(const NumericVar *var, bool *error);
->>>>>>> 9e1c9f95
+/*
+ * ----------
+ */
 
 static void apply_typmod(NumericVar *var, int32 typmod);
 
@@ -569,12 +528,7 @@
 static bool numericvar_to_int128(const NumericVar *var, int128 *result);
 static void int128_to_numericvar(int128 val, NumericVar *var);
 #endif
-<<<<<<< HEAD
-static double numericvar_to_double_no_overflow(NumericVar *var);
-=======
-static double numeric_to_double_no_overflow(Numeric num);
 static double numericvar_to_double_no_overflow(const NumericVar *var);
->>>>>>> 9e1c9f95
 
 static Datum numeric_abbrev_convert(Datum original_datum, SortSupport ssup);
 static bool numeric_abbrev_abort(int memtupcount, SortSupport ssup);
@@ -584,43 +538,6 @@
 static Datum numeric_abbrev_convert_var(const NumericVar *var,
 										NumericSortSupport *nss);
 
-<<<<<<< HEAD
-static int	cmp_var(NumericVar *var1, NumericVar *var2);
-static int	cmp_var_common(const NumericDigit *var1digits, int var1ndigits,
-			   int var1weight, int var1sign,
-			   const NumericDigit *var2digits, int var2ndigits,
-			   int var2weight, int var2sign);
-static void add_var(NumericVar *var1, NumericVar *var2, NumericVar *result);
-static void sub_var(NumericVar *var1, NumericVar *var2, NumericVar *result);
-static void mul_var(NumericVar *var1, NumericVar *var2, NumericVar *result,
-		int rscale);
-static void div_var(NumericVar *var1, NumericVar *var2, NumericVar *result,
-		int rscale, bool round);
-static void div_var_fast(NumericVar *var1, NumericVar *var2, NumericVar *result,
-			 int rscale, bool round);
-static int	select_div_scale(NumericVar *var1, NumericVar *var2);
-static void mod_var(NumericVar *var1, NumericVar *var2, NumericVar *result);
-static void ceil_var(NumericVar *var, NumericVar *result);
-static void floor_var(NumericVar *var, NumericVar *result);
-
-static void sqrt_var(NumericVar *arg, NumericVar *result, int rscale);
-static void exp_var(NumericVar *arg, NumericVar *result, int rscale);
-static int	estimate_ln_dweight(NumericVar *var);
-static void ln_var(NumericVar *arg, NumericVar *result, int rscale);
-static void log_var(NumericVar *base, NumericVar *num, NumericVar *result);
-static void power_var(NumericVar *base, NumericVar *exp, NumericVar *result);
-static void power_var_int(NumericVar *base, int exp, NumericVar *result,
-			  int rscale);
-
-static int	cmp_abs(NumericVar *var1, NumericVar *var2);
-static int	cmp_abs_common(const NumericDigit *var1digits, int var1ndigits,
-			   int var1weight,
-			   const NumericDigit *var2digits, int var2ndigits,
-			   int var2weight);
-static void add_abs(NumericVar *var1, NumericVar *var2, NumericVar *result);
-static void sub_abs(NumericVar *var1, NumericVar *var2, NumericVar *result);
-=======
-static int	cmp_numerics(Numeric num1, Numeric num2);
 static int	cmp_var(const NumericVar *var1, const NumericVar *var2);
 static int	cmp_var_common(const NumericDigit *var1digits, int var1ndigits,
 						   int var1weight, int var1sign,
@@ -664,7 +581,6 @@
 					NumericVar *result);
 static void sub_abs(const NumericVar *var1, const NumericVar *var2,
 					NumericVar *result);
->>>>>>> 9e1c9f95
 static void round_var(NumericVar *var, int rscale);
 static void trunc_var(NumericVar *var, int rscale);
 static void strip_var(NumericVar *var);
@@ -1673,14 +1589,8 @@
 	{
 		case 0:
 			ereport(ERROR,
-<<<<<<< HEAD
-				(errcode(ERRCODE_INVALID_ARGUMENT_FOR_WIDTH_BUCKET_FUNCTION),
-				 errmsg("lower bound cannot equal upper bound")));
-			/* make compiler happy */
-=======
 					(errcode(ERRCODE_INVALID_ARGUMENT_FOR_WIDTH_BUCKET_FUNCTION),
 					 errmsg("lower bound cannot equal upper bound")));
->>>>>>> 9e1c9f95
 			break;
 
 			/* bound1 < bound2 */
@@ -3685,12 +3595,7 @@
 static bool
 numericvar_to_int32(const NumericVar *var, int32 *result)
 {
-<<<<<<< HEAD
-	int32		result;
-	int64		val = 0;
-=======
 	int64		val;
->>>>>>> 9e1c9f95
 
 	if (!numericvar_to_int64(var, &val))
 		return false;
@@ -3815,11 +3720,6 @@
 		ereport(ERROR,
 				(errcode(ERRCODE_FEATURE_NOT_SUPPORTED),
 				 errmsg("cannot convert infinity to numeric")));
-<<<<<<< HEAD
-=======
-
-	snprintf(buf, sizeof(buf), "%.*g", DBL_DIG, val);
->>>>>>> 9e1c9f95
 
 	snprintf(buf, sizeof(buf), "%.*g", DBL_DIG, val);
 
@@ -3889,11 +3789,6 @@
 		ereport(ERROR,
 				(errcode(ERRCODE_FEATURE_NOT_SUPPORTED),
 				 errmsg("cannot convert infinity to numeric")));
-<<<<<<< HEAD
-=======
-
-	snprintf(buf, sizeof(buf), "%.*g", FLT_DIG, val);
->>>>>>> 9e1c9f95
 
 	snprintf(buf, sizeof(buf), "%.*g", FLT_DIG, val);
 
@@ -3972,20 +3867,11 @@
 
 	old_context = MemoryContextSwitchTo(agg_context);
 
-	AggState *aggstate = (AggState *)fcinfo->context;
-	if (agg_type == AGG_CONTEXT_AGGREGATE && aggstate->hhashtable)
-	{
-		state = (NumericAggState *) mpool_alloc(aggstate->hhashtable->group_buf, sizeof(NumericAggState));
-		MemSet(state, 0, sizeof(NumericAggState));
-	}
-	else
-	{
-		state = (NumericAggState *) palloc0(sizeof(NumericAggState));
-	}
+	state = (NumericAggState *) palloc0(sizeof(NumericAggState));
 	state->calcSumX2 = calcSumX2;
 	state->agg_context = agg_context;
-	quick_init_var(&state->sumX);
-	quick_init_var(&state->sumX2);
+	init_sumaccum(&state->sumX);
+	init_sumaccum(&state->sumX2);
 
 	MemoryContextSwitchTo(old_context);
 
@@ -4442,16 +4328,10 @@
 	/* sumX */
 	temp = DirectFunctionCall3(numeric_recv,
 							   PointerGetDatum(&buf),
-<<<<<<< HEAD
-							   InvalidOid,
-							   -1);
-	init_var_from_num(DatumGetNumeric(temp), &result->sumX);
-=======
 							   ObjectIdGetDatum(InvalidOid),
 							   Int32GetDatum(-1));
 	init_var_from_num(DatumGetNumeric(temp), &tmp_var);
 	accum_sum_add(&(result->sumX), &tmp_var);
->>>>>>> 9e1c9f95
 
 	/* maxScale */
 	result->maxScale = pq_getmsgint(&buf, 4);
@@ -4580,30 +4460,18 @@
 	/* sumX */
 	temp = DirectFunctionCall3(numeric_recv,
 							   PointerGetDatum(&buf),
-<<<<<<< HEAD
-							   InvalidOid,
-							   -1);
-	init_var_from_num(DatumGetNumeric(temp), &result->sumX);
-=======
 							   ObjectIdGetDatum(InvalidOid),
 							   Int32GetDatum(-1));
 	init_var_from_num(DatumGetNumeric(temp), &sumX_var);
 	accum_sum_add(&(result->sumX), &sumX_var);
->>>>>>> 9e1c9f95
 
 	/* sumX2 */
 	temp = DirectFunctionCall3(numeric_recv,
 							   PointerGetDatum(&buf),
-<<<<<<< HEAD
-							   InvalidOid,
-							   -1);
-	init_var_from_num(DatumGetNumeric(temp), &result->sumX2);
-=======
 							   ObjectIdGetDatum(InvalidOid),
 							   Int32GetDatum(-1));
 	init_var_from_num(DatumGetNumeric(temp), &sumX2_var);
 	accum_sum_add(&(result->sumX2), &sumX2_var);
->>>>>>> 9e1c9f95
 
 	/* maxScale */
 	result->maxScale = pq_getmsgint(&buf, 4);
@@ -4686,16 +4554,7 @@
 
 	old_context = MemoryContextSwitchTo(agg_context);
 
-	AggState *aggstate = (AggState *)fcinfo->context;
-	if (agg_type == AGG_CONTEXT_AGGREGATE && aggstate->hhashtable)
-	{
-		state = (Int128AggState *) mpool_alloc(aggstate->hhashtable->group_buf, sizeof(Int128AggState));
-		MemSet(state, 0, sizeof(Int128AggState));
-	}
-	else
-	{
-		state = (Int128AggState *) palloc0(sizeof(Int128AggState));
-	}
+	state = (Int128AggState *) palloc0(sizeof(Int128AggState));
 	state->calcSumX2 = calcSumX2;
 
 	MemoryContextSwitchTo(old_context);
@@ -5022,32 +4881,16 @@
 
 	init_var_from_num(DatumGetNumeric(sumX), &sumX_var);
 #ifdef HAVE_INT128
-<<<<<<< HEAD
-	{
-		NumericVar	num;
-
-		init_var_from_num(DatumGetNumeric(sumX), &num);
-		numericvar_to_int128(&num, &result->sumX);
-
-		set_var_from_num(DatumGetNumeric(sumX2), &num);
-		numericvar_to_int128(&num, &result->sumX2);
-=======
 	numericvar_to_int128(&sumX_var, &result->sumX);
 #else
 	accum_sum_add(&result->sumX, &sumX_var);
 #endif
->>>>>>> 9e1c9f95
 
 	init_var_from_num(DatumGetNumeric(sumX2), &sumX2_var);
 #ifdef HAVE_INT128
 	numericvar_to_int128(&sumX2_var, &result->sumX2);
 #else
-<<<<<<< HEAD
-	init_var_from_num(DatumGetNumeric(sumX), &result->sumX);
-	init_var_from_num(DatumGetNumeric(sumX2), &result->sumX2);
-=======
 	accum_sum_add(&result->sumX2, &sumX2_var);
->>>>>>> 9e1c9f95
 #endif
 
 	pq_getmsgend(&buf);
@@ -6519,7 +6362,7 @@
  *	init one variable from another - they must NOT be the same variable
  */
 static void
-init_var_from_var(NumericVar *value, NumericVar *dest)
+init_var_from_var(const NumericVar *value, NumericVar *dest)
 {
 	init_alloc_var(dest, value->ndigits);
 
@@ -6536,7 +6379,7 @@
  *	init one variable from another - they must NOT be the same variable
  */
 static void
-init_ro_var_from_var(NumericVar *value, NumericVar *dest)
+init_ro_var_from_var(const NumericVar *value, NumericVar *dest)
 {
 	dest->ndigits = value->ndigits;
 	dest->weight = value->weight;
@@ -6790,18 +6633,14 @@
  * make_result_opt_error() -
  *
  *	Create the packed db numeric format in palloc()'d memory from
-<<<<<<< HEAD
- *	a variable.
+ *	a variable.  If "*have_error" flag is provided, on error it's set to
+ *	true, NULL returned.  This is helpful when caller need to handle errors
+ *	by itself.
  *
  * We used to free_var(var) here. But that was not cool, at least with the
  * numeric_sum() window aggregate, we call numeric_sum() on the transition
  * value multiple time, and if we free_var() the "state->sumX", then it's
  * garbage on the subsequent calls.
-=======
- *	a variable.  If "*have_error" flag is provided, on error it's set to
- *	true, NULL returned.  This is helpful when caller need to handle errors
- *	by itself.
->>>>>>> 9e1c9f95
  */
 static Numeric
 make_result_opt_error(const NumericVar *var, bool *have_error)
@@ -6815,7 +6654,6 @@
 
 	if (sign == NUMERIC_NAN)
 	{
-		free_var(var);
 		result = (Numeric) palloc(NUMERIC_HDRSZ_SHORT);
 
 		SET_VARSIZE(result, NUMERIC_HDRSZ_SHORT);
