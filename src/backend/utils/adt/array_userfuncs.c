/*-------------------------------------------------------------------------
 *
 * array_userfuncs.c
 *	  Misc user-visible array support functions
 *
 * Copyright (c) 2003-2009, PostgreSQL Global Development Group
 *
 * IDENTIFICATION
<<<<<<< HEAD
 *	  $PostgreSQL: pgsql/src/backend/utils/adt/array_userfuncs.c,v 1.26 2008/11/14 02:09:51 tgl Exp $
=======
 *	  $PostgreSQL: pgsql/src/backend/utils/adt/array_userfuncs.c,v 1.28 2009/01/01 17:23:48 momjian Exp $
>>>>>>> b0a6ad70
 *
 *-------------------------------------------------------------------------
 */
#include "postgres.h"

#include "nodes/execnodes.h"
#include "utils/array.h"
#include "utils/builtins.h"
#include "utils/lsyscache.h"
#include "catalog/pg_type.h"


/*-----------------------------------------------------------------------------
 * array_push :
 *		push an element onto either end of a one-dimensional array
 *----------------------------------------------------------------------------
 */
Datum
array_push(PG_FUNCTION_ARGS)
{
	ArrayType  *v;
	Datum		newelem;
	bool		isNull;
	int		   *dimv,
			   *lb;
	ArrayType  *result;
	int			indx;
	Oid			element_type;
	int16		typlen;
	bool		typbyval;
	char		typalign;
	Oid			arg0_typeid = get_fn_expr_argtype(fcinfo->flinfo, 0);
	Oid			arg1_typeid = get_fn_expr_argtype(fcinfo->flinfo, 1);
	Oid			arg0_elemid;
	Oid			arg1_elemid;
	ArrayMetaState *my_extra;

	if (arg0_typeid == InvalidOid || arg1_typeid == InvalidOid)
		ereport(ERROR,
				(errcode(ERRCODE_INVALID_PARAMETER_VALUE),
				 errmsg("could not determine input data types")));

	arg0_elemid = get_element_type(arg0_typeid);
	arg1_elemid = get_element_type(arg1_typeid);

	if (arg0_elemid != InvalidOid)
	{
		if (PG_ARGISNULL(0))
			v = construct_empty_array(arg0_elemid);
		else
			v = PG_GETARG_ARRAYTYPE_P(0);
		isNull = PG_ARGISNULL(1);
		if (isNull)
			newelem = (Datum) 0;
		else
			newelem = PG_GETARG_DATUM(1);
	}
	else if (arg1_elemid != InvalidOid)
	{
		if (PG_ARGISNULL(1))
			v = construct_empty_array(arg1_elemid);
		else
			v = PG_GETARG_ARRAYTYPE_P(1);
		isNull = PG_ARGISNULL(0);
		if (isNull)
			newelem = (Datum) 0;
		else
			newelem = PG_GETARG_DATUM(0);
	}
	else
	{
		/* Shouldn't get here given proper type checking in parser */
		ereport(ERROR,
				(errcode(ERRCODE_DATATYPE_MISMATCH),
				 errmsg("neither input type is an array")));
		PG_RETURN_NULL();		/* keep compiler quiet */
	}

	element_type = ARR_ELEMTYPE(v);

	if (ARR_NDIM(v) == 1)
	{
		lb = ARR_LBOUND(v);
		dimv = ARR_DIMS(v);

		if (arg0_elemid != InvalidOid)
		{
			/* append newelem */
			int			ub = dimv[0] + lb[0] - 1;

			indx = ub + 1;
			/* overflow? */
			if (indx < ub)
				ereport(ERROR,
						(errcode(ERRCODE_NUMERIC_VALUE_OUT_OF_RANGE),
						 errmsg("integer out of range")));
		}
		else
		{
			/* prepend newelem */
			indx = lb[0] - 1;
			/* overflow? */
			if (indx > lb[0])
				ereport(ERROR,
						(errcode(ERRCODE_NUMERIC_VALUE_OUT_OF_RANGE),
						 errmsg("integer out of range")));
		}
	}
	else if (ARR_NDIM(v) == 0)
		indx = 1;
	else
		ereport(ERROR,
				(errcode(ERRCODE_DATA_EXCEPTION),
				 errmsg("argument must be empty or one-dimensional array")));

	/*
	 * We arrange to look up info about element type only once per series of
	 * calls, assuming the element type doesn't change underneath us.
	 */
	my_extra = (ArrayMetaState *) fcinfo->flinfo->fn_extra;
	if (my_extra == NULL)
	{
		fcinfo->flinfo->fn_extra = MemoryContextAlloc(fcinfo->flinfo->fn_mcxt,
													  sizeof(ArrayMetaState));
		my_extra = (ArrayMetaState *) fcinfo->flinfo->fn_extra;
		my_extra->element_type = ~element_type;
	}

	if (my_extra->element_type != element_type)
	{
		/* Get info about element type */
		get_typlenbyvalalign(element_type,
							 &my_extra->typlen,
							 &my_extra->typbyval,
							 &my_extra->typalign);
		my_extra->element_type = element_type;
	}
	typlen = my_extra->typlen;
	typbyval = my_extra->typbyval;
	typalign = my_extra->typalign;

	result = array_set(v, 1, &indx, newelem, isNull,
					   -1, typlen, typbyval, typalign);

	/*
	 * Readjust result's LB to match the input's.  This does nothing in the
	 * append case, but it's the simplest way to implement the prepend case.
	 */
	if (ARR_NDIM(v) == 1)
		ARR_LBOUND(result)[0] = ARR_LBOUND(v)[0];

	PG_RETURN_ARRAYTYPE_P(result);
}

/*-----------------------------------------------------------------------------
 * array_cat :
 *		concatenate two nD arrays to form an nD array, or
 *		push an (n-1)D array onto the end of an nD array
 *----------------------------------------------------------------------------
 */
Datum
array_cat(PG_FUNCTION_ARGS)
{
	ArrayType  *v1,
			   *v2;
	ArrayType  *result;
	int		   *dims,
			   *lbs,
				ndims,
				nitems,
				ndatabytes,
				nbytes;
	int		   *dims1,
			   *lbs1,
				ndims1,
				nitems1,
				ndatabytes1;
	int		   *dims2,
			   *lbs2,
				ndims2,
				nitems2,
				ndatabytes2;
	int			i;
	char	   *dat1,
			   *dat2;
	bits8	   *bitmap1,
			   *bitmap2;
	Oid			element_type;
	Oid			element_type1;
	Oid			element_type2;
	int32		dataoffset;

	/* Concatenating a null array is a no-op, just return the other input */
	if (PG_ARGISNULL(0))
	{
		if (PG_ARGISNULL(1))
			PG_RETURN_NULL();
		result = PG_GETARG_ARRAYTYPE_P(1);
		PG_RETURN_ARRAYTYPE_P(result);
	}
	if (PG_ARGISNULL(1))
	{
		result = PG_GETARG_ARRAYTYPE_P(0);
		PG_RETURN_ARRAYTYPE_P(result);
	}

	v1 = PG_GETARG_ARRAYTYPE_P(0);
	v2 = PG_GETARG_ARRAYTYPE_P(1);

	element_type1 = ARR_ELEMTYPE(v1);
	element_type2 = ARR_ELEMTYPE(v2);

	/* Check we have matching element types */
	if (element_type1 != element_type2)
		ereport(ERROR,
				(errcode(ERRCODE_DATATYPE_MISMATCH),
				 errmsg("cannot concatenate incompatible arrays"),
				 errdetail("Arrays with element types %s and %s are not "
						   "compatible for concatenation.",
						   format_type_be(element_type1),
						   format_type_be(element_type2))));

	/* OK, use it */
	element_type = element_type1;

	/*----------
	 * We must have one of the following combinations of inputs:
	 * 1) one empty array, and one non-empty array
	 * 2) both arrays empty
	 * 3) two arrays with ndims1 == ndims2
	 * 4) ndims1 == ndims2 - 1
	 * 5) ndims1 == ndims2 + 1
	 *----------
	 */
	ndims1 = ARR_NDIM(v1);
	ndims2 = ARR_NDIM(v2);

	/*
	 * short circuit - if one input array is empty, and the other is not, we
	 * return the non-empty one as the result
	 *
	 * if both are empty, return the first one
	 */
	if (ndims1 == 0 && ndims2 > 0)
		PG_RETURN_ARRAYTYPE_P(v2);

	if (ndims2 == 0)
		PG_RETURN_ARRAYTYPE_P(v1);

	/* the rest fall under rule 3, 4, or 5 */
	if (ndims1 != ndims2 &&
		ndims1 != ndims2 - 1 &&
		ndims1 != ndims2 + 1)
		ereport(ERROR,
				(errcode(ERRCODE_ARRAY_SUBSCRIPT_ERROR),
				 errmsg("cannot concatenate incompatible arrays"),
				 errdetail("Arrays of %d and %d dimensions are not "
						   "compatible for concatenation.",
						   ndims1, ndims2)));

	/* get argument array details */
	lbs1 = ARR_LBOUND(v1);
	lbs2 = ARR_LBOUND(v2);
	dims1 = ARR_DIMS(v1);
	dims2 = ARR_DIMS(v2);
	dat1 = ARR_DATA_PTR(v1);
	dat2 = ARR_DATA_PTR(v2);
	bitmap1 = ARR_NULLBITMAP(v1);
	bitmap2 = ARR_NULLBITMAP(v2);
	nitems1 = ArrayGetNItems(ndims1, dims1);
	nitems2 = ArrayGetNItems(ndims2, dims2);
	ndatabytes1 = ARR_SIZE(v1) - ARR_DATA_OFFSET(v1);
	ndatabytes2 = ARR_SIZE(v2) - ARR_DATA_OFFSET(v2);

	if (ndims1 == ndims2)
	{
		/*
		 * resulting array is made up of the elements (possibly arrays
		 * themselves) of the input argument arrays
		 */
		ndims = ndims1;
		dims = (int *) palloc(ndims * sizeof(int));
		lbs = (int *) palloc(ndims * sizeof(int));

		dims[0] = dims1[0] + dims2[0];
		lbs[0] = lbs1[0];

		for (i = 1; i < ndims; i++)
		{
			if (dims1[i] != dims2[i] || lbs1[i] != lbs2[i])
				ereport(ERROR,
						(errcode(ERRCODE_ARRAY_SUBSCRIPT_ERROR),
						 errmsg("cannot concatenate incompatible arrays"),
					errdetail("Arrays with differing element dimensions are "
							  "not compatible for concatenation.")));

			dims[i] = dims1[i];
			lbs[i] = lbs1[i];
		}
	}
	else if (ndims1 == ndims2 - 1)
	{
		/*
		 * resulting array has the second argument as the outer array, with
		 * the first argument inserted at the front of the outer dimension
		 */
		ndims = ndims2;
		dims = (int *) palloc(ndims * sizeof(int));
		lbs = (int *) palloc(ndims * sizeof(int));
		memcpy(dims, dims2, ndims * sizeof(int));
		memcpy(lbs, lbs2, ndims * sizeof(int));

		/* increment number of elements in outer array */
		dims[0] += 1;

		/* make sure the added element matches our existing elements */
		for (i = 0; i < ndims1; i++)
		{
			if (dims1[i] != dims[i + 1] || lbs1[i] != lbs[i + 1])
				ereport(ERROR,
						(errcode(ERRCODE_ARRAY_SUBSCRIPT_ERROR),
						 errmsg("cannot concatenate incompatible arrays"),
						 errdetail("Arrays with differing dimensions are not "
								   "compatible for concatenation.")));
		}
	}
	else
	{
		/*
		 * (ndims1 == ndims2 + 1)
		 *
		 * resulting array has the first argument as the outer array, with the
		 * second argument appended to the end of the outer dimension
		 */
		ndims = ndims1;
		dims = (int *) palloc(ndims * sizeof(int));
		lbs = (int *) palloc(ndims * sizeof(int));
		memcpy(dims, dims1, ndims * sizeof(int));
		memcpy(lbs, lbs1, ndims * sizeof(int));

		/* increment number of elements in outer array */
		dims[0] += 1;

		/* make sure the added element matches our existing elements */
		for (i = 0; i < ndims2; i++)
		{
			if (dims2[i] != dims[i + 1] || lbs2[i] != lbs[i + 1])
				ereport(ERROR,
						(errcode(ERRCODE_ARRAY_SUBSCRIPT_ERROR),
						 errmsg("cannot concatenate incompatible arrays"),
						 errdetail("Arrays with differing dimensions are not "
								   "compatible for concatenation.")));
		}
	}

	/* Do this mainly for overflow checking */
	nitems = ArrayGetNItems(ndims, dims);

	/* build the result array */
	ndatabytes = ndatabytes1 + ndatabytes2;
	if (ARR_HASNULL(v1) || ARR_HASNULL(v2))
	{
		dataoffset = ARR_OVERHEAD_WITHNULLS(ndims, nitems);
		nbytes = ndatabytes + dataoffset;
	}
	else
	{
		dataoffset = 0;			/* marker for no null bitmap */
		nbytes = ndatabytes + ARR_OVERHEAD_NONULLS(ndims);
	}
	result = (ArrayType *) palloc0(nbytes);
	SET_VARSIZE(result, nbytes);
	result->ndim = ndims;
	result->dataoffset = dataoffset;
	result->elemtype = element_type;
	memcpy(ARR_DIMS(result), dims, ndims * sizeof(int));
	memcpy(ARR_LBOUND(result), lbs, ndims * sizeof(int));
	/* data area is arg1 then arg2 */
	memcpy(ARR_DATA_PTR(result), dat1, ndatabytes1);
	memcpy(ARR_DATA_PTR(result) + ndatabytes1, dat2, ndatabytes2);
	/* handle the null bitmap if needed */
	if (ARR_HASNULL(result))
	{
		array_bitmap_copy(ARR_NULLBITMAP(result), 0,
						  bitmap1, 0,
						  nitems1);
		array_bitmap_copy(ARR_NULLBITMAP(result), nitems1,
						  bitmap2, 0,
						  nitems2);
	}

	PG_RETURN_ARRAYTYPE_P(result);
}


/*
 * used by text_to_array() in varlena.c
 */
ArrayType *
create_singleton_array(FunctionCallInfo fcinfo,
					   Oid element_type,
					   Datum element,
					   int ndims)
{
	Datum		dvalues[1];
	int16		typlen;
	bool		typbyval;
	char		typalign;
	int			dims[MAXDIM];
	int			lbs[MAXDIM];
	int			i;
	ArrayMetaState *my_extra;

	if (ndims < 1)
		ereport(ERROR,
				(errcode(ERRCODE_INVALID_PARAMETER_VALUE),
				 errmsg("invalid number of dimensions: %d", ndims)));
	if (ndims > MAXDIM)
		ereport(ERROR,
				(errcode(ERRCODE_PROGRAM_LIMIT_EXCEEDED),
				 errmsg("number of array dimensions (%d) exceeds the maximum allowed (%d)",
						ndims, MAXDIM)));

	dvalues[0] = element;

	for (i = 0; i < ndims; i++)
	{
		dims[i] = 1;
		lbs[i] = 1;
	}

	/*
	 * We arrange to look up info about element type only once per series of
	 * calls, assuming the element type doesn't change underneath us.
	 */
	my_extra = (ArrayMetaState *) fcinfo->flinfo->fn_extra;
	if (my_extra == NULL)
	{
		fcinfo->flinfo->fn_extra = MemoryContextAlloc(fcinfo->flinfo->fn_mcxt,
													  sizeof(ArrayMetaState));
		my_extra = (ArrayMetaState *) fcinfo->flinfo->fn_extra;
		my_extra->element_type = ~element_type;
	}

	if (my_extra->element_type != element_type)
	{
		/* Get info about element type */
		get_typlenbyvalalign(element_type,
							 &my_extra->typlen,
							 &my_extra->typbyval,
							 &my_extra->typalign);
		my_extra->element_type = element_type;
	}
	typlen = my_extra->typlen;
	typbyval = my_extra->typbyval;
	typalign = my_extra->typalign;

	return construct_md_array(dvalues, NULL, ndims, dims, lbs, element_type,
							  typlen, typbyval, typalign);
}


/*
 * ARRAY_AGG aggregate function
 */
Datum
array_agg_transfn(PG_FUNCTION_ARGS)
{
	Oid			arg1_typeid = get_fn_expr_argtype(fcinfo->flinfo, 1);
	MemoryContext aggcontext;
	ArrayBuildState *state;
	Datum		elem;

	if (arg1_typeid == InvalidOid)
		ereport(ERROR,
				(errcode(ERRCODE_INVALID_PARAMETER_VALUE),
				 errmsg("could not determine input data type")));

	if (fcinfo->context && IsA(fcinfo->context, AggState))
		aggcontext = ((AggState *) fcinfo->context)->aggcontext;
	else if (fcinfo->context && IsA(fcinfo->context, WindowAggState))
		aggcontext = ((WindowAggState *) fcinfo->context)->aggcontext;
	else
	{
		/* cannot be called directly because of internal-type argument */
		elog(ERROR, "array_agg_transfn called in non-aggregate context");
		aggcontext = NULL;		/* keep compiler quiet */
	}

	state = PG_ARGISNULL(0) ? NULL : (ArrayBuildState *) PG_GETARG_POINTER(0);
	elem = PG_ARGISNULL(1) ? (Datum) 0 : PG_GETARG_DATUM(1);
	state = accumArrayResult(state,
							 elem,
							 PG_ARGISNULL(1),
							 arg1_typeid,
							 aggcontext);

	/*
	 * The transition type for array_agg() is declared to be "internal", which
	 * is a pass-by-value type the same size as a pointer.	So we can safely
	 * pass the ArrayBuildState pointer through nodeAgg.c's machinations.
	 */
	PG_RETURN_POINTER(state);
}

Datum
array_agg_finalfn(PG_FUNCTION_ARGS)
{
	Datum		result;
	ArrayBuildState *state;
	int			dims[1];
	int			lbs[1];

	/*
	 * Test for null before Asserting we are in right context.	This is to
	 * avoid possible Assert failure in 8.4beta installations, where it is
	 * possible for users to create NULL constants of type internal.
	 */
	if (PG_ARGISNULL(0))
		PG_RETURN_NULL();		/* returns null iff no input values */

	/* cannot be called directly because of internal-type argument */
	Assert(fcinfo->context &&
		   (IsA(fcinfo->context, AggState) ||
			IsA(fcinfo->context, WindowAggState)));

	state = (ArrayBuildState *) PG_GETARG_POINTER(0);

	dims[0] = state->nelems;
	lbs[0] = 1;

	/*
	 * Make the result.  We cannot release the ArrayBuildState because
	 * sometimes aggregate final functions are re-executed.  Rather, it is
	 * nodeAgg.c's responsibility to reset the aggcontext when it's safe to do
	 * so.
	 */
	result = makeMdArrayResult(state, 1, dims, lbs,
							   CurrentMemoryContext,
							   false);

	PG_RETURN_DATUM(result);
}


/* Greenplum Database Additions: */


/*-----------------------------------------------------------------------------
 * array_add :
 *		add two nD integer arrays element-wise to form an nD integer array 
 *      whose dimensions are the max of the corresponding argument dimensions.  
 *      The result is zero-filled if necessary.
 *
 *      For example, adding a 2x3 matrix of 1s to a 3x2 matrix of 2s will 
 * 		give the following 3x3 matrix:
 *											3 3 1
 *											3 3 1
 *											2 2 0
 *----------------------------------------------------------------------------
 */

static void accumToArray(int rank, int *rshape, int *rdata, int *ashape, int *adata);

Datum
array_int4_add(PG_FUNCTION_ARGS)
{
	ArrayType  *v1, /* */
			   *v2;  /* */
	int		   *dims,
			   *lbs,
				ndims,
				ndatabytes,
				nbytes;
	int		   *dims1,
			   *lbs1,
				ndims1,
				ndatabytes1;
	int		   *dims2,
			   *lbs2,
				ndims2,
				ndatabytes2;
	bool		bigenuf1,
				bigenuf2;
	int			i,
				nelem;
	char	   *dat1,
			   *dat2;
	int		   *idata;
	Oid			element_type; /* */
	Oid			element_type1; /* */
	Oid			element_type2; /* */
	ArrayType  *result;

	v1 = PG_GETARG_ARRAYTYPE_P(0);
	v2 = PG_GETARG_ARRAYTYPE_P(1);

	element_type1 = ARR_ELEMTYPE(v1);
	element_type2 = ARR_ELEMTYPE(v2);

	/* Make sure we have int arrays. */
	if (element_type1 != INT4OID || element_type2 != INT4OID)
		ereport(ERROR,
				(errcode(ERRCODE_DATATYPE_MISMATCH),
				 errmsg("cannot add non-int arrays"),
				 errdetail("Arrays with element types %s and %s are not "
						   "compatible for array_add.",
						   format_type_be(element_type1),
						   format_type_be(element_type2))));

	/* Use the input element type as the output type too. */
	element_type = element_type1;

	/*----------
	 * We must have one of the following combinations of inputs:
	 * 1) one empty array, and one non-empty array
	 * 2) both arrays empty
	 * 3) two arrays with ndims1 == ndims2
	 *----------
	 */
	ndims1 = ARR_NDIM(v1);
	ndims2 = ARR_NDIM(v2);

	/*
	 * short circuit - if one input array is empty, and the other is not, we
	 * return the non-empty one as the result
	 *
	 * if both are empty, return the first one
	 */
	if (ndims1 == 0 && ndims2 > 0)
		PG_RETURN_ARRAYTYPE_P(v2);

	if (ndims2 == 0)
		PG_RETURN_ARRAYTYPE_P(v1);

	/* the rest fall under rule 3 */
	if (ndims1 != ndims2)
		ereport(ERROR,
				(errcode(ERRCODE_ARRAY_SUBSCRIPT_ERROR),
				 errmsg("cannot add incompatible arrays"),
				 errdetail("Arrays of %d and %d dimensions are not "
						   "compatible for array_add.",
						   ndims1, ndims2)));

	/* get argument array details */
	lbs1 = ARR_LBOUND(v1);
	lbs2 = ARR_LBOUND(v2);
	dims1 = ARR_DIMS(v1);
	dims2 = ARR_DIMS(v2);
	dat1 = ARR_DATA_PTR(v1);
	dat2 = ARR_DATA_PTR(v2);

	ndatabytes1 = ARR_SIZE(v1) - ARR_DATA_OFFSET(v1);
	ndatabytes2 = ARR_SIZE(v2) - ARR_DATA_OFFSET(v2);

	/*
	 * resulting array is made up of the elements (possibly arrays
	 * themselves) of the input argument arrays
	 */
	ndims = ndims1;
	dims = (int *) palloc(ndims * sizeof(int));
	lbs = (int *) palloc(ndims * sizeof(int));
	bigenuf1 = bigenuf2 = TRUE;
	nelem = 1; /* Neither is empty. */

	for (i = 0; i < ndims; i++)
	{
		if ( dims1[i] == dims2[i] )
		{
			dims[i] = dims1[i];
		}
		else if ( dims1[i] < dims2[i] )
		{
			bigenuf1 = FALSE;
			dims[i] = dims2[i];
		}
		else /* dims1[i] > dims2[i] */
		{
			bigenuf2 = FALSE;
			dims[i] = dims1[i];
		}
		nelem *= dims[i];
		lbs[i] = 1;
	}

	/* build the result array */
	ndatabytes = nelem * sizeof(int);
	nbytes = ndatabytes + ARR_OVERHEAD_NONULLS(ndims);
	result = (ArrayType *) palloc(nbytes);

	result->dataoffset = 0;
	SET_VARSIZE(result, nbytes);
	result->ndim = ndims;
	result->elemtype = element_type;
	memcpy(ARR_DIMS(result), dims, ndims * sizeof(int));
	memcpy(ARR_LBOUND(result), lbs, ndims * sizeof(int));
	idata = (int*) ARR_DATA_PTR(result);
	
	if ( bigenuf1 && bigenuf2 ) /* Conformable arrays. */
	{
		Assert(ndatabytes == ndatabytes1 && ndatabytes == ndatabytes2);
		memcpy(ARR_DATA_PTR(result), dat1, ndatabytes);
		for ( i = 0; i < nelem; i++ )
			idata[i] += ((int*)dat2)[i];
			
	}
	else if ( bigenuf1 )
	{
		Assert(ndatabytes == ndatabytes1);
		memcpy(ARR_DATA_PTR(result), dat1, ndatabytes);
		/* Add in argument 2 */
		accumToArray(ndims, dims, idata, dims2, (int*)dat2);
	}
	else if ( bigenuf2 )
	{
		Assert(ndatabytes == ndatabytes2);
		memcpy(ARR_DATA_PTR(result), dat2, ndatabytes);
		/* Add in argument 1 */
		accumToArray(ndims, dims, idata, dims1, (int*)dat1);
	}
	else 
	{
		memset(idata, 0, ndatabytes);
		/* Add both arguments */
		accumToArray(ndims, dims, idata, dims2, (int*)dat2);
		accumToArray(ndims, dims, idata, dims1, (int*)dat1);
	}

	PG_RETURN_ARRAYTYPE_P(result);
}

 
/* Subroutine for array_add:
 *
 * Add the data buffer of an argument integer array to the data buffer of 
 * a result integer array.  The two arrays must have the same non-zero number
 * of dimensions and each dimension of the result array must be at least as
 * large as the corresponding dimension of the argument array.  The data
 * buffer are treated as if all their lower bounds were 0 and the elements
 * at an index position of all zero align.  The result is zero-filled.
 */
void accumToArray(int rank, int *rshape, int *rdata, int *ashape, int *adata) 
{
	int d, i, j, k;
	int m[MAXDIM];
	
	Assert( rank > 0 && rank <= MAXDIM );
	
	memset(m, 0, sizeof m);
		
	i = j = 0;
	do
	{
		rdata[j] += adata[i];

		for ( d = rank - 1; d >= 0; d-- )
		{
			
			m[d]++;
			if ( m[d] < ashape[d] )
				break;
			else
				m[d] = 0;
		}
		
		i++;
		
		for ( k = 1, j = m[0]; k < rank; k++ )
			j = j * rshape[k] + m[k];
	}
	while ( d >= 0 );
}<|MERGE_RESOLUTION|>--- conflicted
+++ resolved
@@ -6,11 +6,7 @@
  * Copyright (c) 2003-2009, PostgreSQL Global Development Group
  *
  * IDENTIFICATION
-<<<<<<< HEAD
- *	  $PostgreSQL: pgsql/src/backend/utils/adt/array_userfuncs.c,v 1.26 2008/11/14 02:09:51 tgl Exp $
-=======
  *	  $PostgreSQL: pgsql/src/backend/utils/adt/array_userfuncs.c,v 1.28 2009/01/01 17:23:48 momjian Exp $
->>>>>>> b0a6ad70
  *
  *-------------------------------------------------------------------------
  */
