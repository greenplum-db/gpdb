/*-------------------------------------------------------------------------
 * txid.c
 *
 *	Export internal transaction IDs to user level.
 *
 * Note that only top-level transaction IDs are ever converted to TXID.
 * This is important because TXIDs frequently persist beyond the global
 * xmin horizon, or may even be shipped to other machines, so we cannot
 * rely on being able to correlate subtransaction IDs with their parents
 * via functions such as SubTransGetTopmostTransaction().
 *
 *
 *	Copyright (c) 2003-2016, PostgreSQL Global Development Group
 *	Author: Jan Wieck, Afilias USA INC.
 *	64-bit txids: Marko Kreen, Skype Technologies
 *
 *	src/backend/utils/adt/txid.c
 *
 *-------------------------------------------------------------------------
 */

#include "postgres.h"

#include "access/transam.h"
#include "access/xact.h"
#include "access/xlog.h"
#include "funcapi.h"
#include "miscadmin.h"
#include "libpq/pqformat.h"
#include "postmaster/postmaster.h"
#include "utils/builtins.h"
#include "utils/memutils.h"
#include "utils/snapmgr.h"


/* txid will be signed int8 in database, so must limit to 63 bits */
#define MAX_TXID   ((uint64) PG_INT64_MAX)

/* Use unsigned variant internally */
typedef uint64 txid;

/* sprintf format code for uint64 */
#define TXID_FMT UINT64_FORMAT

/*
 * If defined, use bsearch() function for searching for txids in snapshots
 * that have more than the specified number of values.
 */
#define USE_BSEARCH_IF_NXIP_GREATER 30


/*
 * Snapshot containing 8byte txids.
 */
typedef struct
{
	/*
	 * 4-byte length hdr, should not be touched directly.
	 *
	 * Explicit embedding is ok as we want always correct alignment anyway.
	 */
	int32		__varsz;

	uint32		nxip;			/* number of txids in xip array */
	txid		xmin;
	txid		xmax;
	/* in-progress txids, xmin <= xip[i] < xmax: */
	txid		xip[FLEXIBLE_ARRAY_MEMBER];
} TxidSnapshot;

#define TXID_SNAPSHOT_SIZE(nxip) \
	(offsetof(TxidSnapshot, xip) + sizeof(txid) * (nxip))
#define TXID_SNAPSHOT_MAX_NXIP \
	((MaxAllocSize - offsetof(TxidSnapshot, xip)) / sizeof(txid))

/*
 * Epoch values from xact.c
 */
typedef struct
{
	TransactionId last_xid;
	uint32		epoch;
} TxidEpoch;


/*
 * Fetch epoch data from xact.c.
 */
static void
load_xid_epoch(TxidEpoch *state)
{
	GetNextXidAndEpoch(&state->last_xid, &state->epoch);
}

/*
 * do a TransactionId -> txid conversion for an XID near the given epoch
 */
static txid
convert_xid(TransactionId xid, const TxidEpoch *state)
{
	uint64		epoch;

	/* return special xid's as-is */
	if (!TransactionIdIsNormal(xid))
		return (txid) xid;

	/* xid can be on either side when near wrap-around */
	epoch = (uint64) state->epoch;
	if (xid > state->last_xid &&
		TransactionIdPrecedes(xid, state->last_xid))
		epoch--;
	else if (xid < state->last_xid &&
			 TransactionIdFollows(xid, state->last_xid))
		epoch++;

	return (epoch << 32) | xid;
}

/*
 * txid comparator for qsort/bsearch
 */
static int
cmp_txid(const void *aa, const void *bb)
{
	txid		a = *(const txid *) aa;
	txid		b = *(const txid *) bb;

	if (a < b)
		return -1;
	if (a > b)
		return 1;
	return 0;
}

/*
 * Sort a snapshot's txids, so we can use bsearch() later.  Also remove
 * any duplicates.
 *
 * For consistency of on-disk representation, we always sort even if bsearch
 * will not be used.
 */
static void
sort_snapshot(TxidSnapshot *snap)
{
	txid		last = 0;
	int			nxip,
				idx1,
				idx2;

	if (snap->nxip > 1)
	{
		qsort(snap->xip, snap->nxip, sizeof(txid), cmp_txid);

		/* remove duplicates */
		nxip = snap->nxip;
		idx1 = idx2 = 0;
		while (idx1 < nxip)
		{
			if (snap->xip[idx1] != last)
				last = snap->xip[idx2++] = snap->xip[idx1];
			else
				snap->nxip--;
			idx1++;
		}
	}
}

/*
 * check txid visibility.
 */
static bool
is_visible_txid(txid value, const TxidSnapshot *snap)
{
	if (value < snap->xmin)
		return true;
	else if (value >= snap->xmax)
		return false;
#ifdef USE_BSEARCH_IF_NXIP_GREATER
	else if (snap->nxip > USE_BSEARCH_IF_NXIP_GREATER)
	{
		void	   *res;

		res = bsearch(&value, snap->xip, snap->nxip, sizeof(txid), cmp_txid);
		/* if found, transaction is still in progress */
		return (res) ? false : true;
	}
#endif
	else
	{
		uint32		i;

		for (i = 0; i < snap->nxip; i++)
		{
			if (value == snap->xip[i])
				return false;
		}
		return true;
	}
}

/*
 * helper functions to use StringInfo for TxidSnapshot creation.
 */

static StringInfo
buf_init(txid xmin, txid xmax)
{
	TxidSnapshot snap;
	StringInfo	buf;

	snap.xmin = xmin;
	snap.xmax = xmax;
	snap.nxip = 0;

	buf = makeStringInfo();
	appendBinaryStringInfo(buf, (char *) &snap, TXID_SNAPSHOT_SIZE(0));
	return buf;
}

static void
buf_add_txid(StringInfo buf, txid xid)
{
	TxidSnapshot *snap = (TxidSnapshot *) buf->data;

	/* do this before possible realloc */
	snap->nxip++;

	appendBinaryStringInfo(buf, (char *) &xid, sizeof(xid));
}

static TxidSnapshot *
buf_finalize(StringInfo buf)
{
	TxidSnapshot *snap = (TxidSnapshot *) buf->data;

	SET_VARSIZE(snap, buf->len);

	/* buf is not needed anymore */
	buf->data = NULL;
	pfree(buf);

	return snap;
}

/*
 * simple number parser.
 *
 * We return 0 on error, which is invalid value for txid.
 */
static txid
str2txid(const char *s, const char **endp)
{
	txid		val = 0;
	txid		cutoff = MAX_TXID / 10;
	txid		cutlim = MAX_TXID % 10;

	for (; *s; s++)
	{
		unsigned	d;

		if (*s < '0' || *s > '9')
			break;
		d = *s - '0';

		/*
		 * check for overflow
		 */
		if (val > cutoff || (val == cutoff && d > cutlim))
		{
			val = 0;
			break;
		}

		val = val * 10 + d;
	}
	if (endp)
		*endp = s;
	return val;
}

/*
 * parse snapshot from cstring
 */
static TxidSnapshot *
parse_snapshot(const char *str)
{
	txid		xmin;
	txid		xmax;
	txid		last_val = 0,
				val;
	const char *str_start = str;
	const char *endp;
	StringInfo	buf;

	xmin = str2txid(str, &endp);
	if (*endp != ':')
		goto bad_format;
	str = endp + 1;

	xmax = str2txid(str, &endp);
	if (*endp != ':')
		goto bad_format;
	str = endp + 1;

	/* it should look sane */
	if (xmin == 0 || xmax == 0 || xmin > xmax)
		goto bad_format;

	/* allocate buffer */
	buf = buf_init(xmin, xmax);

	/* loop over values */
	while (*str != '\0')
	{
		/* read next value */
		val = str2txid(str, &endp);
		str = endp;

		/* require the input to be in order */
		if (val < xmin || val >= xmax || val < last_val)
			goto bad_format;

		/* skip duplicates */
		if (val != last_val)
			buf_add_txid(buf, val);
		last_val = val;

		if (*str == ',')
			str++;
		else if (*str != '\0')
			goto bad_format;
	}

	return buf_finalize(buf);

bad_format:
	ereport(ERROR,
			(errcode(ERRCODE_INVALID_TEXT_REPRESENTATION),
<<<<<<< HEAD
			 errmsg("invalid input for txid_snapshot: \"%s\"", str_start)));
	return NULL;
=======
			 errmsg("invalid input syntax for type txid_snapshot: \"%s\"",
					str_start)));
	return NULL;				/* keep compiler quiet */
>>>>>>> b5bce6c1
}

/*
 * Public functions.
 *
 * txid_current() and txid_current_snapshot() are the only ones that
 * communicate with core xid machinery.  All the others work on data
 * returned by them.
 */

/*
 * txid_current() returns int8
 *
 *	Return the current toplevel transaction ID as TXID
 *	If the current transaction does not have one, one is assigned.
 */
Datum
txid_current(PG_FUNCTION_ARGS)
{
	txid		val;
	TxidEpoch	state;

	/*
	 * Must prevent during recovery because if an xid is not assigned we try
	 * to assign one, which would fail. Programs already rely on this function
	 * to always return a valid current xid, so we should not change this to
	 * return NULL or similar invalid xid.
	 */
	PreventCommandDuringRecovery("txid_current()");

	load_xid_epoch(&state);

	val = convert_xid(GetTopTransactionId(), &state);

	PG_RETURN_INT64(val);
}

/*
 * txid_current_snapshot() returns txid_snapshot
 *
 *		Return current snapshot in TXID format
 *
 * Note that only top-transaction XIDs are included in the snapshot.
 */
Datum
txid_current_snapshot(PG_FUNCTION_ARGS)
{
	TxidSnapshot *snap;
	uint32		nxip,
				i;
	TxidEpoch	state;
	Snapshot	cur;

	cur = GetActiveSnapshot();
	if (cur == NULL)
		elog(ERROR, "no active snapshot set");

	load_xid_epoch(&state);

	/*
	 * Compile-time limits on the procarray (MAX_BACKENDS processes plus
	 * MAX_BACKENDS prepared transactions) guarantee nxip won't be too large.
	 */
	StaticAssertStmt(MAX_BACKENDS * 2 <= TXID_SNAPSHOT_MAX_NXIP,
					 "possible overflow in txid_current_snapshot()");

	/* allocate */
	nxip = cur->xcnt;
	snap = palloc(TXID_SNAPSHOT_SIZE(nxip));

	/* fill */
	snap->xmin = convert_xid(cur->xmin, &state);
	snap->xmax = convert_xid(cur->xmax, &state);
	snap->nxip = nxip;
	for (i = 0; i < nxip; i++)
		snap->xip[i] = convert_xid(cur->xip[i], &state);

	/*
	 * We want them guaranteed to be in ascending order.  This also removes
	 * any duplicate xids.  Normally, an XID can only be assigned to one
	 * backend, but when preparing a transaction for two-phase commit, there
	 * is a transient state when both the original backend and the dummy
	 * PGPROC entry reserved for the prepared transaction hold the same XID.
	 */
	sort_snapshot(snap);

	/* set size after sorting, because it may have removed duplicate xips */
	SET_VARSIZE(snap, TXID_SNAPSHOT_SIZE(snap->nxip));

	PG_RETURN_POINTER(snap);
}

/*
 * txid_snapshot_in(cstring) returns txid_snapshot
 *
 *		input function for type txid_snapshot
 */
Datum
txid_snapshot_in(PG_FUNCTION_ARGS)
{
	char	   *str = PG_GETARG_CSTRING(0);
	TxidSnapshot *snap;

	snap = parse_snapshot(str);

	PG_RETURN_POINTER(snap);
}

/*
 * txid_snapshot_out(txid_snapshot) returns cstring
 *
 *		output function for type txid_snapshot
 */
Datum
txid_snapshot_out(PG_FUNCTION_ARGS)
{
	TxidSnapshot *snap = (TxidSnapshot *) PG_GETARG_VARLENA_P(0);
	StringInfoData str;
	uint32		i;

	initStringInfo(&str);

	appendStringInfo(&str, TXID_FMT ":", snap->xmin);
	appendStringInfo(&str, TXID_FMT ":", snap->xmax);

	for (i = 0; i < snap->nxip; i++)
	{
		if (i > 0)
			appendStringInfoChar(&str, ',');
		appendStringInfo(&str, TXID_FMT, snap->xip[i]);
	}

	PG_RETURN_CSTRING(str.data);
}

/*
 * txid_snapshot_recv(internal) returns txid_snapshot
 *
 *		binary input function for type txid_snapshot
 *
 *		format: int4 nxip, int8 xmin, int8 xmax, int8 xip
 */
Datum
txid_snapshot_recv(PG_FUNCTION_ARGS)
{
	StringInfo	buf = (StringInfo) PG_GETARG_POINTER(0);
	TxidSnapshot *snap;
	txid		last = 0;
	int			nxip;
	int			i;
	txid		xmin,
				xmax;

	/* load and validate nxip */
	nxip = pq_getmsgint(buf, 4);
	if (nxip < 0 || nxip > TXID_SNAPSHOT_MAX_NXIP)
		goto bad_format;

	xmin = pq_getmsgint64(buf);
	xmax = pq_getmsgint64(buf);
	if (xmin == 0 || xmax == 0 || xmin > xmax || xmax > MAX_TXID)
		goto bad_format;

	snap = palloc(TXID_SNAPSHOT_SIZE(nxip));
	snap->xmin = xmin;
	snap->xmax = xmax;

	for (i = 0; i < nxip; i++)
	{
		txid		cur = pq_getmsgint64(buf);

		if (cur < last || cur < xmin || cur >= xmax)
			goto bad_format;

		/* skip duplicate xips */
		if (cur == last)
		{
			i--;
			nxip--;
			continue;
		}

		snap->xip[i] = cur;
		last = cur;
	}
	snap->nxip = nxip;
	SET_VARSIZE(snap, TXID_SNAPSHOT_SIZE(nxip));
	PG_RETURN_POINTER(snap);

bad_format:
	ereport(ERROR,
			(errcode(ERRCODE_INVALID_BINARY_REPRESENTATION),
			 errmsg("invalid external txid_snapshot data")));
	PG_RETURN_POINTER(NULL);	/* keep compiler quiet */
}

/*
 * txid_snapshot_send(txid_snapshot) returns bytea
 *
 *		binary output function for type txid_snapshot
 *
 *		format: int4 nxip, int8 xmin, int8 xmax, int8 xip
 */
Datum
txid_snapshot_send(PG_FUNCTION_ARGS)
{
	TxidSnapshot *snap = (TxidSnapshot *) PG_GETARG_VARLENA_P(0);
	StringInfoData buf;
	uint32		i;

	pq_begintypsend(&buf);
	pq_sendint(&buf, snap->nxip, 4);
	pq_sendint64(&buf, snap->xmin);
	pq_sendint64(&buf, snap->xmax);
	for (i = 0; i < snap->nxip; i++)
		pq_sendint64(&buf, snap->xip[i]);
	PG_RETURN_BYTEA_P(pq_endtypsend(&buf));
}

/*
 * txid_visible_in_snapshot(int8, txid_snapshot) returns bool
 *
 *		is txid visible in snapshot ?
 */
Datum
txid_visible_in_snapshot(PG_FUNCTION_ARGS)
{
	txid		value = PG_GETARG_INT64(0);
	TxidSnapshot *snap = (TxidSnapshot *) PG_GETARG_VARLENA_P(1);

	PG_RETURN_BOOL(is_visible_txid(value, snap));
}

/*
 * txid_snapshot_xmin(txid_snapshot) returns int8
 *
 *		return snapshot's xmin
 */
Datum
txid_snapshot_xmin(PG_FUNCTION_ARGS)
{
	TxidSnapshot *snap = (TxidSnapshot *) PG_GETARG_VARLENA_P(0);

	PG_RETURN_INT64(snap->xmin);
}

/*
 * txid_snapshot_xmax(txid_snapshot) returns int8
 *
 *		return snapshot's xmax
 */
Datum
txid_snapshot_xmax(PG_FUNCTION_ARGS)
{
	TxidSnapshot *snap = (TxidSnapshot *) PG_GETARG_VARLENA_P(0);

	PG_RETURN_INT64(snap->xmax);
}

/*
 * txid_snapshot_xip(txid_snapshot) returns setof int8
 *
 *		return in-progress TXIDs in snapshot.
 */
Datum
txid_snapshot_xip(PG_FUNCTION_ARGS)
{
	FuncCallContext *fctx;
	TxidSnapshot *snap;
	txid		value;

	/* on first call initialize snap_state and get copy of snapshot */
	if (SRF_IS_FIRSTCALL())
	{
		TxidSnapshot *arg = (TxidSnapshot *) PG_GETARG_VARLENA_P(0);

		fctx = SRF_FIRSTCALL_INIT();

		/* make a copy of user snapshot */
		snap = MemoryContextAlloc(fctx->multi_call_memory_ctx, VARSIZE(arg));
		memcpy(snap, arg, VARSIZE(arg));

		fctx->user_fctx = snap;
	}

	/* return values one-by-one */
	fctx = SRF_PERCALL_SETUP();
	snap = fctx->user_fctx;
	if (fctx->call_cntr < snap->nxip)
	{
		value = snap->xip[fctx->call_cntr];
		SRF_RETURN_NEXT(fctx, Int64GetDatum(value));
	}
	else
	{
		SRF_RETURN_DONE(fctx);
	}
}<|MERGE_RESOLUTION|>--- conflicted
+++ resolved
@@ -336,14 +336,9 @@
 bad_format:
 	ereport(ERROR,
 			(errcode(ERRCODE_INVALID_TEXT_REPRESENTATION),
-<<<<<<< HEAD
-			 errmsg("invalid input for txid_snapshot: \"%s\"", str_start)));
-	return NULL;
-=======
 			 errmsg("invalid input syntax for type txid_snapshot: \"%s\"",
 					str_start)));
 	return NULL;				/* keep compiler quiet */
->>>>>>> b5bce6c1
 }
 
 /*
