/*-------------------------------------------------------------------------
 *
 * json.c
 *		JSON data type support.
 *
 * Portions Copyright (c) 1996-2014, PostgreSQL Global Development Group
 * Portions Copyright (c) 1994, Regents of the University of California
 *
 * IDENTIFICATION
 *	  src/backend/utils/adt/json.c
 *
 *-------------------------------------------------------------------------
 */
#include "postgres.h"

#include "access/htup_details.h"
#include "access/transam.h"
#include "catalog/pg_cast.h"
#include "catalog/pg_type.h"
#include "executor/spi.h"
#include "funcapi.h"
#include "lib/stringinfo.h"
#include "libpq/pqformat.h"
#include "mb/pg_wchar.h"
#include "miscadmin.h"
#include "parser/parse_coerce.h"
#include "utils/array.h"
#include "utils/builtins.h"
#include "utils/date.h"
#include "utils/datetime.h"
#include "utils/lsyscache.h"
#include "utils/json.h"
#include "utils/jsonapi.h"
#include "utils/typcache.h"
#include "utils/syscache.h"

/*
 * The context of the parser is maintained by the recursive descent
 * mechanism, but is passed explicitly to the error reporting routine
 * for better diagnostics.
 */
typedef enum					/* contexts of JSON parser */
{
	JSON_PARSE_VALUE,			/* expecting a value */
	JSON_PARSE_STRING,			/* expecting a string (for a field name) */
	JSON_PARSE_ARRAY_START,		/* saw '[', expecting value or ']' */
	JSON_PARSE_ARRAY_NEXT,		/* saw array element, expecting ',' or ']' */
	JSON_PARSE_OBJECT_START,	/* saw '{', expecting label or '}' */
	JSON_PARSE_OBJECT_LABEL,	/* saw object label, expecting ':' */
	JSON_PARSE_OBJECT_NEXT,		/* saw object value, expecting ',' or '}' */
	JSON_PARSE_OBJECT_COMMA,	/* saw object ',', expecting next label */
	JSON_PARSE_END				/* saw the end of a document, expect nothing */
} JsonParseContext;

typedef enum					/* type categories for datum_to_json */
{
	JSONTYPE_NULL,				/* null, so we didn't bother to identify */
	JSONTYPE_BOOL,				/* boolean (built-in types only) */
	JSONTYPE_NUMERIC,			/* numeric (ditto) */
	JSONTYPE_DATE,				/* we use special formatting for datetimes */
<<<<<<< HEAD
	JSONTYPE_TIMESTAMP,         /* we use special formatting for timestamp */
	JSONTYPE_TIMESTAMPTZ,       /* ... and timestamptz */
=======
	JSONTYPE_TIMESTAMP,
	JSONTYPE_TIMESTAMPTZ,
>>>>>>> 8bc709b3
	JSONTYPE_JSON,				/* JSON itself (and JSONB) */
	JSONTYPE_ARRAY,				/* array */
	JSONTYPE_COMPOSITE,			/* composite */
	JSONTYPE_CAST,				/* something with an explicit cast to JSON */
	JSONTYPE_OTHER				/* all else */
} JsonTypeCategory;

static inline void json_lex(JsonLexContext *lex);
static inline void json_lex_string(JsonLexContext *lex);
static inline void json_lex_number(JsonLexContext *lex, char *s,
				bool *num_err, int *total_len);
static inline void parse_scalar(JsonLexContext *lex, JsonSemAction *sem);
static void parse_object_field(JsonLexContext *lex, JsonSemAction *sem);
static void parse_object(JsonLexContext *lex, JsonSemAction *sem);
static void parse_array_element(JsonLexContext *lex, JsonSemAction *sem);
static void parse_array(JsonLexContext *lex, JsonSemAction *sem);
static void report_parse_error(JsonParseContext ctx, JsonLexContext *lex);
static void report_invalid_token(JsonLexContext *lex);
static int	report_json_context(JsonLexContext *lex);
static char *extract_mb_char(char *s);
static void composite_to_json(Datum composite, StringInfo result,
				  bool use_line_feeds);
static void array_dim_to_json(StringInfo result, int dim, int ndims, int *dims,
				  Datum *vals, bool *nulls, int *valcount,
				  JsonTypeCategory tcategory, Oid outfuncoid,
				  bool use_line_feeds);
static void array_to_json_internal(Datum array, StringInfo result,
					   bool use_line_feeds);
static void json_categorize_type(Oid typoid,
					 JsonTypeCategory *tcategory,
					 Oid *outfuncoid);
static void datum_to_json(Datum val, bool is_null, StringInfo result,
			  JsonTypeCategory tcategory, Oid outfuncoid,
			  bool key_scalar);
static void add_json(Datum val, bool is_null, StringInfo result,
		 Oid val_type, bool key_scalar);
static text *catenate_stringinfo_string(StringInfo buffer, const char *addon);

/* the null action object used for pure validation */
static JsonSemAction nullSemAction =
{
	NULL, NULL, NULL, NULL, NULL,
	NULL, NULL, NULL, NULL, NULL
};

/* Recursive Descent parser support routines */

/*
 * lex_peek
 *
 * what is the current look_ahead token?
*/
static inline JsonTokenType
lex_peek(JsonLexContext *lex)
{
	return lex->token_type;
}

/*
 * lex_accept
 *
 * accept the look_ahead token and move the lexer to the next token if the
 * look_ahead token matches the token parameter. In that case, and if required,
 * also hand back the de-escaped lexeme.
 *
 * returns true if the token matched, false otherwise.
 */
static inline bool
lex_accept(JsonLexContext *lex, JsonTokenType token, char **lexeme)
{
	if (lex->token_type == token)
	{
		if (lexeme != NULL)
		{
			if (lex->token_type == JSON_TOKEN_STRING)
			{
				if (lex->strval != NULL)
					*lexeme = pstrdup(lex->strval->data);
			}
			else
			{
				int			len = (lex->token_terminator - lex->token_start);
				char	   *tokstr = palloc(len + 1);

				memcpy(tokstr, lex->token_start, len);
				tokstr[len] = '\0';
				*lexeme = tokstr;
			}
		}
		json_lex(lex);
		return true;
	}
	return false;
}

/*
 * lex_accept
 *
 * move the lexer to the next token if the current look_ahead token matches
 * the parameter token. Otherwise, report an error.
 */
static inline void
lex_expect(JsonParseContext ctx, JsonLexContext *lex, JsonTokenType token)
{
	if (!lex_accept(lex, token, NULL))
		report_parse_error(ctx, lex);
}

/* chars to consider as part of an alphanumeric token */
#define JSON_ALPHANUMERIC_CHAR(c)  \
	(((c) >= 'a' && (c) <= 'z') || \
	 ((c) >= 'A' && (c) <= 'Z') || \
	 ((c) >= '0' && (c) <= '9') || \
	 (c) == '_' || \
	 IS_HIGHBIT_SET(c))

/*
 * Utility function to check if a string is a valid JSON number.
 *
 * str is of length len, and need not be null-terminated.
 */
bool
IsValidJsonNumber(const char *str, int len)
{
	bool		numeric_error;
	int			total_len;
	JsonLexContext dummy_lex;

	if (len <= 0)
		return false;

	/*
	 * json_lex_number expects a leading  '-' to have been eaten already.
	 *
	 * having to cast away the constness of str is ugly, but there's not much
	 * easy alternative.
	 */
	if (*str == '-')
	{
		dummy_lex.input = (char *) str + 1;
		dummy_lex.input_length = len - 1;
	}
	else
	{
		dummy_lex.input = (char *) str;
		dummy_lex.input_length = len;
	}

	json_lex_number(&dummy_lex, dummy_lex.input, &numeric_error, &total_len);

	return (!numeric_error) && (total_len == dummy_lex.input_length);
}

/*
 * Input.
 */
Datum
json_in(PG_FUNCTION_ARGS)
{
	char	   *json = PG_GETARG_CSTRING(0);
	text	   *result = cstring_to_text(json);
	JsonLexContext *lex;

	/* validate it */
	lex = makeJsonLexContext(result, false);
	pg_parse_json(lex, &nullSemAction);

	/* Internal representation is the same as text, for now */
	PG_RETURN_TEXT_P(result);
}

/*
 * Output.
 */
Datum
json_out(PG_FUNCTION_ARGS)
{
	/* we needn't detoast because text_to_cstring will handle that */
	Datum		txt = PG_GETARG_DATUM(0);

	PG_RETURN_CSTRING(TextDatumGetCString(txt));
}

/*
 * Binary send.
 */
Datum
json_send(PG_FUNCTION_ARGS)
{
	text	   *t = PG_GETARG_TEXT_PP(0);
	StringInfoData buf;

	pq_begintypsend(&buf);
	pq_sendtext(&buf, VARDATA_ANY(t), VARSIZE_ANY_EXHDR(t));
	PG_RETURN_BYTEA_P(pq_endtypsend(&buf));
}

/*
 * Binary receive.
 */
Datum
json_recv(PG_FUNCTION_ARGS)
{
	StringInfo	buf = (StringInfo) PG_GETARG_POINTER(0);
	char	   *str;
	int			nbytes;
	JsonLexContext *lex;

	str = pq_getmsgtext(buf, buf->len - buf->cursor, &nbytes);

	/* Validate it. */
	lex = makeJsonLexContextCstringLen(str, nbytes, false);
	pg_parse_json(lex, &nullSemAction);

	PG_RETURN_TEXT_P(cstring_to_text_with_len(str, nbytes));
}

/*
 * makeJsonLexContext
 *
 * lex constructor, with or without StringInfo object
 * for de-escaped lexemes.
 *
 * Without is better as it makes the processing faster, so only make one
 * if really required.
 *
 * If you already have the json as a text* value, use the first of these
 * functions, otherwise use  makeJsonLexContextCstringLen().
 */
JsonLexContext *
makeJsonLexContext(text *json, bool need_escapes)
{
	return makeJsonLexContextCstringLen(VARDATA(json),
										VARSIZE(json) - VARHDRSZ,
										need_escapes);
}

JsonLexContext *
makeJsonLexContextCstringLen(char *json, int len, bool need_escapes)
{
	JsonLexContext *lex = palloc0(sizeof(JsonLexContext));

	lex->input = lex->token_terminator = lex->line_start = json;
	lex->line_number = 1;
	lex->input_length = len;
	if (need_escapes)
		lex->strval = makeStringInfo();
	return lex;
}

/*
 * pg_parse_json
 *
 * Publicly visible entry point for the JSON parser.
 *
 * lex is a lexing context, set up for the json to be processed by calling
 * makeJsonLexContext(). sem is a structure of function pointers to semantic
 * action routines to be called at appropriate spots during parsing, and a
 * pointer to a state object to be passed to those routines.
 */
void
pg_parse_json(JsonLexContext *lex, JsonSemAction *sem)
{
	JsonTokenType tok;

	/* get the initial token */
	json_lex(lex);

	tok = lex_peek(lex);

	/* parse by recursive descent */
	switch (tok)
	{
		case JSON_TOKEN_OBJECT_START:
			parse_object(lex, sem);
			break;
		case JSON_TOKEN_ARRAY_START:
			parse_array(lex, sem);
			break;
		default:
			parse_scalar(lex, sem);		/* json can be a bare scalar */
	}

	lex_expect(JSON_PARSE_END, lex, JSON_TOKEN_END);

}

/*
 *	Recursive Descent parse routines. There is one for each structural
 *	element in a json document:
 *	  - scalar (string, number, true, false, null)
 *	  - array  ( [ ] )
 *	  - array element
 *	  - object ( { } )
 *	  - object field
 */
static inline void
parse_scalar(JsonLexContext *lex, JsonSemAction *sem)
{
	char	   *val = NULL;
	json_scalar_action sfunc = sem->scalar;
	char	  **valaddr;
	JsonTokenType tok = lex_peek(lex);

	valaddr = sfunc == NULL ? NULL : &val;

	/* a scalar must be a string, a number, true, false, or null */
	switch (tok)
	{
		case JSON_TOKEN_TRUE:
			lex_accept(lex, JSON_TOKEN_TRUE, valaddr);
			break;
		case JSON_TOKEN_FALSE:
			lex_accept(lex, JSON_TOKEN_FALSE, valaddr);
			break;
		case JSON_TOKEN_NULL:
			lex_accept(lex, JSON_TOKEN_NULL, valaddr);
			break;
		case JSON_TOKEN_NUMBER:
			lex_accept(lex, JSON_TOKEN_NUMBER, valaddr);
			break;
		case JSON_TOKEN_STRING:
			lex_accept(lex, JSON_TOKEN_STRING, valaddr);
			break;
		default:
			report_parse_error(JSON_PARSE_VALUE, lex);
	}

	if (sfunc != NULL)
		(*sfunc) (sem->semstate, val, tok);
}

static void
parse_object_field(JsonLexContext *lex, JsonSemAction *sem)
{
	/*
	 * An object field is "fieldname" : value where value can be a scalar,
	 * object or array.  Note: in user-facing docs and error messages, we
	 * generally call a field name a "key".
	 */

	char	   *fname = NULL;	/* keep compiler quiet */
	json_ofield_action ostart = sem->object_field_start;
	json_ofield_action oend = sem->object_field_end;
	bool		isnull;
	char	  **fnameaddr = NULL;
	JsonTokenType tok;

	if (ostart != NULL || oend != NULL)
		fnameaddr = &fname;

	if (!lex_accept(lex, JSON_TOKEN_STRING, fnameaddr))
		report_parse_error(JSON_PARSE_STRING, lex);

	lex_expect(JSON_PARSE_OBJECT_LABEL, lex, JSON_TOKEN_COLON);

	tok = lex_peek(lex);
	isnull = tok == JSON_TOKEN_NULL;

	if (ostart != NULL)
		(*ostart) (sem->semstate, fname, isnull);

	switch (tok)
	{
		case JSON_TOKEN_OBJECT_START:
			parse_object(lex, sem);
			break;
		case JSON_TOKEN_ARRAY_START:
			parse_array(lex, sem);
			break;
		default:
			parse_scalar(lex, sem);
	}

	if (oend != NULL)
		(*oend) (sem->semstate, fname, isnull);
}

static void
parse_object(JsonLexContext *lex, JsonSemAction *sem)
{
	/*
	 * an object is a possibly empty sequence of object fields, separated by
	 * commas and surrounded by curly braces.
	 */
	json_struct_action ostart = sem->object_start;
	json_struct_action oend = sem->object_end;
	JsonTokenType tok;

	check_stack_depth();

	if (ostart != NULL)
		(*ostart) (sem->semstate);

	/*
	 * Data inside an object is at a higher nesting level than the object
	 * itself. Note that we increment this after we call the semantic routine
	 * for the object start and restore it before we call the routine for the
	 * object end.
	 */
	lex->lex_level++;

	/* we know this will succeeed, just clearing the token */
	lex_expect(JSON_PARSE_OBJECT_START, lex, JSON_TOKEN_OBJECT_START);

	tok = lex_peek(lex);
	switch (tok)
	{
		case JSON_TOKEN_STRING:
			parse_object_field(lex, sem);
			while (lex_accept(lex, JSON_TOKEN_COMMA, NULL))
				parse_object_field(lex, sem);
			break;
		case JSON_TOKEN_OBJECT_END:
			break;
		default:
			/* case of an invalid initial token inside the object */
			report_parse_error(JSON_PARSE_OBJECT_START, lex);
	}

	lex_expect(JSON_PARSE_OBJECT_NEXT, lex, JSON_TOKEN_OBJECT_END);

	lex->lex_level--;

	if (oend != NULL)
		(*oend) (sem->semstate);
}

static void
parse_array_element(JsonLexContext *lex, JsonSemAction *sem)
{
	json_aelem_action astart = sem->array_element_start;
	json_aelem_action aend = sem->array_element_end;
	JsonTokenType tok = lex_peek(lex);

	bool		isnull;

	isnull = tok == JSON_TOKEN_NULL;

	if (astart != NULL)
		(*astart) (sem->semstate, isnull);

	/* an array element is any object, array or scalar */
	switch (tok)
	{
		case JSON_TOKEN_OBJECT_START:
			parse_object(lex, sem);
			break;
		case JSON_TOKEN_ARRAY_START:
			parse_array(lex, sem);
			break;
		default:
			parse_scalar(lex, sem);
	}

	if (aend != NULL)
		(*aend) (sem->semstate, isnull);
}

static void
parse_array(JsonLexContext *lex, JsonSemAction *sem)
{
	/*
	 * an array is a possibly empty sequence of array elements, separated by
	 * commas and surrounded by square brackets.
	 */
	json_struct_action astart = sem->array_start;
	json_struct_action aend = sem->array_end;

	check_stack_depth();

	if (astart != NULL)
		(*astart) (sem->semstate);

	/*
	 * Data inside an array is at a higher nesting level than the array
	 * itself. Note that we increment this after we call the semantic routine
	 * for the array start and restore it before we call the routine for the
	 * array end.
	 */
	lex->lex_level++;

	lex_expect(JSON_PARSE_ARRAY_START, lex, JSON_TOKEN_ARRAY_START);
	if (lex_peek(lex) != JSON_TOKEN_ARRAY_END)
	{

		parse_array_element(lex, sem);

		while (lex_accept(lex, JSON_TOKEN_COMMA, NULL))
			parse_array_element(lex, sem);
	}

	lex_expect(JSON_PARSE_ARRAY_NEXT, lex, JSON_TOKEN_ARRAY_END);

	lex->lex_level--;

	if (aend != NULL)
		(*aend) (sem->semstate);
}

/*
 * Lex one token from the input stream.
 */
static inline void
json_lex(JsonLexContext *lex)
{
	char	   *s;
	int			len;

	/* Skip leading whitespace. */
	s = lex->token_terminator;
	len = s - lex->input;
	while (len < lex->input_length &&
		   (*s == ' ' || *s == '\t' || *s == '\n' || *s == '\r'))
	{
		if (*s == '\n')
			++lex->line_number;
		++s;
		++len;
	}
	lex->token_start = s;

	/* Determine token type. */
	if (len >= lex->input_length)
	{
		lex->token_start = NULL;
		lex->prev_token_terminator = lex->token_terminator;
		lex->token_terminator = s;
		lex->token_type = JSON_TOKEN_END;
	}
	else
		switch (*s)
		{
				/* Single-character token, some kind of punctuation mark. */
			case '{':
				lex->prev_token_terminator = lex->token_terminator;
				lex->token_terminator = s + 1;
				lex->token_type = JSON_TOKEN_OBJECT_START;
				break;
			case '}':
				lex->prev_token_terminator = lex->token_terminator;
				lex->token_terminator = s + 1;
				lex->token_type = JSON_TOKEN_OBJECT_END;
				break;
			case '[':
				lex->prev_token_terminator = lex->token_terminator;
				lex->token_terminator = s + 1;
				lex->token_type = JSON_TOKEN_ARRAY_START;
				break;
			case ']':
				lex->prev_token_terminator = lex->token_terminator;
				lex->token_terminator = s + 1;
				lex->token_type = JSON_TOKEN_ARRAY_END;
				break;
			case ',':
				lex->prev_token_terminator = lex->token_terminator;
				lex->token_terminator = s + 1;
				lex->token_type = JSON_TOKEN_COMMA;
				break;
			case ':':
				lex->prev_token_terminator = lex->token_terminator;
				lex->token_terminator = s + 1;
				lex->token_type = JSON_TOKEN_COLON;
				break;
			case '"':
				/* string */
				json_lex_string(lex);
				lex->token_type = JSON_TOKEN_STRING;
				break;
			case '-':
				/* Negative number. */
				json_lex_number(lex, s + 1, NULL, NULL);
				lex->token_type = JSON_TOKEN_NUMBER;
				break;
			case '0':
			case '1':
			case '2':
			case '3':
			case '4':
			case '5':
			case '6':
			case '7':
			case '8':
			case '9':
				/* Positive number. */
				json_lex_number(lex, s, NULL, NULL);
				lex->token_type = JSON_TOKEN_NUMBER;
				break;
			default:
				{
					char	   *p;

					/*
					 * We're not dealing with a string, number, legal
					 * punctuation mark, or end of string.  The only legal
					 * tokens we might find here are true, false, and null,
					 * but for error reporting purposes we scan until we see a
					 * non-alphanumeric character.  That way, we can report
					 * the whole word as an unexpected token, rather than just
					 * some unintuitive prefix thereof.
					 */
					for (p = s; p - s < lex->input_length - len && JSON_ALPHANUMERIC_CHAR(*p); p++)
						 /* skip */ ;

					/*
					 * We got some sort of unexpected punctuation or an
					 * otherwise unexpected character, so just complain about
					 * that one character.
					 */
					if (p == s)
					{
						lex->prev_token_terminator = lex->token_terminator;
						lex->token_terminator = s + 1;
						report_invalid_token(lex);
					}

					/*
					 * We've got a real alphanumeric token here.  If it
					 * happens to be true, false, or null, all is well.  If
					 * not, error out.
					 */
					lex->prev_token_terminator = lex->token_terminator;
					lex->token_terminator = p;
					if (p - s == 4)
					{
						if (memcmp(s, "true", 4) == 0)
							lex->token_type = JSON_TOKEN_TRUE;
						else if (memcmp(s, "null", 4) == 0)
							lex->token_type = JSON_TOKEN_NULL;
						else
							report_invalid_token(lex);
					}
					else if (p - s == 5 && memcmp(s, "false", 5) == 0)
						lex->token_type = JSON_TOKEN_FALSE;
					else
						report_invalid_token(lex);

				}
		}						/* end of switch */
}

/*
 * The next token in the input stream is known to be a string; lex it.
 */
static inline void
json_lex_string(JsonLexContext *lex)
{
	char	   *s;
	int			len;
	int			hi_surrogate = -1;

	if (lex->strval != NULL)
		resetStringInfo(lex->strval);

	Assert(lex->input_length > 0);
	s = lex->token_start;
	len = lex->token_start - lex->input;
	for (;;)
	{
		s++;
		len++;
		/* Premature end of the string. */
		if (len >= lex->input_length)
		{
			lex->token_terminator = s;
			report_invalid_token(lex);
		}
		else if (*s == '"')
			break;
		else if ((unsigned char) *s < 32)
		{
			/* Per RFC4627, these characters MUST be escaped. */
			/* Since *s isn't printable, exclude it from the context string */
			lex->token_terminator = s;
			ereport(ERROR,
					(errcode(ERRCODE_INVALID_TEXT_REPRESENTATION),
					 errmsg("invalid input syntax for type json"),
					 errdetail("Character with value 0x%02x must be escaped.",
							   (unsigned char) *s),
					 report_json_context(lex)));
		}
		else if (*s == '\\')
		{
			/* OK, we have an escape character. */
			s++;
			len++;
			if (len >= lex->input_length)
			{
				lex->token_terminator = s;
				report_invalid_token(lex);
			}
			else if (*s == 'u')
			{
				int			i;
				int			ch = 0;

				for (i = 1; i <= 4; i++)
				{
					s++;
					len++;
					if (len >= lex->input_length)
					{
						lex->token_terminator = s;
						report_invalid_token(lex);
					}
					else if (*s >= '0' && *s <= '9')
						ch = (ch * 16) + (*s - '0');
					else if (*s >= 'a' && *s <= 'f')
						ch = (ch * 16) + (*s - 'a') + 10;
					else if (*s >= 'A' && *s <= 'F')
						ch = (ch * 16) + (*s - 'A') + 10;
					else
					{
						lex->token_terminator = s + pg_mblen(s);
						ereport(ERROR,
								(errcode(ERRCODE_INVALID_TEXT_REPRESENTATION),
								 errmsg("invalid input syntax for type json"),
								 errdetail("\"\\u\" must be followed by four hexadecimal digits."),
								 report_json_context(lex)));
					}
				}
				if (lex->strval != NULL)
				{
					char		utf8str[5];
					int			utf8len;

					if (ch >= 0xd800 && ch <= 0xdbff)
					{
						if (hi_surrogate != -1)
							ereport(ERROR,
							   (errcode(ERRCODE_INVALID_TEXT_REPRESENTATION),
								errmsg("invalid input syntax for type json"),
								errdetail("Unicode high surrogate must not follow a high surrogate."),
								report_json_context(lex)));
						hi_surrogate = (ch & 0x3ff) << 10;
						continue;
					}
					else if (ch >= 0xdc00 && ch <= 0xdfff)
					{
						if (hi_surrogate == -1)
							ereport(ERROR,
							   (errcode(ERRCODE_INVALID_TEXT_REPRESENTATION),
								errmsg("invalid input syntax for type json"),
								errdetail("Unicode low surrogate must follow a high surrogate."),
								report_json_context(lex)));
						ch = 0x10000 + hi_surrogate + (ch & 0x3ff);
						hi_surrogate = -1;
					}

					if (hi_surrogate != -1)
						ereport(ERROR,
								(errcode(ERRCODE_INVALID_TEXT_REPRESENTATION),
								 errmsg("invalid input syntax for type json"),
								 errdetail("Unicode low surrogate must follow a high surrogate."),
								 report_json_context(lex)));

					/*
					 * For UTF8, replace the escape sequence by the actual
					 * utf8 character in lex->strval. Do this also for other
					 * encodings if the escape designates an ASCII character,
					 * otherwise raise an error.
					 */

					if (ch == 0)
					{
						/* We can't allow this, since our TEXT type doesn't */
						ereport(ERROR,
								(errcode(ERRCODE_UNTRANSLATABLE_CHARACTER),
							   errmsg("unsupported Unicode escape sequence"),
						   errdetail("\\u0000 cannot be converted to text."),
								 report_json_context(lex)));
					}
					else if (GetDatabaseEncoding() == PG_UTF8)
					{
						unicode_to_utf8(ch, (unsigned char *) utf8str);
						utf8len = pg_utf_mblen((unsigned char *) utf8str);
						appendBinaryStringInfo(lex->strval, utf8str, utf8len);
					}
					else if (ch <= 0x007f)
					{
						/*
						 * This is the only way to designate things like a
						 * form feed character in JSON, so it's useful in all
						 * encodings.
						 */
						appendStringInfoChar(lex->strval, (char) ch);
					}
					else
					{
						ereport(ERROR,
								(errcode(ERRCODE_UNTRANSLATABLE_CHARACTER),
							   errmsg("unsupported Unicode escape sequence"),
								 errdetail("Unicode escape values cannot be used for code point values above 007F when the server encoding is not UTF8."),
								 report_json_context(lex)));
					}

				}
			}
			else if (lex->strval != NULL)
			{
				if (hi_surrogate != -1)
					ereport(ERROR,
							(errcode(ERRCODE_INVALID_TEXT_REPRESENTATION),
							 errmsg("invalid input syntax for type json"),
							 errdetail("Unicode low surrogate must follow a high surrogate."),
							 report_json_context(lex)));

				switch (*s)
				{
					case '"':
					case '\\':
					case '/':
						appendStringInfoChar(lex->strval, *s);
						break;
					case 'b':
						appendStringInfoChar(lex->strval, '\b');
						break;
					case 'f':
						appendStringInfoChar(lex->strval, '\f');
						break;
					case 'n':
						appendStringInfoChar(lex->strval, '\n');
						break;
					case 'r':
						appendStringInfoChar(lex->strval, '\r');
						break;
					case 't':
						appendStringInfoChar(lex->strval, '\t');
						break;
					default:
						/* Not a valid string escape, so error out. */
						lex->token_terminator = s + pg_mblen(s);
						ereport(ERROR,
								(errcode(ERRCODE_INVALID_TEXT_REPRESENTATION),
								 errmsg("invalid input syntax for type json"),
							errdetail("Escape sequence \"\\%s\" is invalid.",
									  extract_mb_char(s)),
								 report_json_context(lex)));
				}
			}
			else if (strchr("\"\\/bfnrt", *s) == NULL)
			{
				/*
				 * Simpler processing if we're not bothered about de-escaping
				 *
				 * It's very tempting to remove the strchr() call here and
				 * replace it with a switch statement, but testing so far has
				 * shown it's not a performance win.
				 */
				lex->token_terminator = s + pg_mblen(s);
				ereport(ERROR,
						(errcode(ERRCODE_INVALID_TEXT_REPRESENTATION),
						 errmsg("invalid input syntax for type json"),
						 errdetail("Escape sequence \"\\%s\" is invalid.",
								   extract_mb_char(s)),
						 report_json_context(lex)));
			}

		}
		else if (lex->strval != NULL)
		{
			if (hi_surrogate != -1)
				ereport(ERROR,
						(errcode(ERRCODE_INVALID_TEXT_REPRESENTATION),
						 errmsg("invalid input syntax for type json"),
						 errdetail("Unicode low surrogate must follow a high surrogate."),
						 report_json_context(lex)));

			appendStringInfoChar(lex->strval, *s);
		}

	}

	if (hi_surrogate != -1)
		ereport(ERROR,
				(errcode(ERRCODE_INVALID_TEXT_REPRESENTATION),
				 errmsg("invalid input syntax for type json"),
			errdetail("Unicode low surrogate must follow a high surrogate."),
				 report_json_context(lex)));

	/* Hooray, we found the end of the string! */
	lex->prev_token_terminator = lex->token_terminator;
	lex->token_terminator = s + 1;
}

/*
 * The next token in the input stream is known to be a number; lex it.
 *
 * In JSON, a number consists of four parts:
 *
 * (1) An optional minus sign ('-').
 *
 * (2) Either a single '0', or a string of one or more digits that does not
 *	   begin with a '0'.
 *
 * (3) An optional decimal part, consisting of a period ('.') followed by
 *	   one or more digits.  (Note: While this part can be omitted
 *	   completely, it's not OK to have only the decimal point without
 *	   any digits afterwards.)
 *
 * (4) An optional exponent part, consisting of 'e' or 'E', optionally
 *	   followed by '+' or '-', followed by one or more digits.  (Note:
 *	   As with the decimal part, if 'e' or 'E' is present, it must be
 *	   followed by at least one digit.)
 *
 * The 's' argument to this function points to the ostensible beginning
 * of part 2 - i.e. the character after any optional minus sign, or the
 * first character of the string if there is none.
 *
 * If num_err is not NULL, we return an error flag to *num_err rather than
 * raising an error for a badly-formed number.  Also, if total_len is not NULL
 * the distance from lex->input to the token end+1 is returned to *total_len.
 */
static inline void
json_lex_number(JsonLexContext *lex, char *s,
				bool *num_err, int *total_len)
{
	bool		error = false;
	int			len = s - lex->input;

	/* Part (1): leading sign indicator. */
	/* Caller already did this for us; so do nothing. */

	/* Part (2): parse main digit string. */
	if (len < lex->input_length && *s == '0')
	{
		s++;
		len++;
	}
	else if (len < lex->input_length && *s >= '1' && *s <= '9')
	{
		do
		{
			s++;
			len++;
		} while (len < lex->input_length && *s >= '0' && *s <= '9');
	}
	else
		error = true;

	/* Part (3): parse optional decimal portion. */
	if (len < lex->input_length && *s == '.')
	{
		s++;
		len++;
		if (len == lex->input_length || *s < '0' || *s > '9')
			error = true;
		else
		{
			do
			{
				s++;
				len++;
			} while (len < lex->input_length && *s >= '0' && *s <= '9');
		}
	}

	/* Part (4): parse optional exponent. */
	if (len < lex->input_length && (*s == 'e' || *s == 'E'))
	{
		s++;
		len++;
		if (len < lex->input_length && (*s == '+' || *s == '-'))
		{
			s++;
			len++;
		}
		if (len == lex->input_length || *s < '0' || *s > '9')
			error = true;
		else
		{
			do
			{
				s++;
				len++;
			} while (len < lex->input_length && *s >= '0' && *s <= '9');
		}
	}

	/*
	 * Check for trailing garbage.  As in json_lex(), any alphanumeric stuff
	 * here should be considered part of the token for error-reporting
	 * purposes.
	 */
	for (; len < lex->input_length && JSON_ALPHANUMERIC_CHAR(*s); s++, len++)
		error = true;

	if (total_len != NULL)
		*total_len = len;

	if (num_err != NULL)
	{
		/* let the caller handle any error */
		*num_err = error;
	}
	else
	{
		/* return token endpoint */
		lex->prev_token_terminator = lex->token_terminator;
		lex->token_terminator = s;
		/* handle error if any */
		if (error)
			report_invalid_token(lex);
	}
}

/*
 * Report a parse error.
 *
 * lex->token_start and lex->token_terminator must identify the current token.
 */
static void
report_parse_error(JsonParseContext ctx, JsonLexContext *lex)
{
	char	   *token;
	int			toklen;

	/* Handle case where the input ended prematurely. */
	if (lex->token_start == NULL || lex->token_type == JSON_TOKEN_END)
		ereport(ERROR,
				(errcode(ERRCODE_INVALID_TEXT_REPRESENTATION),
				 errmsg("invalid input syntax for type json"),
				 errdetail("The input string ended unexpectedly."),
				 report_json_context(lex)));

	/* Separate out the current token. */
	toklen = lex->token_terminator - lex->token_start;
	token = palloc(toklen + 1);
	memcpy(token, lex->token_start, toklen);
	token[toklen] = '\0';

	/* Complain, with the appropriate detail message. */
	if (ctx == JSON_PARSE_END)
		ereport(ERROR,
				(errcode(ERRCODE_INVALID_TEXT_REPRESENTATION),
				 errmsg("invalid input syntax for type json"),
				 errdetail("Expected end of input, but found \"%s\".",
						   token),
				 report_json_context(lex)));
	else
	{
		switch (ctx)
		{
			case JSON_PARSE_VALUE:
				ereport(ERROR,
						(errcode(ERRCODE_INVALID_TEXT_REPRESENTATION),
						 errmsg("invalid input syntax for type json"),
						 errdetail("Expected JSON value, but found \"%s\".",
								   token),
						 report_json_context(lex)));
				break;
			case JSON_PARSE_STRING:
				ereport(ERROR,
						(errcode(ERRCODE_INVALID_TEXT_REPRESENTATION),
						 errmsg("invalid input syntax for type json"),
						 errdetail("Expected string, but found \"%s\".",
								   token),
						 report_json_context(lex)));
				break;
			case JSON_PARSE_ARRAY_START:
				ereport(ERROR,
						(errcode(ERRCODE_INVALID_TEXT_REPRESENTATION),
						 errmsg("invalid input syntax for type json"),
						 errdetail("Expected array element or \"]\", but found \"%s\".",
								   token),
						 report_json_context(lex)));
				break;
			case JSON_PARSE_ARRAY_NEXT:
				ereport(ERROR,
						(errcode(ERRCODE_INVALID_TEXT_REPRESENTATION),
						 errmsg("invalid input syntax for type json"),
					  errdetail("Expected \",\" or \"]\", but found \"%s\".",
								token),
						 report_json_context(lex)));
				break;
			case JSON_PARSE_OBJECT_START:
				ereport(ERROR,
						(errcode(ERRCODE_INVALID_TEXT_REPRESENTATION),
						 errmsg("invalid input syntax for type json"),
					 errdetail("Expected string or \"}\", but found \"%s\".",
							   token),
						 report_json_context(lex)));
				break;
			case JSON_PARSE_OBJECT_LABEL:
				ereport(ERROR,
						(errcode(ERRCODE_INVALID_TEXT_REPRESENTATION),
						 errmsg("invalid input syntax for type json"),
						 errdetail("Expected \":\", but found \"%s\".",
								   token),
						 report_json_context(lex)));
				break;
			case JSON_PARSE_OBJECT_NEXT:
				ereport(ERROR,
						(errcode(ERRCODE_INVALID_TEXT_REPRESENTATION),
						 errmsg("invalid input syntax for type json"),
					  errdetail("Expected \",\" or \"}\", but found \"%s\".",
								token),
						 report_json_context(lex)));
				break;
			case JSON_PARSE_OBJECT_COMMA:
				ereport(ERROR,
						(errcode(ERRCODE_INVALID_TEXT_REPRESENTATION),
						 errmsg("invalid input syntax for type json"),
						 errdetail("Expected string, but found \"%s\".",
								   token),
						 report_json_context(lex)));
				break;
			default:
				elog(ERROR, "unexpected json parse state: %d", ctx);
		}
	}
}

/*
 * Report an invalid input token.
 *
 * lex->token_start and lex->token_terminator must identify the token.
 */
static void
report_invalid_token(JsonLexContext *lex)
{
	char	   *token;
	int			toklen;

	/* Separate out the offending token. */
	toklen = lex->token_terminator - lex->token_start;
	token = palloc(toklen + 1);
	memcpy(token, lex->token_start, toklen);
	token[toklen] = '\0';

	ereport(ERROR,
			(errcode(ERRCODE_INVALID_TEXT_REPRESENTATION),
			 errmsg("invalid input syntax for type json"),
			 errdetail("Token \"%s\" is invalid.", token),
			 report_json_context(lex)));
}

/*
 * Report a CONTEXT line for bogus JSON input.
 *
 * lex->token_terminator must be set to identify the spot where we detected
 * the error.  Note that lex->token_start might be NULL, in case we recognized
 * error at EOF.
 *
 * The return value isn't meaningful, but we make it non-void so that this
 * can be invoked inside ereport().
 */
static int
report_json_context(JsonLexContext *lex)
{
	const char *context_start;
	const char *context_end;
	const char *line_start;
	int			line_number;
	char	   *ctxt;
	int			ctxtlen;
	const char *prefix;
	const char *suffix;

	/* Choose boundaries for the part of the input we will display */
	context_start = lex->input;
	context_end = lex->token_terminator;
	line_start = context_start;
	line_number = 1;
	for (;;)
	{
		/* Always advance over newlines */
		if (context_start < context_end && *context_start == '\n')
		{
			context_start++;
			line_start = context_start;
			line_number++;
			continue;
		}
		/* Otherwise, done as soon as we are close enough to context_end */
		if (context_end - context_start < 50)
			break;
		/* Advance to next multibyte character */
		if (IS_HIGHBIT_SET(*context_start))
			context_start += pg_mblen(context_start);
		else
			context_start++;
	}

	/*
	 * We add "..." to indicate that the excerpt doesn't start at the
	 * beginning of the line ... but if we're within 3 characters of the
	 * beginning of the line, we might as well just show the whole line.
	 */
	if (context_start - line_start <= 3)
		context_start = line_start;

	/* Get a null-terminated copy of the data to present */
	ctxtlen = context_end - context_start;
	ctxt = palloc(ctxtlen + 1);
	memcpy(ctxt, context_start, ctxtlen);
	ctxt[ctxtlen] = '\0';

	/*
	 * Show the context, prefixing "..." if not starting at start of line, and
	 * suffixing "..." if not ending at end of line.
	 */
	prefix = (context_start > line_start) ? "..." : "";
	suffix = (lex->token_type != JSON_TOKEN_END && context_end - lex->input < lex->input_length && *context_end != '\n' && *context_end != '\r') ? "..." : "";

	return errcontext("JSON data, line %d: %s%s%s",
					  line_number, prefix, ctxt, suffix);
}

/*
 * Extract a single, possibly multi-byte char from the input string.
 */
static char *
extract_mb_char(char *s)
{
	char	   *res;
	int			len;

	len = pg_mblen(s);
	res = palloc(len + 1);
	memcpy(res, s, len);
	res[len] = '\0';

	return res;
}

/*
 * Determine how we want to print values of a given type in datum_to_json.
 *
 * Given the datatype OID, return its JsonTypeCategory, as well as the type's
 * output function OID.  If the returned category is JSONTYPE_CAST, we
 * return the OID of the type->JSON cast function instead.
 */
static void
json_categorize_type(Oid typoid,
					 JsonTypeCategory *tcategory,
					 Oid *outfuncoid)
{
	bool		typisvarlena;

	/* Look through any domain */
	typoid = getBaseType(typoid);

	/* We'll usually need to return the type output function */
	getTypeOutputInfo(typoid, outfuncoid, &typisvarlena);

	/* Check for known types */
	switch (typoid)
	{
		case BOOLOID:
			*tcategory = JSONTYPE_BOOL;
			break;

		case INT2OID:
		case INT4OID:
		case INT8OID:
		case FLOAT4OID:
		case FLOAT8OID:
		case NUMERICOID:
			*tcategory = JSONTYPE_NUMERIC;
			break;

		case DATEOID:
			*tcategory = JSONTYPE_DATE;
			break;

		case TIMESTAMPOID:
			*tcategory = JSONTYPE_TIMESTAMP;
			break;

		case TIMESTAMPTZOID:
			*tcategory = JSONTYPE_TIMESTAMPTZ;
			break;

		case JSONOID:
		case JSONBOID:
			*tcategory = JSONTYPE_JSON;
			break;

		default:
			/* Check for arrays and composites */
			if (OidIsValid(get_element_type(typoid)))
				*tcategory = JSONTYPE_ARRAY;
			else if (type_is_rowtype(typoid))
				*tcategory = JSONTYPE_COMPOSITE;
			else
			{
				/* It's probably the general case ... */
				*tcategory = JSONTYPE_OTHER;
				/* but let's look for a cast to json, if it's not built-in */
				if (typoid >= FirstNormalObjectId)
				{
					HeapTuple	tuple;

					tuple = SearchSysCache2(CASTSOURCETARGET,
											ObjectIdGetDatum(typoid),
											ObjectIdGetDatum(JSONOID));
					if (HeapTupleIsValid(tuple))
					{
						Form_pg_cast castForm = (Form_pg_cast) GETSTRUCT(tuple);

						if (castForm->castmethod == COERCION_METHOD_FUNCTION)
						{
							*tcategory = JSONTYPE_CAST;
							*outfuncoid = castForm->castfunc;
						}

						ReleaseSysCache(tuple);
					}
				}
			}
			break;
	}
}

/*
 * Turn a Datum into JSON text, appending the string to "result".
 *
 * tcategory and outfuncoid are from a previous call to json_categorize_type,
 * except that if is_null is true then they can be invalid.
 *
 * If key_scalar is true, the value is being printed as a key, so insist
 * it's of an acceptable type, and force it to be quoted.
 */
static void
datum_to_json(Datum val, bool is_null, StringInfo result,
			  JsonTypeCategory tcategory, Oid outfuncoid,
			  bool key_scalar)
{
	char	   *outputstr;
	text	   *jsontext;

	check_stack_depth();

	/* callers are expected to ensure that null keys are not passed in */
	Assert(!(key_scalar && is_null));

	if (is_null)
	{
		appendStringInfoString(result, "null");
		return;
	}

	if (key_scalar &&
		(tcategory == JSONTYPE_ARRAY ||
		 tcategory == JSONTYPE_COMPOSITE ||
		 tcategory == JSONTYPE_JSON ||
		 tcategory == JSONTYPE_CAST))
		ereport(ERROR,
				(errcode(ERRCODE_INVALID_PARAMETER_VALUE),
		 errmsg("key value must be scalar, not array, composite, or json")));

	switch (tcategory)
	{
		case JSONTYPE_ARRAY:
			array_to_json_internal(val, result, false);
			break;
		case JSONTYPE_COMPOSITE:
			composite_to_json(val, result, false);
			break;
		case JSONTYPE_BOOL:
			outputstr = DatumGetBool(val) ? "true" : "false";
			if (key_scalar)
				escape_json(result, outputstr);
			else
				appendStringInfoString(result, outputstr);
			break;
		case JSONTYPE_NUMERIC:
			outputstr = OidOutputFunctionCall(outfuncoid, val);

			/*
			 * Don't call escape_json for a non-key if it's a valid JSON
			 * number.
			 */
			if (!key_scalar && IsValidJsonNumber(outputstr, strlen(outputstr)))
				appendStringInfoString(result, outputstr);
			else
				escape_json(result, outputstr);
			pfree(outputstr);
			break;
		case JSONTYPE_DATE:
			{
				DateADT		date;
				struct pg_tm tm;
				char		buf[MAXDATELEN + 1];

				date = DatumGetDateADT(val);
				/* Same as date_out(), but forcing DateStyle */
				if (DATE_NOT_FINITE(date))
					EncodeSpecialDate(date, buf);
				else
				{
					j2date(date + POSTGRES_EPOCH_JDATE,
						   &(tm.tm_year), &(tm.tm_mon), &(tm.tm_mday));
					EncodeDateOnly(&tm, USE_XSD_DATES, buf);
				}
				appendStringInfo(result, "\"%s\"", buf);
			}
			break;
		case JSONTYPE_TIMESTAMP:
			{
				Timestamp	timestamp;
				struct pg_tm tm;
				fsec_t		fsec;
				char		buf[MAXDATELEN + 1];

				timestamp = DatumGetTimestamp(val);
				/* Same as timestamp_out(), but forcing DateStyle */
				if (TIMESTAMP_NOT_FINITE(timestamp))
					EncodeSpecialTimestamp(timestamp, buf);
				else if (timestamp2tm(timestamp, NULL, &tm, &fsec, NULL, NULL) == 0)
					EncodeDateTime(&tm, fsec, false, 0, NULL, USE_XSD_DATES, buf);
				else
					ereport(ERROR,
							(errcode(ERRCODE_DATETIME_VALUE_OUT_OF_RANGE),
							 errmsg("timestamp out of range")));
				appendStringInfo(result, "\"%s\"", buf);
			}
			break;
		case JSONTYPE_TIMESTAMPTZ:
			{
				TimestampTz timestamp;
				struct pg_tm tm;
				int			tz;
				fsec_t		fsec;
				const char *tzn = NULL;
				char		buf[MAXDATELEN + 1];

				timestamp = DatumGetTimestampTz(val);
				/* Same as timestamptz_out(), but forcing DateStyle */
				if (TIMESTAMP_NOT_FINITE(timestamp))
					EncodeSpecialTimestamp(timestamp, buf);
				else if (timestamp2tm(timestamp, &tz, &tm, &fsec, &tzn, NULL) == 0)
					EncodeDateTime(&tm, fsec, true, tz, tzn, USE_XSD_DATES, buf);
				else
					ereport(ERROR,
							(errcode(ERRCODE_DATETIME_VALUE_OUT_OF_RANGE),
							 errmsg("timestamp out of range")));
				appendStringInfo(result, "\"%s\"", buf);
			}
			break;
		case JSONTYPE_JSON:
			/* JSON and JSONB output will already be escaped */
			outputstr = OidOutputFunctionCall(outfuncoid, val);
			appendStringInfoString(result, outputstr);
			pfree(outputstr);
			break;
		case JSONTYPE_CAST:
			/* outfuncoid refers to a cast function, not an output function */
			jsontext = DatumGetTextP(OidFunctionCall1(outfuncoid, val));
			outputstr = text_to_cstring(jsontext);
			appendStringInfoString(result, outputstr);
			pfree(outputstr);
			pfree(jsontext);
			break;
		default:
			outputstr = OidOutputFunctionCall(outfuncoid, val);
			escape_json(result, outputstr);
			pfree(outputstr);
			break;
	}
}

/*
 * Process a single dimension of an array.
 * If it's the innermost dimension, output the values, otherwise call
 * ourselves recursively to process the next dimension.
 */
static void
array_dim_to_json(StringInfo result, int dim, int ndims, int *dims, Datum *vals,
				  bool *nulls, int *valcount, JsonTypeCategory tcategory,
				  Oid outfuncoid, bool use_line_feeds)
{
	int			i;
	const char *sep;

	Assert(dim < ndims);

	sep = use_line_feeds ? ",\n " : ",";

	appendStringInfoChar(result, '[');

	for (i = 1; i <= dims[dim]; i++)
	{
		if (i > 1)
			appendStringInfoString(result, sep);

		if (dim + 1 == ndims)
		{
			datum_to_json(vals[*valcount], nulls[*valcount], result, tcategory,
						  outfuncoid, false);
			(*valcount)++;
		}
		else
		{
			/*
			 * Do we want line feeds on inner dimensions of arrays? For now
			 * we'll say no.
			 */
			array_dim_to_json(result, dim + 1, ndims, dims, vals, nulls,
							  valcount, tcategory, outfuncoid, false);
		}
	}

	appendStringInfoChar(result, ']');
}

/*
 * Turn an array into JSON.
 */
static void
array_to_json_internal(Datum array, StringInfo result, bool use_line_feeds)
{
	ArrayType  *v = DatumGetArrayTypeP(array);
	Oid			element_type = ARR_ELEMTYPE(v);
	int		   *dim;
	int			ndim;
	int			nitems;
	int			count = 0;
	Datum	   *elements;
	bool	   *nulls;
	int16		typlen;
	bool		typbyval;
	char		typalign;
	JsonTypeCategory tcategory;
	Oid			outfuncoid;

	ndim = ARR_NDIM(v);
	dim = ARR_DIMS(v);
	nitems = ArrayGetNItems(ndim, dim);

	if (nitems <= 0)
	{
		appendStringInfoString(result, "[]");
		return;
	}

	get_typlenbyvalalign(element_type,
						 &typlen, &typbyval, &typalign);

	json_categorize_type(element_type,
						 &tcategory, &outfuncoid);

	deconstruct_array(v, element_type, typlen, typbyval,
					  typalign, &elements, &nulls,
					  &nitems);

	array_dim_to_json(result, 0, ndim, dim, elements, nulls, &count, tcategory,
					  outfuncoid, use_line_feeds);

	pfree(elements);
	pfree(nulls);
}

/*
 * Turn a composite / record into JSON.
 */
static void
composite_to_json(Datum composite, StringInfo result, bool use_line_feeds)
{
	HeapTupleHeader td;
	Oid			tupType;
	int32		tupTypmod;
	TupleDesc	tupdesc;
	HeapTupleData tmptup,
			   *tuple;
	int			i;
	bool		needsep = false;
	const char *sep;

	sep = use_line_feeds ? ",\n " : ",";

	td = DatumGetHeapTupleHeader(composite);

	/* Extract rowtype info and find a tupdesc */
	tupType = HeapTupleHeaderGetTypeId(td);
	tupTypmod = HeapTupleHeaderGetTypMod(td);
	tupdesc = lookup_rowtype_tupdesc(tupType, tupTypmod);

	/* Build a temporary HeapTuple control structure */
	tmptup.t_len = HeapTupleHeaderGetDatumLength(td);
	tmptup.t_data = td;
	tuple = &tmptup;

	appendStringInfoChar(result, '{');

	for (i = 0; i < tupdesc->natts; i++)
	{
		Datum		val;
		bool		isnull;
		char	   *attname;
		JsonTypeCategory tcategory;
		Oid			outfuncoid;

		if (tupdesc->attrs[i]->attisdropped)
			continue;

		if (needsep)
			appendStringInfoString(result, sep);
		needsep = true;

		attname = NameStr(tupdesc->attrs[i]->attname);
		escape_json(result, attname);
		appendStringInfoChar(result, ':');

		val = heap_getattr(tuple, i + 1, tupdesc, &isnull);

		if (isnull)
		{
			tcategory = JSONTYPE_NULL;
			outfuncoid = InvalidOid;
		}
		else
			json_categorize_type(tupdesc->attrs[i]->atttypid,
								 &tcategory, &outfuncoid);

		datum_to_json(val, isnull, result, tcategory, outfuncoid, false);
	}

	appendStringInfoChar(result, '}');
	ReleaseTupleDesc(tupdesc);
}

/*
 * Append JSON text for "val" to "result".
 *
 * This is just a thin wrapper around datum_to_json.  If the same type will be
 * printed many times, avoid using this; better to do the json_categorize_type
 * lookups only once.
 */
static void
add_json(Datum val, bool is_null, StringInfo result,
		 Oid val_type, bool key_scalar)
{
	JsonTypeCategory tcategory;
	Oid			outfuncoid;

	if (val_type == InvalidOid)
		ereport(ERROR,
				(errcode(ERRCODE_INVALID_PARAMETER_VALUE),
				 errmsg("could not determine input data type")));

	if (is_null)
	{
		tcategory = JSONTYPE_NULL;
		outfuncoid = InvalidOid;
	}
	else
		json_categorize_type(val_type,
							 &tcategory, &outfuncoid);

	datum_to_json(val, is_null, result, tcategory, outfuncoid, key_scalar);
}

/*
 * SQL function array_to_json(row)
 */
extern Datum
array_to_json(PG_FUNCTION_ARGS)
{
	Datum		array = PG_GETARG_DATUM(0);
	StringInfo	result;

	result = makeStringInfo();

	array_to_json_internal(array, result, false);

	PG_RETURN_TEXT_P(cstring_to_text_with_len(result->data, result->len));
}

/*
 * SQL function array_to_json(row, prettybool)
 */
extern Datum
array_to_json_pretty(PG_FUNCTION_ARGS)
{
	Datum		array = PG_GETARG_DATUM(0);
	bool		use_line_feeds = PG_GETARG_BOOL(1);
	StringInfo	result;

	result = makeStringInfo();

	array_to_json_internal(array, result, use_line_feeds);

	PG_RETURN_TEXT_P(cstring_to_text_with_len(result->data, result->len));
}

/*
 * SQL function row_to_json(row)
 */
extern Datum
row_to_json(PG_FUNCTION_ARGS)
{
	Datum		array = PG_GETARG_DATUM(0);
	StringInfo	result;

	result = makeStringInfo();

	composite_to_json(array, result, false);

	PG_RETURN_TEXT_P(cstring_to_text_with_len(result->data, result->len));
}

/*
 * SQL function row_to_json(row, prettybool)
 */
extern Datum
row_to_json_pretty(PG_FUNCTION_ARGS)
{
	Datum		array = PG_GETARG_DATUM(0);
	bool		use_line_feeds = PG_GETARG_BOOL(1);
	StringInfo	result;

	result = makeStringInfo();

	composite_to_json(array, result, use_line_feeds);

	PG_RETURN_TEXT_P(cstring_to_text_with_len(result->data, result->len));
}

/*
 * SQL function to_json(anyvalue)
 */
Datum
to_json(PG_FUNCTION_ARGS)
{
	Datum		val = PG_GETARG_DATUM(0);
	Oid			val_type = get_fn_expr_argtype(fcinfo->flinfo, 0);
	StringInfo	result;
	JsonTypeCategory tcategory;
	Oid			outfuncoid;

	if (val_type == InvalidOid)
		ereport(ERROR,
				(errcode(ERRCODE_INVALID_PARAMETER_VALUE),
				 errmsg("could not determine input data type")));

	json_categorize_type(val_type,
						 &tcategory, &outfuncoid);

	result = makeStringInfo();

	datum_to_json(val, false, result, tcategory, outfuncoid, false);

	PG_RETURN_TEXT_P(cstring_to_text_with_len(result->data, result->len));
}

/*
 * json_agg transition function
 *
 * aggregate input column as a json array value.
 */
Datum
json_agg_transfn(PG_FUNCTION_ARGS)
{
	Oid			val_type = get_fn_expr_argtype(fcinfo->flinfo, 1);
	MemoryContext aggcontext,
				oldcontext;
	StringInfo	state;
	Datum		val;
	JsonTypeCategory tcategory;
	Oid			outfuncoid;

	if (val_type == InvalidOid)
		ereport(ERROR,
				(errcode(ERRCODE_INVALID_PARAMETER_VALUE),
				 errmsg("could not determine input data type")));

	if (!AggCheckCallContext(fcinfo, &aggcontext))
	{
		/* cannot be called directly because of internal-type argument */
		elog(ERROR, "json_agg_transfn called in non-aggregate context");
	}

	if (PG_ARGISNULL(0))
	{
		/*
		 * Make this StringInfo in a context where it will persist for the
		 * duration of the aggregate call.  MemoryContextSwitchTo is only
		 * needed the first time, as the StringInfo routines make sure they
		 * use the right context to enlarge the object if necessary.
		 */
		oldcontext = MemoryContextSwitchTo(aggcontext);
		state = makeStringInfo();
		MemoryContextSwitchTo(oldcontext);

		appendStringInfoChar(state, '[');
	}
	else
	{
		state = (StringInfo) PG_GETARG_POINTER(0);
		appendStringInfoString(state, ", ");
	}

	/* fast path for NULLs */
	if (PG_ARGISNULL(1))
	{
		datum_to_json((Datum) 0, true, state, JSONTYPE_NULL, InvalidOid, false);
		PG_RETURN_POINTER(state);
	}

	val = PG_GETARG_DATUM(1);

	/* XXX we do this every time?? */
	json_categorize_type(val_type,
						 &tcategory, &outfuncoid);

	/* add some whitespace if structured type and not first item */
	if (!PG_ARGISNULL(0) &&
		(tcategory == JSONTYPE_ARRAY || tcategory == JSONTYPE_COMPOSITE))
	{
		appendStringInfoString(state, "\n ");
	}

	datum_to_json(val, false, state, tcategory, outfuncoid, false);

	/*
	 * The transition type for array_agg() is declared to be "internal", which
	 * is a pass-by-value type the same size as a pointer.  So we can safely
	 * pass the ArrayBuildState pointer through nodeAgg.c's machinations.
	 */
	PG_RETURN_POINTER(state);
}

/*
 * json_agg final function
 */
Datum
json_agg_finalfn(PG_FUNCTION_ARGS)
{
	StringInfo	state;

	/* cannot be called directly because of internal-type argument */
	Assert(AggCheckCallContext(fcinfo, NULL));

	state = PG_ARGISNULL(0) ? NULL : (StringInfo) PG_GETARG_POINTER(0);

	/* NULL result for no rows in, as is standard with aggregates */
	if (state == NULL)
		PG_RETURN_NULL();

	/* Else return state with appropriate array terminator added */
	PG_RETURN_TEXT_P(catenate_stringinfo_string(state, "]"));
}

/*
 * json_object_agg transition function.
 *
 * aggregate two input columns as a single json object value.
 */
Datum
json_object_agg_transfn(PG_FUNCTION_ARGS)
{
	Oid			val_type;
	MemoryContext aggcontext,
				oldcontext;
	StringInfo	state;
	Datum		arg;

	if (!AggCheckCallContext(fcinfo, &aggcontext))
	{
		/* cannot be called directly because of internal-type argument */
		elog(ERROR, "json_object_agg_transfn called in non-aggregate context");
	}

	if (PG_ARGISNULL(0))
	{
		/*
		 * Make the StringInfo in a context where it will persist for the
		 * duration of the aggregate call. Switching context is only needed
		 * for this initial step, as the StringInfo routines make sure they
		 * use the right context to enlarge the object if necessary.
		 */
		oldcontext = MemoryContextSwitchTo(aggcontext);
		state = makeStringInfo();
		MemoryContextSwitchTo(oldcontext);

		appendStringInfoString(state, "{ ");
	}
	else
	{
		state = (StringInfo) PG_GETARG_POINTER(0);
		appendStringInfoString(state, ", ");
	}

	/*
	 * Note: since json_object_agg() is declared as taking type "any", the
	 * parser will not do any type conversion on unknown-type literals (that
	 * is, undecorated strings or NULLs).  Such values will arrive here as
	 * type UNKNOWN, which fortunately does not matter to us, since
	 * unknownout() works fine.
	 */
	val_type = get_fn_expr_argtype(fcinfo->flinfo, 1);

	if (val_type == InvalidOid)
		ereport(ERROR,
				(errcode(ERRCODE_INVALID_PARAMETER_VALUE),
				 errmsg("could not determine data type for argument %d", 1)));

	if (PG_ARGISNULL(1))
		ereport(ERROR,
				(errcode(ERRCODE_INVALID_PARAMETER_VALUE),
				 errmsg("field name must not be null")));

	arg = PG_GETARG_DATUM(1);

	add_json(arg, false, state, val_type, true);

	appendStringInfoString(state, " : ");

	val_type = get_fn_expr_argtype(fcinfo->flinfo, 2);

	if (val_type == InvalidOid)
		ereport(ERROR,
				(errcode(ERRCODE_INVALID_PARAMETER_VALUE),
				 errmsg("could not determine data type for argument %d", 2)));

	if (PG_ARGISNULL(2))
		arg = (Datum) 0;
	else
		arg = PG_GETARG_DATUM(2);

	add_json(arg, PG_ARGISNULL(2), state, val_type, false);

	PG_RETURN_POINTER(state);
}

/*
 * json_object_agg final function.
 */
Datum
json_object_agg_finalfn(PG_FUNCTION_ARGS)
{
	StringInfo	state;

	/* cannot be called directly because of internal-type argument */
	Assert(AggCheckCallContext(fcinfo, NULL));

	state = PG_ARGISNULL(0) ? NULL : (StringInfo) PG_GETARG_POINTER(0);

	/* NULL result for no rows in, as is standard with aggregates */
	if (state == NULL)
		PG_RETURN_NULL();

	/* Else return state with appropriate object terminator added */
	PG_RETURN_TEXT_P(catenate_stringinfo_string(state, " }"));
}

/*
 * Helper function for aggregates: return given StringInfo's contents plus
 * specified trailing string, as a text datum.  We need this because aggregate
 * final functions are not allowed to modify the aggregate state.
 */
static text *
catenate_stringinfo_string(StringInfo buffer, const char *addon)
{
	/* custom version of cstring_to_text_with_len */
	int			buflen = buffer->len;
	int			addlen = strlen(addon);
	text	   *result = (text *) palloc(buflen + addlen + VARHDRSZ);

	SET_VARSIZE(result, buflen + addlen + VARHDRSZ);
	memcpy(VARDATA(result), buffer->data, buflen);
	memcpy(VARDATA(result) + buflen, addon, addlen);

	return result;
}

/*
 * Helper function for aggregates: return given StringInfo's contents plus
 * specified trailing string, as a text datum.  We need this because aggregate
 * final functions are not allowed to modify the aggregate state.
 */
static text *
catenate_stringinfo_string(StringInfo buffer, const char *addon)
{
	/* custom version of cstring_to_text_with_len */
	int			buflen = buffer->len;
	int			addlen = strlen(addon);
	text	   *result = (text *) palloc(buflen + addlen + VARHDRSZ);

	SET_VARSIZE(result, buflen + addlen + VARHDRSZ);
	memcpy(VARDATA(result), buffer->data, buflen);
	memcpy(VARDATA(result) + buflen, addon, addlen);

	return result;
}

/*
 * SQL function json_build_object(variadic "any")
 */
Datum
json_build_object(PG_FUNCTION_ARGS)
{
	int			nargs = PG_NARGS();
	int			i;
	const char *sep = "";
	StringInfo	result;
	Datum	   *args;
	bool	   *nulls;
	Oid		   *types;

	/* fetch argument values to build the object */
	nargs = extract_variadic_args(fcinfo, 0, false, &args, &types, &nulls);

	if (nargs < 0)
		PG_RETURN_NULL();

	if (nargs % 2 != 0)
		ereport(ERROR,
				(errcode(ERRCODE_INVALID_PARAMETER_VALUE),
				 errmsg("argument list must have even number of elements"),
				 errhint("The arguments of json_build_object() must consist of alternating keys and values.")));

	result = makeStringInfo();

	appendStringInfoChar(result, '{');

	for (i = 0; i < nargs; i += 2)
	{
		appendStringInfoString(result, sep);
		sep = ", ";

		/* process key */
		if (nulls[i])
			ereport(ERROR,
					(errcode(ERRCODE_INVALID_PARAMETER_VALUE),
					 errmsg("argument %d cannot be null", i + 1),
					 errhint("Object keys should be text.")));

		add_json(args[i], false, result, types[i], true);

		appendStringInfoString(result, " : ");

		/* process value */
		add_json(args[i + 1], nulls[i + 1], result, types[i + 1], false);
	}

	appendStringInfoChar(result, '}');

	PG_RETURN_TEXT_P(cstring_to_text_with_len(result->data, result->len));
}

/*
 * degenerate case of json_build_object where it gets 0 arguments.
 */
Datum
json_build_object_noargs(PG_FUNCTION_ARGS)
{
	PG_RETURN_TEXT_P(cstring_to_text_with_len("{}", 2));
}

/*
 * SQL function json_build_array(variadic "any")
 */
Datum
json_build_array(PG_FUNCTION_ARGS)
{
	int			nargs;
	int			i;
	const char *sep = "";
	StringInfo	result;
	Datum	   *args;
	bool	   *nulls;
	Oid		   *types;

	/* fetch argument values to build the array */
	nargs = extract_variadic_args(fcinfo, 0, false, &args, &types, &nulls);

	if (nargs < 0)
		PG_RETURN_NULL();

	result = makeStringInfo();

	appendStringInfoChar(result, '[');

	for (i = 0; i < nargs; i++)
	{
		appendStringInfoString(result, sep);
		sep = ", ";
		add_json(args[i], nulls[i], result, types[i], false);
	}

	appendStringInfoChar(result, ']');

	PG_RETURN_TEXT_P(cstring_to_text_with_len(result->data, result->len));
}

/*
 * degenerate case of json_build_array where it gets 0 arguments.
 */
Datum
json_build_array_noargs(PG_FUNCTION_ARGS)
{
	PG_RETURN_TEXT_P(cstring_to_text_with_len("[]", 2));
}

/*
 * SQL function json_object(text[])
 *
 * take a one or two dimensional array of text as key/value pairs
 * for a json object.
 */
Datum
json_object(PG_FUNCTION_ARGS)
{
	ArrayType  *in_array = PG_GETARG_ARRAYTYPE_P(0);
	int			ndims = ARR_NDIM(in_array);
	StringInfoData result;
	Datum	   *in_datums;
	bool	   *in_nulls;
	int			in_count,
				count,
				i;
	text	   *rval;
	char	   *v;

	switch (ndims)
	{
		case 0:
			PG_RETURN_DATUM(CStringGetTextDatum("{}"));
			break;

		case 1:
			if ((ARR_DIMS(in_array)[0]) % 2)
				ereport(ERROR,
						(errcode(ERRCODE_ARRAY_SUBSCRIPT_ERROR),
						 errmsg("array must have even number of elements")));
			break;

		case 2:
			if ((ARR_DIMS(in_array)[1]) != 2)
				ereport(ERROR,
						(errcode(ERRCODE_ARRAY_SUBSCRIPT_ERROR),
						 errmsg("array must have two columns")));
			break;

		default:
			ereport(ERROR,
					(errcode(ERRCODE_ARRAY_SUBSCRIPT_ERROR),
					 errmsg("wrong number of array subscripts")));
	}

	deconstruct_array(in_array,
					  TEXTOID, -1, false, 'i',
					  &in_datums, &in_nulls, &in_count);

	count = in_count / 2;

	initStringInfo(&result);

	appendStringInfoChar(&result, '{');

	for (i = 0; i < count; ++i)
	{
		if (in_nulls[i * 2])
			ereport(ERROR,
					(errcode(ERRCODE_NULL_VALUE_NOT_ALLOWED),
					 errmsg("null value not allowed for object key")));

		v = TextDatumGetCString(in_datums[i * 2]);
		if (i > 0)
			appendStringInfoString(&result, ", ");
		escape_json(&result, v);
		appendStringInfoString(&result, " : ");
		pfree(v);
		if (in_nulls[i * 2 + 1])
			appendStringInfoString(&result, "null");
		else
		{
			v = TextDatumGetCString(in_datums[i * 2 + 1]);
			escape_json(&result, v);
			pfree(v);
		}
	}

	appendStringInfoChar(&result, '}');

	pfree(in_datums);
	pfree(in_nulls);

	rval = cstring_to_text_with_len(result.data, result.len);
	pfree(result.data);

	PG_RETURN_TEXT_P(rval);

}

/*
 * SQL function json_object(text[], text[])
 *
 * take separate key and value arrays of text to construct a json object
 * pairwise.
 */
Datum
json_object_two_arg(PG_FUNCTION_ARGS)
{
	ArrayType  *key_array = PG_GETARG_ARRAYTYPE_P(0);
	ArrayType  *val_array = PG_GETARG_ARRAYTYPE_P(1);
	int			nkdims = ARR_NDIM(key_array);
	int			nvdims = ARR_NDIM(val_array);
	StringInfoData result;
	Datum	   *key_datums,
			   *val_datums;
	bool	   *key_nulls,
			   *val_nulls;
	int			key_count,
				val_count,
				i;
	text	   *rval;
	char	   *v;

	if (nkdims > 1 || nkdims != nvdims)
		ereport(ERROR,
				(errcode(ERRCODE_ARRAY_SUBSCRIPT_ERROR),
				 errmsg("wrong number of array subscripts")));

	if (nkdims == 0)
		PG_RETURN_DATUM(CStringGetTextDatum("{}"));

	deconstruct_array(key_array,
					  TEXTOID, -1, false, 'i',
					  &key_datums, &key_nulls, &key_count);

	deconstruct_array(val_array,
					  TEXTOID, -1, false, 'i',
					  &val_datums, &val_nulls, &val_count);

	if (key_count != val_count)
		ereport(ERROR,
				(errcode(ERRCODE_ARRAY_SUBSCRIPT_ERROR),
				 errmsg("mismatched array dimensions")));

	initStringInfo(&result);

	appendStringInfoChar(&result, '{');

	for (i = 0; i < key_count; ++i)
	{
		if (key_nulls[i])
			ereport(ERROR,
					(errcode(ERRCODE_NULL_VALUE_NOT_ALLOWED),
					 errmsg("null value not allowed for object key")));

		v = TextDatumGetCString(key_datums[i]);
		if (i > 0)
			appendStringInfoString(&result, ", ");
		escape_json(&result, v);
		appendStringInfoString(&result, " : ");
		pfree(v);
		if (val_nulls[i])
			appendStringInfoString(&result, "null");
		else
		{
			v = TextDatumGetCString(val_datums[i]);
			escape_json(&result, v);
			pfree(v);
		}
	}

	appendStringInfoChar(&result, '}');

	pfree(key_datums);
	pfree(key_nulls);
	pfree(val_datums);
	pfree(val_nulls);

	rval = cstring_to_text_with_len(result.data, result.len);
	pfree(result.data);

	PG_RETURN_TEXT_P(rval);
}


/*
 * Produce a JSON string literal, properly escaping characters in the text.
 */
void
escape_json(StringInfo buf, const char *str)
{
	const char *p;

	appendStringInfoCharMacro(buf, '\"');
	for (p = str; *p; p++)
	{
		switch (*p)
		{
			case '\b':
				appendStringInfoString(buf, "\\b");
				break;
			case '\f':
				appendStringInfoString(buf, "\\f");
				break;
			case '\n':
				appendStringInfoString(buf, "\\n");
				break;
			case '\r':
				appendStringInfoString(buf, "\\r");
				break;
			case '\t':
				appendStringInfoString(buf, "\\t");
				break;
			case '"':
				appendStringInfoString(buf, "\\\"");
				break;
			case '\\':
				appendStringInfoString(buf, "\\\\");
				break;
			default:
				if ((unsigned char) *p < ' ')
					appendStringInfo(buf, "\\u%04x", (int) *p);
				else
					appendStringInfoCharMacro(buf, *p);
				break;
		}
	}
	appendStringInfoCharMacro(buf, '\"');
}

/*
 * SQL function json_typeof(json) -> text
 *
 * Returns the type of the outermost JSON value as TEXT.  Possible types are
 * "object", "array", "string", "number", "boolean", and "null".
 *
 * Performs a single call to json_lex() to get the first token of the supplied
 * value.  This initial token uniquely determines the value's type.  As our
 * input must already have been validated by json_in() or json_recv(), the
 * initial token should never be JSON_TOKEN_OBJECT_END, JSON_TOKEN_ARRAY_END,
 * JSON_TOKEN_COLON, JSON_TOKEN_COMMA, or JSON_TOKEN_END.
 */
Datum
json_typeof(PG_FUNCTION_ARGS)
{
	text	   *json;

	JsonLexContext *lex;
	JsonTokenType tok;
	char	   *type;

	json = PG_GETARG_TEXT_P(0);
	lex = makeJsonLexContext(json, false);

	/* Lex exactly one token from the input and check its type. */
	json_lex(lex);
	tok = lex_peek(lex);
	switch (tok)
	{
		case JSON_TOKEN_OBJECT_START:
			type = "object";
			break;
		case JSON_TOKEN_ARRAY_START:
			type = "array";
			break;
		case JSON_TOKEN_STRING:
			type = "string";
			break;
		case JSON_TOKEN_NUMBER:
			type = "number";
			break;
		case JSON_TOKEN_TRUE:
		case JSON_TOKEN_FALSE:
			type = "boolean";
			break;
		case JSON_TOKEN_NULL:
			type = "null";
			break;
		default:
			elog(ERROR, "unexpected json token: %d", tok);
	}

	PG_RETURN_TEXT_P(cstring_to_text(type));
}<|MERGE_RESOLUTION|>--- conflicted
+++ resolved
@@ -58,13 +58,8 @@
 	JSONTYPE_BOOL,				/* boolean (built-in types only) */
 	JSONTYPE_NUMERIC,			/* numeric (ditto) */
 	JSONTYPE_DATE,				/* we use special formatting for datetimes */
-<<<<<<< HEAD
-	JSONTYPE_TIMESTAMP,         /* we use special formatting for timestamp */
-	JSONTYPE_TIMESTAMPTZ,       /* ... and timestamptz */
-=======
 	JSONTYPE_TIMESTAMP,
 	JSONTYPE_TIMESTAMPTZ,
->>>>>>> 8bc709b3
 	JSONTYPE_JSON,				/* JSON itself (and JSONB) */
 	JSONTYPE_ARRAY,				/* array */
 	JSONTYPE_COMPOSITE,			/* composite */
@@ -2034,26 +2029,6 @@
 }
 
 /*
- * Helper function for aggregates: return given StringInfo's contents plus
- * specified trailing string, as a text datum.  We need this because aggregate
- * final functions are not allowed to modify the aggregate state.
- */
-static text *
-catenate_stringinfo_string(StringInfo buffer, const char *addon)
-{
-	/* custom version of cstring_to_text_with_len */
-	int			buflen = buffer->len;
-	int			addlen = strlen(addon);
-	text	   *result = (text *) palloc(buflen + addlen + VARHDRSZ);
-
-	SET_VARSIZE(result, buflen + addlen + VARHDRSZ);
-	memcpy(VARDATA(result), buffer->data, buflen);
-	memcpy(VARDATA(result) + buflen, addon, addlen);
-
-	return result;
-}
-
-/*
  * SQL function json_build_object(variadic "any")
  */
 Datum
