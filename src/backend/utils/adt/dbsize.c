/*
 * dbsize.c
 *		Database object size functions, and related inquiries
 *
 * Copyright (c) 2002-2013, PostgreSQL Global Development Group
 *
 * IDENTIFICATION
 *	  src/backend/utils/adt/dbsize.c
 *
 */

#include "postgres.h"

#include <sys/types.h>
#include <sys/stat.h>
#include <glob.h>

<<<<<<< HEAD
#include "lib/stringinfo.h"

=======
#include "access/heapam.h"
>>>>>>> f8a80aeb
#include "access/appendonlywriter.h"
#include "access/aocssegfiles.h"
#include "access/heapam.h"
#include "access/htup_details.h"
#include "catalog/catalog.h"
#include "catalog/namespace.h"
#include "catalog/pg_appendonly_fn.h"
#include "catalog/pg_tablespace.h"
#include "commands/dbcommands.h"
#include "commands/tablespace.h"
#include "common/relpath.h"
#include "executor/spi.h"
#include "miscadmin.h"
#include "storage/fd.h"
#include "utils/acl.h"
#include "utils/builtins.h"
#include "utils/int8.h"
#include "utils/inval.h"
#include "utils/lsyscache.h"
#include "utils/numeric.h"
#include "utils/rel.h"
#include "utils/relcache.h"
#include "utils/relmapper.h"
#include "utils/syscache.h"

#include "libpq-fe.h"
#include "cdb/cdbdisp_query.h"
#include "cdb/cdbdispatchresult.h"
#include "cdb/cdbvars.h"

static int64 calculate_total_relation_size(Relation rel);

/*
 * Helper function to dispatch a size-returning command.
 *
 * Dispatches the given SQL query to segments, and sums up the results.
 * The query is expected to return one int8 value.
 */
static int64
get_size_from_segDBs(const char *cmd)
{
	int64		result;
	CdbPgResults cdb_pgresults = {NULL, 0};
	int			i;

	Assert(Gp_role == GP_ROLE_DISPATCH);

	CdbDispatchCommand(cmd, DF_WITH_SNAPSHOT, &cdb_pgresults);

	result = 0;
	for (i = 0; i < cdb_pgresults.numResults; i++)
	{
		Datum		value;
		struct pg_result *pgresult = cdb_pgresults.pg_results[i];

		if (PQresultStatus(pgresult) != PGRES_TUPLES_OK)
		{
			cdbdisp_clearCdbPgResults(&cdb_pgresults);
			ereport(ERROR,
					(errmsg("unexpected result from segment: %d",
							PQresultStatus(pgresult))));
		}
		if (PQntuples(pgresult) != 1 || PQnfields(pgresult) != 1)
		{
			cdbdisp_clearCdbPgResults(&cdb_pgresults);
			ereport(ERROR,
					(errmsg("unexpected shape of result from segment (%d rows, %d cols)",
							PQntuples(pgresult), PQnfields(pgresult))));
		}
		if (PQgetisnull(pgresult, 0, 0))
			value = 0;
		else
			value = DirectFunctionCall1(int8in,
										CStringGetDatum(PQgetvalue(pgresult, 0, 0)));
		result += value;
	}

	cdbdisp_clearCdbPgResults(&cdb_pgresults);

	return result;
}

/* Return physical size of directory contents, or 0 if dir doesn't exist */
static int64
db_dir_size(const char *path)
{
	int64		dirsize = 0;
	struct dirent *direntry;
	DIR		   *dirdesc;
	char		filename[MAXPGPATH];

	dirdesc = AllocateDir(path);

	if (!dirdesc)
		return 0;

	while ((direntry = ReadDir(dirdesc, path)) != NULL)
	{
		struct stat fst;

		CHECK_FOR_INTERRUPTS();

		if (strcmp(direntry->d_name, ".") == 0 ||
			strcmp(direntry->d_name, "..") == 0)
			continue;

		snprintf(filename, MAXPGPATH, "%s/%s", path, direntry->d_name);

		if (stat(filename, &fst) < 0)
		{
			if (errno == ENOENT)
				continue;
			else
				ereport(ERROR,
						(errcode_for_file_access(),
						 errmsg("could not stat file \"%s\": %m", filename)));
		}
		dirsize += fst.st_size;
	}

	FreeDir(dirdesc);
	return dirsize;
}

/*
 * calculate size of database in all tablespaces
 */
static int64
calculate_database_size(Oid dbOid)
{
	int64		totalsize;
	DIR		   *dirdesc;
	struct dirent *direntry;
	char		dirpath[MAXPGPATH];
	char		pathname[MAXPGPATH];
	AclResult	aclresult;

	/* User must have connect privilege for target database */
	aclresult = pg_database_aclcheck(dbOid, GetUserId(), ACL_CONNECT);
	if (aclresult != ACLCHECK_OK)
		aclcheck_error(aclresult, ACL_KIND_DATABASE,
					   get_database_name(dbOid));

	/* Shared storage in pg_global is not counted */

	/* Include pg_default storage */
	snprintf(pathname, MAXPGPATH, "base/%u", dbOid);
	totalsize = db_dir_size(pathname);

	/* Scan the non-default tablespaces */
	snprintf(dirpath, MAXPGPATH, "pg_tblspc");
	dirdesc = AllocateDir(dirpath);
	if (!dirdesc)
		ereport(ERROR,
				(errcode_for_file_access(),
				 errmsg("could not open tablespace directory \"%s\": %m",
						dirpath)));

	while ((direntry = ReadDir(dirdesc, dirpath)) != NULL)
	{
		CHECK_FOR_INTERRUPTS();

		if (strcmp(direntry->d_name, ".") == 0 ||
			strcmp(direntry->d_name, "..") == 0)
			continue;

		snprintf(pathname, MAXPGPATH, "pg_tblspc/%s/%s/%u",
				 direntry->d_name, tablespace_version_directory(), dbOid);
		totalsize += db_dir_size(pathname);
	}

	FreeDir(dirdesc);

	return totalsize;
}

Datum
pg_database_size_oid(PG_FUNCTION_ARGS)
{
	Oid			dbOid = PG_GETARG_OID(0);
	int64		size;

	size = calculate_database_size(dbOid);

	if (Gp_role == GP_ROLE_DISPATCH)
	{
		char	   *sql;

		sql = psprintf("select pg_catalog.pg_database_size(%u)", dbOid);

		size += get_size_from_segDBs(sql);
	}

	if (size == 0)
		PG_RETURN_NULL();

	PG_RETURN_INT64(size);
}

Datum
pg_database_size_name(PG_FUNCTION_ARGS)
{
	Name		dbName = PG_GETARG_NAME(0);
	Oid			dbOid = get_database_oid(NameStr(*dbName), false);
	int64		size;

	size = calculate_database_size(dbOid);

	if (Gp_role == GP_ROLE_DISPATCH)
	{
		char	   *sql;

		sql = psprintf("select pg_catalog.pg_database_size(%s)",
					   quote_literal_cstr(NameStr(*dbName)));

		size += get_size_from_segDBs(sql);
	}

	if (size == 0)
		PG_RETURN_NULL();

	PG_RETURN_INT64(size);
}


/*
 * Calculate total size of tablespace. Returns -1 if the tablespace directory
 * cannot be found.
 */
static int64
calculate_tablespace_size(Oid tblspcOid)
{
	char		tblspcPath[MAXPGPATH];
	char		pathname[MAXPGPATH];
	int64		totalsize = 0;
	DIR		   *dirdesc;
	struct dirent *direntry;
	AclResult	aclresult;

	/*
	 * User must have CREATE privilege for target tablespace, either
	 * explicitly granted or implicitly because it is default for current
	 * database.
	 */
	if (tblspcOid != MyDatabaseTableSpace)
	{
		aclresult = pg_tablespace_aclcheck(tblspcOid, GetUserId(), ACL_CREATE);
		if (aclresult != ACLCHECK_OK)
			aclcheck_error(aclresult, ACL_KIND_TABLESPACE,
						   get_tablespace_name(tblspcOid));
	}

	if (tblspcOid == DEFAULTTABLESPACE_OID)
		snprintf(tblspcPath, MAXPGPATH, "base");
	else if (tblspcOid == GLOBALTABLESPACE_OID)
		snprintf(tblspcPath, MAXPGPATH, "global");
	else
		snprintf(tblspcPath, MAXPGPATH, "pg_tblspc/%u/%s", tblspcOid,
				 tablespace_version_directory());

	dirdesc = AllocateDir(tblspcPath);

	if (!dirdesc)
		return -1;

	while ((direntry = ReadDir(dirdesc, tblspcPath)) != NULL)
	{
		struct stat fst;

		CHECK_FOR_INTERRUPTS();

		if (strcmp(direntry->d_name, ".") == 0 ||
			strcmp(direntry->d_name, "..") == 0)
			continue;

		snprintf(pathname, MAXPGPATH, "%s/%s", tblspcPath, direntry->d_name);

		if (stat(pathname, &fst) < 0)
		{
			if (errno == ENOENT)
				continue;
			else
				ereport(ERROR,
						(errcode_for_file_access(),
						 errmsg("could not stat file \"%s\": %m", pathname)));
		}

		if (S_ISDIR(fst.st_mode))
			totalsize += db_dir_size(pathname);

		totalsize += fst.st_size;
	}

	FreeDir(dirdesc);

	return totalsize;
}

Datum
pg_tablespace_size_oid(PG_FUNCTION_ARGS)
{
	Oid			tblspcOid = PG_GETARG_OID(0);
	int64		size;

	size = calculate_tablespace_size(tblspcOid);

	if (Gp_role == GP_ROLE_DISPATCH)
	{
		char	   *sql;

		sql = psprintf("select pg_catalog.pg_tablespace_size(%u)", tblspcOid);

		size += get_size_from_segDBs(sql);
	}

	if (size < 0)
		PG_RETURN_NULL();

	PG_RETURN_INT64(size);
}

Datum
pg_tablespace_size_name(PG_FUNCTION_ARGS)
{
	Name		tblspcName = PG_GETARG_NAME(0);
	Oid			tblspcOid = get_tablespace_oid(NameStr(*tblspcName), false);
	int64		size;

	size = calculate_tablespace_size(tblspcOid);

	if (Gp_role == GP_ROLE_DISPATCH)
	{
		char	   *sql;

		sql = psprintf("select pg_catalog.pg_tablespace_size(%s)",
					   quote_literal_cstr(NameStr(*tblspcName)));

		size += get_size_from_segDBs(sql);
	}

	if (size < 0)
		PG_RETURN_NULL();

	PG_RETURN_INT64(size);
}


/*
 * calculate size of (one fork of) a relation
 *
 * Iterator over all files belong to the relation and do stat.
 * The obviously better way is to use glob.  For whatever reason,
 * glob is extremely slow if there are lots of relations in the
<<<<<<< HEAD
 * database.  So we handle all cases, instead. 
 *
 * Note: we can safely apply this to temp tables of other sessions, so there
 * is no check here or at the call sites for that.
=======
 * database.  So we handle all cases, instead.
>>>>>>> f8a80aeb
 */
static int64
calculate_relation_size(Relation rel, ForkNumber forknum)
{
	int64		totalsize = 0;
	char	   *relationpath;
	char		pathname[MAXPGPATH];
	unsigned int segcount = 0;

	relationpath = relpathbackend(rel->rd_node, rel->rd_backend, forknum);

if (RelationIsHeap(rel))
{
	/* Ordinary relation, including heap and index.
	 * They take form of relationpath, or relationpath.%d
	 * There will be no holes, therefore, we can stop when
	 * we reach the first non-existing file.
	 */
	for (segcount = 0;; segcount++)
	{
		struct stat fst;

		CHECK_FOR_INTERRUPTS();

		if (segcount == 0)
			snprintf(pathname, MAXPGPATH, "%s",
					 relationpath);
		else
			snprintf(pathname, MAXPGPATH, "%s.%u",
					 relationpath, segcount);

		if (stat(pathname, &fst) < 0)
		{
			if (errno == ENOENT)
				break;
			else
				ereport(ERROR,
						(errcode_for_file_access(),
						 errmsg("could not stat file %s: %m", pathname)));
		}
		totalsize += fst.st_size;
	}
}
/* AO tables don't have any extra forks. */
else if (forknum == MAIN_FORKNUM)
{
	if (RelationIsAoRows(rel))
	{
		totalsize = GetAOTotalBytes(rel, SnapshotNow);
	}
	else if (RelationIsAoCols(rel))
	{
		totalsize = GetAOCSTotalBytes(rel, SnapshotNow, true);
	}
}

	/* RELSTORAGE_VIRTUAL has no space usage */
	return totalsize;
}

Datum
pg_relation_size(PG_FUNCTION_ARGS)
{
	Oid			relOid = PG_GETARG_OID(0);
	text	   *forkName = PG_GETARG_TEXT_P(1);
	Relation	rel;
	int64		size = 0;

	/**
	 * This function is peculiar in that it does its own dispatching.
	 * It does not work on entry db since we do not support dispatching
	 * from entry-db currently.
	 */
	if (Gp_role == GP_ROLE_EXECUTE && IS_QUERY_DISPATCHER())
		elog(ERROR, "This query is not currently supported by GPDB.");

	rel = try_relation_open(relOid, AccessShareLock, false);

	/*
	 * Before 9.2, we used to throw an error if the relation didn't exist, but
	 * that makes queries like "SELECT pg_relation_size(oid) FROM pg_class"
	 * less robust, because while we scan pg_class with an MVCC snapshot,
	 * someone else might drop the table. It's better to return NULL for
	 * already-dropped tables than throw an error and abort the whole query.
	 */
	if (rel == NULL)
		PG_RETURN_NULL();

	/*
	 * While we scan pg_class with an MVCC snapshot,
 	 * someone else might drop the table. It's better to return NULL for
	 * already-dropped tables than throw an error and abort the whole query.
	 */
	if (!RelationIsValid(rel))
  		PG_RETURN_NULL();

	if (relOid == 0 || rel->rd_node.relNode == 0)
		size = 0;
	else
		size = calculate_relation_size(rel,
									   forkname_to_number(text_to_cstring(forkName)));

	if (Gp_role == GP_ROLE_DISPATCH)
	{
		char	   *sql;

		sql = psprintf("select pg_catalog.pg_relation_size(%u)", relOid);

		size += get_size_from_segDBs(sql);
	}

	relation_close(rel, AccessShareLock);

	PG_RETURN_INT64(size);
}

/*
 * Calculate total on-disk size of a TOAST relation, including its index.
 * Must not be applied to non-TOAST relations.
 */
static int64
calculate_toast_table_size(Oid toastrelid)
{
	int64		size = 0;
	Relation	toastRel;
	Relation	toastIdxRel;
	ForkNumber	forkNum;

	toastRel = relation_open(toastrelid, AccessShareLock);

	/* toast heap size, including FSM and VM size */
	for (forkNum = 0; forkNum <= MAX_FORKNUM; forkNum++)
		size += calculate_relation_size(toastRel, forkNum);

	/* toast index size, including FSM and VM size */
	toastIdxRel = relation_open(toastRel->rd_rel->reltoastidxid, AccessShareLock);
	for (forkNum = 0; forkNum <= MAX_FORKNUM; forkNum++)
		size += calculate_relation_size(toastIdxRel, forkNum);

	relation_close(toastIdxRel, AccessShareLock);
	relation_close(toastRel, AccessShareLock);

	return size;
}

/*
 * Calculate total on-disk size of a given table,
 * including FSM and VM, plus TOAST table if any.
 * Indexes other than the TOAST table's index are not included.
 * GPDB: Also includes aoseg, aoblkdir, and aovisimap tables
 *
 * Note that this also behaves sanely if applied to an index or toast table;
 * those won't have attached toast tables, but they can have multiple forks.
 */
static int64
calculate_table_size(Relation rel)
{
	int64		size = 0;
	ForkNumber	forkNum;

	if (!RelationIsValid(rel))
		return 0;

	/*
	 * heap size, including FSM and VM
	 */
	if (rel->rd_node.relNode != 0)
	{
		for (forkNum = 0; forkNum <= MAX_FORKNUM; forkNum++)
			size += calculate_relation_size(rel, forkNum);
	}

	/*
	 * Size of toast relation
	 */
	if (OidIsValid(rel->rd_rel->reltoastrelid))
		size += calculate_toast_table_size(rel->rd_rel->reltoastrelid);

	if (RelationIsAppendOptimized(rel))
	{
		Relation ao_rel;

		Assert(OidIsValid(rel->rd_appendonly->segrelid));
		ao_rel = try_relation_open(rel->rd_appendonly->segrelid, AccessShareLock, false);
		size += calculate_total_relation_size(ao_rel);
		relation_close(ao_rel, AccessShareLock);

        /* block directory may not exist, post upgrade or new table that never has indexes */
   		if (OidIsValid(rel->rd_appendonly->blkdirrelid))
        {
			ao_rel = try_relation_open(rel->rd_appendonly->blkdirrelid, AccessShareLock, false);
     		size += calculate_total_relation_size(ao_rel);
			relation_close(ao_rel, AccessShareLock);
        }
		if (OidIsValid(rel->rd_appendonly->visimaprelid))
		{
			ao_rel = try_relation_open(rel->rd_appendonly->visimaprelid, AccessShareLock, false);
			size += calculate_total_relation_size(ao_rel);
			relation_close(ao_rel, AccessShareLock);
		}
	}

	return size;
}

/*
 * Calculate total on-disk size of all indexes attached to the given table.
 *
 * Can be applied safely to an index, but you'll just get zero.
 */
static int64
calculate_indexes_size(Relation rel)
{
	int64		size = 0;

	/*
	 * Aggregate all indexes on the given relation
	 */
	if (rel->rd_rel->relhasindex)
	{
		List	   *index_oids = RelationGetIndexList(rel);
		ListCell   *cell;

		foreach(cell, index_oids)
		{
			Oid			idxOid = lfirst_oid(cell);
			Relation	idxRel;
			ForkNumber	forkNum;

			idxRel = try_relation_open(idxOid, AccessShareLock, false);

			if (RelationIsValid(idxRel))
			{
				for (forkNum = 0; forkNum <= MAX_FORKNUM; forkNum++)
					size += calculate_relation_size(idxRel, forkNum);

				relation_close(idxRel, AccessShareLock);
			}
		}

		list_free(index_oids);
	}

	return size;
}

Datum
pg_table_size(PG_FUNCTION_ARGS)
{
	Oid			relOid = PG_GETARG_OID(0);
	Relation	rel;
	int64		size;

	rel = try_relation_open(relOid, AccessShareLock, false);

	if (rel == NULL)
		PG_RETURN_NULL();

	size = calculate_table_size(rel);

	if (Gp_role == GP_ROLE_DISPATCH)
	{
		char	   *sql;

		sql = psprintf("select pg_catalog.pg_table_size(%u)", relOid);

		size += get_size_from_segDBs(sql);
	}

	relation_close(rel, AccessShareLock);

	PG_RETURN_INT64(size);
}

Datum
pg_indexes_size(PG_FUNCTION_ARGS)
{
	Oid			relOid = PG_GETARG_OID(0);
	Relation	rel;
	int64		size;

	rel = try_relation_open(relOid, AccessShareLock, false);

	if (rel == NULL)
		PG_RETURN_NULL();

	size = calculate_indexes_size(rel);

	if (Gp_role == GP_ROLE_DISPATCH)
	{
		char	   *sql;

		sql = psprintf("select pg_catalog.pg_indexes_size(%u)", relOid);

		size += get_size_from_segDBs(sql);
	}

	relation_close(rel, AccessShareLock);

	PG_RETURN_INT64(size);
}

/*
 *	Compute the on-disk size of all files for the relation,
 *	including heap data, index data, toast data, FSM, VM.
 */
static int64
calculate_total_relation_size(Relation rel)
{
	int64		size;

	/*
	 * Aggregate the table size, this includes size of the heap, toast and
	 * toast index with free space and visibility map
	 */
	size = calculate_table_size(rel);

	/*
	 * Add size of all attached indexes as well
	 */
	size += calculate_indexes_size(rel);

	return size;
}

Datum
pg_total_relation_size(PG_FUNCTION_ARGS)
{
	Oid			relOid = PG_GETARG_OID(0);
	Relation	rel;
	int64		size;

	/*
	 * While we scan pg_class with an MVCC snapshot,
	 * someone else might drop the table. It's better to return NULL for
	 * already-dropped tables than throw an error and abort the whole query.
	 */
	if (get_rel_name(relOid) == NULL)
		PG_RETURN_NULL();

	rel = try_relation_open(relOid, AccessShareLock, false);

	if (rel == NULL)
		PG_RETURN_NULL();

	size = calculate_total_relation_size(rel);

	if (Gp_role == GP_ROLE_DISPATCH)
	{
		char	   *sql;

		sql = psprintf("select pg_catalog.pg_total_relation_size(%u)",
					   relOid);

		size += get_size_from_segDBs(sql);
	}

	relation_close(rel, AccessShareLock);

	PG_RETURN_INT64(size);
}

/*
 * formatting with size units
 */
Datum
pg_size_pretty(PG_FUNCTION_ARGS)
{
	int64		size = PG_GETARG_INT64(0);
	char		buf[64];
	int64		limit = 10 * 1024;
	int64		limit2 = limit * 2 - 1;

	if (size < limit)
		snprintf(buf, sizeof(buf), INT64_FORMAT " bytes", size);
	else
	{
		size >>= 9;				/* keep one extra bit for rounding */
		if (size < limit2)
			snprintf(buf, sizeof(buf), INT64_FORMAT " kB",
					 (size + 1) / 2);
		else
		{
			size >>= 10;
			if (size < limit2)
				snprintf(buf, sizeof(buf), INT64_FORMAT " MB",
						 (size + 1) / 2);
			else
			{
				size >>= 10;
				if (size < limit2)
					snprintf(buf, sizeof(buf), INT64_FORMAT " GB",
							 (size + 1) / 2);
				else
				{
					size >>= 10;
					snprintf(buf, sizeof(buf), INT64_FORMAT " TB",
							 (size + 1) / 2);
				}
			}
		}
	}

	PG_RETURN_TEXT_P(cstring_to_text(buf));
}

static char *
numeric_to_cstring(Numeric n)
{
	Datum		d = NumericGetDatum(n);

	return DatumGetCString(DirectFunctionCall1(numeric_out, d));
}

static Numeric
int64_to_numeric(int64 v)
{
	Datum		d = Int64GetDatum(v);

	return DatumGetNumeric(DirectFunctionCall1(int8_numeric, d));
}

static bool
numeric_is_less(Numeric a, Numeric b)
{
	Datum		da = NumericGetDatum(a);
	Datum		db = NumericGetDatum(b);

	return DatumGetBool(DirectFunctionCall2(numeric_lt, da, db));
}

static Numeric
numeric_plus_one_over_two(Numeric n)
{
	Datum		d = NumericGetDatum(n);
	Datum		one;
	Datum		two;
	Datum		result;

	one = DirectFunctionCall1(int8_numeric, Int64GetDatum(1));
	two = DirectFunctionCall1(int8_numeric, Int64GetDatum(2));
	result = DirectFunctionCall2(numeric_add, d, one);
	result = DirectFunctionCall2(numeric_div_trunc, result, two);
	return DatumGetNumeric(result);
}

static Numeric
numeric_shift_right(Numeric n, unsigned count)
{
	Datum		d = NumericGetDatum(n);
	Datum		divisor_int64;
	Datum		divisor_numeric;
	Datum		result;

	divisor_int64 = Int64GetDatum((int64) (1 << count));
	divisor_numeric = DirectFunctionCall1(int8_numeric, divisor_int64);
	result = DirectFunctionCall2(numeric_div_trunc, d, divisor_numeric);
	return DatumGetNumeric(result);
}

Datum
pg_size_pretty_numeric(PG_FUNCTION_ARGS)
{
	Numeric		size = PG_GETARG_NUMERIC(0);
	Numeric		limit,
				limit2;
	char	   *buf,
			   *result;

	limit = int64_to_numeric(10 * 1024);
	limit2 = int64_to_numeric(10 * 1024 * 2 - 1);

	if (numeric_is_less(size, limit))
	{
		buf = numeric_to_cstring(size);
		result = palloc(strlen(buf) + 7);
		strcpy(result, buf);
		strcat(result, " bytes");
	}
	else
	{
		/* keep one extra bit for rounding */
		/* size >>= 9 */
		size = numeric_shift_right(size, 9);

		if (numeric_is_less(size, limit2))
		{
			/* size = (size + 1) / 2 */
			size = numeric_plus_one_over_two(size);
			buf = numeric_to_cstring(size);
			result = palloc(strlen(buf) + 4);
			strcpy(result, buf);
			strcat(result, " kB");
		}
		else
		{
			/* size >>= 10 */
			size = numeric_shift_right(size, 10);
			if (numeric_is_less(size, limit2))
			{
				/* size = (size + 1) / 2 */
				size = numeric_plus_one_over_two(size);
				buf = numeric_to_cstring(size);
				result = palloc(strlen(buf) + 4);
				strcpy(result, buf);
				strcat(result, " MB");
			}
			else
			{
				/* size >>= 10 */
				size = numeric_shift_right(size, 10);

				if (numeric_is_less(size, limit2))
				{
					/* size = (size + 1) / 2 */
					size = numeric_plus_one_over_two(size);
					buf = numeric_to_cstring(size);
					result = palloc(strlen(buf) + 4);
					strcpy(result, buf);
					strcat(result, " GB");
				}
				else
				{
					/* size >>= 10 */
					size = numeric_shift_right(size, 10);
					/* size = (size + 1) / 2 */
					size = numeric_plus_one_over_two(size);
					buf = numeric_to_cstring(size);
					result = palloc(strlen(buf) + 4);
					strcpy(result, buf);
					strcat(result, " TB");
				}
			}
		}
	}

	PG_RETURN_TEXT_P(cstring_to_text(result));
}

/*
 * Get the filenode of a relation
 *
 * This is expected to be used in queries like
 *		SELECT pg_relation_filenode(oid) FROM pg_class;
 * That leads to a couple of choices.  We work from the pg_class row alone
 * rather than actually opening each relation, for efficiency.	We don't
 * fail if we can't find the relation --- some rows might be visible in
 * the query's MVCC snapshot but already dead according to SnapshotNow.
 * (Note: we could avoid using the catcache, but there's little point
 * because the relation mapper also works "in the now".)  We also don't
 * fail if the relation doesn't have storage.  In all these cases it
 * seems better to quietly return NULL.
 */
Datum
pg_relation_filenode(PG_FUNCTION_ARGS)
{
	Oid			relid = PG_GETARG_OID(0);
	Oid			result;
	HeapTuple	tuple;
	Form_pg_class relform;

	tuple = SearchSysCache1(RELOID, ObjectIdGetDatum(relid));
	if (!HeapTupleIsValid(tuple))
		PG_RETURN_NULL();
	relform = (Form_pg_class) GETSTRUCT(tuple);

	switch (relform->relkind)
	{
		case RELKIND_RELATION:
		case RELKIND_MATVIEW:
		case RELKIND_INDEX:
		case RELKIND_SEQUENCE:
		case RELKIND_TOASTVALUE:
			/* okay, these have storage */
			if (relform->relfilenode)
				result = relform->relfilenode;
			else	/* Consult the relation mapper */
				result = RelationMapOidToFilenode(relid,
												  relform->relisshared);
			break;

		default:
			/* no storage, return NULL */
			result = InvalidOid;
			break;
	}

	ReleaseSysCache(tuple);

	if (!OidIsValid(result))
		PG_RETURN_NULL();

	PG_RETURN_OID(result);
}

/*
 * Get the pathname (relative to $PGDATA) of a relation
 *
 * See comments for pg_relation_filenode.
 */
Datum
pg_relation_filepath(PG_FUNCTION_ARGS)
{
	Oid			relid = PG_GETARG_OID(0);
	HeapTuple	tuple;
	Form_pg_class relform;
	RelFileNode rnode;
	BackendId	backend;
	char	   *path;

	tuple = SearchSysCache1(RELOID, ObjectIdGetDatum(relid));
	if (!HeapTupleIsValid(tuple))
		PG_RETURN_NULL();
	relform = (Form_pg_class) GETSTRUCT(tuple);

	switch (relform->relkind)
	{
		case RELKIND_RELATION:
		case RELKIND_MATVIEW:
		case RELKIND_INDEX:
		case RELKIND_SEQUENCE:
		case RELKIND_TOASTVALUE:
			/* okay, these have storage */

			/* This logic should match RelationInitPhysicalAddr */
			if (relform->reltablespace)
				rnode.spcNode = relform->reltablespace;
			else
				rnode.spcNode = MyDatabaseTableSpace;
			if (rnode.spcNode == GLOBALTABLESPACE_OID)
				rnode.dbNode = InvalidOid;
			else
				rnode.dbNode = MyDatabaseId;
			if (relform->relfilenode)
				rnode.relNode = relform->relfilenode;
			else	/* Consult the relation mapper */
				rnode.relNode = RelationMapOidToFilenode(relid,
													   relform->relisshared);
			break;

		default:
			/* no storage, return NULL */
			rnode.relNode = InvalidOid;
			/* some compilers generate warnings without these next two lines */
			rnode.dbNode = InvalidOid;
			rnode.spcNode = InvalidOid;
			break;
	}

	if (!OidIsValid(rnode.relNode))
	{
		ReleaseSysCache(tuple);
		PG_RETURN_NULL();
	}

	/* Determine owning backend. */
	switch (relform->relpersistence)
	{
		case RELPERSISTENCE_UNLOGGED:
		case RELPERSISTENCE_PERMANENT:
			backend = InvalidBackendId;
			break;
		case RELPERSISTENCE_TEMP:
			if (isTempOrToastNamespace(relform->relnamespace))
				backend = MyBackendId;
			else
			{
				/* Do it the hard way. */
				backend = GetTempNamespaceBackendId(relform->relnamespace);
				Assert(backend != InvalidBackendId);
			}
			break;
		default:
			elog(ERROR, "invalid relpersistence: %c", relform->relpersistence);
			backend = InvalidBackendId; /* placate compiler */
			break;
	}

	ReleaseSysCache(tuple);

	path = relpathbackend(rnode, backend, MAIN_FORKNUM);

	PG_RETURN_TEXT_P(cstring_to_text(path));
}<|MERGE_RESOLUTION|>--- conflicted
+++ resolved
@@ -15,12 +15,7 @@
 #include <sys/stat.h>
 #include <glob.h>
 
-<<<<<<< HEAD
-#include "lib/stringinfo.h"
-
-=======
 #include "access/heapam.h"
->>>>>>> f8a80aeb
 #include "access/appendonlywriter.h"
 #include "access/aocssegfiles.h"
 #include "access/heapam.h"
@@ -374,14 +369,10 @@
  * Iterator over all files belong to the relation and do stat.
  * The obviously better way is to use glob.  For whatever reason,
  * glob is extremely slow if there are lots of relations in the
-<<<<<<< HEAD
  * database.  So we handle all cases, instead. 
  *
  * Note: we can safely apply this to temp tables of other sessions, so there
  * is no check here or at the call sites for that.
-=======
- * database.  So we handle all cases, instead.
->>>>>>> f8a80aeb
  */
 static int64
 calculate_relation_size(Relation rel, ForkNumber forknum)
