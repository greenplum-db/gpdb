/*
 * dbsize.c
 *		Database object size functions, and related inquiries
 *
 * Copyright (c) 2002-2012, PostgreSQL Global Development Group
 *
 * IDENTIFICATION
 *	  src/backend/utils/adt/dbsize.c
 *
 */

#include "postgres.h"

#include <sys/types.h>
#include <sys/stat.h>
#include <glob.h>

#include "lib/stringinfo.h"

#include "access/heapam.h"
#include "access/appendonlywriter.h"
#include "access/aocssegfiles.h"
#include "catalog/catalog.h"
#include "catalog/namespace.h"
#include "catalog/pg_appendonly_fn.h"
#include "catalog/pg_tablespace.h"
#include "commands/dbcommands.h"
#include "commands/tablespace.h"
#include "executor/spi.h"
#include "miscadmin.h"
#include "storage/fd.h"
#include "utils/acl.h"
#include "utils/builtins.h"
<<<<<<< HEAD
#include "utils/int8.h"
#include "utils/inval.h"
#include "utils/lsyscache.h"
=======
#include "utils/numeric.h"
>>>>>>> 80edfd76
#include "utils/rel.h"
#include "utils/relcache.h"
#include "utils/relmapper.h"
#include "utils/syscache.h"

#include "cdb/cdbvars.h"

static int64 calculate_total_relation_size(Oid Relid);

static int64
get_size_from_segDBs(const char * cmd)
{
	int			spiresult;
	bool		succeeded = false;
	int64		result = 0;
	volatile bool connected = false;

	Assert(Gp_role == GP_ROLE_DISPATCH);

	PG_TRY();
	{
		HeapTuple	tup;
		TupleDesc	tupdesc;
		bool		isnull;
		Datum		size;

		do
		{
			/* Establish an SPI session as a client of myself. */
			if (SPI_connect() != SPI_OK_CONNECT)
				break;

			connected = true;

			/* Do the query. */
			spiresult = SPI_execute(cmd, false, 0);

			/* Did the query succeed? */
			if (spiresult != SPI_OK_SELECT)
				break;

			if (SPI_processed < 1)
				break;

			tup = SPI_tuptable->vals[0];
			tupdesc = SPI_tuptable->tupdesc;

			size = heap_getattr(SPI_tuptable->vals[0], 1, SPI_tuptable->tupdesc, &isnull);
			if (isnull)
				break;

			result = DatumGetInt64(size);

			succeeded = true;
		}
		while (0);

		/* End recursive session. */
		connected = false;
		SPI_finish();

		if (!succeeded)
			elog(ERROR, "Unable to get sizes from segments");
	}
	/* Clean up in case of error. */
	PG_CATCH();
	{
		/* End recursive session. */
		if (connected)
			SPI_finish();

		/* Carry on with error handling. */
		PG_RE_THROW();
	}
	PG_END_TRY();

	return result;
}

/* Return physical size of directory contents, or 0 if dir doesn't exist */
int64
db_dir_size(const char *path)
{
	int64		dirsize = 0;
	struct dirent *direntry;
	DIR		   *dirdesc;
	char		filename[MAXPGPATH];

	dirdesc = AllocateDir(path);

	if (!dirdesc)
		return 0;

	while ((direntry = ReadDir(dirdesc, path)) != NULL)
	{
		struct stat fst;

		CHECK_FOR_INTERRUPTS();

		if (strcmp(direntry->d_name, ".") == 0 ||
			strcmp(direntry->d_name, "..") == 0)
			continue;

		snprintf(filename, MAXPGPATH, "%s/%s", path, direntry->d_name);

		if (stat(filename, &fst) < 0)
		{
			if (errno == ENOENT)
				continue;
			else
				ereport(ERROR,
						(errcode_for_file_access(),
						 errmsg("could not stat file \"%s\": %m", filename)));
		}
		dirsize += fst.st_size;
	}

	FreeDir(dirdesc);
	return dirsize;
}

/*
 * calculate size of database in all tablespaces
 */
static int64
calculate_database_size(Oid dbOid)
{
	int64		totalsize;
	DIR		   *dirdesc;
	struct dirent *direntry;
	char		dirpath[MAXPGPATH];
	char		pathname[MAXPGPATH];
	AclResult	aclresult;

	/* User must have connect privilege for target database */
	aclresult = pg_database_aclcheck(dbOid, GetUserId(), ACL_CONNECT);
	if (aclresult != ACLCHECK_OK)
		aclcheck_error(aclresult, ACL_KIND_DATABASE,
					   get_database_name(dbOid));

	/* Shared storage in pg_global is not counted */

	/* Include pg_default storage */
	snprintf(pathname, MAXPGPATH, "base/%u", dbOid);
	totalsize = db_dir_size(pathname);

	/* Scan the non-default tablespaces */
	snprintf(dirpath, MAXPGPATH, "pg_tblspc");
	dirdesc = AllocateDir(dirpath);
	if (!dirdesc)
		ereport(ERROR,
				(errcode_for_file_access(),
				 errmsg("could not open tablespace directory \"%s\": %m",
						dirpath)));

	while ((direntry = ReadDir(dirdesc, dirpath)) != NULL)
	{
		CHECK_FOR_INTERRUPTS();

		if (strcmp(direntry->d_name, ".") == 0 ||
			strcmp(direntry->d_name, "..") == 0)
			continue;

		snprintf(pathname, MAXPGPATH, "pg_tblspc/%s/%s/%u",
				 direntry->d_name, tablespace_version_directory(), dbOid);
		totalsize += db_dir_size(pathname);
	}

	FreeDir(dirdesc);

	return totalsize;
}

Datum
pg_database_size_oid(PG_FUNCTION_ARGS)
{
	int64		size = 0;
	Oid			dbOid = PG_GETARG_OID(0);
<<<<<<< HEAD
	size = calculate_database_size(dbOid);
	
	if (Gp_role == GP_ROLE_DISPATCH)
	{
		StringInfoData buffer;
		
		initStringInfo(&buffer);

		appendStringInfo(&buffer, "select sum(pg_database_size(%u))::int8 from gp_dist_random('gp_id');", dbOid);

		size += get_size_from_segDBs(buffer.data);
	}
=======
	int64		size;

	size = calculate_database_size(dbOid);

	if (size == 0)
		PG_RETURN_NULL();
>>>>>>> 80edfd76

	PG_RETURN_INT64(size);
}

Datum
pg_database_size_name(PG_FUNCTION_ARGS)
{
	int64		size = 0;
	Name		dbName = PG_GETARG_NAME(0);
	Oid			dbOid = get_database_oid(NameStr(*dbName), false);
<<<<<<< HEAD
						
	size = calculate_database_size(dbOid);
	
	if (Gp_role == GP_ROLE_DISPATCH)
	{
		StringInfoData buffer;
		
		initStringInfo(&buffer);

		appendStringInfo(&buffer, "select sum(pg_database_size('%s'))::int8 from gp_dist_random('gp_id');", NameStr(*dbName));

		size += get_size_from_segDBs(buffer.data);
	}

=======
	int64		size;

	size = calculate_database_size(dbOid);

	if (size == 0)
		PG_RETURN_NULL();

>>>>>>> 80edfd76
	PG_RETURN_INT64(size);
}


/*
 * Calculate total size of tablespace. Returns -1 if the tablespace directory
 * cannot be found.
 */
static int64
calculate_tablespace_size(Oid tblspcOid)
{
	char		tblspcPath[MAXPGPATH];
	char		pathname[MAXPGPATH];
	int64		totalsize = 0;
	DIR		   *dirdesc;
	struct dirent *direntry;
	AclResult	aclresult;

	/*
	 * User must have CREATE privilege for target tablespace, either
	 * explicitly granted or implicitly because it is default for current
	 * database.
	 */
	if (tblspcOid != MyDatabaseTableSpace)
	{
		aclresult = pg_tablespace_aclcheck(tblspcOid, GetUserId(), ACL_CREATE);
		if (aclresult != ACLCHECK_OK)
			aclcheck_error(aclresult, ACL_KIND_TABLESPACE,
						   get_tablespace_name(tblspcOid));
	}

	if (tblspcOid == DEFAULTTABLESPACE_OID)
		snprintf(tblspcPath, MAXPGPATH, "base");
	else if (tblspcOid == GLOBALTABLESPACE_OID)
		snprintf(tblspcPath, MAXPGPATH, "global");
	else
		snprintf(tblspcPath, MAXPGPATH, "pg_tblspc/%u/%s", tblspcOid,
				 tablespace_version_directory());

	dirdesc = AllocateDir(tblspcPath);

	if (!dirdesc)
		return -1;

	while ((direntry = ReadDir(dirdesc, tblspcPath)) != NULL)
	{
		struct stat fst;

		CHECK_FOR_INTERRUPTS();

		if (strcmp(direntry->d_name, ".") == 0 ||
			strcmp(direntry->d_name, "..") == 0)
			continue;

		snprintf(pathname, MAXPGPATH, "%s/%s", tblspcPath, direntry->d_name);

		if (stat(pathname, &fst) < 0)
		{
			if (errno == ENOENT)
				continue;
			else
				ereport(ERROR,
						(errcode_for_file_access(),
						 errmsg("could not stat file \"%s\": %m", pathname)));
		}

		if (S_ISDIR(fst.st_mode))
			totalsize += db_dir_size(pathname);

		totalsize += fst.st_size;
	}

	FreeDir(dirdesc);

	return totalsize;
}

Datum
pg_tablespace_size_oid(PG_FUNCTION_ARGS)
{
	int64		size = 0;
	Oid			tblspcOid = PG_GETARG_OID(0);
	int64		size;

	size = calculate_tablespace_size(tblspcOid);

	if (size < 0)
		PG_RETURN_NULL();

<<<<<<< HEAD
	size = calculate_tablespace_size(tblspcOid);
	
	if (Gp_role == GP_ROLE_DISPATCH)
	{
		StringInfoData buffer;
		
		initStringInfo(&buffer);

		appendStringInfo(&buffer, "select sum(pg_tablespace_size(%u))::int8 from gp_dist_random('gp_id');", tblspcOid);

		size += get_size_from_segDBs(buffer.data);
	}

=======
>>>>>>> 80edfd76
	PG_RETURN_INT64(size);
}

Datum
pg_tablespace_size_name(PG_FUNCTION_ARGS)
{
	int64		size = 0;
	Name		tblspcName = PG_GETARG_NAME(0);
	Oid			tblspcOid = get_tablespace_oid(NameStr(*tblspcName), false);
	int64		size;

	size = calculate_tablespace_size(tblspcOid);

<<<<<<< HEAD
	size = calculate_tablespace_size(tblspcOid);
	
	if (Gp_role == GP_ROLE_DISPATCH)
	{
		StringInfoData buffer;
		
		initStringInfo(&buffer);
=======
	if (size < 0)
		PG_RETURN_NULL();

	PG_RETURN_INT64(size);
}
>>>>>>> 80edfd76

		appendStringInfo(&buffer, "select sum(pg_tablespace_size('%s'))::int8 from gp_dist_random('gp_id');", NameStr(*tblspcName));

		size += get_size_from_segDBs(buffer.data);
	}

	PG_RETURN_INT64(size);
}

/*
 * calculate size of (one fork of) a relation
 *
 * Iterator over all files belong to the relation and do stat.
 * The obviously better way is to use glob.  For whatever reason,
 * glob is extremely slow if there are lots of relations in the
 * database.  So we handle all cases, instead. 
 */
static int64
calculate_relation_size(Relation rel, ForkNumber forknum)
{
	int64		totalsize = 0;
	char	   *relationpath;
	char		pathname[MAXPGPATH];
	unsigned int segcount = 0;

	relationpath = relpathbackend(rel->rd_node, rel->rd_backend, forknum);

if (RelationIsHeap(rel))
{
	/* Ordinary relation, including heap and index.
	 * They take form of relationpath, or relationpath.%d
	 * There will be no holes, therefore, we can stop we
	 * we reach the first non-exist file.
	 */
	for (segcount = 0;; segcount++)
	{
		struct stat fst;

		CHECK_FOR_INTERRUPTS();

		if (segcount == 0)
			snprintf(pathname, MAXPGPATH, "%s",
					 relationpath);
		else
			snprintf(pathname, MAXPGPATH, "%s.%u",
					 relationpath, segcount);

		if (stat(pathname, &fst) < 0)
		{
			if (errno == ENOENT)
				break;
			else
				ereport(ERROR,
						(errcode_for_file_access(),
						 errmsg("could not stat file %s: %m", pathname)));
		}
		totalsize += fst.st_size;
	}
}
/* AO tables don't have any extra forks. */
else if (forknum == MAIN_FORKNUM)
{
	if (RelationIsAoRows(rel))
	{
		totalsize = GetAOTotalBytes(rel, SnapshotNow);
	}
	else if (RelationIsAoCols(rel))
	{
		totalsize = GetAOCSTotalBytes(rel, SnapshotNow, true);
	}
}

    /* RELSTORAGE_VIRTUAL has no space usage */
    return totalsize;
}

Datum
pg_relation_size(PG_FUNCTION_ARGS)
{
	Oid			relOid = PG_GETARG_OID(0);
	text	   *forkName = PG_GETARG_TEXT_P(1);
	Relation	rel;
	int64		size = 0;

<<<<<<< HEAD
	/**
	 * This function is peculiar in that it does its own dispatching.
	 * It does not work on entry db since we do not support dispatching
	 * from entry-db currently.
	 */
	if (Gp_role == GP_ROLE_EXECUTE && IS_QUERY_DISPATCHER())
		elog(ERROR, "This query is not currently supported by GPDB.");

	rel = try_relation_open(relOid, AccessShareLock, false);
=======
	rel = try_relation_open(relOid, AccessShareLock);

	/*
	 * Before 9.2, we used to throw an error if the relation didn't exist, but
	 * that makes queries like "SELECT pg_relation_size(oid) FROM pg_class"
	 * less robust, because while we scan pg_class with an MVCC snapshot,
	 * someone else might drop the table. It's better to return NULL for
	 * alread-dropped tables than throw an error and abort the whole query.
	 */
	if (rel == NULL)
		PG_RETURN_NULL();
>>>>>>> 80edfd76

	/*
	 * While we scan pg_class with an MVCC snapshot,
 	 * someone else might drop the table. It's better to return NULL for
	 * already-dropped tables than throw an error and abort the whole query.
	 */
	if (!RelationIsValid(rel))
  		PG_RETURN_NULL();

	if (relOid == 0 || rel->rd_node.relNode == 0)
		size = 0;
	else
		size = calculate_relation_size(rel,
									   forkname_to_number(text_to_cstring(forkName)));

	if (Gp_role == GP_ROLE_DISPATCH)
	{
		StringInfoData buffer;
		char *schemaName;
		char *relName;

		schemaName = get_namespace_name(get_rel_namespace(relOid));
		if (schemaName == NULL)
			elog(ERROR, "Cannot find schema for oid %d", relOid);
		relName = get_rel_name(relOid);
		if (relName == NULL)
			elog(ERROR, "Cannot find relation for oid %d", relOid);

		initStringInfo(&buffer);

		appendStringInfo(&buffer, "select sum(pg_relation_size('%s.%s'))::int8 from gp_dist_random('gp_id');", quote_identifier(schemaName), quote_identifier(relName));

		size += get_size_from_segDBs(buffer.data);
	}

	relation_close(rel, AccessShareLock);

	PG_RETURN_INT64(size);
}

/*
 * Calculate total on-disk size of a TOAST relation, including its index.
 * Must not be applied to non-TOAST relations.
 */
static int64
calculate_toast_table_size(Oid toastrelid)
{
	int64		size = 0;
	Relation	toastRel;
	Relation	toastIdxRel;
	ForkNumber	forkNum;

	toastRel = relation_open(toastrelid, AccessShareLock);

	/* toast heap size, including FSM and VM size */
	for (forkNum = 0; forkNum <= MAX_FORKNUM; forkNum++)
		size += calculate_relation_size(toastRel, forkNum);

	/* toast index size, including FSM and VM size */
	toastIdxRel = relation_open(toastRel->rd_rel->reltoastidxid, AccessShareLock);
	for (forkNum = 0; forkNum <= MAX_FORKNUM; forkNum++)
		size += calculate_relation_size(toastIdxRel, forkNum);

	relation_close(toastIdxRel, AccessShareLock);
	relation_close(toastRel, AccessShareLock);

	return size;
}

/*
 * Calculate total on-disk size of a given table,
 * including FSM and VM, plus TOAST table if any.
 * Indexes other than the TOAST table's index are not included.
 * GPDB: Also includes aoseg, aoblkdir, and aovisimap tables
 *
 * Note that this also behaves sanely if applied to an index or toast table;
 * those won't have attached toast tables, but they can have multiple forks.
 */
static int64
calculate_table_size(Relation rel)
{
	int64		size = 0;
	ForkNumber	forkNum;

<<<<<<< HEAD
	rel = try_relation_open(relOid, AccessShareLock, false);

	if (!RelationIsValid(rel))
		return 0;

=======
>>>>>>> 80edfd76
	/*
	 * heap size, including FSM and VM
	 */
	if (rel->rd_node.relNode == 0)
		size = 0;
	else
	{
		size = 0;
		for (forkNum = 0; forkNum <= MAX_FORKNUM; forkNum++)
			size += calculate_relation_size(rel, forkNum);
	}

	/*
	 * Size of toast relation
	 */
	if (OidIsValid(rel->rd_rel->reltoastrelid))
		size += calculate_toast_table_size(rel->rd_rel->reltoastrelid);

<<<<<<< HEAD
	if (RelationIsAppendOptimized(rel))
	{
		Assert(OidIsValid(rel->rd_appendonly->segrelid));
		size += calculate_total_relation_size(rel->rd_appendonly->segrelid);

        /* block directory may not exist, post upgrade or new table that never has indexes */
   		if (OidIsValid(rel->rd_appendonly->blkdirrelid))
        {
     		size += calculate_total_relation_size(rel->rd_appendonly->blkdirrelid);
        }
		if (OidIsValid(rel->rd_appendonly->visimaprelid))
		{
			size += calculate_total_relation_size(rel->rd_appendonly->visimaprelid);
		}
	}

	relation_close(rel, AccessShareLock);

=======
>>>>>>> 80edfd76
	return size;
}

/*
 * Calculate total on-disk size of all indexes attached to the given table.
 *
 * Can be applied safely to an index, but you'll just get zero.
 */
static int64
calculate_indexes_size(Relation rel)
{
	int64		size = 0;

	/*
	 * Aggregate all indexes on the given relation
	 */
	if (rel->rd_rel->relhasindex)
	{
		List	   *index_oids = RelationGetIndexList(rel);
		ListCell   *cell;

		foreach(cell, index_oids)
		{
			Oid			idxOid = lfirst_oid(cell);
			Relation	idxRel;
			ForkNumber	forkNum;

			idxRel = try_relation_open(idxOid, AccessShareLock, false);

			if (RelationIsValid(idxRel))
			{
				for (forkNum = 0; forkNum <= MAX_FORKNUM; forkNum++)
					size += calculate_relation_size(idxRel, forkNum);

				relation_close(idxRel, AccessShareLock);
			}
		}

		list_free(index_oids);
	}

	return size;
}

Datum
pg_table_size(PG_FUNCTION_ARGS)
{
	Oid			relOid = PG_GETARG_OID(0);
	Relation	rel;
	int64		size;

	rel = try_relation_open(relOid, AccessShareLock);

	if (rel == NULL)
		PG_RETURN_NULL();

	size = calculate_table_size(rel);

	relation_close(rel, AccessShareLock);

	PG_RETURN_INT64(size);
}

Datum
pg_indexes_size(PG_FUNCTION_ARGS)
{
	Oid			relOid = PG_GETARG_OID(0);
	Relation	rel;
	int64		size;

	rel = try_relation_open(relOid, AccessShareLock);

	if (rel == NULL)
		PG_RETURN_NULL();

	size = calculate_indexes_size(rel);

	relation_close(rel, AccessShareLock);

	PG_RETURN_INT64(size);
}

/*
 *	Compute the on-disk size of all files for the relation,
 *	including heap data, index data, toast data, FSM, VM.
 */
static int64
calculate_total_relation_size(Relation rel)
{
	int64		size;

	/*
	 * Aggregate the table size, this includes size of the heap, toast and
	 * toast index with free space and visibility map
	 */
	size = calculate_table_size(rel);

	/*
	 * Add size of all attached indexes as well
	 */
	size += calculate_indexes_size(rel);

	return size;
}

Datum
pg_total_relation_size(PG_FUNCTION_ARGS)
{
<<<<<<< HEAD
	int64		size = 0;
	Oid			relOid = PG_GETARG_OID(0);

	/*
	 * While we scan pg_class with an MVCC snapshot,
	 * someone else might drop the table. It's better to return NULL for
	 * already-dropped tables than throw an error and abort the whole query.
	 */
	if (get_rel_name(relOid) == NULL)
		PG_RETURN_NULL();

	size = calculate_total_relation_size(relOid);
	
	if (Gp_role == GP_ROLE_DISPATCH)
	{
		StringInfoData buffer;
		char *schemaName;
		char *relName;

		schemaName = get_namespace_name(get_rel_namespace(relOid));
		if (schemaName == NULL)
		{
			elog(ERROR, "Cannot find schema for oid %d", relOid);
		}

		relName = get_rel_name(relOid);
		if (relName == NULL)
		{
			elog(ERROR, "Cannot find relation for oid %d", relOid);
		}

		initStringInfo(&buffer);

		appendStringInfo(&buffer, "select pg_catalog.sum(pg_catalog.pg_total_relation_size('%s.%s'))::int8 from gp_dist_random('gp_id');",
						 quote_identifier(schemaName), quote_identifier(relName));

		size += get_size_from_segDBs(buffer.data);
	}

=======
	Oid			relOid = PG_GETARG_OID(0);
	Relation	rel;
	int64		size;

	rel = try_relation_open(relOid, AccessShareLock);

	if (rel == NULL)
		PG_RETURN_NULL();

	size = calculate_total_relation_size(rel);

	relation_close(rel, AccessShareLock);

>>>>>>> 80edfd76
	PG_RETURN_INT64(size);
}

/*
 * formatting with size units
 */
Datum
pg_size_pretty(PG_FUNCTION_ARGS)
{
	int64		size = PG_GETARG_INT64(0);
	char		buf[64];
	int64		limit = 10 * 1024;
	int64		limit2 = limit * 2 - 1;

	if (size < limit)
		snprintf(buf, sizeof(buf), INT64_FORMAT " bytes", size);
	else
	{
		size >>= 9;				/* keep one extra bit for rounding */
		if (size < limit2)
			snprintf(buf, sizeof(buf), INT64_FORMAT " kB",
					 (size + 1) / 2);
		else
		{
			size >>= 10;
			if (size < limit2)
				snprintf(buf, sizeof(buf), INT64_FORMAT " MB",
						 (size + 1) / 2);
			else
			{
				size >>= 10;
				if (size < limit2)
					snprintf(buf, sizeof(buf), INT64_FORMAT " GB",
							 (size + 1) / 2);
				else
				{
					size >>= 10;
					snprintf(buf, sizeof(buf), INT64_FORMAT " TB",
							 (size + 1) / 2);
				}
			}
		}
	}

	PG_RETURN_TEXT_P(cstring_to_text(buf));
}

static char *
numeric_to_cstring(Numeric n)
{
	Datum		d = NumericGetDatum(n);

	return DatumGetCString(DirectFunctionCall1(numeric_out, d));
}

static Numeric
int64_to_numeric(int64 v)
{
	Datum		d = Int64GetDatum(v);

	return DatumGetNumeric(DirectFunctionCall1(int8_numeric, d));
}

static bool
numeric_is_less(Numeric a, Numeric b)
{
	Datum		da = NumericGetDatum(a);
	Datum		db = NumericGetDatum(b);

	return DatumGetBool(DirectFunctionCall2(numeric_lt, da, db));
}

static Numeric
numeric_plus_one_over_two(Numeric n)
{
	Datum		d = NumericGetDatum(n);
	Datum		one;
	Datum		two;
	Datum		result;

	one = DirectFunctionCall1(int8_numeric, Int64GetDatum(1));
	two = DirectFunctionCall1(int8_numeric, Int64GetDatum(2));
	result = DirectFunctionCall2(numeric_add, d, one);
	result = DirectFunctionCall2(numeric_div_trunc, result, two);
	return DatumGetNumeric(result);
}

static Numeric
numeric_shift_right(Numeric n, unsigned count)
{
	Datum		d = NumericGetDatum(n);
	Datum		divisor_int64;
	Datum		divisor_numeric;
	Datum		result;

	divisor_int64 = Int64GetDatum((int64) (1 << count));
	divisor_numeric = DirectFunctionCall1(int8_numeric, divisor_int64);
	result = DirectFunctionCall2(numeric_div_trunc, d, divisor_numeric);
	return DatumGetNumeric(result);
}

Datum
pg_size_pretty_numeric(PG_FUNCTION_ARGS)
{
	Numeric		size = PG_GETARG_NUMERIC(0);
	Numeric		limit,
				limit2;
	char	   *buf,
			   *result;

	limit = int64_to_numeric(10 * 1024);
	limit2 = int64_to_numeric(10 * 1024 * 2 - 1);

	if (numeric_is_less(size, limit))
	{
		buf = numeric_to_cstring(size);
		result = palloc(strlen(buf) + 7);
		strcpy(result, buf);
		strcat(result, " bytes");
	}
	else
	{
		/* keep one extra bit for rounding */
		/* size >>= 9 */
		size = numeric_shift_right(size, 9);

		if (numeric_is_less(size, limit2))
		{
			/* size = (size + 1) / 2 */
			size = numeric_plus_one_over_two(size);
			buf = numeric_to_cstring(size);
			result = palloc(strlen(buf) + 4);
			strcpy(result, buf);
			strcat(result, " kB");
		}
		else
		{
			/* size >>= 10 */
			size = numeric_shift_right(size, 10);
			if (numeric_is_less(size, limit2))
			{
				/* size = (size + 1) / 2 */
				size = numeric_plus_one_over_two(size);
				buf = numeric_to_cstring(size);
				result = palloc(strlen(buf) + 4);
				strcpy(result, buf);
				strcat(result, " MB");
			}
			else
			{
				/* size >>= 10 */
				size = numeric_shift_right(size, 10);

				if (numeric_is_less(size, limit2))
				{
					/* size = (size + 1) / 2 */
					size = numeric_plus_one_over_two(size);
					buf = numeric_to_cstring(size);
					result = palloc(strlen(buf) + 4);
					strcpy(result, buf);
					strcat(result, " GB");
				}
				else
				{
					/* size >>= 10 */
					size = numeric_shift_right(size, 10);
					/* size = (size + 1) / 2 */
					size = numeric_plus_one_over_two(size);
					buf = numeric_to_cstring(size);
					result = palloc(strlen(buf) + 4);
					strcpy(result, buf);
					strcat(result, " TB");
				}
			}
		}
	}

	PG_RETURN_TEXT_P(cstring_to_text(result));
}

/*
 * Get the filenode of a relation
 *
 * This is expected to be used in queries like
 *		SELECT pg_relation_filenode(oid) FROM pg_class;
 * That leads to a couple of choices.  We work from the pg_class row alone
 * rather than actually opening each relation, for efficiency.	We don't
 * fail if we can't find the relation --- some rows might be visible in
 * the query's MVCC snapshot but already dead according to SnapshotNow.
 * (Note: we could avoid using the catcache, but there's little point
 * because the relation mapper also works "in the now".)  We also don't
 * fail if the relation doesn't have storage.  In all these cases it
 * seems better to quietly return NULL.
 */
Datum
pg_relation_filenode(PG_FUNCTION_ARGS)
{
	Oid			relid = PG_GETARG_OID(0);
	Oid			result;
	HeapTuple	tuple;
	Form_pg_class relform;

	tuple = SearchSysCache1(RELOID, ObjectIdGetDatum(relid));
	if (!HeapTupleIsValid(tuple))
		PG_RETURN_NULL();
	relform = (Form_pg_class) GETSTRUCT(tuple);

	switch (relform->relkind)
	{
		case RELKIND_RELATION:
		case RELKIND_INDEX:
		case RELKIND_SEQUENCE:
		case RELKIND_TOASTVALUE:
			/* okay, these have storage */
			if (relform->relfilenode)
				result = relform->relfilenode;
			else	/* Consult the relation mapper */
				result = RelationMapOidToFilenode(relid,
												  relform->relisshared);
			break;

		default:
			/* no storage, return NULL */
			result = InvalidOid;
			break;
	}

	ReleaseSysCache(tuple);

	if (!OidIsValid(result))
		PG_RETURN_NULL();

	PG_RETURN_OID(result);
}

/*
 * Get the pathname (relative to $PGDATA) of a relation
 *
 * See comments for pg_relation_filenode.
 */
Datum
pg_relation_filepath(PG_FUNCTION_ARGS)
{
	Oid			relid = PG_GETARG_OID(0);
	HeapTuple	tuple;
	Form_pg_class relform;
	RelFileNode rnode;
	BackendId	backend;
	char	   *path;

	tuple = SearchSysCache1(RELOID, ObjectIdGetDatum(relid));
	if (!HeapTupleIsValid(tuple))
		PG_RETURN_NULL();
	relform = (Form_pg_class) GETSTRUCT(tuple);

	switch (relform->relkind)
	{
		case RELKIND_RELATION:
		case RELKIND_INDEX:
		case RELKIND_SEQUENCE:
		case RELKIND_TOASTVALUE:
			/* okay, these have storage */

			/* This logic should match RelationInitPhysicalAddr */
			if (relform->reltablespace)
				rnode.spcNode = relform->reltablespace;
			else
				rnode.spcNode = MyDatabaseTableSpace;
			if (rnode.spcNode == GLOBALTABLESPACE_OID)
				rnode.dbNode = InvalidOid;
			else
				rnode.dbNode = MyDatabaseId;
			if (relform->relfilenode)
				rnode.relNode = relform->relfilenode;
			else	/* Consult the relation mapper */
				rnode.relNode = RelationMapOidToFilenode(relid,
													   relform->relisshared);
			break;

		default:
			/* no storage, return NULL */
			rnode.relNode = InvalidOid;
			/* some compilers generate warnings without these next two lines */
			rnode.dbNode = InvalidOid;
			rnode.spcNode = InvalidOid;
			break;
	}

	if (!OidIsValid(rnode.relNode))
	{
		ReleaseSysCache(tuple);
		PG_RETURN_NULL();
	}

	/* Determine owning backend. */
	switch (relform->relpersistence)
	{
		case RELPERSISTENCE_UNLOGGED:
		case RELPERSISTENCE_PERMANENT:
			backend = InvalidBackendId;
			break;
		case RELPERSISTENCE_TEMP:
			if (isTempOrToastNamespace(relform->relnamespace))
				backend = MyBackendId;
			else
			{
				/* Do it the hard way. */
				backend = GetTempNamespaceBackendId(relform->relnamespace);
				Assert(backend != InvalidBackendId);
			}
			break;
		default:
			elog(ERROR, "invalid relpersistence: %c", relform->relpersistence);
			backend = InvalidBackendId; /* placate compiler */
			break;
	}

	ReleaseSysCache(tuple);

	path = relpathbackend(rnode, backend, MAIN_FORKNUM);

	PG_RETURN_TEXT_P(cstring_to_text(path));
}<|MERGE_RESOLUTION|>--- conflicted
+++ resolved
@@ -31,13 +31,10 @@
 #include "storage/fd.h"
 #include "utils/acl.h"
 #include "utils/builtins.h"
-<<<<<<< HEAD
 #include "utils/int8.h"
 #include "utils/inval.h"
 #include "utils/lsyscache.h"
-=======
 #include "utils/numeric.h"
->>>>>>> 80edfd76
 #include "utils/rel.h"
 #include "utils/relcache.h"
 #include "utils/relmapper.h"
@@ -45,7 +42,7 @@
 
 #include "cdb/cdbvars.h"
 
-static int64 calculate_total_relation_size(Oid Relid);
+static int64 calculate_total_relation_size(Relation rel);
 
 static int64
 get_size_from_segDBs(const char * cmd)
@@ -214,9 +211,9 @@
 Datum
 pg_database_size_oid(PG_FUNCTION_ARGS)
 {
-	int64		size = 0;
+	int64		size;
 	Oid			dbOid = PG_GETARG_OID(0);
-<<<<<<< HEAD
+
 	size = calculate_database_size(dbOid);
 	
 	if (Gp_role == GP_ROLE_DISPATCH)
@@ -229,25 +226,19 @@
 
 		size += get_size_from_segDBs(buffer.data);
 	}
-=======
+
+	if (size == 0)
+		PG_RETURN_NULL();
+
+	PG_RETURN_INT64(size);
+}
+
+Datum
+pg_database_size_name(PG_FUNCTION_ARGS)
+{
 	int64		size;
-
-	size = calculate_database_size(dbOid);
-
-	if (size == 0)
-		PG_RETURN_NULL();
->>>>>>> 80edfd76
-
-	PG_RETURN_INT64(size);
-}
-
-Datum
-pg_database_size_name(PG_FUNCTION_ARGS)
-{
-	int64		size = 0;
 	Name		dbName = PG_GETARG_NAME(0);
 	Oid			dbOid = get_database_oid(NameStr(*dbName), false);
-<<<<<<< HEAD
 						
 	size = calculate_database_size(dbOid);
 	
@@ -262,15 +253,9 @@
 		size += get_size_from_segDBs(buffer.data);
 	}
 
-=======
-	int64		size;
-
-	size = calculate_database_size(dbOid);
-
 	if (size == 0)
 		PG_RETURN_NULL();
 
->>>>>>> 80edfd76
 	PG_RETURN_INT64(size);
 }
 
@@ -351,16 +336,9 @@
 Datum
 pg_tablespace_size_oid(PG_FUNCTION_ARGS)
 {
-	int64		size = 0;
 	Oid			tblspcOid = PG_GETARG_OID(0);
 	int64		size;
 
-	size = calculate_tablespace_size(tblspcOid);
-
-	if (size < 0)
-		PG_RETURN_NULL();
-
-<<<<<<< HEAD
 	size = calculate_tablespace_size(tblspcOid);
 	
 	if (Gp_role == GP_ROLE_DISPATCH)
@@ -374,41 +352,34 @@
 		size += get_size_from_segDBs(buffer.data);
 	}
 
-=======
->>>>>>> 80edfd76
+	if (size < 0)
+		PG_RETURN_NULL();
+
 	PG_RETURN_INT64(size);
 }
 
 Datum
 pg_tablespace_size_name(PG_FUNCTION_ARGS)
 {
-	int64		size = 0;
 	Name		tblspcName = PG_GETARG_NAME(0);
 	Oid			tblspcOid = get_tablespace_oid(NameStr(*tblspcName), false);
 	int64		size;
 
 	size = calculate_tablespace_size(tblspcOid);
-
-<<<<<<< HEAD
-	size = calculate_tablespace_size(tblspcOid);
 	
 	if (Gp_role == GP_ROLE_DISPATCH)
 	{
 		StringInfoData buffer;
 		
 		initStringInfo(&buffer);
-=======
+
+		appendStringInfo(&buffer, "select sum(pg_tablespace_size('%s'))::int8 from gp_dist_random('gp_id');", NameStr(*tblspcName));
+
+		size += get_size_from_segDBs(buffer.data);
+	}
+
 	if (size < 0)
 		PG_RETURN_NULL();
-
-	PG_RETURN_INT64(size);
-}
->>>>>>> 80edfd76
-
-		appendStringInfo(&buffer, "select sum(pg_tablespace_size('%s'))::int8 from gp_dist_random('gp_id');", NameStr(*tblspcName));
-
-		size += get_size_from_segDBs(buffer.data);
-	}
 
 	PG_RETURN_INT64(size);
 }
@@ -488,7 +459,6 @@
 	Relation	rel;
 	int64		size = 0;
 
-<<<<<<< HEAD
 	/**
 	 * This function is peculiar in that it does its own dispatching.
 	 * It does not work on entry db since we do not support dispatching
@@ -498,8 +468,6 @@
 		elog(ERROR, "This query is not currently supported by GPDB.");
 
 	rel = try_relation_open(relOid, AccessShareLock, false);
-=======
-	rel = try_relation_open(relOid, AccessShareLock);
 
 	/*
 	 * Before 9.2, we used to throw an error if the relation didn't exist, but
@@ -510,7 +478,6 @@
 	 */
 	if (rel == NULL)
 		PG_RETURN_NULL();
->>>>>>> 80edfd76
 
 	/*
 	 * While we scan pg_class with an MVCC snapshot,
@@ -595,22 +562,14 @@
 	int64		size = 0;
 	ForkNumber	forkNum;
 
-<<<<<<< HEAD
-	rel = try_relation_open(relOid, AccessShareLock, false);
-
 	if (!RelationIsValid(rel))
 		return 0;
 
-=======
->>>>>>> 80edfd76
 	/*
 	 * heap size, including FSM and VM
 	 */
-	if (rel->rd_node.relNode == 0)
-		size = 0;
-	else
-	{
-		size = 0;
+	if (rel->rd_node.relNode != 0)
+	{
 		for (forkNum = 0; forkNum <= MAX_FORKNUM; forkNum++)
 			size += calculate_relation_size(rel, forkNum);
 	}
@@ -621,27 +580,30 @@
 	if (OidIsValid(rel->rd_rel->reltoastrelid))
 		size += calculate_toast_table_size(rel->rd_rel->reltoastrelid);
 
-<<<<<<< HEAD
 	if (RelationIsAppendOptimized(rel))
 	{
+		Relation ao_rel;
+
 		Assert(OidIsValid(rel->rd_appendonly->segrelid));
-		size += calculate_total_relation_size(rel->rd_appendonly->segrelid);
+		ao_rel = try_relation_open(rel->rd_appendonly->segrelid, AccessShareLock, false);
+		size += calculate_total_relation_size(ao_rel);
+		relation_close(ao_rel, AccessShareLock);
 
         /* block directory may not exist, post upgrade or new table that never has indexes */
    		if (OidIsValid(rel->rd_appendonly->blkdirrelid))
         {
-     		size += calculate_total_relation_size(rel->rd_appendonly->blkdirrelid);
+			ao_rel = try_relation_open(rel->rd_appendonly->blkdirrelid, AccessShareLock, false);
+     		size += calculate_total_relation_size(ao_rel);
+			relation_close(ao_rel, AccessShareLock);
         }
 		if (OidIsValid(rel->rd_appendonly->visimaprelid))
 		{
-			size += calculate_total_relation_size(rel->rd_appendonly->visimaprelid);
+			ao_rel = try_relation_open(rel->rd_appendonly->visimaprelid, AccessShareLock, false);
+			size += calculate_total_relation_size(ao_rel);
+			relation_close(ao_rel, AccessShareLock);
 		}
 	}
 
-	relation_close(rel, AccessShareLock);
-
-=======
->>>>>>> 80edfd76
 	return size;
 }
 
@@ -693,7 +655,7 @@
 	Relation	rel;
 	int64		size;
 
-	rel = try_relation_open(relOid, AccessShareLock);
+	rel = try_relation_open(relOid, AccessShareLock, false);
 
 	if (rel == NULL)
 		PG_RETURN_NULL();
@@ -712,7 +674,7 @@
 	Relation	rel;
 	int64		size;
 
-	rel = try_relation_open(relOid, AccessShareLock);
+	rel = try_relation_open(relOid, AccessShareLock, false);
 
 	if (rel == NULL)
 		PG_RETURN_NULL();
@@ -750,9 +712,9 @@
 Datum
 pg_total_relation_size(PG_FUNCTION_ARGS)
 {
-<<<<<<< HEAD
-	int64		size = 0;
 	Oid			relOid = PG_GETARG_OID(0);
+	Relation	rel;
+	int64		size;
 
 	/*
 	 * While we scan pg_class with an MVCC snapshot,
@@ -762,7 +724,12 @@
 	if (get_rel_name(relOid) == NULL)
 		PG_RETURN_NULL();
 
-	size = calculate_total_relation_size(relOid);
+	rel = try_relation_open(relOid, AccessShareLock, false);
+
+	if (rel == NULL)
+		PG_RETURN_NULL();
+
+	size = calculate_total_relation_size(rel);
 	
 	if (Gp_role == GP_ROLE_DISPATCH)
 	{
@@ -790,21 +757,8 @@
 		size += get_size_from_segDBs(buffer.data);
 	}
 
-=======
-	Oid			relOid = PG_GETARG_OID(0);
-	Relation	rel;
-	int64		size;
-
-	rel = try_relation_open(relOid, AccessShareLock);
-
-	if (rel == NULL)
-		PG_RETURN_NULL();
-
-	size = calculate_total_relation_size(rel);
-
 	relation_close(rel, AccessShareLock);
 
->>>>>>> 80edfd76
 	PG_RETURN_INT64(size);
 }
 
