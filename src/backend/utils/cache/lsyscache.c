/*-------------------------------------------------------------------------
 *
 * lsyscache.c
 *	  Convenience routines for common queries in the system catalog cache.
 *
 * Portions Copyright (c) 2007-2009, Greenplum inc
 * Portions Copyright (c) 2012-Present VMware, Inc. or its affiliates.
 * Portions Copyright (c) 1996-2019, PostgreSQL Global Development Group
 * Portions Copyright (c) 1994, Regents of the University of California
 *
 * IDENTIFICATION
 *	  src/backend/utils/cache/lsyscache.c
 *
 * NOTES
 *	  Eventually, the index information should go through here, too.
 *-------------------------------------------------------------------------
 */
#include "postgres.h"

#include "access/genam.h"
#include "access/hash.h"
#include "access/htup_details.h"
#include "access/nbtree.h"
#include "access/table.h"
#include "bootstrap/bootstrap.h"
#include "catalog/namespace.h"
#include "catalog/pg_am.h"
#include "catalog/pg_amop.h"
#include "catalog/pg_amproc.h"
#include "catalog/pg_collation.h"
#include "catalog/pg_constraint.h"
#include "catalog/pg_language.h"
#include "catalog/pg_namespace.h"
#include "catalog/pg_opclass.h"
#include "catalog/pg_operator.h"
#include "catalog/pg_proc.h"
#include "catalog/pg_range.h"
#include "catalog/pg_statistic.h"
#include "catalog/pg_transform.h"
#include "catalog/pg_type.h"
#include "commands/tablecmds.h"
#include "commands/trigger.h"
#include "miscadmin.h"
#include "nodes/makefuncs.h"
#include "parser/parse_clause.h"			/* for sort_op_can_sort() */
#include "parser/parse_coerce.h"
#include "utils/array.h"
#include "utils/builtins.h"
#include "utils/catcache.h"
#include "utils/datum.h"
#include "utils/fmgroids.h"
#include "utils/guc.h"
#include "utils/lsyscache.h"
#include "utils/rel.h"
#include "utils/syscache.h"
#include "utils/typcache.h"
#include "utils/fmgroids.h"
#include "funcapi.h"
#include "cdb/cdbhash.h"

#include "catalog/heap.h"                   /* SystemAttributeDefinition() */
#include "catalog/pg_aggregate.h"
#include "catalog/pg_inherits.h"
#include "catalog/pg_trigger.h"

/* Hook for plugins to get control in get_attavgwidth() */
get_attavgwidth_hook_type get_attavgwidth_hook = NULL;


/*				---------- AMOP CACHES ----------						 */

/*
 * op_in_opfamily
 *
 *		Return t iff operator 'opno' is in operator family 'opfamily'.
 *
 * This function only considers search operators, not ordering operators.
 */
bool
op_in_opfamily(Oid opno, Oid opfamily)
{
	return SearchSysCacheExists3(AMOPOPID,
								 ObjectIdGetDatum(opno),
								 CharGetDatum(AMOP_SEARCH),
								 ObjectIdGetDatum(opfamily));
}

/*
 * get_op_opfamily_strategy
 *
 *		Get the operator's strategy number within the specified opfamily,
 *		or 0 if it's not a member of the opfamily.
 *
 * This function only considers search operators, not ordering operators.
 */
int
get_op_opfamily_strategy(Oid opno, Oid opfamily)
{
	HeapTuple	tp;
	Form_pg_amop amop_tup;
	int			result;

	tp = SearchSysCache3(AMOPOPID,
						 ObjectIdGetDatum(opno),
						 CharGetDatum(AMOP_SEARCH),
						 ObjectIdGetDatum(opfamily));
	if (!HeapTupleIsValid(tp))
		return 0;
	amop_tup = (Form_pg_amop) GETSTRUCT(tp);
	result = amop_tup->amopstrategy;
	ReleaseSysCache(tp);
	return result;
}

/*
 * get_op_opfamily_sortfamily
 *
 *		If the operator is an ordering operator within the specified opfamily,
 *		return its amopsortfamily OID; else return InvalidOid.
 */
Oid
get_op_opfamily_sortfamily(Oid opno, Oid opfamily)
{
	HeapTuple	tp;
	Form_pg_amop amop_tup;
	Oid			result;

	tp = SearchSysCache3(AMOPOPID,
						 ObjectIdGetDatum(opno),
						 CharGetDatum(AMOP_ORDER),
						 ObjectIdGetDatum(opfamily));
	if (!HeapTupleIsValid(tp))
		return InvalidOid;
	amop_tup = (Form_pg_amop) GETSTRUCT(tp);
	result = amop_tup->amopsortfamily;
	ReleaseSysCache(tp);
	return result;
}

/*
 * get_op_opfamily_properties
 *
 *		Get the operator's strategy number and declared input data types
 *		within the specified opfamily.
 *
 * Caller should already have verified that opno is a member of opfamily,
 * therefore we raise an error if the tuple is not found.
 */
void
get_op_opfamily_properties(Oid opno, Oid opfamily, bool ordering_op,
						   int *strategy,
						   Oid *lefttype,
						   Oid *righttype)
{
	HeapTuple	tp;
	Form_pg_amop amop_tup;

	tp = SearchSysCache3(AMOPOPID,
						 ObjectIdGetDatum(opno),
						 CharGetDatum(ordering_op ? AMOP_ORDER : AMOP_SEARCH),
						 ObjectIdGetDatum(opfamily));
	if (!HeapTupleIsValid(tp))
		elog(ERROR, "operator %u is not a member of opfamily %u",
			 opno, opfamily);
	amop_tup = (Form_pg_amop) GETSTRUCT(tp);
	*strategy = amop_tup->amopstrategy;
	*lefttype = amop_tup->amoplefttype;
	*righttype = amop_tup->amoprighttype;
	ReleaseSysCache(tp);
}

/*
 * get_opfamily_member
 *		Get the OID of the operator that implements the specified strategy
 *		with the specified datatypes for the specified opfamily.
 *
 * Returns InvalidOid if there is no pg_amop entry for the given keys.
 */
Oid
get_opfamily_member(Oid opfamily, Oid lefttype, Oid righttype,
					int16 strategy)
{
	HeapTuple	tp;
	Form_pg_amop amop_tup;
	Oid			result;

	tp = SearchSysCache4(AMOPSTRATEGY,
						 ObjectIdGetDatum(opfamily),
						 ObjectIdGetDatum(lefttype),
						 ObjectIdGetDatum(righttype),
						 Int16GetDatum(strategy));
	if (!HeapTupleIsValid(tp))
		return InvalidOid;
	amop_tup = (Form_pg_amop) GETSTRUCT(tp);
	result = amop_tup->amopopr;
	ReleaseSysCache(tp);
	return result;
}

/*
 * get_ordering_op_properties
 *		Given the OID of an ordering operator (a btree "<" or ">" operator),
 *		determine its opfamily, its declared input datatype, and its
 *		strategy number (BTLessStrategyNumber or BTGreaterStrategyNumber).
 *
 * Returns true if successful, false if no matching pg_amop entry exists.
 * (This indicates that the operator is not a valid ordering operator.)
 *
 * Note: the operator could be registered in multiple families, for example
 * if someone were to build a "reverse sort" opfamily.  This would result in
 * uncertainty as to whether "ORDER BY USING op" would default to NULLS FIRST
 * or NULLS LAST, as well as inefficient planning due to failure to match up
 * pathkeys that should be the same.  So we want a determinate result here.
 * Because of the way the syscache search works, we'll use the interpretation
 * associated with the opfamily with smallest OID, which is probably
 * determinate enough.  Since there is no longer any particularly good reason
 * to build reverse-sort opfamilies, it doesn't seem worth expending any
 * additional effort on ensuring consistency.
 */
bool
get_ordering_op_properties(Oid opno,
						   Oid *opfamily, Oid *opcintype, int16 *strategy)
{
	bool		result = false;
	CatCList   *catlist;
	int			i;

	/* ensure outputs are initialized on failure */
	*opfamily = InvalidOid;
	*opcintype = InvalidOid;
	*strategy = 0;

	/*
	 * Search pg_amop to see if the target operator is registered as the "<"
	 * or ">" operator of any btree opfamily.
	 */
	catlist = SearchSysCacheList1(AMOPOPID, ObjectIdGetDatum(opno));

	for (i = 0; i < catlist->n_members; i++)
	{
		HeapTuple	tuple = &catlist->members[i]->tuple;
		Form_pg_amop aform = (Form_pg_amop) GETSTRUCT(tuple);

		/* must be btree */
		if (aform->amopmethod != BTREE_AM_OID)
			continue;

		if (aform->amopstrategy == BTLessStrategyNumber ||
			aform->amopstrategy == BTGreaterStrategyNumber)
		{
			/* Found it ... should have consistent input types */
			if (aform->amoplefttype == aform->amoprighttype)
			{
				/* Found a suitable opfamily, return info */
				*opfamily = aform->amopfamily;
				*opcintype = aform->amoplefttype;
				*strategy = aform->amopstrategy;
				result = true;
				break;
			}
		}
	}

	ReleaseSysCacheList(catlist);

	return result;
}

/*
 * get_compare_function_for_ordering_op
 *		Get the OID of the datatype-specific btree comparison function
 *		associated with an ordering operator (a "<" or ">" operator).
 *
 * *cmpfunc receives the comparison function OID.
 * *reverse is set FALSE if the operator is "<", TRUE if it's ">"
 * (indicating the comparison result must be negated before use).
 *
 * Returns TRUE if successful, FALSE if no btree function can be found.
 * (This indicates that the operator is not a valid ordering operator.)
 */
bool
get_compare_function_for_ordering_op(Oid opno, Oid *cmpfunc, bool *reverse)
{
	Oid			opfamily;
	Oid			opcintype;
	int16		strategy;

	/* Find the operator in pg_amop */
	if (get_ordering_op_properties(opno,
								   &opfamily, &opcintype, &strategy))
	{
		/* Found a suitable opfamily, get matching support function */
		*cmpfunc = get_opfamily_proc(opfamily,
									 opcintype,
									 opcintype,
									 BTORDER_PROC);

		if (!OidIsValid(*cmpfunc))		/* should not happen */
			elog(ERROR, "missing support function %d(%u,%u) in opfamily %u",
				 BTORDER_PROC, opcintype, opcintype, opfamily);
		*reverse = (strategy == BTGreaterStrategyNumber);
		return true;
	}

	/* ensure outputs are set on failure */
	*cmpfunc = InvalidOid;

	*reverse = false;
	return false;
}


/*
 * get_equality_op_for_ordering_op
 *		Get the OID of the datatype-specific btree equality operator
 *		associated with an ordering operator (a "<" or ">" operator).
 *
 * If "reverse" isn't NULL, also set *reverse to false if the operator is "<",
 * true if it's ">"
 *
 * Returns InvalidOid if no matching equality operator can be found.
 * (This indicates that the operator is not a valid ordering operator.)
 */
Oid
get_equality_op_for_ordering_op(Oid opno, bool *reverse)
{
	Oid			result = InvalidOid;
	Oid			opfamily;
	Oid			opcintype;
	int16		strategy;

	/* Find the operator in pg_amop */
	if (get_ordering_op_properties(opno,
								   &opfamily, &opcintype, &strategy))
	{
		/* Found a suitable opfamily, get matching equality operator */
		result = get_opfamily_member(opfamily,
									 opcintype,
									 opcintype,
									 BTEqualStrategyNumber);
		if (reverse)
			*reverse = (strategy == BTGreaterStrategyNumber);
	}

	return result;
}

/*
 * get_ordering_op_for_equality_op
 *		Get the OID of a datatype-specific btree ordering operator
 *		associated with an equality operator.  (If there are multiple
 *		possibilities, assume any one will do.)
 *
 * This function is used when we have to sort data before unique-ifying,
 * and don't much care which sorting op is used as long as it's compatible
 * with the intended equality operator.  Since we need a sorting operator,
 * it should be single-data-type even if the given operator is cross-type.
 * The caller specifies whether to find an op for the LHS or RHS data type.
 *
 * Returns InvalidOid if no matching ordering operator can be found.
 */
Oid
get_ordering_op_for_equality_op(Oid opno, bool use_lhs_type)
{
	Oid			result = InvalidOid;
	CatCList   *catlist;
	int			i;

	/*
	 * Search pg_amop to see if the target operator is registered as the "="
	 * operator of any btree opfamily.
	 */
	catlist = SearchSysCacheList1(AMOPOPID, ObjectIdGetDatum(opno));

	for (i = 0; i < catlist->n_members; i++)
	{
		HeapTuple	tuple = &catlist->members[i]->tuple;
		Form_pg_amop aform = (Form_pg_amop) GETSTRUCT(tuple);

		/* must be btree */
		if (aform->amopmethod != BTREE_AM_OID)
			continue;

		if (aform->amopstrategy == BTEqualStrategyNumber)
		{
			/* Found a suitable opfamily, get matching ordering operator */
			Oid			typid;

			typid = use_lhs_type ? aform->amoplefttype : aform->amoprighttype;
			result = get_opfamily_member(aform->amopfamily,
										 typid, typid,
										 BTLessStrategyNumber);
			if (OidIsValid(result))
				break;
			/* failure probably shouldn't happen, but keep looking if so */
		}
	}

	ReleaseSysCacheList(catlist);

	return result;
}

/*
 * get_mergejoin_opfamilies
 *		Given a putatively mergejoinable operator, return a list of the OIDs
 *		of the btree opfamilies in which it represents equality.
 *
 * It is possible (though at present unusual) for an operator to be equality
 * in more than one opfamily, hence the result is a list.  This also lets us
 * return NIL if the operator is not found in any opfamilies.
 *
 * The planner currently uses simple equal() tests to compare the lists
 * returned by this function, which makes the list order relevant, though
 * strictly speaking it should not be.  Because of the way syscache list
 * searches are handled, in normal operation the result will be sorted by OID
 * so everything works fine.  If running with system index usage disabled,
 * the result ordering is unspecified and hence the planner might fail to
 * recognize optimization opportunities ... but that's hardly a scenario in
 * which performance is good anyway, so there's no point in expending code
 * or cycles here to guarantee the ordering in that case.
 */
List *
get_mergejoin_opfamilies(Oid opno)
{
	List	   *result = NIL;
	CatCList   *catlist;
	int			i;

	/*
	 * Search pg_amop to see if the target operator is registered as the "="
	 * operator of any btree opfamily.
	 */
	catlist = SearchSysCacheList1(AMOPOPID, ObjectIdGetDatum(opno));

	for (i = 0; i < catlist->n_members; i++)
	{
		HeapTuple	tuple = &catlist->members[i]->tuple;
		Form_pg_amop aform = (Form_pg_amop) GETSTRUCT(tuple);

		/* must be btree equality */
		if (aform->amopmethod == BTREE_AM_OID &&
			aform->amopstrategy == BTEqualStrategyNumber)
			result = lappend_oid(result, aform->amopfamily);
	}

	ReleaseSysCacheList(catlist);

	return result;
}

/*
 * get_compatible_hash_operators
 *		Get the OID(s) of hash equality operator(s) compatible with the given
 *		operator, but operating on its LHS and/or RHS datatype.
 *
 * An operator for the LHS type is sought and returned into *lhs_opno if
 * lhs_opno isn't NULL.  Similarly, an operator for the RHS type is sought
 * and returned into *rhs_opno if rhs_opno isn't NULL.
 *
 * If the given operator is not cross-type, the results should be the same
 * operator, but in cross-type situations they will be different.
 *
 * Returns true if able to find the requested operator(s), false if not.
 * (This indicates that the operator should not have been marked oprcanhash.)
 */
bool
get_compatible_hash_operators(Oid opno,
							  Oid *lhs_opno, Oid *rhs_opno)
{
	return get_compatible_hash_operators_and_family(opno, lhs_opno, rhs_opno,
													NULL);
}

/*
 * Extended version of get_compatible_hash_operators, which also returns
 * the operator family that the returned operators belong to.
 */
bool
get_compatible_hash_operators_and_family(Oid opno,
										 Oid *lhs_opno, Oid *rhs_opno,
										 Oid *opfamily)
{
	bool		result = false;
	CatCList   *catlist;
	int			i;
	Oid			this_opfamily = InvalidOid;

	/* Ensure output args are initialized on failure */
	if (lhs_opno)
		*lhs_opno = InvalidOid;
	if (rhs_opno)
		*rhs_opno = InvalidOid;
	if (opfamily)
		*opfamily = InvalidOid;

	/*
	 * Search pg_amop to see if the target operator is registered as the "="
	 * operator of any hash opfamily.  If the operator is registered in
	 * multiple opfamilies, assume we can use any one.
	 */
	catlist = SearchSysCacheList1(AMOPOPID, ObjectIdGetDatum(opno));

	for (i = 0; i < catlist->n_members; i++)
	{
		HeapTuple	tuple = &catlist->members[i]->tuple;
		Form_pg_amop aform = (Form_pg_amop) GETSTRUCT(tuple);

		this_opfamily = aform->amopfamily;

		if (aform->amopmethod == HASH_AM_OID &&
			aform->amopstrategy == HTEqualStrategyNumber)
		{
			/* No extra lookup needed if given operator is single-type */
			if (aform->amoplefttype == aform->amoprighttype)
			{
				if (lhs_opno)
					*lhs_opno = opno;
				if (rhs_opno)
					*rhs_opno = opno;
				result = true;
				break;
			}

			/*
			 * Get the matching single-type operator(s).  Failure probably
			 * shouldn't happen --- it implies a bogus opfamily --- but
			 * continue looking if so.
			 */
			if (lhs_opno)
			{
				*lhs_opno = get_opfamily_member(aform->amopfamily,
												aform->amoplefttype,
												aform->amoplefttype,
												HTEqualStrategyNumber);
				if (!OidIsValid(*lhs_opno))
					continue;
				/* Matching LHS found, done if caller doesn't want RHS */
				if (!rhs_opno)
				{
					result = true;
					break;
				}
			}
			if (rhs_opno)
			{
				*rhs_opno = get_opfamily_member(aform->amopfamily,
												aform->amoprighttype,
												aform->amoprighttype,
												HTEqualStrategyNumber);
				if (!OidIsValid(*rhs_opno))
				{
					/* Forget any LHS operator from this opfamily */
					if (lhs_opno)
						*lhs_opno = InvalidOid;
					continue;
				}
				/* Matching RHS found, so done */
				result = true;
				break;
			}
		}
	}

	if (result && opfamily)
		*opfamily = this_opfamily;

	ReleaseSysCacheList(catlist);

	return result;
}

Oid
get_compatible_hash_opfamily(Oid opno)
{
	Oid			result = InvalidOid;
	CatCList   *catlist;
	int			i;

	/*
	 * Search pg_amop to see if the target operator is registered as the "="
	 * operator of any hash opfamily.  If the operator is registered in
	 * multiple opfamilies, assume we can use any one.
	 */
	catlist = SearchSysCacheList1(AMOPOPID, ObjectIdGetDatum(opno));

	for (i = 0; i < catlist->n_members; i++)
	{
		HeapTuple	tuple = &catlist->members[i]->tuple;
		Form_pg_amop aform = (Form_pg_amop) GETSTRUCT(tuple);

		if (aform->amopmethod == HASH_AM_OID &&
			aform->amopstrategy == HTEqualStrategyNumber)
		{
			result = aform->amopfamily;
			break;
		}
	}

	ReleaseSysCacheList(catlist);

	return result;
}

Oid
get_compatible_legacy_hash_opfamily(Oid opno)
{
	Oid			result = InvalidOid;
	CatCList   *catlist;
	int			i;

	/*
	 * Search pg_amop to see if the target operator is registered as the "="
	 * operator of any hash opfamily.  If the operator is registered in
	 * multiple opfamilies, assume we can use any one.
	 */
	catlist = SearchSysCacheList1(AMOPOPID, ObjectIdGetDatum(opno));

	for (i = 0; i < catlist->n_members; i++)
	{
		HeapTuple	tuple = &catlist->members[i]->tuple;
		Form_pg_amop aform = (Form_pg_amop) GETSTRUCT(tuple);

		if (aform->amopmethod == HASH_AM_OID &&
			aform->amopstrategy == HTEqualStrategyNumber)
		{
			Oid hashfunc = cdb_hashproc_in_opfamily(aform->amopfamily, aform->amoplefttype);
			if (isLegacyCdbHashFunction(hashfunc))
			{
				result = aform->amopfamily;
				break;
			}
		}
	}

	ReleaseSysCacheList(catlist);

	return result;
}

/*
 * get_op_hash_functions
 *		Get the OID(s) of the standard hash support function(s) compatible with
 *		the given operator, operating on its LHS and/or RHS datatype as required.
 *
 * A function for the LHS type is sought and returned into *lhs_procno if
 * lhs_procno isn't NULL.  Similarly, a function for the RHS type is sought
 * and returned into *rhs_procno if rhs_procno isn't NULL.
 *
 * If the given operator is not cross-type, the results should be the same
 * function, but in cross-type situations they will be different.
 *
 * Returns true if able to find the requested function(s), false if not.
 * (This indicates that the operator should not have been marked oprcanhash.)
 */
bool
get_op_hash_functions(Oid opno,
					  RegProcedure *lhs_procno, RegProcedure *rhs_procno)
{
	bool		result = false;
	CatCList   *catlist;
	int			i;

	/* Ensure output args are initialized on failure */
	if (lhs_procno)
		*lhs_procno = InvalidOid;
	if (rhs_procno)
		*rhs_procno = InvalidOid;

	/*
	 * Search pg_amop to see if the target operator is registered as the "="
	 * operator of any hash opfamily.  If the operator is registered in
	 * multiple opfamilies, assume we can use any one.
	 */
	catlist = SearchSysCacheList1(AMOPOPID, ObjectIdGetDatum(opno));

	for (i = 0; i < catlist->n_members; i++)
	{
		HeapTuple	tuple = &catlist->members[i]->tuple;
		Form_pg_amop aform = (Form_pg_amop) GETSTRUCT(tuple);

		if (aform->amopmethod == HASH_AM_OID &&
			aform->amopstrategy == HTEqualStrategyNumber)
		{
			/*
			 * Get the matching support function(s).  Failure probably
			 * shouldn't happen --- it implies a bogus opfamily --- but
			 * continue looking if so.
			 */
			if (lhs_procno)
			{
				*lhs_procno = get_opfamily_proc(aform->amopfamily,
												aform->amoplefttype,
												aform->amoplefttype,
												HASHSTANDARD_PROC);
				if (!OidIsValid(*lhs_procno))
					continue;
				/* Matching LHS found, done if caller doesn't want RHS */
				if (!rhs_procno)
				{
					result = true;
					break;
				}
				/* Only one lookup needed if given operator is single-type */
				if (aform->amoplefttype == aform->amoprighttype)
				{
					*rhs_procno = *lhs_procno;
					result = true;
					break;
				}
			}
			if (rhs_procno)
			{
				*rhs_procno = get_opfamily_proc(aform->amopfamily,
												aform->amoprighttype,
												aform->amoprighttype,
												HASHSTANDARD_PROC);
				if (!OidIsValid(*rhs_procno))
				{
					/* Forget any LHS function from this opfamily */
					if (lhs_procno)
						*lhs_procno = InvalidOid;
					continue;
				}
				/* Matching RHS found, so done */
				result = true;
				break;
			}
		}
	}

	ReleaseSysCacheList(catlist);

	return result;
}

/*
 * get_op_btree_interpretation
 *		Given an operator's OID, find out which btree opfamilies it belongs to,
 *		and what properties it has within each one.  The results are returned
 *		as a palloc'd list of OpBtreeInterpretation structs.
 *
 * In addition to the normal btree operators, we consider a <> operator to be
 * a "member" of an opfamily if its negator is an equality operator of the
 * opfamily.  ROWCOMPARE_NE is returned as the strategy number for this case.
 */
List *
get_op_btree_interpretation(Oid opno)
{
	List	   *result = NIL;
	OpBtreeInterpretation *thisresult;
	CatCList   *catlist;
	int			i;

	/*
	 * Find all the pg_amop entries containing the operator.
	 */
	catlist = SearchSysCacheList1(AMOPOPID, ObjectIdGetDatum(opno));

	for (i = 0; i < catlist->n_members; i++)
	{
		HeapTuple	op_tuple = &catlist->members[i]->tuple;
		Form_pg_amop op_form = (Form_pg_amop) GETSTRUCT(op_tuple);
		StrategyNumber op_strategy;

		/* must be btree */
		if (op_form->amopmethod != BTREE_AM_OID)
			continue;

		/* Get the operator's btree strategy number */
		op_strategy = (StrategyNumber) op_form->amopstrategy;
		Assert(op_strategy >= 1 && op_strategy <= 5);

		thisresult = (OpBtreeInterpretation *)
			palloc(sizeof(OpBtreeInterpretation));
		thisresult->opfamily_id = op_form->amopfamily;
		thisresult->strategy = op_strategy;
		thisresult->oplefttype = op_form->amoplefttype;
		thisresult->oprighttype = op_form->amoprighttype;
		result = lappend(result, thisresult);
	}

	ReleaseSysCacheList(catlist);

	/*
	 * If we didn't find any btree opfamily containing the operator, perhaps
	 * it is a <> operator.  See if it has a negator that is in an opfamily.
	 */
	if (result == NIL)
	{
		Oid			op_negator = get_negator(opno);

		if (OidIsValid(op_negator))
		{
			catlist = SearchSysCacheList1(AMOPOPID,
										  ObjectIdGetDatum(op_negator));

			for (i = 0; i < catlist->n_members; i++)
			{
				HeapTuple	op_tuple = &catlist->members[i]->tuple;
				Form_pg_amop op_form = (Form_pg_amop) GETSTRUCT(op_tuple);
				StrategyNumber op_strategy;

				/* must be btree */
				if (op_form->amopmethod != BTREE_AM_OID)
					continue;

				/* Get the operator's btree strategy number */
				op_strategy = (StrategyNumber) op_form->amopstrategy;
				Assert(op_strategy >= 1 && op_strategy <= 5);

				/* Only consider negators that are = */
				if (op_strategy != BTEqualStrategyNumber)
					continue;

				/* OK, report it with "strategy" ROWCOMPARE_NE */
				thisresult = (OpBtreeInterpretation *)
					palloc(sizeof(OpBtreeInterpretation));
				thisresult->opfamily_id = op_form->amopfamily;
				thisresult->strategy = ROWCOMPARE_NE;
				thisresult->oplefttype = op_form->amoplefttype;
				thisresult->oprighttype = op_form->amoprighttype;
				result = lappend(result, thisresult);
			}

			ReleaseSysCacheList(catlist);
		}
	}

	return result;
}

/*
 * equality_ops_are_compatible
 *		Return true if the two given equality operators have compatible
 *		semantics.
 *
 * This is trivially true if they are the same operator.  Otherwise,
 * we look to see if they can be found in the same btree or hash opfamily.
 * Either finding allows us to assume that they have compatible notions
 * of equality.  (The reason we need to do these pushups is that one might
 * be a cross-type operator; for instance int24eq vs int4eq.)
 */
bool
equality_ops_are_compatible(Oid opno1, Oid opno2)
{
	bool		result;
	CatCList   *catlist;
	int			i;

	/* Easy if they're the same operator */
	if (opno1 == opno2)
		return true;

	/*
	 * We search through all the pg_amop entries for opno1.
	 */
	catlist = SearchSysCacheList1(AMOPOPID, ObjectIdGetDatum(opno1));

	result = false;
	for (i = 0; i < catlist->n_members; i++)
	{
		HeapTuple	op_tuple = &catlist->members[i]->tuple;
		Form_pg_amop op_form = (Form_pg_amop) GETSTRUCT(op_tuple);

		/* must be btree or hash */
		if (op_form->amopmethod == BTREE_AM_OID ||
			op_form->amopmethod == HASH_AM_OID)
		{
			if (op_in_opfamily(opno2, op_form->amopfamily))
			{
				result = true;
				break;
			}
		}
	}

	ReleaseSysCacheList(catlist);

	return result;
}


/*				---------- AMPROC CACHES ----------						 */

/*
 * get_opfamily_proc
 *		Get the OID of the specified support function
 *		for the specified opfamily and datatypes.
 *
 * Returns InvalidOid if there is no pg_amproc entry for the given keys.
 */
Oid
get_opfamily_proc(Oid opfamily, Oid lefttype, Oid righttype, int16 procnum)
{
	HeapTuple	tp;
	Form_pg_amproc amproc_tup;
	RegProcedure result;

	tp = SearchSysCache4(AMPROCNUM,
						 ObjectIdGetDatum(opfamily),
						 ObjectIdGetDatum(lefttype),
						 ObjectIdGetDatum(righttype),
						 Int16GetDatum(procnum));
	if (!HeapTupleIsValid(tp))
		return InvalidOid;
	amproc_tup = (Form_pg_amproc) GETSTRUCT(tp);
	result = amproc_tup->amproc;
	ReleaseSysCache(tp);
	return result;
}


/*				---------- ATTRIBUTE CACHES ----------					 */

/*
 * get_attname
 *		Given the relation id and the attribute number, return the "attname"
 *		field from the attribute relation as a palloc'ed string.
 *
 * If no such attribute exists and missing_ok is true, NULL is returned;
 * otherwise a not-intended-for-user-consumption error is thrown.
 */
char *
get_attname(Oid relid, AttrNumber attnum, bool missing_ok)
{
	HeapTuple	tp;

	tp = SearchSysCache2(ATTNUM,
						 ObjectIdGetDatum(relid), Int16GetDatum(attnum));
	if (HeapTupleIsValid(tp))
	{
		Form_pg_attribute att_tup = (Form_pg_attribute) GETSTRUCT(tp);
		char	   *result;

		result = pstrdup(NameStr(att_tup->attname));
		ReleaseSysCache(tp);
		return result;
	}

	if (!missing_ok)
		elog(ERROR, "cache lookup failed for attribute %d of relation %u",
			 attnum, relid);
	return NULL;
}

/*
 * get_attnum
 *
 *		Given the relation id and the attribute name,
 *		return the "attnum" field from the attribute relation.
 *
 *		Returns InvalidAttrNumber if the attr doesn't exist (or is dropped).
 */
AttrNumber
get_attnum(Oid relid, const char *attname)
{
	HeapTuple	tp;

	tp = SearchSysCacheAttName(relid, attname);
	if (HeapTupleIsValid(tp))
	{
		Form_pg_attribute att_tup = (Form_pg_attribute) GETSTRUCT(tp);
		AttrNumber	result;

		result = att_tup->attnum;
		ReleaseSysCache(tp);
		return result;
	}
	else
		return InvalidAttrNumber;
}

/*
 * get_attstattarget
 *
 *		Given the relation id and the attribute number,
 *		return the "attstattarget" field from the attribute relation.
 *
 *		Errors if not found.
 */
int
get_attstattarget(Oid relid, AttrNumber attnum)
{
	HeapTuple	tp;
	Form_pg_attribute att_tup;
	int			result;

	tp = SearchSysCache2(ATTNUM,
						 ObjectIdGetDatum(relid),
						 Int16GetDatum(attnum));
	if (!HeapTupleIsValid(tp))
		elog(ERROR, "cache lookup failed for attribute %d of relation %u",
			 attnum, relid);
	att_tup = (Form_pg_attribute) GETSTRUCT(tp);
	result = att_tup->attstattarget;
	ReleaseSysCache(tp);
	return result;
}

/*
 * get_attgenerated
 *
 *		Given the relation id and the attribute number,
 *		return the "attgenerated" field from the attribute relation.
 *
 *		Errors if not found.
 *
 *		Since not generated is represented by '\0', this can also be used as a
 *		Boolean test.
 */
char
get_attgenerated(Oid relid, AttrNumber attnum)
{
	HeapTuple	tp;
	Form_pg_attribute att_tup;
	char		result;

	tp = SearchSysCache2(ATTNUM,
						 ObjectIdGetDatum(relid),
						 Int16GetDatum(attnum));
	if (!HeapTupleIsValid(tp))
		elog(ERROR, "cache lookup failed for attribute %d of relation %u",
			 attnum, relid);
	att_tup = (Form_pg_attribute) GETSTRUCT(tp);
	result = att_tup->attgenerated;
	ReleaseSysCache(tp);
	return result;
}

/*
 * get_atttype
 *
 *		Given the relation OID and the attribute number with the relation,
 *		return the attribute type OID.
 */
Oid
get_atttype(Oid relid, AttrNumber attnum)
{
	HeapTuple	tp;

	tp = SearchSysCache2(ATTNUM,
						 ObjectIdGetDatum(relid),
						 Int16GetDatum(attnum));
	if (HeapTupleIsValid(tp))
	{
		Form_pg_attribute att_tup = (Form_pg_attribute) GETSTRUCT(tp);
		Oid			result;

		result = att_tup->atttypid;
		ReleaseSysCache(tp);
		return result;
	}
	else
		return InvalidOid;
}

/*
 * get_atttypetypmodcoll
 *
 *		A three-fer: given the relation id and the attribute number,
 *		fetch atttypid, atttypmod, and attcollation in a single cache lookup.
 *
 * Unlike the otherwise-similar get_atttype, this routine
 * raises an error if it can't obtain the information.
 */
void
get_atttypetypmodcoll(Oid relid, AttrNumber attnum,
					  Oid *typid, int32 *typmod, Oid *collid)
{
	HeapTuple	tp;
	Form_pg_attribute att_tup;

	/* CDB: Get type for sysattr even if relid is no good (e.g. SubqueryScan) */
	if (attnum < 0 &&
		attnum > FirstLowInvalidHeapAttributeNumber)
	{
		const FormData_pg_attribute *sysatt_tup;

		sysatt_tup = SystemAttributeDefinition(attnum);
		*typid = sysatt_tup->atttypid;
		*typmod = sysatt_tup->atttypmod;
		*collid = sysatt_tup->attcollation;
		return;
	}

	tp = SearchSysCache2(ATTNUM,
						 ObjectIdGetDatum(relid),
						 Int16GetDatum(attnum));
	if (!HeapTupleIsValid(tp))
		elog(ERROR, "cache lookup failed for attribute %d of relation %u",
			 attnum, relid);
	att_tup = (Form_pg_attribute) GETSTRUCT(tp);

	*typid = att_tup->atttypid;
	*typmod = att_tup->atttypmod;
	*collid = att_tup->attcollation;
	ReleaseSysCache(tp);
}

/*				---------- COLLATION CACHE ----------					 */

/*
 * get_collation_name
 *		Returns the name of a given pg_collation entry.
 *
 * Returns a palloc'd copy of the string, or NULL if no such collation.
 *
 * NOTE: since collation name is not unique, be wary of code that uses this
 * for anything except preparing error messages.
 */
char *
get_collation_name(Oid colloid)
{
	HeapTuple	tp;

	tp = SearchSysCache1(COLLOID, ObjectIdGetDatum(colloid));
	if (HeapTupleIsValid(tp))
	{
		Form_pg_collation colltup = (Form_pg_collation) GETSTRUCT(tp);
		char	   *result;

		result = pstrdup(NameStr(colltup->collname));
		ReleaseSysCache(tp);
		return result;
	}
	else
		return NULL;
}

bool
get_collation_isdeterministic(Oid colloid)
{
	HeapTuple	tp;
	Form_pg_collation colltup;
	bool		result;

	tp = SearchSysCache1(COLLOID, ObjectIdGetDatum(colloid));
	if (!HeapTupleIsValid(tp))
		elog(ERROR, "cache lookup failed for collation %u", colloid);
	colltup = (Form_pg_collation) GETSTRUCT(tp);
	result = colltup->collisdeterministic;
	ReleaseSysCache(tp);
	return result;
}

/*				---------- CONSTRAINT CACHE ----------					 */

/*
 * get_constraint_name
 *		Returns the name of a given pg_constraint entry.
 *
 * Returns a palloc'd copy of the string, or NULL if no such constraint.
 *
 * NOTE: since constraint name is not unique, be wary of code that uses this
 * for anything except preparing error messages.
 */
char *
get_constraint_name(Oid conoid)
{
	HeapTuple	tp;

	tp = SearchSysCache1(CONSTROID, ObjectIdGetDatum(conoid));
	if (HeapTupleIsValid(tp))
	{
		Form_pg_constraint contup = (Form_pg_constraint) GETSTRUCT(tp);
		char	   *result;

		result = pstrdup(NameStr(contup->conname));
		ReleaseSysCache(tp);
		return result;
	}
	else
		return NULL;
}

/*				---------- LANGUAGE CACHE ----------					 */

char *
get_language_name(Oid langoid, bool missing_ok)
{
	HeapTuple	tp;

	tp = SearchSysCache1(LANGOID, ObjectIdGetDatum(langoid));
	if (HeapTupleIsValid(tp))
	{
		Form_pg_language lantup = (Form_pg_language) GETSTRUCT(tp);
		char	   *result;

		result = pstrdup(NameStr(lantup->lanname));
		ReleaseSysCache(tp);
		return result;
	}

	if (!missing_ok)
		elog(ERROR, "cache lookup failed for language %u",
			 langoid);
	return NULL;
}

/*				---------- OPCLASS CACHE ----------						 */

/*
 * get_opclass_family
 *
 *		Returns the OID of the operator family the opclass belongs to.
 */
Oid
get_opclass_family(Oid opclass)
{
	HeapTuple	tp;
	Form_pg_opclass cla_tup;
	Oid			result;

	tp = SearchSysCache1(CLAOID, ObjectIdGetDatum(opclass));
	if (!HeapTupleIsValid(tp))
		elog(ERROR, "cache lookup failed for opclass %u", opclass);
	cla_tup = (Form_pg_opclass) GETSTRUCT(tp);

	result = cla_tup->opcfamily;
	ReleaseSysCache(tp);
	return result;
}

/*
 * get_opclass_input_type
 *
 *		Returns the OID of the datatype the opclass indexes.
 */
Oid
get_opclass_input_type(Oid opclass)
{
	HeapTuple	tp;
	Form_pg_opclass cla_tup;
	Oid			result;

	tp = SearchSysCache1(CLAOID, ObjectIdGetDatum(opclass));
	if (!HeapTupleIsValid(tp))
		elog(ERROR, "cache lookup failed for opclass %u", opclass);
	cla_tup = (Form_pg_opclass) GETSTRUCT(tp);

	result = cla_tup->opcintype;
	ReleaseSysCache(tp);
	return result;
}

/*
 * get_opclass_opfamily_and_input_type
 *
 *		Returns the OID of the operator family the opclass belongs to,
 *				the OID of the datatype the opclass indexes
 */
bool
get_opclass_opfamily_and_input_type(Oid opclass, Oid *opfamily, Oid *opcintype)
{
	HeapTuple	tp;
	Form_pg_opclass cla_tup;

	tp = SearchSysCache1(CLAOID, ObjectIdGetDatum(opclass));
	if (!HeapTupleIsValid(tp))
		return false;

	cla_tup = (Form_pg_opclass) GETSTRUCT(tp);

	*opfamily = cla_tup->opcfamily;
	*opcintype = cla_tup->opcintype;

	ReleaseSysCache(tp);

	return true;
}

/*				---------- OPERATOR CACHE ----------					 */

/*
 * get_opcode
 *
 *		Returns the regproc id of the routine used to implement an
 *		operator given the operator oid.
 */
RegProcedure
get_opcode(Oid opno)
{
	HeapTuple	tp;

	tp = SearchSysCache1(OPEROID, ObjectIdGetDatum(opno));
	if (HeapTupleIsValid(tp))
	{
		Form_pg_operator optup = (Form_pg_operator) GETSTRUCT(tp);
		RegProcedure result;

		result = optup->oprcode;
		ReleaseSysCache(tp);
		return result;
	}
	else
		return (RegProcedure) InvalidOid;
}

/*
 * get_opname
 *	  returns the name of the operator with the given opno
 *
 * Note: returns a palloc'd copy of the string, or NULL if no such operator.
 */
char *
get_opname(Oid opno)
{
	HeapTuple	tp;

	tp = SearchSysCache1(OPEROID, ObjectIdGetDatum(opno));
	if (HeapTupleIsValid(tp))
	{
		Form_pg_operator optup = (Form_pg_operator) GETSTRUCT(tp);
		char	   *result;

		result = pstrdup(NameStr(optup->oprname));
		ReleaseSysCache(tp);
		return result;
	}
	else
		return NULL;
}

/*
 * get_op_rettype
 *		Given operator oid, return the operator's result type.
 */
Oid
get_op_rettype(Oid opno)
{
	HeapTuple	tp;

	tp = SearchSysCache1(OPEROID, ObjectIdGetDatum(opno));
	if (HeapTupleIsValid(tp))
	{
		Form_pg_operator optup = (Form_pg_operator) GETSTRUCT(tp);
		Oid			result;

		result = optup->oprresult;
		ReleaseSysCache(tp);
		return result;
	}
	else
		return InvalidOid;
}

/*
 * op_input_types
 *
 *		Returns the left and right input datatypes for an operator
 *		(InvalidOid if not relevant).
 */
void
op_input_types(Oid opno, Oid *lefttype, Oid *righttype)
{
	HeapTuple	tp;
	Form_pg_operator optup;

	tp = SearchSysCache1(OPEROID, ObjectIdGetDatum(opno));
	if (!HeapTupleIsValid(tp))	/* shouldn't happen */
		elog(ERROR, "cache lookup failed for operator %u", opno);
	optup = (Form_pg_operator) GETSTRUCT(tp);
	*lefttype = optup->oprleft;
	*righttype = optup->oprright;
	ReleaseSysCache(tp);
}

/*
 * op_mergejoinable
 *
 * Returns true if the operator is potentially mergejoinable.  (The planner
 * will fail to find any mergejoin plans unless there are suitable btree
 * opfamily entries for this operator and associated sortops.  The pg_operator
 * flag is just a hint to tell the planner whether to bother looking.)
 *
 * In some cases (currently only array_eq and record_eq), mergejoinability
 * depends on the specific input data type the operator is invoked for, so
 * that must be passed as well. We currently assume that only one input's type
 * is needed to check this --- by convention, pass the left input's data type.
 */
bool
op_mergejoinable(Oid opno, Oid inputtype)
{
	bool		result = false;
	HeapTuple	tp;
	TypeCacheEntry *typentry;

	/*
	 * For array_eq or record_eq, we can sort if the element or field types
	 * are all sortable.  We could implement all the checks for that here, but
	 * the typcache already does that and caches the results too, so let's
	 * rely on the typcache.
	 */
	if (opno == ARRAY_EQ_OP)
	{
		typentry = lookup_type_cache(inputtype, TYPECACHE_CMP_PROC);
		if (typentry->cmp_proc == F_BTARRAYCMP)
			result = true;
	}
	else if (opno == RECORD_EQ_OP)
	{
		typentry = lookup_type_cache(inputtype, TYPECACHE_CMP_PROC);
		if (typentry->cmp_proc == F_BTRECORDCMP)
			result = true;
	}
	else
	{
		/* For all other operators, rely on pg_operator.oprcanmerge */
		tp = SearchSysCache1(OPEROID, ObjectIdGetDatum(opno));
		if (HeapTupleIsValid(tp))
		{
			Form_pg_operator optup = (Form_pg_operator) GETSTRUCT(tp);

			result = optup->oprcanmerge;
			ReleaseSysCache(tp);
		}
	}
	return result;
}

/*
 * op_hashjoinable
 *
 * Returns true if the operator is hashjoinable.  (There must be a suitable
 * hash opfamily entry for this operator if it is so marked.)
 *
 * In some cases (currently only array_eq), hashjoinability depends on the
 * specific input data type the operator is invoked for, so that must be
 * passed as well.  We currently assume that only one input's type is needed
 * to check this --- by convention, pass the left input's data type.
 */
bool
op_hashjoinable(Oid opno, Oid inputtype)
{
	bool		result = false;
	HeapTuple	tp;
	TypeCacheEntry *typentry;

	/* As in op_mergejoinable, let the typcache handle the hard cases */
	/* Eventually we'll need a similar case for record_eq ... */
	if (opno == ARRAY_EQ_OP)
	{
		typentry = lookup_type_cache(inputtype, TYPECACHE_HASH_PROC);
		if (typentry->hash_proc == F_HASH_ARRAY)
			result = true;
	}
	else
	{
		/* For all other operators, rely on pg_operator.oprcanhash */
		tp = SearchSysCache1(OPEROID, ObjectIdGetDatum(opno));
		if (HeapTupleIsValid(tp))
		{
			Form_pg_operator optup = (Form_pg_operator) GETSTRUCT(tp);

			result = optup->oprcanhash;
			ReleaseSysCache(tp);
		}
	}
	return result;
}

/*
 * op_strict
 *
 * Get the proisstrict flag for the operator's underlying function.
 */
bool
op_strict(Oid opno)
{
	RegProcedure funcid = get_opcode(opno);

	if (funcid == (RegProcedure) InvalidOid)
		elog(ERROR, "operator %u does not exist", opno);

	return func_strict((Oid) funcid);
}

/*
 * op_volatile
 *
 * Get the provolatile flag for the operator's underlying function.
 */
char
op_volatile(Oid opno)
{
	RegProcedure funcid = get_opcode(opno);

	if (funcid == (RegProcedure) InvalidOid)
		elog(ERROR, "operator %u does not exist", opno);

	return func_volatile((Oid) funcid);
}

/*
 * get_commutator
 *
 *		Returns the corresponding commutator of an operator.
 */
Oid
get_commutator(Oid opno)
{
	HeapTuple	tp;

	tp = SearchSysCache1(OPEROID, ObjectIdGetDatum(opno));
	if (HeapTupleIsValid(tp))
	{
		Form_pg_operator optup = (Form_pg_operator) GETSTRUCT(tp);
		Oid			result;

		result = optup->oprcom;
		ReleaseSysCache(tp);
		return result;
	}
	else
		return InvalidOid;
}

/*
 * get_negator
 *
 *		Returns the corresponding negator of an operator.
 */
Oid
get_negator(Oid opno)
{
	HeapTuple	tp;

	tp = SearchSysCache1(OPEROID, ObjectIdGetDatum(opno));
	if (HeapTupleIsValid(tp))
	{
		Form_pg_operator optup = (Form_pg_operator) GETSTRUCT(tp);
		Oid			result;

		result = optup->oprnegate;
		ReleaseSysCache(tp);
		return result;
	}
	else
		return InvalidOid;
}

/*
 * get_oprrest
 *
 *		Returns procedure id for computing selectivity of an operator.
 */
RegProcedure
get_oprrest(Oid opno)
{
	HeapTuple	tp;

	tp = SearchSysCache1(OPEROID, ObjectIdGetDatum(opno));
	if (HeapTupleIsValid(tp))
	{
		Form_pg_operator optup = (Form_pg_operator) GETSTRUCT(tp);
		RegProcedure result;

		result = optup->oprrest;
		ReleaseSysCache(tp);
		return result;
	}
	else
		return (RegProcedure) InvalidOid;
}

/*
 * get_oprjoin
 *
 *		Returns procedure id for computing selectivity of a join.
 */
RegProcedure
get_oprjoin(Oid opno)
{
	HeapTuple	tp;

	tp = SearchSysCache1(OPEROID, ObjectIdGetDatum(opno));
	if (HeapTupleIsValid(tp))
	{
		Form_pg_operator optup = (Form_pg_operator) GETSTRUCT(tp);
		RegProcedure result;

		result = optup->oprjoin;
		ReleaseSysCache(tp);
		return result;
	}
	else
		return (RegProcedure) InvalidOid;
}

/*				---------- TRIGGER CACHE ----------					 */


/* Does table have update triggers? */
bool
has_update_triggers(Oid relid)
{
	Relation	relation;
	bool		result = false;

	/* Assume the caller already holds a suitable lock. */
	relation = table_open(relid, NoLock);

	if (relation->rd_rel->relhastriggers)
	{
		bool	found = false;

		if (relation->trigdesc == NULL)
			RelationBuildTriggers(relation);

		if (relation->trigdesc)
		{
			for (int i = 0; i < relation->trigdesc->numtriggers && !found; i++)
			{
				Trigger trigger = relation->trigdesc->triggers[i];
				found = trigger_enabled(trigger.tgoid) &&
					(get_trigger_type(trigger.tgoid) & TRIGGER_TYPE_UPDATE) == TRIGGER_TYPE_UPDATE;
				if (found)
					break;
			}
		}

		/* GPDB_96_MERGE_FIXME: Why is this not allowed? */
		if (found || child_triggers(relation->rd_id, TRIGGER_TYPE_UPDATE))
			result = true;
	}
	table_close(relation, NoLock);

	return result;
}

/*
 * get_trigger_type
 *		Given trigger id, return the trigger's type
 */
int32
get_trigger_type(Oid triggerid)
{
	Relation	rel;
	HeapTuple	tp;
	int32		result = -1;
	ScanKeyData	scankey;
	SysScanDesc sscan;

	ScanKeyInit(&scankey, Anum_pg_trigger_oid,
				BTEqualStrategyNumber, F_OIDEQ,
				ObjectIdGetDatum(triggerid));
	rel = table_open(TriggerRelationId, AccessShareLock);
	sscan = systable_beginscan(rel, TriggerOidIndexId, true,
							   NULL, 1, &scankey);

	tp = systable_getnext(sscan);
	if (!HeapTupleIsValid(tp))
		elog(ERROR, "cache lookup failed for trigger %u", triggerid);

	result = ((Form_pg_trigger) GETSTRUCT(tp))->tgtype;

	systable_endscan(sscan);
	table_close(rel, AccessShareLock);

	return result;
}

/*
 * trigger_enabled
 *		Given trigger id, return the trigger's enabled flag
 */
bool
trigger_enabled(Oid triggerid)
{
	Relation	rel;
	HeapTuple	tp;
	bool		result;
	ScanKeyData	scankey;
	SysScanDesc sscan;

	ScanKeyInit(&scankey, Anum_pg_trigger_oid,
				BTEqualStrategyNumber, F_OIDEQ,
				ObjectIdGetDatum(triggerid));
	rel = table_open(TriggerRelationId, AccessShareLock);
	sscan = systable_beginscan(rel, TriggerOidIndexId, true,
							   NULL, 1, &scankey);

	tp = systable_getnext(sscan);
	if (!HeapTupleIsValid(tp))
		elog(ERROR, "cache lookup failed for trigger %u", triggerid);

	char tgenabled = ((Form_pg_trigger) GETSTRUCT(tp))->tgenabled;
	switch (tgenabled)
	{
		case TRIGGER_FIRES_ON_ORIGIN:
			/* fallthrough */
			/*
			 * FIXME: we should probably return false when
			 * SessionReplicationRole isn't SESSION_REPLICATION_ROLE_ORIGIN,
			 * but does that means we'll also have to flush ORCA's metadata
			 * cache on every assignment of session_replication_role?
			 */
		case TRIGGER_FIRES_ALWAYS:
			result = true;
			break;
		case TRIGGER_FIRES_ON_REPLICA:
		case TRIGGER_DISABLED:
			result = false;
			break;
		default:
			elog(ERROR, "Unknown trigger type: %c", tgenabled);
	}

	systable_endscan(sscan);
	table_close(rel, AccessShareLock);

	return result;
}

/*				---------- FUNCTION CACHE ----------					 */

/*
 * get_func_name
 *	  returns the name of the function with the given funcid
 *
 * Note: returns a palloc'd copy of the string, or NULL if no such function.
 */
char *
get_func_name(Oid funcid)
{
	HeapTuple	tp;

	tp = SearchSysCache1(PROCOID, ObjectIdGetDatum(funcid));
	if (HeapTupleIsValid(tp))
	{
		Form_pg_proc functup = (Form_pg_proc) GETSTRUCT(tp);
		char	   *result;

		result = pstrdup(NameStr(functup->proname));
		ReleaseSysCache(tp);
		return result;
	}
	else
		return NULL;
}

/*
 * get_type_name
 *	  returns the name of the type with the given oid
 *
 * Note: returns a palloc'd copy of the string, or NULL if no such type.
 */
char *
get_type_name(Oid oid)
{
	HeapTuple	tp;

	tp = SearchSysCache(TYPEOID,
						ObjectIdGetDatum(oid),
						0, 0, 0);
	if (HeapTupleIsValid(tp))
	{
		Form_pg_type typtup = (Form_pg_type) GETSTRUCT(tp);
		char	   *result;

		result = pstrdup(NameStr(typtup->typname));
		ReleaseSysCache(tp);
		return result;
	}
	else
		return NULL;
}

/*
 * get_func_namespace
 *
 *		Returns the pg_namespace OID associated with a given function.
 */
Oid
get_func_namespace(Oid funcid)
{
	HeapTuple	tp;

	tp = SearchSysCache1(PROCOID, ObjectIdGetDatum(funcid));
	if (HeapTupleIsValid(tp))
	{
		Form_pg_proc functup = (Form_pg_proc) GETSTRUCT(tp);
		Oid			result;

		result = functup->pronamespace;
		ReleaseSysCache(tp);
		return result;
	}
	else
		return InvalidOid;
}

/*				---------- RELATION CACHE ----------					 */
 
/*
 * get_func_rettype
 *		Given procedure id, return the function's result type.
 */
Oid
get_func_rettype(Oid funcid)
{
	HeapTuple	tp;
	Oid			result;

	tp = SearchSysCache1(PROCOID, ObjectIdGetDatum(funcid));
	if (!HeapTupleIsValid(tp))
		elog(ERROR, "cache lookup failed for function %u", funcid);

	result = ((Form_pg_proc) GETSTRUCT(tp))->prorettype;
	ReleaseSysCache(tp);
	return result;
}

/*
 * get_agg_transtype
 *		Given aggregate id, return the aggregate transition function's result type.
 */
Oid
get_agg_transtype(Oid aggid)
{
	HeapTuple	tp;
	Oid			result;

	tp = SearchSysCache1(AGGFNOID, ObjectIdGetDatum(aggid));
	if (!HeapTupleIsValid(tp))
		elog(ERROR, "cache lookup failed for aggregate %u", aggid);

	result = ((Form_pg_aggregate) GETSTRUCT(tp))->aggtranstype;
	ReleaseSysCache(tp);
	return result;
}

/*
 * is_ordered_agg
 *		Given aggregate id, check if it is an ordered aggregate
 */
bool
is_agg_ordered(Oid aggid)
{
	HeapTuple	aggTuple;
	char		aggkind;
	bool		isnull = false;

	aggTuple = SearchSysCache1(AGGFNOID,
							   ObjectIdGetDatum(aggid));
	if (!HeapTupleIsValid(aggTuple))
		elog(ERROR, "cache lookup failed for aggregate %u", aggid);

	aggkind = DatumGetChar(SysCacheGetAttr(AGGFNOID, aggTuple,
										   Anum_pg_aggregate_aggkind, &isnull));
	Assert(!isnull);

	ReleaseSysCache(aggTuple);

	return AGGKIND_IS_ORDERED_SET(aggkind);
}

/*
 * is_agg_partial_capable
 *		Given aggregate id, check if it can be used in 2-phase aggregation.
 *
 * It must have a combine function, and if the transition type is 'internal',
 * also serial/deserial functions.
 */
bool
is_agg_partial_capable(Oid aggid)
{
	HeapTuple	aggTuple;
	Form_pg_aggregate aggform;
	bool		result = true;

	aggTuple = SearchSysCache1(AGGFNOID,
							   ObjectIdGetDatum(aggid));
	if (!HeapTupleIsValid(aggTuple))
		elog(ERROR, "cache lookup failed for aggregate %u", aggid);
	aggform = (Form_pg_aggregate) GETSTRUCT(aggTuple);

	if (aggform->aggcombinefn == InvalidOid)
		result = false;
	else if (aggform->aggtranstype == INTERNALOID)
	{
		if (aggform->aggserialfn == InvalidOid ||
			aggform->aggdeserialfn == InvalidOid)
		{
			result = false;
		}
	}

	ReleaseSysCache(aggTuple);

	return result;
}

/*
 * get_rel_tablespace
 *
 *		Returns the pg_tablespace OID associated with a given relation.
 *
 * Note: InvalidOid might mean either that we couldn't find the relation,
 * or that it is in the database's default tablespace.
 */
Oid
get_rel_tablespace(Oid relid)
{
	HeapTuple	tp;

	tp = SearchSysCache(RELOID,
						ObjectIdGetDatum(relid),
						0, 0, 0);
	if (HeapTupleIsValid(tp))
	{
		Form_pg_class reltup = (Form_pg_class) GETSTRUCT(tp);
		Oid			result;

		result = reltup->reltablespace;
		ReleaseSysCache(tp);
		return result;
	}
	else
		return InvalidOid;
}


/*
 * get_func_nargs
 *		Given procedure id, return the number of arguments.
 */
int
get_func_nargs(Oid funcid)
{
	HeapTuple	tp;
	int			result;

	tp = SearchSysCache1(PROCOID, ObjectIdGetDatum(funcid));
	if (!HeapTupleIsValid(tp))
		elog(ERROR, "cache lookup failed for function %u", funcid);

	result = ((Form_pg_proc) GETSTRUCT(tp))->pronargs;
	ReleaseSysCache(tp);
	return result;
}

/*
 * get_func_signature
 *		Given procedure id, return the function's argument and result types.
 *		(The return value is the result type.)
 *
 * The arguments are returned as a palloc'd array.
 */
Oid
get_func_signature(Oid funcid, Oid **argtypes, int *nargs)
{
	HeapTuple	tp;
	Form_pg_proc procstruct;
	Oid			result;

	tp = SearchSysCache1(PROCOID, ObjectIdGetDatum(funcid));
	if (!HeapTupleIsValid(tp))
		elog(ERROR, "cache lookup failed for function %u", funcid);

	procstruct = (Form_pg_proc) GETSTRUCT(tp);

	result = procstruct->prorettype;
	*nargs = (int) procstruct->pronargs;
	Assert(*nargs == procstruct->proargtypes.dim1);
	*argtypes = (Oid *) palloc(*nargs * sizeof(Oid));
	memcpy(*argtypes, procstruct->proargtypes.values, *nargs * sizeof(Oid));

	ReleaseSysCache(tp);
	return result;
}

/*
 * pfree_ptr_array
 * 		Free an array of pointers, after freeing each individual element
 */
void
pfree_ptr_array(char **ptrarray, int nelements)
{
	int i;
	if (NULL == ptrarray)
		return;

	for (i = 0; i < nelements; i++)
	{
		if (NULL != ptrarray[i])
		{
			pfree(ptrarray[i]);
		}
	}
	pfree(ptrarray);
}

/*
 * get_func_output_arg_types
 *		Given procedure id, return the function's output argument types
 */
List *
get_func_output_arg_types(Oid funcid)
{
	HeapTuple	tp;
	int			numargs;
	Oid		   *argtypes = NULL;
	char	  **argnames = NULL;
	char	   *argmodes = NULL;
	List	   *l_argtypes = NIL;
	int			i;

	tp = SearchSysCache1(PROCOID,
						 ObjectIdGetDatum(funcid));
	if (!HeapTupleIsValid(tp))
		elog(ERROR, "cache lookup failed for function %u", funcid);

	numargs = get_func_arg_info(tp, &argtypes, &argnames, &argmodes);

	if (NULL == argmodes)
	{
		pfree_ptr_array(argnames, numargs);
		if (NULL != argtypes)
		{
			pfree(argtypes);
		}
		ReleaseSysCache(tp);
		return NULL;
	}

	for (i = 0; i < numargs; i++)
	{
		Oid			argtype = argtypes[i];
		char		argmode = argmodes[i];

		if (PROARGMODE_INOUT == argmode || PROARGMODE_OUT == argmode || PROARGMODE_TABLE == argmode)
		{
			l_argtypes = lappend_oid(l_argtypes, argtype);
		}
	}

	pfree_ptr_array(argnames, numargs);
	pfree(argtypes);
	pfree(argmodes);

	ReleaseSysCache(tp);
	return l_argtypes;
}

/*
 * get_func_arg_types
 *		Given procedure id, return all the function's argument types
 */
List *
get_func_arg_types(Oid funcid)
{
	HeapTuple	tp;
	Form_pg_proc procstruct;
	oidvector *args;
	List *result = NIL;

	tp = SearchSysCache(PROCOID,
						ObjectIdGetDatum(funcid),
						0, 0, 0);
	if (!HeapTupleIsValid(tp))
		elog(ERROR, "cache lookup failed for function %u", funcid);

	procstruct = (Form_pg_proc) GETSTRUCT(tp);
	args = &procstruct->proargtypes;
	for (int i = 0; i < args->dim1; i++)
	{
		result = lappend_oid(result, args->values[i]);
	}

	ReleaseSysCache(tp);
	return result;
}

/*
 * get_func_variadictype
 *		Given procedure id, return the function's provariadic field.
 */
Oid
get_func_variadictype(Oid funcid)
{
	HeapTuple	tp;
	Oid			result;

	tp = SearchSysCache1(PROCOID, ObjectIdGetDatum(funcid));
	if (!HeapTupleIsValid(tp))
		elog(ERROR, "cache lookup failed for function %u", funcid);

	result = ((Form_pg_proc) GETSTRUCT(tp))->provariadic;
	ReleaseSysCache(tp);
	return result;
}

/*
 * get_func_retset
 *		Given procedure id, return the function's proretset flag.
 */
bool
get_func_retset(Oid funcid)
{
	HeapTuple	tp;
	bool		result;

	tp = SearchSysCache1(PROCOID, ObjectIdGetDatum(funcid));
	if (!HeapTupleIsValid(tp))
		elog(ERROR, "cache lookup failed for function %u", funcid);

	result = ((Form_pg_proc) GETSTRUCT(tp))->proretset;
	ReleaseSysCache(tp);
	return result;
}

/*
 * func_strict
 *		Given procedure id, return the function's proisstrict flag.
 */
bool
func_strict(Oid funcid)
{
	HeapTuple	tp;
	bool		result;

	tp = SearchSysCache1(PROCOID, ObjectIdGetDatum(funcid));
	if (!HeapTupleIsValid(tp))
		elog(ERROR, "cache lookup failed for function %u", funcid);

	result = ((Form_pg_proc) GETSTRUCT(tp))->proisstrict;
	ReleaseSysCache(tp);
	return result;
}

/*
 * func_volatile
 *		Given procedure id, return the function's provolatile flag.
 */
char
func_volatile(Oid funcid)
{
	HeapTuple	tp;
	char		result;

	tp = SearchSysCache1(PROCOID, ObjectIdGetDatum(funcid));
	if (!HeapTupleIsValid(tp))
		elog(ERROR, "cache lookup failed for function %u", funcid);

	result = ((Form_pg_proc) GETSTRUCT(tp))->provolatile;
	ReleaseSysCache(tp);
	return result;
}

/*
 * func_parallel
 *		Given procedure id, return the function's proparallel flag.
 */
char
func_parallel(Oid funcid)
{
	HeapTuple	tp;
	char		result;

	tp = SearchSysCache1(PROCOID, ObjectIdGetDatum(funcid));
	if (!HeapTupleIsValid(tp))
		elog(ERROR, "cache lookup failed for function %u", funcid);

	result = ((Form_pg_proc) GETSTRUCT(tp))->proparallel;
	ReleaseSysCache(tp);
	return result;
}

/*
 * get_func_prokind
 *	   Given procedure id, return the routine kind.
 */
char
get_func_prokind(Oid funcid)
{
	HeapTuple	tp;
	char		result;

	tp = SearchSysCache1(PROCOID, ObjectIdGetDatum(funcid));
	if (!HeapTupleIsValid(tp))
		elog(ERROR, "cache lookup failed for function %u", funcid);

	result = ((Form_pg_proc) GETSTRUCT(tp))->prokind;
	ReleaseSysCache(tp);
	return result;
}

/*
 * get_func_leakproof
 *	   Given procedure id, return the function's leakproof field.
 */
bool
get_func_leakproof(Oid funcid)
{
	HeapTuple	tp;
	bool		result;

	tp = SearchSysCache1(PROCOID, ObjectIdGetDatum(funcid));
	if (!HeapTupleIsValid(tp))
		elog(ERROR, "cache lookup failed for function %u", funcid);

	result = ((Form_pg_proc) GETSTRUCT(tp))->proleakproof;
	ReleaseSysCache(tp);
	return result;
}

/*
 * get_func_support
 *
 *		Returns the support function OID associated with a given function,
 *		or InvalidOid if there is none.
 */
RegProcedure
get_func_support(Oid funcid)
{
	HeapTuple	tp;

	tp = SearchSysCache1(PROCOID, ObjectIdGetDatum(funcid));
	if (HeapTupleIsValid(tp))
	{
		Form_pg_proc functup = (Form_pg_proc) GETSTRUCT(tp);
		RegProcedure result;

		result = functup->prosupport;
		ReleaseSysCache(tp);
		return result;
	}
	else
		return (RegProcedure) InvalidOid;
}

/*
 * func_data_access
 *		Given procedure id, return the function's data access flag.
 */
char
func_data_access(Oid funcid)
{
	HeapTuple	tp;
	char		result;
	bool		isnull;

	tp = SearchSysCache1(PROCOID, ObjectIdGetDatum(funcid));
	if (!HeapTupleIsValid(tp))
		elog(ERROR, "cache lookup failed for function %u", funcid);

	result = DatumGetChar(
		SysCacheGetAttr(PROCOID, tp, Anum_pg_proc_prodataaccess, &isnull));
	ReleaseSysCache(tp);

	Assert(!isnull);
	return result;
}

/*
 * func_exec_location
 *		Given procedure id, return the function's proexeclocation field
 */
char
func_exec_location(Oid funcid)
{
	HeapTuple	tp;
	char		result;
	bool		isnull;

	tp = SearchSysCache1(PROCOID, ObjectIdGetDatum(funcid));
	if (!HeapTupleIsValid(tp))
		elog(ERROR, "cache lookup failed for function %u", funcid);

	result = DatumGetChar(
		SysCacheGetAttr(PROCOID, tp, Anum_pg_proc_proexeclocation, &isnull));
	ReleaseSysCache(tp);

	Assert(!isnull);
	return result;
}

/*				---------- RELATION CACHE ----------					 */

/*
 * get_relname_relid
 *		Given name and namespace of a relation, look up the OID.
 *
 * Returns InvalidOid if there is no such relation.
 */
Oid
get_relname_relid(const char *relname, Oid relnamespace)
{
	return GetSysCacheOid2(RELNAMENSP, Anum_pg_class_oid,
						   PointerGetDatum(relname),
						   ObjectIdGetDatum(relnamespace));
}

#ifdef NOT_USED
/*
 * get_relnatts
 *
 *		Returns the number of attributes for a given relation.
 */
int
get_relnatts(Oid relid)
{
	HeapTuple	tp;

	tp = SearchSysCache1(RELOID, ObjectIdGetDatum(relid));
	if (HeapTupleIsValid(tp))
	{
		Form_pg_class reltup = (Form_pg_class) GETSTRUCT(tp);
		int			result;

		result = reltup->relnatts;
		ReleaseSysCache(tp);
		return result;
	}
	else
		return InvalidAttrNumber;
}
#endif

/*
 * get_rel_name
 *		Returns the name of a given relation.
 *
 * Returns a palloc'd copy of the string, or NULL if no such relation.
 *
 * NOTE: since relation name is not unique, be wary of code that uses this
 * for anything except preparing error messages.
 */
char *
get_rel_name(Oid relid)
{
	HeapTuple	tp;

	tp = SearchSysCache1(RELOID, ObjectIdGetDatum(relid));
	if (HeapTupleIsValid(tp))
	{
		Form_pg_class reltup = (Form_pg_class) GETSTRUCT(tp);
		char	   *result;

		result = pstrdup(NameStr(reltup->relname));
		ReleaseSysCache(tp);
		return result;
	}
	else
		return NULL;
}

/*
 * get_rel_namespace
 *
 *		Returns the pg_namespace OID associated with a given relation.
 */
Oid
get_rel_namespace(Oid relid)
{
	HeapTuple	tp;

	tp = SearchSysCache1(RELOID, ObjectIdGetDatum(relid));
	if (HeapTupleIsValid(tp))
	{
		Form_pg_class reltup = (Form_pg_class) GETSTRUCT(tp);
		Oid			result;

		result = reltup->relnamespace;
		ReleaseSysCache(tp);
		return result;
	}
	else
		return InvalidOid;
}

/*
 * get_rel_type_id
 *
 *		Returns the pg_type OID associated with a given relation.
 *
 * Note: not all pg_class entries have associated pg_type OIDs; so be
 * careful to check for InvalidOid result.
 */
Oid
get_rel_type_id(Oid relid)
{
	HeapTuple	tp;

	tp = SearchSysCache1(RELOID, ObjectIdGetDatum(relid));
	if (HeapTupleIsValid(tp))
	{
		Form_pg_class reltup = (Form_pg_class) GETSTRUCT(tp);
		Oid			result;

		result = reltup->reltype;
		ReleaseSysCache(tp);
		return result;
	}
	else
		return InvalidOid;
}

/*
 * get_rel_relkind
 *
 *		Returns the relkind associated with a given relation.
 */
char
get_rel_relkind(Oid relid)
{
	HeapTuple	tp;
	tp = SearchSysCache1(RELOID, ObjectIdGetDatum(relid));
	if (HeapTupleIsValid(tp))
	{
		Form_pg_class reltup = (Form_pg_class) GETSTRUCT(tp);
		char		result;

		result = reltup->relkind;
		ReleaseSysCache(tp);
		return result;
	}
	else
		return '\0';
}

/*
 * get_rel_relispartition
 *
 *		Returns the relispartition flag associated with a given relation.
 */
bool
get_rel_relispartition(Oid relid)
{
	HeapTuple	tp;

	tp = SearchSysCache1(RELOID, ObjectIdGetDatum(relid));
	if (HeapTupleIsValid(tp))
	{
		Form_pg_class reltup = (Form_pg_class) GETSTRUCT(tp);
		bool		result;

		result = reltup->relispartition;
		ReleaseSysCache(tp);
		return result;
	}
	else
		return false;
}

/*
 * get_rel_persistence
 *
 *		Returns the relpersistence associated with a given relation.
 */
char
get_rel_persistence(Oid relid)
{
	HeapTuple	tp;
	Form_pg_class reltup;
	char		result;

	tp = SearchSysCache1(RELOID, ObjectIdGetDatum(relid));
	if (!HeapTupleIsValid(tp))
		elog(ERROR, "cache lookup failed for relation %u", relid);
	reltup = (Form_pg_class) GETSTRUCT(tp);
	result = reltup->relpersistence;
	ReleaseSysCache(tp);

	return result;
}


/*				---------- TRANSFORM CACHE ----------						 */

Oid
get_transform_fromsql(Oid typid, Oid langid, List *trftypes)
{
	HeapTuple	tup;

	if (!list_member_oid(trftypes, typid))
		return InvalidOid;

	tup = SearchSysCache2(TRFTYPELANG, typid, langid);
	if (HeapTupleIsValid(tup))
	{
		Oid			funcid;

		funcid = ((Form_pg_transform) GETSTRUCT(tup))->trffromsql;
		ReleaseSysCache(tup);
		return funcid;
	}
	else
		return InvalidOid;
}

Oid
get_transform_tosql(Oid typid, Oid langid, List *trftypes)
{
	HeapTuple	tup;

	if (!list_member_oid(trftypes, typid))
		return InvalidOid;

	tup = SearchSysCache2(TRFTYPELANG, typid, langid);
	if (HeapTupleIsValid(tup))
	{
		Oid			funcid;

		funcid = ((Form_pg_transform) GETSTRUCT(tup))->trftosql;
		ReleaseSysCache(tup);
		return funcid;
	}
	else
		return InvalidOid;
}

/*				---------- TYPE CACHE ----------						 */

/*
 * get_typisdefined
 *
 *		Given the type OID, determine whether the type is defined
 *		(if not, it's only a shell).
 */
bool
get_typisdefined(Oid typid)
{
	HeapTuple	tp;

	tp = SearchSysCache1(TYPEOID, ObjectIdGetDatum(typid));
	if (HeapTupleIsValid(tp))
	{
		Form_pg_type typtup = (Form_pg_type) GETSTRUCT(tp);
		bool		result;

		result = typtup->typisdefined;
		ReleaseSysCache(tp);
		return result;
	}
	else
		return false;
}

/*
 * get_typlen
 *
 *		Given the type OID, return the length of the type.
 */
int16
get_typlen(Oid typid)
{
	HeapTuple	tp;

	tp = SearchSysCache1(TYPEOID, ObjectIdGetDatum(typid));
	if (HeapTupleIsValid(tp))
	{
		Form_pg_type typtup = (Form_pg_type) GETSTRUCT(tp);
		int16		result;

		result = typtup->typlen;
		ReleaseSysCache(tp);
		return result;
	}
	else
		return 0;
}

/*
 * get_typbyval
 *
 *		Given the type OID, determine whether the type is returned by value or
 *		not.  Returns true if by value, false if by reference.
 */
bool
get_typbyval(Oid typid)
{
	HeapTuple	tp;

	tp = SearchSysCache1(TYPEOID, ObjectIdGetDatum(typid));
	if (HeapTupleIsValid(tp))
	{
		Form_pg_type typtup = (Form_pg_type) GETSTRUCT(tp);
		bool		result;

		result = typtup->typbyval;
		ReleaseSysCache(tp);
		return result;
	}
	else
		return false;
}

/*
 * get_typlenbyval
 *
 *		A two-fer: given the type OID, return both typlen and typbyval.
 *
 *		Since both pieces of info are needed to know how to copy a Datum,
 *		many places need both.  Might as well get them with one cache lookup
 *		instead of two.  Also, this routine raises an error instead of
 *		returning a bogus value when given a bad type OID.
 */
void
get_typlenbyval(Oid typid, int16 *typlen, bool *typbyval)
{
	HeapTuple	tp;
	Form_pg_type typtup;

	tp = SearchSysCache1(TYPEOID, ObjectIdGetDatum(typid));
	if (!HeapTupleIsValid(tp))
		elog(ERROR, "cache lookup failed for type %u", typid);
	typtup = (Form_pg_type) GETSTRUCT(tp);
	*typlen = typtup->typlen;
	*typbyval = typtup->typbyval;
	ReleaseSysCache(tp);
}

/*
 * get_typlenbyvalalign
 *
 *		A three-fer: given the type OID, return typlen, typbyval, typalign.
 */
void
get_typlenbyvalalign(Oid typid, int16 *typlen, bool *typbyval,
					 char *typalign)
{
	HeapTuple	tp;
	Form_pg_type typtup;

	tp = SearchSysCache1(TYPEOID, ObjectIdGetDatum(typid));
	if (!HeapTupleIsValid(tp))
		elog(ERROR, "cache lookup failed for type %u", typid);
	typtup = (Form_pg_type) GETSTRUCT(tp);
	*typlen = typtup->typlen;
	*typbyval = typtup->typbyval;
	*typalign = typtup->typalign;
	ReleaseSysCache(tp);
}

/*
 * getTypeIOParam
 *		Given a pg_type row, select the type OID to pass to I/O functions
 *
 * Formerly, all I/O functions were passed pg_type.typelem as their second
 * parameter, but we now have a more complex rule about what to pass.
 * This knowledge is intended to be centralized here --- direct references
 * to typelem elsewhere in the code are wrong, if they are associated with
 * I/O calls and not with actual subscripting operations!  (But see
 * bootstrap.c's boot_get_type_io_data() if you need to change this.)
 *
 * As of PostgreSQL 8.1, output functions receive only the value itself
 * and not any auxiliary parameters, so the name of this routine is now
 * a bit of a misnomer ... it should be getTypeInputParam.
 */
Oid
getTypeIOParam(HeapTuple typeTuple)
{
	Form_pg_type typeStruct = (Form_pg_type) GETSTRUCT(typeTuple);

	/*
	 * Array types get their typelem as parameter; everybody else gets their
	 * own type OID as parameter.
	 */
	if (OidIsValid(typeStruct->typelem))
		return typeStruct->typelem;
	else
		return typeStruct->oid;
}

/*
 * get_type_io_data
 *
 *		A six-fer:	given the type OID, return typlen, typbyval, typalign,
 *					typdelim, typioparam, and IO function OID. The IO function
 *					returned is controlled by IOFuncSelector
 */
void
get_type_io_data(Oid typid,
				 IOFuncSelector which_func,
				 int16 *typlen,
				 bool *typbyval,
				 char *typalign,
				 char *typdelim,
				 Oid *typioparam,
				 Oid *func)
{
	HeapTuple	typeTuple;
	Form_pg_type typeStruct;

	/*
	 * In bootstrap mode, pass it off to bootstrap.c.  This hack allows us to
	 * use array_in and array_out during bootstrap.
	 */
	if (IsBootstrapProcessingMode())
	{
		Oid			typinput;
		Oid			typoutput;

		boot_get_type_io_data(typid,
							  typlen,
							  typbyval,
							  typalign,
							  typdelim,
							  typioparam,
							  &typinput,
							  &typoutput);
		switch (which_func)
		{
			case IOFunc_input:
				*func = typinput;
				break;
			case IOFunc_output:
				*func = typoutput;
				break;
			default:
				elog(ERROR, "binary I/O not supported during bootstrap");
				break;
		}
		return;
	}

	typeTuple = SearchSysCache1(TYPEOID, ObjectIdGetDatum(typid));
	if (!HeapTupleIsValid(typeTuple))
		elog(ERROR, "cache lookup failed for type %u", typid);
	typeStruct = (Form_pg_type) GETSTRUCT(typeTuple);

	*typlen = typeStruct->typlen;
	*typbyval = typeStruct->typbyval;
	*typalign = typeStruct->typalign;
	*typdelim = typeStruct->typdelim;
	*typioparam = getTypeIOParam(typeTuple);
	switch (which_func)
	{
		case IOFunc_input:
			*func = typeStruct->typinput;
			break;
		case IOFunc_output:
			*func = typeStruct->typoutput;
			break;
		case IOFunc_receive:
			*func = typeStruct->typreceive;
			break;
		case IOFunc_send:
			*func = typeStruct->typsend;
			break;
	}
	ReleaseSysCache(typeTuple);
}

#ifdef NOT_USED
char
get_typalign(Oid typid)
{
	HeapTuple	tp;

	tp = SearchSysCache1(TYPEOID, ObjectIdGetDatum(typid));
	if (HeapTupleIsValid(tp))
	{
		Form_pg_type typtup = (Form_pg_type) GETSTRUCT(tp);
		char		result;

		result = typtup->typalign;
		ReleaseSysCache(tp);
		return result;
	}
	else
		return 'i';
}
#endif

char
get_typstorage(Oid typid)
{
	HeapTuple	tp;

	tp = SearchSysCache1(TYPEOID, ObjectIdGetDatum(typid));
	if (HeapTupleIsValid(tp))
	{
		Form_pg_type typtup = (Form_pg_type) GETSTRUCT(tp);
		char		result;

		result = typtup->typstorage;
		ReleaseSysCache(tp);
		return result;
	}
	else
		return 'p';
}

/*
 * get_typdefault
 *	  Given a type OID, return the type's default value, if any.
 *
 *	  The result is a palloc'd expression node tree, or NULL if there
 *	  is no defined default for the datatype.
 *
 * NB: caller should be prepared to coerce result to correct datatype;
 * the returned expression tree might produce something of the wrong type.
 */
Node *
get_typdefault(Oid typid)
{
	HeapTuple	typeTuple;
	Form_pg_type type;
	Datum		datum;
	bool		isNull;
	Node	   *expr;

	typeTuple = SearchSysCache1(TYPEOID, ObjectIdGetDatum(typid));
	if (!HeapTupleIsValid(typeTuple))
		elog(ERROR, "cache lookup failed for type %u", typid);
	type = (Form_pg_type) GETSTRUCT(typeTuple);

	/*
	 * typdefault and typdefaultbin are potentially null, so don't try to
	 * access 'em as struct fields. Must do it the hard way with
	 * SysCacheGetAttr.
	 */
	datum = SysCacheGetAttr(TYPEOID,
							typeTuple,
							Anum_pg_type_typdefaultbin,
							&isNull);

	if (!isNull)
	{
		/* We have an expression default */
		expr = stringToNode(TextDatumGetCString(datum));
	}
	else
	{
		/* Perhaps we have a plain literal default */
		datum = SysCacheGetAttr(TYPEOID,
								typeTuple,
								Anum_pg_type_typdefault,
								&isNull);

		if (!isNull)
		{
			char	   *strDefaultVal;

			/* Convert text datum to C string */
			strDefaultVal = TextDatumGetCString(datum);
			/* Convert C string to a value of the given type */
			datum = OidInputFunctionCall(type->typinput, strDefaultVal,
										 getTypeIOParam(typeTuple), -1);
			/* Build a Const node containing the value */
			expr = (Node *) makeConst(typid,
									  -1,
									  type->typcollation,
									  type->typlen,
									  datum,
									  false,
									  type->typbyval);
			pfree(strDefaultVal);
		}
		else
		{
			/* No default */
			expr = NULL;
		}
	}

	ReleaseSysCache(typeTuple);

	return expr;
}

/*
 * getBaseType
 *		If the given type is a domain, return its base type;
 *		otherwise return the type's own OID.
 */
Oid
getBaseType(Oid typid)
{
	int32		typmod = -1;

	return getBaseTypeAndTypmod(typid, &typmod);
}

/*
 * getBaseTypeAndTypmod
 *		If the given type is a domain, return its base type and typmod;
 *		otherwise return the type's own OID, and leave *typmod unchanged.
 *
 * Note that the "applied typmod" should be -1 for every domain level
 * above the bottommost; therefore, if the passed-in typid is indeed
 * a domain, *typmod should be -1.
 */
Oid
getBaseTypeAndTypmod(Oid typid, int32 *typmod)
{
	/*
	 * We loop to find the bottom base type in a stack of domains.
	 */
	for (;;)
	{
		HeapTuple	tup;
		Form_pg_type typTup;

		tup = SearchSysCache1(TYPEOID, ObjectIdGetDatum(typid));
		if (!HeapTupleIsValid(tup))
			elog(ERROR, "cache lookup failed for type %u", typid);
		typTup = (Form_pg_type) GETSTRUCT(tup);
		if (typTup->typtype != TYPTYPE_DOMAIN)
		{
			/* Not a domain, so done */
			ReleaseSysCache(tup);
			break;
		}

		Assert(*typmod == -1);
		typid = typTup->typbasetype;
		*typmod = typTup->typtypmod;

		ReleaseSysCache(tup);
	}

	return typid;
}

/*
 * get_typavgwidth
 *
 *	  Given a type OID and a typmod value (pass -1 if typmod is unknown),
 *	  estimate the average width of values of the type.  This is used by
 *	  the planner, which doesn't require absolutely correct results;
 *	  it's OK (and expected) to guess if we don't know for sure.
 */
int32
get_typavgwidth(Oid typid, int32 typmod)
{
	int			typlen = get_typlen(typid);
	int32		maxwidth;

	/*
	 * Easy if it's a fixed-width type
	 */
	if (typlen > 0)
		return typlen;

	/*
	 * type_maximum_size knows the encoding of typmod for some datatypes;
	 * don't duplicate that knowledge here.
	 */
	maxwidth = type_maximum_size(typid, typmod);
	if (maxwidth > 0)
	{
		/*
		 * For BPCHAR, the max width is also the only width.  Otherwise we
		 * need to guess about the typical data width given the max. A sliding
		 * scale for percentage of max width seems reasonable.
		 */
		if (typid == BPCHAROID)
			return maxwidth;
		if (maxwidth <= 32)
			return maxwidth;	/* assume full width */
		if (maxwidth < 1000)
			return 32 + (maxwidth - 32) / 2;	/* assume 50% */

		/*
		 * Beyond 1000, assume we're looking at something like
		 * "varchar(10000)" where the limit isn't actually reached often, and
		 * use a fixed estimate.
		 */
		return 32 + (1000 - 32) / 2;
	}

	/*
	 * Oops, we have no idea ... wild guess time.
	 */
	return 32;
}

/*
 * get_typtype
 *
 *		Given the type OID, find if it is a basic type, a complex type, etc.
 *		It returns the null char if the cache lookup fails...
 */
char
get_typtype(Oid typid)
{
	HeapTuple	tp;

	tp = SearchSysCache1(TYPEOID, ObjectIdGetDatum(typid));
	if (HeapTupleIsValid(tp))
	{
		Form_pg_type typtup = (Form_pg_type) GETSTRUCT(tp);
		char		result;

		result = typtup->typtype;
		ReleaseSysCache(tp);
		return result;
	}
	else
		return '\0';
}

/*
 * type_is_rowtype
 *
 *		Convenience function to determine whether a type OID represents
 *		a "rowtype" type --- either RECORD or a named composite type
 *		(including a domain over a named composite type).
 */
bool
type_is_rowtype(Oid typid)
{
	if (typid == RECORDOID)
		return true;			/* easy case */
	switch (get_typtype(typid))
	{
		case TYPTYPE_COMPOSITE:
			return true;
		case TYPTYPE_DOMAIN:
			if (get_typtype(getBaseType(typid)) == TYPTYPE_COMPOSITE)
				return true;
			break;
		default:
			break;
	}
	return false;
}

/*
 * type_is_enum
 *	  Returns true if the given type is an enum type.
 */
bool
type_is_enum(Oid typid)
{
	return (get_typtype(typid) == TYPTYPE_ENUM);
}

/*
 * type_is_range
 *	  Returns true if the given type is a range type.
 */
bool
type_is_range(Oid typid)
{
	return (get_typtype(typid) == TYPTYPE_RANGE);
}

/*
 * get_type_category_preferred
 *
 *		Given the type OID, fetch its category and preferred-type status.
 *		Throws error on failure.
 */
void
get_type_category_preferred(Oid typid, char *typcategory, bool *typispreferred)
{
	HeapTuple	tp;
	Form_pg_type typtup;

	tp = SearchSysCache1(TYPEOID, ObjectIdGetDatum(typid));
	if (!HeapTupleIsValid(tp))
		elog(ERROR, "cache lookup failed for type %u", typid);
	typtup = (Form_pg_type) GETSTRUCT(tp);
	*typcategory = typtup->typcategory;
	*typispreferred = typtup->typispreferred;
	ReleaseSysCache(tp);
}

/*
 * get_typ_typrelid
 *
 *		Given the type OID, get the typrelid (InvalidOid if not a complex
 *		type).
 */
Oid
get_typ_typrelid(Oid typid)
{
	HeapTuple	tp;

	tp = SearchSysCache1(TYPEOID, ObjectIdGetDatum(typid));
	if (HeapTupleIsValid(tp))
	{
		Form_pg_type typtup = (Form_pg_type) GETSTRUCT(tp);
		Oid			result;

		result = typtup->typrelid;
		ReleaseSysCache(tp);
		return result;
	}
	else
		return InvalidOid;
}

/*
 * get_element_type
 *
 *		Given the type OID, get the typelem (InvalidOid if not an array type).
 *
 * NB: this only considers varlena arrays to be true arrays; InvalidOid is
 * returned if the input is a fixed-length array type.
 */
Oid
get_element_type(Oid typid)
{
	HeapTuple	tp;

	tp = SearchSysCache1(TYPEOID, ObjectIdGetDatum(typid));
	if (HeapTupleIsValid(tp))
	{
		Form_pg_type typtup = (Form_pg_type) GETSTRUCT(tp);
		Oid			result;

		if (typtup->typlen == -1)
			result = typtup->typelem;
		else
			result = InvalidOid;
		ReleaseSysCache(tp);
		return result;
	}
	else
		return InvalidOid;
}

/*
 * get_array_type
 *
 *		Given the type OID, get the corresponding "true" array type.
 *		Returns InvalidOid if no array type can be found.
 */
Oid
get_array_type(Oid typid)
{
	HeapTuple	tp;
	Oid			result = InvalidOid;

	tp = SearchSysCache1(TYPEOID, ObjectIdGetDatum(typid));
	if (HeapTupleIsValid(tp))
	{
		result = ((Form_pg_type) GETSTRUCT(tp))->typarray;
		ReleaseSysCache(tp);
	}
	return result;
}

/*
 * get_promoted_array_type
 *
 *		The "promoted" type is what you'd get from an ARRAY(SELECT ...)
 *		construct, that is, either the corresponding "true" array type
 *		if the input is a scalar type that has such an array type,
 *		or the same type if the input is already a "true" array type.
 *		Returns InvalidOid if neither rule is satisfied.
 */
Oid
get_promoted_array_type(Oid typid)
{
	Oid			array_type = get_array_type(typid);

	if (OidIsValid(array_type))
		return array_type;
	if (OidIsValid(get_element_type(typid)))
		return typid;
	return InvalidOid;
}

/*
 * get_base_element_type
 *		Given the type OID, get the typelem, looking "through" any domain
 *		to its underlying array type.
 *
 * This is equivalent to get_element_type(getBaseType(typid)), but avoids
 * an extra cache lookup.  Note that it fails to provide any information
 * about the typmod of the array.
 */
Oid
get_base_element_type(Oid typid)
{
	/*
	 * We loop to find the bottom base type in a stack of domains.
	 */
	for (;;)
	{
		HeapTuple	tup;
		Form_pg_type typTup;

		tup = SearchSysCache1(TYPEOID, ObjectIdGetDatum(typid));
		if (!HeapTupleIsValid(tup))
			break;
		typTup = (Form_pg_type) GETSTRUCT(tup);
		if (typTup->typtype != TYPTYPE_DOMAIN)
		{
			/* Not a domain, so stop descending */
			Oid			result;

			/* This test must match get_element_type */
			if (typTup->typlen == -1)
				result = typTup->typelem;
			else
				result = InvalidOid;
			ReleaseSysCache(tup);
			return result;
		}

		typid = typTup->typbasetype;
		ReleaseSysCache(tup);
	}

	/* Like get_element_type, silently return InvalidOid for bogus input */
	return InvalidOid;
}

/*
 * getTypeInputInfo
 *
 *		Get info needed for converting values of a type to internal form
 */
void
getTypeInputInfo(Oid type, Oid *typInput, Oid *typIOParam)
{
	HeapTuple	typeTuple;
	Form_pg_type pt;

	typeTuple = SearchSysCache1(TYPEOID, ObjectIdGetDatum(type));
	if (!HeapTupleIsValid(typeTuple))
		elog(ERROR, "cache lookup failed for type %u", type);
	pt = (Form_pg_type) GETSTRUCT(typeTuple);

	if (!pt->typisdefined)
		ereport(ERROR,
				(errcode(ERRCODE_UNDEFINED_OBJECT),
				 errmsg("type %s is only a shell",
						format_type_be(type))));
	if (!OidIsValid(pt->typinput))
		ereport(ERROR,
				(errcode(ERRCODE_UNDEFINED_FUNCTION),
				 errmsg("no input function available for type %s",
						format_type_be(type))));

	*typInput = pt->typinput;
	*typIOParam = getTypeIOParam(typeTuple);

	ReleaseSysCache(typeTuple);
}

/*
 * getTypeOutputInfo
 *
 *		Get info needed for printing values of a type
 */
void
getTypeOutputInfo(Oid type, Oid *typOutput, bool *typIsVarlena)
{
	HeapTuple	typeTuple;
	Form_pg_type pt;

	typeTuple = SearchSysCache1(TYPEOID, ObjectIdGetDatum(type));
	if (!HeapTupleIsValid(typeTuple))
		elog(ERROR, "cache lookup failed for type %u", type);
	pt = (Form_pg_type) GETSTRUCT(typeTuple);

	if (!pt->typisdefined)
		ereport(ERROR,
				(errcode(ERRCODE_UNDEFINED_OBJECT),
				 errmsg("type %s is only a shell",
						format_type_be(type))));
	if (!OidIsValid(pt->typoutput))
		ereport(ERROR,
				(errcode(ERRCODE_UNDEFINED_FUNCTION),
				 errmsg("no output function available for type %s",
						format_type_be(type))));

	*typOutput = pt->typoutput;
	*typIsVarlena = (!pt->typbyval) && (pt->typlen == -1);

	ReleaseSysCache(typeTuple);
}

/*
 * getTypeBinaryInputInfo
 *
 *		Get info needed for binary input of values of a type
 */
void
getTypeBinaryInputInfo(Oid type, Oid *typReceive, Oid *typIOParam)
{
	HeapTuple	typeTuple;
	Form_pg_type pt;

	typeTuple = SearchSysCache1(TYPEOID, ObjectIdGetDatum(type));
	if (!HeapTupleIsValid(typeTuple))
		elog(ERROR, "cache lookup failed for type %u", type);
	pt = (Form_pg_type) GETSTRUCT(typeTuple);

	if (!pt->typisdefined)
		ereport(ERROR,
				(errcode(ERRCODE_UNDEFINED_OBJECT),
				 errmsg("type %s is only a shell",
						format_type_be(type))));
	if (!OidIsValid(pt->typreceive))
		ereport(ERROR,
				(errcode(ERRCODE_UNDEFINED_FUNCTION),
				 errmsg("no binary input function available for type %s",
						format_type_be(type))));

	*typReceive = pt->typreceive;
	*typIOParam = getTypeIOParam(typeTuple);

	ReleaseSysCache(typeTuple);
}

/*
 * getTypeBinaryOutputInfo
 *
 *		Get info needed for binary output of values of a type
 */
void
getTypeBinaryOutputInfo(Oid type, Oid *typSend, bool *typIsVarlena)
{
	HeapTuple	typeTuple;
	Form_pg_type pt;

	typeTuple = SearchSysCache1(TYPEOID, ObjectIdGetDatum(type));
	if (!HeapTupleIsValid(typeTuple))
		elog(ERROR, "cache lookup failed for type %u", type);
	pt = (Form_pg_type) GETSTRUCT(typeTuple);

	if (!pt->typisdefined)
		ereport(ERROR,
				(errcode(ERRCODE_UNDEFINED_OBJECT),
				 errmsg("type %s is only a shell",
						format_type_be(type))));
	if (!OidIsValid(pt->typsend))
		ereport(ERROR,
				(errcode(ERRCODE_UNDEFINED_FUNCTION),
				 errmsg("no binary output function available for type %s",
						format_type_be(type))));

	*typSend = pt->typsend;
	*typIsVarlena = (!pt->typbyval) && (pt->typlen == -1);

	ReleaseSysCache(typeTuple);
}

/*
 * get_typmodin
 *
 *		Given the type OID, return the type's typmodin procedure, if any.
 */
Oid
get_typmodin(Oid typid)
{
	HeapTuple	tp;

	tp = SearchSysCache1(TYPEOID, ObjectIdGetDatum(typid));
	if (HeapTupleIsValid(tp))
	{
		Form_pg_type typtup = (Form_pg_type) GETSTRUCT(tp);
		Oid			result;

		result = typtup->typmodin;
		ReleaseSysCache(tp);
		return result;
	}
	else
		return InvalidOid;
}

#ifdef NOT_USED
/*
 * get_typmodout
 *
 *		Given the type OID, return the type's typmodout procedure, if any.
 */
Oid
get_typmodout(Oid typid)
{
	HeapTuple	tp;

	tp = SearchSysCache1(TYPEOID, ObjectIdGetDatum(typid));
	if (HeapTupleIsValid(tp))
	{
		Form_pg_type typtup = (Form_pg_type) GETSTRUCT(tp);
		Oid			result;

		result = typtup->typmodout;
		ReleaseSysCache(tp);
		return result;
	}
	else
		return InvalidOid;
}
#endif							/* NOT_USED */

/*
 * get_typcollation
 *
 *		Given the type OID, return the type's typcollation attribute.
 */
Oid
get_typcollation(Oid typid)
{
	HeapTuple	tp;

	tp = SearchSysCache1(TYPEOID, ObjectIdGetDatum(typid));
	if (HeapTupleIsValid(tp))
	{
		Form_pg_type typtup = (Form_pg_type) GETSTRUCT(tp);
		Oid			result;

		result = typtup->typcollation;
		ReleaseSysCache(tp);
		return result;
	}
	else
		return InvalidOid;
}


/*
 * type_is_collatable
 *
 *		Return whether the type cares about collations
 */
bool
type_is_collatable(Oid typid)
{
	return OidIsValid(get_typcollation(typid));
}


/*				---------- STATISTICS CACHE ----------					 */

/*
 * get_attavgwidth
 *
 *	  Given the table and attribute number of a column, get the average
 *	  width of entries in the column.  Return zero if no data available.
 *
 * Currently this is only consulted for individual tables, not for inheritance
 * trees, so we don't need an "inh" parameter.
 *
 * Calling a hook at this point looks somewhat strange, but is required
 * because the optimizer calls this function without any other way for
 * plug-ins to control the result.
 */
int32
get_attavgwidth(Oid relid, AttrNumber attnum)
{
	HeapTuple	tp;
	int32		stawidth;

	if (get_attavgwidth_hook)
	{
		stawidth = (*get_attavgwidth_hook) (relid, attnum);
		if (stawidth > 0)
			return stawidth;
	}
	tp = SearchSysCache3(STATRELATTINH,
						 ObjectIdGetDatum(relid),
						 Int16GetDatum(attnum),
						 BoolGetDatum(false));
	if (HeapTupleIsValid(tp))
	{
		stawidth = ((Form_pg_statistic) GETSTRUCT(tp))->stawidth;
		ReleaseSysCache(tp);
		if (stawidth > 0)
			return stawidth;
	}
	return 0;
}

/*
 * get_attnullfrac
 *
 *	  Given the table and attribute number of a column, get the null
 *	  fraction of entries in the column.  Return zero if no data.
 */
float4
get_attnullfrac(Oid relid, AttrNumber attnum)
{
	HeapTuple	tp;
	float4		stanullfrac;

	tp = SearchSysCache(STATRELATTINH,
						ObjectIdGetDatum(relid),
						Int16GetDatum(attnum),
						BoolGetDatum(false),
						0);
	if (HeapTupleIsValid(tp))
	{
		stanullfrac = ((Form_pg_statistic) GETSTRUCT(tp))->stanullfrac;
		ReleaseSysCache(tp);
		if (stanullfrac > 0.0)
			return stanullfrac;
	}
	return 0.0;
}

/*
 * get_attstatsslot
 *
 *		Extract the contents of a "slot" of a pg_statistic tuple.
 *		Returns true if requested slot type was found, else false.
 *
 * Unlike other routines in this file, this takes a pointer to an
 * already-looked-up tuple in the pg_statistic cache.  We do this since
 * most callers will want to extract more than one value from the cache
 * entry, and we don't want to repeat the cache lookup unnecessarily.
 * Also, this API allows this routine to be used with statistics tuples
 * that have been provided by a stats hook and didn't really come from
 * pg_statistic.
 *
 * sslot: pointer to output area (typically, a local variable in the caller).
 * statstuple: pg_statistic tuple to be examined.
 * reqkind: STAKIND code for desired statistics slot kind.
 * reqop: STAOP value wanted, or InvalidOid if don't care.
 * flags: bitmask of ATTSTATSSLOT_VALUES and/or ATTSTATSSLOT_NUMBERS.
 *
 * If a matching slot is found, true is returned, and *sslot is filled thus:
 * staop: receives the actual STAOP value.
 * stacoll: receives the actual STACOLL value.
 * valuetype: receives actual datatype of the elements of stavalues.
 * values: receives pointer to an array of the slot's stavalues.
 * nvalues: receives number of stavalues.
 * numbers: receives pointer to an array of the slot's stanumbers (as float4).
 * nnumbers: receives number of stanumbers.
 *
 * valuetype/values/nvalues are InvalidOid/NULL/0 if ATTSTATSSLOT_VALUES
 * wasn't specified.  Likewise, numbers/nnumbers are NULL/0 if
 * ATTSTATSSLOT_NUMBERS wasn't specified.
 *
 * If no matching slot is found, false is returned, and *sslot is zeroed.
 *
 * Note that the current API doesn't allow for searching for a slot with
 * a particular collation.  If we ever actually support recording more than
 * one collation, we'll have to extend the API, but for now simple is good.
 *
 * The data referred to by the fields of sslot is locally palloc'd and
 * is independent of the original pg_statistic tuple.  When the caller
 * is done with it, call free_attstatsslot to release the palloc'd data.
 *
 * If it's desirable to call free_attstatsslot when get_attstatsslot might
 * not have been called, memset'ing sslot to zeroes will allow that.
 */
bool
get_attstatsslot(AttStatsSlot *sslot, HeapTuple statstuple,
				 int reqkind, Oid reqop, int flags)
{
	Form_pg_statistic stats = (Form_pg_statistic) GETSTRUCT(statstuple);
	int			i;
	Datum		val;
	bool		isnull;
	ArrayType  *statarray;
	Oid			arrayelemtype;
	int			narrayelem;
	HeapTuple	typeTuple;
	Form_pg_type typeForm;

	/* initialize *sslot properly */
	memset(sslot, 0, sizeof(AttStatsSlot));

	for (i = 0; i < STATISTIC_NUM_SLOTS; i++)
	{
		if ((&stats->stakind1)[i] == reqkind &&
			(reqop == InvalidOid || (&stats->staop1)[i] == reqop))
			break;
	}
	if (i >= STATISTIC_NUM_SLOTS)
		return false;			/* not there */

	sslot->staop = (&stats->staop1)[i];
	sslot->stacoll = (&stats->stacoll1)[i];

	/*
	 * XXX Hopefully-temporary hack: if stacoll isn't set, inject the default
	 * collation.  This won't matter for non-collation-aware datatypes.  For
	 * those that are, this covers cases where stacoll has not been set.  In
	 * the short term we need this because some code paths involving type NAME
	 * do not pass any collation to prefix_selectivity and related functions.
	 * Even when that's been fixed, it's likely that some add-on typanalyze
	 * functions won't get the word right away about filling stacoll during
	 * ANALYZE, so we'll probably need this for awhile.
	 */
	if (sslot->stacoll == InvalidOid)
		sslot->stacoll = DEFAULT_COLLATION_OID;

	if (flags & ATTSTATSSLOT_VALUES)
	{
		val = SysCacheGetAttr(STATRELATTINH, statstuple,
							  Anum_pg_statistic_stavalues1 + i,
							  &isnull);
		if (isnull)
			elog(ERROR, "stavalues is null");

		/*
		 * Detoast the array if needed, and in any case make a copy that's
		 * under control of this AttStatsSlot.
		 */
		statarray = DatumGetArrayTypePCopy(val);

		/*
		 * Extract the actual array element type, and pass it back in case the
		 * caller needs it.
		 */
		sslot->valuetype = arrayelemtype = ARR_ELEMTYPE(statarray);

		/* Need info about element type */
		typeTuple = SearchSysCache1(TYPEOID, ObjectIdGetDatum(arrayelemtype));
		if (!HeapTupleIsValid(typeTuple))
			elog(ERROR, "cache lookup failed for type %u", arrayelemtype);
		typeForm = (Form_pg_type) GETSTRUCT(typeTuple);

		/* Deconstruct array into Datum elements; NULLs not expected */
		deconstruct_array(statarray,
						  arrayelemtype,
						  typeForm->typlen,
						  typeForm->typbyval,
						  typeForm->typalign,
						  &sslot->values, NULL, &sslot->nvalues);

		/*
		 * If the element type is pass-by-reference, we now have a bunch of
		 * Datums that are pointers into the statarray, so we need to keep
		 * that until free_attstatsslot.  Otherwise, all the useful info is in
		 * sslot->values[], so we can free the array object immediately.
		 */
		if (!typeForm->typbyval)
			sslot->values_arr = statarray;
		else
			pfree(statarray);

		ReleaseSysCache(typeTuple);
	}

	if (flags & ATTSTATSSLOT_NUMBERS)
	{
		val = SysCacheGetAttr(STATRELATTINH, statstuple,
							  Anum_pg_statistic_stanumbers1 + i,
							  &isnull);
		if (isnull)
			elog(ERROR, "stanumbers is null");

		/*
		 * Detoast the array if needed, and in any case make a copy that's
		 * under control of this AttStatsSlot.
		 */
		statarray = DatumGetArrayTypePCopy(val);

		narrayelem = ARR_DIMS(statarray)[0];
		if (ARR_NDIM(statarray) != 1 || narrayelem <= 0 ||
			ARR_HASNULL(statarray) ||
			ARR_ELEMTYPE(statarray) != FLOAT4OID)
			elog(ERROR, "stanumbers is not a 1-D float4 array");

		/* Give caller a pointer directly into the statarray */
		sslot->numbers = (float4 *) ARR_DATA_PTR(statarray);
		sslot->nnumbers = narrayelem;

		/* We'll free the statarray in free_attstatsslot */
		sslot->numbers_arr = statarray;
	}

	return true;
}

/*
 * free_attstatsslot
 *		Free data allocated by get_attstatsslot
 */
void
free_attstatsslot(AttStatsSlot *sslot)
{
	/* The values[] array was separately palloc'd by deconstruct_array */
	if (sslot->values)
		pfree(sslot->values);
	/* The numbers[] array points into numbers_arr, do not pfree it */
	/* Free the detoasted array objects, if any */
	if (sslot->values_arr)
		pfree(sslot->values_arr);
	if (sslot->numbers_arr)
		pfree(sslot->numbers_arr);
}

/*
 * get_att_stats
 *		Get attribute statistics. Return a copy of the HeapTuple object, or NULL
 *		if no stats found for attribute
 * 
 */
HeapTuple
get_att_stats(Oid relid, AttrNumber attrnum)
{
	HeapTuple result;

	/*
	 * This is used by ORCA, and ORCA doesn't know that there are two different kinds of stats,
	 * the inherited stats and the non-inherited. Use the inherited stats, i.e. stats that
	 * cover all the child tables, too, if available.
	 */
	result = SearchSysCacheCopy3(STATRELATTINH,
								 ObjectIdGetDatum(relid),
								 Int16GetDatum(attrnum),
								 BoolGetDatum(true));
	if (!result)
		result = SearchSysCacheCopy3(STATRELATTINH,
									 ObjectIdGetDatum(relid),
									 Int16GetDatum(attrnum),
									 BoolGetDatum(false));

	return result;
}

/*				---------- PG_NAMESPACE CACHE ----------				 */

/*
 * get_namespace_name
 *		Returns the name of a given namespace
 *
 * Returns a palloc'd copy of the string, or NULL if no such namespace.
 */
char *
get_namespace_name(Oid nspid)
{
	HeapTuple	tp;

	tp = SearchSysCache1(NAMESPACEOID, ObjectIdGetDatum(nspid));
	if (HeapTupleIsValid(tp))
	{
		Form_pg_namespace nsptup = (Form_pg_namespace) GETSTRUCT(tp);
		char	   *result;

		result = pstrdup(NameStr(nsptup->nspname));
		ReleaseSysCache(tp);
		return result;
	}
	else
		return NULL;
}

/*
 * get_namespace_name_or_temp
 *		As above, but if it is this backend's temporary namespace, return
 *		"pg_temp" instead.
 */
char *
get_namespace_name_or_temp(Oid nspid)
{
	if (isTempNamespace(nspid))
		return "pg_temp";
	else
		return get_namespace_name(nspid);
}

/*				---------- PG_RANGE CACHE ----------				 */

/*
 * get_range_subtype
 *		Returns the subtype of a given range type
 *
 * Returns InvalidOid if the type is not a range type.
 */
Oid
get_range_subtype(Oid rangeOid)
{
	HeapTuple	tp;

	tp = SearchSysCache1(RANGETYPE, ObjectIdGetDatum(rangeOid));
	if (HeapTupleIsValid(tp))
	{
		Form_pg_range rngtup = (Form_pg_range) GETSTRUCT(tp);
		Oid			result;

		result = rngtup->rngsubtype;
		ReleaseSysCache(tp);
		return result;
	}
	else
		return InvalidOid;
}

/*
<<<<<<< HEAD
 * relation_exists
 *	  Is there a relation with the given oid
 */
bool
relation_exists(Oid oid)
{
	return SearchSysCacheExists(RELOID, oid, 0, 0, 0);
}

/*
 * index_exists
 *	  Is there an index with the given oid
 */
bool
index_exists(Oid oid)
{
	return SearchSysCacheExists(INDEXRELID, oid, 0, 0, 0);
}

/*
 * type_exists
 *	  Is there a type with the given oid
 */
bool
type_exists(Oid oid)
{
	return SearchSysCacheExists(TYPEOID, oid, 0, 0, 0);
}

/*
 * operator_exists
 *	  Is there an operator with the given oid
 */
bool
operator_exists(Oid oid)
{
	return SearchSysCacheExists(OPEROID, oid, 0, 0, 0);
}

/*
 * function_exists
 *	  Is there a function with the given oid
 */
bool
function_exists(Oid oid)
{
	return SearchSysCacheExists(PROCOID, oid, 0, 0, 0);
}

/*
 * aggregate_exists
 *	  Is there an aggregate with the given oid
 */
bool
aggregate_exists(Oid oid)
{
	return SearchSysCacheExists(AGGFNOID, oid, 0, 0, 0);
}

// Get oid of aggregate with given name and argument type
Oid
get_aggregate(const char *aggname, Oid oidType)
{
	CatCList   *catlist;
	int			i;
	Oid			oidResult;

	// lookup pg_proc for functions with the given name and arg type
	catlist = SearchSysCacheList1(PROCNAMEARGSNSP,
								  CStringGetDatum((char *) aggname));

	oidResult = InvalidOid;
	for (i = 0; i < catlist->n_members; i++)
	{
		HeapTuple htup = &catlist->members[i]->tuple;
		Form_pg_proc proctuple = (Form_pg_proc) GETSTRUCT(htup);
		Oid oidProc = proctuple->oid;

		// skip functions with the wrong number of type of arguments
		if (1 != proctuple->pronargs || oidType != proctuple->proargtypes.values[0])
		{
			continue;
		}

		if (SearchSysCacheExists(AGGFNOID, ObjectIdGetDatum(oidProc), 0, 0, 0))
		{
			oidResult = oidProc;
			break;
		}
	}

	ReleaseSysCacheList(catlist);

	return oidResult;
}

/*
 * trigger_exists
 *	  Is there a trigger with the given oid
 */
bool
trigger_exists(Oid oid)
{
	ScanKeyData	scankey;
	Relation	rel;
	SysScanDesc sscan;
	bool		result;

	ScanKeyInit(&scankey, Anum_pg_trigger_oid,
				BTEqualStrategyNumber, F_OIDEQ,
				ObjectIdGetDatum(oid));

	rel = table_open(TriggerRelationId, AccessShareLock);
	sscan = systable_beginscan(rel, TriggerOidIndexId, true,
							   NULL, 1, &scankey);

	result = (systable_getnext(sscan) != NULL);

	systable_endscan(sscan);

	table_close(rel, AccessShareLock);

	return result;
}

/*
 * get_relation_keys
 *	  Return a list of relation keys
 */
List *
get_relation_keys(Oid relid)
{
	List *keys = NIL;

	// lookup unique constraints for relation from the catalog table
	ScanKeyData skey[1];

	Relation rel = table_open(ConstraintRelationId, AccessShareLock);
	SysScanDesc scan;
	HeapTuple	htup;

	ScanKeyInit(&skey[0], Anum_pg_constraint_conrelid, BTEqualStrategyNumber, F_OIDEQ, relid);
	scan = systable_beginscan(rel, ConstraintRelidTypidNameIndexId, true,
							  NULL, 1, skey);

	while (HeapTupleIsValid(htup = systable_getnext(scan)))
	{
		Form_pg_constraint contuple = (Form_pg_constraint) GETSTRUCT(htup);

		// skip non-unique constraints
		if (CONSTRAINT_UNIQUE != contuple->contype &&
			CONSTRAINT_PRIMARY != contuple->contype)
		{
			continue;
		}
			
		// store key set in an array
		List *key = NIL;
		
		bool null = false;
		Datum dat = 
				heap_getattr(htup, Anum_pg_constraint_conkey, RelationGetDescr(rel), &null);
		
		Datum *dats = NULL;
		int numKeys = 0;

		// extract key elements
		deconstruct_array(DatumGetArrayTypeP(dat), INT2OID, 2, true, 's', &dats, NULL, &numKeys);
			
		for (int i = 0; i < numKeys; i++)
		{
			int16 key_elem =  DatumGetInt16(dats[i]);
			key = lappend_int(key, key_elem);
		}
		
		keys = lappend(keys, key);
	}

	systable_endscan(scan);
	table_close(rel, AccessShareLock);

	return keys;
}

/*
 * check_constraint_exists
 *	  Is there a check constraint with the given oid
 */
bool
check_constraint_exists(Oid oidCheckconstraint)
{
	return SearchSysCacheExists1(CONSTROID, ObjectIdGetDatum(oidCheckconstraint));
}

/*
 * get_check_constraint_relid
 *		Given check constraint id, return the check constraint's relation oid
 */
Oid
get_check_constraint_relid(Oid oidCheckconstraint)
{
	HeapTuple	tp;

	tp = SearchSysCache(CONSTROID,
						ObjectIdGetDatum(oidCheckconstraint),
						0, 0, 0);
	if (HeapTupleIsValid(tp))
	{
		Form_pg_constraint contup = (Form_pg_constraint) GETSTRUCT(tp);
		Oid			result;

		result = contup->conrelid;
=======
 * get_range_collation
 *		Returns the collation of a given range type
 *
 * Returns InvalidOid if the type is not a range type,
 * or if its subtype is not collatable.
 */
Oid
get_range_collation(Oid rangeOid)
{
	HeapTuple	tp;

	tp = SearchSysCache1(RANGETYPE, ObjectIdGetDatum(rangeOid));
	if (HeapTupleIsValid(tp))
	{
		Form_pg_range rngtup = (Form_pg_range) GETSTRUCT(tp);
		Oid			result;

		result = rngtup->rngcollation;
>>>>>>> 7cd0d523
		ReleaseSysCache(tp);
		return result;
	}
	else
		return InvalidOid;
}

<<<<<<< HEAD
/*
 * get_check_constraint_oids
 *	 Extract all check constraint oid for a given relation.
 */
List *
get_check_constraint_oids(Oid oidRel)
{
	List	   *plConstraints = NIL;
	HeapTuple	htup;
	Relation	conrel;
	ScanKeyData scankey;
	SysScanDesc sscan;

	/*
	 * lookup constraints for relation from the catalog table
	 *
	 * SELECT * FROM pg_constraint WHERE conrelid = :1
	 */
	conrel = table_open(ConstraintRelationId, AccessShareLock);

	ScanKeyInit(&scankey,
				Anum_pg_constraint_conrelid,
				BTEqualStrategyNumber, F_OIDEQ,
				ObjectIdGetDatum(oidRel));
	sscan = systable_beginscan(conrel, ConstraintRelidTypidNameIndexId, true,
							   NULL, 1, &scankey);

	while (HeapTupleIsValid(htup = systable_getnext(sscan)))
	{
		Form_pg_constraint contuple = (Form_pg_constraint) GETSTRUCT(htup);

		// only consider check constraints
		if (CONSTRAINT_CHECK != contuple->contype || !contuple->convalidated)
		{
			continue;
		}

		plConstraints = lappend_oid(plConstraints, contuple->oid);
	}

	systable_endscan(sscan);
	table_close(conrel, AccessShareLock);

	return plConstraints;
}

/*
 * get_check_constraint_name
 *        returns the name of the check constraint with the given oidConstraint.
 *
 * Note: returns a palloc'd copy of the string, or NULL if no such constraint.
 */
char *
get_check_constraint_name(Oid oidCheckconstraint)
{
	return get_constraint_name(oidCheckconstraint);
}

/*
 * get_check_constraint_expr_tree
 *        returns the expression node tree representing the check constraint
 *        with the given oidConstraint.
 *
 * Note: returns a palloc'd expression node tree, or NULL if no such constraint.
 */
Node *
get_check_constraint_expr_tree(Oid oidCheckconstraint)
{
	HeapTuple	tp;
	Node	   *result = NULL;

	tp = SearchSysCache(CONSTROID,
						ObjectIdGetDatum(oidCheckconstraint),
						0, 0, 0);
	if (HeapTupleIsValid(tp))
	{
		Datum		conbin;
		bool		isnull;

		conbin = SysCacheGetAttr(CONSTROID, tp,
								 Anum_pg_constraint_conbin, &isnull);
		if (!isnull)
			result = stringToNode(TextDatumGetCString(conbin));

		ReleaseSysCache(tp);
	}
	return result;
}

/*
 * get_cast_func
 *        finds the cast function between the given source and destination type,
 *        and records its oid and properties in the output parameters.
 *        Returns true if a cast exists, false otherwise.
 */
bool
get_cast_func(Oid oidSrc, Oid oidDest, bool *is_binary_coercible, Oid *oidCastFunc, CoercionPathType *pathtype)
{
	if (IsBinaryCoercible(oidSrc, oidDest))
	{
		*is_binary_coercible = true;
		*oidCastFunc = 0;
		return true;
	}
	
	*is_binary_coercible = false;

	*pathtype = find_coercion_pathway(oidDest, oidSrc, COERCION_IMPLICIT, oidCastFunc);
	if (*pathtype == COERCION_PATH_RELABELTYPE)
		*is_binary_coercible = true;
	if (*pathtype != COERCION_PATH_NONE)
		return true;
	return false;
}

/*
 * get_comparison_type
 *      Retrieve comparison type  
 */
CmpType
get_comparison_type(Oid oidOp)
{
	OpBtreeInterpretation *opBti;
	List	   *opBtis;

	opBtis = get_op_btree_interpretation(oidOp);

	if (opBtis == NIL)
	{
		/* The operator does not belong to any B-tree operator family */
		return CmptOther;
	}

	/*
	 * XXX: Arbitrarily use the first found operator family. Usually
	 * there is only one, but e.g. if someone has created a reverse ordering
	 * family that sorts in descending order, it is ambiguous whether a
	 * < operator stands for the less than operator of the ascending opfamily,
	 * or the greater than operator for the descending opfamily.
	 */
	opBti = (OpBtreeInterpretation*)linitial(opBtis);

	switch(opBti->strategy)
	{
		case BTLessStrategyNumber:
			return CmptLT;
		case BTLessEqualStrategyNumber:
			return CmptLEq;
		case BTEqualStrategyNumber:
			return CmptEq;
		case BTGreaterEqualStrategyNumber:
			return CmptGEq;
		case BTGreaterStrategyNumber:
			return CmptGT;
		case ROWCOMPARE_NE:
			return CmptNEq;
		default:
			elog(ERROR, "unknown B-tree strategy: %d", opBti->strategy);
			return CmptOther;
	}
}

/*
 * get_comparison_operator
 *      Retrieve comparison operator between given types  
 */
Oid
get_comparison_operator(Oid oidLeft, Oid oidRight, CmpType cmpt)
{
	int16		opstrat;
	HeapTuple	ht;
	Oid			result = InvalidOid;
	Relation	pg_amop;
	ScanKeyData scankey[4];
	SysScanDesc sscan;

	switch(cmpt)
	{
		case CmptLT:
			opstrat = BTLessStrategyNumber;
			break;
		case CmptLEq:
			opstrat = BTLessEqualStrategyNumber;
			break;
		case CmptEq:
			opstrat = BTEqualStrategyNumber;
			break;
		case CmptGEq:
			opstrat = BTGreaterEqualStrategyNumber;
			break;
		case CmptGT:
			opstrat = BTGreaterStrategyNumber;
			break;
		default:
			return InvalidOid;
	}

	pg_amop = heap_open(AccessMethodOperatorRelationId, AccessShareLock);

	/*
	 * SELECT * FROM pg_amop
	 * WHERE amoplefttype = :1 and amoprighttype = :2 and amopmethod = :3 and amopstrategy = :4
	 */
	ScanKeyInit(&scankey[0],
				Anum_pg_amop_amoplefttype,
				BTEqualStrategyNumber, F_OIDEQ,
				ObjectIdGetDatum(oidLeft));
	ScanKeyInit(&scankey[1],
				Anum_pg_amop_amoprighttype,
				BTEqualStrategyNumber, F_OIDEQ,
				ObjectIdGetDatum(oidRight));
	ScanKeyInit(&scankey[2],
				Anum_pg_amop_amopmethod,
				BTEqualStrategyNumber, F_OIDEQ,
				ObjectIdGetDatum(BTREE_AM_OID));
	ScanKeyInit(&scankey[3],
				Anum_pg_amop_amopstrategy,
				BTEqualStrategyNumber, F_INT2EQ,
				Int16GetDatum(opstrat));

	/* XXX: There is no index for this, so this is slow! */
	sscan = systable_beginscan(pg_amop, InvalidOid, false,
							   NULL, 4, scankey);

	/* XXX: There can be multiple results. Arbitrarily use the first one */
	while (HeapTupleIsValid(ht = systable_getnext(sscan)))
	{
		Form_pg_amop amoptup = (Form_pg_amop) GETSTRUCT(ht);

		result = amoptup->amopopr;
		break;
	}

	systable_endscan(sscan);
	heap_close(pg_amop, AccessShareLock);

	return result;
}

/*
 * has_subclass_slow
 *
 * Performs the exhaustive check whether a relation has a subclass. This is 
 * different from has_subclass(), in that the latter can return true if a relation.
 * *might* have a subclass. See comments in has_subclass() for more details.
 */
bool
has_subclass_slow(Oid relationId)
{
	ScanKeyData	scankey;
	Relation	rel;
	SysScanDesc sscan;
	bool		result;

	if (!has_subclass(relationId))
	{
		return false;
	}

	rel = heap_open(InheritsRelationId, AccessShareLock);

	ScanKeyInit(&scankey, Anum_pg_inherits_inhparent,
				BTEqualStrategyNumber, F_OIDEQ,
				ObjectIdGetDatum(relationId));

	/* no index on inhparent */
	sscan = systable_beginscan(rel, InvalidOid, false,
							   NULL, 1, &scankey);

	result = (systable_getnext(sscan) != NULL);

	systable_endscan(sscan);

	heap_close(rel, AccessShareLock);

	return result;
}

/*
 * get_operator_opfamilies
 *		Get the oid of operator families the given operator belongs to
 *
 * ORCA calls this.
 */
List *
get_operator_opfamilies(Oid opno)
{
	List	   *opfam_oids;
	CatCList   *catlist;
	int			i;

	opfam_oids = NIL;

	/* SELECT * FROM pg_amop WHERE amopopr = :1 */
	catlist = SearchSysCacheList1(AMOPOPID, ObjectIdGetDatum(opno));
	for (i = 0; i < catlist->n_members; i++)
	{
		HeapTuple	htup = &catlist->members[i]->tuple;
		Form_pg_amop amop_tuple = (Form_pg_amop) GETSTRUCT(htup);

		opfam_oids = lappend_oid(opfam_oids, amop_tuple->amopfamily);
	}

	ReleaseSysCacheList(catlist);

	return opfam_oids;
} 

/*
 * get_index_opfamilies
 *		Get the oid of operator families for the index keys
 */
List *
get_index_opfamilies(Oid oidIndex)
{
	HeapTuple	htup;
	List	   *opfam_oids;
    bool		isnull = false;
	int			indnkeyatts;
	Datum		indclassDatum;
	oidvector  *indclass;

	htup = SearchSysCache1(INDEXRELID,
						   ObjectIdGetDatum(oidIndex));
	if (!HeapTupleIsValid(htup))
		elog(ERROR, "Index %u not found", oidIndex);

    /*
     * use SysCacheGetAttr() to retrieve number of index attributes, and the oid
	 * vector of indclass
     */
	indnkeyatts = DatumGetInt16(SysCacheGetAttr(INDEXRELID, htup, Anum_pg_index_indnkeyatts, &isnull));
	Assert(!isnull);

    indclassDatum = SysCacheGetAttr(INDEXRELID, htup, Anum_pg_index_indclass, &isnull);
    if (isnull)
		return NIL;
    indclass = (oidvector *) DatumGetPointer(indclassDatum);

	opfam_oids = NIL;
	for (int i = 0; i < indnkeyatts; i++)
	{
		Oid			oidOpClass = indclass->values[i];
		Oid 		opfam = get_opclass_family(oidOpClass);

		opfam_oids = lappend_oid(opfam_oids, opfam);
	}

	ReleaseSysCache(htup);
	return opfam_oids;
}

/*
 *  relation_policy
 *  Return the distribution policy of a table. 
 */
GpPolicy *
relation_policy(Relation rel)
{
	Assert(NULL != rel);

	/* not a partitioned table */
	return rel->rd_cdbpolicy;
}

/*
 *  child_distribution_mismatch
 *  Return true if the table is partitioned and one of its children has a
 *  different distribution policy. The only allowed mismatch is for the parent
 *  to be hash distributed, and its child part to be randomly distributed.
 */
bool
child_distribution_mismatch(Relation rel)
{
	Assert(NULL != rel);
	if (rel->rd_rel->relkind != RELKIND_PARTITIONED_TABLE)
	{
		/* not a partitioned table */
		return false;
	}

	GpPolicy *rootPolicy = rel->rd_cdbpolicy;
	Assert(NULL != rootPolicy && "Partitioned tables cannot be master-only");

	/* replicated table can't have child */
	Assert(!GpPolicyIsReplicated(rootPolicy));

	if (GpPolicyIsRandomPartitioned(rootPolicy))
	{
		/* root partition policy already marked as Random, no mismatch possible as
		 * all children must be random as well */
		return false;
	}

	List *child_oids = find_all_inheritors(rel->rd_id, NoLock, NULL);
	ListCell *lc;

	foreach (lc, child_oids)
	{
		Oid oidChild = lfirst_oid(lc);
		Relation relChild = RelationIdGetRelation(oidChild);
		Assert(NULL != relChild);

		GpPolicy *childPolicy = relChild->rd_cdbpolicy;

		Assert(!GpPolicyIsReplicated(childPolicy));

		if (GpPolicyIsRandomPartitioned(childPolicy))
		{
			/* child partition is Random, and parent is not */
			RelationClose(relChild);
			return true;
		}

		RelationClose(relChild);
	}

	list_free(child_oids);

	/* all children match the root's distribution policy */
	return false;
}

/*
 *  child_triggers
 *  Return true if the table is partitioned and any of the child partitions
 *  have a trigger of the given type.
 */
bool
child_triggers(Oid relationId, int32 triggerType)
{
/* GPDB_12_MERGE_FIXME */
	return false;
#if 0
	Assert(InvalidOid != relationId);
	if (PART_STATUS_NONE == rel_part_status(relationId))
	{
		/* not a partitioned table */
		return false;
	}

	List *childOids = find_all_inheritors(relationId, NoLock, NULL);
	ListCell *lc;

	bool found = false;
	foreach (lc, childOids)
	{
		Oid oidChild = lfirst_oid(lc);
		Relation relChild = RelationIdGetRelation(oidChild);
		Assert(NULL != relChild);

		if (relChild->rd_rel->relhastriggers && NULL == relChild->trigdesc)
		{
			RelationBuildTriggers(relChild);
			if (NULL == relChild->trigdesc)
			{
				relChild->rd_rel->relhastriggers = false;
			}
		}

		if (relChild->rd_rel->relhastriggers)
		{
			for (int i = 0; i < relChild->trigdesc->numtriggers && !found; i++)
			{
				Trigger trigger = relChild->trigdesc->triggers[i];
				found = trigger_enabled(trigger.tgoid) &&
						(get_trigger_type(trigger.tgoid) & triggerType) == triggerType;
			}
		}

		RelationClose(relChild);
		if (found)
		{
			break;
		}
	}

	list_free(childOids);
	
	/* no child triggers matching the given type */
	return found;
#endif
}

=======
>>>>>>> 7cd0d523
/*				---------- PG_INDEX CACHE ----------				 */

/*
 * get_index_column_opclass
 *
 *		Given the index OID and column number,
 *		return opclass of the index column
 *			or InvalidOid if the index was not found
 *				or column is non-key one.
 */
Oid
get_index_column_opclass(Oid index_oid, int attno)
{
	HeapTuple	tuple;
	Form_pg_index rd_index PG_USED_FOR_ASSERTS_ONLY;
	Datum		datum;
	bool		isnull;
	oidvector  *indclass;
	Oid			opclass;

	/* First we need to know the column's opclass. */

	tuple = SearchSysCache1(INDEXRELID, ObjectIdGetDatum(index_oid));
	if (!HeapTupleIsValid(tuple))
		return InvalidOid;

	rd_index = (Form_pg_index) GETSTRUCT(tuple);

	/* caller is supposed to guarantee this */
	Assert(attno > 0 && attno <= rd_index->indnatts);

	/* Non-key attributes don't have an opclass */
	if (attno > rd_index->indnkeyatts)
	{
		ReleaseSysCache(tuple);
		return InvalidOid;
	}

	datum = SysCacheGetAttr(INDEXRELID, tuple,
							Anum_pg_index_indclass, &isnull);
	Assert(!isnull);

	indclass = ((oidvector *) DatumGetPointer(datum));

	Assert(attno <= indclass->dim1);
	opclass = indclass->values[attno - 1];

	ReleaseSysCache(tuple);

	return opclass;
}

<<<<<<< HEAD
/* GPDB_12_MERGE_FIXME: only used by ORCA. Fix the callers to check
 * Relation->relkind == RELKIND_PARTITIONED_TABLE instead. They should
 * have the relcache entry at hand anyway.
 */
bool
relation_is_partitioned(Oid relid)
{
	HeapTuple   tuple;
	tuple = SearchSysCache1(PARTRELID, ObjectIdGetDatum(relid));

	if (HeapTupleIsValid(tuple))
	{
		ReleaseSysCache(tuple);
		return true;
	}
	else
		return false;
}

bool
index_is_partitioned(Oid relid)
{
	HeapTuple   tuple;
	tuple = SearchSysCache1(RELOID, ObjectIdGetDatum(relid));
	if (!HeapTupleIsValid(tuple))
		elog(ERROR, "cache lookup failed for relation %u", relid);
	Form_pg_class pg_class_tuple = (Form_pg_class) GETSTRUCT(tuple);
	ReleaseSysCache(tuple);
	return pg_class_tuple->relkind == RELKIND_PARTITIONED_INDEX;
}

List *
relation_get_leaf_partitions(Oid oid)
{
	List *descendants = find_all_inheritors(oid, AccessShareLock, NULL);
	List *leaves = NIL;
	ListCell *lc;
	foreach(lc, descendants)
	{
		const Oid descendant = lfirst_oid(lc);
		if (get_rel_relkind(descendant) != RELKIND_PARTITIONED_TABLE &&
			get_rel_relkind(descendant) != RELKIND_PARTITIONED_INDEX)
			leaves = lappend_oid(leaves, descendant);
	}
	return leaves;
=======
/*
 * get_index_isreplident
 *
 *		Given the index OID, return pg_index.indisreplident.
 */
bool
get_index_isreplident(Oid index_oid)
{
	HeapTuple		tuple;
	Form_pg_index	rd_index;
	bool			result;

	tuple = SearchSysCache1(INDEXRELID, ObjectIdGetDatum(index_oid));
	if (!HeapTupleIsValid(tuple))
		return false;

	rd_index = (Form_pg_index) GETSTRUCT(tuple);
	result = rd_index->indisreplident;
	ReleaseSysCache(tuple);

	return result;
}

/*
 * get_index_isvalid
 *
 *		Given the index OID, return pg_index.indisvalid.
 */
bool
get_index_isvalid(Oid index_oid)
{
	bool		isvalid;
	HeapTuple	tuple;
	Form_pg_index rd_index;

	tuple = SearchSysCache1(INDEXRELID, ObjectIdGetDatum(index_oid));
	if (!HeapTupleIsValid(tuple))
		elog(ERROR, "cache lookup failed for index %u", index_oid);

	rd_index = (Form_pg_index) GETSTRUCT(tuple);
	isvalid = rd_index->indisvalid;
	ReleaseSysCache(tuple);

	return isvalid;
}

/*
 * get_index_isclustered
 *
 *		Given the index OID, return pg_index.indisclustered.
 */
bool
get_index_isclustered(Oid index_oid)
{
	bool		isclustered;
	HeapTuple	tuple;
	Form_pg_index rd_index;

	tuple = SearchSysCache1(INDEXRELID, ObjectIdGetDatum(index_oid));
	if (!HeapTupleIsValid(tuple))
		elog(ERROR, "cache lookup failed for index %u", index_oid);

	rd_index = (Form_pg_index) GETSTRUCT(tuple);
	isclustered = rd_index->indisclustered;
	ReleaseSysCache(tuple);

	return isclustered;
>>>>>>> 7cd0d523
}<|MERGE_RESOLUTION|>--- conflicted
+++ resolved
@@ -3775,7 +3775,155 @@
 }
 
 /*
-<<<<<<< HEAD
+ * get_range_collation
+ *		Returns the collation of a given range type
+ *
+ * Returns InvalidOid if the type is not a range type,
+ * or if its subtype is not collatable.
+ */
+Oid
+get_range_collation(Oid rangeOid)
+{
+	HeapTuple	tp;
+
+	tp = SearchSysCache1(RANGETYPE, ObjectIdGetDatum(rangeOid));
+	if (HeapTupleIsValid(tp))
+	{
+		Form_pg_range rngtup = (Form_pg_range) GETSTRUCT(tp);
+		Oid			result;
+
+		result = rngtup->rngcollation;
+		ReleaseSysCache(tp);
+		return result;
+	}
+	else
+		return InvalidOid;
+}
+
+/*				---------- PG_INDEX CACHE ----------				 */
+
+/*
+ * get_index_column_opclass
+ *
+ *		Given the index OID and column number,
+ *		return opclass of the index column
+ *			or InvalidOid if the index was not found
+ *				or column is non-key one.
+ */
+Oid
+get_index_column_opclass(Oid index_oid, int attno)
+{
+	HeapTuple	tuple;
+	Form_pg_index rd_index PG_USED_FOR_ASSERTS_ONLY;
+	Datum		datum;
+	bool		isnull;
+	oidvector  *indclass;
+	Oid			opclass;
+
+	/* First we need to know the column's opclass. */
+
+	tuple = SearchSysCache1(INDEXRELID, ObjectIdGetDatum(index_oid));
+	if (!HeapTupleIsValid(tuple))
+		return InvalidOid;
+
+	rd_index = (Form_pg_index) GETSTRUCT(tuple);
+
+	/* caller is supposed to guarantee this */
+	Assert(attno > 0 && attno <= rd_index->indnatts);
+
+	/* Non-key attributes don't have an opclass */
+	if (attno > rd_index->indnkeyatts)
+	{
+		ReleaseSysCache(tuple);
+		return InvalidOid;
+	}
+
+	datum = SysCacheGetAttr(INDEXRELID, tuple,
+							Anum_pg_index_indclass, &isnull);
+	Assert(!isnull);
+
+	indclass = ((oidvector *) DatumGetPointer(datum));
+
+	Assert(attno <= indclass->dim1);
+	opclass = indclass->values[attno - 1];
+
+	ReleaseSysCache(tuple);
+
+	return opclass;
+}
+
+/*
+ * get_index_isreplident
+ *
+ *		Given the index OID, return pg_index.indisreplident.
+ */
+bool
+get_index_isreplident(Oid index_oid)
+{
+	HeapTuple		tuple;
+	Form_pg_index	rd_index;
+	bool			result;
+
+	tuple = SearchSysCache1(INDEXRELID, ObjectIdGetDatum(index_oid));
+	if (!HeapTupleIsValid(tuple))
+		return false;
+
+	rd_index = (Form_pg_index) GETSTRUCT(tuple);
+	result = rd_index->indisreplident;
+	ReleaseSysCache(tuple);
+
+	return result;
+}
+
+/*
+ * get_index_isvalid
+ *
+ *		Given the index OID, return pg_index.indisvalid.
+ */
+bool
+get_index_isvalid(Oid index_oid)
+{
+	bool		isvalid;
+	HeapTuple	tuple;
+	Form_pg_index rd_index;
+
+	tuple = SearchSysCache1(INDEXRELID, ObjectIdGetDatum(index_oid));
+	if (!HeapTupleIsValid(tuple))
+		elog(ERROR, "cache lookup failed for index %u", index_oid);
+
+	rd_index = (Form_pg_index) GETSTRUCT(tuple);
+	isvalid = rd_index->indisvalid;
+	ReleaseSysCache(tuple);
+
+	return isvalid;
+}
+
+/*
+ * get_index_isclustered
+ *
+ *		Given the index OID, return pg_index.indisclustered.
+ */
+bool
+get_index_isclustered(Oid index_oid)
+{
+	bool		isclustered;
+	HeapTuple	tuple;
+	Form_pg_index rd_index;
+
+	tuple = SearchSysCache1(INDEXRELID, ObjectIdGetDatum(index_oid));
+	if (!HeapTupleIsValid(tuple))
+		elog(ERROR, "cache lookup failed for index %u", index_oid);
+
+	rd_index = (Form_pg_index) GETSTRUCT(tuple);
+	isclustered = rd_index->indisclustered;
+	ReleaseSysCache(tuple);
+
+	return isclustered;
+}
+
+/*				---------- Greenplum specific ----------				 */
+
+/*
  * relation_exists
  *	  Is there a relation with the given oid
  */
@@ -3988,26 +4136,6 @@
 		Oid			result;
 
 		result = contup->conrelid;
-=======
- * get_range_collation
- *		Returns the collation of a given range type
- *
- * Returns InvalidOid if the type is not a range type,
- * or if its subtype is not collatable.
- */
-Oid
-get_range_collation(Oid rangeOid)
-{
-	HeapTuple	tp;
-
-	tp = SearchSysCache1(RANGETYPE, ObjectIdGetDatum(rangeOid));
-	if (HeapTupleIsValid(tp))
-	{
-		Form_pg_range rngtup = (Form_pg_range) GETSTRUCT(tp);
-		Oid			result;
-
-		result = rngtup->rngcollation;
->>>>>>> 7cd0d523
 		ReleaseSysCache(tp);
 		return result;
 	}
@@ -4015,7 +4143,6 @@
 		return InvalidOid;
 }
 
-<<<<<<< HEAD
 /*
  * get_check_constraint_oids
  *	 Extract all check constraint oid for a given relation.
@@ -4500,61 +4627,6 @@
 #endif
 }
 
-=======
->>>>>>> 7cd0d523
-/*				---------- PG_INDEX CACHE ----------				 */
-
-/*
- * get_index_column_opclass
- *
- *		Given the index OID and column number,
- *		return opclass of the index column
- *			or InvalidOid if the index was not found
- *				or column is non-key one.
- */
-Oid
-get_index_column_opclass(Oid index_oid, int attno)
-{
-	HeapTuple	tuple;
-	Form_pg_index rd_index PG_USED_FOR_ASSERTS_ONLY;
-	Datum		datum;
-	bool		isnull;
-	oidvector  *indclass;
-	Oid			opclass;
-
-	/* First we need to know the column's opclass. */
-
-	tuple = SearchSysCache1(INDEXRELID, ObjectIdGetDatum(index_oid));
-	if (!HeapTupleIsValid(tuple))
-		return InvalidOid;
-
-	rd_index = (Form_pg_index) GETSTRUCT(tuple);
-
-	/* caller is supposed to guarantee this */
-	Assert(attno > 0 && attno <= rd_index->indnatts);
-
-	/* Non-key attributes don't have an opclass */
-	if (attno > rd_index->indnkeyatts)
-	{
-		ReleaseSysCache(tuple);
-		return InvalidOid;
-	}
-
-	datum = SysCacheGetAttr(INDEXRELID, tuple,
-							Anum_pg_index_indclass, &isnull);
-	Assert(!isnull);
-
-	indclass = ((oidvector *) DatumGetPointer(datum));
-
-	Assert(attno <= indclass->dim1);
-	opclass = indclass->values[attno - 1];
-
-	ReleaseSysCache(tuple);
-
-	return opclass;
-}
-
-<<<<<<< HEAD
 /* GPDB_12_MERGE_FIXME: only used by ORCA. Fix the callers to check
  * Relation->relkind == RELKIND_PARTITIONED_TABLE instead. They should
  * have the relcache entry at hand anyway.
@@ -4600,73 +4672,4 @@
 			leaves = lappend_oid(leaves, descendant);
 	}
 	return leaves;
-=======
-/*
- * get_index_isreplident
- *
- *		Given the index OID, return pg_index.indisreplident.
- */
-bool
-get_index_isreplident(Oid index_oid)
-{
-	HeapTuple		tuple;
-	Form_pg_index	rd_index;
-	bool			result;
-
-	tuple = SearchSysCache1(INDEXRELID, ObjectIdGetDatum(index_oid));
-	if (!HeapTupleIsValid(tuple))
-		return false;
-
-	rd_index = (Form_pg_index) GETSTRUCT(tuple);
-	result = rd_index->indisreplident;
-	ReleaseSysCache(tuple);
-
-	return result;
-}
-
-/*
- * get_index_isvalid
- *
- *		Given the index OID, return pg_index.indisvalid.
- */
-bool
-get_index_isvalid(Oid index_oid)
-{
-	bool		isvalid;
-	HeapTuple	tuple;
-	Form_pg_index rd_index;
-
-	tuple = SearchSysCache1(INDEXRELID, ObjectIdGetDatum(index_oid));
-	if (!HeapTupleIsValid(tuple))
-		elog(ERROR, "cache lookup failed for index %u", index_oid);
-
-	rd_index = (Form_pg_index) GETSTRUCT(tuple);
-	isvalid = rd_index->indisvalid;
-	ReleaseSysCache(tuple);
-
-	return isvalid;
-}
-
-/*
- * get_index_isclustered
- *
- *		Given the index OID, return pg_index.indisclustered.
- */
-bool
-get_index_isclustered(Oid index_oid)
-{
-	bool		isclustered;
-	HeapTuple	tuple;
-	Form_pg_index rd_index;
-
-	tuple = SearchSysCache1(INDEXRELID, ObjectIdGetDatum(index_oid));
-	if (!HeapTupleIsValid(tuple))
-		elog(ERROR, "cache lookup failed for index %u", index_oid);
-
-	rd_index = (Form_pg_index) GETSTRUCT(tuple);
-	isclustered = rd_index->indisclustered;
-	ReleaseSysCache(tuple);
-
-	return isclustered;
->>>>>>> 7cd0d523
 }