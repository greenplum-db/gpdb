--- conflicted
+++ resolved
@@ -539,11 +539,7 @@
 	 * If the relation being invalidated is one of those cached in a relcache
 	 * init file, mark that we need to zap that file at commit. For simplicity
 	 * invalidations for a specific database always invalidate the shared file
-<<<<<<< HEAD
-	 * as well.
-=======
 	 * as well.  Also zap when we are invalidating whole relcache.
->>>>>>> 9e1c9f95
 	 */
 	if (relId == InvalidOid || RelationIdIsInInitFile(relId))
 		transInvalInfo->RelcacheInitFileInval = true;
@@ -1565,11 +1561,7 @@
 		struct SYSCACHECALLBACK *ccitem = syscache_callback_list + i;
 
 		Assert(ccitem->id == cacheid);
-<<<<<<< HEAD
-		(*ccitem->function) (ccitem->arg, cacheid, hashvalue);
-=======
 		ccitem->function(ccitem->arg, cacheid, hashvalue);
->>>>>>> 9e1c9f95
 		i = ccitem->link - 1;
 	}
 }