--- conflicted
+++ resolved
@@ -33,19 +33,14 @@
 volatile bool ProcDiePending = false;
 volatile bool ClientConnectionLost = false;
 volatile bool ImmediateInterruptOK = false;
-<<<<<<< HEAD
+/* Make these signed integers (instead of uint32) to detect garbage negative values. */
+volatile sig_atomic_t ConfigReloadPending = false;
+volatile int32 InterruptHoldoffCount = 0;
+volatile int32 QueryCancelHoldoffCount = 0;
+volatile int32 CritSectionCount = 0;
+
 volatile bool ImmediateDieOK = false;
 volatile bool TermSignalReceived = false;
-
-// Make these signed integers (instead of uint32) to detect garbage negative values.
-volatile int32 InterruptHoldoffCount = 0;
-volatile int32 CritSectionCount = 0;
-=======
-volatile sig_atomic_t ConfigReloadPending = false;
-volatile uint32 InterruptHoldoffCount = 0;
-volatile uint32 QueryCancelHoldoffCount = 0;
-volatile uint32 CritSectionCount = 0;
->>>>>>> 8bc709b3
 
 int			MyProcPid;
 pg_time_t	MyStartTime;
