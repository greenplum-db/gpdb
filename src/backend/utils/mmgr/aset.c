--- conflicted
+++ resolved
@@ -7,10 +7,7 @@
  * type.
  *
  *
-<<<<<<< HEAD
  * Portions Copyright (c) 2007-2008, Greenplum inc
-=======
->>>>>>> d13f41d2
  * Portions Copyright (c) 1996-2008, PostgreSQL Global Development Group
  * Portions Copyright (c) 1994, Regents of the University of California
  *
@@ -195,7 +192,6 @@
 static void AllocSetDelete(MemoryContext context);
 static Size AllocSetGetChunkSpace(MemoryContext context, void *pointer);
 static bool AllocSetIsEmpty(MemoryContext context);
-<<<<<<< HEAD
 static void AllocSet_GetStats(MemoryContext context, uint64 *nBlocks, uint64 *nChunks,
 		uint64 *currentAvailable, uint64 *allAllocated, uint64 *allFreed, uint64 *maxHeld);
 static void AllocSetReleaseAccountingForAllAllocatedChunks(MemoryContext context);
@@ -207,9 +203,6 @@
 static void dump_mc_for(FILE *file, MemoryContext mc);
 void dump_mc(const char *fname, MemoryContext mc);
 void dump_tmc(const char *fname);
-=======
-static void AllocSetStats(MemoryContext context, int level);
->>>>>>> d13f41d2
 
 #ifdef MEMORY_CONTEXT_CHECKING
 static void AllocSetCheck(MemoryContext context);
@@ -1201,11 +1194,6 @@
 	if (chunk != NULL)
 	{
 		Assert(chunk->size >= size);
-<<<<<<< HEAD
-=======
-
-		set->freelist[fidx] = (AllocChunk) chunk->aset;
->>>>>>> d13f41d2
 
 		set->freelist[fidx] = (AllocChunk) chunk->sharedHeader;
 
@@ -1703,15 +1691,12 @@
 		 */
 		AllocPointer newPointer;
 
-<<<<<<< HEAD
 		/*
 		 * We do not call AllocAllocInfo() or AllocFreeInfo() in this case.
 		 * The corresponding AllocSetAlloc() and AllocSetFree() take care
 		 * of updating the memory accounting.
 		 */
 
-=======
->>>>>>> d13f41d2
 		/* allocate new chunk */
 		newPointer = AllocSetAlloc((MemoryContext) set, size);
 
@@ -1779,18 +1764,13 @@
  *		maxHeld: maximum bytes held during lifetime
  */
 static void
-<<<<<<< HEAD
 AllocSet_GetStats(MemoryContext context, uint64 *nBlocks, uint64 *nChunks,
 		uint64 *currentAvailable, uint64 *allAllocated, uint64 *allFreed, uint64 *maxHeld)
-=======
-AllocSetStats(MemoryContext context, int level)
->>>>>>> d13f41d2
 {
 	AllocSet	set = (AllocSet) context;
     AllocBlock	block;
 	AllocChunk	chunk;
 	int			fidx;
-<<<<<<< HEAD
 	uint64 currentAllocated = 0;
 
     *nBlocks = 0;
@@ -1805,15 +1785,6 @@
     {
     	*nBlocks = *nBlocks + 1;
     	currentAllocated += UserPtr_GetUserPtrSize(block);
-=======
-	int			i;
-
-	for (block = set->blocks; block != NULL; block = block->next)
-	{
-		nblocks++;
-		totalspace += block->endptr - ((char *) block);
-		freespace += block->endptr - block->freeptr;
->>>>>>> d13f41d2
 	}
 
     /* Space at end of first block is available for use. */
@@ -1833,17 +1804,6 @@
 			*currentAvailable += chunk->size;
 		}
 	}
-<<<<<<< HEAD
-=======
-
-	for (i = 0; i < level; i++)
-		fprintf(stderr, "  ");
-
-	fprintf(stderr,
-			"%s: %lu total in %ld blocks; %lu free (%ld chunks); %lu used\n",
-			set->header.name, totalspace, nblocks, freespace, nchunks,
-			totalspace - freespace);
->>>>>>> d13f41d2
 }
 
 #ifdef MEMORY_CONTEXT_CHECKING
