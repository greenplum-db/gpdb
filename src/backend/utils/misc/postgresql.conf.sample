--- conflicted
+++ resolved
@@ -624,12 +624,9 @@
 #search_path = '"$user", public'	# schema names
 #row_security = on
 #default_tablespace = ''		# a tablespace name, '' uses the default
-<<<<<<< HEAD
-=======
 #temp_tablespaces = ''			# a list of tablespace names, '' uses
 					# only default tablespace
 #default_table_access_method = 'heap'
->>>>>>> 7cd0d523
 #check_function_bodies = on
 #default_transaction_isolation = 'read committed'
 #default_transaction_read_only = off
@@ -788,14 +785,9 @@
 
 #include_dir = '...'			# include files ending in '.conf' from
 					# a directory, e.g., 'conf.d'
-<<<<<<< HEAD
 #include_if_exists = ''			# include file only if it exists
 #include = 'special.conf'				# include file
 include = 'internal.auto.conf'		# GP_INTERNAL_AUTO_CONF_FILE_NAME which sets the gp_dbid
-=======
-#include_if_exists = '...'		# include file only if it exists
-#include = '...'			# include file
->>>>>>> 7cd0d523
 
 
 #------------------------------------------------------------------------------
