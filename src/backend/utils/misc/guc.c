--- conflicted
+++ resolved
@@ -7595,8 +7595,6 @@
 	return true;
 }
 
-<<<<<<< HEAD
-=======
 /*
  * until we get enum config this is a hack
  * to set an int value through a string
@@ -7621,7 +7619,6 @@
 	}
 	return newval;
 }
->>>>>>> 18c7a5fc
 
 static const char *
 assign_canonical_path(const char *newval, bool doit, GucSource source)
