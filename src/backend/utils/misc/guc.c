--- conflicted
+++ resolved
@@ -193,29 +193,12 @@
  * Options for enum values defined in this module.
  */
 
-<<<<<<< HEAD
 static const struct config_enum_entry bytea_output_options[] = {
-	{"escape", BYTEA_OUTPUT_ESCAPE},
-	{"hex", BYTEA_OUTPUT_HEX},
-	{NULL, 0}
+	{"escape", BYTEA_OUTPUT_ESCAPE, false},
+	{"hex", BYTEA_OUTPUT_HEX, false},
+	{NULL, 0, false}
 };
 
-const struct config_enum_entry message_level_options[] = {
-	{"debug", DEBUG2},
-	{"debug5", DEBUG5},
-	{"debug4", DEBUG4},
-	{"debug3", DEBUG3},
-	{"debug2", DEBUG2},
-	{"debug1", DEBUG1},
-	{"log", LOG},
-	{"info", INFO},
-	{"notice", NOTICE},
-	{"warning", WARNING},
-	{"error", ERROR},
-	{"fatal", FATAL},
-	{"panic", PANIC},
-	{NULL, 0}
-=======
 /*
  * We have different sets for client and server message level options because
  * they sort slightly different (see "log" level)
@@ -237,7 +220,7 @@
 	{NULL, 0, false}
 };
 
-static const struct config_enum_entry server_message_level_options[] = {
+const struct config_enum_entry server_message_level_options[] = {
 	{"debug", DEBUG2, true},
 	{"debug5", DEBUG5, false},
 	{"debug4", DEBUG4, false},
@@ -252,7 +235,6 @@
 	{"fatal", FATAL, false},
 	{"panic", PANIC, false},
 	{NULL, 0, false}
->>>>>>> 49f001d8
 };
 
 static const struct config_enum_entry intervalstyle_options[] = {
@@ -431,13 +413,10 @@
 static int	max_index_keys;
 static int	max_identifier_length;
 static int	block_size;
-<<<<<<< HEAD
-static bool	data_checksums;
-=======
 static int	segment_size;
 static int	wal_block_size;
 static int	wal_segment_size;
->>>>>>> 49f001d8
+static bool	data_checksums;
 static bool integer_datetimes;
 //static bool standard_conforming_strings;
 static char *allow_system_table_mods_str;
@@ -1521,11 +1500,7 @@
 			GUC_UNIT_KB | GUC_GPDB_ADDOPT
 		},
 		&work_mem,
-<<<<<<< HEAD
         32768, 64, MAX_KILOBYTES, NULL, NULL
-=======
-		1024, 64, MAX_KILOBYTES, NULL, NULL
->>>>>>> 49f001d8
 	},
 
 	{
@@ -1919,9 +1894,6 @@
 	},
 
 	{
-<<<<<<< HEAD
-		{"autovacuum_naptime", PGC_SIGHUP, DEFUNCT_OPTIONS,
-=======
 		{"segment_size", PGC_INTERNAL, PRESET_OPTIONS,
 		    gettext_noop("Shows the number of pages per disk file."),
 		    NULL,
@@ -1955,8 +1927,7 @@
 	},
 
 	{
-		{"autovacuum_naptime", PGC_SIGHUP, AUTOVACUUM,
->>>>>>> 49f001d8
+		{"autovacuum_naptime", PGC_SIGHUP, DEFUNCT_OPTIONS,
 			gettext_noop("Time to sleep between autovacuum runs."),
 			NULL,
 			GUC_UNIT_S | GUC_NOT_IN_SAMPLE | GUC_NO_SHOW_ALL
@@ -2087,15 +2058,18 @@
 		-1, -1, INT_MAX, NULL, NULL
 	},
 
-	{
-<<<<<<< HEAD
-		{"pgstat_track_activity_query_size", PGC_POSTMASTER, UNGROUPED,
-		gettext_noop("Maximum length of the query to be displayed in pg_stat_activity"),
-		NULL,
-		GUC_NOT_IN_SAMPLE
+	/* GPDB_84_MERGE_FIXME: we have merged the track_activity_query_size GUC
+	 * from 8.4 into GPDB's pgstat_track_activity_query_size. Besides the name
+	 * change, the two differ in min/max settings, GUC group, flags, and
+	 * description. Make sure we did this right. */
+	{
+		{"track_activity_query_size", PGC_POSTMASTER, RESOURCES_MEM,
+			gettext_noop("Sets the size reserved for pg_stat_activity.current_query, in bytes."),
+			NULL,
+			GUC_NOT_IN_SAMPLE
 		},
 		&pgstat_track_activity_query_size,
-		1024, 1024, INT_MAX,
+		1024, 100, INT_MAX,
 		NULL, NULL
 	},
 
@@ -2128,14 +2102,6 @@
 		},
 		&replication_timeout,
 		60 * 1000, 0, INT_MAX, NULL, NULL
-=======
-		{"track_activity_query_size", PGC_POSTMASTER, RESOURCES_MEM,
-			gettext_noop("Sets the size reserved for pg_stat_activity.current_query, in bytes."),
-			NULL,
-		},
-		&pgstat_track_activity_query_size,
-		1024, 100, 102400, NULL, NULL
->>>>>>> 49f001d8
 	},
 
 	/* End-of-list marker */
@@ -2194,12 +2160,6 @@
 	},
 
 	{
-<<<<<<< HEAD
-		{"geqo_selection_bias", PGC_USERSET, DEFUNCT_OPTIONS,
-			gettext_noop("Unused. Syntax check only for PostgreSQL compatibility."),
-			NULL,
-			GUC_NO_SHOW_ALL | GUC_NOT_IN_SAMPLE
-=======
 		{"cursor_tuple_fraction", PGC_USERSET, QUERY_TUNING_OTHER,
 			gettext_noop("Sets the planner's estimate of the fraction of "
 						 "a cursor's rows that will be retrieved."),
@@ -2210,10 +2170,10 @@
 	},
 
 	{
-		{"geqo_selection_bias", PGC_USERSET, QUERY_TUNING_GEQO,
-			gettext_noop("GEQO: selective pressure within the population."),
-			NULL
->>>>>>> 49f001d8
+		{"geqo_selection_bias", PGC_USERSET, DEFUNCT_OPTIONS,
+			gettext_noop("Unused. Syntax check only for PostgreSQL compatibility."),
+			NULL,
+			GUC_NO_SHOW_ALL | GUC_NOT_IN_SAMPLE
 		},
 		&defunct_double,
 		1.0, 0.0, 100.0, NULL, NULL
@@ -2639,19 +2599,6 @@
 	},
 
 	{
-<<<<<<< HEAD
-		{"wal_sync_method", PGC_SIGHUP, WAL_SETTINGS,
-			gettext_noop("Selects the method used for forcing WAL updates to disk."),
-			NULL,
-			GUC_NOT_IN_SAMPLE | GUC_NO_SHOW_ALL | GUC_DISALLOW_USER_SET
-		},
-		&XLOG_sync_method,
-		XLOG_sync_method_default, assign_xlog_sync_method, NULL
-	},
-
-	{
-=======
->>>>>>> 49f001d8
 		{"custom_variable_classes", PGC_SIGHUP, CUSTOM_OPTIONS,
 			gettext_noop("Sets the list of known custom variable classes."),
 			NULL,
@@ -2815,16 +2762,9 @@
 
 		{"client_min_messages", PGC_USERSET, LOGGING_WHEN,
 			gettext_noop("Sets the message levels that are sent to the client."),
-<<<<<<< HEAD
-			gettext_noop("Valid values are DEBUG5, DEBUG4, DEBUG3, DEBUG2, "
-						 "DEBUG1, LOG, NOTICE, WARNING, and ERROR. Each level includes all the "
-						 "levels that follow it. The later the level, the fewer messages are "
-						 "sent."),
+			gettext_noop("Each level includes all the levels that follow it. The later"
+						 " the level, the fewer messages are sent."),
 			GUC_GPDB_ADDOPT
-=======
-			gettext_noop("Each level includes all the levels that follow it. The later"
-						 " the level, the fewer messages are sent.")
->>>>>>> 49f001d8
 		},
 		&client_min_messages,
 		NOTICE, client_message_level_options, NULL, NULL
@@ -2840,7 +2780,6 @@
 	},
 
 	{
-<<<<<<< HEAD
 		{"IntervalStyle", PGC_USERSET, CLIENT_CONN_LOCALE,
 			gettext_noop("Sets the display format for interval values."),
 			NULL,
@@ -2853,13 +2792,8 @@
 	{
 		{"log_error_verbosity", PGC_SUSET, LOGGING_WHEN,
 			gettext_noop("Sets the verbosity of logged messages."),
-			gettext_noop("Valid values are \"terse\", \"default\", and \"verbose\"."),
+			NULL,
 			GUC_GPDB_ADDOPT
-=======
-		{"log_error_verbosity", PGC_SUSET, LOGGING_WHEN,
-			gettext_noop("Sets the verbosity of logged messages."),
-			NULL
->>>>>>> 49f001d8
 		},
 		&Log_error_verbosity,
 		PGERROR_DEFAULT, log_error_verbosity_options, NULL, NULL
@@ -2868,15 +2802,9 @@
 	{
 		{"log_min_messages", PGC_SUSET, LOGGING_WHEN,
 			gettext_noop("Sets the message levels that are logged."),
-<<<<<<< HEAD
-			gettext_noop("Valid values are DEBUG5, DEBUG4, DEBUG3, DEBUG2, DEBUG1, "
-			"INFO, NOTICE, WARNING, ERROR, LOG, FATAL, and PANIC. Each level "
-						 "includes all the levels that follow it."),
+			gettext_noop("Each level includes all the levels that follow it. The later"
+						 " the level, the fewer messages are sent."),
 			GUC_GPDB_ADDOPT
-=======
-			gettext_noop("Each level includes all the levels that follow it. The later"
-						 " the level, the fewer messages are sent.")
->>>>>>> 49f001d8
 		},
 		&log_min_messages,
 		WARNING, server_message_level_options, NULL, NULL
@@ -2885,14 +2813,9 @@
 	{
 		{"log_min_error_statement", PGC_SUSET, LOGGING_WHEN,
 			gettext_noop("Causes all statements generating error at or above this level to be logged."),
-<<<<<<< HEAD
-			gettext_noop("All SQL statements that cause an error of the "
-						 "specified level or a higher level are logged."),
+			gettext_noop("Each level includes all the levels that follow it. The later"
+						 " the level, the fewer messages are sent."),
 			GUC_GPDB_ADDOPT
-=======
-			gettext_noop("Each level includes all the levels that follow it. The later"
-						 " the level, the fewer messages are sent.")
->>>>>>> 49f001d8
 		},
 		&log_min_error_statement,
 		ERROR, server_message_level_options, NULL, NULL
@@ -2911,13 +2834,9 @@
 	{
 		{"syslog_facility", PGC_SIGHUP, DEFUNCT_OPTIONS,
 			gettext_noop("Sets the syslog \"facility\" to be used when syslog enabled."),
-<<<<<<< HEAD
 			gettext_noop("Valid values are LOCAL0, LOCAL1, LOCAL2, LOCAL3, "
 						 "LOCAL4, LOCAL5, LOCAL6, LOCAL7."),
 			GUC_NO_SHOW_ALL | GUC_NOT_IN_SAMPLE
-=======
-			NULL
->>>>>>> 49f001d8
 		},
 		&syslog_facility,
 		LOG_LOCAL0, syslog_facility_options, assign_syslog_facility, NULL
@@ -2955,7 +2874,8 @@
 	{
 		{"wal_sync_method", PGC_SIGHUP, WAL_SETTINGS,
 			gettext_noop("Selects the method used for forcing WAL updates to disk."),
-			NULL
+			NULL,
+			GUC_NOT_IN_SAMPLE | GUC_NO_SHOW_ALL | GUC_DISALLOW_USER_SET
 		},
 		&sync_method,
 		DEFAULT_SYNC_METHOD, sync_method_options, 
@@ -4580,76 +4500,6 @@
 
 
 /*
-<<<<<<< HEAD
-=======
- * Try to interpret value as boolean value.  Valid values are: true,
- * false, yes, no, on, off, 1, 0; as well as unique prefixes thereof.
- * If the string parses okay, return true, else false.
- * If okay and result is not NULL, return the value in *result.
- */
-bool
-parse_bool(const char *value, bool *result)
-{
-	size_t		len = strlen(value);
-
-	if (pg_strncasecmp(value, "true", len) == 0)
-	{
-		if (result)
-			*result = true;
-	}
-	else if (pg_strncasecmp(value, "false", len) == 0)
-	{
-		if (result)
-			*result = false;
-	}
-
-	else if (pg_strncasecmp(value, "yes", len) == 0)
-	{
-		if (result)
-			*result = true;
-	}
-	else if (pg_strncasecmp(value, "no", len) == 0)
-	{
-		if (result)
-			*result = false;
-	}
-
-	/* 'o' is not unique enough */
-	else if (pg_strncasecmp(value, "on", (len > 2 ? len : 2)) == 0)
-	{
-		if (result)
-			*result = true;
-	}
-	else if (pg_strncasecmp(value, "off", (len > 2 ? len : 2)) == 0)
-	{
-		if (result)
-			*result = false;
-	}
-
-	else if (pg_strcasecmp(value, "1") == 0)
-	{
-		if (result)
-			*result = true;
-	}
-	else if (pg_strcasecmp(value, "0") == 0)
-	{
-		if (result)
-			*result = false;
-	}
-
-	else
-	{
-		if (result)
-			*result = false;	/* suppress compiler warning */
-		return false;
-	}
-	return true;
-}
-
-
-
-/*
->>>>>>> 49f001d8
  * Try to parse value as an integer.  The accepted formats are the
  * usual decimal, octal, or hexadecimal formats, optionally followed by
  * a unit name if "flags" indicates a unit is allowed.
@@ -5386,21 +5236,12 @@
 					}
 
 				if (changeVal)
-<<<<<<< HEAD
 				{
 					*conf->variable = newval;
 					conf->gen.source = source;
 				}
 				if (makeDefault)
 				{
-=======
-				{
-					*conf->variable = newval;
-					conf->gen.source = source;
-				}
-				if (makeDefault)
-				{
->>>>>>> 49f001d8
 					GucStack   *stack;
 
 					if (conf->gen.reset_source <= source)
@@ -5470,21 +5311,12 @@
 					}
 
 				if (changeVal)
-<<<<<<< HEAD
 				{
 					*conf->variable = newval;
 					conf->gen.source = source;
 				}
 				if (makeDefault)
 				{
-=======
-				{
-					*conf->variable = newval;
-					conf->gen.source = source;
-				}
-				if (makeDefault)
-				{
->>>>>>> 49f001d8
 					GucStack   *stack;
 
 					if (conf->gen.reset_source <= source)
@@ -5551,21 +5383,12 @@
 					}
 
 				if (changeVal)
-<<<<<<< HEAD
 				{
 					*conf->variable = newval;
 					conf->gen.source = source;
 				}
 				if (makeDefault)
 				{
-=======
-				{
-					*conf->variable = newval;
-					conf->gen.source = source;
-				}
-				if (makeDefault)
-				{
->>>>>>> 49f001d8
 					GucStack   *stack;
 
 					if (conf->gen.reset_source <= source)
@@ -6015,7 +5838,7 @@
 			TypeCast *tc = (TypeCast *) arg;
 
 			arg = tc->arg;
-			typename = tc->typename;
+			typename = tc->typeName;
 		}
 
 		if (!IsA(arg, A_Const))
@@ -6032,13 +5855,8 @@
 				appendStringInfoString(&buf, strVal(&con->val));
 				break;
 			case T_String:
-<<<<<<< HEAD
-				val = strVal(&arg->val);
-				if (arg->typeName != NULL)
-=======
 				val = strVal(&con->val);
 				if (typename != NULL)
->>>>>>> 49f001d8
 				{
 					/*
 					 * Must be a ConstInterval argument for TIME ZONE. Coerce
@@ -6050,11 +5868,7 @@
 					Datum		interval;
 					char	   *intervalout;
 
-<<<<<<< HEAD
-					typoid = typenameTypeId(NULL, arg->typeName, &typmod);
-=======
 					typoid = typenameTypeId(NULL, typename, &typmod);
->>>>>>> 49f001d8
 					Assert(typoid == INTERVALOID);
 
 					interval =
