--- conflicted
+++ resolved
@@ -9341,70 +9341,66 @@
 }
 
 /*
-<<<<<<< HEAD
- * return if the option were modified (w.r.t. config file)
+ * return if the option is different from its boot value
  */
 bool is_guc_modified(struct config_generic *conf)
 {
+	bool modified = false;
+
 	switch (conf->vartype)
 	{
-		case PGC_BOOL:
-			{
-				struct config_bool *lconf = (struct config_bool *) conf;
-
-				return (lconf->boot_val != *(lconf->variable));
-			}
-			break;
-
-		case PGC_INT:
-			{
-				struct config_int *lconf = (struct config_int *) conf;
-
-				return (lconf->boot_val != *(lconf->variable));
-			}
-			break;
-
-		case PGC_REAL:
-			{
-				struct config_real *lconf = (struct config_real *) conf;
-
-				return (lconf->boot_val != *(lconf->variable));
-			}
-			break;
-
-		case PGC_STRING:
-			{
-				struct config_string *lconf = (struct config_string *) conf;
-
-				return (strcmp(lconf->boot_val, *(lconf->variable)) != 0);
-			}
-			break;
-
-		case PGC_ENUM:
-			{
-				struct config_enum *lconf = (struct config_enum *) conf;
-
-				return (lconf->boot_val != *(lconf->variable));
-			}
-			break;
-
-		default:
-			elog(ERROR, "unexpected GUC type: %d", conf->vartype);
-	}
-
-	return false;
+	case PGC_BOOL:
+		{
+			struct config_bool *lconf = (struct config_bool *) conf;
+
+			modified = (lconf->boot_val != *(lconf->variable));
+		}
+		break;
+
+	case PGC_INT:
+		{
+			struct config_int *lconf = (struct config_int *) conf;
+
+			modified = (lconf->boot_val != *(lconf->variable));
+		}
+		break;
+
+	case PGC_REAL:
+		{
+			struct config_real *lconf = (struct config_real *) conf;
+
+			modified = (lconf->boot_val != *(lconf->variable));
+		}
+		break;
+
+	case PGC_STRING:
+		{
+			struct config_string *lconf = (struct config_string *) conf;
+
+			modified = (strcmp(lconf->boot_val, *(lconf->variable)) != 0);
+		}
+		break;
+
+	case PGC_ENUM:
+		{
+			struct config_enum *lconf = (struct config_enum *) conf;
+
+			modified = (lconf->boot_val != *(lconf->variable));
+		}
+		break;
+
+	default:
+		elog(ERROR, "unexpected GUC type: %d", conf->vartype);
+	}
+
+	return modified;
 }
 
 /*
- * Returns an array of modified GUC options to show in EXPLAIN. Only options
- * related to query planning (marked with GUC_EXPLAIN), with values different
- * from built-in defaults.
-=======
  * Return an array of modified GUC options to show in EXPLAIN.
  *
  * We only report options related to query planning (marked with GUC_EXPLAIN),
  * with values different from their built-in defaults.
->>>>>>> 7cd0d523
  */
 struct config_generic **
 get_explain_guc_options(int *num)
@@ -9433,65 +9429,8 @@
 			 !is_member_of_role(GetUserId(), DEFAULT_ROLE_READ_ALL_SETTINGS)))
 			continue;
 
-<<<<<<< HEAD
-		/* only parameters explicitly marked for inclusion in explain */
-		if (!(conf->flags & GUC_EXPLAIN))
-			continue;
-
 		/* skip GUC variables that match the built-in default */
 		if (!is_guc_modified(conf))
-=======
-		/* return only options that are different from their boot values */
-		modified = false;
-
-		switch (conf->vartype)
-		{
-			case PGC_BOOL:
-				{
-					struct config_bool *lconf = (struct config_bool *) conf;
-
-					modified = (lconf->boot_val != *(lconf->variable));
-				}
-				break;
-
-			case PGC_INT:
-				{
-					struct config_int *lconf = (struct config_int *) conf;
-
-					modified = (lconf->boot_val != *(lconf->variable));
-				}
-				break;
-
-			case PGC_REAL:
-				{
-					struct config_real *lconf = (struct config_real *) conf;
-
-					modified = (lconf->boot_val != *(lconf->variable));
-				}
-				break;
-
-			case PGC_STRING:
-				{
-					struct config_string *lconf = (struct config_string *) conf;
-
-					modified = (strcmp(lconf->boot_val, *(lconf->variable)) != 0);
-				}
-				break;
-
-			case PGC_ENUM:
-				{
-					struct config_enum *lconf = (struct config_enum *) conf;
-
-					modified = (lconf->boot_val != *(lconf->variable));
-				}
-				break;
-
-			default:
-				elog(ERROR, "unexpected GUC type: %d", conf->vartype);
-		}
-
-		if (!modified)
->>>>>>> 7cd0d523
 			continue;
 
 		/* OK, report it */
