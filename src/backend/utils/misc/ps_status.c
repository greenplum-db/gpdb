/*--------------------------------------------------------------------
 * ps_status.c
 *
 * Routines to support changing the ps display of PostgreSQL backends
 * to contain some useful information. Mechanism differs wildly across
 * platforms.
 *
 * src/backend/utils/misc/ps_status.c
 *
<<<<<<< HEAD
 * Portions Copyright (c) 2005-2009, Greenplum inc
 * Portions Copyright (c) 2012-Present Pivotal Software, Inc.
 * Copyright (c) 2000-2016, PostgreSQL Global Development Group
=======
 * Copyright (c) 2000-2019, PostgreSQL Global Development Group
>>>>>>> 9e1c9f95
 * various details abducted from various places
 *--------------------------------------------------------------------
 */

#include "postgres.h"

#include <unistd.h>
#ifdef HAVE_SYS_PSTAT_H
#include <sys/pstat.h>			/* for HP-UX */
#endif
#ifdef HAVE_PS_STRINGS
#include <machine/vmparam.h>	/* for old BSD */
#include <sys/exec.h>
#endif
#if defined(__darwin__)
#include <crt_externs.h>
#endif

#include "libpq/libpq.h"
#include "miscadmin.h"
#include "utils/ps_status.h"
#include "utils/guc.h"

#include "cdb/cdbvars.h"        /* Gp_role, GpIdentity.segindex, currentSliceId */

extern char **environ;
extern int PostPortNumber; /* GPDB: Helps identify child processes */
bool		update_process_title = true;


/*
 * Alternative ways of updating ps display:
 *
 * PS_USE_SETPROCTITLE_FAST
 *	   use the function setproctitle_fast(const char *, ...)
 *	   (newer FreeBSD systems)
 * PS_USE_SETPROCTITLE
 *	   use the function setproctitle(const char *, ...)
 *	   (newer BSD systems)
 * PS_USE_PSTAT
 *	   use the pstat(PSTAT_SETCMD, )
 *	   (HPUX)
 * PS_USE_PS_STRINGS
 *	   assign PS_STRINGS->ps_argvstr = "string"
 *	   (some BSD systems)
 * PS_USE_CHANGE_ARGV
 *	   assign argv[0] = "string"
 *	   (some other BSD systems)
 * PS_USE_CLOBBER_ARGV
 *	   write over the argv and environment area
 *	   (Linux and most SysV-like systems)
 * PS_USE_WIN32
 *	   push the string out as the name of a Windows event
 * PS_USE_NONE
 *	   don't update ps display
 *	   (This is the default, as it is safest.)
 */
#if defined(HAVE_SETPROCTITLE_FAST)
#define PS_USE_SETPROCTITLE_FAST
#elif defined(HAVE_SETPROCTITLE)
#define PS_USE_SETPROCTITLE
#elif defined(HAVE_PSTAT) && defined(PSTAT_SETCMD)
#define PS_USE_PSTAT
#elif defined(HAVE_PS_STRINGS)
#define PS_USE_PS_STRINGS
#elif (defined(BSD) || defined(__hurd__)) && !defined(__darwin__)
#define PS_USE_CHANGE_ARGV
#elif defined(__linux__) || defined(_AIX) || defined(__sgi) || (defined(sun) && !defined(BSD)) || defined(__svr5__) || defined(__darwin__)
#define PS_USE_CLOBBER_ARGV
#elif defined(WIN32)
#define PS_USE_WIN32
#else
#define PS_USE_NONE
#endif


/* Different systems want the buffer padded differently */
#if defined(_AIX) || defined(__linux__) || defined(__darwin__)
#define PS_PADDING '\0'
#else
#define PS_PADDING ' '
#endif


#ifndef PS_USE_CLOBBER_ARGV
/* all but one option need a buffer to write their ps line in */
#define PS_BUFFER_SIZE 256
static char ps_buffer[PS_BUFFER_SIZE];
static const size_t ps_buffer_size = PS_BUFFER_SIZE;
#else							/* PS_USE_CLOBBER_ARGV */
static char *ps_buffer;			/* will point to argv area */
static size_t ps_buffer_size;	/* space determined at run time */
static size_t last_status_len;	/* use to minimize length of clobber */
#endif							/* PS_USE_CLOBBER_ARGV */

static size_t ps_buffer_cur_len;	/* nominal strlen(ps_buffer) */

<<<<<<< HEAD
static size_t ps_buffer_fixed_size;		/* size of the constant prefix */
static char     ps_username[NAMEDATALEN];        /*CDB*/
=======
static size_t ps_buffer_fixed_size; /* size of the constant prefix */
>>>>>>> 9e1c9f95

/* save the original argv[] location here */
static int	save_argc;
static char **save_argv;

/*
 * GPDB: the real activity location, the location right after
 * those "con1 seg1 cmd1" strings. Sometimes we need to modify
 * the original activity string in the ps display output. Use
 * this pointer to get the real original activity string instead
 * of get_ps_display(). See MPP-2329.
 */
static size_t real_act_prefix_size;

/*
 * Call this early in startup to save the original argc/argv values.
 * If needed, we make a copy of the original argv[] array to preserve it
 * from being clobbered by subsequent ps_display actions.
 *
 * (The original argv[] will not be overwritten by this routine, but may be
 * overwritten during init_ps_display.  Also, the physical location of the
 * environment strings may be moved, so this should be called before any code
 * that might try to hang onto a getenv() result.)
 *
 * Note that in case of failure this cannot call elog() as that is not
 * initialized yet.  We rely on write_stderr() instead.
 */
char	  **
save_ps_display_args(int argc, char **argv)
{
	save_argc = argc;
	save_argv = argv;

#if defined(PS_USE_CLOBBER_ARGV)

	/*
	 * If we're going to overwrite the argv area, count the available space.
	 * Also move the environment to make additional room.
	 */
	{
		char	   *end_of_area = NULL;
		char	  **new_environ;
		int			i;

		/*
		 * check for contiguous argv strings
		 */
		for (i = 0; i < argc; i++)
		{
			if (i == 0 || end_of_area + 1 == argv[i])
				end_of_area = argv[i] + strlen(argv[i]);
		}

		if (end_of_area == NULL)	/* probably can't happen? */
		{
			ps_buffer = NULL;
			ps_buffer_size = 0;
			return argv;
		}

		/*
		 * check for contiguous environ strings following argv
		 */
		for (i = 0; environ[i] != NULL; i++)
		{
			if (end_of_area + 1 == environ[i])
				end_of_area = environ[i] + strlen(environ[i]);
		}

		ps_buffer = argv[0];
		last_status_len = ps_buffer_size = end_of_area - argv[0];

		/*
		 * move the environment out of the way
		 */
		new_environ = (char **) malloc((i + 1) * sizeof(char *));
		if (!new_environ)
		{
			write_stderr("out of memory\n");
			exit(1);
		}
		for (i = 0; environ[i] != NULL; i++)
		{
			new_environ[i] = strdup(environ[i]);
			if (!new_environ[i])
			{
				write_stderr("out of memory\n");
				exit(1);
			}
		}
		new_environ[i] = NULL;
		environ = new_environ;
	}
#endif							/* PS_USE_CLOBBER_ARGV */

#if defined(PS_USE_CHANGE_ARGV) || defined(PS_USE_CLOBBER_ARGV)

	/*
	 * If we're going to change the original argv[] then make a copy for
	 * argument parsing purposes.
	 *
	 * (NB: do NOT think to remove the copying of argv[], even though
	 * postmaster.c finishes looking at argv[] long before we ever consider
	 * changing the ps display.  On some platforms, getopt() keeps pointers
	 * into the argv array, and will get horribly confused when it is
	 * re-called to analyze a subprocess' argument string if the argv storage
	 * has been clobbered meanwhile.  Other platforms have other dependencies
	 * on argv[].
	 */
	{
		char	  **new_argv;
		int			i;

		new_argv = (char **) malloc((argc + 1) * sizeof(char *));
		if (!new_argv)
		{
			write_stderr("out of memory\n");
			exit(1);
		}
		for (i = 0; i < argc; i++)
		{
			new_argv[i] = strdup(argv[i]);
			if (!new_argv[i])
			{
				write_stderr("out of memory\n");
				exit(1);
			}
		}
		new_argv[argc] = NULL;

#if defined(__darwin__)

		/*
		 * macOS (and perhaps other NeXT-derived platforms?) has a static copy
		 * of the argv pointer, which we may fix like so:
		 */
		*_NSGetArgv() = new_argv;
#endif

		argv = new_argv;
	}
#endif							/* PS_USE_CHANGE_ARGV or PS_USE_CLOBBER_ARGV */

	return argv;
}

/*
 * Call this once during subprocess startup to set the identification
 * values.  At this point, the original argv[] array may be overwritten.
 */
void
init_ps_display(const char *username, const char *dbname,
				const char *host_info, const char *initial_str)
{
	Assert(username);
	Assert(dbname);
	Assert(host_info);

	StrNCpy(ps_username, username, sizeof(ps_username));    /*CDB*/

#ifndef PS_USE_NONE
	/* no ps display for stand-alone backend */
	if (!IsUnderPostmaster)
		return;

	/* no ps display if you didn't call save_ps_display_args() */
	if (!save_argv)
		return;

#ifdef PS_USE_CLOBBER_ARGV
	/* If ps_buffer is a pointer, it might still be null */
	if (!ps_buffer)
		return;
#endif

	/*
	 * Overwrite argv[] to point at appropriate space, if needed
	 */

#ifdef PS_USE_CHANGE_ARGV
	save_argv[0] = ps_buffer;
	save_argv[1] = NULL;
#endif							/* PS_USE_CHANGE_ARGV */

#ifdef PS_USE_CLOBBER_ARGV
	{
		int			i;

		/* make extra argv slots point at end_of_area (a NUL) */
		for (i = 1; i < save_argc; i++)
			save_argv[i] = ps_buffer + ps_buffer_size;
	}
#endif							/* PS_USE_CLOBBER_ARGV */

	/*
	 * Make fixed prefix of ps display.
	 */

#if defined(PS_USE_SETPROCTITLE) || defined(PS_USE_SETPROCTITLE_FAST)

	/*
	 * apparently setproctitle() already adds a `progname:' prefix to the ps
	 * line
	 */
#define PROGRAM_NAME_PREFIX ""
#else
#define PROGRAM_NAME_PREFIX "postgres: "
#endif

	if (*cluster_name == '\0')
	{
		snprintf(ps_buffer, ps_buffer_size,
				 PROGRAM_NAME_PREFIX "%5d, %s %s %s ",
				 PostPortNumber, username, dbname, host_info);
	}
	else
	{
		snprintf(ps_buffer, ps_buffer_size,
				 PROGRAM_NAME_PREFIX "%5d, %s: %s %s %s ",
				 PostPortNumber, cluster_name, username, dbname, host_info);
	}

	ps_buffer_cur_len = ps_buffer_fixed_size = strlen(ps_buffer);
	real_act_prefix_size = ps_buffer_fixed_size;

	set_ps_display(initial_str, true);
#endif							/* not PS_USE_NONE */
}



/*
 * Call this to update the ps status display to a fixed prefix plus an
 * indication of what you're currently doing passed in the argument.
 */
void
set_ps_display(const char *activity, bool force)
{
#ifndef PS_USE_NONE
	/* update_process_title=off disables updates, unless force = true */
	char	   *cp = ps_buffer + ps_buffer_fixed_size;
	char	   *ep = ps_buffer + ps_buffer_size;

	if (!force && !update_process_title)
		return;

	/* no ps display for stand-alone backend */
	if (!IsUnderPostmaster)
		return;

#ifdef PS_USE_CLOBBER_ARGV
	/* If ps_buffer is a pointer, it might still be null */
	if (!ps_buffer)
		return;
#endif

	Assert(cp >= ps_buffer);

	/* Add client session's global id. */
	if (gp_session_id > 0 && ep - cp > 0 &&
		strstr(ps_buffer, "bgworker") == NULL) /* ugly hack for fts, dtx recovery */
	{
		cp += snprintf(cp, ep - cp, "con%d ", gp_session_id);

		/* Which segment is accessed by this qExec? */
		if (Gp_role == GP_ROLE_EXECUTE && GpIdentity.segindex >= -1)
			cp += snprintf(cp, ep - cp, "seg%d ", GpIdentity.segindex);
	}

	/* Add count of commands received from client session. */
	if (gp_command_count > 0 && ep - cp > 0)
		cp += snprintf(cp, ep - cp, "cmd%d ", gp_command_count);

	/* Add slice number information */
	if (currentSliceId > 0 && ep - cp > 0)
		cp += snprintf(cp, ep - cp, "slice%d ", currentSliceId);

	/*
	 * Calculate the size preceding the actual activity string start.
	 * snprintf returns the number of bytes that *would* have been written if
	 * enough space had been available. This means cp might go beyond, if
	 * truncation happened. Hence need below check for Min. (ep - 1) is
	 * performed because in normal case when no truncation happens, snprintf
	 * doesn't count null, so in truncation case as well it shouldn't be
	 * counted. End result simply intended here is really real_act_prefix_size
	 * = strlen(ps_buffer), for performance reasons kept this way.
	 */
	real_act_prefix_size = Min(cp, (ep-1)) - ps_buffer;

	/* Append caller's activity string. */
	strlcpy(ps_buffer + real_act_prefix_size, activity,
			ps_buffer_size - real_act_prefix_size);

	ps_buffer_cur_len = strlen(ps_buffer);

	/* Transmit new setting to kernel, if necessary */

#ifdef PS_USE_SETPROCTITLE
	setproctitle("%s", ps_buffer);
#elif defined(PS_USE_SETPROCTITLE_FAST)
	setproctitle_fast("%s", ps_buffer);
#endif

#ifdef PS_USE_PSTAT
	{
		union pstun pst;

		pst.pst_command = ps_buffer;
		pstat(PSTAT_SETCMD, pst, ps_buffer_cur_len, 0, 0);
	}
#endif							/* PS_USE_PSTAT */

#ifdef PS_USE_PS_STRINGS
	PS_STRINGS->ps_nargvstr = 1;
	PS_STRINGS->ps_argvstr = ps_buffer;
#endif							/* PS_USE_PS_STRINGS */

#ifdef PS_USE_CLOBBER_ARGV
	/* pad unused memory; need only clobber remainder of old status string */
	if (last_status_len > ps_buffer_cur_len)
		MemSet(ps_buffer + ps_buffer_cur_len, PS_PADDING,
			   last_status_len - ps_buffer_cur_len);
	last_status_len = ps_buffer_cur_len;
#endif							/* PS_USE_CLOBBER_ARGV */

#ifdef PS_USE_WIN32
	{
		/*
		 * Win32 does not support showing any changed arguments. To make it at
		 * all possible to track which backend is doing what, we create a
		 * named object that can be viewed with for example Process Explorer.
		 */
		static HANDLE ident_handle = INVALID_HANDLE_VALUE;
		char		name[PS_BUFFER_SIZE + 32];

		if (ident_handle != INVALID_HANDLE_VALUE)
			CloseHandle(ident_handle);

		sprintf(name, "pgident(%d): %s", MyProcPid, ps_buffer);

		ident_handle = CreateEvent(NULL, TRUE, FALSE, name);
	}
#endif							/* PS_USE_WIN32 */
#endif							/* not PS_USE_NONE */
}


/*
 * Returns what's currently in the ps display with a given starting
 * position. On some platforms the string will not be null-terminated,
 * so return the effective length into *displen.
 */
static inline const char *
get_ps_display_from_position(size_t pos, int *displen)
{
#ifdef PS_USE_CLOBBER_ARGV
	/* If ps_buffer is a pointer, it might still be null */
	if (!ps_buffer)
	{
		*displen = 0;
		return "";
	}
#endif

	*displen = (int) (ps_buffer_cur_len - real_act_prefix_size);

	return ps_buffer + pos;
}

/*
 * Returns what's currently in the ps display, in case someone needs
 * it.  Note that only the activity part is returned.  On some platforms
 * the string will not be null-terminated, so return the effective
 * length into *displen.
 */
const char *
get_ps_display(int *displen)
{
	return get_ps_display_from_position(ps_buffer_fixed_size, displen);
}


/* CDB: Get the "username" string saved by init_ps_display().  */
const char *
get_ps_display_username(void)
{
	return ps_username;
}

/*
 * Returns the real activity string in the ps display without prefix
 * strings like "con1 seg1 cmd1" for GPDB. On some platforms the
 * string will not be null-terminated, so return the effective length
 * into *displen.
 */
const char *
get_real_act_ps_display(int *displen)
{
	return get_ps_display_from_position(real_act_prefix_size, displen);
}<|MERGE_RESOLUTION|>--- conflicted
+++ resolved
@@ -7,13 +7,9 @@
  *
  * src/backend/utils/misc/ps_status.c
  *
-<<<<<<< HEAD
  * Portions Copyright (c) 2005-2009, Greenplum inc
  * Portions Copyright (c) 2012-Present Pivotal Software, Inc.
- * Copyright (c) 2000-2016, PostgreSQL Global Development Group
-=======
  * Copyright (c) 2000-2019, PostgreSQL Global Development Group
->>>>>>> 9e1c9f95
  * various details abducted from various places
  *--------------------------------------------------------------------
  */
@@ -111,12 +107,8 @@
 
 static size_t ps_buffer_cur_len;	/* nominal strlen(ps_buffer) */
 
-<<<<<<< HEAD
-static size_t ps_buffer_fixed_size;		/* size of the constant prefix */
+static size_t ps_buffer_fixed_size; /* size of the constant prefix */
 static char     ps_username[NAMEDATALEN];        /*CDB*/
-=======
-static size_t ps_buffer_fixed_size; /* size of the constant prefix */
->>>>>>> 9e1c9f95
 
 /* save the original argv[] location here */
 static int	save_argc;
