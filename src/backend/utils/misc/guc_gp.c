--- conflicted
+++ resolved
@@ -2847,7 +2847,16 @@
 	},
 
 	{
-<<<<<<< HEAD
+		{"verify_gpfdists_cert", PGC_USERSET, EXTERNAL_TABLES,
+			gettext_noop("Verifies the authenticity of the gpfdist's certificate"),
+			NULL,
+			GUC_NO_SHOW_ALL | GUC_NOT_IN_SAMPLE | GUC_GPDB_ADDOPT
+		},
+		&verify_gpfdists_cert,
+		true, assign_verify_gpfdists_cert, NULL
+	},
+
+	{
 		{"enable_filter_pushdown", PGC_USERSET, EXTERNAL_TABLES,
 			gettext_noop("Enable passing of query constraints to external table providers"),
 			NULL,
@@ -2855,15 +2864,6 @@
 		},
 		&enable_filter_pushdown,
 		true, NULL, NULL
-=======
-		{"verify_gpfdists_cert", PGC_USERSET, EXTERNAL_TABLES,
-			gettext_noop("Verifies the authenticity of the gpfdist's certificate"),
-			NULL,
-			GUC_NO_SHOW_ALL | GUC_NOT_IN_SAMPLE | GUC_GPDB_ADDOPT
-		},
-		&verify_gpfdists_cert,
-		true, assign_verify_gpfdists_cert, NULL
->>>>>>> a802eb2f
 	},
 
 	/* End-of-list marker */
