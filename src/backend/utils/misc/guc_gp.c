--- conflicted
+++ resolved
@@ -221,11 +221,6 @@
 int			gp_resource_group_cpu_priority;
 double		gp_resource_group_cpu_limit;
 bool		gp_resource_group_bypass;
-<<<<<<< HEAD
-=======
-bool		gp_resource_group_cpu_ceiling_enforcement;
-bool		gp_resource_group_enable_recalculate_query_mem;
->>>>>>> 5f1a0bee
 bool		gp_resource_group_enable_cgroup_version_two;
 
 /* Metrics collector debug GUC */
@@ -2741,28 +2736,6 @@
 	},
 
 	{
-<<<<<<< HEAD
-=======
-		{"gp_resource_group_enable_recalculate_query_mem", PGC_USERSET, RESOURCES,
-		 	gettext_noop("Enable resource group re-calculate the query_mem on QE"),
-		 	NULL
-		},
-		&gp_resource_group_enable_recalculate_query_mem,
-		true,
-		NULL, NULL, NULL
-	},
-
-	{
-		{"gp_resource_group_enable_cgroup_version_two", PGC_POSTMASTER, RESOURCES,
-			gettext_noop("Enable linux cgroup version 2"),
-			NULL
-		},
-		&gp_resource_group_enable_cgroup_version_two,
-		false, NULL, NULL
-	},
-
-	{
->>>>>>> 5f1a0bee
 		{"stats_queue_level", PGC_SUSET, STATS_COLLECTOR,
 			gettext_noop("Collects resource queue-level statistics on database activity."),
 			NULL
