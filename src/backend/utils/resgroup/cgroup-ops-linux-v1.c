--- conflicted
+++ resolved
@@ -1316,15 +1316,6 @@
 		.getcpuset = getcpuset_v1,
 		.setcpuset = setcpuset_v1,
 
-<<<<<<< HEAD
-=======
-		.gettotalmemory = gettotalmemory_v1,
-		.getmemoryusage = getmemoryusage_v1,
-		.setmemorylimit = setmemorylimit_v1,
-		.getmemorylimitchunks = getmemorylimitchunks_v1,
-		.setmemorylimitbychunks = setmemorylimitbychunks_v1,
-
->>>>>>> b3f27c34
 		.convertcpuusage = convertcpuusage_v1,
 };
 
