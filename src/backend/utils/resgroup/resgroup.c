--- conflicted
+++ resolved
@@ -2739,27 +2739,7 @@
 /*
  * Check whether proc is in some resgroup's wait queue.
  *
-<<<<<<< HEAD
- * Unlike procIsWaiting() this function requires the LWLock.
- */
-static bool
-procIsInWaitQueue(const PGPROC *proc)
-{
-	Assert(LWLockHeldExclusiveByMe(ResGroupLock));
-
-	AssertImply(proc->links.next != NULL,
-				proc->resWaiting != false);
-
-	/* TODO: verify that proc is really in the queue in debug mode */
-
-	return proc->links.next != NULL;
-}
-
-/*
- * Check whether proc is waiting.
-=======
  * The LWLock is not required.
->>>>>>> 9d0b7d17
  *
  * This function does not check whether proc is in a specific resgroup's
  * wait queue. To make this check use groupWaitQueueFind().
@@ -2767,25 +2747,19 @@
 static bool
 procIsWaiting(const PGPROC *proc)
 {
-<<<<<<< HEAD
-	AssertImply(proc->links.next != NULL,
-				proc->resWaiting != false);
-
-	return proc->resWaiting;
-=======
-	/*
+	/*------
 	 * The typical asm instructions fow below C operation can be like this:
 	 * ( gcc 4.8.5-11, x86_64-redhat-linux, -O0 )
 	 *
      *     mov    -0x8(%rbp),%rax           ; load proc
      *     mov    0x8(%rax),%rax            ; load proc->links.next
-     *     cmp    $0xffffffffffffffff,%rax  ; compare with INVALID_OFFSET
+     *     cmp    $0,%rax                   ; compare with NULL
      *     setne  %al                       ; store the result
 	 *
 	 * The operation is atomic, so a lock is not required here.
+	 *------
 	 */
-	return proc->links.next != INVALID_OFFSET;
->>>>>>> 9d0b7d17
+	return proc->links.next != NULL;
 }
 
 /*
@@ -2969,14 +2943,8 @@
 
 	waitQueue = &group->waitProcs;
 
-<<<<<<< HEAD
 	proc = (PGPROC *) waitQueue->links.next;
-	Assert(procIsInWaitQueue(proc));
-	Assert(proc->resWaiting != false);
-=======
-	proc = (PGPROC *) MAKE_PTR(waitQueue->links.next);
 	Assert(groupWaitQueueFind(group, proc));
->>>>>>> 9d0b7d17
 	Assert(proc->resSlot == NULL);
 
 	SHMQueueDelete(&proc->links);
