--- conflicted
+++ resolved
@@ -53,10 +53,6 @@
 #include "utils/session_state.h"
 #include "utils/vmem_tracker.h"
 #include "utils/cgroup-ops-v1.h"
-<<<<<<< HEAD
-#include "utils/cgroup-ops-dummy.h"
-=======
->>>>>>> a7a1864c
 
 #define InvalidSlotId	(-1)
 #define RESGROUP_MAX_SLOTS	(MaxConnections)
@@ -413,40 +409,6 @@
 void
 initCgroup(void)
 {
-<<<<<<< HEAD
-	bool probe_result;
-
-#ifdef __linux__
-	if (!gp_resource_group_enable_cgroup_version_two)
-		cgroup_handler_alpha();
-#else
-	cgroup_handler_dummy();
-#endif
-
-	if (!IsUnderPostmaster)
-	{
-		/* If we are under postmaster, we should probe and init cgroup */
-
-		probe_result = cgroupOpsRoutine->probecgroup();
-		if (!probe_result)
-			elog(ERROR, "The control group is not well configured, please check your"
-						"system configuration.");
-
-		cgroupOpsRoutine->checkcgroup();
-		cgroupOpsRoutine->initcgroup();
-	}
-	else
-	{
-		/* In postgres, we should check the share memory */
-		probe_result = getCgroupMountDir();
-		if (!probe_result)
-			elog(ERROR, "The control group is not well configured, please check your"
-						"system configuration.");
-
-		if (cgroupSystemInfo->ncores == 0)
-			cgroupSystemInfo->ncores = getCPUCores();
-	}
-=======
 #ifdef __linux__
 	if (!gp_resource_group_enable_cgroup_version_two)
 	{
@@ -464,7 +426,6 @@
 
 	cgroupOpsRoutine->checkcgroup();
 	cgroupOpsRoutine->initcgroup();
->>>>>>> a7a1864c
 }
 
 /*
@@ -540,12 +501,7 @@
 		Assert(group != NULL);
 
 		cgroupOpsRoutine->createcgroup(groupId);
-<<<<<<< HEAD
-
-=======
-		cgroupOpsRoutine->setmemorylimit(groupId, caps.memLimit);
-		
->>>>>>> a7a1864c
+
 		if (caps.cpuRateLimit != CPU_RATE_LIMIT_DISABLED)
 		{
 			cgroupOpsRoutine->setcpulimit(groupId, caps.cpuRateLimit);
@@ -728,11 +684,7 @@
 				}
 			}
 
-<<<<<<< HEAD
 			cgroupOpsRoutine->destroycgroup(callbackCtx->groupid, true);
-=======
-			cgroupOpsRoutine->destroycgroup(callbackCtx->groupid, migrate);
->>>>>>> a7a1864c
 		}
 	}
 	PG_CATCH();
@@ -1342,279 +1294,6 @@
 }
 
 /*
-<<<<<<< HEAD
-=======
- * Wake up the backends in the wait queue when 'concurrency' is increased.
- * This function is called in the callback function of ALTER RESOURCE GROUP.
- *
- * Return TRUE if any memory quota or shared quota is returned to MEM POOL.
- */
-static bool
-groupApplyMemCaps(ResGroupData *group)
-{
-	int32				reserved;
-	int32				released;
-	const ResGroupCaps	*caps = &group->caps;
-
-	Assert(LWLockHeldByMeInMode(ResGroupLock, LW_EXCLUSIVE));
-
-	group->memExpected = groupGetMemExpected(caps);
-
-	released = mempoolAutoRelease(group);
-	Assert(released >= 0);
-
-	/*
-	 * suppose rg1 has memory_limit=10, memory_shared_quota=40,
-	 * and session1 is running in rg1.
-	 *
-	 * now we alter rg1 memory_limit to 40 in another session,
-	 * apparently both memory quota and shared quota are expected to increase,
-	 * however as our design is to let them increase on new queries,
-	 * then for session1 it won't see memory shared quota being increased
-	 * until new queries being executed in rg1.
-	 *
-	 * so we should try to acquire the new quota immediately.
-	 */
-	reserved = mempoolAutoReserve(group, caps);
-	Assert(reserved >= 0);
-
-	return released > reserved;
-}
-
-/*
- * Get quota from MEM POOL.
- *
- * chunks is the expected amount to get.
- *
- * return the actual got chunks, might be smaller than expectation.
- */
-static int32
-mempoolReserve(Oid groupId, int32 chunks)
-{
-	int32 oldFreeChunks;
-	int32 newFreeChunks;
-	int32 reserved = 0;
-
-	Assert(LWLockHeldByMeInMode(ResGroupLock, LW_EXCLUSIVE));
-
-	/* Compare And Save to avoid concurrency problem without using lock */
-	while (true)
-	{
-		oldFreeChunks = pg_atomic_read_u32(&pResGroupControl->freeChunks);
-		reserved = Min(Max(0, oldFreeChunks), chunks);
-		newFreeChunks = oldFreeChunks - reserved;
-		if (reserved == 0)
-			break;
-		if (pg_atomic_compare_exchange_u32(&pResGroupControl->freeChunks,
-										   (uint32 *) &oldFreeChunks,
-										   (uint32) newFreeChunks))
-			break;
-	}
-
-	/* also update the safeChunksThreshold which is used in runaway detector */
-	if (reserved != 0)
-	{
-		uint32	safeChunksThreshold100;
-		int		safeChunksDelta100;
-		
-		safeChunksThreshold100 = (uint32) pg_atomic_read_u32(&pResGroupControl->safeChunksThreshold100);
-		safeChunksDelta100 = reserved * (100 - runaway_detector_activation_percent);
-
-		if (safeChunksThreshold100 < safeChunksDelta100)
-			elog(ERROR, "safeChunksThreshold: %u should be positive after mempool reserved: %d",
-				 safeChunksThreshold100, safeChunksDelta100);
-
-		pg_atomic_sub_fetch_u32(&pResGroupControl->safeChunksThreshold100, safeChunksDelta100);
-	}
-	LOG_RESGROUP_DEBUG(LOG, "allocate %u out of %u chunks to group %d",
-					   reserved, oldFreeChunks, groupId);
-
-	Assert(newFreeChunks <= pResGroupControl->totalChunks);
-
-	return reserved;
-}
-
-/*
- * Return chunks to MEM POOL.
- */
-static void
-mempoolRelease(Oid groupId, int32 chunks)
-{
-	int32 newFreeChunks;
-
-	Assert(LWLockHeldByMeInMode(ResGroupLock, LW_EXCLUSIVE));
-	Assert(chunks >= 0);
-
-	newFreeChunks = pg_atomic_add_fetch_u32(&pResGroupControl->freeChunks,
-											chunks);
-
-	/* also update the safeChunksThreshold which is used in runaway detector */
-	pg_atomic_add_fetch_u32(&pResGroupControl->safeChunksThreshold100,
-							chunks * (100 - runaway_detector_activation_percent));
-
-	LOG_RESGROUP_DEBUG(LOG, "free %u to pool(%u) chunks from group %d",
-					   chunks, newFreeChunks - chunks, groupId);
-
-	Assert(newFreeChunks <= pResGroupControl->totalChunks);
-}
-
-/*
- * Assign the chunks we get from the MEM POOL to group and rebalance
- * them into the 'quota' and 'shared' part of the group, the amount
- * is calculated from caps.
- */
-static void
-groupRebalanceQuota(ResGroupData *group, int32 chunks, const ResGroupCaps *caps)
-{
-	int32 delta;
-	int32 memQuotaGranted = groupGetMemQuotaExpected(caps);
-
-	Assert(LWLockHeldByMeInMode(ResGroupLock, LW_EXCLUSIVE));
-
-	delta = memQuotaGranted - group->memQuotaGranted;
-	if (delta >= 0)
-	{
-		delta = Min(chunks, delta);
-
-		group->memQuotaGranted += delta;
-		chunks -= delta;
-	}
-
-	group->memSharedGranted += chunks;
-}
-
-/*
- * Calculate the total memory chunks of the segment
- */
-static void
-decideTotalChunks(int32 *totalChunks, int32 *chunkSizeInBits)
-{
-	int32 nsegments;
-	int32 tmptotalChunks;
-	int32 tmpchunkSizeInBits;
-
-	nsegments = Gp_role == GP_ROLE_EXECUTE ? host_primary_segment_count : pResGroupControl->segmentsOnMaster;
-	Assert(nsegments > 0);
-
-	tmptotalChunks = getTotalMemory() * gp_resource_group_memory_limit / nsegments;
-
-	/*
-	 * If vmem is larger than 16GB (i.e., 16K MB), we make the chunks bigger
-	 * so that the vmem limit in chunks unit is not larger than 16K.
-	 */
-	tmpchunkSizeInBits = BITS_IN_MB;
-	while(tmptotalChunks > (16 * 1024))
-	{
-		tmpchunkSizeInBits++;
-		tmptotalChunks >>= 1;
-	}
-
-	*totalChunks = tmptotalChunks;
-	*chunkSizeInBits = tmpchunkSizeInBits;
-}
-
-/*
- * Get total expected memory quota of a group in chunks
- */
-static int32
-groupGetMemExpected(const ResGroupCaps *caps)
-{
-	Assert(pResGroupControl->totalChunks > 0);
-	return pResGroupControl->totalChunks * caps->memLimit / 100;
-}
-
-/*
- * Get per-group expected memory quota in chunks
- */
-static int32
-groupGetMemQuotaExpected(const ResGroupCaps *caps)
-{
-	if (caps->concurrency > 0)
-		return slotGetMemQuotaExpected(caps) * caps->concurrency;
-	else
-		return groupGetMemExpected(caps) *
-			(100 - caps->memSharedQuota) / 100;
-}
-
-/*
- * Get per-group expected memory shared quota in chunks
- */
-static int32
-groupGetMemSharedExpected(const ResGroupCaps *caps)
-{
-	return groupGetMemExpected(caps) - groupGetMemQuotaExpected(caps);
-}
-
-/*
- * Get per-group expected memory spill in chunks
- */
-static int32
-groupGetMemSpillTotal(const ResGroupCaps *caps)
-{
-	if (memory_spill_ratio != RESGROUP_FALLBACK_MEMORY_SPILL_RATIO)
-		/* memSpill is in percentage mode */
-		return groupGetMemExpected(caps) * memory_spill_ratio / 100;
-	else
-		/* memSpill is in fallback mode, return statement_mem instead */
-		return VmemTracker_ConvertVmemMBToChunks(statement_mem >> 10);
-}
-
-/*
- * Get per-slot expected memory quota in chunks
- */
-static int32
-slotGetMemQuotaExpected(const ResGroupCaps *caps)
-{
-	Assert(caps->concurrency != 0);
-	return groupGetMemExpected(caps) *
-		(100 - caps->memSharedQuota) / 100 /
-		caps->concurrency;
-}
-
-/*
- * Get per-slot expected memory quota in chunks on QE.
- */
-static int32
-slotGetMemQuotaOnQE(const ResGroupCaps *caps, ResGroupData *group)
-{
-	int nFreeSlots = caps->concurrency - group->nRunning;
-
-	/*
-	 * On QE the runtime status must also be considered as it might have
-	 * different caps with QD.
-	 */
-	if (nFreeSlots <= 0)
-		return Min(slotGetMemQuotaExpected(caps),
-			   (group->memQuotaGranted - group->memQuotaUsed) / caps->concurrency);
-	else
-		return Min(slotGetMemQuotaExpected(caps),
-				(group->memQuotaGranted - group->memQuotaUsed) / nFreeSlots);
-}
-
-/*
- * Get per-slot expected memory spill in chunks
- */
-static int32
-slotGetMemSpill(const ResGroupCaps *caps)
-{
-	if (memory_spill_ratio != RESGROUP_FALLBACK_MEMORY_SPILL_RATIO)
-	{
-		/* memSpill is in percentage mode */
-		Assert(caps->concurrency != 0);
-		return groupGetMemSpillTotal(caps) / caps->concurrency;
-	}
-	else
-	{
-		/*
-		 * memSpill is in fallback mode, it is an absolute value, no need to
-		 * divide by concurrency.
-		 */
-		return groupGetMemSpillTotal(caps);
-	}
-}
-
-/*
->>>>>>> a7a1864c
  * Attempt to wake up pending slots in the group.
  *
  * - grant indicates whether to grant the proc a slot;
@@ -1878,12 +1557,6 @@
 		/* Add into cgroup */
 		cgroupOpsRoutine->attachcgroup(self->groupId, MyProcPid,
 									  self->caps.cpuRateLimit == CPU_RATE_LIMIT_DISABLED);
-<<<<<<< HEAD
-=======
-
-		/* Set spill guc */
-		groupSetMemorySpillRatio(&slot->caps);
->>>>>>> a7a1864c
 	}
 	PG_CATCH();
 	{
@@ -3120,238 +2793,6 @@
 }
 
 /*
-<<<<<<< HEAD
-=======
- * Operation for resource groups with vmtracker memory auditor
- * when alter its memory limit.
- */
-static void
-groupMemOnAlterForVmtracker(Oid groupId, ResGroupData *group)
-{
-	bool shouldNotify;
-
-	Assert(LWLockHeldByMeInMode(ResGroupLock, LW_EXCLUSIVE));
-
-	shouldNotify = groupApplyMemCaps(group);
-
-	wakeupSlots(group, true);
-	if (shouldNotify)
-		notifyGroupsOnMem(groupId);
-}
-
-/*
- * Operation for resource groups with vmtracker memory auditor
- * when reclaiming its memory back to MEM POOL.
- */
-static void
-groupMemOnDropForVmtracker(Oid groupId, ResGroupData *group)
-{
-	Assert(LWLockHeldByMeInMode(ResGroupLock, LW_EXCLUSIVE));
-
-	mempoolRelease(groupId, group->memQuotaGranted + group->memSharedGranted);
-	group->memQuotaGranted = 0;
-	group->memSharedGranted = 0;
-}
-
-/*
- * Operation for resource groups with vmtracker memory auditor
- * when memory in MEM POOL is increased.
- */
-static void
-groupMemOnNotifyForVmtracker(ResGroupData *group)
-{
-	int32			delta;
-
-	Assert(LWLockHeldByMeInMode(ResGroupLock, LW_EXCLUSIVE));
-
-	if (Gp_role != GP_ROLE_DISPATCH)
-		return;
-
-	if (group->lockedForDrop)
-		return;
-
-	if (groupWaitQueueIsEmpty(group))
-		return;
-
-	delta = group->memExpected - group->memQuotaGranted - group->memSharedGranted;
-	if (delta <= 0)
-		return;
-
-	wakeupSlots(group, true);
-}
-
-/*
- * Operation for resource groups with vmtracker memory auditor
- * when dump memory statistics.
- */
-static void
-groupMemOnDumpForVmtracker(ResGroupData *group, StringInfo str)
-{
-	appendStringInfo(str, "{");
-	appendStringInfo(str, "\"used\":%d, ",
-			VmemTracker_ConvertVmemChunksToMB(group->memUsage));
-	appendStringInfo(str, "\"available\":%d, ",
-			VmemTracker_ConvertVmemChunksToMB(
-				group->memQuotaGranted + group->memSharedGranted - group->memUsage));
-	appendStringInfo(str, "\"quota_used\":%d, ",
-			VmemTracker_ConvertVmemChunksToMB(group->memQuotaUsed));
-	appendStringInfo(str, "\"quota_available\":%d, ",
-			VmemTracker_ConvertVmemChunksToMB(
-				group->memQuotaGranted - group->memQuotaUsed));
-	appendStringInfo(str, "\"quota_granted\":%d, ",
-			VmemTracker_ConvertVmemChunksToMB(group->memQuotaGranted));
-	appendStringInfo(str, "\"quota_proposed\":%d, ",
-			VmemTracker_ConvertVmemChunksToMB(
-				groupGetMemQuotaExpected(&group->caps)));
-	appendStringInfo(str, "\"shared_used\":%d, ",
-			VmemTracker_ConvertVmemChunksToMB(group->memSharedUsage));
-	appendStringInfo(str, "\"shared_available\":%d, ",
-			VmemTracker_ConvertVmemChunksToMB(
-				group->memSharedGranted - group->memSharedUsage));
-	appendStringInfo(str, "\"shared_granted\":%d, ",
-			VmemTracker_ConvertVmemChunksToMB(group->memSharedGranted));
-	appendStringInfo(str, "\"shared_proposed\":%d",
-			VmemTracker_ConvertVmemChunksToMB(
-				groupGetMemSharedExpected(&group->caps)));
-	appendStringInfo(str, "}");
-}
-
-/*
- * Operation for resource groups with cgroup memory auditor
- * when alter its memory limit.
- */
-static void
-groupMemOnAlterForCgroup(Oid groupId, ResGroupData *group)
-{
-	Assert(LWLockHeldByMeInMode(ResGroupLock, LW_EXCLUSIVE));
-
-	/*
-	 * If memGap is positive, it indicates this group should
-	 * give back these many memory back to MEM POOL.
-	 *
-	 * If memGap is negative, it indicates this group should
-	 * retrieve these many memory from MEM POOL.
-	 *
-	 * If memGap is zero, this group is holding the same memory
-	 * as it expects.
-	 */
-	if (group->memGap == 0)
-		return;
-
-	if (group->memGap > 0)
-		groupApplyCgroupMemDec(group);
-	else
-		groupApplyCgroupMemInc(group);
-}
-
-/*
- * Increase a resource group's cgroup memory limit
- *
- * This may not take effect immediately.
- */
-static void
-groupApplyCgroupMemInc(ResGroupData *group)
-{
-	CGroupComponentType component = CGROUP_COMPONENT_MEMORY;
-	int32 memory_limit_chunks;
-	int32 memory_inc_chunks;
-	int fd;
-
-	Assert(LWLockHeldByMeInMode(ResGroupLock, LW_EXCLUSIVE));
-	Assert(group->memGap < 0);
-
-	memory_inc_chunks = mempoolReserve(group->groupId, group->memGap * -1);
-
-	if (memory_inc_chunks <= 0)
-		return;
-
-	fd = cgroupOpsRoutine->lockcgroup(group->groupId, component, true);
-	memory_limit_chunks = cgroupOpsRoutine->getmemorylimitchunks(group->groupId);
-	cgroupOpsRoutine->setmemorylimitbychunks(group->groupId, memory_limit_chunks + memory_inc_chunks);
-	cgroupOpsRoutine->unlockcgroup(fd);
-
-	group->memGap += memory_inc_chunks;
-}
-
-/*
- * Decrease a resource group's cgroup memory limit
- *
- * This will take effect immediately for now.
- */
-static void
-groupApplyCgroupMemDec(ResGroupData *group)
-{
-	CGroupComponentType component = CGROUP_COMPONENT_MEMORY;
-	int32 memory_limit;
-	int32 memory_dec;
-	int fd;
-
-	Assert(LWLockHeldByMeInMode(ResGroupLock, LW_EXCLUSIVE));
-	Assert(group->memGap > 0);
-
-	fd = cgroupOpsRoutine->lockcgroup(group->groupId, component, true);
-	memory_limit = cgroupOpsRoutine->getmemorylimitchunks(group->groupId);
-	Assert(memory_limit > group->memGap);
-
-	memory_dec = group->memGap;
-
-	cgroupOpsRoutine->setmemorylimitbychunks(group->groupId, memory_limit - memory_dec);
-	cgroupOpsRoutine->unlockcgroup(fd);
-
-	mempoolRelease(group->groupId, memory_dec);
-	notifyGroupsOnMem(group->groupId);
-
-	group->memGap -= memory_dec;
-}
-
-/*
- * Operation for resource groups with cgroup memory auditor
- * when reclaiming its memory back to MEM POOL.
- */
-static void
-groupMemOnDropForCgroup(Oid groupId, ResGroupData *group)
-{
-	int32 memory_expected;
-
-	Assert(LWLockHeldByMeInMode(ResGroupLock, LW_EXCLUSIVE));
-
-	memory_expected = groupGetMemExpected(&group->caps);
-
-	mempoolRelease(groupId, memory_expected + group->memGap);
-}
-
-/*
- * Operation for resource groups with cgroup memory auditor
- * when memory in MEM POOL is increased.
- */
-static void
-groupMemOnNotifyForCgroup(ResGroupData *group)
-{
-	Assert(LWLockHeldByMeInMode(ResGroupLock, LW_EXCLUSIVE));
-
-	if (group->memGap < 0)
-		groupApplyCgroupMemInc(group);
-}
-
-/*
- * Operation for resource groups with cgroup memory auditor
- * when dump memory statistics.
- */
-static void
-groupMemOnDumpForCgroup(ResGroupData *group, StringInfo str)
-{
-	appendStringInfo(str, "{");
-	appendStringInfo(str, "\"used\":%d, ",
-			VmemTracker_ConvertVmemChunksToMB(
-					cgroupOpsRoutine->getmemoryusage(group->groupId) / ResGroupGetHostPrimaryCount()));
-	appendStringInfo(str, "\"limit_granted\":%d",
-			VmemTracker_ConvertVmemChunksToMB(
-					cgroupOpsRoutine->getmemorylimitchunks(group->groupId) / ResGroupGetHostPrimaryCount()));
-	appendStringInfo(str, "}");
-}
-
-/*
->>>>>>> a7a1864c
  * Parse cpuset to bitset
  * If cpuset is "1,3-5", Bitmapset 1,3,4,5 are set.
  */
@@ -3745,62 +3186,6 @@
 		/* Add into cgroup */
 		cgroupOpsRoutine->attachcgroup(self->groupId, MyProcPid,
 									  self->caps.cpuRateLimit == CPU_RATE_LIMIT_DISABLED);
-<<<<<<< HEAD
-=======
-	}
-}
-
-static bool
-hasEnoughMemory(int32 memUsed, int32 availMem)
-{
-	return memUsed < availMem;
-}
-
-/*
- * Check if there are enough memory to move the query to the destination group
- */
-static void
-moveQueryCheck(int sessionId, Oid groupId)
-{
-	char *cmd;
-	CdbPgResults cdb_pgresults = {NULL, 0};
-	int32 sessionMem = ResGroupGetSessionMemUsage(sessionId);
-	int32 availMem = ResGroupGetGroupAvailableMem(groupId);
-
-	if (sessionMem < 0)
-		elog(ERROR, "the process to move has ended");
-
-	if (!hasEnoughMemory(sessionMem, availMem))
-		elog(ERROR, "group %d doesn't have enough memory on master, expect:%d, available:%d", groupId, sessionMem, availMem);
-
-	cmd = psprintf("SELECT session_mem, available_mem from pg_resgroup_check_move_query(%d, %d)", sessionId, groupId);
-
-	CdbDispatchCommand(cmd, DF_WITH_SNAPSHOT, &cdb_pgresults);
-
-	for (int i = 0; i < cdb_pgresults.numResults; i++)
-	{
-		int i_session_mem;
-		int i_available_mem;
-		struct pg_result *pgresult = cdb_pgresults.pg_results[i];
-		if (PQresultStatus(pgresult) != PGRES_TUPLES_OK)
-		{
-			cdbdisp_clearCdbPgResults(&cdb_pgresults);
-			elog(ERROR, "pg_resgroup_check_move_query: resultStatus not tuples_Ok: %s %s",
-				 PQresStatus(PQresultStatus(pgresult)), PQresultErrorMessage(pgresult));
-		}
-
-		Assert(PQntuples(pgresult) == 1);
-		i_session_mem = PQfnumber(pgresult, "session_mem");
-		i_available_mem = PQfnumber(pgresult, "available_mem");
-		Assert(!PQgetisnull(pgresult, 0, i_session_mem));
-		Assert(!PQgetisnull(pgresult, 0, i_available_mem));
-		sessionMem = pg_atoi(PQgetvalue(pgresult, 0, i_session_mem), sizeof(int32), 0);
-		availMem = pg_atoi(PQgetvalue(pgresult, 0, i_available_mem), sizeof(int32), 0);
-		if (sessionMem <= 0)
-			continue;
-		if (!hasEnoughMemory(sessionMem, availMem))
-			elog(ERROR, "group %d doesn't have enough memory on segment, expect:%d, available:%d", groupId, sessionMem, availMem);
->>>>>>> a7a1864c
 	}
 }
 
