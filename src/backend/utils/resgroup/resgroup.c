/*-------------------------------------------------------------------------
 *
 * resgroup.c
 *	  GPDB resource group management code.
 *
 * Portions Copyright (c) 2006-2010, Greenplum inc.
 * Portions Copyright (c) 2012-Present VMware, Inc. or its affiliates.
 *
 *
 * IDENTIFICATION
 *	    src/backend/utils/resgroup/resgroup.c
 *
 *-------------------------------------------------------------------------
 */

#include "postgres.h"

#include <math.h>

#include "libpq-fe.h"
#include "access/genam.h"
#include "access/table.h"
#include "tcop/tcopprot.h"
#include "catalog/pg_authid.h"
#include "catalog/pg_resgroup.h"
#include "catalog/pg_resgroupcapability.h"
#include "cdb/cdbgang.h"
#include "cdb/cdbutil.h"
#include "cdb/cdbvars.h"
#include "cdb/cdbdispatchresult.h"
#include "cdb/cdbdisp_query.h"
#include "cdb/memquota.h"
#include "commands/resgroupcmds.h"
#include "common/hashfn.h"
#include "funcapi.h"
#include "miscadmin.h"
#include "pgstat.h"
#include "port/atomics.h"
#include "storage/ipc.h"
#include "storage/latch.h"
#include "storage/lmgr.h"
#include "storage/lock.h"
#include "storage/pg_shmem.h"
#include "storage/proc.h"
#include "storage/procarray.h"
#include "storage/procsignal.h"
#include "utils/builtins.h"
#include "utils/memutils.h"
#include "utils/ps_status.h"
#include "utils/cgroup.h"
#include "utils/resgroup.h"
#include "utils/resource_manager.h"
#include "utils/session_state.h"
#include "utils/vmem_tracker.h"
#include "utils/cgroup-ops-v1.h"
#include "utils/cgroup-ops-dummy.h"

#define InvalidSlotId	(-1)
#define RESGROUP_MAX_SLOTS	(MaxConnections)

/*
 * GUC variables.
 */
bool						gp_resgroup_debug_wait_queue = true;
int							gp_resource_group_queuing_timeout = 0;

/*
 * Data structures
 */

typedef struct ResGroupInfo				ResGroupInfo;
typedef struct ResGroupHashEntry		ResGroupHashEntry;
typedef struct ResGroupProcData			ResGroupProcData;
typedef struct ResGroupSlotData			ResGroupSlotData;
typedef struct ResGroupData				ResGroupData;
typedef struct ResGroupControl			ResGroupControl;

/*
 * Resource group info.
 *
 * This records the group and groupId for a transaction.
 * When group->groupId != groupId, it means the group
 * has been dropped.
 */
struct ResGroupInfo
{
	ResGroupData	*group;
	Oid				groupId;
};

struct ResGroupHashEntry
{
	Oid		groupId;
	int		index;
};

/*
 * Per proc resource group information.
 *
 * Config snapshot and runtime accounting information in current proc.
 */
struct ResGroupProcData
{
	Oid		groupId;

	ResGroupData		*group;
	ResGroupSlotData	*slot;

	ResGroupCaps	caps;
};

/*
 * Per slot resource group information.
 *
 * Resource group have 'concurrency' number of slots.
 * Each transaction acquires a slot on master before running.
 * The information shared by QE processes on each segments are stored
 * in this structure.
 */
struct ResGroupSlotData
{
	Oid				groupId;
	ResGroupData	*group;		/* pointer to the group */

	int				nProcs;		/* number of procs in this slot */

	ResGroupSlotData	*next;

	ResGroupCaps	caps;
};

/*
 * Resource group information.
 */
struct ResGroupData
{
	Oid				groupId;			/* ID for this group */

	volatile int	nRunning;			/* number of running trans */
	volatile int	nRunningBypassed;	/* number of running trans in bypass mode */
	int				totalExecuted;		/* total number of executed trans */
	int				totalQueued;		/* total number of queued trans	*/
	int64			totalQueuedTimeMs;	/* total queue time, in milliseconds */
	PROC_QUEUE		waitProcs;			/* list of PGPROC objects waiting on this group */

	bool			lockedForDrop;  	/* true if resource group is dropped but not committed yet */

	ResGroupCaps	caps;				/* capabilities of this group */
};

struct ResGroupControl
{
	int 			segmentsOnMaster;

	ResGroupSlotData	*slots;		/* slot pool shared by all resource groups */
	ResGroupSlotData	*freeSlot;	/* head of the free list */

	HTAB			*htbl;

	/*
	 * The hash table for resource groups in shared memory should only be populated
	 * once, so we add a flag here to implement this requirement.
	 */
	bool			loaded;

	int				nGroups;
	ResGroupData	groups[1];
};

bool gp_resource_group_enable_cgroup_cpuset = false;

CGroupOpsRoutine *cgroupOpsRoutine = NULL;
CGroupSystemInfo *cgroupSystemInfo = NULL;

/* hooks */
resgroup_assign_hook_type resgroup_assign_hook = NULL;

/* static variables */

static ResGroupControl *pResGroupControl = NULL;

static ResGroupProcData __self =
{
	InvalidOid,
};
static ResGroupProcData *self = &__self;

/* If we are waiting on a group, this points to the associated group */
static ResGroupData *groupAwaited = NULL;
static TimestampTz groupWaitStart;
static TimestampTz groupWaitEnd;

/* the resource group self is running in bypass mode */
static ResGroupData *bypassedGroup = NULL;
/* a fake slot used in bypass mode */
static ResGroupSlotData bypassedSlot;

/* static functions */


static void wakeupSlots(ResGroupData *group, bool grant);

static ResGroupData *groupHashNew(Oid groupId);
static ResGroupData *groupHashFind(Oid groupId, bool raise);
static ResGroupData *groupHashRemove(Oid groupId);
static void waitOnGroup(ResGroupData *group, bool isMoveQuery);
static ResGroupData *createGroup(Oid groupId, const ResGroupCaps *caps);
static void removeGroup(Oid groupId);
static void AtProcExit_ResGroup(int code, Datum arg);
static void groupWaitCancel(bool isMoveQuery);

static void initSlot(ResGroupSlotData *slot, ResGroupData *group);
static void selfAttachResGroup(ResGroupData *group, ResGroupSlotData *slot);
static void selfDetachResGroup(ResGroupData *group, ResGroupSlotData *slot);
static bool slotpoolInit(void);
static ResGroupSlotData *slotpoolAllocSlot(void);
static void slotpoolFreeSlot(ResGroupSlotData *slot);
static ResGroupSlotData *groupGetSlot(ResGroupData *group);
static void groupPutSlot(ResGroupData *group, ResGroupSlotData *slot);
static Oid decideResGroupId(void);
static void decideResGroup(ResGroupInfo *pGroupInfo);
static bool groupIncBypassedRef(ResGroupInfo *pGroupInfo);
static void groupDecBypassedRef(ResGroupData *group);
static ResGroupSlotData *groupAcquireSlot(ResGroupInfo *pGroupInfo, bool isMoveQuery);
static void groupReleaseSlot(ResGroupData *group, ResGroupSlotData *slot, bool isMoveQuery);
static void addTotalQueueDuration(ResGroupData *group);
static void selfValidateResGroupInfo(void);
static bool selfIsAssigned(void);
static void selfSetGroup(ResGroupData *group);
static void selfUnsetGroup(void);
static void selfSetSlot(ResGroupSlotData *slot);
static void selfUnsetSlot(void);
static bool procIsWaiting(const PGPROC *proc);
static void procWakeup(PGPROC *proc);
static int slotGetId(const ResGroupSlotData *slot);
static void groupWaitQueueValidate(const ResGroupData *group);
static void groupWaitProcValidate(PGPROC *proc, PROC_QUEUE *head);
static void groupWaitQueuePush(ResGroupData *group, PGPROC *proc);
static PGPROC *groupWaitQueuePop(ResGroupData *group);
static void groupWaitQueueErase(ResGroupData *group, PGPROC *proc);
static bool groupWaitQueueIsEmpty(const ResGroupData *group);
static bool shouldBypassQuery(const char *query_string);
static void lockResGroupForDrop(ResGroupData *group);
static void unlockResGroupForDrop(ResGroupData *group);
static bool groupIsDropped(ResGroupInfo *pGroupInfo);

static void resgroupDumpGroup(StringInfo str, ResGroupData *group);
static void resgroupDumpWaitQueue(StringInfo str, PROC_QUEUE *queue);
static void resgroupDumpCaps(StringInfo str, ResGroupCap *caps);
static void resgroupDumpSlots(StringInfo str);
static void resgroupDumpFreeSlots(StringInfo str);

static void sessionSetSlot(ResGroupSlotData *slot);
static void sessionResetSlot(void);
static ResGroupSlotData *sessionGetSlot(void);

static void cpusetOperation(char *cpuset1,
							const char *cpuset2,
							int len,
							bool sub);

#ifdef USE_ASSERT_CHECKING
static bool selfHasGroup(void);
static bool selfHasSlot(void);
static void slotValidate(const ResGroupSlotData *slot);
static bool slotIsInFreelist(const ResGroupSlotData *slot);
static bool slotIsInUse(const ResGroupSlotData *slot);
static bool groupIsNotDropped(const ResGroupData *group);
static bool groupWaitQueueFind(ResGroupData *group, const PGPROC *proc);
#endif /* USE_ASSERT_CHECKING */

/*
 * Estimate size the resource group structures will need in
 * shared memory.
 */
Size
ResGroupShmemSize(void)
{
	Size		size = 0;

	/* The hash of groups. */
	size = hash_estimate_size(MaxResourceGroups, sizeof(ResGroupHashEntry));

	/* The control structure. */
	size = add_size(size, sizeof(ResGroupControl) - sizeof(ResGroupData));

	/* The control structure. */
	size = add_size(size, mul_size(MaxResourceGroups, sizeof(ResGroupData)));

	/* The slot pool. */
	size = add_size(size, mul_size(RESGROUP_MAX_SLOTS, sizeof(ResGroupSlotData)));

	/* Add a safety margin */
	size = add_size(size, size / 10);

	return size;
}

/*
 * Initialize the global ResGroupControl struct of resource groups.
 */
void
ResGroupControlInit(void)
{
	int			i;
    bool        found;
    HASHCTL     info;
    int         hash_flags;
	int			size;

	size = sizeof(*pResGroupControl) - sizeof(ResGroupData);
	size += mul_size(MaxResourceGroups, sizeof(ResGroupData));

    pResGroupControl = ShmemInitStruct("global resource group control",
                                       size, &found);
    if (found)
        return;
    if (pResGroupControl == NULL)
        goto error_out;

    /* Set key and entry sizes of hash table */
    MemSet(&info, 0, sizeof(info));
    info.keysize = sizeof(Oid);
    info.entrysize = sizeof(ResGroupHashEntry);
    info.hash = tag_hash;

    hash_flags = (HASH_ELEM | HASH_FUNCTION);

    LOG_RESGROUP_DEBUG(LOG, "creating hash table for %d resource groups", MaxResourceGroups);

    pResGroupControl->htbl = ShmemInitHash("Resource Group Hash Table",
                                           MaxResourceGroups,
                                           MaxResourceGroups,
                                           &info, hash_flags);

    if (!pResGroupControl->htbl)
        goto error_out;

    /*
     * No need to acquire LWLock here, since this is expected to be called by
     * postmaster only
     */
    pResGroupControl->loaded = false;
    pResGroupControl->nGroups = MaxResourceGroups;

	for (i = 0; i < MaxResourceGroups; i++)
		pResGroupControl->groups[i].groupId = InvalidOid;

	if (!slotpoolInit())
		goto error_out;

    return;

error_out:
	ereport(FATAL,
			(errcode(ERRCODE_OUT_OF_MEMORY),
			 errmsg("not enough shared memory for resource group control")));
}


/*
 * Initialize the global CGroupOpsRoutine struct of resource groups.
 */
void
CGroupOpsAndInfoInit(void)
{
	bool        found;
	int			size;

	size = sizeof(CGroupOpsRoutine);
	cgroupOpsRoutine = (CGroupOpsRoutine *)
		ShmemInitStruct("global cgroup operations routine",
									   size, &found);
	if (found)
		return;
	if (cgroupOpsRoutine == NULL)
		goto error_out;

	size = sizeof(CGroupSystemInfo);
	cgroupSystemInfo = (CGroupSystemInfo *)
		ShmemInitStruct("global cgroup system info",
									   size, &found);

	if (found)
		return;
	if (cgroupSystemInfo == NULL)
		goto error_out;

	return;

error_out:
	ereport(FATAL,
			(errcode(ERRCODE_OUT_OF_MEMORY),
					errmsg("not enough shared memory for cgroup operations routine")));
}

/*
 * Allocate a resource group entry from a hash table
 */
void
AllocResGroupEntry(Oid groupId, const ResGroupCaps *caps)
{
	ResGroupData	*group;

	LWLockAcquire(ResGroupLock, LW_EXCLUSIVE);

	group = createGroup(groupId, caps);
	Assert(group != NULL);

	LWLockRelease(ResGroupLock);
}

void
initCgroup(void)
{
#ifdef __linux__
	if (!gp_resource_group_enable_cgroup_version_two)
	{
		cgroupOpsRoutine = get_group_routine_alpha();
		cgroupSystemInfo = get_cgroup_sysinfo_alpha();
	}
#else
	cgroupOpsRoutine = get_cgroup_routine_dummy();
	cgroupSystemInfo = get_cgroup_sysinfo_dummy();
#endif

	bool probe_result = cgroupOpsRoutine->probecgroup();
	if (!probe_result)
		elog(ERROR, "The control group is not well configured, please check your"
					"system configuration.");

	cgroupOpsRoutine->checkcgroup();
	cgroupOpsRoutine->initcgroup();
}

/*
 * Load the resource groups in shared memory. Note this
 * can only be done after enough setup has been done. This uses
 * heap_open etc which in turn requires shared memory to be set up.
 */
void
InitResGroups(void)
{
	HeapTuple	tuple;
	SysScanDesc	sscan;
	int			numGroups;
	CdbComponentDatabaseInfo *qdinfo;
	ResGroupCaps		caps;
	Relation			relResGroup;
	Relation			relResGroupCapability;
	char		cpuset[MaxCpuSetLength] = {0};
	int			defaultCore = -1;
	Bitmapset	*bmsUnused = NULL;

	on_shmem_exit(AtProcExit_ResGroup, 0);

	/*
	 * On master and segments, the first backend does the initialization.
	 */
	if (pResGroupControl->loaded)
		return;

	if (Gp_role == GP_ROLE_DISPATCH && pResGroupControl->segmentsOnMaster == 0)
	{
		Assert(IS_QUERY_DISPATCHER());
		qdinfo = cdbcomponent_getComponentInfo(MASTER_CONTENT_ID); 
		pResGroupControl->segmentsOnMaster = qdinfo->hostPrimaryCount;
		Assert(pResGroupControl->segmentsOnMaster > 0);
	}

	/*
	 * The resgroup shared mem initialization must be serialized. Only the first session
	 * should do the init.
	 * Serialization is done by LW_EXCLUSIVE ResGroupLock. However, we must obtain all DB
	 * locks before obtaining LWlock to prevent deadlock.
	 */
	relResGroup = table_open(ResGroupRelationId, AccessShareLock);
	relResGroupCapability = table_open(ResGroupCapabilityRelationId, AccessShareLock);
	LWLockAcquire(ResGroupLock, LW_EXCLUSIVE);

	if (pResGroupControl->loaded)
		goto exit;

	if (gp_resource_group_enable_cgroup_cpuset)
	{
		/* Get cpuset from cpuset/gpdb, and transform it into bitset */
		cgroupOpsRoutine->getcpuset(CGROUP_ROOT_ID, cpuset, MaxCpuSetLength);
		bmsUnused = CpusetToBitset(cpuset, MaxCpuSetLength);
		/* get the minimum core number, in case of the zero core is not exist */
		defaultCore = bms_next_member(bmsUnused, -1);
		Assert(defaultCore >= 0);
	}

	numGroups = 0;
	sscan = systable_beginscan(relResGroup, InvalidOid, false, NULL, 0, NULL);
	while (HeapTupleIsValid(tuple = systable_getnext(sscan)))
	{
		Oid			groupId = ((Form_pg_resgroup) GETSTRUCT(tuple))->oid;
		ResGroupData	*group;
<<<<<<< HEAD
=======
		int cpuRateLimit;
		Bitmapset *bmsCurrent;
>>>>>>> b3f27c34

		GetResGroupCapabilities(relResGroupCapability, groupId, &caps);

		group = createGroup(groupId, &caps);
		Assert(group != NULL);

		cgroupOpsRoutine->createcgroup(groupId);

		if (CpusetIsEmpty(caps.cpuset))
		{
			cgroupOpsRoutine->setcpulimit(groupId, caps.cpuHardQuotaLimit);
			cgroupOpsRoutine->setcpupriority(groupId, caps.cpuSoftPriority);
		}
		else
		{
			char *cpuset = getCpuSetByRole(caps.cpuset);
			bmsCurrent = CpusetToBitset(cpuset, MaxCpuSetLength);

			Bitmapset *bmsCommon = bms_intersect(bmsCurrent, bmsUnused);
			Bitmapset *bmsMissing = bms_difference(bmsCurrent, bmsCommon);

			/*
			 * Do not call EnsureCpusetIsAvailable() here as resource group is
			 * not activated yet
			 */
			if (!gp_resource_group_enable_cgroup_cpuset)
			{
				ereport(WARNING,
						(errcode(ERRCODE_INVALID_PARAMETER_VALUE),
						 errmsg("cgroup is not properly configured to use the cpuset feature"),
						 errhint("Extra cgroup configurations are required to enable this feature, "
								 "please refer to the Greenplum Documentations for details")));
			}

			Assert(caps.cpuHardQuotaLimit == CPU_HARD_QUOTA_LIMIT_DISABLED);

			if (bms_is_empty(bmsMissing))
			{
				/*
				 * write cpus to corresponding file
				 * if all the cores are available
				 */
				char *cpuset= getCpuSetByRole(caps.cpuset);
				cgroupOpsRoutine->setcpuset(groupId, cpuset);
				bmsUnused = bms_del_members(bmsUnused, bmsCurrent);
			}
			else
			{
				char		cpusetMissing[MaxCpuSetLength] = {0};

				/*
				 * if some of the cores are unavailable, just set defaultCore
				 * to this group and send a warning message, so the system
				 * can startup, then DBA can fix it
				 */
				snprintf(cpuset, MaxCpuSetLength, "%d", defaultCore);
				cgroupOpsRoutine->setcpuset(groupId, cpuset);
				BitsetToCpuset(bmsMissing, cpusetMissing, MaxCpuSetLength);
				ereport(WARNING,
						(errcode(ERRCODE_INVALID_PARAMETER_VALUE),
						 errmsg("cpu cores %s are unavailable on the system "
								"in resource group %s",
								cpusetMissing, GetResGroupNameForId(groupId)),
						 errhint("using core %d for this resource group, "
								 "please adjust the settings and restart",
								 defaultCore)));
			}
		}

		numGroups++;
		Assert(numGroups <= MaxResourceGroups);
	}
	systable_endscan(sscan);

	if (gp_resource_group_enable_cgroup_cpuset)
	{
		/*
		 * set default cpuset
		 */

		if (bms_is_empty(bmsUnused))
		{
			/* no unused core, assign default core to default group */
			snprintf(cpuset, MaxCpuSetLength, "%d", defaultCore);
		}
		else
		{
			/* assign all unused cores to default group */
			BitsetToCpuset(bmsUnused, cpuset, MaxCpuSetLength);
		}

		Assert(cpuset[0]);
		Assert(!CpusetIsEmpty(cpuset));

		cgroupOpsRoutine->setcpuset(DEFAULT_CPUSET_GROUP_ID, cpuset);
	}

	pResGroupControl->loaded = true;
	LOG_RESGROUP_DEBUG(LOG, "initialized %d resource groups", numGroups);

exit:
	LWLockRelease(ResGroupLock);

	/*
	 * release lock here to guarantee we have no lock held when acquiring
	 * resource group slot
	 */
	table_close(relResGroup, AccessShareLock);
	table_close(relResGroupCapability, AccessShareLock);
}

/*
 * Check resource group status when DROP RESOURCE GROUP
 *
 * Errors out if there're running transactions, otherwise lock the resource group.
 * New transactions will be queued if the resource group is locked.
 */
void
ResGroupCheckForDrop(Oid groupId, char *name)
{
	ResGroupData	*group;

	if (Gp_role != GP_ROLE_DISPATCH)
		return;

	LWLockAcquire(ResGroupLock, LW_EXCLUSIVE);

	group = groupHashFind(groupId, true);

	if (group->nRunning + group->nRunningBypassed > 0)
	{
		int nQuery = group->nRunning + group->nRunningBypassed + group->waitProcs.size;

		Assert(name != NULL);
		ereport(ERROR,
				(errcode(ERRCODE_DEPENDENT_OBJECTS_STILL_EXIST),
				 errmsg("cannot drop resource group \"%s\"", name),
				 errhint(" The resource group is currently managing %d query(ies) and cannot be dropped.\n"
						 "\tTerminate the queries first or try dropping the group later.\n"
						 "\tThe view pg_stat_activity tracks the queries managed by resource groups.", nQuery)));
	}

	lockResGroupForDrop(group);

	LWLockRelease(ResGroupLock);
}

/*
 * Drop resource group call back function
 *
 * Wake up the backends in the wait queue when DROP RESOURCE GROUP finishes.
 * Unlock the resource group if the transaction is aborted.
 * Remove the resource group entry in shared memory if the transaction is committed.
 *
 * This function is called in the callback function of DROP RESOURCE GROUP.
 */
void
ResGroupDropFinish(const ResourceGroupCallbackContext *callbackCtx,
				   bool isCommit)
{
	ResGroupData	*group;
	volatile int	savedInterruptHoldoffCount;

	LWLockAcquire(ResGroupLock, LW_EXCLUSIVE);

	PG_TRY();
	{
		savedInterruptHoldoffCount = InterruptHoldoffCount;

		group = groupHashFind(callbackCtx->groupid, true);

		if (Gp_role == GP_ROLE_DISPATCH)
		{
			wakeupSlots(group, false);
			unlockResGroupForDrop(group);
		}

		if (isCommit)
		{
			removeGroup(callbackCtx->groupid);
			if (!CpusetIsEmpty(group->caps.cpuset))
			{
				if (gp_resource_group_enable_cgroup_cpuset)
				{
					/* reset default group, add cpu cores to it */
					char cpuset[MaxCpuSetLength];
					cgroupOpsRoutine->getcpuset(DEFAULT_CPUSET_GROUP_ID,
										  cpuset, MaxCpuSetLength);
					CpusetUnion(cpuset, group->caps.cpuset, MaxCpuSetLength);
					cgroupOpsRoutine->setcpuset(DEFAULT_CPUSET_GROUP_ID, cpuset);
				}
			}

			cgroupOpsRoutine->destroycgroup(callbackCtx->groupid, true);
		}
	}
	PG_CATCH();
	{
		InterruptHoldoffCount = savedInterruptHoldoffCount;
		if (elog_demote(WARNING))
		{
			EmitErrorReport();
			FlushErrorState();
		}
		else
		{
			elog(LOG, "unable to demote error");
		}
	}
	PG_END_TRY();

	LWLockRelease(ResGroupLock);
}


/*
 * Remove the resource group entry in shared memory if the transaction is aborted.
 *
 * This function is called in the callback function of CREATE RESOURCE GROUP.
 */
void
ResGroupCreateOnAbort(const ResourceGroupCallbackContext *callbackCtx)
{
	volatile int savedInterruptHoldoffCount;

	LWLockAcquire(ResGroupLock, LW_EXCLUSIVE);
	PG_TRY();
	{
		savedInterruptHoldoffCount = InterruptHoldoffCount;
		removeGroup(callbackCtx->groupid);
		/* remove the os dependent part for this resource group */
		cgroupOpsRoutine->destroycgroup(callbackCtx->groupid, true);

		if (!CpusetIsEmpty(callbackCtx->caps.cpuset) &&
			gp_resource_group_enable_cgroup_cpuset)
		{
			/* return cpu cores to default group */
			char defaultGroupCpuset[MaxCpuSetLength];
			cgroupOpsRoutine->getcpuset(DEFAULT_CPUSET_GROUP_ID,
								  defaultGroupCpuset,
								  MaxCpuSetLength);
			CpusetUnion(defaultGroupCpuset,
						callbackCtx->caps.cpuset,
						MaxCpuSetLength);
			cgroupOpsRoutine->setcpuset(DEFAULT_CPUSET_GROUP_ID, defaultGroupCpuset);
		}
	}
	PG_CATCH();
	{
		InterruptHoldoffCount = savedInterruptHoldoffCount;
		if (elog_demote(WARNING))
		{
			EmitErrorReport();
			FlushErrorState();
		}
		else
		{
			elog(LOG, "unable to demote error");
		}
	}
	PG_END_TRY();
	LWLockRelease(ResGroupLock);
}

/*
 * Apply the new resgroup caps.
 */
void
ResGroupAlterOnCommit(const ResourceGroupCallbackContext *callbackCtx)
{
	ResGroupData	*group;
	volatile int	savedInterruptHoldoffCount;

	LWLockAcquire(ResGroupLock, LW_EXCLUSIVE);

	PG_TRY();
	{
		savedInterruptHoldoffCount = InterruptHoldoffCount;
		group = groupHashFind(callbackCtx->groupid, true);

		group->caps = callbackCtx->caps;

		if (callbackCtx->limittype == RESGROUP_LIMIT_TYPE_CPU)
		{
			cgroupOpsRoutine->setcpulimit(callbackCtx->groupid,
										callbackCtx->caps.cpuHardQuotaLimit);
		}
		else if (callbackCtx->limittype == RESGROUP_LIMIT_TYPE_CPU_SHARES)
		{
			cgroupOpsRoutine->setcpupriority(callbackCtx->groupid,
										  callbackCtx->caps.cpuSoftPriority);
		}
		else if (callbackCtx->limittype == RESGROUP_LIMIT_TYPE_CPUSET)
		{
			if (gp_resource_group_enable_cgroup_cpuset)
			{
				char *cpuset = getCpuSetByRole(callbackCtx->caps.cpuset);
				cgroupOpsRoutine->setcpuset(callbackCtx->groupid,
									        cpuset);
			}
		}
		/* reset default group if cpuset has changed */
		if (strcmp(callbackCtx->oldCaps.cpuset, callbackCtx->caps.cpuset) &&
			gp_resource_group_enable_cgroup_cpuset)
		{
			char defaultCpusetGroup[MaxCpuSetLength];
			/* get current default group value */
			cgroupOpsRoutine->getcpuset(DEFAULT_CPUSET_GROUP_ID,
								  defaultCpusetGroup,
								  MaxCpuSetLength);
			/* Add old value to default group
			 * sub new value from default group */
			char *cpuset= getCpuSetByRole(callbackCtx->caps.cpuset);
			char *oldcpuset = getCpuSetByRole(callbackCtx->oldCaps.cpuset);
			CpusetUnion(defaultCpusetGroup,
						oldcpuset,
						MaxCpuSetLength);
			CpusetDifference(defaultCpusetGroup,
						cpuset,
						MaxCpuSetLength);
			cgroupOpsRoutine->setcpuset(DEFAULT_CPUSET_GROUP_ID, defaultCpusetGroup);
		}
	}
	PG_CATCH();
	{
		InterruptHoldoffCount = savedInterruptHoldoffCount;
		if (elog_demote(WARNING))
		{
			EmitErrorReport();
			FlushErrorState();
		}
		else
		{
			elog(LOG, "unable to demote error");
		}
	}
	PG_END_TRY();

	LWLockRelease(ResGroupLock);
}

bool
ResGroupIsAssigned(void)
{
	return selfIsAssigned();
}

/*
 * Get resource group id of my proc.
 *
 * Returns InvalidOid in any of below cases:
 * - resource group is not enabled;
 * - resource group is not activated (initialized);
 * - my proc is not running inside a transaction;
 * - my proc is not assigned a resource group yet;
 *
 * Otherwise a valid resource group id is returned.
 *
 * This function is not dead code although there is no consumer in the gpdb
 * code tree.  Some extensions require this to get the internal resource group
 * information.
 */
Oid
GetMyResGroupId(void)
{
	return self->groupId;
}

/*
 *  Retrieve statistic information of type from resource group
 */
Datum
ResGroupGetStat(Oid groupId, ResGroupStatType type)
{
	ResGroupData *group;
	Interval   *interval;
	Datum		result;

	Assert(IsResGroupActivated());

	LWLockAcquire(ResGroupLock, LW_SHARED);

	group = groupHashFind(groupId, true);

	switch (type)
	{
		case RES_GROUP_STAT_NRUNNING:
			result = Int32GetDatum(group->nRunning + group->nRunningBypassed);
			break;
		case RES_GROUP_STAT_NQUEUEING:
			result = Int32GetDatum(group->waitProcs.size);
			break;
		case RES_GROUP_STAT_TOTAL_EXECUTED:
			result = Int32GetDatum(group->totalExecuted);
			break;
		case RES_GROUP_STAT_TOTAL_QUEUED:
			result = Int32GetDatum(group->totalQueued);
			break;
		case RES_GROUP_STAT_TOTAL_QUEUE_TIME:
			/*
			 * Turn milliseconds in totalQueuedTimeMs into an Interval.
			 *
			 * Note: we only use the 'time' field. The user can call
			 * justify_interval() if she wants.
			 */
			interval = (Interval *) palloc(sizeof(Interval));
			interval->time = group->totalQueuedTimeMs * 1000;
			interval->day = 0;
			interval->month = 0;
			result = IntervalPGetDatum(interval);
			break;
		default:
			ereport(ERROR,
					(errcode(ERRCODE_INTERNAL_ERROR),
					 errmsg("invalid stat type %d", type)));
	}

	LWLockRelease(ResGroupLock);

	return result;
}

/*
 * Get the number of primary segments on this host
 */
int
ResGroupGetHostPrimaryCount()
{
	return (Gp_role == GP_ROLE_EXECUTE ? host_primary_segment_count : pResGroupControl->segmentsOnMaster);
}

/*
 * removeGroup -- remove resource group from share memory and
 * reclaim the group's memory back to MEM POOL.
 */
static void
removeGroup(Oid groupId)
{
	ResGroupData *group;

	Assert(LWLockHeldByMeInMode(ResGroupLock, LW_EXCLUSIVE));
	Assert(OidIsValid(groupId));

	group = groupHashRemove(groupId);

	group->groupId = InvalidOid;
}

/*
 * createGroup -- initialize the elements for a resource group.
 *
 * Notes:
 *	It is expected that the appropriate lightweight lock is held before
 *	calling this - unless we are the startup process.
 */
static ResGroupData *
createGroup(Oid groupId, const ResGroupCaps *caps)
{
	ResGroupData	*group;

	Assert(LWLockHeldByMeInMode(ResGroupLock, LW_EXCLUSIVE));
	Assert(OidIsValid(groupId));

	group = groupHashNew(groupId);
	Assert(group != NULL);

	group->groupId = groupId;
	group->caps = *caps;
	group->nRunning = 0;
	group->nRunningBypassed = 0;
	ProcQueueInit(&group->waitProcs);
	group->totalExecuted = 0;
	group->totalQueued = 0;
	group->totalQueuedTimeMs = 0;
	group->lockedForDrop = false;

	return group;
}

/*
 * Attach a process (QD or QE) to a slot.
 */
static void
selfAttachResGroup(ResGroupData *group, ResGroupSlotData *slot)
{
	selfSetGroup(group);
	selfSetSlot(slot);

	pg_atomic_add_fetch_u32((pg_atomic_uint32*) &slot->nProcs, 1);
}

/*
 * Detach a process (QD or QE) from a slot.
 */
static void
selfDetachResGroup(ResGroupData *group, ResGroupSlotData *slot)
{
	pg_atomic_sub_fetch_u32((pg_atomic_uint32*) &slot->nProcs, 1);
	selfUnsetSlot();
	selfUnsetGroup();
}

/*
 * Initialize the members of a slot
 */
static void
initSlot(ResGroupSlotData *slot, ResGroupData *group)
{
	Assert(LWLockHeldByMeInMode(ResGroupLock, LW_EXCLUSIVE));
	Assert(!slotIsInUse(slot));
	Assert(group->groupId != InvalidOid);

	slot->group = group;
	slot->groupId = group->groupId;
	slot->caps = group->caps;
}

/*
 * Alloc and initialize slot pool
 */
static bool
slotpoolInit(void)
{
	ResGroupSlotData *slot;
	ResGroupSlotData *next;
	int numSlots;
	int memSize;
	int i;

	numSlots = RESGROUP_MAX_SLOTS;
	memSize = mul_size(numSlots, sizeof(ResGroupSlotData));

	pResGroupControl->slots = ShmemAlloc(memSize);
	if (!pResGroupControl->slots)
		return false;

	MemSet(pResGroupControl->slots, 0, memSize);

	/* push all the slots into the list */
	next = NULL;
	for (i = numSlots - 1; i >= 0; i--)
	{
		slot = &pResGroupControl->slots[i];

		slot->group = NULL;
		slot->groupId = InvalidOid;

		slot->next = next;
		next = slot;
	}
	pResGroupControl->freeSlot = next;

	return true;
}

/*
 * Alloc a slot from shared slot pool
 */
static ResGroupSlotData *
slotpoolAllocSlot(void)
{
	ResGroupSlotData *slot;

	Assert(LWLockHeldByMeInMode(ResGroupLock, LW_EXCLUSIVE));
	Assert(pResGroupControl->freeSlot != NULL);

	slot = pResGroupControl->freeSlot;
	pResGroupControl->freeSlot = slot->next;
	slot->next = NULL;

	return slot;
}

/*
 * Free a slot back to shared slot pool
 */
static void
slotpoolFreeSlot(ResGroupSlotData *slot)
{
	Assert(LWLockHeldByMeInMode(ResGroupLock, LW_EXCLUSIVE));
	Assert(slotIsInUse(slot));
	Assert(slot->nProcs == 0);

	slot->group = NULL;
	slot->groupId = InvalidOid;

	slot->next = pResGroupControl->freeSlot;
	pResGroupControl->freeSlot = slot;
}

/*
 * Get a slot with memory quota granted.
 *
 * A slot can be got with this function if there is enough memory quota
 * available and the concurrency limit is not reached.
 *
 * On success the memory quota is marked as granted, nRunning is increased
 * and the slot's groupId is also set accordingly, the slot id is returned.
 *
 * On failure nothing is changed and InvalidSlotId is returned.
 */
static ResGroupSlotData *
groupGetSlot(ResGroupData *group)
{
	ResGroupSlotData	*slot;
	ResGroupCaps		*caps;

	Assert(LWLockHeldByMeInMode(ResGroupLock, LW_EXCLUSIVE));
	Assert(Gp_role == GP_ROLE_DISPATCH);
	Assert(groupIsNotDropped(group));

	caps = &group->caps;

	/* First check if the concurrency limit is reached */
	if (group->nRunning >= caps->concurrency)
		return NULL;

	/* Now actually get a free slot */
	slot = slotpoolAllocSlot();
	Assert(!slotIsInUse(slot));

	initSlot(slot, group);

	group->nRunning++;

	return slot;
}

/*
 * Put back the slot assigned to self.
 *
 * This will release a slot, its memory quota will be freed and
 * nRunning will be decreased.
 */
static void
groupPutSlot(ResGroupData *group, ResGroupSlotData *slot)
{
	Assert(LWLockHeldByMeInMode(ResGroupLock, LW_EXCLUSIVE));
	Assert(slotIsInUse(slot));

	/* Return the slot back to free list */
	slotpoolFreeSlot(slot);
	group->nRunning--;
}

/*
 * Pick a resource group for the current transaction.
 */
static Oid
decideResGroupId(void)
{
	Oid groupId = InvalidOid;

	if (resgroup_assign_hook)
		groupId = resgroup_assign_hook();

	if (groupId == InvalidOid)
		groupId = GetResGroupIdForRole(GetUserId());

	return groupId;
}

/*
 * Decide the proper resource group for current role.
 *
 * An exception is thrown if current role is invalid.
 */
static void
decideResGroup(ResGroupInfo *pGroupInfo)
{
	ResGroupData	*group;
	Oid				 groupId;

	Assert(pResGroupControl != NULL);
	Assert(pResGroupControl->segmentsOnMaster > 0);
	Assert(Gp_role == GP_ROLE_DISPATCH);

	/* always find out the up-to-date resgroup id */
	groupId = decideResGroupId();

	LWLockAcquire(ResGroupLock, LW_SHARED);
	group = groupHashFind(groupId, false);

	if (!group)
	{
		groupId = superuser() ? GPDB_ADMIN_CGROUP : GPDB_DEFAULT_CGROUP;
		group = groupHashFind(groupId, false);
	}

	Assert(group != NULL);

	LWLockRelease(ResGroupLock);

	pGroupInfo->group = group;
	pGroupInfo->groupId = groupId;
}

/*
 * Increase the bypassed ref count
 *
 * Return true if the operation is done, or false if the group is dropped.
 */
static bool
groupIncBypassedRef(ResGroupInfo *pGroupInfo)
{
	ResGroupData	*group = pGroupInfo->group;
	bool			result = false;

	LWLockAcquire(ResGroupLock, LW_EXCLUSIVE);

	/* Has the group been dropped? */
	if (groupIsDropped(pGroupInfo))
		goto end;

	/* Is the group locked for drop? */
	if (group->lockedForDrop)
		goto end;

	result = true;
	pg_atomic_add_fetch_u32((pg_atomic_uint32 *) &group->nRunningBypassed, 1);

end:
	LWLockRelease(ResGroupLock);
	return result;
}

/*
 * Decrease the bypassed ref count
 */
static void
groupDecBypassedRef(ResGroupData *group)
{
	pg_atomic_sub_fetch_u32((pg_atomic_uint32 *) &group->nRunningBypassed, 1);
}

/*
 * Acquire a resource group slot
 *
 * Call this function at the start of the transaction.
 * This function set current resource group in MyResGroupSharedInfo,
 * and current slot in MyProc->resSlot.
 */
static ResGroupSlotData *
groupAcquireSlot(ResGroupInfo *pGroupInfo, bool isMoveQuery)
{
	ResGroupSlotData *slot;
	ResGroupData	 *group;

	Assert(!selfIsAssigned() || isMoveQuery);
	group = pGroupInfo->group;

	LWLockAcquire(ResGroupLock, LW_EXCLUSIVE);

	/* Has the group been dropped? */
	if (groupIsDropped(pGroupInfo))
	{
		LWLockRelease(ResGroupLock);
		return NULL;
	}

	/* acquire a slot */
	if (!group->lockedForDrop)
	{
		/* try to get a slot directly */
		slot = groupGetSlot(group);

		if (slot != NULL)
		{
			/* got one, lucky */
			group->totalExecuted++;
			LWLockRelease(ResGroupLock);
			pgstat_report_resgroup(group->groupId);
			return slot;
		}
	}

	/*
	 * Add into group wait queue (if not waiting yet).
	 */
	Assert(!proc_exit_inprogress);
	groupWaitQueuePush(group, MyProc);

	if (!group->lockedForDrop)
		group->totalQueued++;
	LWLockRelease(ResGroupLock);

	/*
	 * wait on the queue
	 * slot will be assigned by the proc wakes me up
	 * if i am waken up by DROP RESOURCE GROUP statement, the
	 * resSlot will be NULL.
	 */
	waitOnGroup(group, isMoveQuery);

	if (MyProc->resSlot == NULL)
		return NULL;

	/*
	 * The waking process has granted us a valid slot.
	 * Update the statistic information of the resource group.
	 */
	slot = (ResGroupSlotData *) MyProc->resSlot;
	MyProc->resSlot = NULL;
	LWLockAcquire(ResGroupLock, LW_EXCLUSIVE);
	addTotalQueueDuration(group);
	group->totalExecuted++;
	LWLockRelease(ResGroupLock);

	pgstat_report_resgroup(group->groupId);
	return slot;
}

/*
<<<<<<< HEAD
=======
 * Wake up the backends in the wait queue when 'concurrency' is increased.
 * This function is called in the callback function of ALTER RESOURCE GROUP.
 *
 * Return TRUE if any memory quota or shared quota is returned to MEM POOL.
 */
static bool
groupApplyMemCaps(ResGroupData *group)
{
	int32				reserved;
	int32				released;
	const ResGroupCaps	*caps = &group->caps;

	Assert(LWLockHeldByMeInMode(ResGroupLock, LW_EXCLUSIVE));

	group->memExpected = groupGetMemExpected(caps);

	released = mempoolAutoRelease(group);
	Assert(released >= 0);

	/*
	 * suppose rg1 has memory_limit=10, memory_shared_quota=40,
	 * and session1 is running in rg1.
	 *
	 * now we alter rg1 memory_limit to 40 in another session,
	 * apparently both memory quota and shared quota are expected to increase,
	 * however as our design is to let them increase on new queries,
	 * then for session1 it won't see memory shared quota being increased
	 * until new queries being executed in rg1.
	 *
	 * so we should try to acquire the new quota immediately.
	 */
	reserved = mempoolAutoReserve(group, caps);
	Assert(reserved >= 0);

	return released > reserved;
}

/*
 * Get quota from MEM POOL.
 *
 * chunks is the expected amount to get.
 *
 * return the actual got chunks, might be smaller than expectation.
 */
static int32
mempoolReserve(Oid groupId, int32 chunks)
{
	int32 oldFreeChunks;
	int32 newFreeChunks;
	int32 reserved = 0;

	Assert(LWLockHeldByMeInMode(ResGroupLock, LW_EXCLUSIVE));

	/* Compare And Save to avoid concurrency problem without using lock */
	while (true)
	{
		oldFreeChunks = pg_atomic_read_u32(&pResGroupControl->freeChunks);
		reserved = Min(Max(0, oldFreeChunks), chunks);
		newFreeChunks = oldFreeChunks - reserved;
		if (reserved == 0)
			break;
		if (pg_atomic_compare_exchange_u32(&pResGroupControl->freeChunks,
										   (uint32 *) &oldFreeChunks,
										   (uint32) newFreeChunks))
			break;
	}

	/* also update the safeChunksThreshold which is used in runaway detector */
	if (reserved != 0)
	{
		uint32	safeChunksThreshold100;
		int		safeChunksDelta100;
		
		safeChunksThreshold100 = (uint32) pg_atomic_read_u32(&pResGroupControl->safeChunksThreshold100);
		safeChunksDelta100 = reserved * (100 - runaway_detector_activation_percent);

		if (safeChunksThreshold100 < safeChunksDelta100)
			elog(ERROR, "safeChunksThreshold: %u should be positive after mempool reserved: %d",
				 safeChunksThreshold100, safeChunksDelta100);

		pg_atomic_sub_fetch_u32(&pResGroupControl->safeChunksThreshold100, safeChunksDelta100);
	}
	LOG_RESGROUP_DEBUG(LOG, "allocate %u out of %u chunks to group %d",
					   reserved, oldFreeChunks, groupId);

	Assert(newFreeChunks <= pResGroupControl->totalChunks);

	return reserved;
}

/*
 * Return chunks to MEM POOL.
 */
static void
mempoolRelease(Oid groupId, int32 chunks)
{
	int32 newFreeChunks;

	Assert(LWLockHeldByMeInMode(ResGroupLock, LW_EXCLUSIVE));
	Assert(chunks >= 0);

	newFreeChunks = pg_atomic_add_fetch_u32(&pResGroupControl->freeChunks,
											chunks);

	/* also update the safeChunksThreshold which is used in runaway detector */
	pg_atomic_add_fetch_u32(&pResGroupControl->safeChunksThreshold100,
							chunks * (100 - runaway_detector_activation_percent));

	LOG_RESGROUP_DEBUG(LOG, "free %u to pool(%u) chunks from group %d",
					   chunks, newFreeChunks - chunks, groupId);

	Assert(newFreeChunks <= pResGroupControl->totalChunks);
}

/*
 * Assign the chunks we get from the MEM POOL to group and rebalance
 * them into the 'quota' and 'shared' part of the group, the amount
 * is calculated from caps.
 */
static void
groupRebalanceQuota(ResGroupData *group, int32 chunks, const ResGroupCaps *caps)
{
	int32 delta;
	int32 memQuotaGranted = groupGetMemQuotaExpected(caps);

	Assert(LWLockHeldByMeInMode(ResGroupLock, LW_EXCLUSIVE));

	delta = memQuotaGranted - group->memQuotaGranted;
	if (delta >= 0)
	{
		delta = Min(chunks, delta);

		group->memQuotaGranted += delta;
		chunks -= delta;
	}

	group->memSharedGranted += chunks;
}

/*
 * Calculate the total memory chunks of the segment
 */
static void
decideTotalChunks(int32 *totalChunks, int32 *chunkSizeInBits)
{
	int32 nsegments;
	int32 tmptotalChunks;
	int32 tmpchunkSizeInBits;

	nsegments = Gp_role == GP_ROLE_EXECUTE ? host_primary_segment_count : pResGroupControl->segmentsOnMaster;
	Assert(nsegments > 0);

	tmptotalChunks = cgroupOpsRoutine->gettotalmemory() * gp_resource_group_memory_limit / nsegments;

	/*
	 * If vmem is larger than 16GB (i.e., 16K MB), we make the chunks bigger
	 * so that the vmem limit in chunks unit is not larger than 16K.
	 */
	tmpchunkSizeInBits = BITS_IN_MB;
	while(tmptotalChunks > (16 * 1024))
	{
		tmpchunkSizeInBits++;
		tmptotalChunks >>= 1;
	}

	*totalChunks = tmptotalChunks;
	*chunkSizeInBits = tmpchunkSizeInBits;
}

/*
 * Get total expected memory quota of a group in chunks
 */
static int32
groupGetMemExpected(const ResGroupCaps *caps)
{
	Assert(pResGroupControl->totalChunks > 0);
	return pResGroupControl->totalChunks * caps->memLimit / 100;
}

/*
 * Get per-group expected memory quota in chunks
 */
static int32
groupGetMemQuotaExpected(const ResGroupCaps *caps)
{
	if (caps->concurrency > 0)
		return slotGetMemQuotaExpected(caps) * caps->concurrency;
	else
		return groupGetMemExpected(caps) *
			(100 - caps->memSharedQuota) / 100;
}

/*
 * Get per-group expected memory shared quota in chunks
 */
static int32
groupGetMemSharedExpected(const ResGroupCaps *caps)
{
	return groupGetMemExpected(caps) - groupGetMemQuotaExpected(caps);
}

/*
 * Get per-group expected memory spill in chunks
 */
static int32
groupGetMemSpillTotal(const ResGroupCaps *caps)
{
	if (memory_spill_ratio != RESGROUP_FALLBACK_MEMORY_SPILL_RATIO)
		/* memSpill is in percentage mode */
		return groupGetMemExpected(caps) * memory_spill_ratio / 100;
	else
		/* memSpill is in fallback mode, return statement_mem instead */
		return VmemTracker_ConvertVmemMBToChunks(statement_mem >> 10);
}

/*
 * Get per-slot expected memory quota in chunks
 */
static int32
slotGetMemQuotaExpected(const ResGroupCaps *caps)
{
	Assert(caps->concurrency != 0);
	return groupGetMemExpected(caps) *
		(100 - caps->memSharedQuota) / 100 /
		caps->concurrency;
}

/*
 * Get per-slot expected memory quota in chunks on QE.
 */
static int32
slotGetMemQuotaOnQE(const ResGroupCaps *caps, ResGroupData *group)
{
	int nFreeSlots = caps->concurrency - group->nRunning;

	/*
	 * On QE the runtime status must also be considered as it might have
	 * different caps with QD.
	 */
	if (nFreeSlots <= 0)
		return Min(slotGetMemQuotaExpected(caps),
			   (group->memQuotaGranted - group->memQuotaUsed) / caps->concurrency);
	else
		return Min(slotGetMemQuotaExpected(caps),
				(group->memQuotaGranted - group->memQuotaUsed) / nFreeSlots);
}

/*
 * Get per-slot expected memory spill in chunks
 */
static int32
slotGetMemSpill(const ResGroupCaps *caps)
{
	if (memory_spill_ratio != RESGROUP_FALLBACK_MEMORY_SPILL_RATIO)
	{
		/* memSpill is in percentage mode */
		Assert(caps->concurrency != 0);
		return groupGetMemSpillTotal(caps) / caps->concurrency;
	}
	else
	{
		/*
		 * memSpill is in fallback mode, it is an absolute value, no need to
		 * divide by concurrency.
		 */
		return groupGetMemSpillTotal(caps);
	}
}

/*
>>>>>>> b3f27c34
 * Attempt to wake up pending slots in the group.
 *
 * - grant indicates whether to grant the proc a slot;
 * - release indicates whether to wake up the proc with the LWLock
 *   temporarily released;
 *
 * When grant is true we'll give up once no slot can be get,
 * e.g. due to lack of free slot or enough memory quota.
 *
 * When grant is false all the pending procs will be woken up.
 */
static void
wakeupSlots(ResGroupData *group, bool grant)
{
	Assert(LWLockHeldByMeInMode(ResGroupLock, LW_EXCLUSIVE));

	while (!groupWaitQueueIsEmpty(group))
	{
		PGPROC		*waitProc;
		ResGroupSlotData *slot = NULL;

		if (grant)
		{
			/* try to get a slot for that proc */
			slot = groupGetSlot(group);
			if (slot == NULL)
				/* if can't get one then give up */
				break;
		}

		/* wake up one process in the wait queue */
		waitProc = groupWaitQueuePop(group);

		waitProc->resSlot = slot;

		procWakeup(waitProc);
	}
}

/* Update the total queued time of this group */
static void
addTotalQueueDuration(ResGroupData *group)
{
	Assert(LWLockHeldByMeInMode(ResGroupLock, LW_EXCLUSIVE));
	if (group == NULL)
		return;

	group->totalQueuedTimeMs += (groupWaitEnd - groupWaitEnd);
}

/*
 * Release the resource group slot
 *
 * Call this function at the end of the transaction.
 */
static void
groupReleaseSlot(ResGroupData *group, ResGroupSlotData *slot, bool isMoveQuery)
{
	Assert(LWLockHeldByMeInMode(ResGroupLock, LW_EXCLUSIVE));
	Assert(!selfIsAssigned() || isMoveQuery);

	groupPutSlot(group, slot);

	/*
	 * We should wake up other pending queries on master nodes.
	 */
	if (IS_QUERY_DISPATCHER())
		/*
		 * My slot is put back, then how many queuing queries should I wake up?
		 * Maybe zero, maybe one, maybe more, depends on how the resgroup's
		 * configuration were changed during our execution.
		 */
		wakeupSlots(group, true);
}

/*
 * Serialize the resource group information that need to dispatch to segment.
 */
void
SerializeResGroupInfo(StringInfo str)
{
	unsigned int cpuset_len;
	int32		itmp;
	ResGroupCaps empty_caps;
	ResGroupCaps *caps;

	if (selfIsAssigned())
		caps = &self->caps;
	else
	{
		ClearResGroupCaps(&empty_caps);
		caps = &empty_caps;
	}

	itmp = htonl(self->groupId);
	appendBinaryStringInfo(str, (char *) &itmp, sizeof(int32));

	itmp = htonl(caps->concurrency);
	appendBinaryStringInfo(str, (char *) &itmp, sizeof(int32));
	itmp = htonl(caps->cpuHardQuotaLimit);
	appendBinaryStringInfo(str, (char *) &itmp, sizeof(int32));
	itmp = htonl(caps->cpuSoftPriority);
	appendBinaryStringInfo(str, (char *) &itmp, sizeof(int32));

	cpuset_len = strlen(caps->cpuset);
	itmp = htonl(cpuset_len);
	appendBinaryStringInfo(str, (char *) &itmp, sizeof(int32));
	appendBinaryStringInfo(str, caps->cpuset, cpuset_len);

	itmp = htonl(bypassedSlot.groupId);
	appendBinaryStringInfo(str, (char *) &itmp, sizeof(itmp));
}

/*
 * Deserialize the resource group information dispatched by QD.
 */
void
DeserializeResGroupInfo(struct ResGroupCaps *capsOut,
						Oid *groupId,
						const char *buf,
						int len)
{
	int32		itmp;
	unsigned int cpuset_len;
	const char	*ptr = buf;

	Assert(len > 0);

	ClearResGroupCaps(capsOut);

	memcpy(&itmp, ptr, sizeof(int32)); ptr += sizeof(int32);
	*groupId = ntohl(itmp);

	memcpy(&itmp, ptr, sizeof(int32)); ptr += sizeof(int32);
	capsOut->concurrency = ntohl(itmp);
	memcpy(&itmp, ptr, sizeof(int32)); ptr += sizeof(int32);
	capsOut->cpuHardQuotaLimit = ntohl(itmp);
	memcpy(&itmp, ptr, sizeof(int32)); ptr += sizeof(int32);
	capsOut->cpuSoftPriority = ntohl(itmp);

	memcpy(&itmp, ptr, sizeof(int32)); ptr += sizeof(int32);
	cpuset_len = ntohl(itmp);
	if (cpuset_len >= sizeof(capsOut->cpuset))
		elog(ERROR, "malformed serialized resource group info");
	memcpy(capsOut->cpuset, ptr, cpuset_len); ptr += cpuset_len;
	capsOut->cpuset[cpuset_len] = '\0';

	memcpy(&itmp, ptr, sizeof(int32)); ptr += sizeof(int32);
	bypassedSlot.groupId = ntohl(itmp);

	Assert(len == ptr - buf);
}

/*
 * Check whether resource group should be assigned on master.
 */
bool
ShouldAssignResGroupOnMaster(void)
{
	/*
	 * Bypass resource group when it's waiting for a resource group slot. e.g.
	 * MyProc was interrupted by SIGTERM while waiting for resource group slot.
	 * Some callbacks - RemoveTempRelationsCallback for example - open new
	 * transactions on proc exit. It can cause a double add of MyProc to the
	 * waiting queue (and its corruption).
	 *
	 * Also bypass resource group when it's exiting.
	 */
	return IsResGroupActivated() &&
		IsNormalProcessingMode() &&
		Gp_role == GP_ROLE_DISPATCH &&
		!proc_exit_inprogress &&
		!procIsWaiting(MyProc);
}

/*
 * Check whether resource group should be un-assigned.
 * This will be called on both master and segments.
 */
bool
ShouldUnassignResGroup(void)
{
	return IsResGroupActivated() &&
		IsNormalProcessingMode() &&
		(Gp_role == GP_ROLE_DISPATCH || Gp_role == GP_ROLE_EXECUTE);
}

/*
 * On master, QD is assigned to a resource group at the beginning of a transaction.
 * It will first acquire a slot from the resource group, and then, it will get the
 * current capability snapshot, update the memory usage information, and add to
 * the corresponding cgroup.
 */
void
AssignResGroupOnMaster(void)
{
	ResGroupSlotData	*slot;
	ResGroupInfo		groupInfo;

	Assert(Gp_role == GP_ROLE_DISPATCH);

	/*
	 * if query should be bypassed, do not assign a
	 * resource group, leave self unassigned
	 */
	if (shouldBypassQuery(debug_query_string))
	{
		/*
		 * Although we decide to bypass this query we should load the
		 * memory_spill_ratio setting from the resgroup, otherwise a
		 * `SHOW memory_spill_ratio` command will output the default value 20
		 * if it's the first query in the connection (make sure tab completion
		 * is not triggered otherwise it will run some implicit query before
		 * you execute the SHOW command).
		 *
		 * Also need to increase a bypassed ref count to prevent the group
		 * being dropped concurrently.
		 */
		do {
			decideResGroup(&groupInfo);
		} while (!groupIncBypassedRef(&groupInfo));

		/* Record which resgroup we are running in */
		bypassedGroup = groupInfo.group;

		/* Update pg_stat_activity statistics */
		bypassedGroup->totalExecuted++;
		pgstat_report_resgroup(bypassedGroup->groupId);

		/* Initialize the fake slot */
		bypassedSlot.group = groupInfo.group;
		bypassedSlot.groupId = groupInfo.groupId;

		/* Add into cgroup */
		cgroupOpsRoutine->attachcgroup(bypassedGroup->groupId, MyProcPid,
									   bypassedGroup->caps.cpuHardQuotaLimit == CPU_HARD_QUOTA_LIMIT_DISABLED);

		return;
	}

	PG_TRY();
	{
		do {
			decideResGroup(&groupInfo);

			/* Acquire slot */
			slot = groupAcquireSlot(&groupInfo, false);
		} while (slot == NULL);

		/* Set resource group slot for current session */
		sessionSetSlot(slot);

		selfAttachResGroup(groupInfo.group, slot);

		/* Init self */
		self->caps = slot->caps;

		/* Don't error out before this line in this function */
		SIMPLE_FAULT_INJECTOR("resgroup_assigned_on_master");

		/* Add into cgroup */
		cgroupOpsRoutine->attachcgroup(self->groupId, MyProcPid,
									   self->caps.cpuHardQuotaLimit == CPU_HARD_QUOTA_LIMIT_DISABLED);
	}
	PG_CATCH();
	{
		UnassignResGroup(false);
		PG_RE_THROW();
	}
	PG_END_TRY();
}

/*
 * Detach from a resource group at the end of the transaction.
 */
void
UnassignResGroup(bool releaseSlot)
{
	ResGroupData		*group = self->group;
	ResGroupSlotData	*slot = self->slot;

	if (bypassedGroup)
	{
		/* bypass mode ref count is only maintained on qd */
		if (Gp_role == GP_ROLE_DISPATCH)
			groupDecBypassedRef(bypassedGroup);

		/* Reset the fake slot */
		bypassedSlot.group = NULL;
		bypassedSlot.groupId = InvalidOid;
		bypassedGroup = NULL;

		/* Update pg_stat_activity statistics */
		pgstat_report_resgroup(InvalidOid);
		return;
	}

	if (Gp_role == GP_ROLE_EXECUTE && IS_QUERY_DISPATCHER())
		SIMPLE_FAULT_INJECTOR("unassign_resgroup_start_entrydb");

	if (!selfIsAssigned())
		return;

	LWLockAcquire(ResGroupLock, LW_EXCLUSIVE);

	/* Sub proc memory accounting info from group and slot */
	selfDetachResGroup(group, slot);

	/* Release the slot if no reference. */
	if (slot->nProcs == 0 || releaseSlot)
	{
		if (releaseSlot)
		{
			slot->nProcs = 0;
		}

		groupReleaseSlot(group, slot, false);

		/*
		 * Reset resource group slot for current session. Note MySessionState
		 * could be reset as NULL in shmem_exit() before.
		 */
		sessionResetSlot();
	}

	LWLockRelease(ResGroupLock);

	if (Gp_role == GP_ROLE_DISPATCH)
		SIMPLE_FAULT_INJECTOR("unassign_resgroup_end_qd");

	pgstat_report_resgroup(InvalidOid);
}

/*
 * QEs are not assigned/unassigned to a resource group on segments for each
 * transaction, instead, they switch resource group when a new resource group
 * id or slot id is dispatched.
 */
void
SwitchResGroupOnSegment(const char *buf, int len)
{
	Oid		newGroupId;
	ResGroupCaps		caps;
	ResGroupData		*group;
	ResGroupSlotData	*slot;

	DeserializeResGroupInfo(&caps, &newGroupId, buf, len);

	/*
	 * QD will dispatch the resgroup id via bypassedSlot.groupId
	 * in bypass mode.
	 */
	if (bypassedSlot.groupId != InvalidOid)
	{
		/* Are we already running in bypass mode? */
		if (bypassedGroup != NULL)
		{
			Assert(bypassedGroup->groupId == bypassedSlot.groupId);
			return;
		}

		/* Find out the resgroup by id */
		LWLockAcquire(ResGroupLock, LW_EXCLUSIVE);
		bypassedGroup = groupHashFind(bypassedSlot.groupId, true);
		LWLockRelease(ResGroupLock);

		Assert(bypassedGroup != NULL);

		return;
	}

	if (newGroupId == InvalidOid)
	{
		UnassignResGroup(false);
		return;
	}

	if (self->groupId != InvalidOid)
	{
		/* it's not the first dispatch in the same transaction */
		Assert(self->groupId == newGroupId);
		Assert(self->caps.concurrency == caps.concurrency);
		Assert(self->caps.cpuHardQuotaLimit == caps.cpuHardQuotaLimit);
		Assert(!strcmp(self->caps.cpuset, caps.cpuset));
		return;
	}

	LWLockAcquire(ResGroupLock, LW_EXCLUSIVE);
	group = groupHashFind(newGroupId, true);
	Assert(group != NULL);

	/* Init self */
	Assert(host_primary_segment_count > 0);
	Assert(caps.concurrency > 0);
	self->caps = caps;

	/* Init slot */
	slot = sessionGetSlot();
	if (slot != NULL)
	{
		Assert(slotIsInUse(slot));
		Assert(slot->groupId == newGroupId);
	}
	else
	{
		/* This is the first QE of this session, allocate a slot from slot pool */
		slot = slotpoolAllocSlot();
		Assert(!slotIsInUse(slot));
		sessionSetSlot(slot);
		initSlot(slot, group);
		group->nRunning++;
	}

	selfAttachResGroup(group, slot);

	LWLockRelease(ResGroupLock);

	/* finally, we can say we are in a valid resgroup */
	Assert(selfIsAssigned());

	/* Add into cgroup */
	cgroupOpsRoutine->attachcgroup(self->groupId, MyProcPid,
								   self->caps.cpuHardQuotaLimit == CPU_HARD_QUOTA_LIMIT_DISABLED);
}

/*
 * Wait on the queue of resource group
 */
static void
waitOnGroup(ResGroupData *group, bool isMoveQuery)
{
	int64 timeout = -1;
	int64 curTime;
	const char *old_status;
	char *new_status = NULL;
	int len;
	PGPROC *proc = MyProc;
	const char *queueStr = " queuing";

	Assert(!LWLockHeldByMeInMode(ResGroupLock, LW_EXCLUSIVE));
	Assert(!selfIsAssigned() || isMoveQuery);

	/* set ps status to waiting */
	if (update_process_title)
	{
		old_status = get_real_act_ps_display(&len);
		new_status = (char *) palloc(len + strlen(queueStr) + 1);
		memcpy(new_status, old_status, len);
		strcpy(new_status + len, queueStr);
		set_ps_display(new_status, false);
		/* truncate off " queuing" */
		new_status[len] = '\0';
	}

	/*
	 * The low bits of 'wait_event_info' argument to WaitLatch are
	 * not enough to store a full Oid, so we set groupId out-of-band,
	 * via the backend entry.
	 */
	pgstat_report_resgroup(group->groupId);

	/*
	 * Mark that we are waiting on resource group
	 *
	 * This is used for interrupt cleanup, similar to lockAwaited in ProcSleep
	 */
	groupAwaited = group;
	groupWaitStart = GetCurrentTimestamp();

	/*
	 * Make sure we have released all locks before going to sleep, to eliminate
	 * deadlock situations
	 */
	PG_TRY();
	{
		for (;;)
		{
			ResetLatch(&proc->procLatch);

			CHECK_FOR_INTERRUPTS();

			if (!procIsWaiting(proc))
				break;

			if (gp_resource_group_queuing_timeout > 0)
			{
				curTime = GetCurrentTimestamp();
				timeout = gp_resource_group_queuing_timeout - (curTime - groupWaitStart) / 1000;
				if (timeout < 0)
					ereport(ERROR,
							(errcode(ERRCODE_QUERY_CANCELED),
							 errmsg("canceling statement due to resource group waiting timeout")));

				WaitLatch(&proc->procLatch, WL_LATCH_SET | WL_TIMEOUT | WL_POSTMASTER_DEATH,
						  (long) timeout, PG_WAIT_RESOURCE_GROUP);
			}
			else
			{
				WaitLatch(&proc->procLatch, WL_LATCH_SET | WL_POSTMASTER_DEATH, -1,
						  PG_WAIT_RESOURCE_GROUP);
			}
		}
	}
	PG_CATCH();
	{
		/* reset ps status */
		if (update_process_title)
		{
			set_ps_display(new_status, false);
			pfree(new_status);
		}

		groupWaitCancel(false);
		PG_RE_THROW();
	}
	PG_END_TRY();

	groupAwaited = NULL;

	/* reset ps status */
	if (update_process_title)
	{
		set_ps_display(new_status, false);
		pfree(new_status);
	}
}

/*
 * groupHashNew -- return a new (empty) group object to initialize.
 *
 * Notes
 *	The resource group lightweight lock (ResGroupLock) *must* be held for
 *	this operation.
 */
static ResGroupData *
groupHashNew(Oid groupId)
{
	int			i;
	bool		found;
	ResGroupHashEntry *entry;

	Assert(LWLockHeldByMeInMode(ResGroupLock, LW_EXCLUSIVE));
	Assert(groupId != InvalidOid);

	for (i = 0; i < pResGroupControl->nGroups; i++)
	{
		if (pResGroupControl->groups[i].groupId == InvalidOid)
			break;
	}
	Assert(i < pResGroupControl->nGroups);

	entry = (ResGroupHashEntry *)
		hash_search(pResGroupControl->htbl, (void *) &groupId, HASH_ENTER, &found);
	/* caller should test that the group does not exist already */
	Assert(!found);
	entry->index = i;

	return &pResGroupControl->groups[i];
}

/*
 * groupHashFind -- return the group for a given oid.
 *
 * If the group cannot be found, then NULL is returned if 'raise' is false,
 * otherwise an exception is thrown.
 *
 * Notes
 *	The resource group lightweight lock (ResGroupLock) *must* be held for
 *	this operation.
 */
static ResGroupData *
groupHashFind(Oid groupId, bool raise)
{
	bool				found;
	ResGroupHashEntry	*entry;

	Assert(LWLockHeldByMe(ResGroupLock));

	entry = (ResGroupHashEntry *)
		hash_search(pResGroupControl->htbl, (void *) &groupId, HASH_FIND, &found);

	if (!found)
	{
		ereport(raise ? ERROR : LOG,
				(errcode(ERRCODE_DATA_CORRUPTED),
				 errmsg("cannot find resource group with Oid %d in shared memory",
						groupId)));
		return NULL;
	}

	Assert(entry->index < pResGroupControl->nGroups);
	return &pResGroupControl->groups[entry->index];
}


/*
 * groupHashRemove -- remove the group for a given oid.
 *
 * If the group cannot be found then an exception is thrown.
 *
 * Notes
 *	The resource group lightweight lock (ResGroupLock) *must* be held for
 *	this operation.
 */
static ResGroupData *
groupHashRemove(Oid groupId)
{
	bool		found;
	ResGroupHashEntry	*entry;
	ResGroupData		*group;

	Assert(LWLockHeldByMeInMode(ResGroupLock, LW_EXCLUSIVE));

	entry = (ResGroupHashEntry*)hash_search(pResGroupControl->htbl,
											(void *) &groupId,
											HASH_REMOVE,
											&found);
	if (!found)
		ereport(ERROR,
				(errcode(ERRCODE_DATA_CORRUPTED),
				 errmsg("cannot find resource group with Oid %d in shared memory to remove",
						groupId)));

	group = &pResGroupControl->groups[entry->index];

	return group;
}

/* Process exit without waiting for slot or received SIGTERM */
static void
AtProcExit_ResGroup(int code, Datum arg)
{
	groupWaitCancel(false);
}

/*
 * Handle the interrupt cases when waiting on the queue
 *
 * The proc may wait on the queue for a slot, or wait for the
 * DROP transaction to finish. In the first case, at the same time
 * we get interrupted (SIGINT or SIGTERM), we could have been
 * granted a slot or not. In the second case, there's no running
 * transaction in the group. If the DROP transaction is finished
 * (commit or abort) at the same time as we get interrupted,
 * MyProc should have been removed from the wait queue, and the
 * ResGroupData entry may have been removed if the DROP is committed.
 */
static void
groupWaitCancel(bool isMoveQuery)
{
	ResGroupData		*group;
	ResGroupSlotData	*slot;

	/* Nothing to do if we weren't waiting on a group */
	if (groupAwaited == NULL)
		return;

	pgstat_report_wait_end();
	groupWaitEnd = GetCurrentTimestamp();

	Assert(!selfIsAssigned() || isMoveQuery);

	group = groupAwaited;

	/* We are sure to be interrupted in the for loop of waitOnGroup now */
	LWLockAcquire(ResGroupLock, LW_EXCLUSIVE);

	AssertImply(procIsWaiting(MyProc),
				groupWaitQueueFind(group, MyProc));

	if (procIsWaiting(MyProc))
	{
		/*
		 * Still waiting on the queue when get interrupted, remove
		 * myself from the queue
		 */

		Assert(!groupWaitQueueIsEmpty(group));

		groupWaitQueueErase(group, MyProc);

		addTotalQueueDuration(group);
	}
	else if (MyProc->resSlot != NULL)
	{
		/* Woken up by a slot holder */

		Assert(!procIsWaiting(MyProc));

		/* First complete the slot's transfer from MyProc to self */
		slot = MyProc->resSlot;
		MyProc->resSlot = NULL;

		/*
		 * Similar as groupReleaseSlot(), how many pending queries to
		 * wake up depends on how many slots we can get.
		 */
		groupReleaseSlot(group, slot, false);
		/*
		 * Reset resource group slot for current session. Note MySessionState
		 * could be reset as NULL in shmem_exit() before.
		 */
		sessionResetSlot();

		group->totalExecuted++;

		addTotalQueueDuration(group);
	}
	else
	{
		/*
		 * The transaction of DROP RESOURCE GROUP is finished,
		 * groupAcquireSlot will do the retry.
		 *
		 * The resource group pointed by self->group may have
		 * already been removed by here.
		 */

		Assert(!procIsWaiting(MyProc));
	}

	LWLockRelease(ResGroupLock);

	groupAwaited = NULL;
}

/*
 * Validate the consistency of the resgroup information in self.
 *
 * This function checks the consistency of (group & groupId).
 */
static void
selfValidateResGroupInfo(void)
{
	AssertImply(self->groupId != InvalidOid,
				self->group != NULL);
}

/*
 * Check whether self is assigned.
 *
 * This is mostly equal to (selfHasSlot() && selfHasGroup()),
 * however this function requires the slot and group to be in
 * a consistent status, they must both be set or unset,
 * so calling this function during the assign/unassign/switch process
 * might cause an error, use with caution.
 *
 * Even selfIsAssigned() is true it doesn't mean the assign/switch
 * process is completely done, for example the memory accounting
 * information might not been updated yet.
 *
 * This function doesn't check whether the assigned resgroup
 * is valid or dropped.
 */
static bool
selfIsAssigned(void)
{
	selfValidateResGroupInfo();
	AssertImply(self->group == NULL,
			self->slot == NULL);
	AssertImply(self->group != NULL,
			self->slot != NULL);

	return self->groupId != InvalidOid;
}

#ifdef USE_ASSERT_CHECKING
/*
 * Check whether self has been set a slot.
 *
 * We don't check whether a resgroup is set or not.
 */
static bool
selfHasSlot(void)
{
	return self->slot != NULL;
}

/*
 * Check whether self has been set a resgroup.
 *
 * Consistency will be checked on the groupId and group pointer.
 *
 * We don't check whether the resgroup is valid or dropped.
 *
 * We don't check whether a slot is set or not.
 */
static bool
selfHasGroup(void)
{
	AssertImply(self->groupId != InvalidOid,
				self->group != NULL);

	return self->groupId != InvalidOid;
}
#endif /* USE_ASSERT_CHECKING */

/*
 * Set both the groupId and the group pointer in self.
 *
 * The group must not be dropped.
 *
 * Some over limitations are put to force the caller understand
 * what it's doing and what it wants:
 * - self must has not been set a resgroup;
 */
static void
selfSetGroup(ResGroupData *group)
{
	Assert(!selfIsAssigned());
	Assert(groupIsNotDropped(group));

	self->group = group;
	self->groupId = group->groupId;
}

/*
 * Unset both the groupId and the resgroup pointer in self.
 *
 * Some over limitations are put to force the caller understand
 * what it's doing and what it wants:
 * - self must has been set a resgroup;
 */
static void
selfUnsetGroup(void)
{
	Assert(selfHasGroup());
	Assert(!selfHasSlot());

	self->groupId = InvalidOid;
	self->group = NULL;
}

/*
 * Set the slot pointer in self.
 *
 * Some over limitations are put to force the caller understand
 * what it's doing and what it wants:
 * - self must has been set a resgroup;
 * - self must has not been set a slot before set;
 */
static void
selfSetSlot(ResGroupSlotData *slot)
{
	Assert(selfHasGroup());
	Assert(!selfHasSlot());
	Assert(slotIsInUse(slot));

	self->slot = slot;
}

/*
 * Unset the slot pointer in self.
 *
 * Some over limitations are put to force the caller understand
 * what it's doing and what it wants:
 * - self must has been set a resgroup;
 * - self must has been set a slot before unset;
 */
static void
selfUnsetSlot(void)
{
	Assert(selfHasGroup());
	Assert(selfHasSlot());

	self->slot = NULL;
}

/*
 * Check whether proc is in some resgroup's wait queue.
 *
 * The LWLock is not required.
 *
 * This function does not check whether proc is in a specific resgroup's
 * wait queue. To make this check use groupWaitQueueFind().
 */
static bool
procIsWaiting(const PGPROC *proc)
{
	/*------
	 * The typical asm instructions fow below C operation can be like this:
	 * ( gcc 4.8.5-11, x86_64-redhat-linux, -O0 )
	 *
     *     mov    -0x8(%rbp),%rax           ; load proc
     *     mov    0x8(%rax),%rax            ; load proc->links.next
     *     cmp    $0,%rax                   ; compare with NULL
     *     setne  %al                       ; store the result
	 *
	 * The operation is atomic, so a lock is not required here.
	 *------
	 */
	return proc->links.next != NULL;
}

/*
 * Notify a proc it's woken up.
 */
static void
procWakeup(PGPROC *proc)
{
	Assert(!procIsWaiting(proc));

	SetLatch(&proc->procLatch);
}

#ifdef USE_ASSERT_CHECKING
/*
 * Validate a slot's attributes.
 */
static void
slotValidate(const ResGroupSlotData *slot)
{
	Assert(slot != NULL);

	/* further checks whether the slot is freed or idle */
	if (slot->groupId == InvalidOid)
	{
		Assert(slot->nProcs == 0);
	}
	else
	{
		Assert(!slotIsInFreelist(slot));
		AssertImply(Gp_role == GP_ROLE_EXECUTE, slot == sessionGetSlot());
	}
}

/*
 * A slot is in use if it has a valid groupId.
 */
static bool
slotIsInUse(const ResGroupSlotData *slot)
{
	slotValidate(slot);

	return slot->groupId != InvalidOid;
}

static bool
slotIsInFreelist(const ResGroupSlotData *slot)
{
	ResGroupSlotData *current;

	current = pResGroupControl->freeSlot;

	for ( ; current != NULL; current = current->next)
	{
		if (current == slot)
			return true;
	}

	return false;
}
#endif /* USE_ASSERT_CHECKING */

/*
 * Get the slot id of the given slot.
 *
 * Return InvalidSlotId if slot is NULL.
 */
static int
slotGetId(const ResGroupSlotData *slot)
{
	int			slotId;

	if (slot == NULL)
		return InvalidSlotId;

	slotId = slot - pResGroupControl->slots;

	Assert(slotId >= 0);
	Assert(slotId < RESGROUP_MAX_SLOTS);

	return slotId;
}

static void
lockResGroupForDrop(ResGroupData *group)
{
	if (group->lockedForDrop)
		return;

	Assert(LWLockHeldByMeInMode(ResGroupLock, LW_EXCLUSIVE));
	Assert(Gp_role == GP_ROLE_DISPATCH);
	Assert(group->nRunning == 0);
	Assert(group->nRunningBypassed == 0);
	group->lockedForDrop = true;
}

static void
unlockResGroupForDrop(ResGroupData *group)
{
	if (!group->lockedForDrop)
		return;

	Assert(LWLockHeldByMeInMode(ResGroupLock, LW_EXCLUSIVE));
	Assert(Gp_role == GP_ROLE_DISPATCH);
	Assert(group->nRunning == 0);
	Assert(group->nRunningBypassed == 0);
	group->lockedForDrop = false;
}

#ifdef USE_ASSERT_CHECKING
/*
 * Check whether a resgroup is dropped.
 *
 * A dropped resgroup has groupId == InvalidOid,
 * however there is also the case that the resgroup is first dropped
 * then the shm struct is reused by another newly created resgroup,
 * in such a case the groupId is not InvalidOid but the original
 * resgroup does is dropped.
 *
 * So this function is not always reliable, use with caution.
 */
static bool
groupIsNotDropped(const ResGroupData *group)
{
	return group
		&& group->groupId != InvalidOid;
}
#endif /* USE_ASSERT_CHECKING */

/*
 * Validate the consistency of the resgroup wait queue.
 */
static void
groupWaitQueueValidate(const ResGroupData *group)
{
	const PROC_QUEUE	*waitQueue;

	Assert(LWLockHeldByMeInMode(ResGroupLock, LW_EXCLUSIVE));

	waitQueue = &group->waitProcs;

	if (gp_resgroup_debug_wait_queue)
	{
		if (waitQueue->size == 0)
		{
			if (waitQueue->links.next != &waitQueue->links ||
				waitQueue->links.prev != &waitQueue->links)
				elog(PANIC, "resource group wait queue is corrupted");
		}
		else
		{
			PGPROC *nextProc = (PGPROC *)waitQueue->links.next;
			PGPROC *prevProc = (PGPROC *)waitQueue->links.prev;

			if (!nextProc->mppIsWriter ||
				!prevProc->mppIsWriter ||
				nextProc->links.prev != &waitQueue->links ||
				prevProc->links.next != &waitQueue->links)
				elog(PANIC, "resource group wait queue is corrupted");
		}

		return;
	}

	AssertImply(waitQueue->size == 0,
				waitQueue->links.next == &waitQueue->links &&
				waitQueue->links.prev == &waitQueue->links);
}

static void
groupWaitProcValidate(PGPROC *proc, PROC_QUEUE *head)
{
	PGPROC *nextProc = (PGPROC *)proc->links.next;
	PGPROC *prevProc = (PGPROC *)proc->links.prev;

	Assert(LWLockHeldByMeInMode(ResGroupLock, LW_EXCLUSIVE));

	if (!gp_resgroup_debug_wait_queue)
		return;

	if (!proc->mppIsWriter ||
		((PROC_QUEUE *)nextProc != head && !nextProc->mppIsWriter) ||
		((PROC_QUEUE *)prevProc != head && !prevProc->mppIsWriter) ||
		nextProc->links.prev != &proc->links ||
		prevProc->links.next != &proc->links)
		elog(PANIC, "resource group wait queue is corrupted");

	return;
}

/*
 * Push a proc to the resgroup wait queue.
 */
static void
groupWaitQueuePush(ResGroupData *group, PGPROC *proc)
{
	PROC_QUEUE			*waitQueue;
	PGPROC				*headProc;

	Assert(LWLockHeldByMeInMode(ResGroupLock, LW_EXCLUSIVE));
	Assert(!procIsWaiting(proc));
	Assert(proc->resSlot == NULL);

	groupWaitQueueValidate(group);

	waitQueue = &group->waitProcs;
	headProc = (PGPROC *) &waitQueue->links;

	SHMQueueInsertBefore(&headProc->links, &proc->links);
	groupWaitProcValidate(proc, waitQueue);

	waitQueue->size++;

	Assert(groupWaitQueueFind(group, proc));
}

/*
 * Pop the top proc from the resgroup wait queue and return it.
 */
static PGPROC *
groupWaitQueuePop(ResGroupData *group)
{
	PROC_QUEUE			*waitQueue;
	PGPROC				*proc;

	Assert(LWLockHeldByMeInMode(ResGroupLock, LW_EXCLUSIVE));
	Assert(!groupWaitQueueIsEmpty(group));

	groupWaitQueueValidate(group);

	waitQueue = &group->waitProcs;

	proc = (PGPROC *) waitQueue->links.next;
	groupWaitProcValidate(proc, waitQueue);
	Assert(groupWaitQueueFind(group, proc));
	Assert(proc->resSlot == NULL);

	SHMQueueDelete(&proc->links);

	waitQueue->size--;

	return proc;
}

/*
 * Erase proc from the resgroup wait queue.
 */
static void
groupWaitQueueErase(ResGroupData *group, PGPROC *proc)
{
	PROC_QUEUE			*waitQueue;

	Assert(LWLockHeldByMeInMode(ResGroupLock, LW_EXCLUSIVE));
	Assert(!groupWaitQueueIsEmpty(group));
	Assert(groupWaitQueueFind(group, proc));
	Assert(proc->resSlot == NULL);

	groupWaitQueueValidate(group);

	waitQueue = &group->waitProcs;

	groupWaitProcValidate(proc, waitQueue);
	SHMQueueDelete(&proc->links);

	waitQueue->size--;
}

/*
 * Check whether the resgroup wait queue is empty.
 */
static bool
groupWaitQueueIsEmpty(const ResGroupData *group)
{
	const PROC_QUEUE	*waitQueue;

	Assert(LWLockHeldByMeInMode(ResGroupLock, LW_EXCLUSIVE));

	groupWaitQueueValidate(group);

	waitQueue = &group->waitProcs;

	return waitQueue->size == 0;
}

#ifdef USE_ASSERT_CHECKING
/*
 * Find proc in group's wait queue.
 *
 * Return true if found or false if not found.
 *
 * This functions is expensive so should only be used in debugging logic,
 * in most cases procIsWaiting() shall be used.
 */
static bool
groupWaitQueueFind(ResGroupData *group, const PGPROC *proc)
{
	PROC_QUEUE			*waitQueue;
	SHM_QUEUE			*head;
	PGPROC				*iter;
	Size				offset;

	Assert(LWLockHeldByMeInMode(ResGroupLock, LW_EXCLUSIVE));

	groupWaitQueueValidate(group);

	waitQueue = &group->waitProcs;
	head = &waitQueue->links;
	offset = offsetof(PGPROC, links);

	for (iter = (PGPROC *) SHMQueueNext(head, head, offset); iter;
		 iter = (PGPROC *) SHMQueueNext(head, &iter->links, offset))
	{
		if (iter == proc)
		{
			Assert(procIsWaiting(proc));
			return true;
		}
	}

	return false;
}
#endif/* USE_ASSERT_CHECKING */

/*
 * Parse the query and check if this query should
 * bypass the management of resource group.
 *
 * Currently, only SET/RESET/SHOW command can be bypassed
 */
static bool
shouldBypassQuery(const char *query_string)
{
	MemoryContext oldcontext = NULL;
	MemoryContext tmpcontext = NULL;
	List *parsetree_list; 
	ListCell *parsetree_item;
	Node *parsetree;
	bool		bypass;

	if (gp_resource_group_bypass)
		return true;

	if (!query_string)
		return false;

	/*
	 * Switch to appropriate context for constructing parsetrees.
	 *
	 * It is possible that MessageContext is NULL, for example in a bgworker:
	 *
	 *     debug_query_string = "select 1";
	 *     StartTransactionCommand();
	 *
	 * This is not the recommended order of setting debug_query_string, but we
	 * should not put a constraint on the order by resource group anyway.
	 */
	if (MessageContext)
		oldcontext = MemoryContextSwitchTo(MessageContext);
	else
	{
		/* Create a temp memory context to prevent memory leaks */
		tmpcontext = AllocSetContextCreate(CurrentMemoryContext,
										   "resgroup temporary context",
										   ALLOCSET_DEFAULT_MINSIZE,
										   ALLOCSET_DEFAULT_INITSIZE,
										   ALLOCSET_DEFAULT_MAXSIZE);
		oldcontext = MemoryContextSwitchTo(tmpcontext);
	}

	parsetree_list = pg_parse_query(query_string);

	MemoryContextSwitchTo(oldcontext);

	if (parsetree_list == NULL)
		return false;

	/* Only bypass SET/RESET/SHOW command for now */
	bypass = true;
	foreach(parsetree_item, parsetree_list)
	{
		parsetree = (Node *) lfirst(parsetree_item);

		if (nodeTag(parsetree) == T_RawStmt)
			parsetree = ((RawStmt *)parsetree)->stmt;

		if (nodeTag(parsetree) != T_VariableSetStmt &&
			nodeTag(parsetree) != T_VariableShowStmt)
		{
			bypass = false;
			break;
		}
	}

	list_free_deep(parsetree_list);

	if (tmpcontext)
		MemoryContextDelete(tmpcontext);

	return bypass;
}

/*
 * Check whether the resource group has been dropped.
 */
static bool
groupIsDropped(ResGroupInfo *pGroupInfo)
{
	Assert(pGroupInfo != NULL);
	Assert(pGroupInfo->group != NULL);

	return pGroupInfo->group->groupId != pGroupInfo->groupId;
}

/*
 * Debug helper functions
 */
void
ResGroupDumpInfo(StringInfo str)
{
	int				i;

	if (!IsResGroupEnabled())
		return;

	appendStringInfo(str, "{\"segid\":%d,", GpIdentity.segindex);
	/* dump fields in pResGroupControl. */
	appendStringInfo(str, "\"segmentsOnMaster\":%d,", pResGroupControl->segmentsOnMaster);
	appendStringInfo(str, "\"loaded\":%s,", pResGroupControl->loaded ? "true" : "false");
	
	/* dump each group */
	appendStringInfo(str, "\"groups\":[");
	for (i = 0; i < pResGroupControl->nGroups; i++)
	{
		resgroupDumpGroup(str, &pResGroupControl->groups[i]);
		if (i < pResGroupControl->nGroups - 1)
			appendStringInfo(str, ","); 
	}
	appendStringInfo(str, "],"); 
	/* dump slots */
	resgroupDumpSlots(str);

	appendStringInfo(str, ",");

	/* dump freeslot links */
	resgroupDumpFreeSlots(str);

	appendStringInfo(str, "}"); 
}

static void
resgroupDumpGroup(StringInfo str, ResGroupData *group)
{
	appendStringInfo(str, "{");
	appendStringInfo(str, "\"group_id\":%u,", group->groupId);
	appendStringInfo(str, "\"nRunning\":%d,", group->nRunning);
	appendStringInfo(str, "\"nRunningBypassed\":%d,", group->nRunningBypassed);
	appendStringInfo(str, "\"locked_for_drop\":%d,", group->lockedForDrop);

	resgroupDumpWaitQueue(str, &group->waitProcs);
	resgroupDumpCaps(str, (ResGroupCap*)(&group->caps));
	
	appendStringInfo(str, "}");
}

static void
resgroupDumpWaitQueue(StringInfo str, PROC_QUEUE *queue)
{
	PGPROC *proc;

	appendStringInfo(str, "\"wait_queue\":{");
	appendStringInfo(str, "\"wait_queue_size\":%d,", queue->size);
	appendStringInfo(str, "\"wait_queue_content\":[");

	proc = (PGPROC *)SHMQueueNext(&queue->links,
								  &queue->links, 
								  offsetof(PGPROC, links));

	if (!ShmemAddrIsValid(&proc->links))
	{
		appendStringInfo(str, "]},");
		return;
	}

	while (proc)
	{
		appendStringInfo(str, "{");
		appendStringInfo(str, "\"pid\":%d,", proc->pid);
		appendStringInfo(str, "\"resWaiting\":%s,",
						 procIsWaiting(proc) ? "true" : "false");
		appendStringInfo(str, "\"resSlot\":%d", slotGetId(proc->resSlot));
		appendStringInfo(str, "}");
		proc = (PGPROC *)SHMQueueNext(&queue->links,
							&proc->links, 
							offsetof(PGPROC, links));
		if (proc)
			appendStringInfo(str, ",");
	}
	appendStringInfo(str, "]},");
}

static void
resgroupDumpCaps(StringInfo str, ResGroupCap *caps)
{
	int i;
	appendStringInfo(str, "\"caps\":[");
	for (i = 1; i < RESGROUP_LIMIT_TYPE_COUNT; i++)
	{
		appendStringInfo(str, "{\"%d\":%d}", i, caps[i]);
		if (i < RESGROUP_LIMIT_TYPE_COUNT - 1)
			appendStringInfo(str, ",");
	}
	appendStringInfo(str, "]");
}

static void
resgroupDumpSlots(StringInfo str)
{
	int               i;
	ResGroupSlotData* slot;

	appendStringInfo(str, "\"slots\":[");

	for (i = 0; i < RESGROUP_MAX_SLOTS; i++)
	{
		slot = &(pResGroupControl->slots[i]);

		appendStringInfo(str, "{");
		appendStringInfo(str, "\"slotId\":%d,", i);
		appendStringInfo(str, "\"groupId\":%u,", slot->groupId);
		appendStringInfo(str, "\"nProcs\":%d,", slot->nProcs);
		appendStringInfo(str, "\"next\":%d,", slotGetId(slot->next));
		resgroupDumpCaps(str, (ResGroupCap*)(&slot->caps));
		appendStringInfo(str, "}");
		if (i < RESGROUP_MAX_SLOTS - 1)
			appendStringInfo(str, ",");
	}
	
	appendStringInfo(str, "]");
}

static void
resgroupDumpFreeSlots(StringInfo str)
{
	ResGroupSlotData* head;
	
	head = pResGroupControl->freeSlot;
	
	appendStringInfo(str, "\"free_slot_list\":{");
	appendStringInfo(str, "\"head\":%d", slotGetId(head));
	appendStringInfo(str, "}");
}

/*
 * Set resource group slot for current session.
 */
static void
sessionSetSlot(ResGroupSlotData *slot)
{
	Assert(slot != NULL);
	Assert(MySessionState->resGroupSlot == NULL);

	/*
	 * SessionStateLock is required since runaway detector will traverse
	 * the current session array and check corresponding resGroupSlot with
	 * shared lock on SessionStateLock.
	 */
	LWLockAcquire(SessionStateLock, LW_EXCLUSIVE);

	MySessionState->resGroupSlot = (void *) slot;

	LWLockRelease(SessionStateLock);
}

/*
 * Reset resource group slot for current session to NULL.
 */
static void
sessionResetSlot(void)
{
	/*
	 * SessionStateLock is required since runaway detector will traverse
	 * the current session array and check corresponding resGroupSlot with
	 * shared lock on SessionStateLock.
	 */
	if (MySessionState != NULL)
	{
		LWLockAcquire(SessionStateLock, LW_EXCLUSIVE);

		MySessionState->resGroupSlot = NULL;

		LWLockRelease(SessionStateLock);
	}
}

/*
 * Get resource group slot of current session.
 */
static ResGroupSlotData *
sessionGetSlot(void)
{
	if (MySessionState == NULL)
		return NULL;
	else
		return (ResGroupSlotData *) MySessionState->resGroupSlot;
}

/*
 * Parse cpuset to bitset
 * If cpuset is "1,3-5", Bitmapset 1,3,4,5 are set.
 */
Bitmapset *
CpusetToBitset(const char *cpuset, int len)
{
	int	pos = 0, num1 = 0, num2 = 0;
	enum Status
	{
		Initial,
		Begin,
		Number,
		Interval,
		Number2
	};
	enum Status	s = Initial;

	Bitmapset	*bms = NULL;
	if (cpuset == NULL || len <= 0)
		return bms;
	while (pos < len && cpuset[pos])
	{
		char c = cpuset[pos++];
		if (c == ',')
		{
			if (s == Initial || s == Begin)
			{
				continue;
			}
			else if (s == Interval)
			{
				goto error_logic;
			}
			else if (s == Number)
			{
				bms = bms_union(bms, bms_make_singleton(num1));
				num1 = 0;
				s = Begin;
			}
			else if (s == Number2)
			{
				if (num1 > num2)
				{
					goto error_logic;
				}
				for (int i = num1; i <= num2; ++i)
				{
					bms = bms_union(bms, bms_make_singleton(i));
				}
				num1 = num2 = 0;
				s = Begin;
			}
		}
		else if (c == '-')
		{
			if (s != Number)
			{
				goto error_logic;
			}
			s = Interval;
		}
		else if (isdigit(c))
		{
			if (s == Initial || s == Begin)
			{
				s = Number;
			}
			else if (s == Interval)
			{
				s = Number2;
			}
			if (s == Number)
			{
				num1 = num1 * 10 + (c - '0');
			}
			else if (s == Number2)
			{
				num2 = num2 * 10 + (c - '0');
			}
		}
		else if (c == '\n')
		{
			break;
		}
		else
		{
			goto error_logic;
		}
	}
	if (s == Number)
	{
		bms = bms_union(bms, bms_make_singleton(num1));
	}
	else if (s == Number2)
	{
		if (num1 > num2)
		{
			goto error_logic;
		}
		for (int i = num1; i <= num2; ++i)
		{
			bms = bms_union(bms, bms_make_singleton(i));
		}
	}
	else if (s == Initial || s == Interval)
	{
		goto error_logic;
	}
	return bms;
error_logic:
	return NULL;
}

/*
 * Check the value of cpuset is empty or not
 */
bool CpusetIsEmpty(const char *cpuset)
{
	return strcmp(cpuset, DefaultCpuset) == 0;
}

/*
 * Set cpuset value to default value -1.
 */
void SetCpusetEmpty(char *cpuset, int cpusetSize)
{
	StrNCpy(cpuset, DefaultCpuset, cpusetSize);
}

/*
 * Transform non-empty bitset to cpuset.
 *
 * This function does not check the cpu cores are available or not.
 */
void
BitsetToCpuset(const Bitmapset *bms,
			   char *cpuset,
			   int cpusetSize)
{
	int len = 0;
	int lastContinuousBit = -1;
	int	intervalStart = -1;
	int num;
	char buffer[32] = {0};

	Assert(!bms_is_empty(bms));

	cpuset[0] = '\0';

	num = -1;
	while ((num = bms_next_member(bms, num)) >= 0)
	{
		if (lastContinuousBit == -1)
		{
			intervalStart = lastContinuousBit = num;
		}
		else
		{
			if (num != lastContinuousBit + 1)
			{
				if (intervalStart == lastContinuousBit)
				{
					snprintf(buffer, sizeof(buffer), "%d,", intervalStart);
				}
				else
				{
					snprintf(buffer, sizeof(buffer), "%d-%d,", intervalStart, lastContinuousBit);
				}
				if (len + strlen(buffer) >= cpusetSize)
				{
					Assert(cpuset[0]);
					return ;
				}
				strcpy(cpuset + len, buffer);
				len += strlen(buffer);
				intervalStart = lastContinuousBit = num;
			}
			else
			{
				lastContinuousBit = num;
			}
		}
	}
	if (intervalStart != -1)
	{
		if (intervalStart == lastContinuousBit)
		{
			snprintf(buffer, sizeof(buffer), "%d", intervalStart);
		}
		else
		{
			snprintf(buffer, sizeof(buffer), "%d-%d", intervalStart, lastContinuousBit);
		}
		if (len + strlen(buffer) >= cpusetSize)
		{
			Assert(cpuset[0]);
			return ;
		}
		strcpy(cpuset + len, buffer);
		len += strlen(buffer);
	}
	else
	{
		/* bms is non-empty, so it should never reach here */
		pg_unreachable();
	}
}

/*
 * calculate the result of cpuset1 plus/minus cpuset2 and save in place
 * if sub is true, the operation is minus
 * if sub is false, the operation is plus
 */
void
cpusetOperation(char *cpuset1, const char *cpuset2,
							int len, bool sub)
{
	char cpuset[MaxCpuSetLength] = {0};
	int defaultCore = -1;
	Bitmapset *bms1 = CpusetToBitset(cpuset1, len);
	Bitmapset *bms2 = CpusetToBitset(cpuset2, len);
	if (sub)
	{
		bms1 = bms_del_members(bms1, bms2);
	}
	else
	{
		bms1 = bms_add_members(bms1, bms2);
	}
	if (!bms_is_empty(bms1))
	{
		BitsetToCpuset(bms1, cpuset1, len);
	}
	else
	{
		/* Get cpuset from cpuset/gpdb, and transform it into bitset */
		cgroupOpsRoutine->getcpuset(CGROUP_ROOT_ID, cpuset, MaxCpuSetLength);
		Bitmapset *bmsDefault = CpusetToBitset(cpuset, MaxCpuSetLength);
		/* get the minimum core number, in case of the zero core is not exist */
		defaultCore = bms_next_member(bmsDefault, -1);
		Assert(defaultCore >= 0);
		snprintf(cpuset1, MaxCpuSetLength, "%d", defaultCore);
	}
}

/*
 * union cpuset2 to cpuset1
 */
void
CpusetUnion(char *cpuset1, const char *cpuset2, int len)
{
	cpusetOperation(cpuset1, cpuset2, len, false);
}

/*
 * subtract cpuset2 from cpuset1
 */
void
CpusetDifference(char *cpuset1, const char *cpuset2, int len)
{
	cpusetOperation(cpuset1, cpuset2, len, true);
}

/*
 * ensure that cpuset is available.
 */
bool
EnsureCpusetIsAvailable(int elevel)
{
	if (!IsResGroupActivated())
	{
		ereport(elevel,
				(errcode(ERRCODE_INVALID_PARAMETER_VALUE),
				 errmsg("resource group must be enabled to use cpuset feature")));

		return false;
	}

	if (!gp_resource_group_enable_cgroup_cpuset)
	{
		ereport(elevel,
				(errcode(ERRCODE_INVALID_PARAMETER_VALUE),
				 errmsg("cgroup is not properly configured to use the cpuset feature"),
				 errhint("Extra cgroup configurations are required to enable this feature, "
						 "please refer to the Greenplum Documentations for details")));

		return false;
	}

	return true;
}

/*
 * Return group id for a session
 */
Oid
SessionGetResGroupId(SessionState *session)
{
	ResGroupSlotData	*sessionSlot = (ResGroupSlotData *)session->resGroupSlot;
	if (sessionSlot)
		return sessionSlot->groupId;
	else
		return InvalidOid;
}

/*
 * move a proc to a resource group
 */
void
HandleMoveResourceGroup(void)
{
	ResGroupSlotData *slot;
	ResGroupData *group;
	ResGroupData *oldGroup;

	/* transaction has finished */
	if (!selfIsAssigned())
		return;

	if (Gp_role == GP_ROLE_DISPATCH)
	{
		slot = (ResGroupSlotData *)MyProc->movetoResSlot;
		group = slot->group;
		MyProc->movetoResSlot = NULL;

		/* unassign the old resource group and release the old slot */
		UnassignResGroup(true);

		PG_TRY();
		{
			sessionSetSlot(slot);

			selfAttachResGroup(group, slot);

			/* Init self */
			self->caps = slot->caps;

			/* Add into cgroup */
			cgroupOpsRoutine->attachcgroup(self->groupId, MyProcPid,
										   self->caps.cpuHardQuotaLimit == CPU_HARD_QUOTA_LIMIT_DISABLED);
		}
		PG_CATCH();
		{
			UnassignResGroup(false);
			PG_RE_THROW();
		}
		PG_END_TRY();
		pgstat_report_resgroup(self->groupId);
	}
	else if (Gp_role == GP_ROLE_EXECUTE)
	{
		Oid groupId = MyProc->movetoGroupId;
		MyProc->movetoGroupId = InvalidOid;

		slot = sessionGetSlot();
		Assert(slot != NULL);

		selfUnsetSlot();
		selfUnsetGroup();

		LWLockAcquire(ResGroupLock, LW_EXCLUSIVE);
		group = groupHashFind(groupId, true);
		oldGroup = slot->group;
		Assert(group != NULL);
		Assert(oldGroup != NULL);

		if (slot->groupId != groupId)
		{
			oldGroup->nRunning--;

			/* reset the slot but don't touch the 'memUsage' */
			slot->groupId = groupId;
			slot->group = group;
			slot->caps = group->caps;

			group->nRunning++;
		}

		if (IS_QUERY_DISPATCHER())
			selfAttachResGroup(group, slot);

		LWLockRelease(ResGroupLock);

		selfSetGroup(group);
		selfSetSlot(slot);
		self->caps = group->caps;

		/* finally we can say we are in a valid resgroup */
		Assert(selfIsAssigned());

		/* Add into cgroup */
		cgroupOpsRoutine->attachcgroup(self->groupId, MyProcPid,
									   self->caps.cpuHardQuotaLimit == CPU_HARD_QUOTA_LIMIT_DISABLED);
	}
}

void
ResGroupMoveQuery(int sessionId, Oid groupId, const char *groupName)
{
	ResGroupInfo groupInfo;
	ResGroupData *group;
	ResGroupSlotData *slot;
	char *cmd;

	Assert(pResGroupControl != NULL);
	Assert(pResGroupControl->segmentsOnMaster > 0);
	Assert(Gp_role == GP_ROLE_DISPATCH);

	LWLockAcquire(ResGroupLock, LW_SHARED);
	group = groupHashFind(groupId, false);
	if (!group)
	{
		LWLockRelease(ResGroupLock);
		ereport(ERROR,
				(errcode(ERRCODE_UNDEFINED_OBJECT),
				 (errmsg("invalid resource group id: %d", groupId))));
	}
	LWLockRelease(ResGroupLock);

	groupInfo.group = group;
	groupInfo.groupId = groupId;
	slot = groupAcquireSlot(&groupInfo, true);
	if (slot == NULL)
		ereport(ERROR,
				(errcode(ERRCODE_INSUFFICIENT_RESOURCES),
				 (errmsg("cannot get slot in resource group %d", groupId))));

	PG_TRY();
	{
		ResGroupSignalMoveQuery(sessionId, slot, groupId);

		cmd = psprintf("SELECT pg_resgroup_move_query(%d, %s)",
				sessionId,
				quote_literal_cstr(groupName));
		CdbDispatchCommand(cmd, 0, NULL);
	}
	PG_CATCH();
	{
		LWLockAcquire(ResGroupLock, LW_EXCLUSIVE);
		groupReleaseSlot(group, slot, true);
		LWLockRelease(ResGroupLock);
		PG_RE_THROW();
	}
	PG_END_TRY();
}
/*
 * get resource group id by session id
 */
Oid
ResGroupGetGroupIdBySessionId(int sessionId)
{
	Oid groupId = InvalidOid;
	SessionState *curSessionState;

	LWLockAcquire(SessionStateLock, LW_SHARED);
	curSessionState = AllSessionStateEntries->usedList;
	while (curSessionState != NULL)
	{
		if (curSessionState->sessionId == sessionId)
		{
			ResGroupSlotData *slot = (ResGroupSlotData *)curSessionState->resGroupSlot;
			if (slot != NULL)
				groupId = slot->groupId;
			break;
		}
		curSessionState = curSessionState->next;
	}
	LWLockRelease(SessionStateLock);

	return groupId;
}<|MERGE_RESOLUTION|>--- conflicted
+++ resolved
@@ -497,11 +497,8 @@
 	{
 		Oid			groupId = ((Form_pg_resgroup) GETSTRUCT(tuple))->oid;
 		ResGroupData	*group;
-<<<<<<< HEAD
-=======
-		int cpuRateLimit;
+
 		Bitmapset *bmsCurrent;
->>>>>>> b3f27c34
 
 		GetResGroupCapabilities(relResGroupCapability, groupId, &caps);
 
@@ -1315,279 +1312,6 @@
 }
 
 /*
-<<<<<<< HEAD
-=======
- * Wake up the backends in the wait queue when 'concurrency' is increased.
- * This function is called in the callback function of ALTER RESOURCE GROUP.
- *
- * Return TRUE if any memory quota or shared quota is returned to MEM POOL.
- */
-static bool
-groupApplyMemCaps(ResGroupData *group)
-{
-	int32				reserved;
-	int32				released;
-	const ResGroupCaps	*caps = &group->caps;
-
-	Assert(LWLockHeldByMeInMode(ResGroupLock, LW_EXCLUSIVE));
-
-	group->memExpected = groupGetMemExpected(caps);
-
-	released = mempoolAutoRelease(group);
-	Assert(released >= 0);
-
-	/*
-	 * suppose rg1 has memory_limit=10, memory_shared_quota=40,
-	 * and session1 is running in rg1.
-	 *
-	 * now we alter rg1 memory_limit to 40 in another session,
-	 * apparently both memory quota and shared quota are expected to increase,
-	 * however as our design is to let them increase on new queries,
-	 * then for session1 it won't see memory shared quota being increased
-	 * until new queries being executed in rg1.
-	 *
-	 * so we should try to acquire the new quota immediately.
-	 */
-	reserved = mempoolAutoReserve(group, caps);
-	Assert(reserved >= 0);
-
-	return released > reserved;
-}
-
-/*
- * Get quota from MEM POOL.
- *
- * chunks is the expected amount to get.
- *
- * return the actual got chunks, might be smaller than expectation.
- */
-static int32
-mempoolReserve(Oid groupId, int32 chunks)
-{
-	int32 oldFreeChunks;
-	int32 newFreeChunks;
-	int32 reserved = 0;
-
-	Assert(LWLockHeldByMeInMode(ResGroupLock, LW_EXCLUSIVE));
-
-	/* Compare And Save to avoid concurrency problem without using lock */
-	while (true)
-	{
-		oldFreeChunks = pg_atomic_read_u32(&pResGroupControl->freeChunks);
-		reserved = Min(Max(0, oldFreeChunks), chunks);
-		newFreeChunks = oldFreeChunks - reserved;
-		if (reserved == 0)
-			break;
-		if (pg_atomic_compare_exchange_u32(&pResGroupControl->freeChunks,
-										   (uint32 *) &oldFreeChunks,
-										   (uint32) newFreeChunks))
-			break;
-	}
-
-	/* also update the safeChunksThreshold which is used in runaway detector */
-	if (reserved != 0)
-	{
-		uint32	safeChunksThreshold100;
-		int		safeChunksDelta100;
-		
-		safeChunksThreshold100 = (uint32) pg_atomic_read_u32(&pResGroupControl->safeChunksThreshold100);
-		safeChunksDelta100 = reserved * (100 - runaway_detector_activation_percent);
-
-		if (safeChunksThreshold100 < safeChunksDelta100)
-			elog(ERROR, "safeChunksThreshold: %u should be positive after mempool reserved: %d",
-				 safeChunksThreshold100, safeChunksDelta100);
-
-		pg_atomic_sub_fetch_u32(&pResGroupControl->safeChunksThreshold100, safeChunksDelta100);
-	}
-	LOG_RESGROUP_DEBUG(LOG, "allocate %u out of %u chunks to group %d",
-					   reserved, oldFreeChunks, groupId);
-
-	Assert(newFreeChunks <= pResGroupControl->totalChunks);
-
-	return reserved;
-}
-
-/*
- * Return chunks to MEM POOL.
- */
-static void
-mempoolRelease(Oid groupId, int32 chunks)
-{
-	int32 newFreeChunks;
-
-	Assert(LWLockHeldByMeInMode(ResGroupLock, LW_EXCLUSIVE));
-	Assert(chunks >= 0);
-
-	newFreeChunks = pg_atomic_add_fetch_u32(&pResGroupControl->freeChunks,
-											chunks);
-
-	/* also update the safeChunksThreshold which is used in runaway detector */
-	pg_atomic_add_fetch_u32(&pResGroupControl->safeChunksThreshold100,
-							chunks * (100 - runaway_detector_activation_percent));
-
-	LOG_RESGROUP_DEBUG(LOG, "free %u to pool(%u) chunks from group %d",
-					   chunks, newFreeChunks - chunks, groupId);
-
-	Assert(newFreeChunks <= pResGroupControl->totalChunks);
-}
-
-/*
- * Assign the chunks we get from the MEM POOL to group and rebalance
- * them into the 'quota' and 'shared' part of the group, the amount
- * is calculated from caps.
- */
-static void
-groupRebalanceQuota(ResGroupData *group, int32 chunks, const ResGroupCaps *caps)
-{
-	int32 delta;
-	int32 memQuotaGranted = groupGetMemQuotaExpected(caps);
-
-	Assert(LWLockHeldByMeInMode(ResGroupLock, LW_EXCLUSIVE));
-
-	delta = memQuotaGranted - group->memQuotaGranted;
-	if (delta >= 0)
-	{
-		delta = Min(chunks, delta);
-
-		group->memQuotaGranted += delta;
-		chunks -= delta;
-	}
-
-	group->memSharedGranted += chunks;
-}
-
-/*
- * Calculate the total memory chunks of the segment
- */
-static void
-decideTotalChunks(int32 *totalChunks, int32 *chunkSizeInBits)
-{
-	int32 nsegments;
-	int32 tmptotalChunks;
-	int32 tmpchunkSizeInBits;
-
-	nsegments = Gp_role == GP_ROLE_EXECUTE ? host_primary_segment_count : pResGroupControl->segmentsOnMaster;
-	Assert(nsegments > 0);
-
-	tmptotalChunks = cgroupOpsRoutine->gettotalmemory() * gp_resource_group_memory_limit / nsegments;
-
-	/*
-	 * If vmem is larger than 16GB (i.e., 16K MB), we make the chunks bigger
-	 * so that the vmem limit in chunks unit is not larger than 16K.
-	 */
-	tmpchunkSizeInBits = BITS_IN_MB;
-	while(tmptotalChunks > (16 * 1024))
-	{
-		tmpchunkSizeInBits++;
-		tmptotalChunks >>= 1;
-	}
-
-	*totalChunks = tmptotalChunks;
-	*chunkSizeInBits = tmpchunkSizeInBits;
-}
-
-/*
- * Get total expected memory quota of a group in chunks
- */
-static int32
-groupGetMemExpected(const ResGroupCaps *caps)
-{
-	Assert(pResGroupControl->totalChunks > 0);
-	return pResGroupControl->totalChunks * caps->memLimit / 100;
-}
-
-/*
- * Get per-group expected memory quota in chunks
- */
-static int32
-groupGetMemQuotaExpected(const ResGroupCaps *caps)
-{
-	if (caps->concurrency > 0)
-		return slotGetMemQuotaExpected(caps) * caps->concurrency;
-	else
-		return groupGetMemExpected(caps) *
-			(100 - caps->memSharedQuota) / 100;
-}
-
-/*
- * Get per-group expected memory shared quota in chunks
- */
-static int32
-groupGetMemSharedExpected(const ResGroupCaps *caps)
-{
-	return groupGetMemExpected(caps) - groupGetMemQuotaExpected(caps);
-}
-
-/*
- * Get per-group expected memory spill in chunks
- */
-static int32
-groupGetMemSpillTotal(const ResGroupCaps *caps)
-{
-	if (memory_spill_ratio != RESGROUP_FALLBACK_MEMORY_SPILL_RATIO)
-		/* memSpill is in percentage mode */
-		return groupGetMemExpected(caps) * memory_spill_ratio / 100;
-	else
-		/* memSpill is in fallback mode, return statement_mem instead */
-		return VmemTracker_ConvertVmemMBToChunks(statement_mem >> 10);
-}
-
-/*
- * Get per-slot expected memory quota in chunks
- */
-static int32
-slotGetMemQuotaExpected(const ResGroupCaps *caps)
-{
-	Assert(caps->concurrency != 0);
-	return groupGetMemExpected(caps) *
-		(100 - caps->memSharedQuota) / 100 /
-		caps->concurrency;
-}
-
-/*
- * Get per-slot expected memory quota in chunks on QE.
- */
-static int32
-slotGetMemQuotaOnQE(const ResGroupCaps *caps, ResGroupData *group)
-{
-	int nFreeSlots = caps->concurrency - group->nRunning;
-
-	/*
-	 * On QE the runtime status must also be considered as it might have
-	 * different caps with QD.
-	 */
-	if (nFreeSlots <= 0)
-		return Min(slotGetMemQuotaExpected(caps),
-			   (group->memQuotaGranted - group->memQuotaUsed) / caps->concurrency);
-	else
-		return Min(slotGetMemQuotaExpected(caps),
-				(group->memQuotaGranted - group->memQuotaUsed) / nFreeSlots);
-}
-
-/*
- * Get per-slot expected memory spill in chunks
- */
-static int32
-slotGetMemSpill(const ResGroupCaps *caps)
-{
-	if (memory_spill_ratio != RESGROUP_FALLBACK_MEMORY_SPILL_RATIO)
-	{
-		/* memSpill is in percentage mode */
-		Assert(caps->concurrency != 0);
-		return groupGetMemSpillTotal(caps) / caps->concurrency;
-	}
-	else
-	{
-		/*
-		 * memSpill is in fallback mode, it is an absolute value, no need to
-		 * divide by concurrency.
-		 */
-		return groupGetMemSpillTotal(caps);
-	}
-}
-
-/*
->>>>>>> b3f27c34
  * Attempt to wake up pending slots in the group.
  *
  * - grant indicates whether to grant the proc a slot;
