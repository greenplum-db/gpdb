--- conflicted
+++ resolved
@@ -52,13 +52,10 @@
 #include "utils/resource_manager.h"
 #include "utils/session_state.h"
 #include "utils/vmem_tracker.h"
-<<<<<<< HEAD
-#include "access/xact.h"
-=======
 #include "utils/cgroup-ops-v1.h"
 #include "utils/cgroup-ops-dummy.h"
 #include "utils/cgroup-ops-v2.h"
->>>>>>> 111dbad9
+#include "access/xact.h"
 
 #define InvalidSlotId	(-1)
 #define RESGROUP_MAX_SLOTS	(MaxConnections)
@@ -1651,14 +1648,6 @@
 	/* Release the slot if no reference. */
 	if (slot->nProcs == 0)
 	{
-<<<<<<< HEAD
-=======
-		if (releaseSlot)
-		{
-			slot->nProcs = 0;
-		}
-
->>>>>>> 111dbad9
 		groupReleaseSlot(group, slot, false);
 
 		/*
@@ -2766,7 +2755,7 @@
 
 	resgroupDumpWaitQueue(str, &group->waitProcs);
 	resgroupDumpCaps(str, (ResGroupCap*)(&group->caps));
-	
+
 	appendStringInfo(str, "}");
 }
 
@@ -3218,91 +3207,6 @@
 }
 
 /*
-<<<<<<< HEAD
- * Check whether current resource group's memory usage is in RedZone.
- */
-bool
-IsGroupInRedZone(void)
-{
-	uint32				remainGlobalSharedMem;
-	uint32				safeChunksThreshold100;
-	ResGroupSlotData	*slot = self->slot;
-	ResGroupData		*group = self->group;
-
-	/*
-	 * IsGroupInRedZone is called frequently, we should put the
-	 * condition which returns with higher probability in front.
-	 * 
-	 * safe: global shared memory is not in redzone
-	 */
-	remainGlobalSharedMem = (uint32) pg_atomic_read_u32(&pResGroupControl->freeChunks);
-	safeChunksThreshold100 = (uint32) pg_atomic_read_u32(&pResGroupControl->safeChunksThreshold100);
-	if (remainGlobalSharedMem * 100 >= safeChunksThreshold100)
-		return false;
-
-	AssertImply(slot != NULL, group != NULL);
-	if (!slot)
-		return false;
-
-	/* safe: slot memory is not used up */
-	if (slot->memQuota > slot->memUsage)
-		return false;
-
-	/* safe: group shared memory is not in redzone */
-	if (group->memSharedGranted > group->memSharedUsage)
-		return false;
-
-	/* memory usage in this group is in RedZone */
-	return true;
-}
-
-/*
- * Dump memory information for current resource group.
- * This is the output of resource group runaway.
- */
-void
-ResGroupGetMemoryRunawayInfo(StringInfo str)
-{
-	ResGroupSlotData	*slot = self->slot;
-	ResGroupData		*group = self->group;
-	uint32				remainGlobalSharedMem = 0;
-	uint32				safeChunksThreshold100 = 0;
-
-	if (group)
-	{
-		Assert(selfIsAssigned());
-
-		remainGlobalSharedMem = (uint32) pg_atomic_read_u32(&pResGroupControl->freeChunks);
-		safeChunksThreshold100 = (uint32) pg_atomic_read_u32(&pResGroupControl->safeChunksThreshold100);
-
-		appendStringInfo(str,
-						 "current group id is %u, "
-						 "group memory usage %d MB, "
-						 "group shared memory quota is %d MB, "
-						 "slot memory quota is %d MB, "
-						 "global freechunks memory is %u MB, "
-						 "global safe memory threshold is %u MB",
-						 group->groupId,
-						 VmemTracker_ConvertVmemChunksToMB(group->memUsage),
-						 VmemTracker_ConvertVmemChunksToMB(group->memSharedGranted),
-						 VmemTracker_ConvertVmemChunksToMB(slot->memQuota),
-						 VmemTracker_ConvertVmemChunksToMB(remainGlobalSharedMem),
-						 VmemTracker_ConvertVmemChunksToMB(safeChunksThreshold100 / 100));
-	}
-	else
-	{
-		Assert(!selfIsAssigned());
-
-		appendStringInfo(str,
-						 "Resource group memory information: "
-						 "memory usage in current proc is %d MB",
-						 VmemTracker_ConvertVmemChunksToMB(self->memUsage));
-	}
-}
-
-/*
-=======
->>>>>>> 111dbad9
  * Return group id for a session
  */
 Oid
@@ -3383,12 +3287,8 @@
 		 * here, from target process
 		 */
 
-<<<<<<< HEAD
 		Assert(groupId != InvalidOid);
 		SIMPLE_FAULT_INJECTOR("resource_group_move_handler_after_qd_control");
-=======
-			selfAttachResGroup(group, slot);
->>>>>>> 111dbad9
 
 		ResGroupMoveNotifyInitiator(callerPid);
 
@@ -3419,21 +3319,9 @@
 		 * Add into cgroup. On any exception slot will be freed by the end of
 		 * transaction.
 		 */
-		ResGroupOps_AssignGroup(self->groupId, &(self->caps), MyProcPid);
-
-<<<<<<< HEAD
-=======
-			/* Add into cgroup */
-			cgroupOpsRoutine->attachcgroup(self->groupId, MyProcPid,
-										   self->caps.cpuHardQuotaLimit == CPU_HARD_QUOTA_LIMIT_DISABLED);
-		}
-		PG_CATCH();
-		{
-			UnassignResGroup(false);
-			PG_RE_THROW();
-		}
-		PG_END_TRY();
->>>>>>> 111dbad9
+		cgroupOpsRoutine->attachcgroup(self->groupId, MyProcPid,
+									   self->caps.cpuHardQuotaLimit == CPU_HARD_QUOTA_LIMIT_DISABLED);
+
 		pgstat_report_resgroup(self->groupId);
 	}
 
@@ -3473,7 +3361,8 @@
 		Assert(selfIsAssigned());
 
 		/* Add into cgroup */
-		ResGroupOps_AssignGroup(self->groupId, &(self->caps), MyProcPid);
+		cgroupOpsRoutine->attachcgroup(self->groupId, MyProcPid,
+									   self->caps.cpuHardQuotaLimit == CPU_HARD_QUOTA_LIMIT_DISABLED);
 	}
 
 	/*
@@ -3499,31 +3388,20 @@
 		Assert(group != NULL);
 		Assert(oldGroup != NULL);
 
-<<<<<<< HEAD
 		/*
 		 * move the slot memory to the new group, only do it once if there're
 		 * more than once slice.
 		 */
-=======
->>>>>>> 111dbad9
 		if (slot->groupId != groupId)
 		{
 			oldGroup->nRunning--;
 
-			/* reset the slot but don't touch the 'memUsage' */
 			slot->groupId = groupId;
 			slot->group = group;
 			slot->caps = group->caps;
 
 			group->nRunning++;
 		}
-<<<<<<< HEAD
-=======
-
-		if (IS_QUERY_DISPATCHER())
-			selfAttachResGroup(group, slot);
-
->>>>>>> 111dbad9
 		LWLockRelease(ResGroupLock);
 
 		selfSetGroup(group);
@@ -3535,65 +3413,8 @@
 		Assert(selfIsAssigned());
 
 		/* Add into cgroup */
-<<<<<<< HEAD
-		ResGroupOps_AssignGroup(self->groupId, &(self->caps), MyProcPid);
-	}
-}
-
-static bool
-hasEnoughMemory(int32 memUsed, int32 availMem)
-{
-	return memUsed < availMem;
-}
-
-/*
- * Check if there are enough memory to move the query to the destination group
- */
-static void
-moveQueryCheck(int sessionId, Oid groupId)
-{
-	char *cmd;
-	CdbPgResults cdb_pgresults = {NULL, 0};
-	int32 sessionMem = ResGroupGetSessionMemUsage(sessionId);
-	int32 availMem = ResGroupGetGroupAvailableMem(groupId);
-
-	if (sessionMem < 0)
-		elog(ERROR, "the process to move has ended");
-
-	if (!hasEnoughMemory(sessionMem, availMem))
-		elog(ERROR, "group %d doesn't have enough memory on master, expect:%d, available:%d", groupId, sessionMem, availMem);
-
-	cmd = psprintf("SELECT session_mem, available_mem from gp_toolkit.pg_resgroup_check_move_query(%d, %d)", sessionId, groupId);
-
-	CdbDispatchCommand(cmd, DF_WITH_SNAPSHOT, &cdb_pgresults);
-
-	for (int i = 0; i < cdb_pgresults.numResults; i++)
-	{
-		int i_session_mem;
-		int i_available_mem;
-		struct pg_result *pgresult = cdb_pgresults.pg_results[i];
-		if (PQresultStatus(pgresult) != PGRES_TUPLES_OK)
-		{
-			cdbdisp_clearCdbPgResults(&cdb_pgresults);
-			elog(ERROR, "pg_resgroup_check_move_query: resultStatus not tuples_Ok: %s %s",
-				 PQresStatus(PQresultStatus(pgresult)), PQresultErrorMessage(pgresult));
-		}
-
-		Assert(PQntuples(pgresult) == 1);
-		i_session_mem = PQfnumber(pgresult, "session_mem");
-		i_available_mem = PQfnumber(pgresult, "available_mem");
-		Assert(!PQgetisnull(pgresult, 0, i_session_mem));
-		Assert(!PQgetisnull(pgresult, 0, i_available_mem));
-		sessionMem = pg_atoi(PQgetvalue(pgresult, 0, i_session_mem), sizeof(int32), 0);
-		availMem = pg_atoi(PQgetvalue(pgresult, 0, i_available_mem), sizeof(int32), 0);
-		if (sessionMem <= 0)
-			continue;
-		if (!hasEnoughMemory(sessionMem, availMem))
-			elog(ERROR, "group %d doesn't have enough memory on segment, expect:%d, available:%d", groupId, sessionMem, availMem);
-=======
 		cgroupOpsRoutine->attachcgroup(self->groupId, MyProcPid,
 									   self->caps.cpuHardQuotaLimit == CPU_HARD_QUOTA_LIMIT_DISABLED);
->>>>>>> 111dbad9
 	}
 }
 
@@ -3714,9 +3535,6 @@
 
 	PG_TRY();
 	{
-<<<<<<< HEAD
-		moveQueryCheck(sessionId, groupId);
-
 		resGroupGiveSlotAway(sessionId, &slot, groupId);
 	}
 	PG_CATCH();
@@ -3739,9 +3557,6 @@
 	 * starting from this point, all slot control should be done from target
 	 * process, so we don't need to release it here if something will go wrong
 	 */
-=======
-		ResGroupSignalMoveQuery(sessionId, slot, groupId);
->>>>>>> 111dbad9
 
 	cmd = psprintf("SELECT gp_toolkit.pg_resgroup_move_query(%d, %s)",
 				   sessionId,
