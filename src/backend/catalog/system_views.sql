/*
 * PostgreSQL System Views
 *
 * Portions Copyright (c) 2006-2010, Greenplum inc.
 * Portions Copyright (c) 2012-Present VMware, Inc. or its affiliates.
 * Copyright (c) 1996-2019, PostgreSQL Global Development Group
 *
 * src/backend/catalog/system_views.sql
 *
 * Note: this file is read in single-user -j mode, which means that the
 * command terminator is semicolon-newline-newline; whenever the backend
 * sees that, it stops and executes what it's got.  If you write a lot of
 * statements without empty lines between, they'll all get quoted to you
 * in any error message about one of them, so don't do that.  Also, you
 * cannot write a semicolon immediately followed by an empty line in a
 * string literal (including a function body!) or a multiline comment.
 */

CREATE VIEW pg_roles AS
    SELECT
        rolname,
        rolsuper,
        rolinherit,
        rolcreaterole,
        rolcreatedb,
        rolcanlogin,
        rolreplication,
        rolconnlimit,
        '********'::text as rolpassword,
        rolvaliduntil,
        rolbypassrls,
        setconfig as rolconfig,
		rolresqueue,
        pg_authid.oid,
        rolcreaterextgpfd,
        rolcreaterexthttp,
        rolcreatewextgpfd,
        rolresgroup
    FROM pg_authid LEFT JOIN pg_db_role_setting s
    ON (pg_authid.oid = setrole AND setdatabase = 0);

CREATE VIEW pg_shadow AS
    SELECT
        rolname AS usename,
        pg_authid.oid AS usesysid,
        rolcreatedb AS usecreatedb,
        rolsuper AS usesuper,
        rolreplication AS userepl,
        rolbypassrls AS usebypassrls,
        rolpassword AS passwd,
        rolvaliduntil AS valuntil,
        setconfig AS useconfig
    FROM pg_authid LEFT JOIN pg_db_role_setting s
    ON (pg_authid.oid = setrole AND setdatabase = 0)
    WHERE rolcanlogin;

REVOKE ALL on pg_shadow FROM public;

CREATE VIEW pg_group AS
    SELECT
        rolname AS groname,
        oid AS grosysid,
        ARRAY(SELECT member FROM pg_auth_members WHERE roleid = oid) AS grolist
    FROM pg_authid
    WHERE NOT rolcanlogin;

CREATE VIEW pg_user AS
    SELECT
        usename,
        usesysid,
        usecreatedb,
        usesuper,
        userepl,
        usebypassrls,
        '********'::text as passwd,
        valuntil,
        useconfig
    FROM pg_shadow;

CREATE VIEW pg_policies AS
    SELECT
        N.nspname AS schemaname,
        C.relname AS tablename,
        pol.polname AS policyname,
        CASE
            WHEN pol.polpermissive THEN
                'PERMISSIVE'
            ELSE
                'RESTRICTIVE'
        END AS permissive,
        CASE
            WHEN pol.polroles = '{0}' THEN
                string_to_array('public', '')
            ELSE
                ARRAY
                (
                    SELECT rolname
                    FROM pg_catalog.pg_authid
                    WHERE oid = ANY (pol.polroles) ORDER BY 1
                )
        END AS roles,
        CASE pol.polcmd
            WHEN 'r' THEN 'SELECT'
            WHEN 'a' THEN 'INSERT'
            WHEN 'w' THEN 'UPDATE'
            WHEN 'd' THEN 'DELETE'
            WHEN '*' THEN 'ALL'
        END AS cmd,
        pg_catalog.pg_get_expr(pol.polqual, pol.polrelid) AS qual,
        pg_catalog.pg_get_expr(pol.polwithcheck, pol.polrelid) AS with_check
    FROM pg_catalog.pg_policy pol
    JOIN pg_catalog.pg_class C ON (C.oid = pol.polrelid)
    LEFT JOIN pg_catalog.pg_namespace N ON (N.oid = C.relnamespace);

CREATE VIEW pg_rules AS
    SELECT
        N.nspname AS schemaname,
        C.relname AS tablename,
        R.rulename AS rulename,
        pg_get_ruledef(R.oid) AS definition
    FROM (pg_rewrite R JOIN pg_class C ON (C.oid = R.ev_class))
        LEFT JOIN pg_namespace N ON (N.oid = C.relnamespace)
    WHERE R.rulename != '_RETURN';

CREATE VIEW pg_views AS
    SELECT
        N.nspname AS schemaname,
        C.relname AS viewname,
        pg_get_userbyid(C.relowner) AS viewowner,
        pg_get_viewdef(C.oid) AS definition
    FROM pg_class C LEFT JOIN pg_namespace N ON (N.oid = C.relnamespace)
    WHERE C.relkind = 'v';

CREATE VIEW pg_tables AS
    SELECT
        N.nspname AS schemaname,
        C.relname AS tablename,
        pg_get_userbyid(C.relowner) AS tableowner,
        T.spcname AS tablespace,
        C.relhasindex AS hasindexes,
        C.relhasrules AS hasrules,
        C.relhastriggers AS hastriggers,
        C.relrowsecurity AS rowsecurity
    FROM pg_class C LEFT JOIN pg_namespace N ON (N.oid = C.relnamespace)
         LEFT JOIN pg_tablespace T ON (T.oid = C.reltablespace)
    WHERE C.relkind IN ('r', 'p');

CREATE VIEW pg_matviews AS
    SELECT
        N.nspname AS schemaname,
        C.relname AS matviewname,
        pg_get_userbyid(C.relowner) AS matviewowner,
        T.spcname AS tablespace,
        C.relhasindex AS hasindexes,
        C.relispopulated AS ispopulated,
        pg_get_viewdef(C.oid) AS definition
    FROM pg_class C LEFT JOIN pg_namespace N ON (N.oid = C.relnamespace)
         LEFT JOIN pg_tablespace T ON (T.oid = C.reltablespace)
    WHERE C.relkind = 'm';

CREATE VIEW pg_indexes AS
    SELECT
        N.nspname AS schemaname,
        C.relname AS tablename,
        I.relname AS indexname,
        T.spcname AS tablespace,
        pg_get_indexdef(I.oid) AS indexdef
    FROM pg_index X JOIN pg_class C ON (C.oid = X.indrelid)
         JOIN pg_class I ON (I.oid = X.indexrelid)
         LEFT JOIN pg_namespace N ON (N.oid = C.relnamespace)
         LEFT JOIN pg_tablespace T ON (T.oid = I.reltablespace)
    WHERE C.relkind IN ('r', 'm', 'p') AND I.relkind IN ('i', 'I');

CREATE OR REPLACE VIEW pg_sequences AS
    SELECT
        N.nspname AS schemaname,
        C.relname AS sequencename,
        pg_get_userbyid(C.relowner) AS sequenceowner,
        S.seqtypid::regtype AS data_type,
        S.seqstart AS start_value,
        S.seqmin AS min_value,
        S.seqmax AS max_value,
        S.seqincrement AS increment_by,
        S.seqcycle AS cycle,
        S.seqcache AS cache_size,
        CASE
            WHEN has_sequence_privilege(C.oid, 'SELECT,USAGE'::text)
                THEN pg_sequence_last_value(C.oid)
            ELSE NULL
        END AS last_value
    FROM pg_sequence S JOIN pg_class C ON (C.oid = S.seqrelid)
         LEFT JOIN pg_namespace N ON (N.oid = C.relnamespace)
    WHERE NOT pg_is_other_temp_schema(N.oid)
          AND relkind = 'S';

CREATE VIEW pg_stats WITH (security_barrier) AS
    SELECT
        nspname AS schemaname,
        relname AS tablename,
        attname AS attname,
        stainherit AS inherited,
        stanullfrac AS null_frac,
        stawidth AS avg_width,
        stadistinct AS n_distinct,
        CASE
            WHEN stakind1 = 1 THEN stavalues1
            WHEN stakind2 = 1 THEN stavalues2
            WHEN stakind3 = 1 THEN stavalues3
            WHEN stakind4 = 1 THEN stavalues4
            WHEN stakind5 = 1 THEN stavalues5
        END AS most_common_vals,
        CASE
            WHEN stakind1 = 1 THEN stanumbers1
            WHEN stakind2 = 1 THEN stanumbers2
            WHEN stakind3 = 1 THEN stanumbers3
            WHEN stakind4 = 1 THEN stanumbers4
            WHEN stakind5 = 1 THEN stanumbers5
        END AS most_common_freqs,
        CASE
            WHEN stakind1 = 2 THEN stavalues1
            WHEN stakind2 = 2 THEN stavalues2
            WHEN stakind3 = 2 THEN stavalues3
            WHEN stakind4 = 2 THEN stavalues4
            WHEN stakind5 = 2 THEN stavalues5
        END AS histogram_bounds,
        CASE
            WHEN stakind1 = 3 THEN stanumbers1[1]
            WHEN stakind2 = 3 THEN stanumbers2[1]
            WHEN stakind3 = 3 THEN stanumbers3[1]
            WHEN stakind4 = 3 THEN stanumbers4[1]
            WHEN stakind5 = 3 THEN stanumbers5[1]
        END AS correlation,
        CASE
            WHEN stakind1 = 4 THEN stavalues1
            WHEN stakind2 = 4 THEN stavalues2
            WHEN stakind3 = 4 THEN stavalues3
            WHEN stakind4 = 4 THEN stavalues4
            WHEN stakind5 = 4 THEN stavalues5
        END AS most_common_elems,
        CASE
            WHEN stakind1 = 4 THEN stanumbers1
            WHEN stakind2 = 4 THEN stanumbers2
            WHEN stakind3 = 4 THEN stanumbers3
            WHEN stakind4 = 4 THEN stanumbers4
            WHEN stakind5 = 4 THEN stanumbers5
        END AS most_common_elem_freqs,
        CASE
            WHEN stakind1 = 5 THEN stanumbers1
            WHEN stakind2 = 5 THEN stanumbers2
            WHEN stakind3 = 5 THEN stanumbers3
            WHEN stakind4 = 5 THEN stanumbers4
            WHEN stakind5 = 5 THEN stanumbers5
        END AS elem_count_histogram
    FROM pg_statistic s JOIN pg_class c ON (c.oid = s.starelid)
         JOIN pg_attribute a ON (c.oid = attrelid AND attnum = s.staattnum)
         LEFT JOIN pg_namespace n ON (n.oid = c.relnamespace)
    WHERE NOT attisdropped
    AND has_column_privilege(c.oid, a.attnum, 'select')
    AND (c.relrowsecurity = false OR NOT row_security_active(c.oid));

REVOKE ALL on pg_statistic FROM public;

CREATE VIEW pg_stats_ext WITH (security_barrier) AS
    SELECT cn.nspname AS schemaname,
           c.relname AS tablename,
           sn.nspname AS statistics_schemaname,
           s.stxname AS statistics_name,
           pg_get_userbyid(s.stxowner) AS statistics_owner,
           ( SELECT array_agg(a.attname ORDER BY a.attnum)
             FROM unnest(s.stxkeys) k
                  JOIN pg_attribute a
                       ON (a.attrelid = s.stxrelid AND a.attnum = k)
           ) AS attnames,
           s.stxkind AS kinds,
           sd.stxdndistinct AS n_distinct,
           sd.stxddependencies AS dependencies,
           m.most_common_vals,
           m.most_common_val_nulls,
           m.most_common_freqs,
           m.most_common_base_freqs
    FROM pg_statistic_ext s JOIN pg_class c ON (c.oid = s.stxrelid)
         JOIN pg_statistic_ext_data sd ON (s.oid = sd.stxoid)
         LEFT JOIN pg_namespace cn ON (cn.oid = c.relnamespace)
         LEFT JOIN pg_namespace sn ON (sn.oid = s.stxnamespace)
         LEFT JOIN LATERAL
                   ( SELECT array_agg(values) AS most_common_vals,
                            array_agg(nulls) AS most_common_val_nulls,
                            array_agg(frequency) AS most_common_freqs,
                            array_agg(base_frequency) AS most_common_base_freqs
                     FROM pg_mcv_list_items(sd.stxdmcv)
                   ) m ON sd.stxdmcv IS NOT NULL
    WHERE NOT EXISTS
              ( SELECT 1
                FROM unnest(stxkeys) k
                     JOIN pg_attribute a
                          ON (a.attrelid = s.stxrelid AND a.attnum = k)
                WHERE NOT has_column_privilege(c.oid, a.attnum, 'select') )
    AND (c.relrowsecurity = false OR NOT row_security_active(c.oid));

-- unprivileged users may read pg_statistic_ext but not pg_statistic_ext_data
REVOKE ALL on pg_statistic_ext_data FROM public;

CREATE VIEW pg_publication_tables AS
    SELECT
        P.pubname AS pubname,
        N.nspname AS schemaname,
        C.relname AS tablename
    FROM pg_publication P,
         LATERAL pg_get_publication_tables(P.pubname) GPT,
         pg_class C JOIN pg_namespace N ON (N.oid = C.relnamespace)
    WHERE C.oid = GPT.relid;

CREATE VIEW pg_locks AS
    SELECT * FROM pg_lock_status() AS L;

CREATE VIEW pg_cursors AS
    SELECT * FROM pg_cursor() AS C;

CREATE VIEW pg_available_extensions AS
    SELECT E.name, E.default_version, X.extversion AS installed_version,
           E.comment
      FROM pg_available_extensions() AS E
           LEFT JOIN pg_extension AS X ON E.name = X.extname;

CREATE VIEW pg_available_extension_versions AS
    SELECT E.name, E.version, (X.extname IS NOT NULL) AS installed,
           E.superuser, E.relocatable, E.schema, E.requires, E.comment
      FROM pg_available_extension_versions() AS E
           LEFT JOIN pg_extension AS X
             ON E.name = X.extname AND E.version = X.extversion;

CREATE VIEW pg_prepared_xacts AS
    SELECT P.transaction, P.gid, P.prepared,
           U.rolname AS owner, D.datname AS database
    FROM pg_prepared_xact() AS P
         LEFT JOIN pg_authid U ON P.ownerid = U.oid
         LEFT JOIN pg_database D ON P.dbid = D.oid;

CREATE VIEW pg_prepared_statements AS
    SELECT * FROM pg_prepared_statement() AS P;

CREATE VIEW pg_seclabels AS
SELECT
    l.objoid, l.classoid, l.objsubid,
    CASE WHEN rel.relkind IN ('r', 'p') THEN 'table'::text
         WHEN rel.relkind = 'v' THEN 'view'::text
         WHEN rel.relkind = 'm' THEN 'materialized view'::text
         WHEN rel.relkind = 'S' THEN 'sequence'::text
         WHEN rel.relkind = 'f' THEN 'foreign table'::text END AS objtype,
    rel.relnamespace AS objnamespace,
    CASE WHEN pg_table_is_visible(rel.oid)
         THEN quote_ident(rel.relname)
         ELSE quote_ident(nsp.nspname) || '.' || quote_ident(rel.relname)
         END AS objname,
    l.provider, l.label
FROM
    pg_seclabel l
    JOIN pg_class rel ON l.classoid = rel.tableoid AND l.objoid = rel.oid
    JOIN pg_namespace nsp ON rel.relnamespace = nsp.oid
WHERE
    l.objsubid = 0
UNION ALL
SELECT
    l.objoid, l.classoid, l.objsubid,
    'column'::text AS objtype,
    rel.relnamespace AS objnamespace,
    CASE WHEN pg_table_is_visible(rel.oid)
         THEN quote_ident(rel.relname)
         ELSE quote_ident(nsp.nspname) || '.' || quote_ident(rel.relname)
         END || '.' || att.attname AS objname,
    l.provider, l.label
FROM
    pg_seclabel l
    JOIN pg_class rel ON l.classoid = rel.tableoid AND l.objoid = rel.oid
    JOIN pg_attribute att
         ON rel.oid = att.attrelid AND l.objsubid = att.attnum
    JOIN pg_namespace nsp ON rel.relnamespace = nsp.oid
WHERE
    l.objsubid != 0
UNION ALL
SELECT
    l.objoid, l.classoid, l.objsubid,
    CASE pro.prokind
            WHEN 'a' THEN 'aggregate'::text
            WHEN 'f' THEN 'function'::text
            WHEN 'p' THEN 'procedure'::text
            WHEN 'w' THEN 'window'::text END AS objtype,
    pro.pronamespace AS objnamespace,
    CASE WHEN pg_function_is_visible(pro.oid)
         THEN quote_ident(pro.proname)
         ELSE quote_ident(nsp.nspname) || '.' || quote_ident(pro.proname)
    END || '(' || pg_catalog.pg_get_function_arguments(pro.oid) || ')' AS objname,
    l.provider, l.label
FROM
    pg_seclabel l
    JOIN pg_proc pro ON l.classoid = pro.tableoid AND l.objoid = pro.oid
    JOIN pg_namespace nsp ON pro.pronamespace = nsp.oid
WHERE
    l.objsubid = 0
UNION ALL
SELECT
    l.objoid, l.classoid, l.objsubid,
    CASE WHEN typ.typtype = 'd' THEN 'domain'::text
    ELSE 'type'::text END AS objtype,
    typ.typnamespace AS objnamespace,
    CASE WHEN pg_type_is_visible(typ.oid)
    THEN quote_ident(typ.typname)
    ELSE quote_ident(nsp.nspname) || '.' || quote_ident(typ.typname)
    END AS objname,
    l.provider, l.label
FROM
    pg_seclabel l
    JOIN pg_type typ ON l.classoid = typ.tableoid AND l.objoid = typ.oid
    JOIN pg_namespace nsp ON typ.typnamespace = nsp.oid
WHERE
    l.objsubid = 0
UNION ALL
SELECT
    l.objoid, l.classoid, l.objsubid,
    'large object'::text AS objtype,
    NULL::oid AS objnamespace,
    l.objoid::text AS objname,
    l.provider, l.label
FROM
    pg_seclabel l
    JOIN pg_largeobject_metadata lom ON l.objoid = lom.oid
WHERE
    l.classoid = 'pg_catalog.pg_largeobject'::regclass AND l.objsubid = 0
UNION ALL
SELECT
    l.objoid, l.classoid, l.objsubid,
    'language'::text AS objtype,
    NULL::oid AS objnamespace,
    quote_ident(lan.lanname) AS objname,
    l.provider, l.label
FROM
    pg_seclabel l
    JOIN pg_language lan ON l.classoid = lan.tableoid AND l.objoid = lan.oid
WHERE
    l.objsubid = 0
UNION ALL
SELECT
    l.objoid, l.classoid, l.objsubid,
    'schema'::text AS objtype,
    nsp.oid AS objnamespace,
    quote_ident(nsp.nspname) AS objname,
    l.provider, l.label
FROM
    pg_seclabel l
    JOIN pg_namespace nsp ON l.classoid = nsp.tableoid AND l.objoid = nsp.oid
WHERE
    l.objsubid = 0
UNION ALL
SELECT
    l.objoid, l.classoid, l.objsubid,
    'event trigger'::text AS objtype,
    NULL::oid AS objnamespace,
    quote_ident(evt.evtname) AS objname,
    l.provider, l.label
FROM
    pg_seclabel l
    JOIN pg_event_trigger evt ON l.classoid = evt.tableoid
        AND l.objoid = evt.oid
WHERE
    l.objsubid = 0
UNION ALL
SELECT
    l.objoid, l.classoid, l.objsubid,
    'publication'::text AS objtype,
    NULL::oid AS objnamespace,
    quote_ident(p.pubname) AS objname,
    l.provider, l.label
FROM
    pg_seclabel l
    JOIN pg_publication p ON l.classoid = p.tableoid AND l.objoid = p.oid
WHERE
    l.objsubid = 0
UNION ALL
SELECT
    l.objoid, l.classoid, 0::int4 AS objsubid,
    'subscription'::text AS objtype,
    NULL::oid AS objnamespace,
    quote_ident(s.subname) AS objname,
    l.provider, l.label
FROM
    pg_shseclabel l
    JOIN pg_subscription s ON l.classoid = s.tableoid AND l.objoid = s.oid
UNION ALL
SELECT
    l.objoid, l.classoid, 0::int4 AS objsubid,
    'database'::text AS objtype,
    NULL::oid AS objnamespace,
    quote_ident(dat.datname) AS objname,
    l.provider, l.label
FROM
    pg_shseclabel l
    JOIN pg_database dat ON l.classoid = dat.tableoid AND l.objoid = dat.oid
UNION ALL
SELECT
    l.objoid, l.classoid, 0::int4 AS objsubid,
    'tablespace'::text AS objtype,
    NULL::oid AS objnamespace,
    quote_ident(spc.spcname) AS objname,
    l.provider, l.label
FROM
    pg_shseclabel l
    JOIN pg_tablespace spc ON l.classoid = spc.tableoid AND l.objoid = spc.oid
UNION ALL
SELECT
    l.objoid, l.classoid, 0::int4 AS objsubid,
    'role'::text AS objtype,
    NULL::oid AS objnamespace,
    quote_ident(rol.rolname) AS objname,
    l.provider, l.label
FROM
    pg_shseclabel l
    JOIN pg_authid rol ON l.classoid = rol.tableoid AND l.objoid = rol.oid;

CREATE VIEW pg_settings AS
    SELECT * FROM pg_show_all_settings() AS A;

CREATE RULE pg_settings_u AS
    ON UPDATE TO pg_settings
    WHERE new.name = old.name DO
    SELECT set_config(old.name, new.setting, 'f');

CREATE RULE pg_settings_n AS
    ON UPDATE TO pg_settings
    DO INSTEAD NOTHING;

GRANT SELECT, UPDATE ON pg_settings TO PUBLIC;

CREATE VIEW pg_file_settings AS
   SELECT * FROM pg_show_all_file_settings() AS A;

REVOKE ALL on pg_file_settings FROM PUBLIC;
REVOKE EXECUTE ON FUNCTION pg_show_all_file_settings() FROM PUBLIC;

CREATE VIEW pg_hba_file_rules AS
   SELECT * FROM pg_hba_file_rules() AS A;

REVOKE ALL on pg_hba_file_rules FROM PUBLIC;
REVOKE EXECUTE ON FUNCTION pg_hba_file_rules() FROM PUBLIC;

CREATE VIEW pg_timezone_abbrevs AS
    SELECT * FROM pg_timezone_abbrevs();

CREATE VIEW pg_timezone_names AS
    SELECT * FROM pg_timezone_names();

CREATE VIEW pg_config AS
    SELECT * FROM pg_config();

REVOKE ALL on pg_config FROM PUBLIC;
REVOKE EXECUTE ON FUNCTION pg_config() FROM PUBLIC;

-- Statistics views

CREATE VIEW pg_stat_all_tables_internal AS
    SELECT
            C.oid AS relid,
            N.nspname AS schemaname,
            C.relname AS relname,
            pg_stat_get_numscans(C.oid) AS seq_scan,
            pg_stat_get_tuples_returned(C.oid) AS seq_tup_read,
            sum(pg_stat_get_numscans(I.indexrelid))::bigint AS idx_scan,
            sum(pg_stat_get_tuples_fetched(I.indexrelid))::bigint +
            pg_stat_get_tuples_fetched(C.oid) AS idx_tup_fetch,
            pg_stat_get_tuples_inserted(C.oid) AS n_tup_ins,
            pg_stat_get_tuples_updated(C.oid) AS n_tup_upd,
            pg_stat_get_tuples_deleted(C.oid) AS n_tup_del,
            pg_stat_get_tuples_hot_updated(C.oid) AS n_tup_hot_upd,
            pg_stat_get_live_tuples(C.oid) AS n_live_tup,
            pg_stat_get_dead_tuples(C.oid) AS n_dead_tup,
            pg_stat_get_mod_since_analyze(C.oid) AS n_mod_since_analyze,
            pg_stat_get_last_vacuum_time(C.oid) as last_vacuum,
            pg_stat_get_last_autovacuum_time(C.oid) as last_autovacuum,
            pg_stat_get_last_analyze_time(C.oid) as last_analyze,
            pg_stat_get_last_autoanalyze_time(C.oid) as last_autoanalyze,
            pg_stat_get_vacuum_count(C.oid) AS vacuum_count,
            pg_stat_get_autovacuum_count(C.oid) AS autovacuum_count,
            pg_stat_get_analyze_count(C.oid) AS analyze_count,
            pg_stat_get_autoanalyze_count(C.oid) AS autoanalyze_count
    FROM pg_class C LEFT JOIN
         pg_index I ON C.oid = I.indrelid
         LEFT JOIN pg_namespace N ON (N.oid = C.relnamespace)
    WHERE C.relkind IN ('r', 't', 'm')
    GROUP BY C.oid, N.nspname, C.relname;

-- Gather data from segments on user tables, and use data on coordinator on system tables.

CREATE VIEW pg_stat_all_tables AS
SELECT
    s.relid,
    s.schemaname,
    s.relname,
    m.seq_scan,
    m.seq_tup_read,
    m.idx_scan,
    m.idx_tup_fetch,
    m.n_tup_ins,
    m.n_tup_upd,
    m.n_tup_del,
    m.n_tup_hot_upd,
    m.n_live_tup,
    m.n_dead_tup,
    m.n_mod_since_analyze,
    s.last_vacuum,
    s.last_autovacuum,
    s.last_analyze,
    s.last_autoanalyze,
    s.vacuum_count,
    s.autovacuum_count,
    s.analyze_count,
    s.autoanalyze_count
FROM
    (SELECT
         relid,
         schemaname,
         relname,
         case when d.policytype = 'r' then (sum(seq_scan)/d.numsegments)::bigint else sum(seq_scan) end seq_scan,
         case when d.policytype = 'r' then (sum(seq_tup_read)/d.numsegments)::bigint else sum(seq_tup_read) end seq_tup_read,
         case when d.policytype = 'r' then (sum(idx_scan)/d.numsegments)::bigint else sum(idx_scan) end idx_scan,
         case when d.policytype = 'r' then (sum(idx_tup_fetch)/d.numsegments)::bigint else sum(idx_tup_fetch) end idx_tup_fetch,
         case when d.policytype = 'r' then (sum(n_tup_ins)/d.numsegments)::bigint else sum(n_tup_ins) end n_tup_ins,
         case when d.policytype = 'r' then (sum(n_tup_upd)/d.numsegments)::bigint else sum(n_tup_upd) end n_tup_upd,
         case when d.policytype = 'r' then (sum(n_tup_del)/d.numsegments)::bigint else sum(n_tup_del) end n_tup_del,
         case when d.policytype = 'r' then (sum(n_tup_hot_upd)/d.numsegments)::bigint else sum(n_tup_hot_upd) end n_tup_hot_upd,
         case when d.policytype = 'r' then (sum(n_live_tup)/d.numsegments)::bigint else sum(n_live_tup) end n_live_tup,
         case when d.policytype = 'r' then (sum(n_dead_tup)/d.numsegments)::bigint else sum(n_dead_tup) end n_dead_tup,
         case when d.policytype = 'r' then (sum(n_mod_since_analyze)/d.numsegments)::bigint else sum(n_mod_since_analyze) end n_mod_since_analyze,
         max(last_vacuum) as last_vacuum,
         max(last_autovacuum) as last_autovacuum,
         max(last_analyze) as last_analyze,
         max(last_autoanalyze) as last_autoanalyze,
         max(vacuum_count) as vacuum_count,
         max(autovacuum_count) as autovacuum_count,
         max(analyze_count) as analyze_count,
         max(autoanalyze_count) as autoanalyze_count
     FROM
         gp_dist_random('pg_stat_all_tables_internal'), gp_distribution_policy as d
     WHERE
             relid >= 16384 and relid = d.localoid
     GROUP BY relid, schemaname, relname, d.policytype, d.numsegments

     UNION ALL

     SELECT
         *
     FROM
         pg_stat_all_tables_internal
     WHERE
             relid < 16384) m, pg_stat_all_tables_internal s
WHERE m.relid = s.relid;

CREATE VIEW pg_stat_xact_all_tables AS
    SELECT
            C.oid AS relid,
            N.nspname AS schemaname,
            C.relname AS relname,
            pg_stat_get_xact_numscans(C.oid) AS seq_scan,
            pg_stat_get_xact_tuples_returned(C.oid) AS seq_tup_read,
            sum(pg_stat_get_xact_numscans(I.indexrelid))::bigint AS idx_scan,
            sum(pg_stat_get_xact_tuples_fetched(I.indexrelid))::bigint +
            pg_stat_get_xact_tuples_fetched(C.oid) AS idx_tup_fetch,
            pg_stat_get_xact_tuples_inserted(C.oid) AS n_tup_ins,
            pg_stat_get_xact_tuples_updated(C.oid) AS n_tup_upd,
            pg_stat_get_xact_tuples_deleted(C.oid) AS n_tup_del,
            pg_stat_get_xact_tuples_hot_updated(C.oid) AS n_tup_hot_upd
    FROM pg_class C LEFT JOIN
         pg_index I ON C.oid = I.indrelid
         LEFT JOIN pg_namespace N ON (N.oid = C.relnamespace)
    WHERE C.relkind IN ('r', 't', 'm')
    GROUP BY C.oid, N.nspname, C.relname;

CREATE VIEW pg_stat_sys_tables AS
    SELECT * FROM pg_stat_all_tables
    WHERE schemaname IN ('pg_catalog', 'information_schema') OR
          schemaname ~ '^pg_toast';

CREATE VIEW pg_stat_xact_sys_tables AS
    SELECT * FROM pg_stat_xact_all_tables
    WHERE schemaname IN ('pg_catalog', 'information_schema') OR
          schemaname ~ '^pg_toast';

CREATE VIEW pg_stat_user_tables AS
    SELECT * FROM pg_stat_all_tables
    WHERE schemaname NOT IN ('pg_catalog', 'information_schema') AND
          schemaname !~ '^pg_toast';

CREATE VIEW pg_stat_xact_user_tables AS
    SELECT * FROM pg_stat_xact_all_tables
    WHERE schemaname NOT IN ('pg_catalog', 'information_schema') AND
          schemaname !~ '^pg_toast';

CREATE VIEW pg_statio_all_tables AS
    SELECT
            C.oid AS relid,
            N.nspname AS schemaname,
            C.relname AS relname,
            pg_stat_get_blocks_fetched(C.oid) -
                    pg_stat_get_blocks_hit(C.oid) AS heap_blks_read,
            pg_stat_get_blocks_hit(C.oid) AS heap_blks_hit,
            sum(pg_stat_get_blocks_fetched(I.indexrelid) -
                    pg_stat_get_blocks_hit(I.indexrelid))::bigint AS idx_blks_read,
            sum(pg_stat_get_blocks_hit(I.indexrelid))::bigint AS idx_blks_hit,
            pg_stat_get_blocks_fetched(T.oid) -
                    pg_stat_get_blocks_hit(T.oid) AS toast_blks_read,
            pg_stat_get_blocks_hit(T.oid) AS toast_blks_hit,
            sum(pg_stat_get_blocks_fetched(X.indexrelid) -
                    pg_stat_get_blocks_hit(X.indexrelid))::bigint AS tidx_blks_read,
            sum(pg_stat_get_blocks_hit(X.indexrelid))::bigint AS tidx_blks_hit
    FROM pg_class C LEFT JOIN
            pg_index I ON C.oid = I.indrelid LEFT JOIN
            pg_class T ON C.reltoastrelid = T.oid LEFT JOIN
            pg_index X ON T.oid = X.indrelid
            LEFT JOIN pg_namespace N ON (N.oid = C.relnamespace)
    WHERE C.relkind IN ('r', 't', 'm')
    GROUP BY C.oid, N.nspname, C.relname, T.oid, X.indrelid;

CREATE VIEW pg_statio_sys_tables AS
    SELECT * FROM pg_statio_all_tables
    WHERE schemaname IN ('pg_catalog', 'information_schema') OR
          schemaname ~ '^pg_toast';

CREATE VIEW pg_statio_user_tables AS
    SELECT * FROM pg_statio_all_tables
    WHERE schemaname NOT IN ('pg_catalog', 'information_schema') AND
          schemaname !~ '^pg_toast';

CREATE VIEW pg_stat_all_indexes_internal AS
    SELECT
            C.oid AS relid,
            I.oid AS indexrelid,
            N.nspname AS schemaname,
            C.relname AS relname,
            I.relname AS indexrelname,
            pg_stat_get_numscans(I.oid) AS idx_scan,
            pg_stat_get_tuples_returned(I.oid) AS idx_tup_read,
            pg_stat_get_tuples_fetched(I.oid) AS idx_tup_fetch
    FROM pg_class C JOIN
            pg_index X ON C.oid = X.indrelid JOIN
            pg_class I ON I.oid = X.indexrelid
            LEFT JOIN pg_namespace N ON (N.oid = C.relnamespace)
    WHERE C.relkind IN ('r', 't', 'm');

-- Gather data from segments on user tables, and use data on coordinator on system tables.

CREATE VIEW pg_stat_all_indexes AS
SELECT
    s.relid,
    s.indexrelid,
    s.schemaname,
    s.relname,
    s.indexrelname,
    m.idx_scan,
    m.idx_tup_read,
    m.idx_tup_fetch
FROM
    (SELECT
         relid,
         indexrelid,
         schemaname,
         relname,
         indexrelname,
         sum(idx_scan) as idx_scan,
         sum(idx_tup_read) as idx_tup_read,
         sum(idx_tup_fetch) as idx_tup_fetch
     FROM
         gp_dist_random('pg_stat_all_indexes_internal')
     WHERE
             relid >= 16384
     GROUP BY relid, indexrelid, schemaname, relname, indexrelname

     UNION ALL

     SELECT
         *
     FROM
         pg_stat_all_indexes_internal
     WHERE
             relid < 16384) m, pg_stat_all_indexes_internal s
WHERE m.relid = s.relid;

CREATE VIEW pg_stat_sys_indexes AS
    SELECT * FROM pg_stat_all_indexes
    WHERE schemaname IN ('pg_catalog', 'information_schema') OR
          schemaname ~ '^pg_toast';

CREATE VIEW pg_stat_user_indexes AS
    SELECT * FROM pg_stat_all_indexes
    WHERE schemaname NOT IN ('pg_catalog', 'information_schema') AND
          schemaname !~ '^pg_toast';

CREATE VIEW pg_statio_all_indexes AS
    SELECT
            C.oid AS relid,
            I.oid AS indexrelid,
            N.nspname AS schemaname,
            C.relname AS relname,
            I.relname AS indexrelname,
            pg_stat_get_blocks_fetched(I.oid) -
                    pg_stat_get_blocks_hit(I.oid) AS idx_blks_read,
            pg_stat_get_blocks_hit(I.oid) AS idx_blks_hit
    FROM pg_class C JOIN
            pg_index X ON C.oid = X.indrelid JOIN
            pg_class I ON I.oid = X.indexrelid
            LEFT JOIN pg_namespace N ON (N.oid = C.relnamespace)
    WHERE C.relkind IN ('r', 't', 'm');

CREATE VIEW pg_statio_sys_indexes AS
    SELECT * FROM pg_statio_all_indexes
    WHERE schemaname IN ('pg_catalog', 'information_schema') OR
          schemaname ~ '^pg_toast';

CREATE VIEW pg_statio_user_indexes AS
    SELECT * FROM pg_statio_all_indexes
    WHERE schemaname NOT IN ('pg_catalog', 'information_schema') AND
          schemaname !~ '^pg_toast';

CREATE VIEW pg_statio_all_sequences AS
    SELECT
            C.oid AS relid,
            N.nspname AS schemaname,
            C.relname AS relname,
            pg_stat_get_blocks_fetched(C.oid) -
                    pg_stat_get_blocks_hit(C.oid) AS blks_read,
            pg_stat_get_blocks_hit(C.oid) AS blks_hit
    FROM pg_class C
            LEFT JOIN pg_namespace N ON (N.oid = C.relnamespace)
    WHERE C.relkind = 'S';

CREATE VIEW pg_statio_sys_sequences AS
    SELECT * FROM pg_statio_all_sequences
    WHERE schemaname IN ('pg_catalog', 'information_schema') OR
          schemaname ~ '^pg_toast';

CREATE VIEW pg_statio_user_sequences AS
    SELECT * FROM pg_statio_all_sequences
    WHERE schemaname NOT IN ('pg_catalog', 'information_schema') AND
          schemaname !~ '^pg_toast';

CREATE VIEW pg_stat_activity AS
    SELECT
            S.datid AS datid,
            D.datname AS datname,
            S.pid,
            S.sess_id,
            S.usesysid,
            U.rolname AS usename,
            S.application_name,
            S.client_addr,
            S.client_hostname,
            S.client_port,
            S.backend_start,
            S.xact_start,
            S.query_start,
            S.state_change,
            S.wait_event_type,
            S.wait_event,
            S.state,
            S.backend_xid,
            s.backend_xmin,
            S.query,
            S.backend_type,

            S.rsgid,
            S.rsgname
    FROM pg_stat_get_activity(NULL) AS S
        LEFT JOIN pg_database AS D ON (S.datid = D.oid)
        LEFT JOIN pg_authid AS U ON (S.usesysid = U.oid);

CREATE VIEW pg_stat_replication AS
    SELECT
            S.pid,
            S.usesysid,
            U.rolname AS usename,
            S.application_name,
            S.client_addr,
            S.client_hostname,
            S.client_port,
            S.backend_start,
            S.backend_xmin,
            W.state,
            W.sent_lsn,
            W.write_lsn,
            W.flush_lsn,
            W.replay_lsn,
            W.write_lag,
            W.flush_lag,
            W.replay_lag,
            W.sync_priority,
            W.sync_state,
            W.reply_time
    FROM pg_stat_get_activity(NULL) AS S
        JOIN pg_stat_get_wal_senders() AS W ON (S.pid = W.pid)
        LEFT JOIN pg_authid AS U ON (S.usesysid = U.oid);

CREATE FUNCTION gp_stat_get_master_replication() RETURNS SETOF RECORD AS
$$
    SELECT pg_catalog.gp_execution_segment() AS gp_segment_id, *
    FROM pg_catalog.pg_stat_replication
$$
LANGUAGE SQL EXECUTE ON MASTER;

CREATE FUNCTION gp_stat_get_segment_replication() RETURNS SETOF RECORD AS
$$
    SELECT pg_catalog.gp_execution_segment() AS gp_segment_id, *
    FROM pg_catalog.pg_stat_replication
$$
LANGUAGE SQL EXECUTE ON ALL SEGMENTS;

CREATE FUNCTION gp_stat_get_segment_replication_error() RETURNS SETOF RECORD AS
$$
    SELECT pg_catalog.gp_execution_segment() AS gp_segment_id, pg_catalog.gp_replication_error() as sync_error
$$
LANGUAGE SQL EXECUTE ON ALL SEGMENTS;

CREATE VIEW gp_stat_replication AS
    SELECT *, pg_catalog.gp_replication_error() AS sync_error
    FROM pg_catalog.gp_stat_get_master_replication() AS R
    (gp_segment_id integer, pid integer, usesysid oid,
     usename name, application_name text, client_addr inet, client_hostname text,
     client_port integer, backend_start timestamptz, backend_xmin xid, state text,
     sent_lsn pg_lsn, write_lsn pg_lsn, flush_lsn pg_lsn, replay_lsn pg_lsn,
     write_lag interval, flush_lag interval, replay_lag interval,
     sync_priority int4, sync_state text, reply_time timestamptz)
    UNION ALL
    (
        SELECT G.gp_segment_id
            , R.pid, R.usesysid, R.usename, R.application_name, R.client_addr
            , R.client_hostname, R.client_port, R.backend_start, R.backend_xmin, R.state
            , R.sent_lsn, R.write_lsn, R.flush_lsn, R.replay_lsn
            , R.write_lag, R.flush_lag, R.replay_lag
            , R.sync_priority, R.sync_state, R.reply_time
            , G.sync_error
        FROM (
            SELECT E.*
            FROM pg_catalog.gp_segment_configuration C
            JOIN pg_catalog.gp_stat_get_segment_replication_error()
        AS E (gp_segment_id integer, sync_error text)
            ON c.content = E.gp_segment_id
            WHERE C.role = 'm'
        ) G
        LEFT OUTER JOIN pg_catalog.gp_stat_get_segment_replication() AS R
        (gp_segment_id integer, pid integer, usesysid oid,
         usename name, application_name text, client_addr inet,
         client_hostname text, client_port integer, backend_start timestamptz,
         backend_xmin xid, state text,
         sent_lsn pg_lsn, write_lsn pg_lsn, flush_lsn pg_lsn, replay_lsn pg_lsn,
         write_lag interval, flush_lag interval, replay_lag interval,
         sync_priority int4, sync_state text, reply_time timestamptz)
         ON G.gp_segment_id = R.gp_segment_id
    );

CREATE VIEW pg_stat_wal_receiver AS
    SELECT
            s.pid,
            s.status,
            s.receive_start_lsn,
            s.receive_start_tli,
            s.received_lsn,
            s.received_tli,
            s.last_msg_send_time,
            s.last_msg_receipt_time,
            s.latest_end_lsn,
            s.latest_end_time,
            s.slot_name,
            s.sender_host,
            s.sender_port,
            s.conninfo
    FROM pg_stat_get_wal_receiver() s
    WHERE s.pid IS NOT NULL;

CREATE VIEW pg_stat_subscription AS
    SELECT
            su.oid AS subid,
            su.subname,
            st.pid,
            st.relid,
            st.received_lsn,
            st.last_msg_send_time,
            st.last_msg_receipt_time,
            st.latest_end_lsn,
            st.latest_end_time
    FROM pg_subscription su
            LEFT JOIN pg_stat_get_subscription(NULL) st
                      ON (st.subid = su.oid);

CREATE VIEW pg_stat_ssl AS
    SELECT
            S.pid,
            S.ssl,
            S.sslversion AS version,
            S.sslcipher AS cipher,
            S.sslbits AS bits,
            S.sslcompression AS compression,
            S.ssl_client_dn AS client_dn,
            S.ssl_client_serial AS client_serial,
            S.ssl_issuer_dn AS issuer_dn
    FROM pg_stat_get_activity(NULL) AS S;

CREATE VIEW pg_stat_gssapi AS
    SELECT
            S.pid,
            S.gss_auth AS gss_authenticated,
            S.gss_princ AS principal,
            S.gss_enc AS encrypted
    FROM pg_stat_get_activity(NULL) AS S;

CREATE VIEW pg_replication_slots AS
    SELECT
            L.slot_name,
            L.plugin,
            L.slot_type,
            L.datoid,
            D.datname AS database,
            L.temporary,
            L.active,
            L.active_pid,
            L.xmin,
            L.catalog_xmin,
            L.restart_lsn,
            L.confirmed_flush_lsn
    FROM pg_get_replication_slots() AS L
            LEFT JOIN pg_database D ON (L.datoid = D.oid);

CREATE VIEW pg_stat_database AS
    SELECT
            D.oid AS datid,
            D.datname AS datname,
                CASE
                    WHEN (D.oid = (0)::oid) THEN 0
                    ELSE pg_stat_get_db_numbackends(D.oid)
                END AS numbackends,
            pg_stat_get_db_xact_commit(D.oid) AS xact_commit,
            pg_stat_get_db_xact_rollback(D.oid) AS xact_rollback,
            pg_stat_get_db_blocks_fetched(D.oid) -
                    pg_stat_get_db_blocks_hit(D.oid) AS blks_read,
            pg_stat_get_db_blocks_hit(D.oid) AS blks_hit,
            pg_stat_get_db_tuples_returned(D.oid) AS tup_returned,
            pg_stat_get_db_tuples_fetched(D.oid) AS tup_fetched,
            pg_stat_get_db_tuples_inserted(D.oid) AS tup_inserted,
            pg_stat_get_db_tuples_updated(D.oid) AS tup_updated,
            pg_stat_get_db_tuples_deleted(D.oid) AS tup_deleted,
            pg_stat_get_db_conflict_all(D.oid) AS conflicts,
            pg_stat_get_db_temp_files(D.oid) AS temp_files,
            pg_stat_get_db_temp_bytes(D.oid) AS temp_bytes,
            pg_stat_get_db_deadlocks(D.oid) AS deadlocks,
            pg_stat_get_db_checksum_failures(D.oid) AS checksum_failures,
            pg_stat_get_db_checksum_last_failure(D.oid) AS checksum_last_failure,
            pg_stat_get_db_blk_read_time(D.oid) AS blk_read_time,
            pg_stat_get_db_blk_write_time(D.oid) AS blk_write_time,
            pg_stat_get_db_stat_reset_time(D.oid) AS stats_reset
    FROM (
        SELECT 0 AS oid, NULL::name AS datname
        UNION ALL
        SELECT oid, datname FROM pg_database
    ) D;

CREATE VIEW pg_stat_resqueues AS
	SELECT
		Q.oid AS queueid,
		Q.rsqname AS queuename,
		pg_stat_get_queue_num_exec(Q.oid) AS n_queries_exec,
		pg_stat_get_queue_num_wait(Q.oid) AS n_queries_wait,
		pg_stat_get_queue_elapsed_exec(Q.oid) AS elapsed_exec,
		pg_stat_get_queue_elapsed_wait(Q.oid) AS elapsed_wait
	FROM pg_resqueue AS Q;

-- Resource queue views

CREATE VIEW pg_resqueue_status AS
	SELECT 
			q.rsqname, 
			q.rsqcountlimit, 
			s.queuecountvalue AS rsqcountvalue,
			q.rsqcostlimit, 
			s.queuecostvalue AS rsqcostvalue,
			s.queuewaiters AS rsqwaiters,
			s.queueholders AS rsqholders
	FROM pg_resqueue AS q 
			INNER JOIN pg_resqueue_status() AS s 
			(	queueid oid, 
	 			queuecountvalue float4, 
				queuecostvalue float4,
				queuewaiters int4,
				queueholders int4)
			ON (s.queueid = q.oid);
			
-- External table views

CREATE VIEW pg_max_external_files AS
    SELECT   address::name as hostname, count(*) as maxfiles
    FROM     gp_segment_configuration
    WHERE    content >= 0 
    AND      role='p'
    GROUP BY address;

-- metadata tracking
CREATE VIEW pg_stat_operations
AS
SELECT 
'pg_authid' AS classname, 
a.rolname AS objname, 
c.objid, NULL AS schemaname,
CASE WHEN 
((b.oid = c.stasysid) AND (b.rolname = c.stausename) )
THEN 'CURRENT'
 WHEN 
(b.rolname != c.stausename)
THEN 'CHANGED'
ELSE 'DROPPED' END AS usestatus, 
CASE WHEN b.rolname IS NULL THEN c.stausename
ELSE b.rolname END AS usename, 
c.staactionname AS actionname, 
c.stasubtype AS subtype,
--
c.statime 
FROM 
pg_authid a, 
(pg_authid b FULL JOIN
pg_stat_last_shoperation c ON ((b.oid = c.stasysid))) WHERE ((a.oid
= c.objid) AND (c.classid = (SELECT pg_class.oid FROM pg_class WHERE
(pg_class.relname = 'pg_authid'::name))))
UNION 
SELECT 
'pg_class' AS classname, 
a.relname AS objname, 
c.objid,  N.nspname AS schemaname,
CASE WHEN 
((b.oid = c.stasysid) AND (b.rolname = c.stausename) )
THEN 'CURRENT'
 WHEN 
(b.rolname != c.stausename) 
THEN 'CHANGED'
ELSE 'DROPPED' END AS usestatus, 
CASE WHEN b.rolname IS NULL THEN c.stausename
ELSE b.rolname END AS usename, 
c.staactionname AS actionname, 
c.stasubtype AS subtype,
--
c.statime 
FROM pg_class
a, pg_namespace n, (pg_authid b FULL JOIN 
pg_stat_last_operation c ON ((b.oid =
c.stasysid))) WHERE 
a.relnamespace = n.oid AND
((a.oid = c.objid) AND (c.classid = (SELECT
pg_class.oid FROM pg_class WHERE ((pg_class.relname =
'pg_class'::name) AND (pg_class.relnamespace = (SELECT
pg_namespace.oid FROM pg_namespace WHERE (pg_namespace.nspname =
'pg_catalog'::name)))))))
UNION
SELECT
'pg_namespace' AS classname, a.nspname AS objname, 
c.objid,  NULL AS schemaname,
CASE WHEN 
((b.oid = c.stasysid) AND (b.rolname = c.stausename) )
THEN 'CURRENT'
 WHEN 
(b.rolname != c.stausename)
THEN 'CHANGED'
ELSE 'DROPPED' END AS usestatus, 
CASE WHEN b.rolname IS NULL THEN c.stausename
ELSE b.rolname END AS usename, 
c.staactionname AS actionname, 
c.stasubtype AS subtype,
--
c.statime
FROM pg_namespace a, (pg_authid b FULL JOIN pg_stat_last_operation c ON
((b.oid = c.stasysid))) WHERE ((a.oid = c.objid) AND (c.classid =
(SELECT pg_class.oid FROM pg_class WHERE ((pg_class.relname =
'pg_namespace'::name) AND (pg_class.relnamespace = (SELECT
pg_namespace.oid FROM pg_namespace WHERE (pg_namespace.nspname =
'pg_catalog'::name)))))))
UNION
SELECT
'pg_database' AS classname, a.datname AS objname, 
c.objid,  NULL AS schemaname,
CASE WHEN 
((b.oid = c.stasysid) AND (b.rolname = c.stausename) )
THEN 'CURRENT'
 WHEN 
(b.rolname != c.stausename)
THEN 'CHANGED'
ELSE 'DROPPED' END AS usestatus, 
CASE WHEN b.rolname IS NULL THEN c.stausename
ELSE b.rolname END AS usename, 
c.staactionname AS actionname, 
c.stasubtype AS subtype,
--
c.statime
FROM pg_database a, (pg_authid b FULL JOIN pg_stat_last_shoperation c ON
((b.oid = c.stasysid))) WHERE ((a.oid = c.objid) AND (c.classid =
(SELECT pg_class.oid FROM pg_class WHERE ((pg_class.relname =
'pg_database'::name) AND (pg_class.relnamespace = (SELECT
pg_namespace.oid FROM pg_namespace WHERE (pg_namespace.nspname =
'pg_catalog'::name)))))))
UNION 
SELECT
'pg_tablespace' AS classname, a.spcname AS objname, 
c.objid,  NULL AS schemaname,
CASE WHEN 
((b.oid = c.stasysid) AND (b.rolname = c.stausename) )
THEN 'CURRENT'
 WHEN 
(b.rolname != c.stausename)
THEN 'CHANGED'
ELSE 'DROPPED' END AS usestatus, 
CASE WHEN b.rolname IS NULL THEN c.stausename
ELSE b.rolname END AS usename, 
c.staactionname AS actionname, 
c.stasubtype AS subtype,
--
c.statime
FROM pg_tablespace a, (pg_authid b FULL JOIN pg_stat_last_shoperation c ON
((b.oid = c.stasysid))) WHERE ((a.oid = c.objid) AND (c.classid =
(SELECT pg_class.oid FROM pg_class WHERE ((pg_class.relname =
'pg_tablespace'::name) AND (pg_class.relnamespace = (SELECT
pg_namespace.oid FROM pg_namespace WHERE (pg_namespace.nspname =
'pg_catalog'::name)))))))
UNION
SELECT 'pg_resqueue' AS classname,
a.rsqname as objname,
c.objid, NULL AS schemaname,
CASE WHEN 
((b.oid = c.stasysid) AND (b.rolname = c.stausename) )
THEN 'CURRENT'
 WHEN 
(b.rolname != c.stausename)
THEN 'CHANGED'
ELSE 'DROPPED' END AS usestatus, 
CASE WHEN b.rolname IS NULL THEN c.stausename
ELSE b.rolname END AS usename, 
c.staactionname AS actionname, 
c.stasubtype AS subtype,
--
c.statime 
FROM pg_resqueue a, (pg_authid
b FULL JOIN pg_stat_last_shoperation c ON ((b.oid = c.stasysid)))
WHERE ((a.oid = c.objid) AND (c.classid = (SELECT pg_class.oid FROM
pg_class WHERE ((pg_class.relname = 'pg_resqueue'::name) AND
(pg_class.relnamespace = (SELECT pg_namespace.oid FROM pg_namespace
WHERE (pg_namespace.nspname = 'pg_catalog'::name))))))) ORDER BY 9;

-- MPP-7807: show all resqueue attributes
CREATE VIEW pg_resqueue_attributes AS
SELECT rsqname, 'active_statements' AS resname,
rsqcountlimit::text AS ressetting,
1 AS restypid FROM pg_resqueue
UNION
SELECT rsqname, 'max_cost' AS resname,
rsqcostlimit::text AS ressetting,
2 AS restypid FROM pg_resqueue
UNION
SELECT rsqname, 'cost_overcommit' AS resname,
case when rsqovercommit then '1'
else '0' end AS ressetting,
4 AS restypid FROM pg_resqueue
UNION
SELECT rsqname, 'min_cost' AS resname,
rsqignorecostlimit::text AS ressetting,
3 AS restypid FROM pg_resqueue
UNION
SELECT rq.rsqname , rt.resname, rc.ressetting,
rt.restypid AS restypid FROM
pg_resqueue rq, pg_resourcetype rt,
pg_resqueuecapability rc WHERE
rq.oid=rc.resqueueid AND rc.restypid = rt.restypid
ORDER BY rsqname, restypid
;

CREATE VIEW pg_stat_database_conflicts AS
    SELECT
            D.oid AS datid,
            D.datname AS datname,
            pg_stat_get_db_conflict_tablespace(D.oid) AS confl_tablespace,
            pg_stat_get_db_conflict_lock(D.oid) AS confl_lock,
            pg_stat_get_db_conflict_snapshot(D.oid) AS confl_snapshot,
            pg_stat_get_db_conflict_bufferpin(D.oid) AS confl_bufferpin,
            pg_stat_get_db_conflict_startup_deadlock(D.oid) AS confl_deadlock
    FROM pg_database D;

CREATE VIEW pg_stat_user_functions AS
    SELECT
            P.oid AS funcid,
            N.nspname AS schemaname,
            P.proname AS funcname,
            pg_stat_get_function_calls(P.oid) AS calls,
            pg_stat_get_function_total_time(P.oid) AS total_time,
            pg_stat_get_function_self_time(P.oid) AS self_time
    FROM pg_proc P LEFT JOIN pg_namespace N ON (N.oid = P.pronamespace)
    WHERE P.prolang != 12  -- fast check to eliminate built-in functions
          AND pg_stat_get_function_calls(P.oid) IS NOT NULL;

CREATE VIEW pg_stat_xact_user_functions AS
    SELECT
            P.oid AS funcid,
            N.nspname AS schemaname,
            P.proname AS funcname,
            pg_stat_get_xact_function_calls(P.oid) AS calls,
            pg_stat_get_xact_function_total_time(P.oid) AS total_time,
            pg_stat_get_xact_function_self_time(P.oid) AS self_time
    FROM pg_proc P LEFT JOIN pg_namespace N ON (N.oid = P.pronamespace)
    WHERE P.prolang != 12  -- fast check to eliminate built-in functions
          AND pg_stat_get_xact_function_calls(P.oid) IS NOT NULL;

CREATE VIEW pg_stat_archiver AS
    SELECT
        s.archived_count,
        s.last_archived_wal,
        s.last_archived_time,
        s.failed_count,
        s.last_failed_wal,
        s.last_failed_time,
        s.stats_reset
    FROM pg_stat_get_archiver() s;

CREATE VIEW pg_stat_bgwriter AS
    SELECT
        pg_stat_get_bgwriter_timed_checkpoints() AS checkpoints_timed,
        pg_stat_get_bgwriter_requested_checkpoints() AS checkpoints_req,
        pg_stat_get_checkpoint_write_time() AS checkpoint_write_time,
        pg_stat_get_checkpoint_sync_time() AS checkpoint_sync_time,
        pg_stat_get_bgwriter_buf_written_checkpoints() AS buffers_checkpoint,
        pg_stat_get_bgwriter_buf_written_clean() AS buffers_clean,
        pg_stat_get_bgwriter_maxwritten_clean() AS maxwritten_clean,
        pg_stat_get_buf_written_backend() AS buffers_backend,
        pg_stat_get_buf_fsync_backend() AS buffers_backend_fsync,
        pg_stat_get_buf_alloc() AS buffers_alloc,
        pg_stat_get_bgwriter_stat_reset_time() AS stats_reset;

CREATE VIEW pg_stat_progress_vacuum AS
    SELECT
        S.pid AS pid, S.datid AS datid, D.datname AS datname,
        S.relid AS relid,
        CASE S.param1 WHEN 0 THEN 'initializing'
                      WHEN 1 THEN 'scanning heap'
                      WHEN 2 THEN 'vacuuming indexes'
                      WHEN 3 THEN 'vacuuming heap'
                      WHEN 4 THEN 'cleaning up indexes'
                      WHEN 5 THEN 'truncating heap'
                      WHEN 6 THEN 'performing final cleanup'
                      END AS phase,
        S.param2 AS heap_blks_total, S.param3 AS heap_blks_scanned,
        S.param4 AS heap_blks_vacuumed, S.param5 AS index_vacuum_count,
        S.param6 AS max_dead_tuples, S.param7 AS num_dead_tuples
    FROM pg_stat_get_progress_info('VACUUM') AS S
        LEFT JOIN pg_database D ON S.datid = D.oid;

CREATE VIEW pg_stat_progress_cluster AS
    SELECT
        S.pid AS pid,
        S.datid AS datid,
        D.datname AS datname,
        S.relid AS relid,
        CASE S.param1 WHEN 1 THEN 'CLUSTER'
                      WHEN 2 THEN 'VACUUM FULL'
                      END AS command,
        CASE S.param2 WHEN 0 THEN 'initializing'
                      WHEN 1 THEN 'seq scanning heap'
                      WHEN 2 THEN 'index scanning heap'
                      WHEN 3 THEN 'sorting tuples'
                      WHEN 4 THEN 'writing new heap'
                      WHEN 5 THEN 'swapping relation files'
                      WHEN 6 THEN 'rebuilding index'
                      WHEN 7 THEN 'performing final cleanup'
                      END AS phase,
        CAST(S.param3 AS oid) AS cluster_index_relid,
        S.param4 AS heap_tuples_scanned,
        S.param5 AS heap_tuples_written,
        S.param6 AS heap_blks_total,
        S.param7 AS heap_blks_scanned,
        S.param8 AS index_rebuild_count
    FROM pg_stat_get_progress_info('CLUSTER') AS S
        LEFT JOIN pg_database D ON S.datid = D.oid;

CREATE VIEW pg_stat_progress_create_index AS
    SELECT
        S.pid AS pid, S.datid AS datid, D.datname AS datname,
        S.relid AS relid,
        CAST(S.param7 AS oid) AS index_relid,
        CASE S.param1 WHEN 1 THEN 'CREATE INDEX'
                      WHEN 2 THEN 'CREATE INDEX CONCURRENTLY'
                      WHEN 3 THEN 'REINDEX'
                      WHEN 4 THEN 'REINDEX CONCURRENTLY'
                      END AS command,
        CASE S.param10 WHEN 0 THEN 'initializing'
                       WHEN 1 THEN 'waiting for writers before build'
                       WHEN 2 THEN 'building index' ||
                           COALESCE((': ' || pg_indexam_progress_phasename(S.param9::oid, S.param11)),
                                    '')
                       WHEN 3 THEN 'waiting for writers before validation'
                       WHEN 4 THEN 'index validation: scanning index'
                       WHEN 5 THEN 'index validation: sorting tuples'
                       WHEN 6 THEN 'index validation: scanning table'
                       WHEN 7 THEN 'waiting for old snapshots'
                       WHEN 8 THEN 'waiting for readers before marking dead'
                       WHEN 9 THEN 'waiting for readers before dropping'
                       END as phase,
        S.param4 AS lockers_total,
        S.param5 AS lockers_done,
        S.param6 AS current_locker_pid,
        S.param16 AS blocks_total,
        S.param17 AS blocks_done,
        S.param12 AS tuples_total,
        S.param13 AS tuples_done,
        S.param14 AS partitions_total,
        S.param15 AS partitions_done
    FROM pg_stat_get_progress_info('CREATE INDEX') AS S
        LEFT JOIN pg_database D ON S.datid = D.oid;

CREATE VIEW pg_user_mappings AS
    SELECT
        U.oid       AS umid,
        S.oid       AS srvid,
        S.srvname   AS srvname,
        U.umuser    AS umuser,
        CASE WHEN U.umuser = 0 THEN
            'public'
        ELSE
            A.rolname
        END AS usename,
        CASE WHEN (U.umuser <> 0 AND A.rolname = current_user
                     AND (pg_has_role(S.srvowner, 'USAGE')
                          OR has_server_privilege(S.oid, 'USAGE')))
                    OR (U.umuser = 0 AND pg_has_role(S.srvowner, 'USAGE'))
                    OR (SELECT rolsuper FROM pg_authid WHERE rolname = current_user)
                    THEN U.umoptions
                 ELSE NULL END AS umoptions
    FROM pg_user_mapping U
        JOIN pg_foreign_server S ON (U.umserver = S.oid)
        LEFT JOIN pg_authid A ON (A.oid = U.umuser);

REVOKE ALL on pg_user_mapping FROM public;

CREATE VIEW pg_replication_origin_status AS
    SELECT *
    FROM pg_show_replication_origin_status();

REVOKE ALL ON pg_replication_origin_status FROM public;

-- All columns of pg_subscription except subconninfo are readable.
REVOKE ALL ON pg_subscription FROM public;
GRANT SELECT (subdbid, subname, subowner, subenabled, subslotname, subpublications)
    ON pg_subscription TO public;


--
-- We have a few function definitions in here, too.
-- At some point there might be enough to justify breaking them out into
-- a separate "system_functions.sql" file.
--

-- Tsearch debug function.  Defined here because it'd be pretty unwieldy
-- to put it into pg_proc.h

CREATE FUNCTION ts_debug(IN config regconfig, IN document text,
    OUT alias text,
    OUT description text,
    OUT token text,
    OUT dictionaries regdictionary[],
    OUT dictionary regdictionary,
    OUT lexemes text[])
RETURNS SETOF record AS
$$
SELECT
    tt.alias AS alias,
    tt.description AS description,
    parse.token AS token,
    ARRAY ( SELECT m.mapdict::pg_catalog.regdictionary
            FROM pg_catalog.pg_ts_config_map AS m
            WHERE m.mapcfg = $1 AND m.maptokentype = parse.tokid
            ORDER BY m.mapseqno )
    AS dictionaries,
    ( SELECT mapdict::pg_catalog.regdictionary
      FROM pg_catalog.pg_ts_config_map AS m
      WHERE m.mapcfg = $1 AND m.maptokentype = parse.tokid
      ORDER BY pg_catalog.ts_lexize(mapdict, parse.token) IS NULL, m.mapseqno
      LIMIT 1
    ) AS dictionary,
    ( SELECT pg_catalog.ts_lexize(mapdict, parse.token)
      FROM pg_catalog.pg_ts_config_map AS m
      WHERE m.mapcfg = $1 AND m.maptokentype = parse.tokid
      ORDER BY pg_catalog.ts_lexize(mapdict, parse.token) IS NULL, m.mapseqno
      LIMIT 1
    ) AS lexemes
FROM pg_catalog.ts_parse(
        (SELECT cfgparser FROM pg_catalog.pg_ts_config WHERE oid = $1 ), $2
    ) AS parse,
     pg_catalog.ts_token_type(
        (SELECT cfgparser FROM pg_catalog.pg_ts_config WHERE oid = $1 )
    ) AS tt
WHERE tt.tokid = parse.tokid
$$
LANGUAGE SQL STRICT STABLE PARALLEL SAFE;

COMMENT ON FUNCTION ts_debug(regconfig,text) IS
    'debug function for text search configuration';

CREATE FUNCTION ts_debug(IN document text,
    OUT alias text,
    OUT description text,
    OUT token text,
    OUT dictionaries regdictionary[],
    OUT dictionary regdictionary,
    OUT lexemes text[])
RETURNS SETOF record AS
$$
    SELECT * FROM pg_catalog.ts_debug( pg_catalog.get_current_ts_config(), $1);
$$
LANGUAGE SQL STRICT STABLE PARALLEL SAFE;

COMMENT ON FUNCTION ts_debug(text) IS
    'debug function for current text search configuration';

--
-- Redeclare built-in functions that need default values attached to their
-- arguments.  It's impractical to set those up directly in pg_proc.h because
-- of the complexity and platform-dependency of the expression tree
-- representation.  (Note that internal functions still have to have entries
-- in pg_proc.h; we are merely causing their proargnames and proargdefaults
-- to get filled in.)
--

CREATE OR REPLACE FUNCTION
  pg_start_backup(label text, fast boolean DEFAULT false, exclusive boolean DEFAULT true)
  RETURNS pg_lsn STRICT VOLATILE LANGUAGE internal AS 'pg_start_backup'
  PARALLEL RESTRICTED;

CREATE OR REPLACE FUNCTION pg_stop_backup (
        exclusive boolean, wait_for_archive boolean DEFAULT true,
        OUT lsn pg_lsn, OUT labelfile text, OUT spcmapfile text)
  RETURNS SETOF record STRICT VOLATILE LANGUAGE internal as 'pg_stop_backup_v2'
  PARALLEL RESTRICTED;

CREATE OR REPLACE FUNCTION
  pg_promote(wait boolean DEFAULT true, wait_seconds integer DEFAULT 60)
  RETURNS boolean STRICT VOLATILE LANGUAGE INTERNAL AS 'pg_promote'
  PARALLEL SAFE;

-- legacy definition for compatibility with 9.3
CREATE OR REPLACE FUNCTION
  json_populate_record(base anyelement, from_json json, use_json_as_text boolean DEFAULT false)
  RETURNS anyelement LANGUAGE internal STABLE AS 'json_populate_record' PARALLEL SAFE;

-- legacy definition for compatibility with 9.3
CREATE OR REPLACE FUNCTION
  json_populate_recordset(base anyelement, from_json json, use_json_as_text boolean DEFAULT false)
  RETURNS SETOF anyelement LANGUAGE internal STABLE ROWS 100  AS 'json_populate_recordset' PARALLEL SAFE;

CREATE OR REPLACE FUNCTION pg_logical_slot_get_changes(
    IN slot_name name, IN upto_lsn pg_lsn, IN upto_nchanges int, VARIADIC options text[] DEFAULT '{}',
    OUT lsn pg_lsn, OUT xid xid, OUT data text)
RETURNS SETOF RECORD
LANGUAGE INTERNAL
VOLATILE ROWS 1000 COST 1000
AS 'pg_logical_slot_get_changes';

CREATE OR REPLACE FUNCTION pg_logical_slot_peek_changes(
    IN slot_name name, IN upto_lsn pg_lsn, IN upto_nchanges int, VARIADIC options text[] DEFAULT '{}',
    OUT lsn pg_lsn, OUT xid xid, OUT data text)
RETURNS SETOF RECORD
LANGUAGE INTERNAL
VOLATILE ROWS 1000 COST 1000
AS 'pg_logical_slot_peek_changes';

CREATE OR REPLACE FUNCTION pg_logical_slot_get_binary_changes(
    IN slot_name name, IN upto_lsn pg_lsn, IN upto_nchanges int, VARIADIC options text[] DEFAULT '{}',
    OUT lsn pg_lsn, OUT xid xid, OUT data bytea)
RETURNS SETOF RECORD
LANGUAGE INTERNAL
VOLATILE ROWS 1000 COST 1000
AS 'pg_logical_slot_get_binary_changes';

CREATE OR REPLACE FUNCTION pg_logical_slot_peek_binary_changes(
    IN slot_name name, IN upto_lsn pg_lsn, IN upto_nchanges int, VARIADIC options text[] DEFAULT '{}',
    OUT lsn pg_lsn, OUT xid xid, OUT data bytea)
RETURNS SETOF RECORD
LANGUAGE INTERNAL
VOLATILE ROWS 1000 COST 1000
AS 'pg_logical_slot_peek_binary_changes';

CREATE OR REPLACE FUNCTION pg_create_physical_replication_slot(
    IN slot_name name, IN immediately_reserve boolean DEFAULT false,
    IN temporary boolean DEFAULT false,
    OUT slot_name name, OUT lsn pg_lsn)
RETURNS RECORD
LANGUAGE INTERNAL
STRICT VOLATILE
AS 'pg_create_physical_replication_slot';

CREATE OR REPLACE FUNCTION pg_create_logical_replication_slot(
    IN slot_name name, IN plugin name,
    IN temporary boolean DEFAULT false,
    OUT slot_name name, OUT lsn pg_lsn)
RETURNS RECORD
LANGUAGE INTERNAL
STRICT VOLATILE
AS 'pg_create_logical_replication_slot';

CREATE OR REPLACE FUNCTION
  make_interval(years int4 DEFAULT 0, months int4 DEFAULT 0, weeks int4 DEFAULT 0,
                days int4 DEFAULT 0, hours int4 DEFAULT 0, mins int4 DEFAULT 0,
                secs double precision DEFAULT 0.0)
RETURNS interval
LANGUAGE INTERNAL
STRICT IMMUTABLE PARALLEL SAFE
AS 'make_interval';

CREATE OR REPLACE FUNCTION
  jsonb_set(jsonb_in jsonb, path text[] , replacement jsonb,
            create_if_missing boolean DEFAULT true)
RETURNS jsonb
LANGUAGE INTERNAL
STRICT IMMUTABLE PARALLEL SAFE
AS 'jsonb_set';


CREATE OR REPLACE FUNCTION
  parse_ident(str text, strict boolean DEFAULT true)
RETURNS text[]
LANGUAGE INTERNAL
STRICT IMMUTABLE PARALLEL SAFE
AS 'parse_ident';

CREATE OR REPLACE FUNCTION
  jsonb_insert(jsonb_in jsonb, path text[] , replacement jsonb,
            insert_after boolean DEFAULT false)
RETURNS jsonb
LANGUAGE INTERNAL
STRICT IMMUTABLE PARALLEL SAFE
AS 'jsonb_insert';

CREATE OR REPLACE FUNCTION
  jsonb_path_exists(target jsonb, path jsonpath, vars jsonb DEFAULT '{}',
                    silent boolean DEFAULT false)
RETURNS boolean
LANGUAGE INTERNAL
STRICT IMMUTABLE PARALLEL SAFE
AS 'jsonb_path_exists';

CREATE OR REPLACE FUNCTION
  jsonb_path_match(target jsonb, path jsonpath, vars jsonb DEFAULT '{}',
                   silent boolean DEFAULT false)
RETURNS boolean
LANGUAGE INTERNAL
STRICT IMMUTABLE PARALLEL SAFE
AS 'jsonb_path_match';

CREATE OR REPLACE FUNCTION
  jsonb_path_query(target jsonb, path jsonpath, vars jsonb DEFAULT '{}',
                   silent boolean DEFAULT false)
RETURNS SETOF jsonb
LANGUAGE INTERNAL
STRICT IMMUTABLE PARALLEL SAFE
AS 'jsonb_path_query';

CREATE OR REPLACE FUNCTION
  jsonb_path_query_array(target jsonb, path jsonpath, vars jsonb DEFAULT '{}',
                         silent boolean DEFAULT false)
RETURNS jsonb
LANGUAGE INTERNAL
STRICT IMMUTABLE PARALLEL SAFE
AS 'jsonb_path_query_array';

CREATE OR REPLACE FUNCTION
  jsonb_path_query_first(target jsonb, path jsonpath, vars jsonb DEFAULT '{}',
                         silent boolean DEFAULT false)
RETURNS jsonb
LANGUAGE INTERNAL
STRICT IMMUTABLE PARALLEL SAFE
AS 'jsonb_path_query_first';

--
-- The default permissions for functions mean that anyone can execute them.
-- A number of functions shouldn't be executable by just anyone, but rather
-- than use explicit 'superuser()' checks in those functions, we use the GRANT
-- system to REVOKE access to those functions at initdb time.  Administrators
-- can later change who can access these functions, or leave them as only
-- available to superuser / cluster owner, if they choose.
--
REVOKE EXECUTE ON FUNCTION pg_start_backup(text, boolean, boolean) FROM public;
REVOKE EXECUTE ON FUNCTION pg_stop_backup() FROM public;
REVOKE EXECUTE ON FUNCTION pg_stop_backup(boolean, boolean) FROM public;
REVOKE EXECUTE ON FUNCTION pg_create_restore_point(text) FROM public;
REVOKE EXECUTE ON FUNCTION pg_switch_wal() FROM public;
REVOKE EXECUTE ON FUNCTION pg_wal_replay_pause() FROM public;
REVOKE EXECUTE ON FUNCTION pg_wal_replay_resume() FROM public;
REVOKE EXECUTE ON FUNCTION pg_rotate_logfile() FROM public;
REVOKE EXECUTE ON FUNCTION pg_reload_conf() FROM public;
REVOKE EXECUTE ON FUNCTION pg_current_logfile() FROM public;
REVOKE EXECUTE ON FUNCTION pg_current_logfile(text) FROM public;
REVOKE EXECUTE ON FUNCTION pg_promote(boolean, integer) FROM public;

REVOKE EXECUTE ON FUNCTION pg_stat_reset() FROM public;
REVOKE EXECUTE ON FUNCTION pg_stat_reset_shared(text) FROM public;
REVOKE EXECUTE ON FUNCTION pg_stat_reset_single_table_counters(oid) FROM public;
REVOKE EXECUTE ON FUNCTION pg_stat_reset_single_function_counters(oid) FROM public;

REVOKE EXECUTE ON FUNCTION lo_import(text) FROM public;
REVOKE EXECUTE ON FUNCTION lo_import(text, oid) FROM public;
REVOKE EXECUTE ON FUNCTION lo_export(oid, text) FROM public;

REVOKE EXECUTE ON FUNCTION pg_ls_logdir() FROM public;
REVOKE EXECUTE ON FUNCTION pg_ls_waldir() FROM public;
REVOKE EXECUTE ON FUNCTION pg_ls_archive_statusdir() FROM public;
REVOKE EXECUTE ON FUNCTION pg_ls_tmpdir() FROM public;
REVOKE EXECUTE ON FUNCTION pg_ls_tmpdir(oid) FROM public;

REVOKE EXECUTE ON FUNCTION pg_read_file(text) FROM public;
REVOKE EXECUTE ON FUNCTION pg_read_file(text,bigint,bigint) FROM public;
REVOKE EXECUTE ON FUNCTION pg_read_file(text,bigint,bigint,boolean) FROM public;

REVOKE EXECUTE ON FUNCTION pg_read_binary_file(text) FROM public;
REVOKE EXECUTE ON FUNCTION pg_read_binary_file(text,bigint,bigint) FROM public;
REVOKE EXECUTE ON FUNCTION pg_read_binary_file(text,bigint,bigint,boolean) FROM public;

REVOKE EXECUTE ON FUNCTION pg_stat_file(text) FROM public;
REVOKE EXECUTE ON FUNCTION pg_stat_file(text,boolean) FROM public;

REVOKE EXECUTE ON FUNCTION pg_ls_dir(text) FROM public;
REVOKE EXECUTE ON FUNCTION pg_ls_dir(text,boolean,boolean) FROM public;

--
-- We also set up some things as accessible to standard roles.
--
GRANT EXECUTE ON FUNCTION pg_ls_logdir() TO pg_monitor;
GRANT EXECUTE ON FUNCTION pg_ls_waldir() TO pg_monitor;
GRANT EXECUTE ON FUNCTION pg_ls_archive_statusdir() TO pg_monitor;
GRANT EXECUTE ON FUNCTION pg_ls_tmpdir() TO pg_monitor;
GRANT EXECUTE ON FUNCTION pg_ls_tmpdir(oid) TO pg_monitor;

GRANT pg_read_all_settings TO pg_monitor;
GRANT pg_read_all_stats TO pg_monitor;
GRANT pg_stat_scan_tables TO pg_monitor;

<<<<<<< HEAD
create or replace function brin_summarize_range(t regclass, block_number int8) returns setof bigint as 
$$
  -- brin_summarize_range_internal is marked as EXECUTE ON ALL SEGMENTS.
  select sum(n.brin_summarize_range_internal) from (select brin_summarize_range_internal(t, block_number)) as n;
$$
LANGUAGE SQL READS SQL DATA EXECUTE ON COORDINATOR;

create or replace function brin_summarize_new_values(t regclass) returns bigint as
=======
-- GPDB_12_MERGE_FIXME: This seems out of place..
-- GPDB_12_MERGE_FIXME: Shouldn't we have a wrapper like this for
-- brin_summarize_range(), too?
create or replace function brin_summarize_new_values(t regclass) returns setof bigint as
>>>>>>> 8eaa3b68
$$
  -- brin_summarize_new_values_internal is marked as EXECUTE ON ALL SEGMENTS.
  select sum(n) from brin_summarize_new_values_internal(t) as n;
$$
LANGUAGE sql READS SQL DATA EXECUTE ON COORDINATOR;

CREATE OR REPLACE VIEW gp_stat_archiver AS
    SELECT -1 AS gp_segment_id, * FROM pg_stat_archiver
    UNION
    SELECT gp_execution_segment() AS gp_segment_id, * FROM gp_dist_random('pg_stat_archiver');

CREATE FUNCTION gp_get_session_endpoints (OUT gp_segment_id int, OUT auth_token text,
									  OUT cursorname text, OUT sessionid int, OUT hostname varchar(64),
									  OUT port int, OUT username text, OUT state text,
									  OUT endpointname text)
RETURNS SETOF RECORD AS
$$
   SELECT * FROM pg_catalog.gp_get_endpoints()
	WHERE sessionid = (SELECT setting FROM pg_settings WHERE name = 'gp_session_id')::int4
$$
LANGUAGE SQL EXECUTE ON COORDINATOR;

COMMENT ON FUNCTION pg_catalog.gp_get_session_endpoints() IS 'All endpoints in this session that are visible to the current user.';

CREATE VIEW pg_catalog.gp_endpoints AS
    SELECT * FROM pg_catalog.gp_get_endpoints();

CREATE VIEW pg_catalog.gp_segment_endpoints AS
    SELECT * FROM pg_catalog.gp_get_segment_endpoints();

CREATE VIEW pg_catalog.gp_session_endpoints AS
    SELECT * FROM pg_catalog.gp_get_session_endpoints();<|MERGE_RESOLUTION|>--- conflicted
+++ resolved
@@ -1736,7 +1736,6 @@
 GRANT pg_read_all_stats TO pg_monitor;
 GRANT pg_stat_scan_tables TO pg_monitor;
 
-<<<<<<< HEAD
 create or replace function brin_summarize_range(t regclass, block_number int8) returns setof bigint as 
 $$
   -- brin_summarize_range_internal is marked as EXECUTE ON ALL SEGMENTS.
@@ -1744,13 +1743,7 @@
 $$
 LANGUAGE SQL READS SQL DATA EXECUTE ON COORDINATOR;
 
-create or replace function brin_summarize_new_values(t regclass) returns bigint as
-=======
--- GPDB_12_MERGE_FIXME: This seems out of place..
--- GPDB_12_MERGE_FIXME: Shouldn't we have a wrapper like this for
--- brin_summarize_range(), too?
 create or replace function brin_summarize_new_values(t regclass) returns setof bigint as
->>>>>>> 8eaa3b68
 $$
   -- brin_summarize_new_values_internal is marked as EXECUTE ON ALL SEGMENTS.
   select sum(n) from brin_summarize_new_values_internal(t) as n;
