/*-------------------------------------------------------------------------
 *
 * pg_enum.c
 *	  routines to support manipulation of the pg_enum relation
 *
 * Copyright (c) 2006-2010, PostgreSQL Global Development Group
 *
 *
 * IDENTIFICATION
 *	  $PostgreSQL: pgsql/src/backend/catalog/pg_enum.c,v 1.14 2010/02/26 02:00:37 momjian Exp $
 *
 *-------------------------------------------------------------------------
 */
#include "postgres.h"

#include "access/genam.h"
#include "access/heapam.h"
#include "catalog/catalog.h"
#include "catalog/indexing.h"
#include "catalog/pg_enum.h"
#include "catalog/pg_type.h"
#include "cdb/cdbvars.h"
#include "storage/lmgr.h"
#include "miscadmin.h"
#include "utils/builtins.h"
#include "utils/fmgroids.h"
#include "utils/rel.h"
#include "utils/tqual.h"

static int	oid_cmp(const void *p1, const void *p2);


/*
 * EnumValuesCreate
 *		Create an entry in pg_enum for each of the supplied enum values.
 *
 * vals is a list of Value strings.
 */
void
EnumValuesCreate(Oid enumTypeOid, List *vals,
				 Oid binary_upgrade_next_pg_enum_oid)
{
	Relation	pg_enum;
	TupleDesc	tupDesc;
	NameData	enumlabel;
	Oid		   *oids;
	int			elemno,
				num_elems;
	Datum		values[Natts_pg_enum];
	bool		nulls[Natts_pg_enum];
	ListCell   *lc;
	HeapTuple	tup;

	num_elems = list_length(vals);

	/*
	 * XXX we do not bother to check the list of values for duplicates --- if
	 * you have any, you'll get a less-than-friendly unique-index violation.
	 * Is it worth trying harder?
	 */

	pg_enum = heap_open(EnumRelationId, RowExclusiveLock);
	tupDesc = pg_enum->rd_att;

	/*
	 * Allocate oids
	 */
	oids = (Oid *) palloc(num_elems * sizeof(Oid));
	if (OidIsValid(binary_upgrade_next_pg_enum_oid))
<<<<<<< HEAD
	{
		if (num_elems != 1)
			ereport(ERROR,
					(errcode(ERRCODE_INVALID_PARAMETER_VALUE),
					 errmsg("EnumValuesCreate() can only set a single OID")));
		oids[0] = binary_upgrade_next_pg_enum_oid;
		binary_upgrade_next_pg_enum_oid = InvalidOid;
	}
	else
	{
		for (elemno = 0; elemno < num_elems; elemno++)
		{
			/*
			 * In QE node, however, use the OIDs assigned by the master (they are delivered
			 * out-of-band, see oid_dispatch.c.
			 */
			if (Gp_role == GP_ROLE_EXECUTE)
				oids[elemno] = InvalidOid;
			else
				oids[elemno] = GetNewOid(pg_enum);
		}

=======
	{
		if (num_elems != 1)
			ereport(ERROR,
					(errcode(ERRCODE_INVALID_PARAMETER_VALUE),
					 errmsg("EnumValuesCreate() can only set a single OID")));
		oids[0] = binary_upgrade_next_pg_enum_oid;
		binary_upgrade_next_pg_enum_oid = InvalidOid;
	}
	else
	{
		/*
		 * While this method does not absolutely guarantee that we generate no
		 * duplicate oids (since we haven't entered each oid into the table
		 * before allocating the next), trouble could only occur if the oid
		 * counter wraps all the way around before we finish. Which seems
		 * unlikely.
		 */
		for (elemno = 0; elemno < num_elems; elemno++)
		{
			/*
			 * The pg_enum.oid is stored in user tables.  This oid must be
			 * preserved by binary upgrades.
			 */
			oids[elemno] = GetNewOid(pg_enum);
		}
>>>>>>> 1084f317
		/* sort them, just in case counter wrapped from high to low */
		qsort(oids, num_elems, sizeof(Oid), oid_cmp);
	}

	/* and make the entries */
	memset(nulls, false, sizeof(nulls));

	elemno = 0;
	foreach(lc, vals)
	{
		char	   *lab = strVal(lfirst(lc));

		/*
		 * labels are stored in a name field, for easier syscache lookup, so
		 * check the length to make sure it's within range.
		 */
		if (strlen(lab) > (NAMEDATALEN - 1))
			ereport(ERROR,
					(errcode(ERRCODE_INVALID_NAME),
					 errmsg("invalid enum label \"%s\"", lab),
					 errdetail("Labels must be %d characters or less.",
							   NAMEDATALEN - 1)));

		values[Anum_pg_enum_enumtypid - 1] = ObjectIdGetDatum(enumTypeOid);
		namestrcpy(&enumlabel, lab);
		values[Anum_pg_enum_enumlabel - 1] = NameGetDatum(&enumlabel);

		tup = heap_form_tuple(tupDesc, values, nulls);
		HeapTupleSetOid(tup, oids[elemno]);

		simple_heap_insert(pg_enum, tup);
		CatalogUpdateIndexes(pg_enum, tup);
		heap_freetuple(tup);

		elemno++;
	}

	/* clean up */
	pfree(oids);
	heap_close(pg_enum, RowExclusiveLock);
}


/*
 * EnumValuesDelete
 *		Remove all the pg_enum entries for the specified enum type.
 */
void
EnumValuesDelete(Oid enumTypeOid)
{
	Relation	pg_enum;
	ScanKeyData key[1];
	SysScanDesc scan;
	HeapTuple	tup;

	pg_enum = heap_open(EnumRelationId, RowExclusiveLock);

	ScanKeyInit(&key[0],
				Anum_pg_enum_enumtypid,
				BTEqualStrategyNumber, F_OIDEQ,
				ObjectIdGetDatum(enumTypeOid));

	scan = systable_beginscan(pg_enum, EnumTypIdLabelIndexId, true,
							  SnapshotNow, 1, key);

	while (HeapTupleIsValid(tup = systable_getnext(scan)))
	{
		simple_heap_delete(pg_enum, &tup->t_self);
	}

	systable_endscan(scan);

	heap_close(pg_enum, RowExclusiveLock);
}


/* qsort comparison function for oids */
static int
oid_cmp(const void *p1, const void *p2)
{
	Oid			v1 = *((const Oid *) p1);
	Oid			v2 = *((const Oid *) p2);

	if (v1 < v2)
		return -1;
	if (v1 > v2)
		return 1;
	return 0;
}<|MERGE_RESOLUTION|>--- conflicted
+++ resolved
@@ -67,30 +67,6 @@
 	 */
 	oids = (Oid *) palloc(num_elems * sizeof(Oid));
 	if (OidIsValid(binary_upgrade_next_pg_enum_oid))
-<<<<<<< HEAD
-	{
-		if (num_elems != 1)
-			ereport(ERROR,
-					(errcode(ERRCODE_INVALID_PARAMETER_VALUE),
-					 errmsg("EnumValuesCreate() can only set a single OID")));
-		oids[0] = binary_upgrade_next_pg_enum_oid;
-		binary_upgrade_next_pg_enum_oid = InvalidOid;
-	}
-	else
-	{
-		for (elemno = 0; elemno < num_elems; elemno++)
-		{
-			/*
-			 * In QE node, however, use the OIDs assigned by the master (they are delivered
-			 * out-of-band, see oid_dispatch.c.
-			 */
-			if (Gp_role == GP_ROLE_EXECUTE)
-				oids[elemno] = InvalidOid;
-			else
-				oids[elemno] = GetNewOid(pg_enum);
-		}
-
-=======
 	{
 		if (num_elems != 1)
 			ereport(ERROR,
@@ -111,12 +87,15 @@
 		for (elemno = 0; elemno < num_elems; elemno++)
 		{
 			/*
-			 * The pg_enum.oid is stored in user tables.  This oid must be
-			 * preserved by binary upgrades.
+			 * In QE node, however, use the OIDs assigned by the master (they are delivered
+			 * out-of-band, see oid_dispatch.c.
 			 */
-			oids[elemno] = GetNewOid(pg_enum);
+			if (Gp_role == GP_ROLE_EXECUTE)
+				oids[elemno] = InvalidOid;
+			else
+				oids[elemno] = GetNewOid(pg_enum);
 		}
->>>>>>> 1084f317
+
 		/* sort them, just in case counter wrapped from high to low */
 		qsort(oids, num_elems, sizeof(Oid), oid_cmp);
 	}
