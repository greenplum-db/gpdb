/*-------------------------------------------------------------------------
 *
 * pg_constraint.c
 *	  routines to support manipulation of the pg_constraint relation
 *
 * Portions Copyright (c) 1996-2013, PostgreSQL Global Development Group
 * Portions Copyright (c) 1994, Regents of the University of California
 *
 *
 * IDENTIFICATION
 *	  src/backend/catalog/pg_constraint.c
 *
 *-------------------------------------------------------------------------
 */
#include "postgres.h"

#include "access/genam.h"
#include "access/heapam.h"
#include "access/htup_details.h"
#include "catalog/dependency.h"
#include "catalog/indexing.h"
#include "catalog/objectaccess.h"
#include "catalog/oid_dispatch.h"
#include "catalog/pg_constraint.h"
#include "catalog/pg_operator.h"
#include "catalog/pg_type.h"
#include "cdb/cdbvars.h"
#include "commands/defrem.h"
#include "commands/tablecmds.h"
#include "utils/array.h"
#include "utils/builtins.h"
#include "utils/fmgroids.h"
#include "utils/lsyscache.h"
#include "utils/rel.h"
#include "utils/syscache.h"
#include "utils/tqual.h"


/*
 * CreateConstraintEntry
 *	Create a constraint table entry.
 *
 * Subsidiary records (such as triggers or indexes to implement the
 * constraint) are *not* created here.	But we do make dependency links
 * from the constraint to the things it depends on.
 */
Oid
CreateConstraintEntry(const char *constraintName,
					  Oid constraintNamespace,
					  char constraintType,
					  bool isDeferrable,
					  bool isDeferred,
					  bool isValidated,
					  Oid relId,
					  const int16 *constraintKey,
					  int constraintNKeys,
					  Oid domainId,
					  Oid indexRelId,
					  Oid foreignRelId,
					  const int16 *foreignKey,
					  const Oid *pfEqOp,
					  const Oid *ppEqOp,
					  const Oid *ffEqOp,
					  int foreignNKeys,
					  char foreignUpdateType,
					  char foreignDeleteType,
					  char foreignMatchType,
					  const Oid *exclOp,
					  Node *conExpr,
					  const char *conBin,
					  const char *conSrc,
					  bool conIsLocal,
					  int conInhCount,
					  bool conNoInherit,
					  bool is_internal)
{
	Relation	conDesc;
	Oid			conOid;
	HeapTuple	tup;
	bool		nulls[Natts_pg_constraint];
	Datum		values[Natts_pg_constraint];
	ArrayType  *conkeyArray;
	ArrayType  *confkeyArray;
	ArrayType  *conpfeqopArray;
	ArrayType  *conppeqopArray;
	ArrayType  *conffeqopArray;
	ArrayType  *conexclopArray;
	NameData	cname;
	int			i;
	ObjectAddress conobject;

	conDesc = heap_open(ConstraintRelationId, RowExclusiveLock);

	Assert(constraintName);
	namestrcpy(&cname, constraintName);

	/*
	 * Convert C arrays into Postgres arrays.
	 */
	if (constraintNKeys > 0)
	{
		Datum	   *conkey;

		conkey = (Datum *) palloc(constraintNKeys * sizeof(Datum));
		for (i = 0; i < constraintNKeys; i++)
			conkey[i] = Int16GetDatum(constraintKey[i]);
		conkeyArray = construct_array(conkey, constraintNKeys,
									  INT2OID, 2, true, 's');
	}
	else
		conkeyArray = NULL;

	if (foreignNKeys > 0)
	{
		Datum	   *fkdatums;

		fkdatums = (Datum *) palloc(foreignNKeys * sizeof(Datum));
		for (i = 0; i < foreignNKeys; i++)
			fkdatums[i] = Int16GetDatum(foreignKey[i]);
		confkeyArray = construct_array(fkdatums, foreignNKeys,
									   INT2OID, 2, true, 's');
		for (i = 0; i < foreignNKeys; i++)
			fkdatums[i] = ObjectIdGetDatum(pfEqOp[i]);
		conpfeqopArray = construct_array(fkdatums, foreignNKeys,
										 OIDOID, sizeof(Oid), true, 'i');
		for (i = 0; i < foreignNKeys; i++)
			fkdatums[i] = ObjectIdGetDatum(ppEqOp[i]);
		conppeqopArray = construct_array(fkdatums, foreignNKeys,
										 OIDOID, sizeof(Oid), true, 'i');
		for (i = 0; i < foreignNKeys; i++)
			fkdatums[i] = ObjectIdGetDatum(ffEqOp[i]);
		conffeqopArray = construct_array(fkdatums, foreignNKeys,
										 OIDOID, sizeof(Oid), true, 'i');
	}
	else
	{
		confkeyArray = NULL;
		conpfeqopArray = NULL;
		conppeqopArray = NULL;
		conffeqopArray = NULL;
	}

	if (exclOp != NULL)
	{
		Datum	   *opdatums;

		opdatums = (Datum *) palloc(constraintNKeys * sizeof(Datum));
		for (i = 0; i < constraintNKeys; i++)
			opdatums[i] = ObjectIdGetDatum(exclOp[i]);
		conexclopArray = construct_array(opdatums, constraintNKeys,
										 OIDOID, sizeof(Oid), true, 'i');
	}
	else
		conexclopArray = NULL;

	/* initialize nulls and values */
	for (i = 0; i < Natts_pg_constraint; i++)
	{
		nulls[i] = false;
		values[i] = (Datum) NULL;
	}

	values[Anum_pg_constraint_conname - 1] = NameGetDatum(&cname);
	values[Anum_pg_constraint_connamespace - 1] = ObjectIdGetDatum(constraintNamespace);
	values[Anum_pg_constraint_contype - 1] = CharGetDatum(constraintType);
	values[Anum_pg_constraint_condeferrable - 1] = BoolGetDatum(isDeferrable);
	values[Anum_pg_constraint_condeferred - 1] = BoolGetDatum(isDeferred);
	values[Anum_pg_constraint_convalidated - 1] = BoolGetDatum(isValidated);
	values[Anum_pg_constraint_conrelid - 1] = ObjectIdGetDatum(relId);
	values[Anum_pg_constraint_contypid - 1] = ObjectIdGetDatum(domainId);
	values[Anum_pg_constraint_conindid - 1] = ObjectIdGetDatum(indexRelId);
	values[Anum_pg_constraint_confrelid - 1] = ObjectIdGetDatum(foreignRelId);
	values[Anum_pg_constraint_confupdtype - 1] = CharGetDatum(foreignUpdateType);
	values[Anum_pg_constraint_confdeltype - 1] = CharGetDatum(foreignDeleteType);
	values[Anum_pg_constraint_confmatchtype - 1] = CharGetDatum(foreignMatchType);
	values[Anum_pg_constraint_conislocal - 1] = BoolGetDatum(conIsLocal);
	values[Anum_pg_constraint_coninhcount - 1] = Int32GetDatum(conInhCount);
	values[Anum_pg_constraint_connoinherit - 1] = BoolGetDatum(conNoInherit);

	if (conkeyArray)
		values[Anum_pg_constraint_conkey - 1] = PointerGetDatum(conkeyArray);
	else
		nulls[Anum_pg_constraint_conkey - 1] = true;

	if (confkeyArray)
		values[Anum_pg_constraint_confkey - 1] = PointerGetDatum(confkeyArray);
	else
		nulls[Anum_pg_constraint_confkey - 1] = true;

	if (conpfeqopArray)
		values[Anum_pg_constraint_conpfeqop - 1] = PointerGetDatum(conpfeqopArray);
	else
		nulls[Anum_pg_constraint_conpfeqop - 1] = true;

	if (conppeqopArray)
		values[Anum_pg_constraint_conppeqop - 1] = PointerGetDatum(conppeqopArray);
	else
		nulls[Anum_pg_constraint_conppeqop - 1] = true;

	if (conffeqopArray)
		values[Anum_pg_constraint_conffeqop - 1] = PointerGetDatum(conffeqopArray);
	else
		nulls[Anum_pg_constraint_conffeqop - 1] = true;

	if (conexclopArray)
		values[Anum_pg_constraint_conexclop - 1] = PointerGetDatum(conexclopArray);
	else
		nulls[Anum_pg_constraint_conexclop - 1] = true;

	/*
	 * initialize the binary form of the check constraint.
	 */
	if (conBin)
		values[Anum_pg_constraint_conbin - 1] = CStringGetTextDatum(conBin);
	else
		nulls[Anum_pg_constraint_conbin - 1] = true;

	/*
	 * initialize the text form of the check constraint
	 */
	if (conSrc)
		values[Anum_pg_constraint_consrc - 1] = CStringGetTextDatum(conSrc);
	else
		nulls[Anum_pg_constraint_consrc - 1] = true;

	tup = heap_form_tuple(RelationGetDescr(conDesc), values, nulls);

	conOid = simple_heap_insert(conDesc, tup);

	/* update catalog indexes */
	CatalogUpdateIndexes(conDesc, tup);

	conobject.classId = ConstraintRelationId;
	conobject.objectId = conOid;
	conobject.objectSubId = 0;

	heap_close(conDesc, RowExclusiveLock);

	if (OidIsValid(relId))
	{
		/*
		 * Register auto dependency from constraint to owning relation, or to
		 * specific column(s) if any are mentioned.
		 */
		ObjectAddress relobject;

		relobject.classId = RelationRelationId;
		relobject.objectId = relId;
		if (constraintNKeys > 0)
		{
			for (i = 0; i < constraintNKeys; i++)
			{
				relobject.objectSubId = constraintKey[i];

				recordDependencyOn(&conobject, &relobject, DEPENDENCY_AUTO);
			}
		}
		else
		{
			relobject.objectSubId = 0;

			recordDependencyOn(&conobject, &relobject, DEPENDENCY_AUTO);
		}
	}

	if (OidIsValid(domainId))
	{
		/*
		 * Register auto dependency from constraint to owning domain
		 */
		ObjectAddress domobject;

		domobject.classId = TypeRelationId;
		domobject.objectId = domainId;
		domobject.objectSubId = 0;

		recordDependencyOn(&conobject, &domobject, DEPENDENCY_AUTO);
	}

	if (OidIsValid(foreignRelId))
	{
		/*
		 * Register normal dependency from constraint to foreign relation, or
		 * to specific column(s) if any are mentioned.
		 */
		ObjectAddress relobject;

		relobject.classId = RelationRelationId;
		relobject.objectId = foreignRelId;
		if (foreignNKeys > 0)
		{
			for (i = 0; i < foreignNKeys; i++)
			{
				relobject.objectSubId = foreignKey[i];

				recordDependencyOn(&conobject, &relobject, DEPENDENCY_NORMAL);
			}
		}
		else
		{
			relobject.objectSubId = 0;

			recordDependencyOn(&conobject, &relobject, DEPENDENCY_NORMAL);
		}
	}

	if (OidIsValid(indexRelId) && constraintType == CONSTRAINT_FOREIGN)
	{
		/*
		 * Register normal dependency on the unique index that supports a
		 * foreign-key constraint.	(Note: for indexes associated with unique
		 * or primary-key constraints, the dependency runs the other way, and
		 * is not made here.)
		 */
		ObjectAddress relobject;

		relobject.classId = RelationRelationId;
		relobject.objectId = indexRelId;
		relobject.objectSubId = 0;

		recordDependencyOn(&conobject, &relobject, DEPENDENCY_NORMAL);
	}

	if (foreignNKeys > 0)
	{
		/*
		 * Register normal dependencies on the equality operators that support
		 * a foreign-key constraint.  If the PK and FK types are the same then
		 * all three operators for a column are the same; otherwise they are
		 * different.
		 */
		ObjectAddress oprobject;

		oprobject.classId = OperatorRelationId;
		oprobject.objectSubId = 0;

		for (i = 0; i < foreignNKeys; i++)
		{
			oprobject.objectId = pfEqOp[i];
			recordDependencyOn(&conobject, &oprobject, DEPENDENCY_NORMAL);
			if (ppEqOp[i] != pfEqOp[i])
			{
				oprobject.objectId = ppEqOp[i];
				recordDependencyOn(&conobject, &oprobject, DEPENDENCY_NORMAL);
			}
			if (ffEqOp[i] != pfEqOp[i])
			{
				oprobject.objectId = ffEqOp[i];
				recordDependencyOn(&conobject, &oprobject, DEPENDENCY_NORMAL);
			}
		}
	}

	/*
	 * We don't bother to register dependencies on the exclusion operators of
	 * an exclusion constraint.  We assume they are members of the opclass
	 * supporting the index, so there's an indirect dependency via that. (This
	 * would be pretty dicey for cross-type operators, but exclusion operators
	 * can never be cross-type.)
	 */

	if (conExpr != NULL)
	{
		/*
		 * Register dependencies from constraint to objects mentioned in CHECK
		 * expression.
		 */
		recordDependencyOnSingleRelExpr(&conobject, conExpr, relId,
										DEPENDENCY_NORMAL,
										DEPENDENCY_NORMAL);
	}

	/* Post creation hook for new constraint */
	InvokeObjectPostCreateHookArg(ConstraintRelationId, conOid, 0,
								  is_internal);

	return conOid;
}


/*
 * Test whether given name is currently used as a constraint name
 * for the given object (relation or domain).
 *
 * This is used to decide whether to accept a user-specified constraint name.
 * It is deliberately not the same test as ChooseConstraintName uses to decide
 * whether an auto-generated name is OK: here, we will allow it unless there
 * is an identical constraint name in use *on the same object*.
 *
 * NB: Caller should hold exclusive lock on the given object, else
 * this test can be fooled by concurrent additions.
 */
bool
ConstraintNameIsUsed(ConstraintCategory conCat, Oid objId,
					 Oid objNamespace, const char *conname)
{
	bool		found;
	Relation	conDesc;
	SysScanDesc conscan;
	ScanKeyData skey[2];
	HeapTuple	tup;

	conDesc = heap_open(ConstraintRelationId, AccessShareLock);

	found = false;

	ScanKeyInit(&skey[0],
				Anum_pg_constraint_conname,
				BTEqualStrategyNumber, F_NAMEEQ,
				CStringGetDatum(conname));

	ScanKeyInit(&skey[1],
				Anum_pg_constraint_connamespace,
				BTEqualStrategyNumber, F_OIDEQ,
				ObjectIdGetDatum(objNamespace));

	conscan = systable_beginscan(conDesc, ConstraintNameNspIndexId, true,
								 SnapshotNow, 2, skey);

	while (HeapTupleIsValid(tup = systable_getnext(conscan)))
	{
		Form_pg_constraint con = (Form_pg_constraint) GETSTRUCT(tup);

		if (conCat == CONSTRAINT_RELATION && con->conrelid == objId)
		{
			found = true;
			break;
		}
		else if (conCat == CONSTRAINT_DOMAIN && con->contypid == objId)
		{
			found = true;
			break;
		}
	}

	systable_endscan(conscan);
	heap_close(conDesc, AccessShareLock);

	return found;
}

/*
 * Select a nonconflicting name for a new constraint.
 *
 * The objective here is to choose a name that is unique within the
 * specified namespace.  Postgres does not require this, but the SQL
 * spec does, and some apps depend on it.  Therefore we avoid choosing
 * default names that so conflict.
 *
 * name1, name2, and label are used the same way as for makeObjectName(),
 * except that the label can't be NULL; digits will be appended to the label
 * if needed to create a name that is unique within the specified namespace.
 *
 * 'others' can be a list of string names already chosen within the current
 * command (but not yet reflected into the catalogs); we will not choose
 * a duplicate of one of these either.
 *
 * Note: it is theoretically possible to get a collision anyway, if someone
 * else chooses the same name concurrently.  This is fairly unlikely to be
 * a problem in practice, especially if one is holding an exclusive lock on
 * the relation identified by name1.
 *
 * Returns a palloc'd string.
 */
char *
ChooseConstraintName(const char *name1, const char *name2,
					 const char *label, Oid namespaceid,
					 List *others)
{
	int			pass = 0;
	char	   *conname = NULL;
	char		modlabel[NAMEDATALEN];
	Relation	conDesc;
	SysScanDesc conscan;
	ScanKeyData skey[2];
	bool		found;
	ListCell   *l;

	conDesc = heap_open(ConstraintRelationId, AccessShareLock);

	/* try the unmodified label first */
	StrNCpy(modlabel, label, sizeof(modlabel));

	for (;;)
	{
		conname = makeObjectName(name1, name2, modlabel);

		found = false;

		foreach(l, others)
		{
			if (strcmp((char *) lfirst(l), conname) == 0)
			{
				found = true;
				break;
			}
		}

		if (!found)
		{
			ScanKeyInit(&skey[0],
						Anum_pg_constraint_conname,
						BTEqualStrategyNumber, F_NAMEEQ,
						CStringGetDatum(conname));

			ScanKeyInit(&skey[1],
						Anum_pg_constraint_connamespace,
						BTEqualStrategyNumber, F_OIDEQ,
						ObjectIdGetDatum(namespaceid));

			conscan = systable_beginscan(conDesc, ConstraintNameNspIndexId, true,
										 SnapshotNow, 2, skey);

			found = (HeapTupleIsValid(systable_getnext(conscan)));

			systable_endscan(conscan);
		}

		if (!found)
			break;

		/* found a conflict, so try a new name component */
		pfree(conname);
		snprintf(modlabel, sizeof(modlabel), "%s%d", label, ++pass);
	}

	heap_close(conDesc, AccessShareLock);

	return conname;
}

/*
 * Delete a single constraint record.
 */
void
RemoveConstraintById(Oid conId)
{
	Relation	conDesc;
	HeapTuple	tup;
	Form_pg_constraint con;

	conDesc = heap_open(ConstraintRelationId, RowExclusiveLock);

	tup = SearchSysCache1(CONSTROID, ObjectIdGetDatum(conId));
	if (!HeapTupleIsValid(tup)) /* should not happen */
		elog(ERROR, "cache lookup failed for constraint %u", conId);
	con = (Form_pg_constraint) GETSTRUCT(tup);

	/*
	 * Special processing depending on what the constraint is for.
	 */
	if (OidIsValid(con->conrelid))
	{
		Relation	rel;
		bool		is_part_child = false;

		/*
		 * If the constraint is for a relation, open and exclusive-lock the
		 * relation it's for.
		 */
		rel = heap_open(con->conrelid, AccessExclusiveLock);

		/*
		 * We need to update the relcheck count if it is a check constraint
		 * being dropped.  This update will force backends to rebuild relcache
		 * entries when we commit.
		 */
		if (con->contype == CONSTRAINT_CHECK)
		{
			Relation	pgrel;
			HeapTuple	relTup;
			Form_pg_class classForm;

			pgrel = heap_open(RelationRelationId, RowExclusiveLock);
			relTup = SearchSysCacheCopy1(RELOID,
										 ObjectIdGetDatum(con->conrelid));
			if (!HeapTupleIsValid(relTup))
				elog(ERROR, "cache lookup failed for relation %u",
					 con->conrelid);
			classForm = (Form_pg_class) GETSTRUCT(relTup);

			if (classForm->relchecks == 0)		/* should not happen */
				elog(ERROR, "relation \"%s\" has relchecks = 0",
					 RelationGetRelationName(rel));
			classForm->relchecks--;

			simple_heap_update(pgrel, &relTup->t_self, relTup);

			CatalogUpdateIndexes(pgrel, relTup);

			heap_freetuple(relTup);

			heap_close(pgrel, RowExclusiveLock);
		}

		is_part_child = !rel_needs_long_lock(RelationGetRelid(rel));

		if (is_part_child)
			/* sufficiently locked, in the case of a partitioned table */
			heap_close(rel, AccessExclusiveLock);
		else
			/* Keep lock on constraint's rel until end of xact */
			heap_close(rel, NoLock);
	}
	else if (OidIsValid(con->contypid))
	{
		/*
		 * XXX for now, do nothing special when dropping a domain constraint
		 *
		 * Probably there should be some form of locking on the domain type,
		 * but we have no such concept at the moment.
		 */
	}
	else
		elog(ERROR, "constraint %u is not of a known type", conId);

	/* Fry the constraint itself */
	simple_heap_delete(conDesc, &tup->t_self);

	/* Clean up */
	ReleaseSysCache(tup);
	heap_close(conDesc, RowExclusiveLock);
}


/*
 * GetConstraintNameByOid
 *		Get the name of the constraint with the given oid, if any.
 *
 * Returns a palloc'd string, or NULL if no constraint can be found.
 */
char *
GetConstraintNameByOid(Oid constraintId)
{
	if (!OidIsValid(constraintId))
		return NULL;

	return get_constraint_name(constraintId);
}

/*
 * RenameConstraintById
 *		Rename a constraint.
 *
 * Note: this isn't intended to be a user-exposed function; it doesn't check
 * permissions etc.  Currently this is only invoked when renaming an index
 * that is associated with a constraint, but it's made a little more general
 * than that with the expectation of someday having ALTER TABLE RENAME
 * CONSTRAINT.
 */
void
RenameConstraintById(Oid conId, const char *newname)
{
	Relation	conDesc;
	HeapTuple	tuple;
	Form_pg_constraint con;

	conDesc = heap_open(ConstraintRelationId, RowExclusiveLock);

	tuple = SearchSysCacheCopy1(CONSTROID, ObjectIdGetDatum(conId));
	if (!HeapTupleIsValid(tuple))
		elog(ERROR, "cache lookup failed for constraint %u", conId);
	con = (Form_pg_constraint) GETSTRUCT(tuple);

	/*
	 * We need to check whether the name is already in use --- note that there
	 * currently is not a unique index that would catch this.
	 */
	if (OidIsValid(con->conrelid) &&
		ConstraintNameIsUsed(CONSTRAINT_RELATION,
							 con->conrelid,
							 con->connamespace,
							 newname))
		ereport(ERROR,
				(errcode(ERRCODE_DUPLICATE_OBJECT),
			   errmsg("constraint \"%s\" for relation \"%s\" already exists",
					  newname, get_rel_name(con->conrelid))));
	if (OidIsValid(con->contypid) &&
		ConstraintNameIsUsed(CONSTRAINT_DOMAIN,
							 con->contypid,
							 con->connamespace,
							 newname))
		ereport(ERROR,
				(errcode(ERRCODE_DUPLICATE_OBJECT),
				 errmsg("constraint \"%s\" for domain %s already exists",
						newname, format_type_be(con->contypid))));

	/* OK, do the rename --- tuple is a copy, so OK to scribble on it */
	namestrcpy(&(con->conname), newname);

	simple_heap_update(conDesc, &tuple->t_self, tuple);

	/* update the system catalog indexes */
	CatalogUpdateIndexes(conDesc, tuple);

	InvokeObjectPostAlterHook(ConstraintRelationId, conId, 0);

	heap_freetuple(tuple);
	heap_close(conDesc, RowExclusiveLock);
}

/*
 * AlterConstraintNamespaces
 *		Find any constraints belonging to the specified object,
 *		and move them to the specified new namespace.
 *
 * isType indicates whether the owning object is a type or a relation.
 */
void
AlterConstraintNamespaces(Oid ownerId, Oid oldNspId,
<<<<<<< HEAD
						  Oid newNspId, bool isType, ObjectAddresses *objsMoved)
=======
					   Oid newNspId, bool isType, ObjectAddresses *objsMoved)
>>>>>>> e472b921
{
	Relation	conRel;
	ScanKeyData key[1];
	SysScanDesc scan;
	HeapTuple	tup;

	conRel = heap_open(ConstraintRelationId, RowExclusiveLock);

	if (isType)
	{
		ScanKeyInit(&key[0],
					Anum_pg_constraint_contypid,
					BTEqualStrategyNumber, F_OIDEQ,
					ObjectIdGetDatum(ownerId));

		scan = systable_beginscan(conRel, ConstraintTypidIndexId, true,
								  SnapshotNow, 1, key);
	}
	else
	{
		ScanKeyInit(&key[0],
					Anum_pg_constraint_conrelid,
					BTEqualStrategyNumber, F_OIDEQ,
					ObjectIdGetDatum(ownerId));

		scan = systable_beginscan(conRel, ConstraintRelidIndexId, true,
								  SnapshotNow, 1, key);
	}

	while (HeapTupleIsValid((tup = systable_getnext(scan))))
	{
		Form_pg_constraint conform = (Form_pg_constraint) GETSTRUCT(tup);
<<<<<<< HEAD
		ObjectAddress	thisobj;
=======
		ObjectAddress thisobj;
>>>>>>> e472b921

		thisobj.classId = ConstraintRelationId;
		thisobj.objectId = HeapTupleGetOid(tup);
		thisobj.objectSubId = 0;

		if (object_address_present(&thisobj, objsMoved))
			continue;

		if (conform->connamespace == oldNspId)
		{
			tup = heap_copytuple(tup);
			conform = (Form_pg_constraint) GETSTRUCT(tup);

			conform->connamespace = newNspId;

			simple_heap_update(conRel, &tup->t_self, tup);
			CatalogUpdateIndexes(conRel, tup);

			/*
			 * Note: currently, the constraint will not have its own
			 * dependency on the namespace, so we don't need to do
			 * changeDependencyFor().
			 */
		}

<<<<<<< HEAD
=======
		InvokeObjectPostAlterHook(ConstraintRelationId, thisobj.objectId, 0);

>>>>>>> e472b921
		add_exact_object_address(&thisobj, objsMoved);
	}

	systable_endscan(scan);

	heap_close(conRel, RowExclusiveLock);
}

/*
 * get_relation_constraint_oid
 *		Find a constraint on the specified relation with the specified name.
 *		Returns constraint's OID.
 */
Oid
get_relation_constraint_oid(Oid relid, const char *conname, bool missing_ok)
{
	Relation	pg_constraint;
	HeapTuple	tuple;
	SysScanDesc scan;
	ScanKeyData skey[1];
	Oid			conOid = InvalidOid;

	/*
	 * Fetch the constraint tuple from pg_constraint.  There may be more than
	 * one match, because constraints are not required to have unique names;
	 * if so, error out.
	 */
	pg_constraint = heap_open(ConstraintRelationId, AccessShareLock);

	ScanKeyInit(&skey[0],
				Anum_pg_constraint_conrelid,
				BTEqualStrategyNumber, F_OIDEQ,
				ObjectIdGetDatum(relid));

	scan = systable_beginscan(pg_constraint, ConstraintRelidIndexId, true,
							  SnapshotNow, 1, skey);

	while (HeapTupleIsValid(tuple = systable_getnext(scan)))
	{
		Form_pg_constraint con = (Form_pg_constraint) GETSTRUCT(tuple);

		if (strcmp(NameStr(con->conname), conname) == 0)
		{
			if (OidIsValid(conOid))
				ereport(ERROR,
						(errcode(ERRCODE_DUPLICATE_OBJECT),
				 errmsg("table \"%s\" has multiple constraints named \"%s\"",
						get_rel_name(relid), conname)));
			conOid = HeapTupleGetOid(tuple);
		}
	}

	systable_endscan(scan);

	/* If no such constraint exists, complain */
	if (!OidIsValid(conOid) && !missing_ok)
		ereport(ERROR,
				(errcode(ERRCODE_UNDEFINED_OBJECT),
				 errmsg("constraint \"%s\" for table \"%s\" does not exist",
						conname, get_rel_name(relid))));

	heap_close(pg_constraint, AccessShareLock);

	return conOid;
}

/*
 * get_domain_constraint_oid
 *		Find a constraint on the specified domain with the specified name.
 *		Returns constraint's OID.
 */
Oid
get_domain_constraint_oid(Oid typid, const char *conname, bool missing_ok)
{
	Relation	pg_constraint;
	HeapTuple	tuple;
	SysScanDesc scan;
	ScanKeyData skey[1];
	Oid			conOid = InvalidOid;

	/*
	 * Fetch the constraint tuple from pg_constraint.  There may be more than
	 * one match, because constraints are not required to have unique names;
	 * if so, error out.
	 */
	pg_constraint = heap_open(ConstraintRelationId, AccessShareLock);

	ScanKeyInit(&skey[0],
				Anum_pg_constraint_contypid,
				BTEqualStrategyNumber, F_OIDEQ,
				ObjectIdGetDatum(typid));

	scan = systable_beginscan(pg_constraint, ConstraintTypidIndexId, true,
							  SnapshotNow, 1, skey);

	while (HeapTupleIsValid(tuple = systable_getnext(scan)))
	{
		Form_pg_constraint con = (Form_pg_constraint) GETSTRUCT(tuple);

		if (strcmp(NameStr(con->conname), conname) == 0)
		{
			if (OidIsValid(conOid))
				ereport(ERROR,
						(errcode(ERRCODE_DUPLICATE_OBJECT),
				errmsg("domain \"%s\" has multiple constraints named \"%s\"",
					   format_type_be(typid), conname)));
			conOid = HeapTupleGetOid(tuple);
		}
	}

	systable_endscan(scan);

	/* If no such constraint exists, complain */
	if (!OidIsValid(conOid) && !missing_ok)
		ereport(ERROR,
				(errcode(ERRCODE_UNDEFINED_OBJECT),
				 errmsg("constraint \"%s\" for domain \"%s\" does not exist",
						conname, format_type_be(typid))));

	heap_close(pg_constraint, AccessShareLock);

	return conOid;
}

/*
 * Determine whether a relation can be proven functionally dependent on
 * a set of grouping columns.  If so, return TRUE and add the pg_constraint
 * OIDs of the constraints needed for the proof to the *constraintDeps list.
 *
 * grouping_columns is a list of grouping expressions, in which columns of
 * the rel of interest are Vars with the indicated varno/varlevelsup.
 *
 * Currently we only check to see if the rel has a primary key that is a
 * subset of the grouping_columns.  We could also use plain unique constraints
 * if all their columns are known not null, but there's a problem: we need
 * to be able to represent the not-null-ness as part of the constraints added
 * to *constraintDeps.  FIXME whenever not-null constraints get represented
 * in pg_constraint.
 *
 * GPDB_91_MERGE_FIXME: this does not seem to correctly reject invalid GROUPING
 * SET queries. Possibly because those were backported from 9.5?
 */
bool
check_functional_grouping(Oid relid,
						  Index varno, Index varlevelsup,
						  List *grouping_columns,
						  List **constraintDeps)
{
	bool		result = false;
	Relation	pg_constraint;
	HeapTuple	tuple;
	SysScanDesc scan;
	ScanKeyData skey[1];

	/* Scan pg_constraint for constraints of the target rel */
	pg_constraint = heap_open(ConstraintRelationId, AccessShareLock);

	ScanKeyInit(&skey[0],
				Anum_pg_constraint_conrelid,
				BTEqualStrategyNumber, F_OIDEQ,
				ObjectIdGetDatum(relid));

	scan = systable_beginscan(pg_constraint, ConstraintRelidIndexId, true,
							  SnapshotNow, 1, skey);

	while (HeapTupleIsValid(tuple = systable_getnext(scan)))
	{
		Form_pg_constraint con = (Form_pg_constraint) GETSTRUCT(tuple);
		Datum		adatum;
		bool		isNull;
		ArrayType  *arr;
		int16	   *attnums;
		int			numkeys;
		int			i;
		bool		found_col;

		/* Only PK constraints are of interest for now, see comment above */
		if (con->contype != CONSTRAINT_PRIMARY)
			continue;
		/* Constraint must be non-deferrable */
		if (con->condeferrable)
			continue;

		/* Extract the conkey array, ie, attnums of PK's columns */
		adatum = heap_getattr(tuple, Anum_pg_constraint_conkey,
							  RelationGetDescr(pg_constraint), &isNull);
		if (isNull)
			elog(ERROR, "null conkey for constraint %u",
				 HeapTupleGetOid(tuple));
		arr = DatumGetArrayTypeP(adatum);		/* ensure not toasted */
		numkeys = ARR_DIMS(arr)[0];
		if (ARR_NDIM(arr) != 1 ||
			numkeys < 0 ||
			ARR_HASNULL(arr) ||
			ARR_ELEMTYPE(arr) != INT2OID)
			elog(ERROR, "conkey is not a 1-D smallint array");
		attnums = (int16 *) ARR_DATA_PTR(arr);

		found_col = false;
		for (i = 0; i < numkeys; i++)
		{
			AttrNumber	attnum = attnums[i];
			ListCell   *gl;

			found_col = false;
			foreach(gl, grouping_columns)
			{
				Var		   *gvar = (Var *) lfirst(gl);

				if (IsA(gvar, Var) &&
					gvar->varno == varno &&
					gvar->varlevelsup == varlevelsup &&
					gvar->varattno == attnum)
				{
					found_col = true;
					break;
				}
			}
			if (!found_col)
				break;
		}

		if (found_col)
		{
			/* The PK is a subset of grouping_columns, so we win */
			*constraintDeps = lappend_oid(*constraintDeps,
										  HeapTupleGetOid(tuple));
			result = true;
			break;
		}
	}

	systable_endscan(scan);

	heap_close(pg_constraint, AccessShareLock);

	return result;
}


/**
 * This method determines if the input attribute is a foreign key and if so,
 * retrieves the primary key's relation oid and attribute number. It looks at
 * the pg_constraint system table to determine the answer.
 * 
 * Input:
 * 	relid - relation whose attribute we are examining
 *  attno - attribute number of the said column
 *  
 * Output:
 * 	*pkrelid - relation id of the table that contains the primary key
 *  *pkattno - attribute number of the primary key
 * 	return   - true if found/ false otherwise
 * 
 * It returns a value of true if (relid, attno) is indeed a foreign key. It also
 * sets the output pkrelid and pkattno. If it returns false, then this
 * column is not a primary key and these output variables are not modified.
 */

bool
ConstraintGetPrimaryKeyOf(Oid relid, AttrNumber attno, Oid *pkrelid, AttrNumber *pkattno)
{
	bool		found;
	Relation	conDesc;
	SysScanDesc conscan;
	ScanKeyData skey;
	HeapTuple	tup;

	conDesc = heap_open(ConstraintRelationId, AccessShareLock);

	found = false;

	ScanKeyInit(&skey,
				Anum_pg_constraint_conrelid,
				BTEqualStrategyNumber, F_OIDEQ,
				ObjectIdGetDatum(relid));

	conscan = systable_beginscan(conDesc, ConstraintRelidIndexId, true,
								 SnapshotNow, 1, &skey);

	while (HeapTupleIsValid(tup = systable_getnext(conscan)))
	{
		Form_pg_constraint con = (Form_pg_constraint) GETSTRUCT(tup);
		
		if (con->conrelid == relid && con->contype == CONSTRAINT_FOREIGN)
		{
			Datum		val;
			bool		valisnull;
			Datum		*valarray;
			int          valarray_length;

			/* first ensure that this is the right key */
			val = heap_getattr(tup, Anum_pg_constraint_conkey,
					RelationGetDescr(conDesc), &valisnull);

			Assert(!valisnull);

			deconstruct_array(DatumGetArrayTypeP(val),
					INT2OID, 2, true, 's',
					&valarray, NULL, &valarray_length);

			if (valarray_length == 1 && DatumGetInt16(valarray[0]) == attno)
			{
				Datum		fval;
				bool		fvalisnull;
				Datum		*fvalarray;
				int          fvalarray_length;

				/* this is the right key, now extract the primary table,key */
				Assert(con->confrelid != InvalidOid);

				fval = heap_getattr(tup, Anum_pg_constraint_confkey,
						RelationGetDescr(conDesc), &fvalisnull);

				Assert(!fvalisnull);
				deconstruct_array(DatumGetArrayTypeP(fval),
						INT2OID, 2, true, 's',
						&fvalarray, NULL, &fvalarray_length);

				Assert(fvalarray_length == 1);

				found = true;
				*pkrelid = con->confrelid;
				*pkattno = (AttrNumber) DatumGetInt16(fvalarray[0]);
				break;
			}
		}
	}

	systable_endscan(conscan);
	heap_close(conDesc, AccessShareLock);

	return found;
}<|MERGE_RESOLUTION|>--- conflicted
+++ resolved
@@ -708,11 +708,7 @@
  */
 void
 AlterConstraintNamespaces(Oid ownerId, Oid oldNspId,
-<<<<<<< HEAD
-						  Oid newNspId, bool isType, ObjectAddresses *objsMoved)
-=======
 					   Oid newNspId, bool isType, ObjectAddresses *objsMoved)
->>>>>>> e472b921
 {
 	Relation	conRel;
 	ScanKeyData key[1];
@@ -745,11 +741,7 @@
 	while (HeapTupleIsValid((tup = systable_getnext(scan))))
 	{
 		Form_pg_constraint conform = (Form_pg_constraint) GETSTRUCT(tup);
-<<<<<<< HEAD
-		ObjectAddress	thisobj;
-=======
 		ObjectAddress thisobj;
->>>>>>> e472b921
 
 		thisobj.classId = ConstraintRelationId;
 		thisobj.objectId = HeapTupleGetOid(tup);
@@ -775,11 +767,8 @@
 			 */
 		}
 
-<<<<<<< HEAD
-=======
 		InvokeObjectPostAlterHook(ConstraintRelationId, thisobj.objectId, 0);
 
->>>>>>> e472b921
 		add_exact_object_address(&thisobj, objsMoved);
 	}
 
