--- conflicted
+++ resolved
@@ -30,11 +30,7 @@
 
 include $(top_srcdir)/src/backend/common.mk
 
-<<<<<<< HEAD
-all: $(BKIFILES) schemapg.h $(CATALOG_JSON)
-=======
-all: $(BKIFILES) schemapg.h postgres.description postgres.shdescription
->>>>>>> 8bc709b3
+all: $(BKIFILES) schemapg.h $(CATALOG_JSON) postgres.description postgres.shdescription
 
 # Note: there are some undocumented dependencies on the ordering in which
 # the catalog header files are assembled into postgres.bki.  In particular,
