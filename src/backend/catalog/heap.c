--- conflicted
+++ resolved
@@ -82,7 +82,6 @@
 
 #include "utils/guc.h"
 
-<<<<<<< HEAD
 
 /* Potentially set by contrib/pg_upgrade_support functions */
 Oid			binary_upgrade_next_heap_pg_class_oid = InvalidOid;
@@ -95,11 +94,7 @@
  * rather than here.
  */
 
-static void MetaTrackAddUpdInternal(cqContext  *pcqCtx,
-									Oid			classid,
-=======
 static void MetaTrackAddUpdInternal(Oid			classid,
->>>>>>> b37f80ed
 									Oid			objoid,
 									Oid			relowner,
 									char*		actionname,
