/*-------------------------------------------------------------------------
 *
 * pg_aggregate.c
 *	  routines to support manipulation of the pg_aggregate relation
 *
 * Portions Copyright (c) 1996-2019, PostgreSQL Global Development Group
 * Portions Copyright (c) 1994, Regents of the University of California
 *
 *
 * IDENTIFICATION
 *	  src/backend/catalog/pg_aggregate.c
 *
 *-------------------------------------------------------------------------
 */
#include "postgres.h"

#include "access/htup_details.h"
#include "access/table.h"
#include "catalog/dependency.h"
#include "catalog/indexing.h"
#include "catalog/pg_aggregate.h"
#include "catalog/pg_language.h"
#include "catalog/pg_operator.h"
#include "catalog/pg_proc.h"
#include "catalog/pg_type.h"
#include "cdb/cdbvars.h"
#include "miscadmin.h"
#include "parser/parse_coerce.h"
#include "parser/parse_func.h"
#include "parser/parse_oper.h"
#include "utils/acl.h"
#include "utils/builtins.h"
#include "utils/lsyscache.h"
#include "utils/rel.h"
#include "utils/syscache.h"


static Oid	lookup_agg_function(List *fnName, int nargs, Oid *input_types,
								Oid variadicArgType,
								Oid *rettype);


/*
 * AggregateCreate
 */
ObjectAddress
AggregateCreate(const char *aggName,
				Oid aggNamespace,
				bool replace,
				char aggKind,
				int numArgs,
				int numDirectArgs,
				oidvector *parameterTypes,
				Datum allParameterTypes,
				Datum parameterModes,
				Datum parameterNames,
				List *parameterDefaults,
				Oid variadicArgType,
				List *aggtransfnName,
				List *aggfinalfnName,
				List *aggcombinefnName,
				List *aggserialfnName,
				List *aggdeserialfnName,
				List *aggmtransfnName,
				List *aggminvtransfnName,
				List *aggmfinalfnName,
				bool finalfnExtraArgs,
				bool mfinalfnExtraArgs,
				char finalfnModify,
				char mfinalfnModify,
				List *aggsortopName,
				Oid aggTransType,
				int32 aggTransSpace,
				Oid aggmTransType,
				int32 aggmTransSpace,
				const char *agginitval,
				const char *aggminitval,
				char proparallel)
{
	Relation	aggdesc;
	HeapTuple	tup;
	HeapTuple	oldtup;
	bool		nulls[Natts_pg_aggregate];
	Datum		values[Natts_pg_aggregate];
	bool		replaces[Natts_pg_aggregate];
	Form_pg_proc proc;
	Oid			transfn;
	Oid			finalfn = InvalidOid;	/* can be omitted */
	Oid			combinefn = InvalidOid; /* can be omitted */
	Oid			serialfn = InvalidOid;	/* can be omitted */
	Oid			deserialfn = InvalidOid;	/* can be omitted */
	Oid			mtransfn = InvalidOid;	/* can be omitted */
	Oid			minvtransfn = InvalidOid;	/* can be omitted */
	Oid			mfinalfn = InvalidOid;	/* can be omitted */
	Oid			sortop = InvalidOid;	/* can be omitted */
	Oid		   *aggArgTypes = parameterTypes->values;
	bool		hasPolyArg;
	bool		hasInternalArg;
	bool		mtransIsStrict = false;
	Oid			rettype;
	Oid			finaltype;
	Oid			fnArgs[FUNC_MAX_ARGS];
	int			nargs_transfn;
	int			nargs_finalfn;
	Oid			procOid;
	TupleDesc	tupDesc;
	int			i;
	ObjectAddress myself,
				referenced;
	AclResult	aclresult;

	/* sanity checks (caller should have caught these) */
	if (!aggName)
		elog(ERROR, "no aggregate name supplied");

	if (!aggtransfnName)
		elog(ERROR, "aggregate must have a transition function");

	if (numDirectArgs < 0 || numDirectArgs > numArgs)
		elog(ERROR, "incorrect number of direct args for aggregate");

	/*
	 * Aggregates can have at most FUNC_MAX_ARGS-1 args, else the transfn
	 * and/or finalfn will be unrepresentable in pg_proc.  We must check now
	 * to protect fixed-size arrays here and possibly in called functions.
	 */
	if (numArgs < 0 || numArgs > FUNC_MAX_ARGS - 1)
		ereport(ERROR,
				(errcode(ERRCODE_TOO_MANY_ARGUMENTS),
				 errmsg_plural("aggregates cannot have more than %d argument",
							   "aggregates cannot have more than %d arguments",
							   FUNC_MAX_ARGS - 1,
							   FUNC_MAX_ARGS - 1)));

	/* check for polymorphic and INTERNAL arguments */
	hasPolyArg = false;
	hasInternalArg = false;
	for (i = 0; i < numArgs; i++)
	{
		if (IsPolymorphicType(aggArgTypes[i]))
			hasPolyArg = true;
		else if (aggArgTypes[i] == INTERNALOID)
			hasInternalArg = true;
	}

	/*
	 * If transtype is polymorphic, must have polymorphic argument also; else
	 * we will have no way to deduce the actual transtype.
	 */
	if (IsPolymorphicType(aggTransType) && !hasPolyArg)
		ereport(ERROR,
				(errcode(ERRCODE_INVALID_FUNCTION_DEFINITION),
				 errmsg("cannot determine transition data type"),
				 errdetail("An aggregate using a polymorphic transition type must have at least one polymorphic argument.")));

	/*
	 * Likewise for moving-aggregate transtype, if any
	 */
	if (OidIsValid(aggmTransType) &&
		IsPolymorphicType(aggmTransType) && !hasPolyArg)
		ereport(ERROR,
				(errcode(ERRCODE_INVALID_FUNCTION_DEFINITION),
				 errmsg("cannot determine transition data type"),
				 errdetail("An aggregate using a polymorphic transition type must have at least one polymorphic argument.")));

	/*
	 * An ordered-set aggregate that is VARIADIC must be VARIADIC ANY.  In
	 * principle we could support regular variadic types, but it would make
	 * things much more complicated because we'd have to assemble the correct
	 * subsets of arguments into array values.  Since no standard aggregates
	 * have use for such a case, we aren't bothering for now.
	 */
	if (AGGKIND_IS_ORDERED_SET(aggKind) && OidIsValid(variadicArgType) &&
		variadicArgType != ANYOID)
		ereport(ERROR,
				(errcode(ERRCODE_FEATURE_NOT_SUPPORTED),
				 errmsg("a variadic ordered-set aggregate must use VARIADIC type ANY")));

	/*
	 * If it's a hypothetical-set aggregate, there must be at least as many
	 * direct arguments as aggregated ones, and the last N direct arguments
	 * must match the aggregated ones in type.  (We have to check this again
	 * when the aggregate is called, in case ANY is involved, but it makes
	 * sense to reject the aggregate definition now if the declared arg types
	 * don't match up.)  It's unconditionally OK if numDirectArgs == numArgs,
	 * indicating that the grammar merged identical VARIADIC entries from both
	 * lists.  Otherwise, if the agg is VARIADIC, then we had VARIADIC only on
	 * the aggregated side, which is not OK.  Otherwise, insist on the last N
	 * parameter types on each side matching exactly.
	 */
	if (aggKind == AGGKIND_HYPOTHETICAL &&
		numDirectArgs < numArgs)
	{
		int			numAggregatedArgs = numArgs - numDirectArgs;

		if (OidIsValid(variadicArgType) ||
			numDirectArgs < numAggregatedArgs ||
			memcmp(aggArgTypes + (numDirectArgs - numAggregatedArgs),
				   aggArgTypes + numDirectArgs,
				   numAggregatedArgs * sizeof(Oid)) != 0)
			ereport(ERROR,
					(errcode(ERRCODE_INVALID_FUNCTION_DEFINITION),
					 errmsg("a hypothetical-set aggregate must have direct arguments matching its aggregated arguments")));
	}

	/*
	 * Find the transfn.  For ordinary aggs, it takes the transtype plus all
	 * aggregate arguments.  For ordered-set aggs, it takes the transtype plus
	 * all aggregated args, but not direct args.  However, we have to treat
	 * specially the case where a trailing VARIADIC item is considered to
	 * cover both direct and aggregated args.
	 */
	if (AGGKIND_IS_ORDERED_SET(aggKind))
	{
		if (numDirectArgs < numArgs)
			nargs_transfn = numArgs - numDirectArgs + 1;
		else
		{
			/* special case with VARIADIC last arg */
			Assert(variadicArgType != InvalidOid);
			nargs_transfn = 2;
		}
		fnArgs[0] = aggTransType;
		memcpy(fnArgs + 1, aggArgTypes + (numArgs - (nargs_transfn - 1)),
			   (nargs_transfn - 1) * sizeof(Oid));
	}
	else
	{
		nargs_transfn = numArgs + 1;
		fnArgs[0] = aggTransType;
		memcpy(fnArgs + 1, aggArgTypes, numArgs * sizeof(Oid));
	}
	transfn = lookup_agg_function(aggtransfnName, nargs_transfn,
								  fnArgs, variadicArgType,
								  &rettype);

	/*
	 * Return type of transfn (possibly after refinement by
	 * enforce_generic_type_consistency, if transtype isn't polymorphic) must
	 * exactly match declared transtype.
	 *
	 * In the non-polymorphic-transtype case, it might be okay to allow a
	 * rettype that's binary-coercible to transtype, but I'm not quite
	 * convinced that it's either safe or useful.  When transtype is
	 * polymorphic we *must* demand exact equality.
	 */
	if (rettype != aggTransType)
		ereport(ERROR,
				(errcode(ERRCODE_DATATYPE_MISMATCH),
				 errmsg("return type of transition function %s is not %s",
						NameListToString(aggtransfnName),
						format_type_be(aggTransType))));

	tup = SearchSysCache1(PROCOID, ObjectIdGetDatum(transfn));
	if (!HeapTupleIsValid(tup))
		elog(ERROR, "cache lookup failed for function %u", transfn);
	proc = (Form_pg_proc) GETSTRUCT(tup);

	/*
	 * If the transfn is strict and the initval is NULL, make sure first input
	 * type and transtype are the same (or at least binary-compatible), so
	 * that it's OK to use the first input value as the initial transValue.
	 */
	if (proc->proisstrict && agginitval == NULL)
	{
		if (numArgs < 1 ||
			!IsBinaryCoercible(aggArgTypes[0], aggTransType))
			ereport(ERROR,
					(errcode(ERRCODE_INVALID_FUNCTION_DEFINITION),
					 errmsg("must not omit initial value when transition function is strict and transition type is not compatible with input type")));
	}

	ReleaseSysCache(tup);

	/* handle moving-aggregate transfn, if supplied */
	if (aggmtransfnName)
	{
		/*
		 * The arguments are the same as for the regular transfn, except that
		 * the transition data type might be different.  So re-use the fnArgs
		 * values set up above, except for that one.
		 */
		Assert(OidIsValid(aggmTransType));
		fnArgs[0] = aggmTransType;

		mtransfn = lookup_agg_function(aggmtransfnName, nargs_transfn,
									   fnArgs, variadicArgType,
									   &rettype);

		/* As above, return type must exactly match declared mtranstype. */
		if (rettype != aggmTransType)
			ereport(ERROR,
					(errcode(ERRCODE_DATATYPE_MISMATCH),
					 errmsg("return type of transition function %s is not %s",
							NameListToString(aggmtransfnName),
							format_type_be(aggmTransType))));

		tup = SearchSysCache1(PROCOID, ObjectIdGetDatum(mtransfn));
		if (!HeapTupleIsValid(tup))
			elog(ERROR, "cache lookup failed for function %u", mtransfn);
		proc = (Form_pg_proc) GETSTRUCT(tup);

		/*
		 * If the mtransfn is strict and the minitval is NULL, check first
		 * input type and mtranstype are binary-compatible.
		 */
		if (proc->proisstrict && aggminitval == NULL)
		{
			if (numArgs < 1 ||
				!IsBinaryCoercible(aggArgTypes[0], aggmTransType))
				ereport(ERROR,
						(errcode(ERRCODE_INVALID_FUNCTION_DEFINITION),
						 errmsg("must not omit initial value when transition function is strict and transition type is not compatible with input type")));
		}

		/* Remember if mtransfn is strict; we may need this below */
		mtransIsStrict = proc->proisstrict;

		ReleaseSysCache(tup);
	}

	/* handle minvtransfn, if supplied */
	if (aggminvtransfnName)
	{
		/*
		 * This must have the same number of arguments with the same types as
		 * the forward transition function, so just re-use the fnArgs data.
		 */
		Assert(aggmtransfnName);

		minvtransfn = lookup_agg_function(aggminvtransfnName, nargs_transfn,
										  fnArgs, variadicArgType,
										  &rettype);

		/* As above, return type must exactly match declared mtranstype. */
		if (rettype != aggmTransType)
			ereport(ERROR,
					(errcode(ERRCODE_DATATYPE_MISMATCH),
					 errmsg("return type of inverse transition function %s is not %s",
							NameListToString(aggminvtransfnName),
							format_type_be(aggmTransType))));

		tup = SearchSysCache1(PROCOID, ObjectIdGetDatum(minvtransfn));
		if (!HeapTupleIsValid(tup))
			elog(ERROR, "cache lookup failed for function %u", minvtransfn);
		proc = (Form_pg_proc) GETSTRUCT(tup);

		/*
		 * We require the strictness settings of the forward and inverse
		 * transition functions to agree.  This saves having to handle
		 * assorted special cases at execution time.
		 */
		if (proc->proisstrict != mtransIsStrict)
			ereport(ERROR,
					(errcode(ERRCODE_INVALID_FUNCTION_DEFINITION),
					 errmsg("strictness of aggregate's forward and inverse transition functions must match")));

		ReleaseSysCache(tup);
	}

	/* handle finalfn, if supplied */
	if (aggfinalfnName)
	{
		/*
		 * If finalfnExtraArgs is specified, the transfn takes the transtype
		 * plus all args; otherwise, it just takes the transtype plus any
		 * direct args.  (Non-direct args are useless at runtime, and are
		 * actually passed as NULLs, but we may need them in the function
		 * signature to allow resolution of a polymorphic agg's result type.)
		 */
		Oid			ffnVariadicArgType = variadicArgType;

		fnArgs[0] = aggTransType;
		memcpy(fnArgs + 1, aggArgTypes, numArgs * sizeof(Oid));
		if (finalfnExtraArgs)
			nargs_finalfn = numArgs + 1;
		else
		{
			nargs_finalfn = numDirectArgs + 1;
			if (numDirectArgs < numArgs)
			{
				/* variadic argument doesn't affect finalfn */
				ffnVariadicArgType = InvalidOid;
			}
		}

		finalfn = lookup_agg_function(aggfinalfnName, nargs_finalfn,
									  fnArgs, ffnVariadicArgType,
									  &finaltype);

		/*
		 * When finalfnExtraArgs is specified, the finalfn will certainly be
		 * passed at least one null argument, so complain if it's strict.
		 * Nothing bad would happen at runtime (you'd just get a null result),
		 * but it's surely not what the user wants, so let's complain now.
		 */
		if (finalfnExtraArgs && func_strict(finalfn))
			ereport(ERROR,
					(errcode(ERRCODE_INVALID_FUNCTION_DEFINITION),
					 errmsg("final function with extra arguments must not be declared STRICT")));
	}
	else
	{
		/*
		 * If no finalfn, aggregate result type is type of the state value
		 */
		finaltype = aggTransType;
	}
	Assert(OidIsValid(finaltype));

	/* handle the combinefn, if supplied */
	if (aggcombinefnName)
	{
		Oid			combineType;

		/*
		 * Combine function must have 2 arguments, each of which is the trans
		 * type.  VARIADIC doesn't affect it.
		 */
		fnArgs[0] = aggTransType;
		fnArgs[1] = aggTransType;

		combinefn = lookup_agg_function(aggcombinefnName, 2,
										fnArgs, InvalidOid,
										&combineType);

		/* Ensure the return type matches the aggregate's trans type */
		if (combineType != aggTransType)
			ereport(ERROR,
					(errcode(ERRCODE_DATATYPE_MISMATCH),
					 errmsg("return type of combine function %s is not %s",
							NameListToString(aggcombinefnName),
							format_type_be(aggTransType))));

		/*
		 * A combine function to combine INTERNAL states must accept nulls and
		 * ensure that the returned state is in the correct memory context. We
		 * cannot directly check the latter, but we can check the former.
		 */
		if (aggTransType == INTERNALOID && func_strict(combinefn))
			ereport(ERROR,
					(errcode(ERRCODE_INVALID_FUNCTION_DEFINITION),
					 errmsg("combine function with transition type %s must not be declared STRICT",
							format_type_be(aggTransType))));
	}

	/*
	 * Validate the serialization function, if present.
	 */
	if (aggserialfnName)
	{
		/* signature is always serialize(internal) returns bytea */
		fnArgs[0] = INTERNALOID;

		serialfn = lookup_agg_function(aggserialfnName, 1,
									   fnArgs, InvalidOid,
									   &rettype);

		if (rettype != BYTEAOID)
			ereport(ERROR,
					(errcode(ERRCODE_DATATYPE_MISMATCH),
					 errmsg("return type of serialization function %s is not %s",
							NameListToString(aggserialfnName),
							format_type_be(BYTEAOID))));
	}

	/*
	 * Validate the deserialization function, if present.
	 */
	if (aggdeserialfnName)
	{
		/* signature is always deserialize(bytea, internal) returns internal */
		fnArgs[0] = BYTEAOID;
		fnArgs[1] = INTERNALOID;	/* dummy argument for type safety */

		deserialfn = lookup_agg_function(aggdeserialfnName, 2,
										 fnArgs, InvalidOid,
										 &rettype);

		if (rettype != INTERNALOID)
			ereport(ERROR,
					(errcode(ERRCODE_DATATYPE_MISMATCH),
					 errmsg("return type of deserialization function %s is not %s",
							NameListToString(aggdeserialfnName),
							format_type_be(INTERNALOID))));
	}

	/*
	 * If finaltype (i.e. aggregate return type) is polymorphic, inputs must
	 * be polymorphic also, else parser will fail to deduce result type.
	 * (Note: given the previous test on transtype and inputs, this cannot
	 * happen, unless someone has snuck a finalfn definition into the catalogs
	 * that itself violates the rule against polymorphic result with no
	 * polymorphic input.)
	 */
	if (IsPolymorphicType(finaltype) && !hasPolyArg)
		ereport(ERROR,
				(errcode(ERRCODE_DATATYPE_MISMATCH),
				 errmsg("cannot determine result data type"),
				 errdetail("An aggregate returning a polymorphic type "
						   "must have at least one polymorphic argument.")));

	/*
	 * Also, the return type can't be INTERNAL unless there's at least one
	 * INTERNAL argument.  This is the same type-safety restriction we enforce
	 * for regular functions, but at the level of aggregates.  We must test
	 * this explicitly because we allow INTERNAL as the transtype.
	 */
	if (finaltype == INTERNALOID && !hasInternalArg)
		ereport(ERROR,
				(errcode(ERRCODE_INVALID_FUNCTION_DEFINITION),
				 errmsg("unsafe use of pseudo-type \"internal\""),
				 errdetail("A function returning \"internal\" must have at least one \"internal\" argument.")));

	/*
	 * If a moving-aggregate implementation is supplied, look up its finalfn
	 * if any, and check that the implied aggregate result type matches the
	 * plain implementation.
	 */
	if (OidIsValid(aggmTransType))
	{
		/* handle finalfn, if supplied */
		if (aggmfinalfnName)
		{
			/*
			 * The arguments are figured the same way as for the regular
			 * finalfn, but using aggmTransType and mfinalfnExtraArgs.
			 */
			Oid			ffnVariadicArgType = variadicArgType;

			fnArgs[0] = aggmTransType;
			memcpy(fnArgs + 1, aggArgTypes, numArgs * sizeof(Oid));
			if (mfinalfnExtraArgs)
				nargs_finalfn = numArgs + 1;
			else
			{
				nargs_finalfn = numDirectArgs + 1;
				if (numDirectArgs < numArgs)
				{
					/* variadic argument doesn't affect finalfn */
					ffnVariadicArgType = InvalidOid;
				}
			}

			mfinalfn = lookup_agg_function(aggmfinalfnName, nargs_finalfn,
										   fnArgs, ffnVariadicArgType,
										   &rettype);

			/* As above, check strictness if mfinalfnExtraArgs is given */
			if (mfinalfnExtraArgs && func_strict(mfinalfn))
				ereport(ERROR,
						(errcode(ERRCODE_INVALID_FUNCTION_DEFINITION),
						 errmsg("final function with extra arguments must not be declared STRICT")));
		}
		else
		{
			/*
			 * If no finalfn, aggregate result type is type of the state value
			 */
			rettype = aggmTransType;
		}
		Assert(OidIsValid(rettype));
		if (rettype != finaltype)
			ereport(ERROR,
					(errcode(ERRCODE_INVALID_FUNCTION_DEFINITION),
					 errmsg("moving-aggregate implementation returns type %s, but plain implementation returns type %s",
							format_type_be(aggmTransType),
							format_type_be(aggTransType))));
	}

	/* handle sortop, if supplied */
	if (aggsortopName)
	{
		if (numArgs != 1)
			ereport(ERROR,
					(errcode(ERRCODE_INVALID_FUNCTION_DEFINITION),
					 errmsg("sort operator can only be specified for single-argument aggregates")));
		sortop = LookupOperName(NULL, aggsortopName,
								aggArgTypes[0], aggArgTypes[0],
								false, -1);
	}

	/*
	 * permission checks on used types
	 */
	for (i = 0; i < numArgs; i++)
	{
		aclresult = pg_type_aclcheck(aggArgTypes[i], GetUserId(), ACL_USAGE);
		if (aclresult != ACLCHECK_OK)
			aclcheck_error_type(aclresult, aggArgTypes[i]);
	}

	aclresult = pg_type_aclcheck(aggTransType, GetUserId(), ACL_USAGE);
	if (aclresult != ACLCHECK_OK)
		aclcheck_error_type(aclresult, aggTransType);

	if (OidIsValid(aggmTransType))
	{
		aclresult = pg_type_aclcheck(aggmTransType, GetUserId(), ACL_USAGE);
		if (aclresult != ACLCHECK_OK)
			aclcheck_error_type(aclresult, aggmTransType);
	}

	aclresult = pg_type_aclcheck(finaltype, GetUserId(), ACL_USAGE);
	if (aclresult != ACLCHECK_OK)
		aclcheck_error_type(aclresult, finaltype);


	/*
	 * Everything looks okay.  Try to create the pg_proc entry for the
	 * aggregate.  (This could fail if there's already a conflicting entry.)
	 */

	myself = ProcedureCreate(aggName,
							 aggNamespace,
							 replace,	/* maybe replacement */
							 false, /* doesn't return a set */
							 finaltype, /* returnType */
<<<<<<< HEAD
							 GetUserId(),		/* proowner */
							 INTERNALlanguageId,		/* languageObjectId */
							 InvalidOid,		/* no validator */
							 InvalidOid,		/* no describe function */
=======
							 GetUserId(),	/* proowner */
							 INTERNALlanguageId,	/* languageObjectId */
							 InvalidOid,	/* no validator */
>>>>>>> 9e1c9f95
							 "aggregate_dummy", /* placeholder proc */
							 NULL,	/* probin */
							 PROKIND_AGGREGATE,
							 false, /* security invoker (currently not
									 * definable for agg) */
							 false, /* isLeakProof */
							 false, /* isStrict (not needed for agg) */
							 PROVOLATILE_IMMUTABLE, /* volatility (not needed
													 * for agg) */
							 proparallel,
							 parameterTypes,	/* paramTypes */
							 allParameterTypes, /* allParamTypes */
							 parameterModes,	/* parameterModes */
							 parameterNames,	/* parameterNames */
							 parameterDefaults, /* parameterDefaults */
							 PointerGetDatum(NULL), /* trftypes */
							 PointerGetDatum(NULL), /* proconfig */
							 InvalidOid,	/* no prosupport */
							 1, /* procost */
							 0, /* prorows */
							 PRODATAACCESS_NONE,		/* prodataaccess */
							 PROEXECLOCATION_ANY);		/* proexeclocation */
	procOid = myself.objectId;

	/*
	 * Okay to create the pg_aggregate entry.
	 */
	aggdesc = table_open(AggregateRelationId, RowExclusiveLock);
	tupDesc = aggdesc->rd_att;

	/* initialize nulls and values */
	for (i = 0; i < Natts_pg_aggregate; i++)
	{
		nulls[i] = false;
		values[i] = (Datum) NULL;
		replaces[i] = true;
	}
	values[Anum_pg_aggregate_aggfnoid - 1] = ObjectIdGetDatum(procOid);
	values[Anum_pg_aggregate_aggkind - 1] = CharGetDatum(aggKind);
	values[Anum_pg_aggregate_aggnumdirectargs - 1] = Int16GetDatum(numDirectArgs);
	values[Anum_pg_aggregate_aggtransfn - 1] = ObjectIdGetDatum(transfn);
	values[Anum_pg_aggregate_aggfinalfn - 1] = ObjectIdGetDatum(finalfn);
	values[Anum_pg_aggregate_aggcombinefn - 1] = ObjectIdGetDatum(combinefn);
	values[Anum_pg_aggregate_aggserialfn - 1] = ObjectIdGetDatum(serialfn);
	values[Anum_pg_aggregate_aggdeserialfn - 1] = ObjectIdGetDatum(deserialfn);
	values[Anum_pg_aggregate_aggmtransfn - 1] = ObjectIdGetDatum(mtransfn);
	values[Anum_pg_aggregate_aggminvtransfn - 1] = ObjectIdGetDatum(minvtransfn);
	values[Anum_pg_aggregate_aggmfinalfn - 1] = ObjectIdGetDatum(mfinalfn);
	values[Anum_pg_aggregate_aggfinalextra - 1] = BoolGetDatum(finalfnExtraArgs);
	values[Anum_pg_aggregate_aggmfinalextra - 1] = BoolGetDatum(mfinalfnExtraArgs);
	values[Anum_pg_aggregate_aggfinalmodify - 1] = CharGetDatum(finalfnModify);
	values[Anum_pg_aggregate_aggmfinalmodify - 1] = CharGetDatum(mfinalfnModify);
	values[Anum_pg_aggregate_aggsortop - 1] = ObjectIdGetDatum(sortop);
	values[Anum_pg_aggregate_aggtranstype - 1] = ObjectIdGetDatum(aggTransType);
	values[Anum_pg_aggregate_aggtransspace - 1] = Int32GetDatum(aggTransSpace);
	values[Anum_pg_aggregate_aggmtranstype - 1] = ObjectIdGetDatum(aggmTransType);
	values[Anum_pg_aggregate_aggmtransspace - 1] = Int32GetDatum(aggmTransSpace);
	if (agginitval)
		values[Anum_pg_aggregate_agginitval - 1] = CStringGetTextDatum(agginitval);
	else
		nulls[Anum_pg_aggregate_agginitval - 1] = true;
	if (aggminitval)
		values[Anum_pg_aggregate_aggminitval - 1] = CStringGetTextDatum(aggminitval);
	else
		nulls[Anum_pg_aggregate_aggminitval - 1] = true;

	if (replace)
		oldtup = SearchSysCache1(AGGFNOID, ObjectIdGetDatum(procOid));
	else
		oldtup = NULL;

	if (HeapTupleIsValid(oldtup))
	{
		Form_pg_aggregate oldagg = (Form_pg_aggregate) GETSTRUCT(oldtup);

		/*
		 * If we're replacing an existing entry, we need to validate that
		 * we're not changing anything that would break callers. Specifically
		 * we must not change aggkind or aggnumdirectargs, which affect how an
		 * aggregate call is treated in parse analysis.
		 */
		if (aggKind != oldagg->aggkind)
			ereport(ERROR,
					(errcode(ERRCODE_WRONG_OBJECT_TYPE),
					 errmsg("cannot change routine kind"),
					 (oldagg->aggkind == AGGKIND_NORMAL ?
					  errdetail("\"%s\" is an ordinary aggregate function.", aggName) :
					  oldagg->aggkind == AGGKIND_ORDERED_SET ?
					  errdetail("\"%s\" is an ordered-set aggregate.", aggName) :
					  oldagg->aggkind == AGGKIND_HYPOTHETICAL ?
					  errdetail("\"%s\" is a hypothetical-set aggregate.", aggName) :
					  0)));
		if (numDirectArgs != oldagg->aggnumdirectargs)
			ereport(ERROR,
					(errcode(ERRCODE_INVALID_FUNCTION_DEFINITION),
					 errmsg("cannot change number of direct args of an aggregate function")));

		replaces[Anum_pg_aggregate_aggfnoid - 1] = false;
		replaces[Anum_pg_aggregate_aggkind - 1] = false;
		replaces[Anum_pg_aggregate_aggnumdirectargs - 1] = false;

		tup = heap_modify_tuple(oldtup, tupDesc, values, nulls, replaces);
		CatalogTupleUpdate(aggdesc, &tup->t_self, tup);
		ReleaseSysCache(oldtup);
	}
	else
	{
		tup = heap_form_tuple(tupDesc, values, nulls);
		CatalogTupleInsert(aggdesc, tup);
	}

	table_close(aggdesc, RowExclusiveLock);

	/*
	 * Create dependencies for the aggregate (above and beyond those already
	 * made by ProcedureCreate).  Note: we don't need an explicit dependency
	 * on aggTransType since we depend on it indirectly through transfn.
	 * Likewise for aggmTransType using the mtransfunc, if it exists.
	 *
	 * If we're replacing an existing definition, ProcedureCreate deleted all
	 * our existing dependencies, so we have to do the same things here either
	 * way.
	 */

	/* Depends on transition function */
	referenced.classId = ProcedureRelationId;
	referenced.objectId = transfn;
	referenced.objectSubId = 0;
	recordDependencyOn(&myself, &referenced, DEPENDENCY_NORMAL);

	/* Depends on final function, if any */
	if (OidIsValid(finalfn))
	{
		referenced.classId = ProcedureRelationId;
		referenced.objectId = finalfn;
		referenced.objectSubId = 0;
		recordDependencyOn(&myself, &referenced, DEPENDENCY_NORMAL);
	}

	/* Depends on combine function, if any */
	if (OidIsValid(combinefn))
	{
		referenced.classId = ProcedureRelationId;
		referenced.objectId = combinefn;
		referenced.objectSubId = 0;
		recordDependencyOn(&myself, &referenced, DEPENDENCY_NORMAL);
	}

	/* Depends on serialization function, if any */
	if (OidIsValid(serialfn))
	{
		referenced.classId = ProcedureRelationId;
		referenced.objectId = serialfn;
		referenced.objectSubId = 0;
		recordDependencyOn(&myself, &referenced, DEPENDENCY_NORMAL);
	}

	/* Depends on deserialization function, if any */
	if (OidIsValid(deserialfn))
	{
		referenced.classId = ProcedureRelationId;
		referenced.objectId = deserialfn;
		referenced.objectSubId = 0;
		recordDependencyOn(&myself, &referenced, DEPENDENCY_NORMAL);
	}

	/* Depends on forward transition function, if any */
	if (OidIsValid(mtransfn))
	{
		referenced.classId = ProcedureRelationId;
		referenced.objectId = mtransfn;
		referenced.objectSubId = 0;
		recordDependencyOn(&myself, &referenced, DEPENDENCY_NORMAL);
	}

	/* Depends on inverse transition function, if any */
	if (OidIsValid(minvtransfn))
	{
		referenced.classId = ProcedureRelationId;
		referenced.objectId = minvtransfn;
		referenced.objectSubId = 0;
		recordDependencyOn(&myself, &referenced, DEPENDENCY_NORMAL);
	}

	/* Depends on final function, if any */
	if (OidIsValid(mfinalfn))
	{
		referenced.classId = ProcedureRelationId;
		referenced.objectId = mfinalfn;
		referenced.objectSubId = 0;
		recordDependencyOn(&myself, &referenced, DEPENDENCY_NORMAL);
	}

	/* Depends on sort operator, if any */
	if (OidIsValid(sortop))
	{
		referenced.classId = OperatorRelationId;
		referenced.objectId = sortop;
		referenced.objectSubId = 0;
		recordDependencyOn(&myself, &referenced, DEPENDENCY_NORMAL);
	}

	return myself;
}

/*
 * lookup_agg_function
 * common code for finding aggregate support functions
 *
 * fnName: possibly-schema-qualified function name
 * nargs, input_types: expected function argument types
 * variadicArgType: type of variadic argument if any, else InvalidOid
 *
 * Returns OID of function, and stores its return type into *rettype
 *
 * NB: must not scribble on input_types[], as we may re-use those
 */
static Oid
lookup_agg_function(List *fnName,
					int nargs,
					Oid *input_types,
					Oid variadicArgType,
					Oid *rettype)
{
	Oid			fnOid;
	bool		retset;
	int			nvargs;
	Oid			vatype;
	Oid		   *true_oid_array;
	FuncDetailCode fdresult;
	AclResult	aclresult;
	int			i;

	/*
	 * func_get_detail looks up the function in the catalogs, does
	 * disambiguation for polymorphic functions, handles inheritance, and
	 * returns the funcid and type and set or singleton status of the
	 * function's return value.  it also returns the true argument types to
	 * the function.
	 */
	fdresult = func_get_detail(fnName, NIL, NIL,
							   nargs, input_types, false, false,
							   &fnOid, rettype, &retset,
							   &nvargs, &vatype,
							   &true_oid_array, NULL);

	/* only valid case is a normal function not returning a set */
	if (fdresult != FUNCDETAIL_NORMAL || !OidIsValid(fnOid))
		ereport(ERROR,
				(errcode(ERRCODE_UNDEFINED_FUNCTION),
				 errmsg("function %s does not exist",
						func_signature_string(fnName, nargs,
											  NIL, input_types))));
	if (retset)
		ereport(ERROR,
				(errcode(ERRCODE_DATATYPE_MISMATCH),
				 errmsg("function %s returns a set",
						func_signature_string(fnName, nargs,
											  NIL, input_types))));

	/*
	 * If the agg is declared to take VARIADIC ANY, the underlying functions
	 * had better be declared that way too, else they may receive too many
	 * parameters; but func_get_detail would have been happy with plain ANY.
	 * (Probably nothing very bad would happen, but it wouldn't work as the
	 * user expects.)  Other combinations should work without any special
	 * pushups, given that we told func_get_detail not to expand VARIADIC.
	 */
	if (variadicArgType == ANYOID && vatype != ANYOID)
		ereport(ERROR,
				(errcode(ERRCODE_DATATYPE_MISMATCH),
				 errmsg("function %s must accept VARIADIC ANY to be used in this aggregate",
						func_signature_string(fnName, nargs,
											  NIL, input_types))));

	/*
	 * If there are any polymorphic types involved, enforce consistency, and
	 * possibly refine the result type.  It's OK if the result is still
	 * polymorphic at this point, though.
	 */
	*rettype = enforce_generic_type_consistency(input_types,
												true_oid_array,
												nargs,
												*rettype,
												true);

	/*
	 * func_get_detail will find functions requiring run-time argument type
	 * coercion, but nodeAgg.c isn't prepared to deal with that
	 */
	for (i = 0; i < nargs; i++)
	{
		if (!IsBinaryCoercible(input_types[i], true_oid_array[i]))
			ereport(ERROR,
					(errcode(ERRCODE_DATATYPE_MISMATCH),
					 errmsg("function %s requires run-time type coercion",
							func_signature_string(fnName, nargs,
												  NIL, true_oid_array))));
	}

	/* Check aggregate creator has permission to call the function */
	aclresult = pg_proc_aclcheck(fnOid, GetUserId(), ACL_EXECUTE);
	if (aclresult != ACLCHECK_OK)
		aclcheck_error(aclresult, OBJECT_FUNCTION, get_func_name(fnOid));

	return fnOid;
}<|MERGE_RESOLUTION|>--- conflicted
+++ resolved
@@ -616,16 +616,10 @@
 							 replace,	/* maybe replacement */
 							 false, /* doesn't return a set */
 							 finaltype, /* returnType */
-<<<<<<< HEAD
-							 GetUserId(),		/* proowner */
-							 INTERNALlanguageId,		/* languageObjectId */
-							 InvalidOid,		/* no validator */
-							 InvalidOid,		/* no describe function */
-=======
 							 GetUserId(),	/* proowner */
 							 INTERNALlanguageId,	/* languageObjectId */
 							 InvalidOid,	/* no validator */
->>>>>>> 9e1c9f95
+							 InvalidOid,		/* no describe function */
 							 "aggregate_dummy", /* placeholder proc */
 							 NULL,	/* probin */
 							 PROKIND_AGGREGATE,
