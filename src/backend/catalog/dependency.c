/*-------------------------------------------------------------------------
 *
 * dependency.c
 *	  Routines to support inter-object dependencies.
 *
 *
 * Portions Copyright (c) 1996-2008, PostgreSQL Global Development Group
 * Portions Copyright (c) 1994, Regents of the University of California
 *
 * IDENTIFICATION
 *	  $PostgreSQL: pgsql/src/backend/catalog/dependency.c,v 1.76 2008/06/14 18:04:33 tgl Exp $
 *
 *-------------------------------------------------------------------------
 */
#include "postgres.h"

#include "access/genam.h"
#include "access/heapam.h"
#include "access/sysattr.h"
#include "access/xact.h"
#include "catalog/dependency.h"
#include "catalog/heap.h"
#include "catalog/index.h"
#include "catalog/indexing.h"
#include "catalog/namespace.h"
#include "catalog/pg_amop.h"
#include "catalog/pg_amproc.h"
#include "catalog/pg_attrdef.h"
#include "catalog/pg_attribute_encoding.h"
#include "catalog/pg_authid.h"
#include "catalog/pg_cast.h"
#include "catalog/pg_compression.h"
#include "catalog/pg_constraint.h"
#include "catalog/pg_conversion.h"
#include "catalog/pg_conversion_fn.h"
#include "catalog/pg_database.h"
#include "catalog/pg_depend.h"
#include "catalog/pg_extprotocol.h"
#include "catalog/pg_extension.h"
#include "catalog/pg_filespace.h"
#include "catalog/pg_language.h"
#include "catalog/pg_namespace.h"
#include "catalog/pg_opclass.h"
#include "catalog/pg_operator.h"
#include "catalog/pg_opfamily.h"
#include "catalog/pg_partition_encoding.h"
#include "catalog/pg_proc.h"
#include "catalog/pg_rewrite.h"
#include "catalog/pg_tablespace.h"
#include "catalog/pg_trigger.h"
#include "catalog/pg_ts_config.h"
#include "catalog/pg_ts_dict.h"
#include "catalog/pg_ts_parser.h"
#include "catalog/pg_ts_template.h"
#include "catalog/pg_type.h"
#include "catalog/pg_type_encoding.h"
#include "cdb/cdbpartition.h"
#include "commands/comment.h"
#include "commands/dbcommands.h"
#include "commands/defrem.h"
#include "commands/extension.h"
#include "commands/extprotocolcmds.h"
#include "commands/filespace.h"
#include "commands/proclang.h"
#include "commands/schemacmds.h"
#include "commands/tablespace.h"
#include "commands/trigger.h"
#include "commands/typecmds.h"
#include "miscadmin.h"
#include "nodes/nodeFuncs.h"
#include "parser/parsetree.h"
#include "rewrite/rewriteRemove.h"
#include "storage/lmgr.h"
#include "utils/builtins.h"
#include "utils/fmgroids.h"
#include "utils/guc.h"
#include "utils/lsyscache.h"
#include "utils/syscache.h"
#include "utils/tqual.h"

#include "cdb/cdbvars.h"


/*
 * Deletion processing requires additional state for each ObjectAddress that
 * it's planning to delete.  For simplicity and code-sharing we make the
 * ObjectAddresses code support arrays with or without this extra state.
 */
typedef struct
{
	int			flags;			/* bitmask, see bit definitions below */
	ObjectAddress dependee;		/* object whose deletion forced this one */
} ObjectAddressExtra;

/* ObjectAddressExtra flag bits */
#define DEPFLAG_ORIGINAL	0x0001		/* an original deletion target */
#define DEPFLAG_NORMAL		0x0002		/* reached via normal dependency */
#define DEPFLAG_AUTO		0x0004		/* reached via auto dependency */
#define DEPFLAG_INTERNAL	0x0008		/* reached via internal dependency */


/* expansible list of ObjectAddresses */
struct ObjectAddresses
{
	ObjectAddress *refs;		/* => palloc'd array */
	ObjectAddressExtra *extras;	/* => palloc'd array, or NULL if not used */
	int			numrefs;		/* current number of references */
	int			maxrefs;		/* current size of palloc'd array(s) */
};

/* typedef ObjectAddresses appears in dependency.h */

/* threaded list of ObjectAddresses, for recursion detection */
typedef struct ObjectAddressStack
{
	const ObjectAddress *object; /* object being visited */
	int			flags;			/* its current flag bits */
	struct ObjectAddressStack *next; /* next outer stack level */
} ObjectAddressStack;

/* for find_expr_references_walker */
typedef struct
{
	ObjectAddresses *addrs;		/* addresses being accumulated */
	List	   *rtables;		/* list of rangetables to resolve Vars */
} find_expr_references_context;

/*
 * This constant table maps ObjectClasses to the corresponding catalog OIDs.
 * See also getObjectClass().
 */
static const Oid object_classes[MAX_OCLASS] = {
	RelationRelationId,			/* OCLASS_CLASS */
	ProcedureRelationId,		/* OCLASS_PROC */
	TypeRelationId,				/* OCLASS_TYPE */
	CastRelationId,				/* OCLASS_CAST */
	ConstraintRelationId,		/* OCLASS_CONSTRAINT */
	ConversionRelationId,		/* OCLASS_CONVERSION */
	AttrDefaultRelationId,		/* OCLASS_DEFAULT */
	LanguageRelationId,			/* OCLASS_LANGUAGE */
	OperatorRelationId,			/* OCLASS_OPERATOR */
	OperatorClassRelationId,	/* OCLASS_OPCLASS */
	OperatorFamilyRelationId,	/* OCLASS_OPFAMILY */
	AccessMethodOperatorRelationId,		/* OCLASS_AMOP */
	AccessMethodProcedureRelationId,	/* OCLASS_AMPROC */
	RewriteRelationId,			/* OCLASS_REWRITE */
	TriggerRelationId,			/* OCLASS_TRIGGER */
	NamespaceRelationId,		/* OCLASS_SCHEMA */
	TSParserRelationId,			/* OCLASS_TSPARSER */
	TSDictionaryRelationId,		/* OCLASS_TSDICT */
	TSTemplateRelationId,		/* OCLASS_TSTEMPLATE */
	TSConfigRelationId,			/* OCLASS_TSCONFIG */
	AuthIdRelationId,			/* OCLASS_ROLE */
	DatabaseRelationId,			/* OCLASS_DATABASE */
	TableSpaceRelationId,		/* OCLASS_TBLSPACE */
	FileSpaceRelationId,		/* OCLASS_FILESPACE */
	ExtprotocolRelationId,		/* OCLASS_EXTPROTOCOL */
	CompressionRelationId,		/* OCLASS_COMPRESSION */
	ExtensionRelationId			/* OCLASS_EXTENSION */
};


static void findDependentObjects(const ObjectAddress *object,
					 int flags,
					 ObjectAddressStack *stack,
					 ObjectAddresses *targetObjects,
					 const ObjectAddresses *pendingObjects,
					 Relation depRel);
static void reportDependentObjects(const ObjectAddresses *targetObjects,
					   DropBehavior behavior,
					   int msglevel,
<<<<<<< HEAD
					   ObjectAddresses *oktodelete,
					   Relation depRel,
					   ObjectAddresses *alreadyDeleted);
=======
					   const ObjectAddress *origObject);
static void deleteOneObject(const ObjectAddress *object, Relation depRel);
>>>>>>> 49f001d8
static void doDeletion(const ObjectAddress *object);
static void AcquireDeletionLock(const ObjectAddress *object);
static void ReleaseDeletionLock(const ObjectAddress *object);
static bool find_expr_references_walker(Node *node,
							find_expr_references_context *context);
static void eliminate_duplicate_dependencies(ObjectAddresses *addrs);
static int	object_address_comparator(const void *a, const void *b);
static void add_object_address(ObjectClass oclass, Oid objectId, int32 subId,
				   ObjectAddresses *addrs);
static void add_exact_object_address_extra(const ObjectAddress *object,
							   const ObjectAddressExtra *extra,
							   ObjectAddresses *addrs);
static bool object_address_present_add_flags(const ObjectAddress *object,
											 int flags,
											 ObjectAddresses *addrs);
static void getRelationDescription(StringInfo buffer, Oid relid);
static void getOpFamilyDescription(StringInfo buffer, Oid opfid);


/*
 * performDeletion: attempt to drop the specified object.  If CASCADE
 * behavior is specified, also drop any dependent objects (recursively).
 * If RESTRICT behavior is specified, error out if there are any dependent
 * objects, except for those that should be implicitly dropped anyway
 * according to the dependency type.
 *
 * This is the outer control routine for all forms of DROP that drop objects
 * that can participate in dependencies.  Note that the next two routines
 * are variants on the same theme; if you change anything here you'll likely
 * need to fix them too.
 */
void
performDeletion(const ObjectAddress *object,
				DropBehavior behavior)
{
	Relation	depRel;
	ObjectAddresses *targetObjects;
	int			i;

	/*
	 * We save some cycles by opening pg_depend just once and passing the
	 * Relation pointer down to all the recursive deletion steps.
	 */
	depRel = heap_open(DependRelationId, RowExclusiveLock);

	/*
	 * Acquire deletion lock on the target object.  (Ideally the caller has
	 * done this already, but many places are sloppy about it.)
	 */
	AcquireDeletionLock(object);

	/*
	 * Construct a list of objects to delete (ie, the given object plus
	 * everything directly or indirectly dependent on it).
	 */
	targetObjects = new_object_addresses();

	findDependentObjects(object,
						 DEPFLAG_ORIGINAL,
						 NULL,	/* empty stack */
						 targetObjects,
						 NULL,	/* no pendingObjects */
						 depRel);

	/*
	 * Check if deletion is allowed, and report about cascaded deletes.
	 */
	reportDependentObjects(targetObjects,
						   behavior,
						   NOTICE,
						   object);

	/*
	 * Delete all the objects in the proper order.
	 */
	for (i = 0; i < targetObjects->numrefs; i++)
	{
		ObjectAddress *thisobj = targetObjects->refs + i;

		deleteOneObject(thisobj, depRel);
	}

	/* And clean up */
	free_object_addresses(targetObjects);

	heap_close(depRel, RowExclusiveLock);
}

/*
 * performMultipleDeletions: Similar to performDeletion, but act on multiple
 * objects at once.
 *
 * The main difference from issuing multiple performDeletion calls is that the
 * list of objects that would be implicitly dropped, for each object to be
 * dropped, is the union of the implicit-object list for all objects.  This
 * makes each check be more relaxed.
 */
void
performMultipleDeletions(const ObjectAddresses *objects,
						 DropBehavior behavior)
{
	Relation	depRel;
	ObjectAddresses *targetObjects;
	int			i;

	/* No work if no objects... */
	if (objects->numrefs <= 0)
		return;

	/*
	 * We save some cycles by opening pg_depend just once and passing the
	 * Relation pointer down to all the recursive deletion steps.
	 */
	depRel = heap_open(DependRelationId, RowExclusiveLock);

	/*
	 * Construct a list of objects to delete (ie, the given objects plus
	 * everything directly or indirectly dependent on them).  Note that
	 * because we pass the whole objects list as pendingObjects context,
	 * we won't get a failure from trying to delete an object that is
	 * internally dependent on another one in the list; we'll just skip
	 * that object and delete it when we reach its owner.
	 */
	targetObjects = new_object_addresses();

	for (i = 0; i < objects->numrefs; i++)
	{
		const ObjectAddress *thisobj = objects->refs + i;

		/*
		 * Acquire deletion lock on each target object.  (Ideally the caller
		 * has done this already, but many places are sloppy about it.)
		 */
		AcquireDeletionLock(thisobj);

		findDependentObjects(thisobj,
							 DEPFLAG_ORIGINAL,
							 NULL,	/* empty stack */
							 targetObjects,
							 objects,
							 depRel);
	}

	/*
	 * Check if deletion is allowed, and report about cascaded deletes.
	 *
	 * If there's exactly one object being deleted, report it the same
	 * way as in performDeletion(), else we have to be vaguer.
	 */
	reportDependentObjects(targetObjects,
						   behavior,
						   NOTICE,
						   (objects->numrefs == 1 ? objects->refs : NULL));

	/*
	 * Delete all the objects in the proper order.
	 */
	for (i = 0; i < targetObjects->numrefs; i++)
	{
		ObjectAddress *thisobj = targetObjects->refs + i;

		deleteOneObject(thisobj, depRel);
	}

	/* And clean up */
	free_object_addresses(targetObjects);

	heap_close(depRel, RowExclusiveLock);
}

/*
 * deleteWhatDependsOn: attempt to drop everything that depends on the
 * specified object, though not the object itself.	Behavior is always
 * CASCADE.
 *
 * This is currently used only to clean out the contents of a schema
 * (namespace): the passed object is a namespace.  We normally want this
 * to be done silently, so there's an option to suppress NOTICE messages.
 */
void
deleteWhatDependsOn(const ObjectAddress *object,
					bool showNotices)
{
	Relation	depRel;
	ObjectAddresses *targetObjects;
	int			i;

	/*
	 * We save some cycles by opening pg_depend just once and passing the
	 * Relation pointer down to all the recursive deletion steps.
	 */
	depRel = heap_open(DependRelationId, RowExclusiveLock);

	/*
	 * Acquire deletion lock on the target object.  (Ideally the caller has
	 * done this already, but many places are sloppy about it.)
	 */
	AcquireDeletionLock(object);

	/*
	 * Construct a list of objects to delete (ie, the given object plus
	 * everything directly or indirectly dependent on it).
	 */
<<<<<<< HEAD
	if (!deleteDependentObjects(object, objDescription,
								DROP_CASCADE,
								showNotices ? NOTICE : DEBUG2,
								oktodelete, depRel, NULL))
		ereport(ERROR,
				(errcode(ERRCODE_DEPENDENT_OBJECTS_STILL_EXIST),
				 errmsg("failed to drop all objects depending on %s",
						objDescription)));

	/*
	 * We do not need CommandCounterIncrement here, since if step 2 did
	 * anything then each recursive call will have ended with one.
	 */

	free_object_addresses(oktodelete);

	heap_close(depRel, RowExclusiveLock);

	pfree(objDescription);
}
=======
	targetObjects = new_object_addresses();
>>>>>>> 49f001d8

	findDependentObjects(object,
						 DEPFLAG_ORIGINAL,
						 NULL,	/* empty stack */
						 targetObjects,
						 NULL,	/* no pendingObjects */
						 depRel);

	/*
	 * Check if deletion is allowed, and report about cascaded deletes.
	 */
	reportDependentObjects(targetObjects,
						   DROP_CASCADE,
						   showNotices ? NOTICE : DEBUG2,
						   object);

	/*
	 * Delete all the objects in the proper order, except we skip the original
	 * object.
	 */
	for (i = 0; i < targetObjects->numrefs; i++)
	{
		ObjectAddress *thisobj = targetObjects->refs + i;
		ObjectAddressExtra *thisextra = targetObjects->extras + i;

<<<<<<< HEAD
		switch (foundDep->deptype)
		{
			case DEPENDENCY_NORMAL:
				/* ignore */
				break;
			case DEPENDENCY_AUTO:
			case DEPENDENCY_INTERNAL:
			case DEPENDENCY_EXTENSION:
				/* recurse */
				otherObject.classId = foundDep->classid;
				otherObject.objectId = foundDep->objid;
				otherObject.objectSubId = foundDep->objsubid;
				findAutoDeletableObjects(&otherObject, oktodelete, depRel, true);
				break;
			case DEPENDENCY_PIN:
=======
		if (thisextra->flags & DEPFLAG_ORIGINAL)
			continue;
>>>>>>> 49f001d8

		deleteOneObject(thisobj, depRel);
	}

	/* And clean up */
	free_object_addresses(targetObjects);

	heap_close(depRel, RowExclusiveLock);
}

/*
 * findDependentObjects - find all objects that depend on 'object'
 *
 * For every object that depends on the starting object, acquire a deletion
 * lock on the object, add it to targetObjects (if not already there),
 * and recursively find objects that depend on it.  An object's dependencies
 * will be placed into targetObjects before the object itself; this means
 * that the finished list's order represents a safe deletion order.
 *
<<<<<<< HEAD
 * alreadyDeleted is a list to add objects to as they are deleted, or NULL
 * if the caller doesn't need to have such a list.
 *
=======
 * The caller must already have a deletion lock on 'object' itself,
 * but must not have added it to targetObjects.  (Note: there are corner
 * cases where we won't add the object either, and will also release the
 * caller-taken lock.  This is a bit ugly, but the API is set up this way
 * to allow easy rechecking of an object's liveness after we lock it.  See
 * notes within the function.)
>>>>>>> 49f001d8
 *
 * When dropping a whole object (subId = 0), we find dependencies for
 * its sub-objects too.
 *
 *	object: the object to add to targetObjects and find dependencies on
 *	flags: flags to be ORed into the object's targetObjects entry
 *	stack: list of objects being visited in current recursion; topmost item
 *			is the object that we recursed from (NULL for external callers)
 *	targetObjects: list of objects that are scheduled to be deleted
 *	pendingObjects: list of other objects slated for destruction, but
 *			not necessarily in targetObjects yet (can be NULL if none)
 *	depRel: already opened pg_depend relation
 */
static void
findDependentObjects(const ObjectAddress *object,
					 int flags,
					 ObjectAddressStack *stack,
					 ObjectAddresses *targetObjects,
					 const ObjectAddresses *pendingObjects,
					 Relation depRel)
{
	ScanKeyData key[3];
	int			nkeys;
	SysScanDesc scan;
	HeapTuple	tup;
	ObjectAddress otherObject;
	ObjectAddressStack mystack;
	ObjectAddressExtra extra;
	ObjectAddressStack *stackptr;

	/*
	 * If the target object is already being visited in an outer recursion
	 * level, just report the current flags back to that level and exit.
	 * This is needed to avoid infinite recursion in the face of circular
	 * dependencies.
	 *
	 * The stack check alone would result in dependency loops being broken at
	 * an arbitrary point, ie, the first member object of the loop to be
	 * visited is the last one to be deleted.  This is obviously unworkable.
	 * However, the check for internal dependency below guarantees that we
	 * will not break a loop at an internal dependency: if we enter the loop
	 * at an "owned" object we will switch and start at the "owning" object
	 * instead.  We could probably hack something up to avoid breaking at an
	 * auto dependency, too, if we had to.  However there are no known cases
	 * where that would be necessary.
	 */
	for (stackptr = stack; stackptr; stackptr = stackptr->next)
	{
		if (object->classId == stackptr->object->classId &&
			object->objectId == stackptr->object->objectId)
		{
			if (object->objectSubId == stackptr->object->objectSubId)
			{
				stackptr->flags |= flags;
				return;
			}
			/*
			 * Could visit column with whole table already on stack; this is
			 * the same case noted in object_address_present_add_flags().
			 * (It's not clear this can really happen, but we might as well
			 * check.)
			 */
			if (stackptr->object->objectSubId == 0)
				return;
		}
	}

	/*
	 * It's also possible that the target object has already been completely
	 * processed and put into targetObjects.  If so, again we just add the
	 * specified flags to its entry and return.
	 *
	 * (Note: in these early-exit cases we could release the caller-taken
	 * lock, since the object is presumably now locked multiple times;
	 * but it seems not worth the cycles.)
	 */
	if (object_address_present_add_flags(object, flags, targetObjects))
		return;

	/*
	 * The target object might be internally dependent on some other object
	 * (its "owner").  If so, and if we aren't recursing from the owning
	 * object, we have to transform this deletion request into a deletion
	 * request of the owning object.  (We'll eventually recurse back to this
	 * object, but the owning object has to be visited first so it will be
	 * deleted after.)  The way to find out about this is to scan the
	 * pg_depend entries that show what this object depends on.
	 */

	/*
	 * Step 1: find and remove pg_depend records that link from this object to
	 * others.	We have to do this anyway, and doing it first ensures that we
	 * avoid infinite recursion in the case of cycles. Also, some dependency
	 * types require extra processing here.
	 *
	 * When dropping a whole object (subId = 0), remove all pg_depend records
	 * for its sub-objects too.
	 */
	ScanKeyInit(&key[0],
				Anum_pg_depend_classid,
				BTEqualStrategyNumber, F_OIDEQ,
				ObjectIdGetDatum(object->classId));
	ScanKeyInit(&key[1],
				Anum_pg_depend_objid,
				BTEqualStrategyNumber, F_OIDEQ,
				ObjectIdGetDatum(object->objectId));
	if (object->objectSubId != 0)
	{
		ScanKeyInit(&key[2],
					Anum_pg_depend_objsubid,
					BTEqualStrategyNumber, F_INT4EQ,
					Int32GetDatum(object->objectSubId));
		nkeys = 3;
	}
	else
		nkeys = 2;

	scan = systable_beginscan(depRel, DependDependerIndexId, true,
							  SnapshotNow, nkeys, key);

	while (HeapTupleIsValid(tup = systable_getnext(scan)))
	{
		Form_pg_depend foundDep = (Form_pg_depend) GETSTRUCT(tup);

		otherObject.classId = foundDep->refclassid;
		otherObject.objectId = foundDep->refobjid;
		otherObject.objectSubId = foundDep->refobjsubid;

		switch (foundDep->deptype)
		{
			case DEPENDENCY_NORMAL:
			case DEPENDENCY_AUTO:
				/* no problem */
				break;
			case DEPENDENCY_INTERNAL:
			case DEPENDENCY_EXTENSION:

				/*
				 * This object is part of the internal implementation of
				 * another object.	We have three cases:
				 *
				 * 1. At the outermost recursion level, disallow the DROP. (We
				 * just ereport here, rather than proceeding, since no other
				 * dependencies are likely to be interesting.)  However, if
				 * the other object is listed in pendingObjects, just release
				 * the caller's lock and return; we'll eventually complete
				 * the DROP when we reach that entry in the pending list.
				 */
				if (stack == NULL)
				{
					char	   *otherObjDesc;

					if (object_address_present(&otherObject, pendingObjects))
					{
						systable_endscan(scan);
						/* need to release caller's lock; see notes below */
						ReleaseDeletionLock(object);
						return;
					}
					otherObjDesc = getObjectDescription(&otherObject);
					ereport(ERROR,
							(errcode(ERRCODE_DEPENDENT_OBJECTS_STILL_EXIST),
							 errmsg("cannot drop %s because %s requires it",
									getObjectDescription(object),
									otherObjDesc),
							 errhint("You can drop %s instead.",
									 otherObjDesc)));
				}

				/*
				 * 2. When recursing from the other end of this dependency,
				 * it's okay to continue with the deletion. This holds when
				 * recursing from a whole object that includes the nominal
				 * other end as a component, too.
				 */
				if (stack->object->classId == otherObject.classId &&
					stack->object->objectId == otherObject.objectId &&
					(stack->object->objectSubId == otherObject.objectSubId ||
					 stack->object->objectSubId == 0))
					break;

				/*
				 * 3. When recursing from anyplace else, transform this
				 * deletion request into a delete of the other object.
				 *
				 * First, release caller's lock on this object and get
				 * deletion lock on the other object.  (We must release
				 * caller's lock to avoid deadlock against a concurrent
				 * deletion of the other object.)
				 */
				ReleaseDeletionLock(object);
				AcquireDeletionLock(&otherObject);

				/*
				 * The other object might have been deleted while we waited
				 * to lock it; if so, neither it nor the current object are
				 * interesting anymore.  We test this by checking the
				 * pg_depend entry (see notes below).
				 */
				if (!systable_recheck_tuple(scan, tup))
				{
					systable_endscan(scan);
					ReleaseDeletionLock(&otherObject);
					return;
				}

				/*
				 * Okay, recurse to the other object instead of proceeding.
				 * We treat this exactly as if the original reference had
				 * linked to that object instead of this one; hence, pass
				 * through the same flags and stack.
				 */
				findDependentObjects(&otherObject,
									 flags,
									 stack,
									 targetObjects,
									 pendingObjects,
									 depRel);
				/* And we're done here. */
				systable_endscan(scan);
				return;
			case DEPENDENCY_PIN:

				/*
				 * Should not happen; PIN dependencies should have zeroes in
				 * the depender fields...
				 */
				elog(ERROR, "incorrect use of PIN dependency with %s",
					 getObjectDescription(object));
				break;
			default:
				elog(ERROR, "unrecognized dependency type '%c' for %s",
					 foundDep->deptype, getObjectDescription(object));
				break;
		}
	}

	systable_endscan(scan);

	/*
	 * Now recurse to any dependent objects.  We must visit them first
	 * since they have to be deleted before the current object.
	 */
	mystack.object = object;	/* set up a new stack level */
	mystack.flags = flags;
	mystack.next = stack;

	ScanKeyInit(&key[0],
				Anum_pg_depend_refclassid,
				BTEqualStrategyNumber, F_OIDEQ,
				ObjectIdGetDatum(object->classId));
	ScanKeyInit(&key[1],
				Anum_pg_depend_refobjid,
				BTEqualStrategyNumber, F_OIDEQ,
				ObjectIdGetDatum(object->objectId));
	if (object->objectSubId != 0)
	{
		ScanKeyInit(&key[2],
					Anum_pg_depend_refobjsubid,
					BTEqualStrategyNumber, F_INT4EQ,
					Int32GetDatum(object->objectSubId));
		nkeys = 3;
	}
	else
		nkeys = 2;

	scan = systable_beginscan(depRel, DependReferenceIndexId, true,
							  SnapshotNow, nkeys, key);

	while (HeapTupleIsValid(tup = systable_getnext(scan)))
	{
		Form_pg_depend foundDep = (Form_pg_depend) GETSTRUCT(tup);
		int		subflags;

		otherObject.classId = foundDep->classid;
		otherObject.objectId = foundDep->objid;
		otherObject.objectSubId = foundDep->objsubid;

		/*
		 * Must lock the dependent object before recursing to it.
		 */
		AcquireDeletionLock(&otherObject);

		/*
		 * The dependent object might have been deleted while we waited
		 * to lock it; if so, we don't need to do anything more with it.
		 * We can test this cheaply and independently of the object's type
		 * by seeing if the pg_depend tuple we are looking at is still live.
		 * (If the object got deleted, the tuple would have been deleted too.)
		 */
		if (!systable_recheck_tuple(scan, tup))
		{
<<<<<<< HEAD
			if (msglevel == NOTICE && Gp_role == GP_ROLE_EXECUTE)
			ereport(DEBUG1,
					(errmsg("%s depends on %s",
							getObjectDescription(&owningObject),
							objDescription)));
			else
			ereport(msglevel,
					(errmsg("%s depends on %s",
							getObjectDescription(&owningObject),
							objDescription)));
			ok = false;
		}
		else
		{
			if (Gp_role == GP_ROLE_EXECUTE)
			ereport(DEBUG1,
					(errmsg("drop cascades to %s",
							getObjectDescription(&owningObject))));
			else
			ereport(msglevel,
					(errmsg("drop cascades to %s",
							getObjectDescription(&owningObject))));
		}
=======
			/* release the now-useless lock */
			ReleaseDeletionLock(&otherObject);
			/* and continue scanning for dependencies */
			continue;
		}
>>>>>>> 49f001d8

		/* Recurse, passing flags indicating the dependency type */
		switch (foundDep->deptype)
		{
			case DEPENDENCY_NORMAL:
				subflags = DEPFLAG_NORMAL;
				break;
			case DEPENDENCY_AUTO:
				subflags = DEPFLAG_AUTO;
				break;
			case DEPENDENCY_INTERNAL:
				subflags = DEPFLAG_INTERNAL;
				break;
			case DEPENDENCY_PIN:

				/*
				 * For a PIN dependency we just ereport immediately; there
				 * won't be any others to report.
				 */
				ereport(ERROR,
						(errcode(ERRCODE_DEPENDENT_OBJECTS_STILL_EXIST),
						 errmsg("cannot drop %s because it is required by the database system",
								getObjectDescription(object))));
				subflags = 0;	/* keep compiler quiet */
				break;
			default:
				elog(ERROR, "unrecognized dependency type '%c' for %s",
					 foundDep->deptype, getObjectDescription(object));
				subflags = 0;	/* keep compiler quiet */
				break;
		}

		findDependentObjects(&otherObject,
							 subflags,
							 &mystack,
							 targetObjects,
							 pendingObjects,
							 depRel);
	}

<<<<<<< HEAD
	/*
	 * Step 2: scan pg_depend records that link to this object, showing the
	 * things that depend on it.  Recursively delete those things. Note it's
	 * important to delete the dependent objects before the referenced one,
	 * since the deletion routines might do things like try to update the
	 * pg_class record when deleting a check constraint.
	 */
	if (!deleteDependentObjects(object, objDescription,
								behavior, msglevel,
								oktodelete, depRel, alreadyDeleted))
		ok = false;
=======
	systable_endscan(scan);
>>>>>>> 49f001d8

	/*
	 * Finally, we can add the target object to targetObjects.  Be careful
	 * to include any flags that were passed back down to us from inner
	 * recursion levels.
	 */
	extra.flags = mystack.flags;
	if (stack)
		extra.dependee = *stack->object;
	else
		memset(&extra.dependee, 0, sizeof(extra.dependee));
	add_exact_object_address_extra(object, &extra, targetObjects);
}

/*
 * reportDependentObjects - report about dependencies, and fail if RESTRICT
 *
 * Tell the user about dependent objects that we are going to delete
 * (or would need to delete, but are prevented by RESTRICT mode);
 * then error out if there are any and it's not CASCADE mode.
 *
 *	targetObjects: list of objects that are scheduled to be deleted
 *	behavior: RESTRICT or CASCADE
 *	msglevel: elog level for non-error report messages
 *	origObject: base object of deletion, or NULL if not available
 *		(the latter case occurs in DROP OWNED)
 */
static void
reportDependentObjects(const ObjectAddresses *targetObjects,
					   DropBehavior behavior,
					   int msglevel,
					   const ObjectAddress *origObject)
{
	bool		ok = true;
	StringInfoData clientdetail;
	StringInfoData logdetail;
	int			numReportedClient = 0;
	int			numNotReportedClient = 0;
	int			i;

	/*
	 * If no error is to be thrown, and the msglevel is too low to be shown
	 * to either client or server log, there's no need to do any of the work.
	 *
	 * Note: this code doesn't know all there is to be known about elog
	 * levels, but it works for NOTICE and DEBUG2, which are the only values
	 * msglevel can currently have.  We also assume we are running in a normal
	 * operating environment.
	 */
	if (behavior == DROP_CASCADE &&
		msglevel < client_min_messages &&
		(msglevel < log_min_messages || log_min_messages == LOG))
		return;

	/*
	 * We limit the number of dependencies reported to the client to
	 * MAX_REPORTED_DEPS, since client software may not deal well with
	 * enormous error strings.	The server log always gets a full report.
	 */
#define MAX_REPORTED_DEPS 100

	initStringInfo(&clientdetail);
	initStringInfo(&logdetail);

	/*
	 * We process the list back to front (ie, in dependency order not deletion
	 * order), since this makes for a more understandable display.
	 */
	for (i = targetObjects->numrefs - 1; i >= 0; i--)
	{
		const ObjectAddress *obj = &targetObjects->refs[i];
		const ObjectAddressExtra *extra = &targetObjects->extras[i];
		char	   *objDesc;

		/* Ignore the original deletion target(s) */
		if (extra->flags & DEPFLAG_ORIGINAL)
			continue;

		objDesc = getObjectDescription(obj);

		/*
		 * If, at any stage of the recursive search, we reached the object
		 * via an AUTO or INTERNAL dependency, then it's okay to delete it
		 * even in RESTRICT mode.
		 */
		if (extra->flags & (DEPFLAG_AUTO | DEPFLAG_INTERNAL))
		{
			/*
			 * auto-cascades are reported at DEBUG2, not msglevel.  We
			 * don't try to combine them with the regular message because
			 * the results are too confusing when client_min_messages and
			 * log_min_messages are different.
			 */
			ereport(DEBUG2,
					(errmsg("drop auto-cascades to %s",
							objDesc)));
		}
		else if (behavior == DROP_RESTRICT)
		{
			char   *otherDesc = getObjectDescription(&extra->dependee);

			if (numReportedClient < MAX_REPORTED_DEPS)
			{
				/* separate entries with a newline */
				if (clientdetail.len != 0)
					appendStringInfoChar(&clientdetail, '\n');
				appendStringInfo(&clientdetail, _("%s depends on %s"),
								 objDesc, otherDesc);
				numReportedClient++;
			}
			else
				numNotReportedClient++;
			/* separate entries with a newline */
			if (logdetail.len != 0)
				appendStringInfoChar(&logdetail, '\n');
			appendStringInfo(&logdetail, _("%s depends on %s"),
							 objDesc, otherDesc);
			pfree(otherDesc);
			ok = false;
		}
		else
		{
			if (numReportedClient < MAX_REPORTED_DEPS)
			{
				/* separate entries with a newline */
				if (clientdetail.len != 0)
					appendStringInfoChar(&clientdetail, '\n');
				appendStringInfo(&clientdetail, _("drop cascades to %s"),
								 objDesc);
				numReportedClient++;
			}
			else
				numNotReportedClient++;
			/* separate entries with a newline */
			if (logdetail.len != 0)
				appendStringInfoChar(&logdetail, '\n');
			appendStringInfo(&logdetail, _("drop cascades to %s"),
							 objDesc);
		}

		pfree(objDesc);
	}

	if (numNotReportedClient > 0)
		appendStringInfo(&clientdetail, _("\nand %d other objects "
										  "(see server log for list)"),
						 numNotReportedClient);

	if (!ok)
	{
		if (origObject)
			ereport(ERROR,
					(errcode(ERRCODE_DEPENDENT_OBJECTS_STILL_EXIST),
					 errmsg("cannot drop %s because other objects depend on it",
							getObjectDescription(origObject)),
					 errdetail("%s", clientdetail.data),
					 errdetail_log("%s", logdetail.data),
					 errhint("Use DROP ... CASCADE to drop the dependent objects too.")));
		else
			ereport(ERROR,
					(errcode(ERRCODE_DEPENDENT_OBJECTS_STILL_EXIST),
					 errmsg("cannot drop desired object(s) because other objects depend on them"),
					 errdetail("%s", clientdetail.data),
					 errdetail_log("%s", logdetail.data),
					 errhint("Use DROP ... CASCADE to drop the dependent objects too.")));
	}
	else if (numReportedClient > 1)
	{
		ereport(msglevel,
				/* translator: %d always has a value larger than 1 */
				(errmsg("drop cascades to %d other objects",
						numReportedClient + numNotReportedClient),
				 errdetail("%s", clientdetail.data),
				 errdetail_log("%s", logdetail.data)));
	}
	else if (numReportedClient == 1)
	{
		/* we just use the single item as-is */
		ereport(msglevel,
				(errmsg_internal("%s", clientdetail.data)));
	}

	pfree(clientdetail.data);
	pfree(logdetail.data);
}

/*
 * deleteOneObject: delete a single object for performDeletion.
 *
<<<<<<< HEAD
 *	object: the object to find dependencies on
 *	objDescription: description of object (only used for error messages)
 *	behavior: desired drop behavior
 *	oktodelete: stuff that's AUTO-deletable
 *	depRel: already opened pg_depend relation
 *	alreadyDeleted: optional list to add deleted objects to
 *
 * Returns TRUE if all is well, false if any problem found.
 *
 * NOTE: because we are using SnapshotNow, if a recursive call deletes
 * any pg_depend tuples that our scan hasn't yet visited, we will not
 * see them as good when we do visit them.	This is essential for
 * correct behavior if there are multiple dependency paths between two
 * objects --- else we might try to delete an already-deleted object.
 */
static bool
deleteDependentObjects(const ObjectAddress *object,
					   const char *objDescription,
					   DropBehavior behavior,
					   int msglevel,
					   ObjectAddresses *oktodelete,
					   Relation depRel,
					   ObjectAddresses *alreadyDeleted)
=======
 * depRel is the already-open pg_depend relation.
 */
static void
deleteOneObject(const ObjectAddress *object, Relation depRel)
>>>>>>> 49f001d8
{
	ScanKeyData key[3];
	int			nkeys;
	SysScanDesc scan;
	HeapTuple	tup;

	/*
	 * First remove any pg_depend records that link from this object to
	 * others.  (Any records linking to this object should be gone already.)
	 *
	 * When dropping a whole object (subId = 0), remove all pg_depend records
	 * for its sub-objects too.
	 */
	ScanKeyInit(&key[0],
				Anum_pg_depend_classid,
				BTEqualStrategyNumber, F_OIDEQ,
				ObjectIdGetDatum(object->classId));
	ScanKeyInit(&key[1],
				Anum_pg_depend_objid,
				BTEqualStrategyNumber, F_OIDEQ,
				ObjectIdGetDatum(object->objectId));
	if (object->objectSubId != 0)
	{
		ScanKeyInit(&key[2],
					Anum_pg_depend_objsubid,
					BTEqualStrategyNumber, F_INT4EQ,
					Int32GetDatum(object->objectSubId));
		nkeys = 3;
	}
	else
		nkeys = 2;

	scan = systable_beginscan(depRel, DependDependerIndexId, true,
							  SnapshotNow, nkeys, key);

	while (HeapTupleIsValid(tup = systable_getnext(scan)))
	{
<<<<<<< HEAD
		Form_pg_depend foundDep = (Form_pg_depend) GETSTRUCT(tup);

		otherObject.classId = foundDep->classid;
		otherObject.objectId = foundDep->objid;
		otherObject.objectSubId = foundDep->objsubid;

		switch (foundDep->deptype)
		{
			case DEPENDENCY_NORMAL:

				/*
				 * Perhaps there was another dependency path that would have
				 * allowed silent deletion of the otherObject, had we only
				 * taken that path first. In that case, act like this link is
				 * AUTO, too.
				 */
				if (object_address_present(&otherObject, oktodelete))
					ereport(DEBUG2,
							(errmsg("drop auto-cascades to %s",
									getObjectDescription(&otherObject))));
				else if (behavior == DROP_RESTRICT)
				{
					if (msglevel == NOTICE && Gp_role == GP_ROLE_EXECUTE)
					ereport(DEBUG1,
							(errmsg("%s depends on %s",
									getObjectDescription(&otherObject),
									objDescription)));
					else
					ereport(msglevel,
							(errmsg("%s depends on %s",
									getObjectDescription(&otherObject),
									objDescription)));
					ok = false;
				}
				else
				{
					if (Gp_role == GP_ROLE_EXECUTE)
					ereport(DEBUG1,
							(errmsg("drop cascades to %s",
									getObjectDescription(&otherObject))));
					else
					ereport(msglevel,
							(errmsg("drop cascades to %s",
									getObjectDescription(&otherObject))));
				}

				if (!recursiveDeletion(&otherObject, behavior, msglevel,
									   object, oktodelete, depRel,
									   alreadyDeleted))
					ok = false;
				break;
			case DEPENDENCY_AUTO:
			case DEPENDENCY_INTERNAL:
			case DEPENDENCY_EXTENSION:
=======
		simple_heap_delete(depRel, &tup->t_self);
	}

	systable_endscan(scan);
>>>>>>> 49f001d8

	/*
	 * Now delete the object itself, in an object-type-dependent way.
	 */
	doDeletion(object);

<<<<<<< HEAD
				if (!recursiveDeletion(&otherObject, behavior, msglevel,
									   object, oktodelete, depRel,
									   alreadyDeleted))
					ok = false;
				break;
			case DEPENDENCY_PIN:
=======
	/*
	 * Delete any comments associated with this object.  (This is a convenient
	 * place to do it instead of having every object type know to do it.)
	 */
	DeleteComments(object->objectId, object->classId, object->objectSubId);
>>>>>>> 49f001d8

	/*
	 * Delete shared dependency references related to this object. Sub-objects
	 * (columns) don't have dependencies on global objects, so skip them.
	 */
	if (object->objectSubId == 0)
		deleteSharedDependencyRecordsFor(object->classId, object->objectId);

	/*
	 * CommandCounterIncrement here to ensure that preceding changes are all
	 * visible to the next deletion step.
	 */
	CommandCounterIncrement();

	/*
	 * And we're done!
	 */
}

/*
 * doDeletion: actually delete a single object
 */
static void
doDeletion(const ObjectAddress *object)
{
	switch (getObjectClass(object))
	{
		case OCLASS_CLASS:
			{
				char		relKind = get_rel_relkind(object->objectId);

				if (relKind == RELKIND_INDEX)
				{
					Assert(object->objectSubId == 0);
					index_drop(object->objectId);
				}
				else
				{
					if (object->objectSubId != 0)
						RemoveAttributeById(object->objectId,
											object->objectSubId);
					else
						heap_drop_with_catalog(object->objectId);
				}
				break;
			}

		case OCLASS_PROC:
			RemoveFunctionById(object->objectId);
			break;

		case OCLASS_TYPE:
			RemoveTypeById(object->objectId);
			break;

		case OCLASS_CAST:
			DropCastById(object->objectId);
			break;

		case OCLASS_CONSTRAINT:
			RemoveConstraintById(object->objectId);
			break;

		case OCLASS_CONVERSION:
			RemoveConversionById(object->objectId);
			break;

		case OCLASS_DEFAULT:
			RemoveAttrDefaultById(object->objectId);
			break;

		case OCLASS_LANGUAGE:
			DropProceduralLanguageById(object->objectId);
			break;

		case OCLASS_OPERATOR:
			RemoveOperatorById(object->objectId);
			break;

		case OCLASS_OPCLASS:
			RemoveOpClassById(object->objectId);
			break;

		case OCLASS_OPFAMILY:
			RemoveOpFamilyById(object->objectId);
			break;

		case OCLASS_AMOP:
			RemoveAmOpEntryById(object->objectId);
			break;

		case OCLASS_AMPROC:
			RemoveAmProcEntryById(object->objectId);
			break;

		case OCLASS_REWRITE:
			RemoveRewriteRuleById(object->objectId);
			break;

		case OCLASS_TRIGGER:
			RemoveTriggerById(object->objectId);
			break;

		case OCLASS_SCHEMA:
			RemoveSchemaById(object->objectId);
			break;

		case OCLASS_TSPARSER:
			RemoveTSParserById(object->objectId);
			break;

		case OCLASS_TSDICT:
			RemoveTSDictionaryById(object->objectId);
			break;

		case OCLASS_TSTEMPLATE:
			RemoveTSTemplateById(object->objectId);
			break;

		case OCLASS_TSCONFIG:
			RemoveTSConfigurationById(object->objectId);
			break;

		case OCLASS_EXTENSION:
			RemoveExtensionById(object->objectId);
			break;

		case OCLASS_FILESPACE:
			RemoveFileSpaceById(object->objectId);
			break;

		case OCLASS_EXTPROTOCOL:
			RemoveExtProtocolById(object->objectId);
			break;

		case OCLASS_COMPRESSION:
			elog(NOTICE, "dependency: not yet implemented!");
			break;

			/*
			 * OCLASS_ROLE, OCLASS_DATABASE, OCLASS_TBLSPACE intentionally
			 * not handled here
			 */

		default:
			elog(ERROR, "unrecognized object class: %u",
				 object->classId);
	}
}

/*
 * AcquireDeletionLock - acquire a suitable lock for deleting an object
 *
 * We use LockRelation for relations, LockDatabaseObject for everything
 * else.  Note that dependency.c is not concerned with deleting any kind of
 * shared-across-databases object, so we have no need for LockSharedObject.
 */
static void
AcquireDeletionLock(const ObjectAddress *object)
{
	if (object->classId == RelationRelationId)
		LockRelationOid(object->objectId, AccessExclusiveLock);
	else
		/* assume we should lock the whole object not a sub-object */
		LockDatabaseObject(object->classId, object->objectId, 0,
						   AccessExclusiveLock);
}

/*
 * ReleaseDeletionLock - release an object deletion lock
 */
static void
ReleaseDeletionLock(const ObjectAddress *object)
{
	if (object->classId == RelationRelationId)
		UnlockRelationOid(object->objectId, AccessExclusiveLock);
	else
		/* assume we should lock the whole object not a sub-object */
		UnlockDatabaseObject(object->classId, object->objectId, 0,
							 AccessExclusiveLock);
}

/*
 * recordDependencyOnExpr - find expression dependencies
 *
 * This is used to find the dependencies of rules, constraint expressions,
 * etc.
 *
 * Given an expression or query in node-tree form, find all the objects
 * it refers to (tables, columns, operators, functions, etc).  Record
 * a dependency of the specified type from the given depender object
 * to each object mentioned in the expression.
 *
 * rtable is the rangetable to be used to interpret Vars with varlevelsup=0.
 * It can be NIL if no such variables are expected.
 */
void
recordDependencyOnExpr(const ObjectAddress *depender,
					   Node *expr, List *rtable,
					   DependencyType behavior)
{
	find_expr_references_context context;

	context.addrs = new_object_addresses();

	/* Set up interpretation for Vars at varlevelsup = 0 */
	context.rtables = list_make1(rtable);

	/* Scan the expression tree for referenceable objects */
	find_expr_references_walker(expr, &context);

	/* Remove any duplicates */
	eliminate_duplicate_dependencies(context.addrs);

	/* And record 'em */
	recordMultipleDependencies(depender,
							   context.addrs->refs, context.addrs->numrefs,
							   behavior);

	free_object_addresses(context.addrs);
}

/*
 * recordDependencyOnSingleRelExpr - find expression dependencies
 *
 * As above, but only one relation is expected to be referenced (with
 * varno = 1 and varlevelsup = 0).	Pass the relation OID instead of a
 * range table.  An additional frammish is that dependencies on that
 * relation (or its component columns) will be marked with 'self_behavior',
 * whereas 'behavior' is used for everything else.
 *
 * NOTE: the caller should ensure that a whole-table dependency on the
 * specified relation is created separately, if one is needed.  In particular,
 * a whole-row Var "relation.*" will not cause this routine to emit any
 * dependency item.  This is appropriate behavior for subexpressions of an
 * ordinary query, so other cases need to cope as necessary.
 */
void
recordDependencyOnSingleRelExpr(const ObjectAddress *depender,
								Node *expr, Oid relId,
								DependencyType behavior,
								DependencyType self_behavior)
{
	find_expr_references_context context;
	RangeTblEntry rte;

	context.addrs = new_object_addresses();

	/* We gin up a rather bogus rangetable list to handle Vars */
	MemSet(&rte, 0, sizeof(rte));
	rte.type = T_RangeTblEntry;
	rte.rtekind = RTE_RELATION;
	rte.relid = relId;

	context.rtables = list_make1(list_make1(&rte));

	/* Scan the expression tree for referenceable objects */
	find_expr_references_walker(expr, &context);

	/* Remove any duplicates */
	eliminate_duplicate_dependencies(context.addrs);

	/* Separate self-dependencies if necessary */
	if (behavior != self_behavior && context.addrs->numrefs > 0)
	{
		ObjectAddresses *self_addrs;
		ObjectAddress *outobj;
		int			oldref,
					outrefs;

		self_addrs = new_object_addresses();

		outobj = context.addrs->refs;
		outrefs = 0;
		for (oldref = 0; oldref < context.addrs->numrefs; oldref++)
		{
			ObjectAddress *thisobj = context.addrs->refs + oldref;

			if (thisobj->classId == RelationRelationId &&
				thisobj->objectId == relId)
			{
				/* Move this ref into self_addrs */
				add_exact_object_address(thisobj, self_addrs);
			}
			else
			{
				/* Keep it in context.addrs */
				*outobj = *thisobj;
				outobj++;
				outrefs++;
			}
		}
		context.addrs->numrefs = outrefs;

		/* Record the self-dependencies */
		recordMultipleDependencies(depender,
								   self_addrs->refs, self_addrs->numrefs,
								   self_behavior);

		free_object_addresses(self_addrs);
	}

	/* Record the external dependencies */
	recordMultipleDependencies(depender,
							   context.addrs->refs, context.addrs->numrefs,
							   behavior);

	free_object_addresses(context.addrs);
}

/*
 * Recursively search an expression tree for object references.
 *
 * Note: we avoid creating references to columns of tables that participate
 * in an SQL JOIN construct, but are not actually used anywhere in the query.
 * To do so, we do not scan the joinaliasvars list of a join RTE while
 * scanning the query rangetable, but instead scan each individual entry
 * of the alias list when we find a reference to it.
 *
 * Note: in many cases we do not need to create dependencies on the datatypes
 * involved in an expression, because we'll have an indirect dependency via
 * some other object.  For instance Var nodes depend on a column which depends
 * on the datatype, and OpExpr nodes depend on the operator which depends on
 * the datatype.  However we do need a type dependency if there is no such
 * indirect dependency, as for example in Const and CoerceToDomain nodes.
 */
static bool
find_expr_references_walker(Node *node,
							find_expr_references_context *context)
{
	if (node == NULL)
		return false;
	if (IsA(node, Var))
	{
		Var		   *var = (Var *) node;
		List	   *rtable;
		RangeTblEntry *rte;

		/* Find matching rtable entry, or complain if not found */
		if (var->varlevelsup >= list_length(context->rtables))
			elog(ERROR, "invalid varlevelsup %d", var->varlevelsup);
		rtable = (List *) list_nth(context->rtables, var->varlevelsup);
		if (var->varno <= 0 || var->varno > list_length(rtable))
			elog(ERROR, "invalid varno %d", var->varno);
		rte = rt_fetch(var->varno, rtable);

		/*
		 * A whole-row Var references no specific columns, so adds no new
		 * dependency.  (We assume that there is a whole-table dependency
		 * arising from each underlying rangetable entry.  While we could
		 * record such a dependency when finding a whole-row Var that
		 * references a relation directly, it's quite unclear how to extend
		 * that to whole-row Vars for JOINs, so it seems better to leave the
		 * responsibility with the range table.  Note that this poses some
		 * risks for identifying dependencies of stand-alone expressions:
		 * whole-table references may need to be created separately.)
		 */
		if (var->varattno == InvalidAttrNumber)
			return false;
		if (rte->rtekind == RTE_RELATION)
		{
			/* If it's a plain relation, reference this column */
			add_object_address(OCLASS_CLASS, rte->relid, var->varattno,
							   context->addrs);
		}
		else if (rte->rtekind == RTE_JOIN)
		{
			/* Scan join output column to add references to join inputs */
			List	   *save_rtables;

			/* We must make the context appropriate for join's level */
			save_rtables = context->rtables;
			context->rtables = list_copy_tail(context->rtables,
											  var->varlevelsup);
			if (var->varattno <= 0 ||
				var->varattno > list_length(rte->joinaliasvars))
				elog(ERROR, "invalid varattno %d", var->varattno);
			find_expr_references_walker((Node *) list_nth(rte->joinaliasvars,
														  var->varattno - 1),
										context);
			list_free(context->rtables);
			context->rtables = save_rtables;
		}
		return false;
	}
	if (IsA(node, Const))
	{
		Const	   *con = (Const *) node;
		Oid			objoid;

		/* A constant must depend on the constant's datatype */
		add_object_address(OCLASS_TYPE, con->consttype, 0,
						   context->addrs);

		/*
		 * If it's a regclass or similar literal referring to an existing
		 * object, add a reference to that object.	(Currently, only the
		 * regclass and regconfig cases have any likely use, but we may as
		 * well handle all the OID-alias datatypes consistently.)
		 */
		if (!con->constisnull)
		{
			switch (con->consttype)
			{
				case REGPROCOID:
				case REGPROCEDUREOID:
					objoid = DatumGetObjectId(con->constvalue);
					if (SearchSysCacheExists(PROCOID,
											 ObjectIdGetDatum(objoid),
											 0, 0, 0))
						add_object_address(OCLASS_PROC, objoid, 0,
										   context->addrs);
					break;
				case REGOPEROID:
				case REGOPERATOROID:
					objoid = DatumGetObjectId(con->constvalue);
					if (SearchSysCacheExists(OPEROID,
											 ObjectIdGetDatum(objoid),
											 0, 0, 0))
						add_object_address(OCLASS_OPERATOR, objoid, 0,
										   context->addrs);
					break;
				case REGCLASSOID:
					objoid = DatumGetObjectId(con->constvalue);
					if (SearchSysCacheExists(RELOID,
											 ObjectIdGetDatum(objoid),
											 0, 0, 0))
						add_object_address(OCLASS_CLASS, objoid, 0,
										   context->addrs);
					break;
				case REGTYPEOID:
					objoid = DatumGetObjectId(con->constvalue);
					if (SearchSysCacheExists(TYPEOID,
											 ObjectIdGetDatum(objoid),
											 0, 0, 0))
						add_object_address(OCLASS_TYPE, objoid, 0,
										   context->addrs);
					break;
				case REGCONFIGOID:
					objoid = DatumGetObjectId(con->constvalue);
					if (SearchSysCacheExists(TSCONFIGOID,
											 ObjectIdGetDatum(objoid),
											 0, 0, 0))
						add_object_address(OCLASS_TSCONFIG, objoid, 0,
										   context->addrs);
					break;
				case REGDICTIONARYOID:
					objoid = DatumGetObjectId(con->constvalue);
					if (SearchSysCacheExists(TSDICTOID,
											 ObjectIdGetDatum(objoid),
											 0, 0, 0))
						add_object_address(OCLASS_TSDICT, objoid, 0,
										   context->addrs);
					break;
			}
		}
		return false;
	}
	if (IsA(node, Param))
	{
		Param	   *param = (Param *) node;

		/* A parameter must depend on the parameter's datatype */
		add_object_address(OCLASS_TYPE, param->paramtype, 0,
						   context->addrs);
	}
	if (IsA(node, FuncExpr))
	{
		FuncExpr   *funcexpr = (FuncExpr *) node;

		add_object_address(OCLASS_PROC, funcexpr->funcid, 0,
						   context->addrs);
		/* fall through to examine arguments */
	}
	if (IsA(node, OpExpr))
	{
		OpExpr	   *opexpr = (OpExpr *) node;

		add_object_address(OCLASS_OPERATOR, opexpr->opno, 0,
						   context->addrs);
		/* fall through to examine arguments */
	}
	if (IsA(node, DistinctExpr))
	{
		DistinctExpr *distinctexpr = (DistinctExpr *) node;

		add_object_address(OCLASS_OPERATOR, distinctexpr->opno, 0,
						   context->addrs);
		/* fall through to examine arguments */
	}
	if (IsA(node, ScalarArrayOpExpr))
	{
		ScalarArrayOpExpr *opexpr = (ScalarArrayOpExpr *) node;

		add_object_address(OCLASS_OPERATOR, opexpr->opno, 0,
						   context->addrs);
		/* fall through to examine arguments */
	}
	if (IsA(node, NullIfExpr))
	{
		NullIfExpr *nullifexpr = (NullIfExpr *) node;

		add_object_address(OCLASS_OPERATOR, nullifexpr->opno, 0,
						   context->addrs);
		/* fall through to examine arguments */
	}
	if (IsA(node, Aggref))
	{
		Aggref	   *aggref = (Aggref *) node;

		add_object_address(OCLASS_PROC, aggref->aggfnoid, 0,
						   context->addrs);
		/* fall through to examine arguments */
	}
	if (IsA(node, WindowFunc))
	{
		WindowFunc *wfunc = (WindowFunc *) node;

		add_object_address(OCLASS_PROC, wfunc->winfnoid, 0,
						   context->addrs);
		/* fall through to examine arguments */
	}
	if (IsA(node, SubPlan))
	{
		/* Extra work needed here if we ever need this case */
		elog(ERROR, "already-planned subqueries not supported");
	}
	if (IsA(node, RelabelType))
	{
		RelabelType *relab = (RelabelType *) node;

		/* since there is no function dependency, need to depend on type */
		add_object_address(OCLASS_TYPE, relab->resulttype, 0,
						   context->addrs);
	}
	if (IsA(node, CoerceViaIO))
	{
		CoerceViaIO *iocoerce = (CoerceViaIO *) node;

		/* since there is no exposed function, need to depend on type */
		add_object_address(OCLASS_TYPE, iocoerce->resulttype, 0,
						   context->addrs);
	}
	if (IsA(node, ArrayCoerceExpr))
	{
		ArrayCoerceExpr *acoerce = (ArrayCoerceExpr *) node;

		if (OidIsValid(acoerce->elemfuncid))
			add_object_address(OCLASS_PROC, acoerce->elemfuncid, 0,
							   context->addrs);
		add_object_address(OCLASS_TYPE, acoerce->resulttype, 0,
						   context->addrs);
		/* fall through to examine arguments */
	}
	if (IsA(node, ConvertRowtypeExpr))
	{
		ConvertRowtypeExpr *cvt = (ConvertRowtypeExpr *) node;

		/* since there is no function dependency, need to depend on type */
		add_object_address(OCLASS_TYPE, cvt->resulttype, 0,
						   context->addrs);
	}
	if (IsA(node, RowExpr))
	{
		RowExpr    *rowexpr = (RowExpr *) node;

		add_object_address(OCLASS_TYPE, rowexpr->row_typeid, 0,
						   context->addrs);
	}
	if (IsA(node, RowCompareExpr))
	{
		RowCompareExpr *rcexpr = (RowCompareExpr *) node;
		ListCell   *l;

		foreach(l, rcexpr->opnos)
		{
			add_object_address(OCLASS_OPERATOR, lfirst_oid(l), 0,
							   context->addrs);
		}
		foreach(l, rcexpr->opfamilies)
		{
			add_object_address(OCLASS_OPFAMILY, lfirst_oid(l), 0,
							   context->addrs);
		}
		/* fall through to examine arguments */
	}
	if (IsA(node, CoerceToDomain))
	{
		CoerceToDomain *cd = (CoerceToDomain *) node;

		add_object_address(OCLASS_TYPE, cd->resulttype, 0,
						   context->addrs);
	}
	if (IsA(node, Query))
	{
		/* Recurse into RTE subquery or not-yet-planned sublink subquery */
		Query	   *query = (Query *) node;
		ListCell   *rtable;
		bool		result;

		/*
		 * Add whole-relation refs for each plain relation mentioned in the
		 * subquery's rtable, as well as datatype refs for any datatypes used
		 * as a RECORD function's output.  (Note: query_tree_walker takes care
		 * of recursing into RTE_FUNCTION RTEs, subqueries, etc, so no need to
		 * do that here.  But keep it from looking at join alias lists.)
		 */
		foreach(rtable, query->rtable)
		{
			RangeTblEntry *rte = (RangeTblEntry *) lfirst(rtable);
			ListCell   *ct;

			switch (rte->rtekind)
			{
				case RTE_RELATION:
					add_object_address(OCLASS_CLASS, rte->relid, 0,
									   context->addrs);
					break;
				case RTE_TABLEFUNCTION:
				case RTE_FUNCTION:
					foreach(ct, rte->funccoltypes)
					{
						add_object_address(OCLASS_TYPE, lfirst_oid(ct), 0,
										   context->addrs);
					}
					break;
				default:
					break;
			}
		}

		/* Examine substructure of query */
		context->rtables = lcons(query->rtable, context->rtables);
		result = query_tree_walker(query,
								   find_expr_references_walker,
								   (void *) context,
								   QTW_IGNORE_JOINALIASES);
		context->rtables = list_delete_first(context->rtables);
		return result;
	}
	return expression_tree_walker(node, find_expr_references_walker,
								  (void *) context);
}

/*
 * Given an array of dependency references, eliminate any duplicates.
 */
static void
eliminate_duplicate_dependencies(ObjectAddresses *addrs)
{
	ObjectAddress *priorobj;
	int			oldref,
				newrefs;

	/*
	 * We can't sort if the array has "extra" data, because there's no way
	 * to keep it in sync.  Fortunately that combination of features is
	 * not needed.
	 */
	Assert(!addrs->extras);

	if (addrs->numrefs <= 1)
		return;					/* nothing to do */

	/* Sort the refs so that duplicates are adjacent */
	qsort((void *) addrs->refs, addrs->numrefs, sizeof(ObjectAddress),
		  object_address_comparator);

	/* Remove dups */
	priorobj = addrs->refs;
	newrefs = 1;
	for (oldref = 1; oldref < addrs->numrefs; oldref++)
	{
		ObjectAddress *thisobj = addrs->refs + oldref;

		if (priorobj->classId == thisobj->classId &&
			priorobj->objectId == thisobj->objectId)
		{
			if (priorobj->objectSubId == thisobj->objectSubId)
				continue;		/* identical, so drop thisobj */

			/*
			 * If we have a whole-object reference and a reference to a part
			 * of the same object, we don't need the whole-object reference
			 * (for example, we don't need to reference both table foo and
			 * column foo.bar).  The whole-object reference will always appear
			 * first in the sorted list.
			 */
			if (priorobj->objectSubId == 0)
			{
				/* replace whole ref with partial */
				priorobj->objectSubId = thisobj->objectSubId;
				continue;
			}
		}
		/* Not identical, so add thisobj to output set */
		priorobj++;
		*priorobj = *thisobj;
		newrefs++;
	}

	addrs->numrefs = newrefs;
}

/*
 * qsort comparator for ObjectAddress items
 */
static int
object_address_comparator(const void *a, const void *b)
{
	const ObjectAddress *obja = (const ObjectAddress *) a;
	const ObjectAddress *objb = (const ObjectAddress *) b;

	if (obja->classId < objb->classId)
		return -1;
	if (obja->classId > objb->classId)
		return 1;
	if (obja->objectId < objb->objectId)
		return -1;
	if (obja->objectId > objb->objectId)
		return 1;

	/*
	 * We sort the subId as an unsigned int so that 0 will come first. See
	 * logic in eliminate_duplicate_dependencies.
	 */
	if ((unsigned int) obja->objectSubId < (unsigned int) objb->objectSubId)
		return -1;
	if ((unsigned int) obja->objectSubId > (unsigned int) objb->objectSubId)
		return 1;
	return 0;
}

/*
 * Routines for handling an expansible array of ObjectAddress items.
 *
 * new_object_addresses: create a new ObjectAddresses array.
 */
ObjectAddresses *
new_object_addresses(void)
{
	ObjectAddresses *addrs;

	addrs = palloc(sizeof(ObjectAddresses));

	addrs->numrefs = 0;
	addrs->maxrefs = 32;
	addrs->refs = (ObjectAddress *)
		palloc(addrs->maxrefs * sizeof(ObjectAddress));
	addrs->extras = NULL;		/* until/unless needed */

	return addrs;
}

/*
 * Add an entry to an ObjectAddresses array.
 *
 * It is convenient to specify the class by ObjectClass rather than directly
 * by catalog OID.
 */
static void
add_object_address(ObjectClass oclass, Oid objectId, int32 subId,
				   ObjectAddresses *addrs)
{
	ObjectAddress *item;

	/* enlarge array if needed */
	if (addrs->numrefs >= addrs->maxrefs)
	{
		addrs->maxrefs *= 2;
		addrs->refs = (ObjectAddress *)
			repalloc(addrs->refs, addrs->maxrefs * sizeof(ObjectAddress));
		Assert(!addrs->extras);
	}
	/* record this item */
	item = addrs->refs + addrs->numrefs;
	item->classId = object_classes[oclass];
	item->objectId = objectId;
	item->objectSubId = subId;
	addrs->numrefs++;
}

/*
 * Add an entry to an ObjectAddresses array.
 *
 * As above, but specify entry exactly.
 */
void
add_exact_object_address(const ObjectAddress *object,
						 ObjectAddresses *addrs)
{
	ObjectAddress *item;

	/* enlarge array if needed */
	if (addrs->numrefs >= addrs->maxrefs)
	{
		addrs->maxrefs *= 2;
		addrs->refs = (ObjectAddress *)
			repalloc(addrs->refs, addrs->maxrefs * sizeof(ObjectAddress));
		Assert(!addrs->extras);
	}
	/* record this item */
	item = addrs->refs + addrs->numrefs;
	*item = *object;
	addrs->numrefs++;
}

/*
 * Add an entry to an ObjectAddresses array.
 *
 * As above, but specify entry exactly and provide some "extra" data too.
 */
static void
add_exact_object_address_extra(const ObjectAddress *object,
							   const ObjectAddressExtra *extra,
							   ObjectAddresses *addrs)
{
	ObjectAddress *item;
	ObjectAddressExtra *itemextra;

	/* allocate extra space if first time */
	if (!addrs->extras)
		addrs->extras = (ObjectAddressExtra *)
			palloc(addrs->maxrefs * sizeof(ObjectAddressExtra));

	/* enlarge array if needed */
	if (addrs->numrefs >= addrs->maxrefs)
	{
		addrs->maxrefs *= 2;
		addrs->refs = (ObjectAddress *)
			repalloc(addrs->refs, addrs->maxrefs * sizeof(ObjectAddress));
		addrs->extras = (ObjectAddressExtra *)
		  repalloc(addrs->extras, addrs->maxrefs * sizeof(ObjectAddressExtra));
	}
	/* record this item */
	item = addrs->refs + addrs->numrefs;
	*item = *object;
	itemextra = addrs->extras + addrs->numrefs;
	*itemextra = *extra;
	addrs->numrefs++;
}

/*
 * Test whether an object is present in an ObjectAddresses array.
 *
 * We return "true" if object is a subobject of something in the array, too.
 */
bool
object_address_present(const ObjectAddress *object,
					   const ObjectAddresses *addrs)
{
	int			i;

	for (i = addrs->numrefs - 1; i >= 0; i--)
	{
		const ObjectAddress *thisobj = addrs->refs + i;

		if (object->classId == thisobj->classId &&
			object->objectId == thisobj->objectId)
		{
			if (object->objectSubId == thisobj->objectSubId ||
				thisobj->objectSubId == 0)
				return true;
		}
	}

	return false;
}

/*
 * As above, except that if the object is present then also OR the given
 * flags into its associated extra data (which must exist).
 */
static bool
object_address_present_add_flags(const ObjectAddress *object,
								 int flags,
								 ObjectAddresses *addrs)
{
	int			i;

	for (i = addrs->numrefs - 1; i >= 0; i--)
	{
		ObjectAddress *thisobj = addrs->refs + i;

		if (object->classId == thisobj->classId &&
			object->objectId == thisobj->objectId)
		{
			if (object->objectSubId == thisobj->objectSubId)
			{
				ObjectAddressExtra *thisextra = addrs->extras + i;

				thisextra->flags |= flags;
				return true;
			}
			if (thisobj->objectSubId == 0)
			{
				/*
				 * We get here if we find a need to delete a column after
				 * having already decided to drop its whole table.  Obviously
				 * we no longer need to drop the column.  But don't plaster
				 * its flags on the table.
				 */
				return true;
			}
		}
	}

	return false;
}

/*
 * Record multiple dependencies from an ObjectAddresses array, after first
 * removing any duplicates.
 */
void
record_object_address_dependencies(const ObjectAddress *depender,
								   ObjectAddresses *referenced,
								   DependencyType behavior)
{
	eliminate_duplicate_dependencies(referenced);
	recordMultipleDependencies(depender,
							   referenced->refs, referenced->numrefs,
							   behavior);
}

/*
 * Clean up when done with an ObjectAddresses array.
 */
void
free_object_addresses(ObjectAddresses *addrs)
{
	pfree(addrs->refs);
	if (addrs->extras)
		pfree(addrs->extras);
	pfree(addrs);
}

/*
 * Determine the class of a given object identified by objectAddress.
 *
 * This function is essentially the reverse mapping for the object_classes[]
 * table.  We implement it as a function because the OIDs aren't consecutive.
 */
ObjectClass
getObjectClass(const ObjectAddress *object)
{
	switch (object->classId)
	{
		case RelationRelationId:
			/* caller must check objectSubId */
			return OCLASS_CLASS;

		case ProcedureRelationId:
			Assert(object->objectSubId == 0);
			return OCLASS_PROC;

		case TypeRelationId:
			Assert(object->objectSubId == 0);
			return OCLASS_TYPE;

		case CastRelationId:
			Assert(object->objectSubId == 0);
			return OCLASS_CAST;

		case ConstraintRelationId:
			Assert(object->objectSubId == 0);
			return OCLASS_CONSTRAINT;

		case ConversionRelationId:
			Assert(object->objectSubId == 0);
			return OCLASS_CONVERSION;

		case AttrDefaultRelationId:
			Assert(object->objectSubId == 0);
			return OCLASS_DEFAULT;

		case LanguageRelationId:
			Assert(object->objectSubId == 0);
			return OCLASS_LANGUAGE;

		case OperatorRelationId:
			Assert(object->objectSubId == 0);
			return OCLASS_OPERATOR;

		case OperatorClassRelationId:
			Assert(object->objectSubId == 0);
			return OCLASS_OPCLASS;

		case OperatorFamilyRelationId:
			Assert(object->objectSubId == 0);
			return OCLASS_OPFAMILY;

		case AccessMethodOperatorRelationId:
			Assert(object->objectSubId == 0);
			return OCLASS_AMOP;

		case AccessMethodProcedureRelationId:
			Assert(object->objectSubId == 0);
			return OCLASS_AMPROC;

		case RewriteRelationId:
			Assert(object->objectSubId == 0);
			return OCLASS_REWRITE;

		case TriggerRelationId:
			Assert(object->objectSubId == 0);
			return OCLASS_TRIGGER;

		case NamespaceRelationId:
			Assert(object->objectSubId == 0);
			return OCLASS_SCHEMA;

		case TSParserRelationId:
			Assert(object->objectSubId == 0);
			return OCLASS_TSPARSER;

		case TSDictionaryRelationId:
			Assert(object->objectSubId == 0);
			return OCLASS_TSDICT;

		case TSTemplateRelationId:
			Assert(object->objectSubId == 0);
			return OCLASS_TSTEMPLATE;

		case TSConfigRelationId:
			Assert(object->objectSubId == 0);
			return OCLASS_TSCONFIG;

		case AuthIdRelationId:
			Assert(object->objectSubId == 0);
			return OCLASS_ROLE;

		case DatabaseRelationId:
			Assert(object->objectSubId == 0);
			return OCLASS_DATABASE;

		case TableSpaceRelationId:
			Assert(object->objectSubId == 0);
			return OCLASS_TBLSPACE;

		case FileSpaceRelationId:
			Assert(object->objectSubId == 0);
			return OCLASS_FILESPACE;
			
		case ExtprotocolRelationId:
			Assert(object->objectSubId == 0);
			return OCLASS_EXTPROTOCOL;

		case ExtensionRelationId:
			Assert(object->objectSubId == 0);
			return OCLASS_EXTENSION;

		case CompressionRelationId:
			Assert(object->objectSubId == 0);
			return OCLASS_COMPRESSION;
	}

	/* shouldn't get here */
	elog(ERROR, "unrecognized object class: %u", object->classId);
	return OCLASS_CLASS;		/* keep compiler quiet */
}

/*
 * getObjectDescription: build an object description for messages
 *
 * The result is a palloc'd string.
 */
char *
getObjectDescription(const ObjectAddress *object)
{
	StringInfoData buffer;

	initStringInfo(&buffer);

	switch (getObjectClass(object))
	{
		case OCLASS_CLASS:
			getRelationDescription(&buffer, object->objectId);
			if (object->objectSubId != 0)
				appendStringInfo(&buffer, _(" column %s"),
								 get_relid_attribute_name(object->objectId,
													   object->objectSubId));
			break;

		case OCLASS_PROC:
			appendStringInfo(&buffer, _("function %s"),
							 format_procedure(object->objectId));
			break;

		case OCLASS_TYPE:
			appendStringInfo(&buffer, _("type %s"),
							 format_type_be(object->objectId));
			break;

		case OCLASS_CAST:
			{
				Relation	castDesc;
				ScanKeyData skey[1];
				SysScanDesc rcscan;
				HeapTuple	tup;
				Form_pg_cast castForm;

				castDesc = heap_open(CastRelationId, AccessShareLock);

				ScanKeyInit(&skey[0],
							ObjectIdAttributeNumber,
							BTEqualStrategyNumber, F_OIDEQ,
							ObjectIdGetDatum(object->objectId));

				rcscan = systable_beginscan(castDesc, CastOidIndexId, true,
											SnapshotNow, 1, skey);

				tup = systable_getnext(rcscan);

				if (!HeapTupleIsValid(tup))
					elog(ERROR, "could not find tuple for cast %u",
						 object->objectId);

				castForm = (Form_pg_cast) GETSTRUCT(tup);

				appendStringInfo(&buffer, _("cast from %s to %s"),
								 format_type_be(castForm->castsource),
								 format_type_be(castForm->casttarget));

				systable_endscan(rcscan);
				heap_close(castDesc, AccessShareLock);
				break;
			}

		case OCLASS_CONSTRAINT:
			{
				HeapTuple	conTup;
				Form_pg_constraint con;

				conTup = SearchSysCache(CONSTROID,
										ObjectIdGetDatum(object->objectId),
										0, 0, 0);
				if (!HeapTupleIsValid(conTup))
					elog(ERROR, "cache lookup failed for constraint %u",
						 object->objectId);
				con = (Form_pg_constraint) GETSTRUCT(conTup);

				if (OidIsValid(con->conrelid))
				{
					appendStringInfo(&buffer, _("constraint %s on "),
									 NameStr(con->conname));
					getRelationDescription(&buffer, con->conrelid);
				}
				else
				{
					appendStringInfo(&buffer, _("constraint %s"),
									 NameStr(con->conname));
				}

				ReleaseSysCache(conTup);
				break;
			}

		case OCLASS_CONVERSION:
			{
				HeapTuple	conTup;

				conTup = SearchSysCache(CONVOID,
										ObjectIdGetDatum(object->objectId),
										0, 0, 0);
				if (!HeapTupleIsValid(conTup))
					elog(ERROR, "cache lookup failed for conversion %u",
						 object->objectId);
				appendStringInfo(&buffer, _("conversion %s"),
				 NameStr(((Form_pg_conversion) GETSTRUCT(conTup))->conname));
				ReleaseSysCache(conTup);
				break;
			}

		case OCLASS_DEFAULT:
			{
				Relation	attrdefDesc;
				ScanKeyData skey[1];
				SysScanDesc adscan;
				HeapTuple	tup;
				Form_pg_attrdef attrdef;
				ObjectAddress colobject;

				attrdefDesc = heap_open(AttrDefaultRelationId, AccessShareLock);

				ScanKeyInit(&skey[0],
							ObjectIdAttributeNumber,
							BTEqualStrategyNumber, F_OIDEQ,
							ObjectIdGetDatum(object->objectId));

				adscan = systable_beginscan(attrdefDesc, AttrDefaultOidIndexId,
											true, SnapshotNow, 1, skey);

				tup = systable_getnext(adscan);

				if (!HeapTupleIsValid(tup))
					elog(ERROR, "could not find tuple for attrdef %u",
						 object->objectId);

				attrdef = (Form_pg_attrdef) GETSTRUCT(tup);

				colobject.classId = RelationRelationId;
				colobject.objectId = attrdef->adrelid;
				colobject.objectSubId = attrdef->adnum;

				appendStringInfo(&buffer, _("default for %s"),
								 getObjectDescription(&colobject));

				systable_endscan(adscan);
				heap_close(attrdefDesc, AccessShareLock);
				break;
			}

		case OCLASS_LANGUAGE:
			{
				HeapTuple	langTup;

				langTup = SearchSysCache(LANGOID,
										 ObjectIdGetDatum(object->objectId),
										 0, 0, 0);
				if (!HeapTupleIsValid(langTup))
					elog(ERROR, "cache lookup failed for language %u",
						 object->objectId);
				appendStringInfo(&buffer, _("language %s"),
				  NameStr(((Form_pg_language) GETSTRUCT(langTup))->lanname));
				ReleaseSysCache(langTup);
				break;
			}

		case OCLASS_OPERATOR:
			appendStringInfo(&buffer, _("operator %s"),
							 format_operator(object->objectId));
			break;

		case OCLASS_OPCLASS:
			{
				HeapTuple	opcTup;
				Form_pg_opclass opcForm;
				HeapTuple	amTup;
				Form_pg_am	amForm;
				char	   *nspname;

				opcTup = SearchSysCache(CLAOID,
										ObjectIdGetDatum(object->objectId),
										0, 0, 0);
				if (!HeapTupleIsValid(opcTup))
					elog(ERROR, "cache lookup failed for opclass %u",
						 object->objectId);
				opcForm = (Form_pg_opclass) GETSTRUCT(opcTup);

				amTup = SearchSysCache(AMOID,
									   ObjectIdGetDatum(opcForm->opcmethod),
									   0, 0, 0);
				if (!HeapTupleIsValid(amTup))
					elog(ERROR, "cache lookup failed for access method %u",
						 opcForm->opcmethod);
				amForm = (Form_pg_am) GETSTRUCT(amTup);

				/* Qualify the name if not visible in search path */
				if (OpclassIsVisible(object->objectId))
					nspname = NULL;
				else
					nspname = get_namespace_name(opcForm->opcnamespace);

				appendStringInfo(&buffer, _("operator class %s for access method %s"),
								 quote_qualified_identifier(nspname,
												  NameStr(opcForm->opcname)),
								 NameStr(amForm->amname));

				ReleaseSysCache(amTup);
				ReleaseSysCache(opcTup);
				break;
			}

		case OCLASS_OPFAMILY:
			getOpFamilyDescription(&buffer, object->objectId);
			break;

		case OCLASS_AMOP:
			{
				Relation	amopDesc;
				ScanKeyData skey[1];
				SysScanDesc amscan;
				HeapTuple	tup;
				Form_pg_amop amopForm;
				StringInfoData opfam;

				amopDesc = heap_open(AccessMethodOperatorRelationId,
									 AccessShareLock);

				ScanKeyInit(&skey[0],
							ObjectIdAttributeNumber,
							BTEqualStrategyNumber, F_OIDEQ,
							ObjectIdGetDatum(object->objectId));

				amscan = systable_beginscan(amopDesc, AccessMethodOperatorOidIndexId, true,
											SnapshotNow, 1, skey);

				tup = systable_getnext(amscan);

				if (!HeapTupleIsValid(tup))
					elog(ERROR, "could not find tuple for amop entry %u",
						 object->objectId);

				amopForm = (Form_pg_amop) GETSTRUCT(tup);

				initStringInfo(&opfam);
				getOpFamilyDescription(&opfam, amopForm->amopfamily);
				/*
				 * translator: %d is the operator strategy (a number), the
				 * first %s is the textual form of the operator, and the second
				 * %s is the description of the operator family.
				 */
				appendStringInfo(&buffer, _("operator %d %s of %s"),
								 amopForm->amopstrategy,
								 format_operator(amopForm->amopopr),
								 opfam.data);
				pfree(opfam.data);

				systable_endscan(amscan);
				heap_close(amopDesc, AccessShareLock);
				break;
			}

		case OCLASS_AMPROC:
			{
				Relation	amprocDesc;
				ScanKeyData skey[1];
				SysScanDesc amscan;
				HeapTuple	tup;
				Form_pg_amproc amprocForm;
				StringInfoData opfam;

				amprocDesc = heap_open(AccessMethodProcedureRelationId,
									   AccessShareLock);

				ScanKeyInit(&skey[0],
							ObjectIdAttributeNumber,
							BTEqualStrategyNumber, F_OIDEQ,
							ObjectIdGetDatum(object->objectId));

				amscan = systable_beginscan(amprocDesc, AccessMethodProcedureOidIndexId, true,
											SnapshotNow, 1, skey);

				tup = systable_getnext(amscan);

				if (!HeapTupleIsValid(tup))
					elog(ERROR, "could not find tuple for amproc entry %u",
						 object->objectId);

				amprocForm = (Form_pg_amproc) GETSTRUCT(tup);

				initStringInfo(&opfam);
				getOpFamilyDescription(&opfam, amprocForm->amprocfamily);
				/*
				 * translator: %d is the function number, the first %s is the
				 * textual form of the function with arguments, and the second
				 * %s is the description of the operator family.
				 */
				appendStringInfo(&buffer, _("function %d %s of %s"),
								 amprocForm->amprocnum,
								 format_procedure(amprocForm->amproc),
								 opfam.data);
				pfree(opfam.data);

				systable_endscan(amscan);
				heap_close(amprocDesc, AccessShareLock);
				break;
			}

		case OCLASS_REWRITE:
			{
				Relation	ruleDesc;
				ScanKeyData skey[1];
				SysScanDesc rcscan;
				HeapTuple	tup;
				Form_pg_rewrite rule;

				ruleDesc = heap_open(RewriteRelationId, AccessShareLock);

				ScanKeyInit(&skey[0],
							ObjectIdAttributeNumber,
							BTEqualStrategyNumber, F_OIDEQ,
							ObjectIdGetDatum(object->objectId));

				rcscan = systable_beginscan(ruleDesc, RewriteOidIndexId, true,
											SnapshotNow, 1, skey);

				tup = systable_getnext(rcscan);

				if (!HeapTupleIsValid(tup))
					elog(ERROR, "could not find tuple for rule %u",
						 object->objectId);

				rule = (Form_pg_rewrite) GETSTRUCT(tup);

				appendStringInfo(&buffer, _("rule %s on "),
								 NameStr(rule->rulename));
				getRelationDescription(&buffer, rule->ev_class);

				systable_endscan(rcscan);
				heap_close(ruleDesc, AccessShareLock);
				break;
			}

		case OCLASS_TRIGGER:
			{
				Relation	trigDesc;
				ScanKeyData skey[1];
				SysScanDesc tgscan;
				HeapTuple	tup;
				Form_pg_trigger trig;

				trigDesc = heap_open(TriggerRelationId, AccessShareLock);

				ScanKeyInit(&skey[0],
							ObjectIdAttributeNumber,
							BTEqualStrategyNumber, F_OIDEQ,
							ObjectIdGetDatum(object->objectId));

				tgscan = systable_beginscan(trigDesc, TriggerOidIndexId, true,
											SnapshotNow, 1, skey);

				tup = systable_getnext(tgscan);

				if (!HeapTupleIsValid(tup))
					elog(ERROR, "could not find tuple for trigger %u",
						 object->objectId);

				trig = (Form_pg_trigger) GETSTRUCT(tup);

				appendStringInfo(&buffer, _("trigger %s on "),
								 NameStr(trig->tgname));
				getRelationDescription(&buffer, trig->tgrelid);

				systable_endscan(tgscan);
				heap_close(trigDesc, AccessShareLock);
				break;
			}

		case OCLASS_SCHEMA:
			{
				char	   *nspname;

				nspname = get_namespace_name(object->objectId);
				if (!nspname)
					elog(ERROR, "cache lookup failed for namespace %u",
						 object->objectId);
				appendStringInfo(&buffer, _("schema %s"), nspname);
				break;
			}

		case OCLASS_TSPARSER:
			{
				HeapTuple	tup;

				tup = SearchSysCache(TSPARSEROID,
									 ObjectIdGetDatum(object->objectId),
									 0, 0, 0);
				if (!HeapTupleIsValid(tup))
					elog(ERROR, "cache lookup failed for text search parser %u",
						 object->objectId);
				appendStringInfo(&buffer, _("text search parser %s"),
					 NameStr(((Form_pg_ts_parser) GETSTRUCT(tup))->prsname));
				ReleaseSysCache(tup);
				break;
			}

		case OCLASS_TSDICT:
			{
				HeapTuple	tup;

				tup = SearchSysCache(TSDICTOID,
									 ObjectIdGetDatum(object->objectId),
									 0, 0, 0);
				if (!HeapTupleIsValid(tup))
					elog(ERROR, "cache lookup failed for text search dictionary %u",
						 object->objectId);
				appendStringInfo(&buffer, _("text search dictionary %s"),
					  NameStr(((Form_pg_ts_dict) GETSTRUCT(tup))->dictname));
				ReleaseSysCache(tup);
				break;
			}

		case OCLASS_TSTEMPLATE:
			{
				HeapTuple	tup;

				tup = SearchSysCache(TSTEMPLATEOID,
									 ObjectIdGetDatum(object->objectId),
									 0, 0, 0);
				if (!HeapTupleIsValid(tup))
					elog(ERROR, "cache lookup failed for text search template %u",
						 object->objectId);
				appendStringInfo(&buffer, _("text search template %s"),
				  NameStr(((Form_pg_ts_template) GETSTRUCT(tup))->tmplname));
				ReleaseSysCache(tup);
				break;
			}

		case OCLASS_TSCONFIG:
			{
				HeapTuple	tup;

				tup = SearchSysCache(TSCONFIGOID,
									 ObjectIdGetDatum(object->objectId),
									 0, 0, 0);
				if (!HeapTupleIsValid(tup))
					elog(ERROR, "cache lookup failed for text search configuration %u",
						 object->objectId);
				appendStringInfo(&buffer, _("text search configuration %s"),
					 NameStr(((Form_pg_ts_config) GETSTRUCT(tup))->cfgname));
				ReleaseSysCache(tup);
				break;
			}

		case OCLASS_ROLE:
			{
				appendStringInfo(&buffer, _("role %s"),
								 GetUserNameFromId(object->objectId));
				break;
			}

		case OCLASS_DATABASE:
			{
				char	   *datname;

				datname = get_database_name(object->objectId);
				if (!datname)
					elog(ERROR, "cache lookup failed for database %u",
						 object->objectId);
				appendStringInfo(&buffer, _("database %s"), datname);
				break;
			}

		case OCLASS_TBLSPACE:
			{
				char	   *tblspace;

				tblspace = get_tablespace_name(object->objectId);
				if (!tblspace)
					elog(ERROR, "cache lookup failed for tablespace %u",
						 object->objectId);
				appendStringInfo(&buffer, _("tablespace %s"), tblspace);
				break;
			}

		case OCLASS_FILESPACE:
			{
				char       *fsname;

				fsname = get_filespace_name(object->objectId);
				if (!fsname)
					elog(ERROR, "cache lookup failed for filespace %u",
						 object->objectId);
				appendStringInfo(&buffer, _("filespace %s"), fsname);
				break;
			}				

		case OCLASS_EXTENSION:
			{
				char       *extname;

				extname = get_extension_name(object->objectId);
				if (!extname)
					elog(ERROR, "cache lookup failed for extension %u",
						 object->objectId);
				appendStringInfo(&buffer, _("extension %s"), extname);
				break;
			}

		case OCLASS_EXTPROTOCOL:
			{
				appendStringInfo(&buffer, _("protocol %s"),
								 ExtProtocolGetNameByOid(object->objectId));
				break;
			}
		case OCLASS_COMPRESSION:
			{
				elog(NOTICE, "NOT YET IMPLEMENTED");
				break;
			}
		default:
			appendStringInfo(&buffer, "unrecognized object %u %u %d",
							 object->classId,
							 object->objectId,
							 object->objectSubId);
			break;
	}

	return buffer.data;
}

/*
 * getObjectDescriptionOids: as above, except the object is specified by Oids
 */
char *
getObjectDescriptionOids(Oid classid, Oid objid)
{
	ObjectAddress address;

	address.classId = classid;
	address.objectId = objid;
	address.objectSubId = 0;

	return getObjectDescription(&address);
}

/*
 * subroutine for getObjectDescription: describe a relation
 */
static void
getRelationDescription(StringInfo buffer, Oid relid)
{
	HeapTuple	relTup;
	Form_pg_class relForm;
	char	   *nspname;
	char	   *relname;

	relTup = SearchSysCache(RELOID,
							ObjectIdGetDatum(relid),
							0, 0, 0);
	if (!HeapTupleIsValid(relTup))
		elog(ERROR, "cache lookup failed for relation %u", relid);
	relForm = (Form_pg_class) GETSTRUCT(relTup);

	/* Qualify the name if not visible in search path */
	if (RelationIsVisible(relid))
		nspname = NULL;
	else
		nspname = get_namespace_name(relForm->relnamespace);

	relname = quote_qualified_identifier(nspname, NameStr(relForm->relname));

	switch (relForm->relkind)
	{
		case RELKIND_RELATION:
			if(relForm->relstorage == RELSTORAGE_AOROWS)
				appendStringInfo(buffer, _("append only table %s"), relname);
            		else if (relForm->relstorage == RELSTORAGE_AOCOLS)
				appendStringInfo(buffer, _("append only columnar table %s"), relname);
            		else if (relForm->relstorage == RELSTORAGE_EXTERNAL)
    				appendStringInfo(buffer, _("external table %s"), relname);
			else
				appendStringInfo(buffer, _("table %s"), relname);
			break;
		case RELKIND_INDEX:
			appendStringInfo(buffer, _("index %s"),
							 relname);
			break;
		case RELKIND_SEQUENCE:
			appendStringInfo(buffer, _("sequence %s"),
							 relname);
			break;
		case RELKIND_UNCATALOGED:
			appendStringInfo(buffer, _("uncataloged table %s"),
							 relname);
			break;
		case RELKIND_TOASTVALUE:
			appendStringInfo(buffer, _("toast table %s"),
							 relname);
			break;
		case RELKIND_AOSEGMENTS:
			appendStringInfo(buffer, _("append only file segment listing %s"),
							 relname);
			break;
		case RELKIND_AOBLOCKDIR:
			appendStringInfo(buffer, _("append only file block directory %s"),
							 relname);
			break;
		case RELKIND_AOVISIMAP:
			appendStringInfo(buffer, _("append only file visibility map %s"),
							 relname);
			break;
		case RELKIND_VIEW:
			appendStringInfo(buffer, _("view %s"),
							 relname);
			break;
		case RELKIND_COMPOSITE_TYPE:
			appendStringInfo(buffer, _("composite type %s"),
							 relname);
			break;
		default:
			/* shouldn't get here */
			appendStringInfo(buffer, _("relation %s"),
							 relname);
			break;
	}

	ReleaseSysCache(relTup);
}

/*
 * subroutine for getObjectDescription: describe an operator family
 */
static void
getOpFamilyDescription(StringInfo buffer, Oid opfid)
{
	HeapTuple	opfTup;
	Form_pg_opfamily opfForm;
	HeapTuple	amTup;
	Form_pg_am	amForm;
	char	   *nspname;

	opfTup = SearchSysCache(OPFAMILYOID,
							ObjectIdGetDatum(opfid),
							0, 0, 0);
	if (!HeapTupleIsValid(opfTup))
		elog(ERROR, "cache lookup failed for opfamily %u", opfid);
	opfForm = (Form_pg_opfamily) GETSTRUCT(opfTup);

	amTup = SearchSysCache(AMOID,
						   ObjectIdGetDatum(opfForm->opfmethod),
						   0, 0, 0);
	if (!HeapTupleIsValid(amTup))
		elog(ERROR, "cache lookup failed for access method %u",
			 opfForm->opfmethod);
	amForm = (Form_pg_am) GETSTRUCT(amTup);

	/* Qualify the name if not visible in search path */
	if (OpfamilyIsVisible(opfid))
		nspname = NULL;
	else
		nspname = get_namespace_name(opfForm->opfnamespace);

	appendStringInfo(buffer, _("operator family %s for access method %s"),
					 quote_qualified_identifier(nspname,
												NameStr(opfForm->opfname)),
					 NameStr(amForm->amname));

	ReleaseSysCache(amTup);
	ReleaseSysCache(opfTup);
}<|MERGE_RESOLUTION|>--- conflicted
+++ resolved
@@ -79,6 +79,7 @@
 #include "utils/tqual.h"
 
 #include "cdb/cdbvars.h"
+#include "commands/tablecmds.h"
 
 
 /*
@@ -97,6 +98,7 @@
 #define DEPFLAG_NORMAL		0x0002		/* reached via normal dependency */
 #define DEPFLAG_AUTO		0x0004		/* reached via auto dependency */
 #define DEPFLAG_INTERNAL	0x0008		/* reached via internal dependency */
+#define DEPFLAG_EXTENSION	0x0010		/* reached via extension dependency */
 
 
 /* expansible list of ObjectAddresses */
@@ -169,14 +171,8 @@
 static void reportDependentObjects(const ObjectAddresses *targetObjects,
 					   DropBehavior behavior,
 					   int msglevel,
-<<<<<<< HEAD
-					   ObjectAddresses *oktodelete,
-					   Relation depRel,
-					   ObjectAddresses *alreadyDeleted);
-=======
 					   const ObjectAddress *origObject);
 static void deleteOneObject(const ObjectAddress *object, Relation depRel);
->>>>>>> 49f001d8
 static void doDeletion(const ObjectAddress *object);
 static void AcquireDeletionLock(const ObjectAddress *object);
 static void ReleaseDeletionLock(const ObjectAddress *object);
@@ -380,30 +376,7 @@
 	 * Construct a list of objects to delete (ie, the given object plus
 	 * everything directly or indirectly dependent on it).
 	 */
-<<<<<<< HEAD
-	if (!deleteDependentObjects(object, objDescription,
-								DROP_CASCADE,
-								showNotices ? NOTICE : DEBUG2,
-								oktodelete, depRel, NULL))
-		ereport(ERROR,
-				(errcode(ERRCODE_DEPENDENT_OBJECTS_STILL_EXIST),
-				 errmsg("failed to drop all objects depending on %s",
-						objDescription)));
-
-	/*
-	 * We do not need CommandCounterIncrement here, since if step 2 did
-	 * anything then each recursive call will have ended with one.
-	 */
-
-	free_object_addresses(oktodelete);
-
-	heap_close(depRel, RowExclusiveLock);
-
-	pfree(objDescription);
-}
-=======
 	targetObjects = new_object_addresses();
->>>>>>> 49f001d8
 
 	findDependentObjects(object,
 						 DEPFLAG_ORIGINAL,
@@ -429,26 +402,8 @@
 		ObjectAddress *thisobj = targetObjects->refs + i;
 		ObjectAddressExtra *thisextra = targetObjects->extras + i;
 
-<<<<<<< HEAD
-		switch (foundDep->deptype)
-		{
-			case DEPENDENCY_NORMAL:
-				/* ignore */
-				break;
-			case DEPENDENCY_AUTO:
-			case DEPENDENCY_INTERNAL:
-			case DEPENDENCY_EXTENSION:
-				/* recurse */
-				otherObject.classId = foundDep->classid;
-				otherObject.objectId = foundDep->objid;
-				otherObject.objectSubId = foundDep->objsubid;
-				findAutoDeletableObjects(&otherObject, oktodelete, depRel, true);
-				break;
-			case DEPENDENCY_PIN:
-=======
 		if (thisextra->flags & DEPFLAG_ORIGINAL)
 			continue;
->>>>>>> 49f001d8
 
 		deleteOneObject(thisobj, depRel);
 	}
@@ -468,18 +423,12 @@
  * will be placed into targetObjects before the object itself; this means
  * that the finished list's order represents a safe deletion order.
  *
-<<<<<<< HEAD
- * alreadyDeleted is a list to add objects to as they are deleted, or NULL
- * if the caller doesn't need to have such a list.
- *
-=======
  * The caller must already have a deletion lock on 'object' itself,
  * but must not have added it to targetObjects.  (Note: there are corner
  * cases where we won't add the object either, and will also release the
  * caller-taken lock.  This is a bit ugly, but the API is set up this way
  * to allow easy rechecking of an object's liveness after we lock it.  See
  * notes within the function.)
->>>>>>> 49f001d8
  *
  * When dropping a whole object (subId = 0), we find dependencies for
  * its sub-objects too.
@@ -772,37 +721,11 @@
 		 */
 		if (!systable_recheck_tuple(scan, tup))
 		{
-<<<<<<< HEAD
-			if (msglevel == NOTICE && Gp_role == GP_ROLE_EXECUTE)
-			ereport(DEBUG1,
-					(errmsg("%s depends on %s",
-							getObjectDescription(&owningObject),
-							objDescription)));
-			else
-			ereport(msglevel,
-					(errmsg("%s depends on %s",
-							getObjectDescription(&owningObject),
-							objDescription)));
-			ok = false;
-		}
-		else
-		{
-			if (Gp_role == GP_ROLE_EXECUTE)
-			ereport(DEBUG1,
-					(errmsg("drop cascades to %s",
-							getObjectDescription(&owningObject))));
-			else
-			ereport(msglevel,
-					(errmsg("drop cascades to %s",
-							getObjectDescription(&owningObject))));
-		}
-=======
 			/* release the now-useless lock */
 			ReleaseDeletionLock(&otherObject);
 			/* and continue scanning for dependencies */
 			continue;
 		}
->>>>>>> 49f001d8
 
 		/* Recurse, passing flags indicating the dependency type */
 		switch (foundDep->deptype)
@@ -815,6 +738,9 @@
 				break;
 			case DEPENDENCY_INTERNAL:
 				subflags = DEPFLAG_INTERNAL;
+				break;
+			case DEPENDENCY_EXTENSION:
+				subflags = DEPFLAG_EXTENSION;
 				break;
 			case DEPENDENCY_PIN:
 
@@ -843,21 +769,7 @@
 							 depRel);
 	}
 
-<<<<<<< HEAD
-	/*
-	 * Step 2: scan pg_depend records that link to this object, showing the
-	 * things that depend on it.  Recursively delete those things. Note it's
-	 * important to delete the dependent objects before the referenced one,
-	 * since the deletion routines might do things like try to update the
-	 * pg_class record when deleting a check constraint.
-	 */
-	if (!deleteDependentObjects(object, objDescription,
-								behavior, msglevel,
-								oktodelete, depRel, alreadyDeleted))
-		ok = false;
-=======
 	systable_endscan(scan);
->>>>>>> 49f001d8
 
 	/*
 	 * Finally, we can add the target object to targetObjects.  Be careful
@@ -939,11 +851,13 @@
 		objDesc = getObjectDescription(obj);
 
 		/*
-		 * If, at any stage of the recursive search, we reached the object
-		 * via an AUTO or INTERNAL dependency, then it's okay to delete it
-		 * even in RESTRICT mode.
+		 * If, at any stage of the recursive search, we reached the object via
+		 * an AUTO, INTERNAL, or EXTENSION dependency, then it's okay to
+		 * delete it even in RESTRICT mode.
 		 */
-		if (extra->flags & (DEPFLAG_AUTO | DEPFLAG_INTERNAL))
+		if (extra->flags & (DEPFLAG_AUTO |
+							DEPFLAG_INTERNAL |
+							DEPFLAG_EXTENSION))
 		{
 			/*
 			 * auto-cascades are reported at DEBUG2, not msglevel.  We
@@ -959,43 +873,61 @@
 		{
 			char   *otherDesc = getObjectDescription(&extra->dependee);
 
-			if (numReportedClient < MAX_REPORTED_DEPS)
-			{
+			if (msglevel == NOTICE && Gp_role == GP_ROLE_EXECUTE)
+			{
+				ereport(DEBUG1,
+						(errmsg("%s depends on %s",
+								objDesc, otherDesc)));
+			}
+			else
+			{
+				if (numReportedClient < MAX_REPORTED_DEPS)
+				{
+					/* separate entries with a newline */
+					if (clientdetail.len != 0)
+						appendStringInfoChar(&clientdetail, '\n');
+					appendStringInfo(&clientdetail, _("%s depends on %s"),
+									 objDesc, otherDesc);
+					numReportedClient++;
+				}
+				else
+					numNotReportedClient++;
 				/* separate entries with a newline */
-				if (clientdetail.len != 0)
-					appendStringInfoChar(&clientdetail, '\n');
-				appendStringInfo(&clientdetail, _("%s depends on %s"),
+				if (logdetail.len != 0)
+					appendStringInfoChar(&logdetail, '\n');
+				appendStringInfo(&logdetail, _("%s depends on %s"),
 								 objDesc, otherDesc);
-				numReportedClient++;
-			}
-			else
-				numNotReportedClient++;
-			/* separate entries with a newline */
-			if (logdetail.len != 0)
-				appendStringInfoChar(&logdetail, '\n');
-			appendStringInfo(&logdetail, _("%s depends on %s"),
-							 objDesc, otherDesc);
-			pfree(otherDesc);
+				pfree(otherDesc);
+			}
 			ok = false;
 		}
 		else
 		{
-			if (numReportedClient < MAX_REPORTED_DEPS)
-			{
+			if (Gp_role == GP_ROLE_EXECUTE)
+			{
+				ereport(DEBUG1,
+						(errmsg("drop cascades to %s",
+								objDesc)));
+			}
+			else
+			{
+				if (numReportedClient < MAX_REPORTED_DEPS)
+				{
+					/* separate entries with a newline */
+					if (clientdetail.len != 0)
+						appendStringInfoChar(&clientdetail, '\n');
+					appendStringInfo(&clientdetail, _("drop cascades to %s"),
+									 objDesc);
+					numReportedClient++;
+				}
+				else
+					numNotReportedClient++;
 				/* separate entries with a newline */
-				if (clientdetail.len != 0)
-					appendStringInfoChar(&clientdetail, '\n');
-				appendStringInfo(&clientdetail, _("drop cascades to %s"),
+				if (logdetail.len != 0)
+					appendStringInfoChar(&logdetail, '\n');
+				appendStringInfo(&logdetail, _("drop cascades to %s"),
 								 objDesc);
-				numReportedClient++;
-			}
-			else
-				numNotReportedClient++;
-			/* separate entries with a newline */
-			if (logdetail.len != 0)
-				appendStringInfoChar(&logdetail, '\n');
-			appendStringInfo(&logdetail, _("drop cascades to %s"),
-							 objDesc);
+			}
 		}
 
 		pfree(objDesc);
@@ -1047,36 +979,10 @@
 /*
  * deleteOneObject: delete a single object for performDeletion.
  *
-<<<<<<< HEAD
- *	object: the object to find dependencies on
- *	objDescription: description of object (only used for error messages)
- *	behavior: desired drop behavior
- *	oktodelete: stuff that's AUTO-deletable
- *	depRel: already opened pg_depend relation
- *	alreadyDeleted: optional list to add deleted objects to
- *
- * Returns TRUE if all is well, false if any problem found.
- *
- * NOTE: because we are using SnapshotNow, if a recursive call deletes
- * any pg_depend tuples that our scan hasn't yet visited, we will not
- * see them as good when we do visit them.	This is essential for
- * correct behavior if there are multiple dependency paths between two
- * objects --- else we might try to delete an already-deleted object.
- */
-static bool
-deleteDependentObjects(const ObjectAddress *object,
-					   const char *objDescription,
-					   DropBehavior behavior,
-					   int msglevel,
-					   ObjectAddresses *oktodelete,
-					   Relation depRel,
-					   ObjectAddresses *alreadyDeleted)
-=======
  * depRel is the already-open pg_depend relation.
  */
 static void
 deleteOneObject(const ObjectAddress *object, Relation depRel)
->>>>>>> 49f001d8
 {
 	ScanKeyData key[3];
 	int			nkeys;
@@ -1114,87 +1020,21 @@
 
 	while (HeapTupleIsValid(tup = systable_getnext(scan)))
 	{
-<<<<<<< HEAD
-		Form_pg_depend foundDep = (Form_pg_depend) GETSTRUCT(tup);
-
-		otherObject.classId = foundDep->classid;
-		otherObject.objectId = foundDep->objid;
-		otherObject.objectSubId = foundDep->objsubid;
-
-		switch (foundDep->deptype)
-		{
-			case DEPENDENCY_NORMAL:
-
-				/*
-				 * Perhaps there was another dependency path that would have
-				 * allowed silent deletion of the otherObject, had we only
-				 * taken that path first. In that case, act like this link is
-				 * AUTO, too.
-				 */
-				if (object_address_present(&otherObject, oktodelete))
-					ereport(DEBUG2,
-							(errmsg("drop auto-cascades to %s",
-									getObjectDescription(&otherObject))));
-				else if (behavior == DROP_RESTRICT)
-				{
-					if (msglevel == NOTICE && Gp_role == GP_ROLE_EXECUTE)
-					ereport(DEBUG1,
-							(errmsg("%s depends on %s",
-									getObjectDescription(&otherObject),
-									objDescription)));
-					else
-					ereport(msglevel,
-							(errmsg("%s depends on %s",
-									getObjectDescription(&otherObject),
-									objDescription)));
-					ok = false;
-				}
-				else
-				{
-					if (Gp_role == GP_ROLE_EXECUTE)
-					ereport(DEBUG1,
-							(errmsg("drop cascades to %s",
-									getObjectDescription(&otherObject))));
-					else
-					ereport(msglevel,
-							(errmsg("drop cascades to %s",
-									getObjectDescription(&otherObject))));
-				}
-
-				if (!recursiveDeletion(&otherObject, behavior, msglevel,
-									   object, oktodelete, depRel,
-									   alreadyDeleted))
-					ok = false;
-				break;
-			case DEPENDENCY_AUTO:
-			case DEPENDENCY_INTERNAL:
-			case DEPENDENCY_EXTENSION:
-=======
 		simple_heap_delete(depRel, &tup->t_self);
 	}
 
 	systable_endscan(scan);
->>>>>>> 49f001d8
 
 	/*
 	 * Now delete the object itself, in an object-type-dependent way.
 	 */
 	doDeletion(object);
 
-<<<<<<< HEAD
-				if (!recursiveDeletion(&otherObject, behavior, msglevel,
-									   object, oktodelete, depRel,
-									   alreadyDeleted))
-					ok = false;
-				break;
-			case DEPENDENCY_PIN:
-=======
 	/*
 	 * Delete any comments associated with this object.  (This is a convenient
 	 * place to do it instead of having every object type know to do it.)
 	 */
 	DeleteComments(object->objectId, object->classId, object->objectSubId);
->>>>>>> 49f001d8
 
 	/*
 	 * Delete shared dependency references related to this object. Sub-objects
@@ -1356,7 +1196,23 @@
 AcquireDeletionLock(const ObjectAddress *object)
 {
 	if (object->classId == RelationRelationId)
+	{
 		LockRelationOid(object->objectId, AccessExclusiveLock);
+
+		/*
+		 * GPDB: If this was a partition, or some other object for which
+		 * we are careful to always lock the parent object, we don't need
+		 * to keep the lock on the sub-object. This helps to keep the lock
+		 * table size in check, if you e.g. drop a table with thousands
+		 * of partitions. It would be unpleasent if you could not drop
+		 * such a table because the lock table runs out of space.
+		 *
+		 * To provide at least some protection though, we still actuire
+		 * the lock momentarily.
+		 */
+		if (!rel_needs_long_lock(object->objectId))
+			UnlockRelationOid(object->objectId, AccessExclusiveLock);
+	}
 	else
 		/* assume we should lock the whole object not a sub-object */
 		LockDatabaseObject(object->classId, object->objectId, 0,
@@ -1370,7 +1226,16 @@
 ReleaseDeletionLock(const ObjectAddress *object)
 {
 	if (object->classId == RelationRelationId)
+	{
+		/*
+		 * GPDB: Since we might already have released the lock (see
+		 * AcquireDeletionLock), we mustn't try to release it again.
+		 */
+		if (!rel_needs_long_lock(object->objectId))
+			return;
+
 		UnlockRelationOid(object->objectId, AccessExclusiveLock);
+	}
 	else
 		/* assume we should lock the whole object not a sub-object */
 		UnlockDatabaseObject(object->classId, object->objectId, 0,
