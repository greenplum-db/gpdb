/*-------------------------------------------------------------------------
 *
 * pg_operator.c
 *	  routines to support manipulation of the pg_operator relation
 *
 * Portions Copyright (c) 1996-2012, PostgreSQL Global Development Group
 * Portions Copyright (c) 1994, Regents of the University of California
 *
 *
 * IDENTIFICATION
 *	  src/backend/catalog/pg_operator.c
 *
 * NOTES
 *	  these routines moved here from commands/define.c and somewhat cleaned up.
 *
 *-------------------------------------------------------------------------
 */
#include "postgres.h"

#include "access/heapam.h"
#include "access/xact.h"
#include "catalog/dependency.h"
#include "catalog/indexing.h"
#include "catalog/namespace.h"
#include "catalog/objectaccess.h"
#include "catalog/pg_namespace.h"
#include "catalog/pg_operator.h"
#include "catalog/pg_proc.h"
#include "catalog/pg_type.h"
#include "cdb/cdbvars.h"
#include "miscadmin.h"
#include "parser/parse_oper.h"
#include "utils/acl.h"
#include "utils/builtins.h"
#include "utils/lsyscache.h"
#include "utils/rel.h"
#include "utils/syscache.h"


static Oid OperatorGet(const char *operatorName,
			Oid operatorNamespace,
			Oid leftObjectId,
			Oid rightObjectId,
			bool *defined);

static Oid OperatorLookup(List *operatorName,
			   Oid leftObjectId,
			   Oid rightObjectId,
			   bool *defined);

static Oid OperatorShellMake(const char *operatorName,
				  Oid operatorNamespace,
				  Oid leftTypeId,
				  Oid rightTypeId);

static void OperatorUpd(Oid baseId, Oid commId, Oid negId);

static Oid get_other_operator(List *otherOp,
				   Oid otherLeftTypeId, Oid otherRightTypeId,
				   const char *operatorName, Oid operatorNamespace,
				   Oid leftTypeId, Oid rightTypeId,
				   bool isCommutator);

static void makeOperatorDependencies(HeapTuple tuple);


/*
 * Check whether a proposed operator name is legal
 *
 * This had better match the behavior of parser/scan.l!
 *
 * We need this because the parser is not smart enough to check that
 * the arguments of CREATE OPERATOR's COMMUTATOR, NEGATOR, etc clauses
 * are operator names rather than some other lexical entity.
 */
static bool
validOperatorName(const char *name)
{
	size_t		len = strlen(name);

	/* Can't be empty or too long */
	if (len == 0 || len >= NAMEDATALEN)
		return false;

	/* Can't contain any invalid characters */
	/* Test string here should match op_chars in scan.l */
	if (strspn(name, "~!@#^&|`?+-*/%<>=") != len)
		return false;

	/* Can't contain slash-star or dash-dash (comment starts) */
	if (strstr(name, "/*") || strstr(name, "--"))
		return false;

	/*
	 * For SQL92 compatibility, '+' and '-' cannot be the last char of a
	 * multi-char operator unless the operator contains chars that are not in
	 * SQL92 operators. The idea is to lex '=-' as two operators, but not to
	 * forbid operator names like '?-' that could not be sequences of SQL92
	 * operators.
	 */
	if (len > 1 &&
		(name[len - 1] == '+' ||
		 name[len - 1] == '-'))
	{
		int			ic;

		for (ic = len - 2; ic >= 0; ic--)
		{
			if (strchr("~!@#^&|`?%", name[ic]))
				break;
		}
		if (ic < 0)
			return false;		/* nope, not valid */
	}

	/* != isn't valid either, because parser will convert it to <> */
	if (strcmp(name, "!=") == 0)
		return false;

	return true;
}


/*
 * OperatorGet
 *
 *		finds an operator given an exact specification (name, namespace,
 *		left and right type IDs).
 *
 *		*defined is set TRUE if defined (not a shell)
 */
static Oid
OperatorGet(const char *operatorName,
			Oid operatorNamespace,
			Oid leftObjectId,
			Oid rightObjectId,
			bool *defined)
{
	HeapTuple	tup;
	Oid			operatorObjectId;

	tup = SearchSysCache4(OPERNAMENSP,
						  PointerGetDatum(operatorName),
						  ObjectIdGetDatum(leftObjectId),
						  ObjectIdGetDatum(rightObjectId),
						  ObjectIdGetDatum(operatorNamespace));
	if (HeapTupleIsValid(tup))
	{
		RegProcedure oprcode = ((Form_pg_operator) GETSTRUCT(tup))->oprcode;

		operatorObjectId = HeapTupleGetOid(tup);
		*defined = RegProcedureIsValid(oprcode);
		ReleaseSysCache(tup);
	}
	else
	{
		operatorObjectId = InvalidOid;
		*defined = false;
	}

	return operatorObjectId;
}

/*
 * OperatorLookup
 *
 *		looks up an operator given a possibly-qualified name and
 *		left and right type IDs.
 *
 *		*defined is set TRUE if defined (not a shell)
 */
static Oid
OperatorLookup(List *operatorName,
			   Oid leftObjectId,
			   Oid rightObjectId,
			   bool *defined)
{
	Oid			operatorObjectId;
	RegProcedure oprcode;

	operatorObjectId = LookupOperName(NULL, operatorName,
									  leftObjectId, rightObjectId,
									  true, -1);
	if (!OidIsValid(operatorObjectId))
	{
		*defined = false;
		return InvalidOid;
	}

	oprcode = get_opcode(operatorObjectId);
	*defined = RegProcedureIsValid(oprcode);

	return operatorObjectId;
}


/*
 * OperatorShellMake
 *		Make a "shell" entry for a not-yet-existing operator.
 */
static Oid
OperatorShellMake(const char *operatorName,
				  Oid operatorNamespace,
				  Oid leftTypeId,
				  Oid rightTypeId)
{
	Relation	pg_operator_desc;
	Oid			operatorObjectId;
	int			i;
	HeapTuple	tup;
	Datum		values[Natts_pg_operator];
	bool		nulls[Natts_pg_operator];
	NameData	oname;
	TupleDesc	tupDesc;

	/*
	 * validate operator name
	 */
	if (!validOperatorName(operatorName))
		ereport(ERROR,
				(errcode(ERRCODE_INVALID_NAME),
				 errmsg("\"%s\" is not a valid operator name",
						operatorName)));

	/*
	 * initialize our *nulls and *values arrays
	 */
	for (i = 0; i < Natts_pg_operator; ++i)
	{
		nulls[i] = false;
		values[i] = (Datum) NULL;		/* redundant, but safe */
	}

	/*
	 * initialize values[] with the operator name and input data types. Note
	 * that oprcode is set to InvalidOid, indicating it's a shell.
	 */
	namestrcpy(&oname, operatorName);
	values[Anum_pg_operator_oprname - 1] = NameGetDatum(&oname);
	values[Anum_pg_operator_oprnamespace - 1] = ObjectIdGetDatum(operatorNamespace);
	values[Anum_pg_operator_oprowner - 1] = ObjectIdGetDatum(GetUserId());
	values[Anum_pg_operator_oprkind - 1] = CharGetDatum(leftTypeId ? (rightTypeId ? 'b' : 'r') : 'l');
	values[Anum_pg_operator_oprcanmerge - 1] = BoolGetDatum(false);
	values[Anum_pg_operator_oprcanhash - 1] = BoolGetDatum(false);
	values[Anum_pg_operator_oprleft - 1] = ObjectIdGetDatum(leftTypeId);
	values[Anum_pg_operator_oprright - 1] = ObjectIdGetDatum(rightTypeId);
	values[Anum_pg_operator_oprresult - 1] = ObjectIdGetDatum(InvalidOid);
	values[Anum_pg_operator_oprcom - 1] = ObjectIdGetDatum(InvalidOid);
	values[Anum_pg_operator_oprnegate - 1] = ObjectIdGetDatum(InvalidOid);
	values[Anum_pg_operator_oprcode - 1] = ObjectIdGetDatum(InvalidOid);
	values[Anum_pg_operator_oprrest - 1] = ObjectIdGetDatum(InvalidOid);
	values[Anum_pg_operator_oprjoin - 1] = ObjectIdGetDatum(InvalidOid);

	/*
	 * open pg_operator
	 */
	pg_operator_desc = heap_open(OperatorRelationId, RowExclusiveLock);
	tupDesc = pg_operator_desc->rd_att;

	/*
	 * create a new operator tuple
	 */
	tup = heap_form_tuple(tupDesc, values, nulls);

	/*
	 * insert our "shell" operator tuple
	 */
	operatorObjectId = simple_heap_insert(pg_operator_desc, tup);

	CatalogUpdateIndexes(pg_operator_desc, tup);

	/* Add dependencies for the entry */
	makeOperatorDependencies(tup);

	heap_freetuple(tup);

	/* Post creation hook for new shell operator */
	InvokeObjectAccessHook(OAT_POST_CREATE,
						   OperatorRelationId, operatorObjectId, 0, NULL);

	/*
	 * Make sure the tuple is visible for subsequent lookups/updates.
	 */
	CommandCounterIncrement();

	/*
	 * close the operator relation and return the oid.
	 */
	heap_close(pg_operator_desc, RowExclusiveLock);

	return operatorObjectId;
}

/*
 * OperatorCreate
 *
 * "X" indicates an optional argument (i.e. one that can be NULL or 0)
 *		operatorName			name for new operator
 *		operatorNamespace		namespace for new operator
 *		leftTypeId				X left type ID
 *		rightTypeId				X right type ID
 *		procedureId				procedure ID for operator
 *		commutatorName			X commutator operator
 *		negatorName				X negator operator
 *		restrictionId			X restriction selectivity procedure ID
 *		joinId					X join selectivity procedure ID
 *		canMerge				merge join can be used with this operator
 *		canHash					hash join can be used with this operator
 *
 * The caller should have validated properties and permissions for the
 * objects passed as OID references.  We must handle the commutator and
 * negator operator references specially, however, since those need not
 * exist beforehand.
 *
 * This routine gets complicated because it allows the user to
 * specify operators that do not exist.  For example, if operator
 * "op" is being defined, the negator operator "negop" and the
 * commutator "commop" can also be defined without specifying
 * any information other than their names.	Since in order to
 * add "op" to the PG_OPERATOR catalog, all the Oid's for these
 * operators must be placed in the fields of "op", a forward
 * declaration is done on the commutator and negator operators.
 * This is called creating a shell, and its main effect is to
 * create a tuple in the PG_OPERATOR catalog with minimal
 * information about the operator (just its name and types).
 * Forward declaration is used only for this purpose, it is
 * not available to the user as it is for type definition.
 */
void
OperatorCreate(const char *operatorName,
			   Oid operatorNamespace,
			   Oid leftTypeId,
			   Oid rightTypeId,
			   Oid procedureId,
			   List *commutatorName,
			   List *negatorName,
			   Oid restrictionId,
			   Oid joinId,
			   bool canMerge,
			   bool canHash)
{
	Relation	pg_operator_desc;
	HeapTuple	tup;
	bool		nulls[Natts_pg_operator];
	bool		replaces[Natts_pg_operator];
	Datum		values[Natts_pg_operator];
	Oid			operatorObjectId;
	bool		operatorAlreadyDefined;
	Oid			operResultType;
	Oid			commutatorId,
				negatorId;
	bool		selfCommutator = false;
	NameData	oname;
	TupleDesc	tupDesc;
	int			i;

	/*
	 * Sanity checks
	 */
	if (!validOperatorName(operatorName))
		ereport(ERROR,
				(errcode(ERRCODE_INVALID_NAME),
				 errmsg("\"%s\" is not a valid operator name",
						operatorName)));

	if (!(OidIsValid(leftTypeId) && OidIsValid(rightTypeId)))
	{
		/* If it's not a binary op, these things mustn't be set: */
		if (commutatorName)
			ereport(ERROR,
					(errcode(ERRCODE_INVALID_FUNCTION_DEFINITION),
					 errmsg("only binary operators can have commutators")));
		if (OidIsValid(joinId))
			ereport(ERROR,
					(errcode(ERRCODE_INVALID_FUNCTION_DEFINITION),
				 errmsg("only binary operators can have join selectivity")));
		if (canMerge)
			ereport(ERROR,
					(errcode(ERRCODE_INVALID_FUNCTION_DEFINITION),
					 errmsg("only binary operators can merge join")));
		if (canHash)
			ereport(ERROR,
					(errcode(ERRCODE_INVALID_FUNCTION_DEFINITION),
					 errmsg("only binary operators can hash")));
	}

	operResultType = get_func_rettype(procedureId);

	if (operResultType != BOOLOID)
	{
		/* If it's not a boolean op, these things mustn't be set: */
		if (negatorName)
			ereport(ERROR,
					(errcode(ERRCODE_INVALID_FUNCTION_DEFINITION),
					 errmsg("only boolean operators can have negators")));
		if (OidIsValid(restrictionId))
			ereport(ERROR,
					(errcode(ERRCODE_INVALID_FUNCTION_DEFINITION),
					 errmsg("only boolean operators can have restriction selectivity")));
		if (OidIsValid(joinId))
			ereport(ERROR,
					(errcode(ERRCODE_INVALID_FUNCTION_DEFINITION),
				errmsg("only boolean operators can have join selectivity")));
		if (canMerge)
			ereport(ERROR,
					(errcode(ERRCODE_INVALID_FUNCTION_DEFINITION),
					 errmsg("only boolean operators can merge join")));
		if (canHash)
			ereport(ERROR,
					(errcode(ERRCODE_INVALID_FUNCTION_DEFINITION),
					 errmsg("only boolean operators can hash")));
	}

	operatorObjectId = OperatorGet(operatorName,
								   operatorNamespace,
								   leftTypeId,
								   rightTypeId,
								   &operatorAlreadyDefined);

	if (operatorAlreadyDefined)
		ereport(ERROR,
				(errcode(ERRCODE_DUPLICATE_FUNCTION),
				 errmsg("operator %s already exists",
						operatorName)));

	/*
	 * At this point, if operatorObjectId is not InvalidOid then we are
	 * filling in a previously-created shell.  Insist that the user own any
	 * such shell.
	 */
	if (OidIsValid(operatorObjectId) &&
		!pg_oper_ownercheck(operatorObjectId, GetUserId()))
		aclcheck_error(ACLCHECK_NOT_OWNER, ACL_KIND_OPER,
					   operatorName);

	/*
	 * Set up the other operators.	If they do not currently exist, create
	 * shells in order to get ObjectId's.
	 */

	if (commutatorName)
	{
		/* commutator has reversed arg types */
		commutatorId = get_other_operator(commutatorName,
										  rightTypeId, leftTypeId,
										  operatorName, operatorNamespace,
										  leftTypeId, rightTypeId,
										  true);

		/* Permission check: must own other operator */
		if (OidIsValid(commutatorId) &&
			!pg_oper_ownercheck(commutatorId, GetUserId()))
			aclcheck_error(ACLCHECK_NOT_OWNER, ACL_KIND_OPER,
						   NameListToString(commutatorName));

		/*
		 * self-linkage to this operator; will fix below. Note that only
		 * self-linkage for commutation makes sense.
		 */
		if (!OidIsValid(commutatorId))
			selfCommutator = true;
	}
	else
		commutatorId = InvalidOid;

	if (negatorName)
	{
		/* negator has same arg types */
		negatorId = get_other_operator(negatorName,
									   leftTypeId, rightTypeId,
									   operatorName, operatorNamespace,
									   leftTypeId, rightTypeId,
									   false);

		/* Permission check: must own other operator */
		if (OidIsValid(negatorId) &&
			!pg_oper_ownercheck(negatorId, GetUserId()))
			aclcheck_error(ACLCHECK_NOT_OWNER, ACL_KIND_OPER,
						   NameListToString(negatorName));
	}
	else
		negatorId = InvalidOid;

	/*
	 * set up values in the operator tuple
	 */

	for (i = 0; i < Natts_pg_operator; ++i)
	{
		values[i] = (Datum) NULL;
		replaces[i] = true;
		nulls[i] = false;
	}

	namestrcpy(&oname, operatorName);
	values[Anum_pg_operator_oprname - 1] = NameGetDatum(&oname);
	values[Anum_pg_operator_oprnamespace - 1] = ObjectIdGetDatum(operatorNamespace);
	values[Anum_pg_operator_oprowner - 1] = ObjectIdGetDatum(GetUserId());
	values[Anum_pg_operator_oprkind - 1] = CharGetDatum(leftTypeId ? (rightTypeId ? 'b' : 'r') : 'l');
	values[Anum_pg_operator_oprcanmerge - 1] = BoolGetDatum(canMerge);
	values[Anum_pg_operator_oprcanhash - 1] = BoolGetDatum(canHash);
	values[Anum_pg_operator_oprleft - 1] = ObjectIdGetDatum(leftTypeId);
	values[Anum_pg_operator_oprright - 1] = ObjectIdGetDatum(rightTypeId);
	values[Anum_pg_operator_oprresult - 1] = ObjectIdGetDatum(operResultType);
	values[Anum_pg_operator_oprcom - 1] = ObjectIdGetDatum(commutatorId);
	values[Anum_pg_operator_oprnegate - 1] = ObjectIdGetDatum(negatorId);
	values[Anum_pg_operator_oprcode - 1] = ObjectIdGetDatum(procedureId);
	values[Anum_pg_operator_oprrest - 1] = ObjectIdGetDatum(restrictionId);
	values[Anum_pg_operator_oprjoin - 1] = ObjectIdGetDatum(joinId);

	pg_operator_desc = heap_open(OperatorRelationId, RowExclusiveLock);

	/*
	 * If we are replacing an operator shell, update; else insert
	 */
	if (operatorObjectId)
	{
		tup = SearchSysCacheCopy1(OPEROID,
								  ObjectIdGetDatum(operatorObjectId));
		if (!HeapTupleIsValid(tup))
			elog(ERROR, "cache lookup failed for operator %u",
				 operatorObjectId);

		tup = heap_modify_tuple(tup,
								RelationGetDescr(pg_operator_desc),
								values,
								nulls,
								replaces);

		simple_heap_update(pg_operator_desc, &tup->t_self, tup);
	}
	else
	{
		tupDesc = pg_operator_desc->rd_att;
		tup = heap_form_tuple(tupDesc, values, nulls);

		operatorObjectId = simple_heap_insert(pg_operator_desc, tup);
	}

	/* Must update the indexes in either case */
	CatalogUpdateIndexes(pg_operator_desc, tup);

	/* Add dependencies for the entry */
	makeOperatorDependencies(tup);

	/* Post creation hook for new operator */
	InvokeObjectAccessHook(OAT_POST_CREATE,
						   OperatorRelationId, operatorObjectId, 0, NULL);

	heap_close(pg_operator_desc, RowExclusiveLock);

	/*
	 * If a commutator and/or negator link is provided, update the other
	 * operator(s) to point at this one, if they don't already have a link.
	 * This supports an alternative style of operator definition wherein the
	 * user first defines one operator without giving negator or commutator,
	 * then defines the other operator of the pair with the proper commutator
	 * or negator attribute.  That style doesn't require creation of a shell,
	 * and it's the only style that worked right before Postgres version 6.5.
	 * This code also takes care of the situation where the new operator is
	 * its own commutator.
	 */
	if (selfCommutator)
		commutatorId = operatorObjectId;

	if (OidIsValid(commutatorId) || OidIsValid(negatorId))
		OperatorUpd(operatorObjectId, commutatorId, negatorId);
}

/*
 * Try to lookup another operator (commutator, etc)
 *
 * If not found, check to see if it is exactly the operator we are trying
 * to define; if so, return InvalidOid.  (Note that this case is only
 * sensible for a commutator, so we error out otherwise.)  If it is not
 * the same operator, create a shell operator.
 */
static Oid
get_other_operator(List *otherOp, Oid otherLeftTypeId, Oid otherRightTypeId,
				   const char *operatorName, Oid operatorNamespace,
				   Oid leftTypeId, Oid rightTypeId, bool isCommutator)
{
	Oid			other_oid;
	bool		otherDefined;
	char	   *otherName;
	Oid			otherNamespace;
	AclResult	aclresult;

	other_oid = OperatorLookup(otherOp,
							   otherLeftTypeId,
							   otherRightTypeId,
							   &otherDefined);

	if (OidIsValid(other_oid))
	{
		/* other op already in catalogs */
		return other_oid;
	}

	otherNamespace = QualifiedNameGetCreationNamespace(otherOp,
													   &otherName);

	if (strcmp(otherName, operatorName) == 0 &&
		otherNamespace == operatorNamespace &&
		otherLeftTypeId == leftTypeId &&
		otherRightTypeId == rightTypeId)
	{
		/*
		 * self-linkage to this operator; caller will fix later. Note that
		 * only self-linkage for commutation makes sense.
		 */
		if (!isCommutator)
			ereport(ERROR,
					(errcode(ERRCODE_INVALID_FUNCTION_DEFINITION),
			 errmsg("operator cannot be its own negator or sort operator")));
		return InvalidOid;
	}

	/* not in catalogs, different from operator, so make shell */

	aclresult = pg_namespace_aclcheck(otherNamespace, GetUserId(),
									  ACL_CREATE);
	if (aclresult != ACLCHECK_OK)
		aclcheck_error(aclresult, ACL_KIND_NAMESPACE,
					   get_namespace_name(otherNamespace));

	other_oid = OperatorShellMake(otherName,
								  otherNamespace,
								  otherLeftTypeId,
								  otherRightTypeId);
	return other_oid;
}

/*
 * OperatorUpd
 *
 *	For a given operator, look up its negator and commutator operators.
 *	If they are defined, but their negator and commutator fields
 *	(respectively) are empty, then use the new operator for neg or comm.
 *	This solves a problem for users who need to insert two new operators
 *	which are the negator or commutator of each other.
 */
static void
OperatorUpd(Oid baseId, Oid commId, Oid negId)
{
	int			i;
	Relation	pg_operator_desc;
	HeapTuple	tup;
	bool		nulls[Natts_pg_operator];
	bool		replaces[Natts_pg_operator];
	Datum		values[Natts_pg_operator];

	for (i = 0; i < Natts_pg_operator; ++i)
	{
		values[i] = (Datum) 0;
		replaces[i] = false;
		nulls[i] = false;
	}

	/*
	 * check and update the commutator & negator, if necessary
	 *
	 * We need a CommandCounterIncrement here in case of a self-commutator
	 * operator: we'll need to update the tuple that we just inserted.
	 */
	CommandCounterIncrement();

	pg_operator_desc = heap_open(OperatorRelationId, RowExclusiveLock);

	tup = SearchSysCacheCopy1(OPEROID, ObjectIdGetDatum(commId));

	/*
	 * if the commutator and negator are the same operator, do one update. XXX
	 * this is probably useless code --- I doubt it ever makes sense for
	 * commutator and negator to be the same thing...
	 */
	if (commId == negId)
	{
		if (HeapTupleIsValid(tup))
		{
			Form_pg_operator t = (Form_pg_operator) GETSTRUCT(tup);

			if (!OidIsValid(t->oprcom) || !OidIsValid(t->oprnegate))
			{
				if (!OidIsValid(t->oprnegate))
				{
					values[Anum_pg_operator_oprnegate - 1] = ObjectIdGetDatum(baseId);
					replaces[Anum_pg_operator_oprnegate - 1] = true;
				}

				if (!OidIsValid(t->oprcom))
				{
					values[Anum_pg_operator_oprcom - 1] = ObjectIdGetDatum(baseId);
					replaces[Anum_pg_operator_oprcom - 1] = true;
				}

				tup = heap_modify_tuple(tup,
										RelationGetDescr(pg_operator_desc),
										values,
										nulls,
										replaces);

				simple_heap_update(pg_operator_desc, &tup->t_self, tup);

				CatalogUpdateIndexes(pg_operator_desc, tup);
			}
		}

		heap_close(pg_operator_desc, RowExclusiveLock);

		return;
	}

	/* if commutator and negator are different, do two updates */

	if (HeapTupleIsValid(tup) &&
		!(OidIsValid(((Form_pg_operator) GETSTRUCT(tup))->oprcom)))
	{
		values[Anum_pg_operator_oprcom - 1] = ObjectIdGetDatum(baseId);
		replaces[Anum_pg_operator_oprcom - 1] = true;

		tup = heap_modify_tuple(tup,
								RelationGetDescr(pg_operator_desc),
								values,
								nulls,
								replaces);

		simple_heap_update(pg_operator_desc, &tup->t_self, tup);

		CatalogUpdateIndexes(pg_operator_desc, tup);

		values[Anum_pg_operator_oprcom - 1] = (Datum) NULL;
		replaces[Anum_pg_operator_oprcom - 1] = false;
	}

	/* check and update the negator, if necessary */

	tup = SearchSysCacheCopy1(OPEROID, ObjectIdGetDatum(negId));

	if (HeapTupleIsValid(tup) &&
		!(OidIsValid(((Form_pg_operator) GETSTRUCT(tup))->oprnegate)))
	{
		values[Anum_pg_operator_oprnegate - 1] = ObjectIdGetDatum(baseId);
		replaces[Anum_pg_operator_oprnegate - 1] = true;

		tup = heap_modify_tuple(tup,
								RelationGetDescr(pg_operator_desc),
								values,
								nulls,
								replaces);

		simple_heap_update(pg_operator_desc, &tup->t_self, tup);

		CatalogUpdateIndexes(pg_operator_desc, tup);
	}

	heap_close(pg_operator_desc, RowExclusiveLock);
}

/*
 * Create dependencies for a new operator (either a freshly inserted
 * complete operator, a new shell operator, or a just-updated shell).
 *
 * NB: the OidIsValid tests in this routine are necessary, in case
 * the given operator is a shell.
 */
static void
makeOperatorDependencies(HeapTuple tuple)
{
	Form_pg_operator oper = (Form_pg_operator) GETSTRUCT(tuple);
	ObjectAddress myself,
				referenced;

	myself.classId = OperatorRelationId;
	myself.objectId = HeapTupleGetOid(tuple);
	myself.objectSubId = 0;

	/*
	 * In case we are updating a shell, delete any existing entries, except
	 * for extension membership which should remain the same.
	 */
	deleteDependencyRecordsFor(myself.classId, myself.objectId, true);
	deleteSharedDependencyRecordsFor(myself.classId, myself.objectId, 0);

	/* Dependency on namespace */
	if (OidIsValid(oper->oprnamespace))
	{
		referenced.classId = NamespaceRelationId;
		referenced.objectId = oper->oprnamespace;
		referenced.objectSubId = 0;
		recordDependencyOn(&myself, &referenced, DEPENDENCY_NORMAL);
	}

	/* Dependency on left type */
	if (OidIsValid(oper->oprleft))
	{
		referenced.classId = TypeRelationId;
		referenced.objectId = oper->oprleft;
		referenced.objectSubId = 0;
		recordDependencyOn(&myself, &referenced, DEPENDENCY_NORMAL);
	}

	/* Dependency on right type */
	if (OidIsValid(oper->oprright))
	{
		referenced.classId = TypeRelationId;
		referenced.objectId = oper->oprright;
		referenced.objectSubId = 0;
		recordDependencyOn(&myself, &referenced, DEPENDENCY_NORMAL);
	}

	/* Dependency on result type */
	if (OidIsValid(oper->oprresult))
	{
		referenced.classId = TypeRelationId;
		referenced.objectId = oper->oprresult;
		referenced.objectSubId = 0;
		recordDependencyOn(&myself, &referenced, DEPENDENCY_NORMAL);
	}

	/*
	 * NOTE: we do not consider the operator to depend on the associated
	 * operators oprcom and oprnegate. We would not want to delete this
	 * operator if those go away, but only reset the link fields; which is not
	 * a function that the dependency code can presently handle.  (Something
	 * could perhaps be done with objectSubId though.)	For now, it's okay to
	 * let those links dangle if a referenced operator is removed.
	 */

	/* Dependency on implementation function */
	if (OidIsValid(oper->oprcode))
	{
		referenced.classId = ProcedureRelationId;
		referenced.objectId = oper->oprcode;
		referenced.objectSubId = 0;
		recordDependencyOn(&myself, &referenced, DEPENDENCY_NORMAL);
	}

	/* Dependency on restriction selectivity function */
	if (OidIsValid(oper->oprrest))
	{
		referenced.classId = ProcedureRelationId;
		referenced.objectId = oper->oprrest;
		referenced.objectSubId = 0;
		recordDependencyOn(&myself, &referenced, DEPENDENCY_NORMAL);
	}

	/* Dependency on join selectivity function */
	if (OidIsValid(oper->oprjoin))
	{
		referenced.classId = ProcedureRelationId;
		referenced.objectId = oper->oprjoin;
		referenced.objectSubId = 0;
		recordDependencyOn(&myself, &referenced, DEPENDENCY_NORMAL);
	}

	/* Dependency on owner */
	recordDependencyOnOwner(OperatorRelationId, HeapTupleGetOid(tuple),
							oper->oprowner);

<<<<<<< HEAD
	/* dependency on extension */
=======
	/* Dependency on extension */
>>>>>>> 80edfd76
	recordDependencyOnCurrentExtension(&myself, true);
}<|MERGE_RESOLUTION|>--- conflicted
+++ resolved
@@ -858,10 +858,6 @@
 	recordDependencyOnOwner(OperatorRelationId, HeapTupleGetOid(tuple),
 							oper->oprowner);
 
-<<<<<<< HEAD
-	/* dependency on extension */
-=======
 	/* Dependency on extension */
->>>>>>> 80edfd76
 	recordDependencyOnCurrentExtension(&myself, true);
 }