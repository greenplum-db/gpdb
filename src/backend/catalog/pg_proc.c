/*-------------------------------------------------------------------------
 *
 * pg_proc.c
 *	  routines to support manipulation of the pg_proc relation
 *
 * Portions Copyright (c) 1996-2010, PostgreSQL Global Development Group
 * Portions Copyright (c) 1994, Regents of the University of California
 *
 *
 * IDENTIFICATION
 *	  $PostgreSQL: pgsql/src/backend/catalog/pg_proc.c,v 1.176 2010/07/06 19:18:56 momjian Exp $
 *
 *-------------------------------------------------------------------------
 */
#include "postgres.h"

#include "access/genam.h"
#include "access/heapam.h"
#include "access/xact.h"
#include "catalog/dependency.h"
#include "catalog/indexing.h"
#include "catalog/oid_dispatch.h"
#include "catalog/pg_depend.h"
#include "catalog/pg_language.h"
#include "catalog/pg_namespace.h"
#include "catalog/pg_proc.h"
#include "catalog/pg_proc_callback.h"
#include "catalog/pg_proc_fn.h"
#include "catalog/pg_type.h"
#include "catalog/pg_rewrite.h"
#include "executor/functions.h"
#include "funcapi.h"
#include "mb/pg_wchar.h"
#include "miscadmin.h"
#include "nodes/nodeFuncs.h"
#include "parser/parse_expr.h"
#include "parser/parse_type.h"
#include "tcop/pquery.h"
#include "tcop/tcopprot.h"
#include "utils/acl.h"
#include "utils/builtins.h"
#include "utils/fmgroids.h"
#include "utils/lsyscache.h"
#include "utils/syscache.h"
#include "utils/tqual.h"
#include "cdb/cdbvars.h"


Datum		fmgr_internal_validator(PG_FUNCTION_ARGS);
Datum		fmgr_c_validator(PG_FUNCTION_ARGS);
Datum		fmgr_sql_validator(PG_FUNCTION_ARGS);

typedef struct
{
	char	   *proname;
	char	   *prosrc;
} parse_error_callback_arg;

static void sql_function_parse_error_callback(void *arg);
static int match_prosrc_to_query(const char *prosrc, const char *queryText,
					  int cursorpos);
static bool match_prosrc_to_literal(const char *prosrc, const char *literal,
						int cursorpos, int *newcursorpos);


/* ----------------------------------------------------------------
 *		ProcedureCreate
 *
 * Note: allParameterTypes, parameterModes, parameterNames, and proconfig
 * are either arrays of the proper types or NULL.  We declare them Datum,
 * not "ArrayType *", to avoid importing array.h into pg_proc_fn.h.
 * ----------------------------------------------------------------
 */
Oid
ProcedureCreate(const char *procedureName,
				Oid procNamespace,
				bool replace,
				bool returnsSet,
				Oid returnType,
				Oid languageObjectId,
				Oid languageValidator,
				Oid describeFuncOid,
				const char *prosrc,
				const char *probin,
				bool isAgg,
				bool isWindowFunc,
				bool security_definer,
				bool isStrict,
				char volatility,
				const oidvector *parameterTypes,
				Datum allParameterTypes,
				Datum parameterModes,
				Datum parameterNames,
				List *parameterDefaults,
				Datum proconfig,
				float4 procost,
				float4 prorows,
				char prodataaccess,
				char proexeclocation)
{
	Oid			retval;
	int			parameterCount;
	int			allParamCount;
	const Oid  *allParams;
	bool		genericInParam = false;
	bool		genericOutParam = false;
	bool		internalInParam = false;
	bool		internalOutParam = false;
	Oid			variadicType = InvalidOid;
	Oid			proowner = GetUserId();
	Acl		   *proacl = NULL;
	Relation	rel;
	HeapTuple	tup;
	HeapTuple	oldtup;
	bool		nulls[Natts_pg_proc];
	Datum		values[Natts_pg_proc];
	bool		replaces[Natts_pg_proc];
	Oid			relid;
	NameData	procname;
	TupleDesc	tupDesc;
	bool		is_update;
	ObjectAddress myself,
				referenced;
	int			i;

	/*
	 * sanity checks
	 */
	Assert(PointerIsValid(prosrc));

	parameterCount = parameterTypes->dim1;
	if (parameterCount < 0 || parameterCount > FUNC_MAX_ARGS)
		ereport(ERROR,
				(errcode(ERRCODE_TOO_MANY_ARGUMENTS),
				 errmsg_plural("functions cannot have more than %d argument",
							   "functions cannot have more than %d arguments",
							   FUNC_MAX_ARGS,
							   FUNC_MAX_ARGS)));
	/* note: the above is correct, we do NOT count output arguments */

	if (allParameterTypes != PointerGetDatum(NULL))
	{
		/*
		 * We expect the array to be a 1-D OID array; verify that. We don't
		 * need to use deconstruct_array() since the array data is just going
		 * to look like a C array of OID values.
		 */
		ArrayType  *allParamArray = (ArrayType *) DatumGetPointer(allParameterTypes);

		allParamCount = ARR_DIMS(allParamArray)[0];
		if (ARR_NDIM(allParamArray) != 1 ||
			allParamCount <= 0 ||
			ARR_HASNULL(allParamArray) ||
			ARR_ELEMTYPE(allParamArray) != OIDOID)
			elog(ERROR, "allParameterTypes is not a 1-D Oid array");
		allParams = (Oid *) ARR_DATA_PTR(allParamArray);
		Assert(allParamCount >= parameterCount);
		/* we assume caller got the contents right */
	}
	else
	{
		allParamCount = parameterCount;
		allParams = parameterTypes->values;
	}

	/*
	 * Do not allow polymorphic return type unless at least one input argument
	 * is polymorphic.	Also, do not allow return type INTERNAL unless at
	 * least one input argument is INTERNAL.
	 */
	for (i = 0; i < parameterCount; i++)
	{
		switch (parameterTypes->values[i])
		{
			case ANYARRAYOID:
			case ANYELEMENTOID:
			case ANYNONARRAYOID:
			case ANYENUMOID:
				genericInParam = true;
				break;
			case INTERNALOID:
				internalInParam = true;
				break;
		}
	}

	if (allParameterTypes != PointerGetDatum(NULL))
	{
		for (i = 0; i < allParamCount; i++)
		{
			/*
			 * We don't bother to distinguish input and output params here, so
			 * if there is, say, just an input INTERNAL param then we will
			 * still set internalOutParam.	This is OK since we don't really
			 * care.
			 */
			switch (allParams[i])
			{
				case ANYARRAYOID:
				case ANYELEMENTOID:
				case ANYNONARRAYOID:
				case ANYENUMOID:
					genericOutParam = true;
					break;
				case INTERNALOID:
					internalOutParam = true;
					break;
			}
		}
	}

	if ((IsPolymorphicType(returnType) || genericOutParam)
		&& !genericInParam)
		ereport(ERROR,
				(errcode(ERRCODE_INVALID_FUNCTION_DEFINITION),
				 errmsg("cannot determine result data type"),
				 errdetail("A function returning a polymorphic type must have at least one polymorphic argument.")));

	if ((returnType == INTERNALOID || internalOutParam) && !internalInParam)
		ereport(ERROR,
				(errcode(ERRCODE_INVALID_FUNCTION_DEFINITION),
				 errmsg("unsafe use of pseudo-type \"internal\""),
				 errdetail("A function returning \"internal\" must have at least one \"internal\" argument.")));

	/*
	 * don't allow functions of complex types that have the same name as
	 * existing attributes of the type
	 */
	if (parameterCount == 1 &&
		OidIsValid(parameterTypes->values[0]) &&
		(relid = typeidTypeRelid(parameterTypes->values[0])) != InvalidOid &&
		get_attnum(relid, procedureName) != InvalidAttrNumber)
		ereport(ERROR,
				(errcode(ERRCODE_DUPLICATE_COLUMN),
				 errmsg("\"%s\" is already an attribute of type %s",
						procedureName,
						format_type_be(parameterTypes->values[0]))));

	if (parameterModes != PointerGetDatum(NULL))
	{
		/*
		 * We expect the array to be a 1-D CHAR array; verify that. We don't
		 * need to use deconstruct_array() since the array data is just going
		 * to look like a C array of char values.
		 */
		ArrayType  *modesArray = (ArrayType *) DatumGetPointer(parameterModes);
		char	   *modes;

		if (ARR_NDIM(modesArray) != 1 ||
			ARR_DIMS(modesArray)[0] != allParamCount ||
			ARR_HASNULL(modesArray) ||
			ARR_ELEMTYPE(modesArray) != CHAROID)
			elog(ERROR, "parameterModes is not a 1-D char array");
		modes = (char *) ARR_DATA_PTR(modesArray);

		/*
		 * Only the last input parameter can be variadic; if it is, save its
		 * element type.  Errors here are just elog since caller should have
		 * checked this already.
		 */
		for (i = 0; i < allParamCount; i++)
		{
			switch (modes[i])
			{
				case PROARGMODE_IN:
				case PROARGMODE_INOUT:
					if (OidIsValid(variadicType))
						elog(ERROR, "variadic parameter must be last");
					break;
				case PROARGMODE_OUT:
				case PROARGMODE_TABLE:
					/* okay */
					break;
				case PROARGMODE_VARIADIC:
					if (OidIsValid(variadicType))
						elog(ERROR, "variadic parameter must be last");
					switch (allParams[i])
					{
						case ANYOID:
							variadicType = ANYOID;
							break;
						case ANYARRAYOID:
							variadicType = ANYELEMENTOID;
							break;
						default:
							variadicType = get_element_type(allParams[i]);
							if (!OidIsValid(variadicType))
								elog(ERROR, "variadic parameter is not an array");
							break;
					}
					break;
				default:
					elog(ERROR, "invalid parameter mode '%c'", modes[i]);
					break;
			}
		}
	}

	/* Guard against a case the planner doesn't handle yet */
	if (isWindowFunc && parameterDefaults != NIL)
		ereport(ERROR,
				(errcode(ERRCODE_FEATURE_NOT_SUPPORTED),
				 errmsg("window functions cannot have default arguments")));

	/*
	 * All seems OK; prepare the data to be inserted into pg_proc.
	 */

	for (i = 0; i < Natts_pg_proc; ++i)
	{
		nulls[i] = false;
		values[i] = (Datum) 0;
		replaces[i] = true;
	}

	namestrcpy(&procname, procedureName);
	values[Anum_pg_proc_proname - 1] = NameGetDatum(&procname);
	values[Anum_pg_proc_pronamespace - 1] = ObjectIdGetDatum(procNamespace);
	values[Anum_pg_proc_proowner - 1] = ObjectIdGetDatum(proowner);
	values[Anum_pg_proc_prolang - 1] = ObjectIdGetDatum(languageObjectId);
	values[Anum_pg_proc_procost - 1] = Float4GetDatum(procost);
	values[Anum_pg_proc_prorows - 1] = Float4GetDatum(prorows);
	values[Anum_pg_proc_provariadic - 1] = ObjectIdGetDatum(variadicType);
	values[Anum_pg_proc_proisagg - 1] = BoolGetDatum(isAgg);
	values[Anum_pg_proc_proiswindow - 1] = BoolGetDatum(isWindowFunc);
	values[Anum_pg_proc_prosecdef - 1] = BoolGetDatum(security_definer);
	values[Anum_pg_proc_proisstrict - 1] = BoolGetDatum(isStrict);
	values[Anum_pg_proc_proretset - 1] = BoolGetDatum(returnsSet);
	values[Anum_pg_proc_provolatile - 1] = CharGetDatum(volatility);
	values[Anum_pg_proc_pronargs - 1] = UInt16GetDatum(parameterCount);
	values[Anum_pg_proc_pronargdefaults - 1] = UInt16GetDatum(list_length(parameterDefaults));
	values[Anum_pg_proc_prorettype - 1] = ObjectIdGetDatum(returnType);
	values[Anum_pg_proc_proargtypes - 1] = PointerGetDatum(parameterTypes);
	if (allParameterTypes != PointerGetDatum(NULL))
		values[Anum_pg_proc_proallargtypes - 1] = allParameterTypes;
	else
		nulls[Anum_pg_proc_proallargtypes - 1] = true;
	if (parameterModes != PointerGetDatum(NULL))
		values[Anum_pg_proc_proargmodes - 1] = parameterModes;
	else
		nulls[Anum_pg_proc_proargmodes - 1] = true;
	if (parameterNames != PointerGetDatum(NULL))
		values[Anum_pg_proc_proargnames - 1] = parameterNames;
	else
		nulls[Anum_pg_proc_proargnames - 1] = true;
	if (parameterDefaults != NIL)
		values[Anum_pg_proc_proargdefaults - 1] = CStringGetTextDatum(nodeToString(parameterDefaults));
	else
		nulls[Anum_pg_proc_proargdefaults - 1] = true;
	values[Anum_pg_proc_prosrc - 1] = CStringGetTextDatum(prosrc);
	if (probin)
		values[Anum_pg_proc_probin - 1] = CStringGetTextDatum(probin);
	else
		nulls[Anum_pg_proc_probin - 1] = true;
	if (proconfig != PointerGetDatum(NULL))
		values[Anum_pg_proc_proconfig - 1] = proconfig;
	else
		nulls[Anum_pg_proc_proconfig - 1] = true;
	/* proacl will be determined later */
	values[Anum_pg_proc_prodataaccess - 1] = CharGetDatum(prodataaccess);
	values[Anum_pg_proc_proexeclocation - 1] = CharGetDatum(proexeclocation);

	rel = heap_open(ProcedureRelationId, RowExclusiveLock);
	tupDesc = RelationGetDescr(rel);

	/* Check for pre-existing definition */
	oldtup = SearchSysCache3(PROCNAMEARGSNSP,
							 PointerGetDatum(procedureName),
							 PointerGetDatum(parameterTypes),
							 ObjectIdGetDatum(procNamespace));

	if (HeapTupleIsValid(oldtup))
	{
		/* There is one; okay to replace it? */
		Form_pg_proc oldproc = (Form_pg_proc) GETSTRUCT(oldtup);
		Datum		proargnames;
		bool		isnull;
		Oid oldOid = HeapTupleGetOid(oldtup);

		if (!replace)
			ereport(ERROR,
					(errcode(ERRCODE_DUPLICATE_FUNCTION),
			errmsg("function \"%s\" already exists with same argument types",
				   procedureName)));
		if (!pg_proc_ownercheck(oldOid, proowner))
			aclcheck_error(ACLCHECK_NOT_OWNER, ACL_KIND_PROC,
						   procedureName);

		/*
		 * Not okay to change the return type of the existing proc, since
		 * existing rules, views, etc may depend on the return type.
		 */
		if (returnType != oldproc->prorettype ||
			returnsSet != oldproc->proretset)
			ereport(ERROR,
					(errcode(ERRCODE_INVALID_FUNCTION_DEFINITION),
					 errmsg("cannot change return type of existing function"),
					 errhint("Use DROP FUNCTION first.")));

		/*
		 * If it returns RECORD, check for possible change of record type
		 * implied by OUT parameters
		 */
		if (returnType == RECORDOID)
		{
			TupleDesc	olddesc;
			TupleDesc	newdesc;

			olddesc = build_function_result_tupdesc_t(oldtup);
			newdesc = build_function_result_tupdesc_d(allParameterTypes,
													  parameterModes,
													  parameterNames);
			if (olddesc == NULL && newdesc == NULL)
				 /* ok, both are runtime-defined RECORDs */ ;
			else if (olddesc == NULL || newdesc == NULL ||
					 !equalTupleDescs(olddesc, newdesc, true))
				ereport(ERROR,
						(errcode(ERRCODE_INVALID_FUNCTION_DEFINITION),
					errmsg("cannot change return type of existing function"),
				errdetail("Row type defined by OUT parameters is different."),
						 errhint("Use DROP FUNCTION first.")));
		}

		/*
		 * If there were any named input parameters, check to make sure the
		 * names have not been changed, as this could break existing calls. We
		 * allow adding names to formerly unnamed parameters, though.
		 */
		proargnames = SysCacheGetAttr(PROCNAMEARGSNSP, oldtup,
									  Anum_pg_proc_proargnames,
									  &isnull);
		if (!isnull)
		{
			Datum		proargmodes;
			char	  **old_arg_names;
			char	  **new_arg_names;
			int			n_old_arg_names;
			int			n_new_arg_names;
			int			j;

			proargmodes = SysCacheGetAttr(PROCNAMEARGSNSP, oldtup,
										  Anum_pg_proc_proargmodes,
										  &isnull);
			if (isnull)
				proargmodes = PointerGetDatum(NULL);	/* just to be sure */

			n_old_arg_names = get_func_input_arg_names(proargnames,
													   proargmodes,
													   &old_arg_names);
			n_new_arg_names = get_func_input_arg_names(parameterNames,
													   parameterModes,
													   &new_arg_names);
			for (j = 0; j < n_old_arg_names; j++)
			{
				if (old_arg_names[j] == NULL)
					continue;
				if (j >= n_new_arg_names || new_arg_names[j] == NULL ||
					strcmp(old_arg_names[j], new_arg_names[j]) != 0)
					ereport(ERROR,
							(errcode(ERRCODE_INVALID_FUNCTION_DEFINITION),
					   errmsg("cannot change name of input parameter \"%s\"",
							  old_arg_names[j]),
							 errhint("Use DROP FUNCTION first.")));
			}
		}

		/*
		 * If there are existing defaults, check compatibility: redefinition
		 * must not remove any defaults nor change their types.  (Removing a
		 * default might cause a function to fail to satisfy an existing call.
		 * Changing type would only be possible if the associated parameter is
		 * polymorphic, and in such cases a change of default type might alter
		 * the resolved output type of existing calls.)
		 */
		if (oldproc->pronargdefaults != 0)
		{
			Datum		proargdefaults;
			List	   *oldDefaults;
			ListCell   *oldlc;
			ListCell   *newlc;

			if (list_length(parameterDefaults) < oldproc->pronargdefaults)
				ereport(ERROR,
						(errcode(ERRCODE_INVALID_FUNCTION_DEFINITION),
						 errmsg("cannot remove parameter defaults from existing function"),
						 errhint("Use DROP FUNCTION first.")));

			proargdefaults = SysCacheGetAttr(PROCNAMEARGSNSP, oldtup,
											 Anum_pg_proc_proargdefaults,
											 &isnull);
			Assert(!isnull);
			oldDefaults = (List *) stringToNode(TextDatumGetCString(proargdefaults));
			Assert(IsA(oldDefaults, List));
			Assert(list_length(oldDefaults) == oldproc->pronargdefaults);

			/* new list can have more defaults than old, advance over 'em */
			newlc = list_head(parameterDefaults);
			for (i = list_length(parameterDefaults) - oldproc->pronargdefaults;
				 i > 0;
				 i--)
				newlc = lnext(newlc);

			foreach(oldlc, oldDefaults)
			{
				Node	   *oldDef = (Node *) lfirst(oldlc);
				Node	   *newDef = (Node *) lfirst(newlc);

				if (exprType(oldDef) != exprType(newDef))
					ereport(ERROR,
							(errcode(ERRCODE_INVALID_FUNCTION_DEFINITION),
							 errmsg("cannot change data type of existing parameter default value"),
							 errhint("Use DROP FUNCTION first.")));
				newlc = lnext(newlc);
			}
		}

		/*
		 * Cannot add a describe callback to a function that has views defined
		 * on it.  This restriction is for the same set of reasons that we 
		 * cannot change the return type of existing functions.
		 */
		if (OidIsValid(describeFuncOid))
		{
			Relation	depRel;
			ScanKeyData key[3];
			SysScanDesc scan;
			HeapTuple   depTup;

			depRel = heap_open(DependRelationId, AccessShareLock);

			/*
			 * This is equivalent to:
			 *
			 * SELECT * FROM pg_depend
			 * WHERE refclassid = :1 AND refobjid = :2 AND classid = :3
			 */
			ScanKeyInit(&key[0],
						Anum_pg_depend_refclassid,
						BTEqualStrategyNumber, F_OIDEQ,
						ObjectIdGetDatum(ProcedureRelationId));
			ScanKeyInit(&key[1],
						Anum_pg_depend_refobjid,
						BTEqualStrategyNumber, F_OIDEQ,
						ObjectIdGetDatum(oldOid));

			scan = systable_beginscan(depRel, DependReferenceIndexId, true,
									  SnapshotNow, 2, key);

			while (HeapTupleIsValid(depTup = systable_getnext(scan)))
			{
				Form_pg_depend depData = (Form_pg_depend) GETSTRUCT(depTup);
				if (depData->classid == RewriteRelationId)
				{
					ereport(ERROR,
							(errcode(ERRCODE_INVALID_FUNCTION_DEFINITION),
							 errmsg("cannot add DESCRIBE callback to function used in view(s)")));
				}
			}
			systable_endscan(scan);

			heap_close(depRel, AccessShareLock);
		}

		/* Can't change aggregate or window status, either */
		if (oldproc->proisagg != isAgg)
		{
			if (oldproc->proisagg)
				ereport(ERROR,
						(errcode(ERRCODE_WRONG_OBJECT_TYPE),
						 errmsg("function \"%s\" is an aggregate function",
								procedureName)));
			else
				ereport(ERROR,
						(errcode(ERRCODE_WRONG_OBJECT_TYPE),
					   errmsg("function \"%s\" is not an aggregate function",
							  procedureName)));
		}
		if (oldproc->proiswindow != isWindowFunc)
		{
			if (oldproc->proiswindow)
				ereport(ERROR,
						(errcode(ERRCODE_WRONG_OBJECT_TYPE),
						 errmsg("function \"%s\" is a window function",
								procedureName)));
			else
				ereport(ERROR,
						(errcode(ERRCODE_WRONG_OBJECT_TYPE),
						 errmsg("function \"%s\" is not a window function",
								procedureName)));
		}

		/*
		 * Do not change existing ownership or permissions, either.  Note
		 * dependency-update code below has to agree with this decision.
		 */
		replaces[Anum_pg_proc_proowner - 1] = false;
		replaces[Anum_pg_proc_proacl - 1] = false;

		/* Okay, do it... */
		tup = heap_modify_tuple(oldtup, tupDesc, values, nulls, replaces);
		simple_heap_update(rel, &tup->t_self, tup);

		ReleaseSysCache(oldtup);
		is_update = true;
	}
	else
	{
		/* Creating a new procedure */

		/* First, get default permissions and set up proacl */
		proacl = get_user_default_acl(ACL_OBJECT_FUNCTION, proowner,
									  procNamespace);
		if (proacl != NULL)
			values[Anum_pg_proc_proacl - 1] = PointerGetDatum(proacl);
		else
			nulls[Anum_pg_proc_proacl - 1] = true;

		tup = heap_form_tuple(tupDesc, values, nulls);
		simple_heap_insert(rel, tup);
		is_update = false;
	}

	/* Need to update indexes for either the insert or update case */
	CatalogUpdateIndexes(rel, tup);

	retval = HeapTupleGetOid(tup);

	/*
	 * Create dependencies for the new function.  If we are updating an
	 * existing function, first delete any existing pg_depend entries.
	 * (However, since we are not changing ownership or permissions, the
	 * shared dependencies do *not* need to change, and we leave them alone.)
	 */
	if (is_update)
	{
		deleteDependencyRecordsFor(ProcedureRelationId, retval, true);
		deleteProcCallbacks(retval);
	}

	myself.classId = ProcedureRelationId;
	myself.objectId = retval;
	myself.objectSubId = 0;

	/* dependency on namespace */
	referenced.classId = NamespaceRelationId;
	referenced.objectId = procNamespace;
	referenced.objectSubId = 0;
	recordDependencyOn(&myself, &referenced, DEPENDENCY_NORMAL);

	/* dependency on implementation language */
	referenced.classId = LanguageRelationId;
	referenced.objectId = languageObjectId;
	referenced.objectSubId = 0;
	recordDependencyOn(&myself, &referenced, DEPENDENCY_NORMAL);

	/* dependency on return type */
	referenced.classId = TypeRelationId;
	referenced.objectId = returnType;
	referenced.objectSubId = 0;
	recordDependencyOn(&myself, &referenced, DEPENDENCY_NORMAL);

	/* dependency on describe function */
	if (OidIsValid(describeFuncOid))
	{
		referenced.classId = ProcedureRelationId;
		referenced.objectId = describeFuncOid;
		referenced.objectSubId = 0;
		recordDependencyOn(&myself, &referenced, DEPENDENCY_NORMAL);
		addProcCallback(retval, describeFuncOid, PROMETHOD_DESCRIBE);
	}

	/* dependency on parameter types */
	for (i = 0; i < allParamCount; i++)
	{
		referenced.classId = TypeRelationId;
		referenced.objectId = allParams[i];
		referenced.objectSubId = 0;
		recordDependencyOn(&myself, &referenced, DEPENDENCY_NORMAL);
	}

	/* dependency on parameter default expressions */
	if (parameterDefaults)
		recordDependencyOnExpr(&myself, (Node *) parameterDefaults,
							   NIL, DEPENDENCY_NORMAL);

	/* dependency on owner */
	if (!is_update)
		recordDependencyOnOwner(ProcedureRelationId, retval, proowner);

	/* dependency on any roles mentioned in ACL */
	if (!is_update && proacl != NULL)
	{
		int			nnewmembers;
		Oid		   *newmembers;

		nnewmembers = aclmembers(proacl, &newmembers);
		updateAclDependencies(ProcedureRelationId, retval, 0,
							  proowner,
							  0, NULL,
							  nnewmembers, newmembers);
	}

	/* dependency on extension */
	recordDependencyOnCurrentExtension(&myself, is_update);

	heap_freetuple(tup);

	heap_close(rel, RowExclusiveLock);

	/* Verify function body */
	if (OidIsValid(languageValidator))
	{
		ArrayType  *set_items;
		int			save_nestlevel;

		/* Advance command counter so new tuple can be seen by validator */
		CommandCounterIncrement();

		/* Set per-function configuration parameters */
		set_items = (ArrayType *) DatumGetPointer(proconfig);
<<<<<<< HEAD
		if (set_items)		/* Need a new GUC nesting level */
=======
		if (set_items)			/* Need a new GUC nesting level */
>>>>>>> 1084f317
		{
			save_nestlevel = NewGUCNestLevel();
			ProcessGUCArray(set_items,
							(superuser() ? PGC_SUSET : PGC_USERSET),
							PGC_S_SESSION,
							GUC_ACTION_SAVE);
		}
		else
<<<<<<< HEAD
			save_nestlevel = 0;		/* keep compiler quiet */
=======
			save_nestlevel = 0; /* keep compiler quiet */
>>>>>>> 1084f317

		OidFunctionCall1(languageValidator, ObjectIdGetDatum(retval));

		if (set_items)
			AtEOXact_GUC(true, save_nestlevel);
	}

	return retval;
}



/*
 * Validator for internal functions
 *
 * Check that the given internal function name (the "prosrc" value) is
 * a known builtin function.
 */
Datum
fmgr_internal_validator(PG_FUNCTION_ARGS)
{
	Oid			funcoid = PG_GETARG_OID(0);
	HeapTuple	tuple;
	Form_pg_proc proc;
	bool		isnull;
	Datum		tmp;
	char	   *prosrc;

	if (!CheckFunctionValidatorAccess(fcinfo->flinfo->fn_oid, funcoid))
		PG_RETURN_VOID();

	/*
	 * We do not honor check_function_bodies since it's unlikely the function
	 * name will be found later if it isn't there now.
	 */

	tuple = SearchSysCache1(PROCOID, ObjectIdGetDatum(funcoid));
	if (!HeapTupleIsValid(tuple))
		elog(ERROR, "cache lookup failed for function %u", funcoid);
	proc = (Form_pg_proc) GETSTRUCT(tuple);

	tmp = SysCacheGetAttr(PROCOID, tuple, Anum_pg_proc_prosrc, &isnull);
	if (isnull)
		elog(ERROR, "null prosrc");
	prosrc = TextDatumGetCString(tmp);

	if (fmgr_internal_function(prosrc) == InvalidOid)
		ereport(ERROR,
				(errcode(ERRCODE_UNDEFINED_FUNCTION),
				 errmsg("there is no built-in function named \"%s\"",
						prosrc)));

	ReleaseSysCache(tuple);

	PG_RETURN_VOID();
}



/*
 * Validator for C language functions
 *
 * Make sure that the library file exists, is loadable, and contains
 * the specified link symbol. Also check for a valid function
 * information record.
 */
Datum
fmgr_c_validator(PG_FUNCTION_ARGS)
{
	Oid			funcoid = PG_GETARG_OID(0);
	void	   *libraryhandle;
	HeapTuple	tuple;
	Form_pg_proc proc;
	bool		isnull;
	Datum		tmp;
	char	   *prosrc;
	char	   *probin;

	if (!CheckFunctionValidatorAccess(fcinfo->flinfo->fn_oid, funcoid))
		PG_RETURN_VOID();

	/*
	 * It'd be most consistent to skip the check if !check_function_bodies,
	 * but the purpose of that switch is to be helpful for pg_dump loading,
	 * and for pg_dump loading it's much better if we *do* check.
	 */

	tuple = SearchSysCache1(PROCOID, ObjectIdGetDatum(funcoid));
	if (!HeapTupleIsValid(tuple))
		elog(ERROR, "cache lookup failed for function %u", funcoid);
	proc = (Form_pg_proc) GETSTRUCT(tuple);

	tmp = SysCacheGetAttr(PROCOID, tuple, Anum_pg_proc_prosrc, &isnull);
	if (isnull)
		elog(ERROR, "null prosrc for C function %u", funcoid);
	prosrc = TextDatumGetCString(tmp);

	tmp = SysCacheGetAttr(PROCOID, tuple, Anum_pg_proc_probin, &isnull);
	if (isnull)
		elog(ERROR, "null probin for C function %u", funcoid);
	probin = TextDatumGetCString(tmp);

	(void) load_external_function(probin, prosrc, true, &libraryhandle);
	(void) fetch_finfo_record(libraryhandle, prosrc);

	ReleaseSysCache(tuple);

	PG_RETURN_VOID();
}


/*
 * Validator for SQL language functions
 *
 * Parse it here in order to be sure that it contains no syntax errors.
 */
Datum
fmgr_sql_validator(PG_FUNCTION_ARGS)
{
	Oid			funcoid = PG_GETARG_OID(0);
	HeapTuple	tuple;
	Form_pg_proc proc;
	List	   *querytree_list;
	bool		isnull;
	Datum		tmp;
	char	   *prosrc;
	parse_error_callback_arg callback_arg;
	ErrorContextCallback sqlerrcontext;
	bool		haspolyarg;
	int			i;

<<<<<<< HEAD
	if (!CheckFunctionValidatorAccess(fcinfo->flinfo->fn_oid, funcoid))
		PG_RETURN_VOID();

	tuple = SearchSysCache(PROCOID,
						   ObjectIdGetDatum(funcoid),
						   0, 0, 0);
=======
	tuple = SearchSysCache1(PROCOID, ObjectIdGetDatum(funcoid));
>>>>>>> 1084f317
	if (!HeapTupleIsValid(tuple))
		elog(ERROR, "cache lookup failed for function %u", funcoid);
	proc = (Form_pg_proc) GETSTRUCT(tuple);

	/* Disallow pseudotype result */
	/* except for RECORD, VOID, or polymorphic */
	if (get_typtype(proc->prorettype) == TYPTYPE_PSEUDO &&
		proc->prorettype != RECORDOID &&
		proc->prorettype != VOIDOID &&
		!IsPolymorphicType(proc->prorettype))
		ereport(ERROR,
				(errcode(ERRCODE_INVALID_FUNCTION_DEFINITION),
				 errmsg("SQL functions cannot return type %s",
						format_type_be(proc->prorettype))));

	/* Disallow pseudotypes in arguments */
	/* except for polymorphic */
	haspolyarg = false;
	for (i = 0; i < proc->pronargs; i++)
	{
		if (get_typtype(proc->proargtypes.values[i]) == TYPTYPE_PSEUDO)
		{
			if (IsPolymorphicType(proc->proargtypes.values[i]))
				haspolyarg = true;
			else
				ereport(ERROR,
						(errcode(ERRCODE_INVALID_FUNCTION_DEFINITION),
					 errmsg("SQL functions cannot have arguments of type %s",
							format_type_be(proc->proargtypes.values[i]))));
		}
	}

	/* Postpone body checks if !check_function_bodies */
	if (check_function_bodies)
	{
		tmp = SysCacheGetAttr(PROCOID, tuple, Anum_pg_proc_prosrc, &isnull);
		if (isnull)
			elog(ERROR, "null prosrc");

		prosrc = TextDatumGetCString(tmp);

		/*
		 * Setup error traceback support for ereport().
		 */
		callback_arg.proname = NameStr(proc->proname);
		callback_arg.prosrc = prosrc;

		sqlerrcontext.callback = sql_function_parse_error_callback;
		sqlerrcontext.arg = (void *) &callback_arg;
		sqlerrcontext.previous = error_context_stack;
		error_context_stack = &sqlerrcontext;

		/*
		 * We can't do full prechecking of the function definition if there
		 * are any polymorphic input types, because actual datatypes of
		 * expression results will be unresolvable.  The check will be done at
		 * runtime instead.
		 *
		 * We can run the text through the raw parser though; this will at
		 * least catch silly syntactic errors.
		 */
		if (!haspolyarg)
		{
			querytree_list = pg_parse_and_rewrite(prosrc,
												  proc->proargtypes.values,
												  proc->pronargs);
			(void) check_sql_fn_retval(funcoid, proc->prorettype,
									   querytree_list,
									   NULL, NULL);
		}
		else
			querytree_list = pg_parse_query(prosrc);

		error_context_stack = sqlerrcontext.previous;
	}

	ReleaseSysCache(tuple);

	PG_RETURN_VOID();
}

/*
 * Error context callback for handling errors in SQL function definitions
 */
static void
sql_function_parse_error_callback(void *arg)
{
	parse_error_callback_arg *callback_arg = (parse_error_callback_arg *) arg;

	/* See if it's a syntax error; if so, transpose to CREATE FUNCTION */
	if (!function_parse_error_transpose(callback_arg->prosrc))
	{
		/* If it's not a syntax error, push info onto context stack */
		errcontext("SQL function \"%s\"", callback_arg->proname);
	}
}

/*
 * Adjust a syntax error occurring inside the function body of a CREATE
 * FUNCTION or DO command.	This can be used by any function validator or
 * anonymous-block handler, not only for SQL-language functions.
 * It is assumed that the syntax error position is initially relative to the
 * function body string (as passed in).  If possible, we adjust the position
 * to reference the original command text; if we can't manage that, we set
 * up an "internal query" syntax error instead.
 *
 * Returns true if a syntax error was processed, false if not.
 */
bool
function_parse_error_transpose(const char *prosrc)
{
	int			origerrposition;
	int			newerrposition;
	const char *queryText;

	/*
	 * Nothing to do unless we are dealing with a syntax error that has a
	 * cursor position.
	 *
	 * Some PLs may prefer to report the error position as an internal error
	 * to begin with, so check that too.
	 */
	origerrposition = geterrposition();
	if (origerrposition <= 0)
	{
		origerrposition = getinternalerrposition();
		if (origerrposition <= 0)
			return false;
	}

	/* We can get the original query text from the active portal (hack...) */
	/* Assert(ActivePortal && PortalGetStatus(ActivePortal) == PORTAL_ACTIVE); */
	queryText = ActivePortal->sourceText;

	/* Try to locate the prosrc in the original text */
	newerrposition = match_prosrc_to_query(prosrc, queryText, origerrposition);

	if (newerrposition > 0)
	{
		/* Successful, so fix error position to reference original query */
		errposition(newerrposition);
		/* Get rid of any report of the error as an "internal query" */
		internalerrposition(0);
		internalerrquery(NULL);
	}
	else
	{
		/*
		 * If unsuccessful, convert the position to an internal position
		 * marker and give the function text as the internal query.
		 */
		errposition(0);
		internalerrposition(origerrposition);
		internalerrquery(prosrc);
	}

	return true;
}

/*
 * Try to locate the string literal containing the function body in the
 * given text of the CREATE FUNCTION or DO command.  If successful, return
 * the character (not byte) index within the command corresponding to the
 * given character index within the literal.  If not successful, return 0.
 */
static int
match_prosrc_to_query(const char *prosrc, const char *queryText,
					  int cursorpos)
{
	/*
	 * Rather than fully parsing the original command, we just scan the
	 * command looking for $prosrc$ or 'prosrc'.  This could be fooled (though
	 * not in any very probable scenarios), so fail if we find more than one
	 * match.
	 */
	int			prosrclen = strlen(prosrc);
	int			querylen = strlen(queryText);
	int			matchpos = 0;
	int			curpos;
	int			newcursorpos;

	for (curpos = 0; curpos < querylen - prosrclen; curpos++)
	{
		if (queryText[curpos] == '$' &&
			strncmp(prosrc, &queryText[curpos + 1], prosrclen) == 0 &&
			queryText[curpos + 1 + prosrclen] == '$')
		{
			/*
			 * Found a $foo$ match.  Since there are no embedded quoting
			 * characters in a dollar-quoted literal, we don't have to do any
			 * fancy arithmetic; just offset by the starting position.
			 */
			if (matchpos)
				return 0;		/* multiple matches, fail */
			matchpos = pg_mbstrlen_with_len(queryText, curpos + 1)
				+ cursorpos;
		}
		else if (queryText[curpos] == '\'' &&
				 match_prosrc_to_literal(prosrc, &queryText[curpos + 1],
										 cursorpos, &newcursorpos))
		{
			/*
			 * Found a 'foo' match.  match_prosrc_to_literal() has adjusted
			 * for any quotes or backslashes embedded in the literal.
			 */
			if (matchpos)
				return 0;		/* multiple matches, fail */
			matchpos = pg_mbstrlen_with_len(queryText, curpos + 1)
				+ newcursorpos;
		}
	}

	return matchpos;
}

/*
 * Try to match the given source text to a single-quoted literal.
 * If successful, adjust newcursorpos to correspond to the character
 * (not byte) index corresponding to cursorpos in the source text.
 *
 * At entry, literal points just past a ' character.  We must check for the
 * trailing quote.
 */
static bool
match_prosrc_to_literal(const char *prosrc, const char *literal,
						int cursorpos, int *newcursorpos)
{
	int			newcp = cursorpos;
	int			chlen;

	/*
	 * This implementation handles backslashes and doubled quotes in the
	 * string literal.	It does not handle the SQL syntax for literals
	 * continued across line boundaries.
	 *
	 * We do the comparison a character at a time, not a byte at a time, so
	 * that we can do the correct cursorpos math.
	 */
	while (*prosrc)
	{
		cursorpos--;			/* characters left before cursor */

		/*
		 * Check for backslashes and doubled quotes in the literal; adjust
		 * newcp when one is found before the cursor.
		 */
		if (*literal == '\\')
		{
			literal++;
			if (cursorpos > 0)
				newcp++;
		}
		else if (*literal == '\'')
		{
			if (literal[1] != '\'')
				goto fail;
			literal++;
			if (cursorpos > 0)
				newcp++;
		}
		chlen = pg_mblen(prosrc);
		if (strncmp(prosrc, literal, chlen) != 0)
			goto fail;
		prosrc += chlen;
		literal += chlen;
	}

	if (*literal == '\'' && literal[1] != '\'')
	{
		/* success */
		*newcursorpos = newcp;
		return true;
	}

fail:
	/* Must set *newcursorpos to suppress compiler warning */
	*newcursorpos = newcp;
	return false;
}<|MERGE_RESOLUTION|>--- conflicted
+++ resolved
@@ -718,11 +718,7 @@
 
 		/* Set per-function configuration parameters */
 		set_items = (ArrayType *) DatumGetPointer(proconfig);
-<<<<<<< HEAD
-		if (set_items)		/* Need a new GUC nesting level */
-=======
 		if (set_items)			/* Need a new GUC nesting level */
->>>>>>> 1084f317
 		{
 			save_nestlevel = NewGUCNestLevel();
 			ProcessGUCArray(set_items,
@@ -731,11 +727,7 @@
 							GUC_ACTION_SAVE);
 		}
 		else
-<<<<<<< HEAD
-			save_nestlevel = 0;		/* keep compiler quiet */
-=======
 			save_nestlevel = 0; /* keep compiler quiet */
->>>>>>> 1084f317
 
 		OidFunctionCall1(languageValidator, ObjectIdGetDatum(retval));
 
@@ -867,16 +859,10 @@
 	bool		haspolyarg;
 	int			i;
 
-<<<<<<< HEAD
 	if (!CheckFunctionValidatorAccess(fcinfo->flinfo->fn_oid, funcoid))
 		PG_RETURN_VOID();
 
-	tuple = SearchSysCache(PROCOID,
-						   ObjectIdGetDatum(funcoid),
-						   0, 0, 0);
-=======
 	tuple = SearchSysCache1(PROCOID, ObjectIdGetDatum(funcoid));
->>>>>>> 1084f317
 	if (!HeapTupleIsValid(tuple))
 		elog(ERROR, "cache lookup failed for function %u", funcoid);
 	proc = (Form_pg_proc) GETSTRUCT(tuple);
