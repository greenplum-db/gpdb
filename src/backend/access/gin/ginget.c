--- conflicted
+++ resolved
@@ -1776,13 +1776,9 @@
 gingetbitmap(PG_FUNCTION_ARGS)
 {
 	IndexScanDesc scan = (IndexScanDesc) PG_GETARG_POINTER(0);
-<<<<<<< HEAD
 	Node 	   *n = (Node *) PG_GETARG_POINTER(1);
 	TIDBitmap  *tbm;
-=======
-	TIDBitmap  *tbm = (TIDBitmap *) PG_GETARG_POINTER(1);
 	GinScanOpaque so = (GinScanOpaque) scan->opaque;
->>>>>>> 8bc709b3
 	int64		ntids;
 	ItemPointerData iptr;
 	bool		recheck;
