/*-------------------------------------------------------------------------
 *
 * bitmap.c
 *	  Implementation of the Hybrid Run-Length (HRL) on-disk bitmap index.
 *
 * Portions Copyright (c) 2007-2010 Greenplum Inc
 * Portions Copyright (c) 2010-2012 EMC Corporation
 * Portions Copyright (c) 2012-Present Pivotal Software, Inc.
 * Portions Copyright (c) 2006-2008, PostgreSQL Global Development Group
 *
 *
 * IDENTIFICATION
 *	  src/backend/access/bitmap/bitmap.c
 *
 * NOTES
 *	This file contains only the public interface routines.
 *
 *-------------------------------------------------------------------------
 */

#include "postgres.h"

#include "access/genam.h"
#include "access/bitmap.h"
#include "access/xact.h"
#include "catalog/index.h"
#include "miscadmin.h"
#include "nodes/tidbitmap.h"
#include "storage/lmgr.h"
#include "storage/smgr.h"
#include "parser/parse_oper.h"
#include "utils/memutils.h"

static void bmbuildCallback(Relation index,	ItemPointer tupleId, Datum *attdata,
							bool *nulls, bool tupleIsAlive,	void *state);
static bool words_get_match(BMBatchWords *words, BMIterateResult *result,
                            BlockNumber blockno, PagetableEntry *entry,
							bool newentry);
static IndexScanDesc copy_scan_desc(IndexScanDesc scan);
static void indexstream_free(StreamNode *self);
static bool pull_stream(StreamBMIterator *iterator, PagetableEntry *e);
static void cleanup_pos(BMScanPosition pos);

/* type to hide BM specific stream state */
typedef struct BMStreamOpaque
{
	IndexScanDesc scan;
	PagetableEntry *entry;
	/* Indicate that this stream contains no more bitmap words. */
	bool is_done;
} BMStreamOpaque;

static void stream_free(BMStreamOpaque *so);

/*
 * bmbuild() -- Build a new bitmap index.
 */
Datum
bmbuild(PG_FUNCTION_ARGS)
{
	MIRROREDLOCK_BUFMGR_VERIFY_NO_LOCK_LEAK_DECLARE;

	Relation    heap = (Relation) PG_GETARG_POINTER(0);
	Relation    index = (Relation) PG_GETARG_POINTER(1);
	IndexInfo  *indexInfo = (IndexInfo *) PG_GETARG_POINTER(2);
	double      reltuples;
	BMBuildState bmstate;
	IndexBuildResult *result;
	TupleDesc	tupDesc;

	MIRROREDLOCK_BUFMGR_VERIFY_NO_LOCK_LEAK_ENTER;

	if (indexInfo->ii_Concurrent)
		ereport(ERROR,
				(errcode(ERRCODE_FEATURE_NOT_SUPPORTED),
				 errmsg("CONCURRENTLY is not supported when creating bitmap indexes")));

	/* We expect this to be called exactly once. */
	if (RelationGetNumberOfBlocks(index) != 0)
		ereport (ERROR,
				(errcode(ERRCODE_INDEX_CORRUPTED),
				errmsg("index \"%s\" already contains data",
				RelationGetRelationName(index)),
				errSendAlert(true)));

	tupDesc = RelationGetDescr(index);

	/* initialize the bitmap index. */
	_bitmap_init(index, !index->rd_istemp);

	/* initialize the build state. */
	_bitmap_init_buildstate(index, &bmstate);

	/* do the heap scan */
	reltuples = IndexBuildScan(heap, index, indexInfo, false,
							  bmbuildCallback, (void *)&bmstate);
	/* clean up the build state */
	_bitmap_cleanup_buildstate(index, &bmstate);
	
	/* return statistics */
	result = (IndexBuildResult *) palloc0(sizeof(IndexBuildResult));

	result->heap_tuples = reltuples;
	result->index_tuples = bmstate.ituples;

	MIRROREDLOCK_BUFMGR_VERIFY_NO_LOCK_LEAK_EXIT;

	PG_RETURN_POINTER(result);
}


/*
 * bminsert() -- insert an index tuple into a bitmap index.
 */
Datum
bminsert(PG_FUNCTION_ARGS)
{
	MIRROREDLOCK_BUFMGR_VERIFY_NO_LOCK_LEAK_DECLARE;

	Relation	rel = (Relation) PG_GETARG_POINTER(0);
	Datum		*datum = (Datum *) PG_GETARG_POINTER(1);
	bool		*nulls = (bool *) PG_GETARG_POINTER(2);
	ItemPointer	ht_ctid = (ItemPointer) PG_GETARG_POINTER(3);

	MIRROREDLOCK_BUFMGR_VERIFY_NO_LOCK_LEAK_ENTER;

	_bitmap_doinsert(rel, *ht_ctid, datum, nulls);

	MIRROREDLOCK_BUFMGR_VERIFY_NO_LOCK_LEAK_EXIT;

	PG_RETURN_BOOL(true);
}

/*
 * bmgettuple() -- return the next tuple in a scan.
 */
Datum
bmgettuple(PG_FUNCTION_ARGS)
{
	MIRROREDLOCK_BUFMGR_VERIFY_NO_LOCK_LEAK_DECLARE;

	IndexScanDesc scan = (IndexScanDesc) PG_GETARG_POINTER(0);
	ScanDirection dir = (ScanDirection) PG_GETARG_INT32(1);
	BMScanOpaque  so = (BMScanOpaque)scan->opaque;

	bool res;

	MIRROREDLOCK_BUFMGR_VERIFY_NO_LOCK_LEAK_ENTER;

	/* This implementation of a bitmap index is never lossy */
	scan->xs_recheck = false;

	/* 
	 * If we have already begun our scan, continue in the same direction.
	 * Otherwise, start up the scan.
	 */
	if (so->bm_currPos && so->cur_pos_valid)
		res = _bitmap_next(scan, dir);
	else
		res = _bitmap_first(scan, dir);

	MIRROREDLOCK_BUFMGR_VERIFY_NO_LOCK_LEAK_EXIT;

	PG_RETURN_BOOL(res);
}

static void
stream_end_iterate(StreamBMIterator *self)
{
	/* opaque may be NULL */
	if (self->opaque) {
		stream_free(self->opaque);
		self->opaque = NULL;
	}
}

static void
stream_begin_iterate(StreamNode *self, StreamBMIterator *iterator)
{
	BMStreamOpaque *so;
	IndexScanDesc scan = self->opaque;

	iterator->pull = pull_stream;
	iterator->end_iterate = stream_end_iterate;

	/* create a memory context for the stream */
	so = palloc(sizeof(BMStreamOpaque));
	so->scan = copy_scan_desc(scan);
	so->entry = NULL;
	so->is_done = false;

	iterator->opaque = so;
}

/*
 * bmgetbitmap() -- return a stream bitmap.
 */
Datum
bmgetbitmap(PG_FUNCTION_ARGS)
{
	MIRROREDLOCK_BUFMGR_VERIFY_NO_LOCK_LEAK_DECLARE;

	/* We ignore the second argument as we're returning a hash bitmap */
	IndexScanDesc scan = (IndexScanDesc) PG_GETARG_POINTER(0);
	Node		 *bm = (Node *)PG_GETARG_POINTER(1);
	IndexStream	 *is;
	BMScanPosition	scanPos;
	bool res;

	MIRROREDLOCK_BUFMGR_VERIFY_NO_LOCK_LEAK_ENTER;

	res = _bitmap_firstbatchwords(scan, ForwardScanDirection);

	scanPos = ((BMScanOpaque)scan->opaque)->bm_currPos;
	scanPos->bm_result.nextTid = 1;

	if (res)
	{
		int vec;

		/* perhaps this should be in a special context? */
		is = (IndexStream *)palloc0(sizeof(IndexStream));
		is->type = BMS_INDEX;
		is->begin_iterate = stream_begin_iterate;
		is->free = indexstream_free;
		is->set_instrument = NULL;
		is->upd_instrument = NULL;
		is->opaque = copy_scan_desc(scan);

		if(!bm)
		{
			/* 
			 * We must create the StreamBitmap outside of our temporary
			 * memory context. The reason is, because we glue all the 
			 * related streams together, bitmap_stream_free() will
			 * descend the stream tree and free up all the nodes by
			 * killing their memory context. If we lose the StreamBitmap
			 * memory, we'll be reading invalid memory.
			 */
			StreamBitmap *sb = makeNode(StreamBitmap);
			sb->streamNode = is;
			bm = (Node *)sb;
		}
		else if(IsA(bm, StreamBitmap))
		{
			stream_add_node((StreamBitmap *)bm, is, BMS_OR);
		}
		else
		{
			elog(ERROR, "non stream bitmap"); 
		}

		/*
		 * Since we have made a copy for this scan, we reset the lov buffers
		 * in the original scan to make sure that these buffers will not
		 * be released.
		 */
		for (vec = 0; vec < scanPos->nvec; vec++)
		{
			BMVector bmvec = &(scanPos->posvecs[vec]);
			bmvec->bm_lovBuffer = InvalidBuffer;
		}
	}
	else
	{
		/* Return an empty bitmap */
<<<<<<< HEAD
		bm = (Node *) tbm_create(work_mem * 1024L);
=======
		bm = (Node *) tbm_create(10 * 1024L);
>>>>>>> 3d5d0cc1
	}

	MIRROREDLOCK_BUFMGR_VERIFY_NO_LOCK_LEAK_EXIT;

	PG_RETURN_POINTER(bm);
}

/*
 * bmbeginscan() -- start a scan on the bitmap index.
 */
Datum
bmbeginscan(PG_FUNCTION_ARGS)
{
	MIRROREDLOCK_BUFMGR_VERIFY_NO_LOCK_LEAK_DECLARE;

	Relation	rel = (Relation) PG_GETARG_POINTER(0);
	int			nkeys = PG_GETARG_INT32(1);
	ScanKey		scankey = (ScanKey) PG_GETARG_POINTER(2);
	IndexScanDesc scan;

	MIRROREDLOCK_BUFMGR_VERIFY_NO_LOCK_LEAK_ENTER;

	/* get the scan */
	scan = RelationGetIndexScan(rel, nkeys, scankey);

	MIRROREDLOCK_BUFMGR_VERIFY_NO_LOCK_LEAK_EXIT;

	PG_RETURN_POINTER(scan);
}

/*
 * bmrescan() -- restart a scan on the bitmap index.
 */
Datum
bmrescan(PG_FUNCTION_ARGS)
{
	MIRROREDLOCK_BUFMGR_VERIFY_NO_LOCK_LEAK_DECLARE;

	IndexScanDesc	scan = (IndexScanDesc) PG_GETARG_POINTER(0);
	ScanKey			scankey = (ScanKey) PG_GETARG_POINTER(1);
	BMScanOpaque	so = (BMScanOpaque) scan->opaque;

	MIRROREDLOCK_BUFMGR_VERIFY_NO_LOCK_LEAK_ENTER;

	/* so will be NULL if we were called via index_rescan() */
	if (so == NULL)
	{
		so = (BMScanOpaque) palloc(sizeof(BMScanOpaqueData));
		so->bm_currPos = NULL;
		so->bm_markPos = NULL;
		so->cur_pos_valid = false;
		so->mark_pos_valid = false;
		scan->opaque = so;
	}

	if (so->bm_currPos != NULL)
	{
		cleanup_pos(so->bm_currPos);
		MemSet(so->bm_currPos, 0, sizeof(BMScanPositionData));
		so->cur_pos_valid = false;
	}

	if (so->bm_markPos != NULL)
	{
		cleanup_pos(so->bm_markPos);
		MemSet(so->bm_markPos, 0, sizeof(BMScanPositionData));
		so->cur_pos_valid = false;
	}
	/* reset the scan key */
	if (scankey && scan->numberOfKeys > 0)
		memmove(scan->keyData, scankey,
				scan->numberOfKeys * sizeof(ScanKeyData));

	MIRROREDLOCK_BUFMGR_VERIFY_NO_LOCK_LEAK_EXIT;

	PG_RETURN_VOID();
}

/*
 * bmendscan() -- close a scan.
 */
Datum
bmendscan(PG_FUNCTION_ARGS)
{
	MIRROREDLOCK_BUFMGR_VERIFY_NO_LOCK_LEAK_DECLARE;

	IndexScanDesc	scan = (IndexScanDesc) PG_GETARG_POINTER(0);
	BMScanOpaque	so = (BMScanOpaque) scan->opaque;

	MIRROREDLOCK_BUFMGR_VERIFY_NO_LOCK_LEAK_ENTER;

	/* free the space */
	if (so->bm_currPos != NULL)
	{
		/*
		 * release the buffers that have been stored for each related 
		 * bitmap vector.
		 */
		if (so->bm_currPos->nvec > 1)
		{
			/* GPDB_84_MERGE_FIXME: does ->bm_batchWords need to be pfree'd? */
			 _bitmap_cleanup_batchwords(so->bm_currPos->bm_batchWords);
		}
		_bitmap_cleanup_scanpos(so->bm_currPos->posvecs,
								so->bm_currPos->nvec);
		pfree(so->bm_currPos);
		so->bm_currPos = NULL;
	}

	if (so->bm_markPos != NULL)
	{
		if (so->bm_markPos->nvec > 1)
		{
			/* GPDB_84_MERGE_FIXME: does ->bm_batchWords need to be pfree'd? */
			 _bitmap_cleanup_batchwords(so->bm_markPos->bm_batchWords);
		}
		_bitmap_cleanup_scanpos(so->bm_markPos->posvecs,
								so->bm_markPos->nvec);
		so->bm_markPos = NULL;
	}

	pfree(so);
	scan->opaque = NULL;

	MIRROREDLOCK_BUFMGR_VERIFY_NO_LOCK_LEAK_EXIT;

	PG_RETURN_VOID();
}

/*
 * bmmarkpos() -- save the current scan position.
 */
Datum
bmmarkpos(PG_FUNCTION_ARGS)
{
	MIRROREDLOCK_BUFMGR_VERIFY_NO_LOCK_LEAK_DECLARE;

	IndexScanDesc	scan = (IndexScanDesc) PG_GETARG_POINTER(0);
	BMScanOpaque	so = (BMScanOpaque) scan->opaque;
	BMVector	bmScanPos;
	uint32 vectorNo;

	MIRROREDLOCK_BUFMGR_VERIFY_NO_LOCK_LEAK_ENTER;

	/* free the space */
	if (so->mark_pos_valid)
	{
		/*
		 * release the buffers that have been stored for each
		 * related bitmap.
		 */
		bmScanPos = so->bm_markPos->posvecs;

		for (vectorNo=0; vectorNo < so->bm_markPos->nvec; vectorNo++)
		{
			if (BufferIsValid((bmScanPos[vectorNo]).bm_lovBuffer))
			{
				ReleaseBuffer((bmScanPos[vectorNo]).bm_lovBuffer);
				(bmScanPos[vectorNo]).bm_lovBuffer = InvalidBuffer;
			}
		}
		so->mark_pos_valid = false;
	}

	if (so->cur_pos_valid)
	{
		uint32	size = sizeof(BMScanPositionData);


		/* set the mark position */
		if (so->bm_markPos == NULL)
		{
			so->bm_markPos = (BMScanPosition) palloc(size);
		}

		bmScanPos = so->bm_currPos->posvecs;

		for (vectorNo = 0; vectorNo < so->bm_currPos->nvec; vectorNo++)
		{
			if (BufferIsValid((bmScanPos[vectorNo]).bm_lovBuffer))
				IncrBufferRefCount((bmScanPos[vectorNo]).bm_lovBuffer);
		}

		memcpy(so->bm_markPos->posvecs, bmScanPos,
			   so->bm_currPos->nvec *
			   sizeof(BMVectorData));
		memcpy(so->bm_markPos, so->bm_currPos, size);

		so->mark_pos_valid = true;
	}

	MIRROREDLOCK_BUFMGR_VERIFY_NO_LOCK_LEAK_EXIT;

	PG_RETURN_VOID();
}

/*
 * bmrestrpos() -- restore a scan to the last saved position.
 */
Datum
bmrestrpos(PG_FUNCTION_ARGS)
{
	MIRROREDLOCK_BUFMGR_VERIFY_NO_LOCK_LEAK_DECLARE;

	IndexScanDesc	scan = (IndexScanDesc) PG_GETARG_POINTER(0);
	BMScanOpaque	so = (BMScanOpaque) scan->opaque;

	BMVector	bmScanPos;
	uint32 vectorNo;

	MIRROREDLOCK_BUFMGR_VERIFY_NO_LOCK_LEAK_ENTER;

	/* free space */
	if (so->cur_pos_valid)
	{
		/* release the buffers that have been stored for each related bitmap.*/
		bmScanPos = so->bm_currPos->posvecs;

		for (vectorNo=0; vectorNo<so->bm_markPos->nvec;
			 vectorNo++)
		{
			if (BufferIsValid((bmScanPos[vectorNo]).bm_lovBuffer))
			{
				ReleaseBuffer((bmScanPos[vectorNo]).bm_lovBuffer);
				(bmScanPos[vectorNo]).bm_lovBuffer = InvalidBuffer;
			}
		}
		so->cur_pos_valid = false;
	}

	if (so->mark_pos_valid)
	{
		uint32	size = sizeof(BMScanPositionData);

		/* set the current position */
		if (so->bm_currPos == NULL)
		{
			so->bm_currPos = (BMScanPosition) palloc0(size);
		}

		bmScanPos = so->bm_markPos->posvecs;

		for (vectorNo=0; vectorNo<so->bm_currPos->nvec;
			 vectorNo++)
		{
			if (BufferIsValid((bmScanPos[vectorNo]).bm_lovBuffer))
				IncrBufferRefCount((bmScanPos[vectorNo]).bm_lovBuffer);
		}		

		memcpy(so->bm_currPos->posvecs, bmScanPos,
			   so->bm_markPos->nvec *
			   sizeof(BMVectorData));
		memcpy(so->bm_currPos, so->bm_markPos, size);
		so->cur_pos_valid = true;
	}

	MIRROREDLOCK_BUFMGR_VERIFY_NO_LOCK_LEAK_EXIT;

	PG_RETURN_VOID();
}

/*
 * bmbulkdelete() -- bulk delete index entries
 *
 * Re-index is performed before retrieving the number of tuples
 * indexed in this index.
 */
Datum
bmbulkdelete(PG_FUNCTION_ARGS)
{
	MIRROREDLOCK_BUFMGR_VERIFY_NO_LOCK_LEAK_DECLARE;

	IndexVacuumInfo *info = (IndexVacuumInfo *) PG_GETARG_POINTER(0);
	Relation	rel = info->index;
	IndexBulkDeleteResult* volatile result =
		(IndexBulkDeleteResult *) PG_GETARG_POINTER(1);

	MIRROREDLOCK_BUFMGR_VERIFY_NO_LOCK_LEAK_ENTER;

	/* allocate stats if first time through, else re-use existing struct */
	if (result == NULL)
		result = (IndexBulkDeleteResult *)
			palloc0(sizeof(IndexBulkDeleteResult));	

	reindex_index(RelationGetRelid(rel));

	CommandCounterIncrement();

	result = (IndexBulkDeleteResult *) palloc0(sizeof(IndexBulkDeleteResult));
	result->num_pages = RelationGetNumberOfBlocks(rel);
	/* Since we re-build the index, set this to number of heap tuples. */
	result->num_index_tuples = info->num_heap_tuples;
	result->tuples_removed = 0;

	MIRROREDLOCK_BUFMGR_VERIFY_NO_LOCK_LEAK_EXIT;

	PG_RETURN_POINTER(result);
}

/*
 * bmvacuumcleanup() -- post-vacuum cleanup.
 *
 * We do nothing useful here.
 */
Datum
bmvacuumcleanup(PG_FUNCTION_ARGS)
{
	MIRROREDLOCK_BUFMGR_VERIFY_NO_LOCK_LEAK_DECLARE;

	IndexVacuumInfo *info = (IndexVacuumInfo *) PG_GETARG_POINTER(0);
	Relation	rel = info->index;
	IndexBulkDeleteResult *stats = 
			(IndexBulkDeleteResult *) PG_GETARG_POINTER(1);

	MIRROREDLOCK_BUFMGR_VERIFY_NO_LOCK_LEAK_ENTER;

	if(stats == NULL)
		stats = (IndexBulkDeleteResult *)palloc0(sizeof(IndexBulkDeleteResult));

	/* update statistics */
	stats->num_pages = RelationGetNumberOfBlocks(rel);
	stats->pages_deleted = 0;
	stats->pages_free = 0;
	/* XXX: dodgy hack to shutup index_scan() and vacuum_index() */
	stats->num_index_tuples = info->num_heap_tuples;

	MIRROREDLOCK_BUFMGR_VERIFY_NO_LOCK_LEAK_EXIT;

	PG_RETURN_POINTER(stats);
}

/*
 * Per-tuple callback from IndexBuildHeapScan
 */
static void
bmbuildCallback(Relation index, ItemPointer tupleId, Datum *attdata,
				bool *nulls, bool tupleIsAlive __attribute__((unused)),	void *state)
{
	MIRROREDLOCK_BUFMGR_VERIFY_NO_LOCK_LEAK_DECLARE;

	BMBuildState *bstate = (BMBuildState *) state;

	MIRROREDLOCK_BUFMGR_VERIFY_NO_LOCK_LEAK_ENTER;

	_bitmap_buildinsert(index, *tupleId, attdata, nulls, bstate);
	bstate->ituples += 1;

	if (((int)bstate->ituples) % 1000 == 0)
		CHECK_FOR_INTERRUPTS();

	MIRROREDLOCK_BUFMGR_VERIFY_NO_LOCK_LEAK_EXIT;

}

/*
 * Free an IndexScanDesc created by copy_scan_desc(). If releaseBuffers is true,
 * any Buffers pointed to by the BMScanPositions will be released as well.
 */
static void
free_scan_desc(IndexScanDesc scan, bool releaseBuffers)
{
	BMScanOpaque s = scan->opaque;
	int vec;

	if (s->bm_currPos)
	{
		if (!releaseBuffers)
		{
			for (vec = 0; vec < s->bm_currPos->nvec; vec++)
			{
				BMVector bmvec = &(s->bm_currPos->posvecs[vec]);
				bmvec->bm_lovBuffer = InvalidBuffer;
			}
		}

		cleanup_pos(s->bm_currPos);
		pfree(s->bm_currPos);
		s->bm_currPos = NULL;
	}
	if (s->bm_markPos)
	{
		if (!releaseBuffers)
		{
			for (vec = 0; vec < s->bm_markPos->nvec; vec++)
			{
				BMVector bmvec = &(s->bm_markPos->posvecs[vec]);
				bmvec->bm_lovBuffer = InvalidBuffer;
			}
		}

		cleanup_pos(s->bm_markPos);
		pfree(s->bm_markPos);
		s->bm_markPos = NULL;
	}

	pfree(s);
	pfree(scan);
}

/*
 * free the memory associated with the stream
 */

static void
stream_free(BMStreamOpaque *so)
{
	/* opaque may be NULL */
	if (so)
	{
		free_scan_desc(so->scan, false /* we can't release the underlying
										  Buffers yet as there may be other
										  iterators in operation */);

		if (so->entry != NULL)
			pfree(so->entry);

		pfree(so);
	}
}

/*
 * free the memory associated with an IndexStream
 */
static void
indexstream_free(StreamNode *self) {
	IndexScanDesc scan = self->opaque;
	free_scan_desc(scan, true /* we can release the scanned Buffers now */);
	pfree(self);
}

static void
cleanup_pos(BMScanPosition pos) 
{
	if (pos->nvec == 0)
		return;
	
	/*
	 * Only cleanup bm_batchWords if we have more than one vector since
	 * _bitmap_cleanup_scanpos() will clean it up for the single vector
	 * case.
	 */
	if (pos->nvec > 1)
	{
		_bitmap_cleanup_batchwords(pos->bm_batchWords);
		if (pos->bm_batchWords != NULL)
			pfree(pos->bm_batchWords);
	}
	_bitmap_cleanup_scanpos(pos->posvecs, pos->nvec);
}


/*
 * pull the next block of tids from a bitmap stream
 */

static bool 
pull_stream(StreamBMIterator *iterator, PagetableEntry *e)
{
	bool			res = false;
	bool 			newentry = true;
	PagetableEntry *next;
	BMScanPosition	scanPos;
	IndexScanDesc	scan;
	BMStreamOpaque *so = iterator->opaque;

	/* empty bitmap vector */
	if(so == NULL)
		return false;
	next = so->entry;

	/* have we already got an entry? */
	if(next && iterator->nextblock <= next->blockno)
	{
		memcpy(e, next, sizeof(PagetableEntry));
		return true;
	}
	else if (so->is_done)
	{
		/* GPDB_84_MERGE_FIXME: this doesn't seem right; shouldn't we free at
		 * end_iterate()? */
		if (iterator->opaque) {
			stream_free(iterator->opaque);
			iterator->opaque = NULL;
		}
		return false;
	}

	scan = so->scan;
	scanPos = ((BMScanOpaque)scan->opaque)->bm_currPos;
	e->blockno = iterator->nextblock;

	so->is_done = false;

	while(true)
	{
		bool found;

		CHECK_FOR_INTERRUPTS();
		
		if (scanPos != NULL)
			res = _bitmap_nextbatchwords(scan, ForwardScanDirection);
		else
			/* we should be initialised! */
			elog(ERROR, "scan position uninitialized");

		found = words_get_match(scanPos->bm_batchWords, &(scanPos->bm_result),
							   iterator->nextblock, e, newentry);

		if(found)
		{
			res = true;
			break;
		}
		else
		{
			/* Are there any more words available from the index itself? */
			if(!res)
			{
				so->is_done = true;
				res = true;
				break;
			}
			else
			{
				/*
				 * We didn't have enough words to match the whole page, so
				 * tell words_get_match() to continue looking at the page
				 * it finished at
				 */
				iterator->nextblock = e->blockno;
				newentry = false;
			}
		}
	}

	/*
	 * Set the next block number. We want to skip those blocks that do not
	 * contain possible query results, since in AO index cases, this range
	 * can be very large.
	 */
	iterator->nextblock = e->blockno + 1;
	if (scanPos->bm_result.nextTid / BM_MAX_TUPLES_PER_PAGE > e->blockno + 1)
		iterator->nextblock = scanPos->bm_result.nextTid / BM_MAX_TUPLES_PER_PAGE;
	if (so->entry == NULL)
		so->entry = (PagetableEntry *) palloc(sizeof(PagetableEntry));
	memcpy(so->entry, e, sizeof(PagetableEntry));

	return res;
}

/*
 * Make a copy of an index scan descriptor as well as useful fields in
 * the opaque structure
 */

static IndexScanDesc
copy_scan_desc(IndexScanDesc scan)
{
	IndexScanDesc s;
	BMScanOpaque so;
	BMScanPosition sp;
	BMScanPosition spcopy;
	BMBatchWords *w;
	BMVector bsp;

	/* we only need a few fields */
	s = (IndexScanDesc)palloc0(sizeof(IndexScanDescData));
	s->opaque = palloc(sizeof(BMScanOpaqueData));

	s->indexRelation = scan->indexRelation;
	so = (BMScanOpaque)scan->opaque;
	sp = so->bm_currPos;

	if(sp)
	{
		int vec;

		spcopy = palloc0(sizeof(BMScanPositionData));

		spcopy->done = sp->done;
		spcopy->nvec = sp->nvec;

		/* now the batch words */
		w = (BMBatchWords *)palloc(sizeof(BMBatchWords));
	    w->hwords = palloc0(sizeof(BM_HRL_WORD) * 
					BM_CALC_H_WORDS(sp->bm_batchWords->maxNumOfWords));
    	w->cwords = palloc0(sizeof(BM_HRL_WORD) * 
					sp->bm_batchWords->maxNumOfWords);

		_bitmap_copy_batchwords(sp->bm_batchWords, w);
		spcopy->bm_batchWords = w;

		memcpy(&spcopy->bm_result, &sp->bm_result, sizeof(BMIterateResult));

		bsp = (BMVector)palloc(sizeof(BMVectorData) * sp->nvec);
		spcopy->posvecs = bsp;
		if(sp->nvec == 1)
		{
			bsp->bm_lovBuffer = sp->posvecs->bm_lovBuffer;
			bsp->bm_lovOffset = sp->posvecs->bm_lovOffset;
			bsp->bm_nextBlockNo = sp->posvecs->bm_nextBlockNo;
			bsp->bm_readLastWords = sp->posvecs->bm_readLastWords;
			bsp->bm_batchWords = w;
		}
		else
		{
			for (vec = 0; vec < sp->nvec; vec++)
			{
				BMVector bmScanPos = &(bsp[vec]);
				BMVector spp = &(sp->posvecs[vec]);

				bmScanPos->bm_lovBuffer = spp->bm_lovBuffer;
				bmScanPos->bm_lovOffset = spp->bm_lovOffset;
				bmScanPos->bm_nextBlockNo = spp->bm_nextBlockNo;
				bmScanPos->bm_readLastWords = spp->bm_readLastWords;

				bmScanPos->bm_batchWords = 
					(BMBatchWords *) palloc0(sizeof(BMBatchWords));
				_bitmap_init_batchwords(bmScanPos->bm_batchWords,
									BM_NUM_OF_HRL_WORDS_PER_PAGE,
									CurrentMemoryContext);
				_bitmap_copy_batchwords(spp->bm_batchWords,
									bmScanPos->bm_batchWords);

			}
		}
	}
	else
		spcopy = NULL;

	((BMScanOpaque)s->opaque)->bm_currPos = spcopy;
	((BMScanOpaque)s->opaque)->bm_markPos = NULL;

	return s;
}

/*
 * Given a set of bitmap words and our current position, get the next
 * page with matches on it.
 *
 * If newentry is false, we're calling the function with a partially filled
 * page table entry. Otherwise, the entry is empty.
 */

static bool
words_get_match(BMBatchWords *words, BMIterateResult *result,
				BlockNumber blockno, PagetableEntry *entry, bool newentry)
{
	tbm_bitmapword newWord;
	int nhrlwords = (TBM_BITS_PER_BITMAPWORD/BM_HRL_WORD_SIZE);
	int hrlwordno;
	int newwordno;
	uint64 start, end;

restart:
	/* compute the first and last tid location for 'blockno' */
	start = ((uint64)blockno) * BM_MAX_TUPLES_PER_PAGE + 1;
	end = ((uint64)(blockno + 1)) * BM_MAX_TUPLES_PER_PAGE;
	newwordno = 0;
	hrlwordno = 0;

	/* If we have read past the requested block, simple return true. */
	if (result->nextTid > end)
		return true;

	if (result->lastScanWordNo >= words->maxNumOfWords)
	{
		result->lastScanWordNo = 0;
		if (result->nextTid < end)
			return false;
		
		else
			return true;
	}
		
	/*
	 * XXX: We assume that BM_HRL_WORD_SIZE is not greater than
	 * TBM_BITS_PER_BITMAPWORD for tidbitmap.
	 */
	Assert(BM_HRL_WORD_SIZE <= TBM_BITS_PER_BITMAPWORD);
	Assert(nhrlwords >= 1); 
	Assert((result->nextTid - start) % BM_HRL_WORD_SIZE == 0);

	/*
	 * find the first tid location in 'words' that is equal to
	 * 'start'.
	 */
	while (words->nwords > 0 && result->nextTid < start)
	{
		BM_HRL_WORD word = words->cwords[result->lastScanWordNo];

		if (IS_FILL_WORD(words->hwords, result->lastScanWordNo))
		{
			uint64	fillLength;
			
			if (word == 0)
				fillLength = 1;
			else
				fillLength = FILL_LENGTH(word);

			if (GET_FILL_BIT(word) == 1)
			{
				if (start - result->nextTid >= fillLength * BM_HRL_WORD_SIZE)
				{
					result->nextTid += fillLength * BM_HRL_WORD_SIZE;
					result->lastScanWordNo++;
					words->nwords--;
				}
				else
				{
					words->cwords[result->lastScanWordNo] -=
						(start - result->nextTid)/BM_HRL_WORD_SIZE;
					result->nextTid = start;
				}
			}
			else
			{
				/*
				 * This word represents compressed non-matches. If it
				 * is sufficiently large, we might be able to skip over a 
				 * large range of blocks which would have no matches
				 */
				result->lastScanWordNo++;
				words->nwords--;
				
				if(fillLength * BM_HRL_WORD_SIZE > end - result->nextTid)
				{
					result->nextTid += fillLength * BM_HRL_WORD_SIZE;
					blockno = result->nextTid / BM_MAX_TUPLES_PER_PAGE;
					goto restart;
				}
				result->nextTid += fillLength * BM_HRL_WORD_SIZE;
			}
		}
		else
		{
			result->nextTid += BM_HRL_WORD_SIZE;
			result->lastScanWordNo++;
			words->nwords--;
		}
	}

	/*
	 * if there are no such a bitmap in the given batch words, then
	 * return false.
	 */
	if (words->nwords == 0)
	{
		result->lastScanWordNo = 0;
		return false;
	}

	if (IS_FILL_WORD(words->hwords, result->lastScanWordNo) &&
		GET_FILL_BIT(words->cwords[result->lastScanWordNo]) == 0)
	{
		uint64 filllen;
		BM_HRL_WORD word = words->cwords[result->lastScanWordNo];

		if(word == 0)
			filllen = 1;
		else
			filllen = FILL_LENGTH(word);

		/*
		 * Check if the fill word would take us past the end of the block
		 * we're currently interested in.
		 */
		if(filllen * BM_HRL_WORD_SIZE > end - result->nextTid)
		{
			result->nextTid += filllen * BM_HRL_WORD_SIZE;
			blockno = result->nextTid / BM_MAX_TUPLES_PER_PAGE;
			result->lastScanWordNo++;
			words->nwords--;
			
			if(newentry)
				goto restart;
			else
				return true;
		}
	}

	/* copy the bitmap for tuples in the given heap page. */
	newWord = 0;
	hrlwordno = ((result->nextTid - start) / BM_HRL_WORD_SIZE) % nhrlwords;
	newwordno = (result->nextTid - start) / TBM_BITS_PER_BITMAPWORD;
	while (words->nwords > 0 && result->nextTid < end)
	{
		BM_HRL_WORD word = words->cwords[result->lastScanWordNo];

		if (IS_FILL_WORD(words->hwords, result->lastScanWordNo))
		{
			if (GET_FILL_BIT(word) == 1)
			{
				newWord |= ((tbm_bitmapword)(LITERAL_ALL_ONE)) <<
					(hrlwordno * BM_HRL_WORD_SIZE);
			}
					
			words->cwords[result->lastScanWordNo]--;
			if (FILL_LENGTH(words->cwords[result->lastScanWordNo]) == 0)
			{
				result->lastScanWordNo++;
				words->nwords--;
			}
		}
		else
		{
			newWord |= ((tbm_bitmapword)word) << (hrlwordno * BM_HRL_WORD_SIZE);
			result->lastScanWordNo++;
			words->nwords--;
		}

		hrlwordno = (hrlwordno + 1) % nhrlwords;
		result->nextTid += BM_HRL_WORD_SIZE;

		if (hrlwordno % nhrlwords == 0)
		{
			Assert(newwordno < WORDS_PER_PAGE || newwordno < WORDS_PER_CHUNK);

			entry->words[newwordno] |= newWord;
			newwordno++;

			/* reset newWord */
			newWord = 0;
		}
	}

	if (hrlwordno % nhrlwords != 0)
	{
		Assert(newwordno < WORDS_PER_PAGE || newwordno < WORDS_PER_CHUNK);
		entry->words[newwordno] |= newWord;
	}

	entry->blockno = blockno;
	if (words->nwords == 0)
	{
		result->lastScanWordNo = 0;

		if (result->nextTid < end)
			return false;
	}

	return true;
}

/*
 * GetBitmapIndexAuxOids - Given an open index, fetch and return the oids for
 * the bitmap subobjects (pg_bm_xxxx + pg_bm_xxxx_index).
 *
 * Note: Currently this information is not stored directly in the catalog, but
 * is hidden away inside the metadata page of the index.  Future versions should
 * move this information into the catalog.
 */
void 
GetBitmapIndexAuxOids(Relation index, Oid *heapId, Oid *indexId)
{
	MIRROREDLOCK_BUFMGR_DECLARE;

	Buffer     metabuf;
	BMMetaPage metapage;
	

	/* Only Bitmap Indexes have bitmap related sub-objects */
	if (!RelationIsBitmapIndex(index))
	{
		*heapId = InvalidOid;
		*indexId = InvalidOid;
		return;
	}
		
	// -------- MirroredLock ----------
	MIRROREDLOCK_BUFMGR_LOCK;
	
	metabuf = _bitmap_getbuf(index, BM_METAPAGE, BM_READ);
	metapage = _bitmap_get_metapage_data(index, metabuf);

	*heapId  = metapage->bm_lov_heapId;
	*indexId = metapage->bm_lov_indexId;

	_bitmap_relbuf(metabuf);
	
	MIRROREDLOCK_BUFMGR_UNLOCK;
	// -------- MirroredLock ----------
	
}<|MERGE_RESOLUTION|>--- conflicted
+++ resolved
@@ -264,11 +264,7 @@
 	else
 	{
 		/* Return an empty bitmap */
-<<<<<<< HEAD
-		bm = (Node *) tbm_create(work_mem * 1024L);
-=======
 		bm = (Node *) tbm_create(10 * 1024L);
->>>>>>> 3d5d0cc1
 	}
 
 	MIRROREDLOCK_BUFMGR_VERIFY_NO_LOCK_LEAK_EXIT;
