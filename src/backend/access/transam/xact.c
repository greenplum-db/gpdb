--- conflicted
+++ resolved
@@ -2666,14 +2666,6 @@
 						 RESOURCE_RELEASE_BEFORE_LOCKS,
 						 true, true);
 
-<<<<<<< HEAD
-	/* Process resource group related callbacks */
-	AtEOXact_ResGroup(true);
-=======
-	/* All relations that are in the vacuum process are being commited now. */
-	ResetVacuumRels();
->>>>>>> 9d0b7d17
-
 	/* Check we've released all buffer pins */
 	AtEOXact_Buffers(true);
 
