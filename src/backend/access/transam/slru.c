/*-------------------------------------------------------------------------
 *
 * slru.c
 *		Simple LRU buffering for transaction status logfiles
 *
 * We use a simple least-recently-used scheme to manage a pool of page
 * buffers.  Under ordinary circumstances we expect that write
 * traffic will occur mostly to the latest page (and to the just-prior
 * page, soon after a page transition).  Read traffic will probably touch
 * a larger span of pages, but in any case a fairly small number of page
 * buffers should be sufficient.  So, we just search the buffers using plain
 * linear search; there's no need for a hashtable or anything fancy.
 * The management algorithm is straight LRU except that we will never swap
 * out the latest page (since we know it's going to be hit again eventually).
 *
 * We use a control LWLock to protect the shared data structures, plus
 * per-buffer LWLocks that synchronize I/O for each buffer.  The control lock
 * must be held to examine or modify any shared state.	A process that is
 * reading in or writing out a page buffer does not hold the control lock,
 * only the per-buffer lock for the buffer it is working on.
 *
 * "Holding the control lock" means exclusive lock in all cases except for
 * SimpleLruReadPage_ReadOnly(); see comments for SlruRecentlyUsed() for
 * the implications of that.
 *
 * When initiating I/O on a buffer, we acquire the per-buffer lock exclusively
 * before releasing the control lock.  The per-buffer lock is released after
 * completing the I/O, re-acquiring the control lock, and updating the shared
 * state.  (Deadlock is not possible here, because we never try to initiate
 * I/O when someone else is already doing I/O on the same buffer.)
 * To wait for I/O to complete, release the control lock, acquire the
 * per-buffer lock in shared mode, immediately release the per-buffer lock,
 * reacquire the control lock, and then recheck state (since arbitrary things
 * could have happened while we didn't have the lock).
 *
 * As with the regular buffer manager, it is possible for another process
 * to re-dirty a page that is currently being written out.	This is handled
 * by re-setting the page's page_dirty flag.
 *
 *
 * Portions Copyright (c) 1996-2008, PostgreSQL Global Development Group
 * Portions Copyright (c) 1994, Regents of the University of California
 *
 * $PostgreSQL: pgsql/src/backend/access/transam/slru.c,v 1.44 2008/01/01 19:45:48 momjian Exp $
 *
 *-------------------------------------------------------------------------
 */
#include "postgres.h"

#include <fcntl.h>
#include <sys/stat.h>
#include <unistd.h>

#include "access/slru.h"
#include "access/transam.h"
#include "access/xlog.h"
#include "storage/fd.h"
#include "storage/shmem.h"
#include "miscadmin.h"
#include "cdb/cdbmirroredflatfile.h"
#include "postmaster/primary_mirror_mode.h"

/*
 * Define segment size.  A page is the same BLCKSZ as is used everywhere
 * else in Postgres.  The segment size can be chosen somewhat arbitrarily;
 * we make it 32 pages by default, or 256Kb, i.e. 1M transactions for CLOG
 * or 64K transactions for SUBTRANS.
 *
 * Note: because TransactionIds are 32 bits and wrap around at 0xFFFFFFFF,
 * page numbering also wraps around at 0xFFFFFFFF/xxxx_XACTS_PER_PAGE (where
 * xxxx is CLOG or SUBTRANS, respectively), and segment numbering at
 * 0xFFFFFFFF/xxxx_XACTS_PER_PAGE/SLRU_PAGES_PER_SEGMENT.  We need
 * take no explicit notice of that fact in this module, except when comparing
 * segment and page numbers in SimpleLruTruncate (see PagePrecedes()).
 *
 * Note: this file currently assumes that segment file names will be four
 * hex digits.	This sets a lower bound on the segment size (64K transactions
 * for 32-bit TransactionIds).
 */
#define SLRU_PAGES_PER_SEGMENT	32

#define SlruFileName(ctl, path, seg) \
	snprintf(path, MAXPGPATH, "%s/%04X", (ctl)->Dir, seg)
#define SlruSimpleFileName(path, seg) \
		snprintf(path, MAXPGPATH, "%04X", seg)

/*
 * During SimpleLruFlush(), we will usually not need to write/fsync more
 * than one or two physical files, but we may need to write several pages
 * per file.  We can consolidate the I/O requests by leaving files open
 * until control returns to SimpleLruFlush().  This data structure remembers
 * which files are open.
 */
#define MAX_FLUSH_BUFFERS	16

typedef struct SlruFlushData
{
	int			num_files;		/* # files actually open */

	MirroredFlatFileOpen	mirroredOpens[MAX_FLUSH_BUFFERS];

	int			segno[MAX_FLUSH_BUFFERS];		/* their log seg#s */
} SlruFlushData;

/*
 * Macro to mark a buffer slot "most recently used".  Note multiple evaluation
 * of arguments!
 *
 * The reason for the if-test is that there are often many consecutive
 * accesses to the same page (particularly the latest page).  By suppressing
 * useless increments of cur_lru_count, we reduce the probability that old
 * pages' counts will "wrap around" and make them appear recently used.
 *
 * We allow this code to be executed concurrently by multiple processes within
 * SimpleLruReadPage_ReadOnly().  As long as int reads and writes are atomic,
 * this should not cause any completely-bogus values to enter the computation.
 * However, it is possible for either cur_lru_count or individual
 * page_lru_count entries to be "reset" to lower values than they should have,
 * in case a process is delayed while it executes this macro.  With care in
 * SlruSelectLRUPage(), this does little harm, and in any case the absolute
 * worst possible consequence is a nonoptimal choice of page to evict.	The
 * gain from allowing concurrent reads of SLRU pages seems worth it.
 */
#define SlruRecentlyUsed(shared, slotno)	\
	do { \
		int		new_lru_count = (shared)->cur_lru_count; \
		if (new_lru_count != (shared)->page_lru_count[slotno]) { \
			(shared)->cur_lru_count = ++new_lru_count; \
			(shared)->page_lru_count[slotno] = new_lru_count; \
		} \
	} while (0)

/* Saved info for SlruReportIOError */
typedef enum
{
	SLRU_OPEN_FAILED,
	SLRU_SEEK_FAILED,
	SLRU_READ_FAILED,
	SLRU_WRITE_FAILED,
	SLRU_FSYNC_FAILED,
	SLRU_CLOSE_FAILED
} SlruErrorCause;

static SlruErrorCause slru_errcause;
static int	slru_errno;


<<<<<<< HEAD
/*
 * GUC variable to control the batch size used to display the
 * total number of files that get shipped to the mirror.
 * For e.g After every 1000 files have been shipped to the mirror,
 * a log message is printed indicating the total number of
 * files shipped to the mirror.
 */
int log_count_recovered_files_batch = 1000;

static int SimpleLruReadPage_Internal(SlruCtl ctl, int pageno, TransactionId xid, bool *valid);
=======
static void SimpleLruZeroLSNs(SlruCtl ctl, int slotno);
static void SimpleLruWaitIO(SlruCtl ctl, int slotno);
>>>>>>> d13f41d2
static bool SlruPhysicalReadPage(SlruCtl ctl, int pageno, int slotno);
static bool SlruPhysicalWritePage(SlruCtl ctl, int pageno, int slotno,
					  SlruFlush fdata);
static void SlruReportIOError(SlruCtl ctl, int pageno, TransactionId xid);
static int	SlruSelectLRUPage(SlruCtl ctl, int pageno);


/*
 * Initialization of shared memory
 */

Size
SimpleLruShmemSize(int nslots, int nlsns)
{
	Size		sz;

	/* we assume nslots isn't so large as to risk overflow */
	sz = MAXALIGN(sizeof(SlruSharedData));
	sz += MAXALIGN(nslots * sizeof(char *));	/* page_buffer[] */
	sz += MAXALIGN(nslots * sizeof(SlruPageStatus));	/* page_status[] */
	sz += MAXALIGN(nslots * sizeof(bool));		/* page_dirty[] */
	sz += MAXALIGN(nslots * sizeof(int));		/* page_number[] */
	sz += MAXALIGN(nslots * sizeof(int));		/* page_lru_count[] */
	sz += MAXALIGN(nslots * sizeof(LWLockId));	/* buffer_locks[] */

	if (nlsns > 0)
		sz += MAXALIGN(nslots * nlsns * sizeof(XLogRecPtr));	/* group_lsn[] */

	return BUFFERALIGN(sz) + BLCKSZ * nslots;
}

void
SimpleLruInit(SlruCtl ctl, const char *name, int nslots, int nlsns,
			  LWLockId ctllock, const char *subdir)
{
	SlruShared	shared;
	bool		found;

	shared = (SlruShared) ShmemInitStruct(name,
										  SimpleLruShmemSize(nslots, nlsns),
										  &found);

	if (!IsUnderPostmaster)
	{
		/* Initialize locks and shared memory area */
		char	   *ptr;
		Size		offset;
		int			slotno;

		Assert(!found);

		memset(shared, 0, sizeof(SlruSharedData));

		shared->ControlLock = ctllock;

		shared->num_slots = nslots;
		shared->lsn_groups_per_page = nlsns;

		shared->cur_lru_count = 0;

		/* shared->latest_page_number will be set later */

		ptr = (char *) shared;
		offset = MAXALIGN(sizeof(SlruSharedData));
		shared->page_buffer = (char **) (ptr + offset);
		offset += MAXALIGN(nslots * sizeof(char *));
		shared->page_status = (SlruPageStatus *) (ptr + offset);
		offset += MAXALIGN(nslots * sizeof(SlruPageStatus));
		shared->page_dirty = (bool *) (ptr + offset);
		offset += MAXALIGN(nslots * sizeof(bool));
		shared->page_number = (int *) (ptr + offset);
		offset += MAXALIGN(nslots * sizeof(int));
		shared->page_lru_count = (int *) (ptr + offset);
		offset += MAXALIGN(nslots * sizeof(int));
		shared->buffer_locks = (LWLockId *) (ptr + offset);
		offset += MAXALIGN(nslots * sizeof(LWLockId));

		if (nlsns > 0)
		{
			shared->group_lsn = (XLogRecPtr *) (ptr + offset);
			offset += MAXALIGN(nslots * nlsns * sizeof(XLogRecPtr));
		}

		ptr += BUFFERALIGN(offset);
		for (slotno = 0; slotno < nslots; slotno++)
		{
			shared->page_buffer[slotno] = ptr;
			shared->page_status[slotno] = SLRU_PAGE_EMPTY;
			shared->page_dirty[slotno] = false;
			shared->page_lru_count[slotno] = 0;
			shared->buffer_locks[slotno] = LWLockAssign();
			ptr += BLCKSZ;
		}
	}
	else
	{
		Assert(found);
	}

	/*
	 * Initialize the unshared control struct, including directory path. We
	 * assume caller set PagePrecedes.
	 */
	ctl->shared = shared;
	ctl->do_fsync = true;		/* default behavior */
	StrNCpy(ctl->Dir, subdir, sizeof(ctl->Dir));
}

/*
 * Initialize (or reinitialize) a page to zeroes.
 *
 * The page is not actually written, just set up in shared memory.
 * The slot number of the new page is returned.
 *
 * Control lock must be held at entry, and will be held at exit.
 */
int
SimpleLruZeroPage(SlruCtl ctl, int pageno)
{
	SlruShared	shared = ctl->shared;
	int			slotno;

	/* Find a suitable buffer slot for the page */
	slotno = SlruSelectLRUPage(ctl, pageno);
	Assert(shared->page_status[slotno] == SLRU_PAGE_EMPTY ||
		   (shared->page_status[slotno] == SLRU_PAGE_VALID &&
			!shared->page_dirty[slotno]) ||
		   shared->page_number[slotno] == pageno);

	/* Mark the slot as containing this page */
	shared->page_number[slotno] = pageno;
	shared->page_status[slotno] = SLRU_PAGE_VALID;
	shared->page_dirty[slotno] = true;
	SlruRecentlyUsed(shared, slotno);

	/* Set the buffer to zeroes */
	MemSet(shared->page_buffer[slotno], 0, BLCKSZ);

	/* Set the LSNs for this new page to zero */
	SimpleLruZeroLSNs(ctl, slotno);

	/* Assume this page is now the latest active page */
	shared->latest_page_number = pageno;

	return slotno;
}

/*
 * Zero all the LSNs we store for this slru page.
 *
 * This should be called each time we create a new page, and each time we read
 * in a page from disk into an existing buffer.  (Such an old page cannot
 * have any interesting LSNs, since we'd have flushed them before writing
 * the page in the first place.)
 */
static void
SimpleLruZeroLSNs(SlruCtl ctl, int slotno)
{
	SlruShared	shared = ctl->shared;

	if (shared->lsn_groups_per_page > 0)
		MemSet(&shared->group_lsn[slotno * shared->lsn_groups_per_page], 0,
			   shared->lsn_groups_per_page * sizeof(XLogRecPtr));
}

/*
 * Wait for any active I/O on a page slot to finish.  (This does not
 * guarantee that new I/O hasn't been started before we return, though.
 * In fact the slot might not even contain the same page anymore.)
 *
 * Control lock must be held at entry, and will be held at exit.
 */
static void
SimpleLruWaitIO(SlruCtl ctl, int slotno)
{
	SlruShared	shared = ctl->shared;

	/* See notes at top of file */
	LWLockRelease(shared->ControlLock);
	LWLockAcquire(shared->buffer_locks[slotno], LW_SHARED);
	LWLockRelease(shared->buffer_locks[slotno]);
	LWLockAcquire(shared->ControlLock, LW_EXCLUSIVE);

	/*
	 * If the slot is still in an io-in-progress state, then either someone
	 * already started a new I/O on the slot, or a previous I/O failed and
	 * neglected to reset the page state.  That shouldn't happen, really, but
	 * it seems worth a few extra cycles to check and recover from it. We can
	 * cheaply test for failure by seeing if the buffer lock is still held (we
	 * assume that transaction abort would release the lock).
	 */
	if (shared->page_status[slotno] == SLRU_PAGE_READ_IN_PROGRESS ||
		shared->page_status[slotno] == SLRU_PAGE_WRITE_IN_PROGRESS)
	{
		if (LWLockConditionalAcquire(shared->buffer_locks[slotno], LW_SHARED))
		{
			/* indeed, the I/O must have failed */
			if (shared->page_status[slotno] == SLRU_PAGE_READ_IN_PROGRESS)
				shared->page_status[slotno] = SLRU_PAGE_EMPTY;
			else	/* write_in_progress */
			{
				shared->page_status[slotno] = SLRU_PAGE_VALID;
				shared->page_dirty[slotno] = true;
			}
			LWLockRelease(shared->buffer_locks[slotno]);
		}
	}
}


int
SimpleLruReadPage(SlruCtl ctl, int pageno, TransactionId xid)
{
  return SimpleLruReadPage_Internal(ctl, pageno, xid, NULL);
}  /* end SimpleLruReadPage */


/*
 * Find a page in a shared buffer, reading it in if necessary.
 * The page number must correspond to an already-initialized page.
 *
 * If write_ok is true then it is OK to return a page that is in
 * WRITE_IN_PROGRESS state; it is the caller's responsibility to be sure
 * that modification of the page is safe.  If write_ok is false then we
 * will not return the page until it is not undergoing active I/O.
 *
 * The passed-in xid is used only for error reporting, and may be
 * InvalidTransactionId if no specific xid is associated with the action.
 *
 * If the passed in pointer to valid is NULL, then log errors can be
 * generated by this function. If valid is not NULL, then the function 
 * will not generate log errors, but will set the boolean value
 * pointed to by valid to TRUE if it was able to read the page,    
 * or FALSE if the page read had error.
 *                   
 * Return value is the shared-buffer slot number now holding the page.
 * The buffer's LRU access info is updated.
 *
 * Control lock must be held at entry, and will be held at exit.
 */
<<<<<<< HEAD
static int
SimpleLruReadPage_Internal(SlruCtl ctl, int pageno, TransactionId xid, bool *valid)
=======
int
SimpleLruReadPage(SlruCtl ctl, int pageno, bool write_ok,
				  TransactionId xid)
>>>>>>> d13f41d2
{
	SlruShared	shared = ctl->shared;

	/* Outer loop handles restart if we must wait for someone else's I/O */
	for (;;)
	{
		int			slotno;
		bool		ok;

		/* See if page already is in memory; if not, pick victim slot */
		slotno = SlruSelectLRUPage(ctl, pageno);

		/* Did we find the page in memory? */
		if (shared->page_number[slotno] == pageno &&
			shared->page_status[slotno] != SLRU_PAGE_EMPTY)
		{
			/*
			 * If page is still being read in, we must wait for I/O.  Likewise
			 * if the page is being written and the caller said that's not OK.
			 */
			if (shared->page_status[slotno] == SLRU_PAGE_READ_IN_PROGRESS ||
				(shared->page_status[slotno] == SLRU_PAGE_WRITE_IN_PROGRESS &&
				 !write_ok))
			{
				SimpleLruWaitIO(ctl, slotno);
				/* Now we must recheck state from the top */
				continue;
			}
			/* Otherwise, it's ready to use */
			SlruRecentlyUsed(shared, slotno);
			if (valid != NULL)
			   *valid = true;
			return slotno;
		}

		/* We found no match; assert we selected a freeable slot */
		Assert(shared->page_status[slotno] == SLRU_PAGE_EMPTY ||
			   (shared->page_status[slotno] == SLRU_PAGE_VALID &&
				!shared->page_dirty[slotno]));

		/* Mark the slot read-busy */
		shared->page_number[slotno] = pageno;
		shared->page_status[slotno] = SLRU_PAGE_READ_IN_PROGRESS;
		shared->page_dirty[slotno] = false;

		/* Acquire per-buffer lock (cannot deadlock, see notes at top) */
		LWLockAcquire(shared->buffer_locks[slotno], LW_EXCLUSIVE);

		/*
		 * Temporarily mark page as recently-used to discourage
		 * SlruSelectLRUPage from selecting it again for someone else.
		 */
		SlruRecentlyUsed(shared, slotno);

		/* Release control lock while doing I/O */
		LWLockRelease(shared->ControlLock);

		/* Do the read */
		ok = SlruPhysicalReadPage(ctl, pageno, slotno);

		/* Set the LSNs for this newly read-in page to zero */
		SimpleLruZeroLSNs(ctl, slotno);

		/* Re-acquire control lock and update page state */
		LWLockAcquire(shared->ControlLock, LW_EXCLUSIVE);

		Assert(shared->page_number[slotno] == pageno &&
			   shared->page_status[slotno] == SLRU_PAGE_READ_IN_PROGRESS &&
			   !shared->page_dirty[slotno]);

		shared->page_status[slotno] = ok ? SLRU_PAGE_VALID : SLRU_PAGE_EMPTY;

		LWLockRelease(shared->buffer_locks[slotno]);

		/* Now it's okay to ereport if we failed */
		if (!ok && valid == NULL)
		   SlruReportIOError(ctl, pageno, xid);
		else if (valid != NULL)
		   {
		   if (!ok)
		     {
                     LWLockRelease(shared->ControlLock);
		     *valid = false;
                     return -1;
		     }
		   else
		     *valid = true;
		   }

		SlruRecentlyUsed(shared, slotno);
		return slotno;
	}
}

/*
 * Find a page in a shared buffer, reading it in if necessary.
 * The page number must correspond to an already-initialized page.
 * The caller must intend only read-only access to the page.
 *
 * The passed-in xid is used only for error reporting, and may be
 * InvalidTransactionId if no specific xid is associated with the action.
 *
 * Return value is the shared-buffer slot number now holding the page.
 * The buffer's LRU access info is updated.
 *
 * Control lock must NOT be held at entry, but will be held at exit.
 * It is unspecified whether the lock will be shared or exclusive.
 */
int
SimpleLruReadPage_ReadOnly(SlruCtl ctl, int pageno, TransactionId xid, bool *valid)
{
	SlruShared	shared = ctl->shared;
	int			slotno;

	/* Try to find the page while holding only shared lock */
	LWLockAcquire(shared->ControlLock, LW_SHARED);

	/* See if page is already in a buffer */
	for (slotno = 0; slotno < shared->num_slots; slotno++)
	{
		if (shared->page_number[slotno] == pageno &&
			shared->page_status[slotno] != SLRU_PAGE_EMPTY &&
			shared->page_status[slotno] != SLRU_PAGE_READ_IN_PROGRESS)
		{
			/* See comments for SlruRecentlyUsed macro */
			SlruRecentlyUsed(shared, slotno);
			if (valid != NULL)
				*valid = true;
			return slotno;
		}
	}

	/* No luck, so switch to normal exclusive lock and do regular read */
	LWLockRelease(shared->ControlLock);
	LWLockAcquire(shared->ControlLock, LW_EXCLUSIVE);

<<<<<<< HEAD
	return SimpleLruReadPage_Internal(ctl, pageno, xid, valid);
=======
	return SimpleLruReadPage(ctl, pageno, true, xid);
>>>>>>> d13f41d2
}

/*
 * Write a page from a shared buffer, if necessary.
 * Does nothing if the specified slot is not dirty.
 *
 * NOTE: only one write attempt is made here.  Hence, it is possible that
 * the page is still dirty at exit (if someone else re-dirtied it during
 * the write).	However, we *do* attempt a fresh write even if the page
 * is already being written; this is for checkpoints.
 *
 * Control lock must be held at entry, and will be held at exit.
 */
void
SimpleLruWritePage(SlruCtl ctl, int slotno, SlruFlush fdata)
{
	SlruShared	shared = ctl->shared;
	int			pageno = shared->page_number[slotno];
	bool		ok;

	/* If a write is in progress, wait for it to finish */
	while (shared->page_status[slotno] == SLRU_PAGE_WRITE_IN_PROGRESS &&
		   shared->page_number[slotno] == pageno)
	{
		SimpleLruWaitIO(ctl, slotno);
	}

	/*
	 * Do nothing if page is not dirty, or if buffer no longer contains the
	 * same page we were called for.
	 */
	if (!shared->page_dirty[slotno] ||
		shared->page_status[slotno] != SLRU_PAGE_VALID ||
		shared->page_number[slotno] != pageno)
		return;

	/*
	 * Mark the slot write-busy, and clear the dirtybit.  After this point, a
	 * transaction status update on this page will mark it dirty again.
	 */
	shared->page_status[slotno] = SLRU_PAGE_WRITE_IN_PROGRESS;
	shared->page_dirty[slotno] = false;

	/* Acquire per-buffer lock (cannot deadlock, see notes at top) */
	LWLockAcquire(shared->buffer_locks[slotno], LW_EXCLUSIVE);

	/* Release control lock while doing I/O */
	LWLockRelease(shared->ControlLock);

	/* Do the write */
	ok = SlruPhysicalWritePage(ctl, pageno, slotno, fdata);

	/* If we failed, and we're in a flush, better close the files */
	if (!ok && fdata)
	{
		int			i;

		for (i = 0; i < fdata->num_files; i++)
			MirroredFlatFile_Close(&fdata->mirroredOpens[i]);
	}

	/* Re-acquire control lock and update page state */
	LWLockAcquire(shared->ControlLock, LW_EXCLUSIVE);

	Assert(shared->page_number[slotno] == pageno &&
		   shared->page_status[slotno] == SLRU_PAGE_WRITE_IN_PROGRESS);

	/* If we failed to write, mark the page dirty again */
	if (!ok)
		shared->page_dirty[slotno] = true;

	shared->page_status[slotno] = SLRU_PAGE_VALID;

	LWLockRelease(shared->buffer_locks[slotno]);

	/* Now it's okay to ereport if we failed */
	if (!ok)
		SlruReportIOError(ctl, pageno, InvalidTransactionId);
}

/*
 * Generate the file name for flat file.
 */
static void
SlruFlatFileName(SlruCtl ctl, char *path, char *simpleFileName)
{
	char *dir = ctl->Dir;

	if (isTxnDir(ctl->Dir))
	{
		dir = makeRelativeToTxnFilespace(ctl->Dir);
	}

	if (snprintf(path, MAXPGPATH, "%s/%s", dir, simpleFileName) > MAXPGPATH)
	{
		ereport(ERROR, (errmsg("cannot generate path %s/%s", dir, simpleFileName)));
	}
}
/*
 * Physical read of a (previously existing) page into a buffer slot
 *
 * On failure, we cannot just ereport(ERROR) since caller has put state in
 * shared memory that must be undone.  So, we return FALSE and save enough
 * info in static variables to let SlruReportIOError make the report.
 *
 * For now, assume it's not worth keeping a file pointer open across
 * read/write operations.  We could cache one virtual file pointer ...
 */
static bool
SlruPhysicalReadPage(SlruCtl ctl, int pageno, int slotno)
{
	SlruShared	shared = ctl->shared;
	int			segno = pageno / SLRU_PAGES_PER_SEGMENT;
	int			rpageno = pageno % SLRU_PAGES_PER_SEGMENT;
	int			offset = rpageno * BLCKSZ;
	char		simpleFileName[MAXPGPATH];
	char		path[MAXPGPATH];
	int			fd;

	SlruSimpleFileName(simpleFileName, segno);
	SlruFlatFileName(ctl, path, simpleFileName);

	/*
	 * In a crash-and-restart situation, it's possible for us to receive
	 * commands to set the commit status of transactions whose bits are in
	 * already-truncated segments of the commit log (see notes in
	 * SlruPhysicalWritePage).	Hence, if we are InRecovery, allow the case
	 * where the file doesn't exist, and return zeroes instead.
	 */
	fd = BasicOpenFile(path, O_RDWR | PG_BINARY, S_IRUSR | S_IWUSR);
	if (fd < 0)
	{
		if (errno != ENOENT || !InRecovery)
		{
			slru_errcause = SLRU_OPEN_FAILED;
			slru_errno = errno;
			return false;
		}

		ereport(LOG,
				(errmsg("file \"%s\" doesn't exist, reading as zeroes",
						path)));
		MemSet(shared->page_buffer[slotno], 0, BLCKSZ);
		return true;
	}

	if (lseek(fd, (off_t) offset, SEEK_SET) < 0)
	{
		slru_errcause = SLRU_SEEK_FAILED;
		slru_errno = errno;
		close(fd);
		return false;
	}

	if (read(fd, shared->page_buffer[slotno], BLCKSZ) != BLCKSZ)
	{
		slru_errcause = SLRU_READ_FAILED;
		slru_errno = errno;
		close(fd);
		return false;
	}

	if (close(fd))
	{
		slru_errcause = SLRU_CLOSE_FAILED;
		slru_errno = errno;
		return false;
	}

	return true;
}

/*
 * Physical write of a page from a buffer slot
 *
 * On failure, we cannot just ereport(ERROR) since caller has put state in
 * shared memory that must be undone.  So, we return FALSE and save enough
 * info in static variables to let SlruReportIOError make the report.
 *
 * For now, assume it's not worth keeping a file pointer open across
 * independent read/write operations.  We do batch operations during
 * SimpleLruFlush, though.
 *
 * fdata is NULL for a standalone write, pointer to open-file info during
 * SimpleLruFlush.
 */
static bool
SlruPhysicalWritePage(SlruCtl ctl, int pageno, int slotno, SlruFlush fdata)
{
	SlruShared	shared = ctl->shared;
	int			segno = pageno / SLRU_PAGES_PER_SEGMENT;
	int			rpageno = pageno % SLRU_PAGES_PER_SEGMENT;
	int			offset = rpageno * BLCKSZ;
	char		simpleFileName[MAXPGPATH];

	MirroredFlatFileOpen	*existingMirroredOpen = NULL;
	MirroredFlatFileOpen	newMirroredOpen = MirroredFlatFileOpen_Init;
	MirroredFlatFileOpen	*useMirroredOpen = NULL;

	/*
	 * Honor the write-WAL-before-data rule, if appropriate, so that we do not
	 * write out data before associated WAL records.  This is the same action
	 * performed during FlushBuffer() in the main buffer manager.
	 */
	if (shared->group_lsn != NULL)
	{
		/*
		 * We must determine the largest async-commit LSN for the page. This
		 * is a bit tedious, but since this entire function is a slow path
		 * anyway, it seems better to do this here than to maintain a per-page
		 * LSN variable (which'd need an extra comparison in the
		 * transaction-commit path).
		 */
		XLogRecPtr	max_lsn;
		int			lsnindex,
					lsnoff;

		lsnindex = slotno * shared->lsn_groups_per_page;
		max_lsn = shared->group_lsn[lsnindex++];
		for (lsnoff = 1; lsnoff < shared->lsn_groups_per_page; lsnoff++)
		{
			XLogRecPtr	this_lsn = shared->group_lsn[lsnindex++];

			if (XLByteLT(max_lsn, this_lsn))
				max_lsn = this_lsn;
		}

		if (!XLogRecPtrIsInvalid(max_lsn))
		{
			/*
			 * As noted above, elog(ERROR) is not acceptable here, so if
			 * XLogFlush were to fail, we must PANIC.  This isn't much of a
			 * restriction because XLogFlush is just about all critical
			 * section anyway, but let's make sure.
			 */
			START_CRIT_SECTION();
			XLogFlush(max_lsn);
			END_CRIT_SECTION();
		}
	}

	/*
	 * During a Flush, we may already have the desired file open.
	 */
	if (fdata)
	{
		int			i;

		for (i = 0; i < fdata->num_files; i++)
		{
			if (fdata->segno[i] == segno)
			{
				existingMirroredOpen = &fdata->mirroredOpens[i];
				break;
			}
		}
	}

	if (existingMirroredOpen == NULL ||
		!MirroredFlatFile_IsActive(existingMirroredOpen))
	{
		/*
		 * If the file doesn't already exist, we should create it.  It is
		 * possible for this to need to happen when writing a page that's not
		 * first in its segment; we assume the OS can cope with that. (Note:
		 * it might seem that it'd be okay to create files only when
		 * SimpleLruZeroPage is called for the first page of a segment.
		 * However, if after a crash and restart the REDO logic elects to
		 * replay the log from a checkpoint before the latest one, then it's
		 * possible that we will get commands to set transaction status of
		 * transactions that have already been truncated from the commit log.
		 * Easiest way to deal with that is to accept references to
		 * nonexistent files here and in SlruPhysicalReadPage.)
		 *
		 * Note: it is possible for more than one backend to be executing this
		 * code simultaneously for different pages of the same file. Hence,
		 * don't use O_EXCL or O_TRUNC or anything like that.
		 */
		SlruSimpleFileName(simpleFileName, segno);
		if (MirroredFlatFile_Open(
						&newMirroredOpen,
						ctl->Dir,
						simpleFileName,
						O_RDWR | O_CREAT | PG_BINARY,
						S_IRUSR | S_IWUSR,
						/* suppressError */ true,
						/* atomic operation */ false,
						/*isMirrorRecovery */ false))
		{
			slru_errcause = SLRU_OPEN_FAILED;
			slru_errno = errno;
			return false;
		}

		if (fdata)
		{
			if (fdata->num_files < MAX_FLUSH_BUFFERS)
			{
				fdata->mirroredOpens[fdata->num_files] = newMirroredOpen;
				useMirroredOpen = &fdata->mirroredOpens[fdata->num_files];
				fdata->segno[fdata->num_files] = segno;
				fdata->num_files++;
			}
			else
			{
				/*
				 * In the unlikely event that we exceed MAX_FLUSH_BUFFERS,
				 * fall back to treating it as a standalone write.
				 */
				fdata = NULL;

				useMirroredOpen = &newMirroredOpen;
			}
		}
		else
			useMirroredOpen = &newMirroredOpen;
	
	}
	else
		useMirroredOpen = existingMirroredOpen;

	Assert(useMirroredOpen != NULL);

	if (MirroredFlatFile_SeekSet(
						useMirroredOpen,
						offset) != offset)
	{
		slru_errcause = SLRU_SEEK_FAILED;
		slru_errno = errno;
		if (!fdata)
			MirroredFlatFile_Close(useMirroredOpen);
		return false;
	}

	if (MirroredFlatFile_Write(
						useMirroredOpen,
						offset,
						shared->page_buffer[slotno], 
						BLCKSZ,
						/* suppressError */ true))
	{
		slru_errcause = SLRU_WRITE_FAILED;
		slru_errno = errno;
		if (!fdata)
			MirroredFlatFile_Close(useMirroredOpen);
		return false;
	}

	/*
	 * If not part of Flush, need to fsync now.  We assume this happens
	 * infrequently enough that it's not a performance issue.
	 */
	if (!fdata)
	{
		if (ctl->do_fsync && 
			MirroredFlatFile_Flush(
							useMirroredOpen,
							/* suppressError */ true))
		{
			slru_errcause = SLRU_FSYNC_FAILED;
			slru_errno = errno;
			MirroredFlatFile_Close(useMirroredOpen);
			return false;
		}

		// UNDONE: We don't have a suppressError for close...
		MirroredFlatFile_Close(useMirroredOpen);
	}

	return true;
}

/*
 * Issue the error message after failure of SlruPhysicalReadPage or
 * SlruPhysicalWritePage.  Call this after cleaning up shared-memory state.
 */
static void
SlruReportIOError(SlruCtl ctl, int pageno, TransactionId xid)
{
	int			segno = pageno / SLRU_PAGES_PER_SEGMENT;
	int			rpageno = pageno % SLRU_PAGES_PER_SEGMENT;
	int			offset = rpageno * BLCKSZ;
	char		path[MAXPGPATH];

	SlruFileName(ctl, path, segno);
	errno = slru_errno;
	switch (slru_errcause)
	{
		case SLRU_OPEN_FAILED:
			ereport(ERROR,
					(errcode_for_file_access(),
					 errmsg("could not access status of transaction %u", xid),
					 errdetail("Could not open file \"%s\": %m.", path)));
			break;
		case SLRU_SEEK_FAILED:
			ereport(ERROR,
					(errcode_for_file_access(),
					 errmsg("could not access status of transaction %u", xid),
				 errdetail("Could not seek in file \"%s\" to offset %u: %m.",
						   path, offset)));
			break;
		case SLRU_READ_FAILED:
			ereport(ERROR,
					(errcode_for_file_access(),
					 errmsg("could not access status of transaction %u", xid),
			   errdetail("Could not read from file \"%s\" at offset %u: %m.",
						 path, offset)));
			break;
		case SLRU_WRITE_FAILED:
			ereport(ERROR,
					(errcode_for_file_access(),
					 errmsg("could not access status of transaction %u", xid),
				errdetail("Could not write to file \"%s\" at offset %u: %m.",
						  path, offset)));
			break;
		case SLRU_FSYNC_FAILED:
			ereport(ERROR,
					(errcode_for_file_access(),
					 errmsg("could not access status of transaction %u", xid),
					 errdetail("Could not fsync file \"%s\": %m.",
							   path)));
			break;
		case SLRU_CLOSE_FAILED:
			ereport(ERROR,
					(errcode_for_file_access(),
					 errmsg("could not access status of transaction %u", xid),
					 errdetail("Could not close file \"%s\": %m.",
							   path)));
			break;
		default:
			/* can't get here, we trust */
			elog(ERROR, "unrecognized SimpleLru error cause: %d",
				 (int) slru_errcause);
			break;
	}
}

/*
 * Select the slot to re-use when we need a free slot.
 *
 * The target page number is passed because we need to consider the
 * possibility that some other process reads in the target page while
 * we are doing I/O to free a slot.  Hence, check or recheck to see if
 * any slot already holds the target page, and return that slot if so.
 * Thus, the returned slot is *either* a slot already holding the pageno
 * (could be any state except EMPTY), *or* a freeable slot (state EMPTY
 * or CLEAN).
 *
 * Control lock must be held at entry, and will be held at exit.
 */
static int
SlruSelectLRUPage(SlruCtl ctl, int pageno)
{
	SlruShared	shared = ctl->shared;

	/* Outer loop handles restart after I/O */
	for (;;)
	{
		int			slotno;
		int			cur_count;
		int			bestslot;
		int			best_delta;
		int			best_page_number;

		/* See if page already has a buffer assigned */
		for (slotno = 0; slotno < shared->num_slots; slotno++)
		{
			if (shared->page_number[slotno] == pageno &&
				shared->page_status[slotno] != SLRU_PAGE_EMPTY)
				return slotno;
		}

		/*
		 * If we find any EMPTY slot, just select that one. Else locate the
		 * least-recently-used slot to replace.
		 *
		 * Normally the page_lru_count values will all be different and so
		 * there will be a well-defined LRU page.  But since we allow
		 * concurrent execution of SlruRecentlyUsed() within
		 * SimpleLruReadPage_ReadOnly(), it is possible that multiple pages
		 * acquire the same lru_count values.  In that case we break ties by
		 * choosing the furthest-back page.
		 *
		 * In no case will we select the slot containing latest_page_number
		 * for replacement, even if it appears least recently used.
		 *
		 * Notice that this next line forcibly advances cur_lru_count to a
		 * value that is certainly beyond any value that will be in the
		 * page_lru_count array after the loop finishes.  This ensures that
		 * the next execution of SlruRecentlyUsed will mark the page newly
		 * used, even if it's for a page that has the current counter value.
		 * That gets us back on the path to having good data when there are
		 * multiple pages with the same lru_count.
		 */
		cur_count = (shared->cur_lru_count)++;
		best_delta = -1;
		bestslot = 0;			/* no-op, just keeps compiler quiet */
		best_page_number = 0;	/* ditto */
		for (slotno = 0; slotno < shared->num_slots; slotno++)
		{
			int			this_delta;
			int			this_page_number;

			if (shared->page_status[slotno] == SLRU_PAGE_EMPTY)
				return slotno;
			this_delta = cur_count - shared->page_lru_count[slotno];
			if (this_delta < 0)
			{
				/*
				 * Clean up in case shared updates have caused cur_count
				 * increments to get "lost".  We back off the page counts,
				 * rather than trying to increase cur_count, to avoid any
				 * question of infinite loops or failure in the presence of
				 * wrapped-around counts.
				 */
				shared->page_lru_count[slotno] = cur_count;
				this_delta = 0;
			}
			this_page_number = shared->page_number[slotno];
			if ((this_delta > best_delta ||
				 (this_delta == best_delta &&
				  ctl->PagePrecedes(this_page_number, best_page_number))) &&
				this_page_number != shared->latest_page_number)
			{
				bestslot = slotno;
				best_delta = this_delta;
				best_page_number = this_page_number;
			}
		}

		/*
		 * If the selected page is clean, we're set.
		 */
		if (shared->page_status[bestslot] == SLRU_PAGE_VALID &&
			!shared->page_dirty[bestslot])
			return bestslot;

		/*
		 * We need to wait for I/O.  Normal case is that it's dirty and we
		 * must initiate a write, but it's possible that the page is already
		 * write-busy, or in the worst case still read-busy.  In those cases
		 * we wait for the existing I/O to complete.
		 */
		if (shared->page_status[bestslot] == SLRU_PAGE_VALID)
			SimpleLruWritePage(ctl, bestslot, NULL);
		else
			SimpleLruWaitIO(ctl, bestslot);

		/*
		 * Now loop back and try again.  This is the easiest way of dealing
		 * with corner cases such as the victim page being re-dirtied while we
		 * wrote it.
		 */
	}
}

/*
 * Flush dirty pages to disk during checkpoint or database shutdown
 */
void
SimpleLruFlush(SlruCtl ctl, bool checkpoint)
{
	SlruShared	shared = ctl->shared;
	SlruFlushData fdata;
	int			slotno;
	int			pageno = 0;
	int			i;
	bool		ok;

	/*
	 * Find and write dirty pages
	 */
	fdata.num_files = 0;

	LWLockAcquire(shared->ControlLock, LW_EXCLUSIVE);

	for (slotno = 0; slotno < shared->num_slots; slotno++)
	{
		SimpleLruWritePage(ctl, slotno, &fdata);

		/*
		 * When called during a checkpoint, we cannot assert that the slot is
		 * clean now, since another process might have re-dirtied it already.
		 * That's okay.
		 */
		Assert(checkpoint ||
			   shared->page_status[slotno] == SLRU_PAGE_EMPTY ||
			   (shared->page_status[slotno] == SLRU_PAGE_VALID &&
				!shared->page_dirty[slotno]));
	}

	LWLockRelease(shared->ControlLock);

	/*
	 * Now fsync and close any files that were open
	 */
	ok = true;
	for (i = 0; i < fdata.num_files; i++)
	{
		if (ctl->do_fsync && 
			MirroredFlatFile_Flush(
							&fdata.mirroredOpens[i],
							/* suppressError */ true))
		{
			slru_errcause = SLRU_FSYNC_FAILED;
			slru_errno = errno;
			pageno = fdata.segno[i] * SLRU_PAGES_PER_SEGMENT;
			ok = false;
		}

		// UNDONE: We don't have a suppressError for close...
		MirroredFlatFile_Close(&fdata.mirroredOpens[i]);
	}
	if (!ok)
		SlruReportIOError(ctl, pageno, InvalidTransactionId);
}

/*
 * Remove all segments before the one holding the passed page number
 */
static void
SimpleLruTruncate_internal(SlruCtl ctl, int cutoffPage, bool lockHeld)
{
	SlruShared	shared = ctl->shared;
	int			slotno;

	/*
	 * The cutoff point is the start of the segment containing cutoffPage.
	 */
	cutoffPage -= cutoffPage % SLRU_PAGES_PER_SEGMENT;

	/*
	 * Scan shared memory and remove any pages preceding the cutoff page, to
	 * ensure we won't rewrite them later.  (Since this is normally called in
	 * or just after a checkpoint, any dirty pages should have been flushed
	 * already ... we're just being extra careful here.)
	 */
	if (!lockHeld)
		LWLockAcquire(shared->ControlLock, LW_EXCLUSIVE);

restart:;

	/*
	 * While we are holding the lock, make an important safety check: the
	 * planned cutoff point must be <= the current endpoint page. Otherwise we
	 * have already wrapped around, and proceeding with the truncation would
	 * risk removing the current segment.
	 */
	if (ctl->PagePrecedes(shared->latest_page_number, cutoffPage))
	{
		if (!lockHeld)
			LWLockRelease(shared->ControlLock);

		ereport(LOG,
				(errmsg("could not truncate directory \"%s\": apparent wraparound",
						ctl->Dir)));
		return;
	}

	for (slotno = 0; slotno < shared->num_slots; slotno++)
	{
		if (shared->page_status[slotno] == SLRU_PAGE_EMPTY)
			continue;
		if (!ctl->PagePrecedes(shared->page_number[slotno], cutoffPage))
			continue;

		/*
		 * If page is clean, just change state to EMPTY (expected case).
		 */
		if (shared->page_status[slotno] == SLRU_PAGE_VALID &&
			!shared->page_dirty[slotno])
		{
			shared->page_status[slotno] = SLRU_PAGE_EMPTY;
			continue;
		}

		/*
		 * Hmm, we have (or may have) I/O operations acting on the page, so
		 * we've got to wait for them to finish and then start again. This is
		 * the same logic as in SlruSelectLRUPage.	(XXX if page is dirty,
		 * wouldn't it be OK to just discard it without writing it?  For now,
		 * keep the logic the same as it was.)
		 */
		if (shared->page_status[slotno] == SLRU_PAGE_VALID)
			SimpleLruWritePage(ctl, slotno, NULL);
		else
			SimpleLruWaitIO(ctl, slotno);
		goto restart;
	}

	if (!lockHeld)
		LWLockRelease(shared->ControlLock);

	/* Now we can remove the old segment(s) */
	(void) SlruScanDirectory(ctl, cutoffPage, true);
}
void
SimpleLruTruncate(SlruCtl ctl, int cutoffPage)
{
	SimpleLruTruncate_internal(ctl, cutoffPage, false);
}
/* Like SimpleLruTruncate, but we're already holding the control lock */
void
SimpleLruTruncateWithLock(SlruCtl ctl, int cutoffPage)
{
	SimpleLruTruncate_internal(ctl, cutoffPage, true);
}

/*
 * SimpleLruTruncate subroutine: scan directory for removable segments.
 * Actually remove them iff doDeletions is true.  Return TRUE iff any
 * removable segments were found.  Note: no locking is needed.
 *
 * This can be called directly from clog.c, for reasons explained there.
 */
bool
SlruScanDirectory(SlruCtl ctl, int cutoffPage, bool doDeletions)
{
	bool		found = false;
	DIR		   *cldir;
	struct dirent *clde;
	int			segno;
	int			segpage;
	char		path[MAXPGPATH];
	char		*dir = NULL;
	char		*mirrorDir = NULL;

	/*
	 * The cutoff point is the start of the segment containing cutoffPage.
	 * (This is redundant when called from SimpleLruTruncate, but not when
	 * called directly from clog.c.)
	 */
	cutoffPage -= cutoffPage % SLRU_PAGES_PER_SEGMENT;

	/* 
	 * PG_SUBTRANS is initialized with the default directory. Make sure
	 * it is relative to the current transaction filespace
	 */
	if (isTxnDir(ctl->Dir))
	{
		dir = makeRelativeToTxnFilespace(ctl->Dir);
		mirrorDir = makeRelativeToPeerTxnFilespace(ctl->Dir);
	}
	else
	{
		dir = (char*)palloc(MAXPGPATH);
		strncpy(dir, ctl->Dir, MAXPGPATH);
		mirrorDir = (char*)palloc(MAXPGPATH);
		strncpy(mirrorDir, ctl->Dir, MAXPGPATH);
	}

	cldir = AllocateDir(dir);
	while ((clde = ReadDir(cldir, dir)) != NULL)
	{
		if (strlen(clde->d_name) == 4 &&
			strspn(clde->d_name, "0123456789ABCDEF") == 4)
		{
			segno = (int) strtol(clde->d_name, NULL, 16);
			segpage = segno * SLRU_PAGES_PER_SEGMENT;
			if (ctl->PagePrecedes(segpage, cutoffPage))
			{
				found = true;
				if (doDeletions)
				{
					if (snprintf(path, MAXPGPATH, "%s/%s", dir, clde->d_name) > MAXPGPATH)
					{
						ereport(ERROR, (errmsg("cannot form path %s/%s", dir, clde->d_name)));
					}
					ereport(DEBUG2,
							(errmsg("removing file \"%s\"", path)));

					// UNDONE: Old code ignored errors...
					MirroredFlatFile_Drop(
									ctl->Dir,
									clde->d_name,
									/* suppressError */ true,
									/*isMirrorRecovery */ false);
				}
			}
		}
	}
	FreeDir(cldir);

	pfree(dir);
	pfree(mirrorDir);

	return found;
}

/*
 * Test if a page exists.
 */
bool
SimpleLruPageExists(SlruCtl ctl, int pageno)
{
	SlruShared	shared = ctl->shared;

	/* Outer loop handles restart if we must wait for someone else's I/O */
	for (;;)
	{
		int			slotno;
		bool		ok;

		/* See if page already is in memory; if not, pick victim slot */
		slotno = SlruSelectLRUPage(ctl, pageno);

		/* Did we find the page in memory? */
		if (shared->page_number[slotno] == pageno &&
			shared->page_status[slotno] != SLRU_PAGE_EMPTY)
		{
			/* If page is still being read in, we must wait for I/O */
			if (shared->page_status[slotno] == SLRU_PAGE_READ_IN_PROGRESS)
			{
				SimpleLruWaitIO(ctl, slotno);
				/* Now we must recheck state from the top */
				continue;
			}
			/* Otherwise, exists */
			return true;
		}

		/* We found no match; assert we selected a freeable slot */
		Assert(shared->page_status[slotno] == SLRU_PAGE_EMPTY ||
			   (shared->page_status[slotno] == SLRU_PAGE_VALID &&
				!shared->page_dirty[slotno]));

		/* Mark the slot read-busy */
		shared->page_number[slotno] = pageno;
		shared->page_status[slotno] = SLRU_PAGE_READ_IN_PROGRESS;
		shared->page_dirty[slotno] = false;

		/* Acquire per-buffer lock (cannot deadlock, see notes at top) */
		LWLockAcquire(shared->buffer_locks[slotno], LW_EXCLUSIVE);

		/*
		 * Temporarily mark page as recently-used to discourage
		 * SlruSelectLRUPage from selecting it again for someone else.
		 */
		SlruRecentlyUsed(shared, slotno);

		/* Release control lock while doing I/O */
		LWLockRelease(shared->ControlLock);

		/* Do the read */
		ok = SlruPhysicalReadPage(ctl, pageno, slotno);

		/* Re-acquire control lock and update page state */
		LWLockAcquire(shared->ControlLock, LW_EXCLUSIVE);

		Assert(shared->page_number[slotno] == pageno &&
			   shared->page_status[slotno] == SLRU_PAGE_READ_IN_PROGRESS &&
			   !shared->page_dirty[slotno]);

		shared->page_status[slotno] = ok ? SLRU_PAGE_VALID : SLRU_PAGE_EMPTY;

		LWLockRelease(shared->buffer_locks[slotno]);

		return ok;
	}

	return false;	// Should not reach here.
}

static int
SlruRecoverMirrorDir(char *slru_dir)
{
	DIR				*cldir;
	struct dirent	*clde;
	int				retval = 0;
	
	char		*dir = NULL;
	char		*mirrorDir = NULL;

	int 		counter = 0;

	if (isTxnDir(slru_dir))
        {
                dir = makeRelativeToTxnFilespace(slru_dir);
                mirrorDir = makeRelativeToPeerTxnFilespace(slru_dir);
        }
        else
        {
                dir = (char*)palloc(MAXPGPATH);
                strncpy(dir, slru_dir, MAXPGPATH);
                mirrorDir = (char*)palloc(MAXPGPATH);
                strncpy(mirrorDir, slru_dir, MAXPGPATH);
        }
	
	cldir = AllocateDir(dir);
	while ((clde = ReadDir(cldir, dir)) != NULL) {
		if (strlen(clde->d_name) == 4 &&
			strspn(clde->d_name, "0123456789ABCDEF") == 4) {
			
			retval = MirrorFlatFile(slru_dir, clde->d_name);
			
			if (retval != 0)
				break;
			
		}
		counter++;

		if (counter % log_count_recovered_files_batch == 0)
		{
			elog(LOG, "completed recovering %d files", counter);
		}
	}
	elog(LOG, "completed recovering %d files", counter);
	FreeDir(cldir);

	pfree(dir);
	pfree(mirrorDir);	
	return retval;
}

int
SlruRecoverMirror(void)
{
	int retval;

	elog(LOG, "recovering %s", CLOG_DIR);
	retval = SlruRecoverMirrorDir(CLOG_DIR);

	if (retval != 0)
		return retval;	
	
	elog(LOG, "recovering %s", DISTRIBUTEDLOG_DIR);
	retval = SlruRecoverMirrorDir(DISTRIBUTEDLOG_DIR);

	if (retval != 0)
		return retval;	
	
	elog(LOG, "recovering %s", DISTRIBUTEDXIDMAP_DIR);
	retval = SlruRecoverMirrorDir(DISTRIBUTEDXIDMAP_DIR);

	if (retval != 0)
		return retval;	
	
	elog(LOG, "recovering %s", MULTIXACT_MEMBERS_DIR);
	retval = SlruRecoverMirrorDir(MULTIXACT_MEMBERS_DIR);

	if (retval != 0)
		return retval;	
	
	elog(LOG, "recovering %s", MULTIXACT_OFFSETS_DIR);
	retval = SlruRecoverMirrorDir(MULTIXACT_OFFSETS_DIR);

	if (retval != 0)
		return retval;	
	
	elog(LOG, "recovering %s", SUBTRANS_DIR);
	retval = SlruRecoverMirrorDir(SUBTRANS_DIR);

	return retval;
}<|MERGE_RESOLUTION|>--- conflicted
+++ resolved
@@ -145,7 +145,6 @@
 static int	slru_errno;
 
 
-<<<<<<< HEAD
 /*
  * GUC variable to control the batch size used to display the
  * total number of files that get shipped to the mirror.
@@ -155,11 +154,9 @@
  */
 int log_count_recovered_files_batch = 1000;
 
-static int SimpleLruReadPage_Internal(SlruCtl ctl, int pageno, TransactionId xid, bool *valid);
-=======
+static int SimpleLruReadPage_Internal(SlruCtl ctl, int pageno, bool write_ok, TransactionId xid, bool *valid);
 static void SimpleLruZeroLSNs(SlruCtl ctl, int slotno);
 static void SimpleLruWaitIO(SlruCtl ctl, int slotno);
->>>>>>> d13f41d2
 static bool SlruPhysicalReadPage(SlruCtl ctl, int pageno, int slotno);
 static bool SlruPhysicalWritePage(SlruCtl ctl, int pageno, int slotno,
 					  SlruFlush fdata);
@@ -371,9 +368,9 @@
 
 
 int
-SimpleLruReadPage(SlruCtl ctl, int pageno, TransactionId xid)
-{
-  return SimpleLruReadPage_Internal(ctl, pageno, xid, NULL);
+SimpleLruReadPage(SlruCtl ctl, int pageno, bool write_ok, TransactionId xid)
+{
+  return SimpleLruReadPage_Internal(ctl, pageno, write_ok, xid, NULL);
 }  /* end SimpleLruReadPage */
 
 
@@ -400,14 +397,8 @@
  *
  * Control lock must be held at entry, and will be held at exit.
  */
-<<<<<<< HEAD
 static int
-SimpleLruReadPage_Internal(SlruCtl ctl, int pageno, TransactionId xid, bool *valid)
-=======
-int
-SimpleLruReadPage(SlruCtl ctl, int pageno, bool write_ok,
-				  TransactionId xid)
->>>>>>> d13f41d2
+SimpleLruReadPage_Internal(SlruCtl ctl, int pageno, bool write_ok, TransactionId xid, bool *valid)
 {
 	SlruShared	shared = ctl->shared;
 
@@ -544,11 +535,7 @@
 	LWLockRelease(shared->ControlLock);
 	LWLockAcquire(shared->ControlLock, LW_EXCLUSIVE);
 
-<<<<<<< HEAD
-	return SimpleLruReadPage_Internal(ctl, pageno, xid, valid);
-=======
-	return SimpleLruReadPage(ctl, pageno, true, xid);
->>>>>>> d13f41d2
+	return SimpleLruReadPage_Internal(ctl, pageno, true, xid, valid);
 }
 
 /*
