--- conflicted
+++ resolved
@@ -1250,11 +1250,7 @@
 			strcmp(mapping_de->d_name, "..") == 0)
 			continue;
 
-<<<<<<< HEAD
 		snprintf(path, sizeof(path), "pg_logical/mappings/%s", mapping_de->d_name);
-=======
-		snprintf(path, MAXPGPATH, "pg_logical/mappings/%s", mapping_de->d_name);
->>>>>>> ab93f90c
 		if (lstat(path, &statbuf) == 0 && !S_ISREG(statbuf.st_mode))
 			continue;
 
