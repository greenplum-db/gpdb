--- conflicted
+++ resolved
@@ -1223,7 +1223,7 @@
 	if (!RelationIsValid(rel))
 		return NULL;
 
-	/* 
+	/*
 	 * There is a slim chance that ALTER TABLE SET DISTRIBUTED BY may
 	 * have altered the distribution policy between the time that we
 	 * decided to upgrade the lock and the time we opened the relation
@@ -1233,7 +1233,7 @@
 	if (lockmode == RowExclusiveLock &&
 		Gp_role == GP_ROLE_DISPATCH && RelationIsAppendOptimized(rel))
 	{
-		elog(ERROR, "relation \"%s\" concurrently updated", 
+		elog(ERROR, "relation \"%s\" concurrently updated",
 			 RelationGetRelationName(rel));
 	}
 
@@ -1275,7 +1275,7 @@
  * an error or a valid opened relation returned.
  */
 Relation
-CdbOpenRelationRv(const RangeVar *relation, LOCKMODE reqmode, bool noWait, 
+CdbOpenRelationRv(const RangeVar *relation, LOCKMODE reqmode, bool noWait,
 				  bool *lockUpgraded)
 {
 	Oid			relid;
@@ -1338,7 +1338,7 @@
 	/* Look up and lock the appropriate relation using namespace search */
 	relOid = RangeVarGetRelid(relation, lockmode, false);
 
-	/* 
+	/*
 	 * use try_relation_open instead of relation_open so that we can
 	 * throw a more graceful error message if the relation was dropped
 	 * between the RangeVarGetRelid and when we try to open the relation.
@@ -2024,12 +2024,8 @@
 		heapTuple->t_len = ItemIdGetLength(lp);
 #if 0
 		heapTuple->t_tableOid = RelationGetRelid(relation);
-<<<<<<< HEAD
 #endif
 		ItemPointerSetOffsetNumber(&heapTuple->t_self, offnum);
-=======
-		ItemPointerSet(&heapTuple->t_self, blkno, offnum);
->>>>>>> 6cd15492
 
 		/*
 		 * Shouldn't see a HEAP_ONLY tuple at chain start.
@@ -3675,7 +3671,7 @@
 	{
 		/* Trace current tuple information before we unlock the buffer */
 		heap_trace_current_tuple("heap_update", &oldtup);
-		
+
 		UnlockReleaseBuffer(buffer);
 		elog(ERROR, "attempted to update invisible tuple");
 	}
