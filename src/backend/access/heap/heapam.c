--- conflicted
+++ resolved
@@ -3994,11 +3994,7 @@
 
 		/*
 		 * To prevent concurrent sessions from updating the tuple, we have to
-<<<<<<< HEAD
-		 * temporarily mark it locked, while we release the lock.
-=======
 		 * temporarily mark it locked, while we release the page-level lock.
->>>>>>> 8bc709b3
 		 *
 		 * To satisfy the rule that any xid potentially appearing in a buffer
 		 * written out to disk, we unfortunately have to WAL log this
@@ -4045,11 +4041,7 @@
 		{
 			xl_heap_lock xlrec;
 			XLogRecPtr	recptr;
-<<<<<<< HEAD
-			XLogRecData	rdata[2];
-=======
 			XLogRecData rdata[2];
->>>>>>> 8bc709b3
 
 			xlrec.target.node = relation->rd_node;
 			xlrec.target.tid = oldtup.t_self;
@@ -4068,11 +4060,7 @@
 			rdata[1].next = NULL;
 
 			recptr = XLogInsert(RM_HEAP_ID, XLOG_HEAP_LOCK, rdata);
-<<<<<<< HEAD
-			PageSetLSN(BufferGetPage(buffer), recptr);
-=======
 			PageSetLSN(page, recptr);
->>>>>>> 8bc709b3
 		}
 
 		END_CRIT_SECTION();
@@ -4234,12 +4222,8 @@
 
 	RelationPutHeapTuple(relation, newbuf, heaptup);	/* insert new tuple */
 
-<<<<<<< HEAD
-	/* Clear obsolete visibility flags ... */
-=======
 
 	/* Clear obsolete visibility flags, possibly set by ourselves above... */
->>>>>>> 8bc709b3
 	oldtup.t_data->t_infomask &= ~(HEAP_XMAX_BITS | HEAP_MOVED);
 	oldtup.t_data->t_infomask2 &= ~HEAP_KEYS_UPDATED;
 	/* ... and store info about transaction updating this tuple */
@@ -4919,7 +4903,7 @@
 			 * this arranges that we stay at the head of the line while rechecking
 			 * tuple state.
 			 */
-			heap_acquire_tuplock(relation, tid, mode, nowait,
+			heap_acquire_tuplock(relation, tid, mode, (waittype != LockTupleWait),
 								 &have_tuple_lock);
 
 			if (infomask & HEAP_XMAX_IS_MULTI)
