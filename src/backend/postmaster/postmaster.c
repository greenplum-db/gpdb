/*-------------------------------------------------------------------------
 *
 * postmaster.c
 *	  This program acts as a clearing house for requests to the
 *	  POSTGRES system.  Frontend programs send a startup message
 *	  to the Postmaster and the postmaster uses the info in the
 *	  message to setup a backend process.
 *
 *	  The postmaster also manages system-wide operations such as
 *	  startup and shutdown. The postmaster itself doesn't do those
 *	  operations, mind you --- it just forks off a subprocess to do them
 *	  at the right times.  It also takes care of resetting the system
 *	  if a backend crashes.
 *
 *	  The postmaster process creates the shared memory and semaphore
 *	  pools during startup, but as a rule does not touch them itself.
 *	  In particular, it is not a member of the PGPROC array of backends
 *	  and so it cannot participate in lock-manager operations.  Keeping
 *	  the postmaster away from shared memory operations makes it simpler
 *	  and more reliable.  The postmaster is almost always able to recover
 *	  from crashes of individual backends by resetting shared memory;
 *	  if it did much with shared memory then it would be prone to crashing
 *	  along with the backends.
 *
 *	  When a request message is received, we now fork() immediately.
 *	  The child process performs authentication of the request, and
 *	  then becomes a backend if successful.  This allows the auth code
 *	  to be written in a simple single-threaded style (as opposed to the
 *	  crufty "poor man's multitasking" code that used to be needed).
 *	  More importantly, it ensures that blockages in non-multithreaded
 *	  libraries like SSL or PAM cannot cause denial of service to other
 *	  clients.
 *
 *
 * Portions Copyright (c) 2005-2009, Greenplum inc
 * Portions Copyright (c) 2012-Present VMware, Inc. or its affiliates.
 * Portions Copyright (c) 1996-2019, PostgreSQL Global Development Group
 * Portions Copyright (c) 1994, Regents of the University of California
 *
 *
 * IDENTIFICATION
 *	  src/backend/postmaster/postmaster.c
 *
 * NOTES
 *
 * Initialization:
 *		The Postmaster sets up shared memory data structures
 *		for the backends.
 *
 * Synchronization:
 *		The Postmaster shares memory with the backends but should avoid
 *		touching shared memory, so as not to become stuck if a crashing
 *		backend screws up locks or shared memory.  Likewise, the Postmaster
 *		should never block on messages from frontend clients.
 *
 * Garbage Collection:
 *		The Postmaster cleans up after backends if they have an emergency
 *		exit and/or core dump.
 *
 * Error Reporting:
 *		Use write_stderr() only for reporting "interactive" errors
 *		(essentially, bogus arguments on the command line).  Once the
 *		postmaster is launched, use ereport().
 *
 *-------------------------------------------------------------------------
 */

#include "postgres.h"

#include <unistd.h>
#include <signal.h>
#include <time.h>
#include <sys/wait.h>
#include <ctype.h>
#include <sys/stat.h>
#include <sys/socket.h>
#include <fcntl.h>
#include <sys/param.h>
#include <netdb.h>
#include <limits.h>
#include "access/xlog.h"
/* headers required for process affinity bindings */
#ifdef HAVE_NUMA_H
#define NUMA_VERSION1_COMPATIBILITY 1
#include <numa.h>
#endif

#ifdef HAVE_SYS_SELECT_H
#include <sys/select.h>
#endif

#ifdef USE_BONJOUR
#include <dns_sd.h>
#endif

#ifdef USE_SYSTEMD
#include <systemd/sd-daemon.h>
#endif

#ifdef HAVE_PTHREAD_IS_THREADED_NP
#include <pthread.h>
#endif

#include "access/transam.h"
#include "access/xlog.h"
#include "bootstrap/bootstrap.h"
#include "catalog/pg_control.h"
#include "common/file_perm.h"
#include "common/ip.h"
#include "common/string.h"
#include "lib/ilist.h"
#include "libpq/auth.h"
#include "libpq/libpq.h"
#include "libpq/pqformat.h"
#include "libpq/pqsignal.h"
#include "miscadmin.h"
#include "pg_getopt.h"
#include "pgstat.h"
#include "port/pg_bswap.h"
#include "postmaster/autovacuum.h"
#include "postmaster/bgworker_internals.h"
#include "postmaster/bgwriter.h"
#include "postmaster/fork_process.h"
#include "postmaster/pgarch.h"
#include "postmaster/postmaster.h"
#include "postmaster/fts.h"
#include "postmaster/syslogger.h"
#include "postmaster/backoff.h"
#include "postmaster/bgworker.h"
#include "replication/logicallauncher.h"
#include "replication/walsender.h"
#include "storage/fd.h"
#include "storage/ipc.h"
#include "storage/pg_shmem.h"
#include "storage/pmsignal.h"
#include "storage/proc.h"
#include "storage/procsignal.h"
#include "tcop/tcopprot.h"
#include "utils/builtins.h"
#include "utils/datetime.h"
#include "utils/faultinjector.h"
#include "utils/gdd.h"
#include "utils/memutils.h"
#include "utils/pidfile.h"
#include "utils/ps_status.h"
#include "utils/timeout.h"
#include "utils/timestamp.h"
#include "utils/varlena.h"

#include "cdb/cdbgang.h"                /* cdbgang_parse_gpqeid_params */
#include "cdb/cdbtm.h"
#include "cdb/cdbvars.h"
#include "cdb/cdbendpoint.h"
#include "cdb/ic_proxy_bgworker.h"
#include "utils/metrics_utils.h"
#include "utils/resgroup.h"
#include "utils/resource_manager.h"

/*
 * This is set in backends that are handling a GPDB specific message (FTS or
 * fault injector) on mirror.
 */
bool am_mirror = false;
/* GPDB specific flag to handle deadlocks during parallel segment start. */
volatile bool *pm_launch_walreceiver = NULL;

/*
 * Possible types of a backend. Beyond being the possible bkend_type values in
 * struct bkend, these are OR-able request flag bits for SignalSomeChildren()
 * and CountChildren().
 */
#define BACKEND_TYPE_NORMAL		0x0001	/* normal backend */
#define BACKEND_TYPE_AUTOVAC	0x0002	/* autovacuum worker process */
#define BACKEND_TYPE_WALSND		0x0004	/* walsender process */
#define BACKEND_TYPE_BGWORKER	0x0008	/* bgworker process */
#define BACKEND_TYPE_ALL		0x000F	/* OR of all the above */

/*
 * List of active backends (or child processes anyway; we don't actually
 * know whether a given child has become a backend or is still in the
 * authorization phase).  This is used mainly to keep track of how many
 * children we have and send them appropriate signals when necessary.
 *
 * "Special" children such as the startup, bgwriter and autovacuum launcher
 * tasks are not in this list.  Autovacuum worker and walsender are in it.
 * Also, "dead_end" children are in it: these are children launched just for
 * the purpose of sending a friendly rejection message to a would-be client.
 * We must track them because they are attached to shared memory, but we know
 * they will never become live backends.  dead_end children are not assigned a
 * PMChildSlot.
 *
 * Background workers are in this list, too.
 */
typedef struct bkend
{
	pid_t		pid;			/* process id of backend */
	int32		cancel_key;		/* cancel key for cancels for this backend */
	int			child_slot;		/* PMChildSlot for this backend, if any */

	/*
	 * Flavor of backend or auxiliary process.  Note that BACKEND_TYPE_WALSND
	 * backends initially announce themselves as BACKEND_TYPE_NORMAL, so if
	 * bkend_type is normal, you should check for a recent transition.
	 */
	int			bkend_type;
	bool		dead_end;		/* is it going to send an error and quit? */
	bool		bgworker_notify;	/* gets bgworker start/stop notifications */
	dlist_node	elem;			/* list link in BackendList */
} Backend;

static dlist_head BackendList = DLIST_STATIC_INIT(BackendList);

#ifdef EXEC_BACKEND
static Backend *ShmemBackendArray;
#endif

BackgroundWorker *MyBgworkerEntry = NULL;

/* The socket number we are listening for connections on */
int			PostPortNumber;

/* The directory names for Unix socket(s) */
char	   *Unix_socket_directories;

/* The TCP listen address(es) */
char	   *ListenAddresses;

/*
 * The interconnect address. We assume the interconnect is the address
 * in gp_segment_configuration. And it's never changed at runtime.
 */
char	   *interconnect_address = NULL;

/*
 * ReservedBackends is the number of backends reserved for superuser use.
 * This number is taken out of the pool size given by MaxConnections so
 * number of backend slots available to non-superusers is
 * (MaxConnections - ReservedBackends).  Note what this really means is
 * "if there are <= ReservedBackends connections available, only superusers
 * can make new connections" --- pre-existing superuser connections don't
 * count against the limit.
 */
int			ReservedBackends;

/* The socket(s) we're listening to. */
#define MAXLISTEN	64
static pgsocket ListenSocket[MAXLISTEN];

/*
 * Set by the -o option
 */
static char ExtraOptions[MAXPGPATH];

/*
 * These globals control the behavior of the postmaster in case some
 * backend dumps core.  Normally, it kills all peers of the dead backend
 * and reinitializes shared memory.  By specifying -s or -n, we can have
 * the postmaster stop (rather than kill) peers and not reinitialize
 * shared data structures.  (Reinit is currently dead code, though.)
 */
static bool Reinit = true;
static int	SendStop = false;

/* still more option variables */
bool		EnableSSL = false;

int			PreAuthDelay = 0;
int			AuthenticationTimeout = 60;

bool		log_hostname;		/* for ps display and logging */
bool		Log_connections = false;
bool		Db_user_namespace = false;

bool		enable_bonjour = false;
char	   *bonjour_name;
bool		restart_after_crash = true;

/*
 * PIDs of special child processes; 0 when not running. When adding a new PID
 * to the list, remember to add the process title to GetServerProcessTitle()
 * as well.
 */
static pid_t StartupPID = 0,
			BgWriterPID = 0,
			CheckpointerPID = 0,
			WalWriterPID = 0,
			WalReceiverPID = 0,
			AutoVacPID = 0,
			PgArchPID = 0,
			PgStatPID = 0,
			SysLoggerPID = 0;

/* Startup process's status */
typedef enum
{
	STARTUP_NOT_RUNNING,
	STARTUP_RUNNING,
	STARTUP_SIGNALED,			/* we sent it a SIGQUIT or SIGKILL */
	STARTUP_CRASHED
} StartupStatusEnum;

static StartupStatusEnum StartupStatus = STARTUP_NOT_RUNNING;

/* Startup/shutdown state */
#define			NoShutdown		0
#define			SmartShutdown	1
#define			FastShutdown	2
#define			ImmediateShutdown	3

static int	Shutdown = NoShutdown;

static bool FatalError = false; /* T if recovering from backend crash */

/*
 * We use a simple state machine to control startup, shutdown, and
 * crash recovery (which is rather like shutdown followed by startup).
 *
 * After doing all the postmaster initialization work, we enter PM_STARTUP
 * state and the startup process is launched. The startup process begins by
 * reading the control file and other preliminary initialization steps.
 * In a normal startup, or after crash recovery, the startup process exits
 * with exit code 0 and we switch to PM_RUN state.  However, archive recovery
 * is handled specially since it takes much longer and we would like to support
 * hot standby during archive recovery.
 *
 * When the startup process is ready to start archive recovery, it signals the
 * postmaster, and we switch to PM_RECOVERY state. The background writer and
 * checkpointer are launched, while the startup process continues applying WAL.
 * If Hot Standby is enabled, then, after reaching a consistent point in WAL
 * redo, startup process signals us again, and we switch to PM_HOT_STANDBY
 * state and begin accepting connections to perform read-only queries.  When
 * archive recovery is finished, the startup process exits with exit code 0
 * and we switch to PM_RUN state.
 *
 * Normal child backends can only be launched when we are in PM_RUN or
 * PM_HOT_STANDBY state.  (connsAllowed can also restrict launching.)
 * In other states we handle connection requests by launching "dead_end"
 * child processes, which will simply send the client an error message and
 * quit.  (We track these in the BackendList so that we can know when they
 * are all gone; this is important because they're still connected to shared
 * memory, and would interfere with an attempt to destroy the shmem segment,
 * possibly leading to SHMALL failure when we try to make a new one.)
 * In PM_WAIT_DEAD_END state we are waiting for all the dead_end children
 * to drain out of the system, and therefore stop accepting connection
 * requests at all until the last existing child has quit (which hopefully
 * will not be very long).
 *
 * Notice that this state variable does not distinguish *why* we entered
 * states later than PM_RUN --- Shutdown and FatalError must be consulted
<<<<<<< HEAD
 * to find that out.  FatalError is never true in PM_INIT through PM_RUN
 * states, nor in PM_SHUTDOWN states (because we don't enter those states
 * when trying to recover from a crash).  It can be true in PM_STARTUP state,
 * because we don't clear it until we've successfully started WAL redo.
=======
 * to find that out.  FatalError is never true in PM_RECOVERY, PM_HOT_STANDBY,
 * or PM_RUN states, nor in PM_SHUTDOWN states (because we don't enter those
 * states when trying to recover from a crash).  It can be true in PM_STARTUP
 * state, because we don't clear it until we've successfully started WAL redo.
>>>>>>> 7cd0d523
 */
typedef enum
{
	PM_INIT,					/* postmaster starting */
	PM_STARTUP,					/* waiting for startup subprocess */
	PM_RECOVERY,				/* in archive recovery mode */
	PM_HOT_STANDBY,				/* in hot standby mode */
	PM_RUN,						/* normal "database is alive" state */
	PM_STOP_BACKENDS,			/* need to stop remaining backends */
	PM_WAIT_BACKENDS,			/* waiting for live backends to exit */
	PM_SHUTDOWN,				/* waiting for checkpointer to do shutdown
								 * ckpt */
	PM_SHUTDOWN_2,				/* waiting for archiver and walsenders to
								 * finish */
	PM_WAIT_DEAD_END,			/* waiting for dead_end children to exit */
	PM_NO_CHILDREN				/* all important children have exited */
} PMState;

static PMState pmState = PM_INIT;

/*
 * While performing a "smart shutdown", we restrict new connections but stay
 * in PM_RUN or PM_HOT_STANDBY state until all the client backends are gone.
 * connsAllowed is a sub-state indicator showing the active restriction.
 * It is of no interest unless pmState is PM_RUN or PM_HOT_STANDBY.
 */
typedef enum
{
	ALLOW_ALL_CONNS,			/* normal not-shutting-down state */
	ALLOW_SUPERUSER_CONNS,		/* only superusers can connect */
	ALLOW_NO_CONNS				/* no new connections allowed, period */
} ConnsAllowedState;

static ConnsAllowedState connsAllowed = ALLOW_ALL_CONNS;

/* Start time of SIGKILL timeout during immediate shutdown or child crash */
/* Zero means timeout is not running */
static time_t AbortStartTime = 0;

/* Length of said timeout */
#define SIGKILL_CHILDREN_AFTER_SECS		5

/* Set at database system is ready to accept connections */
pg_time_t PMAcceptingConnectionsStartTime = 0;

static BackgroundWorker PMAuxProcList[MaxPMAuxProc] =
{
	{"ftsprobe process", "ftsprobe process",
	 BGWORKER_SHMEM_ACCESS | BGWORKER_BACKEND_DATABASE_CONNECTION,
	 BgWorkerStart_DtxRecovering, /* no need to wait dtx recovery */
	 0, /* restart immediately if ftsprobe exits with non-zero code */
	 "postgres", "FtsProbeMain", 0, {0}, 0,
	 FtsProbeStartRule},

	{"global deadlock detector process", "global deadlock detector process",
	 BGWORKER_SHMEM_ACCESS | BGWORKER_BACKEND_DATABASE_CONNECTION,
	 BgWorkerStart_RecoveryFinished,
	 0, /* restart immediately if gdd exits with non-zero code */
	 "postgres", "GlobalDeadLockDetectorMain", 0, {0}, 0,
	 GlobalDeadLockDetectorStartRule},

	{"dtx recovery process", "dtx recovery process",
	 BGWORKER_SHMEM_ACCESS | BGWORKER_BACKEND_DATABASE_CONNECTION,
	 BgWorkerStart_DtxRecovering, /* no need to wait dtx recovery */
	 0, /* restart immediately if dtx recovery process exits with non-zero code */
	 "postgres", "DtxRecoveryMain", 0, {0}, 0,
	 DtxRecoveryStartRule},

	{"sweeper process", "sweeper process",
	 BGWORKER_SHMEM_ACCESS,
	 BgWorkerStart_RecoveryFinished,
	 0, /* restart immediately if sweeper process exits with non-zero code */
	 "postgres", "BackoffSweeperMain", 0, {0}, 0,
	 BackoffSweeperStartRule},

#ifdef ENABLE_IC_PROXY
	{"ic proxy process", "ic proxy process",
#ifdef FAULT_INJECTOR
	 BGWORKER_SHMEM_ACCESS,
#else
	 0,
#endif
	 BgWorkerStart_RecoveryFinished,
	 0, /* restart immediately if ic proxy process exits with non-zero code */
	 "postgres", "ICProxyMain", 0, {0}, 0,
	 ICProxyStartRule},
#endif  /* ENABLE_IC_PROXY */

	/*
	 * Remember to set the MaxPMAuxProc to the number of items in this list
	 *
	 * It's used as a number at other places, so end-of-list marker doesn't
	 * work here.
	 */
};

static bool ReachedNormalRunning = false;	/* T if we've reached PM_RUN */

bool		ClientAuthInProgress = false;	/* T during new-client
											 * authentication */

bool		redirection_done = false;	/* stderr redirected for syslogger? */

/* received START_AUTOVAC_LAUNCHER signal */
static volatile sig_atomic_t start_autovac_launcher = false;

/* the launcher needs to be signalled to communicate some condition */
static volatile bool avlauncher_needs_signal = false;

/* received START_WALRECEIVER signal */
static volatile sig_atomic_t WalReceiverRequested = false;

/* set when there's a worker that needs to be started up */
static volatile bool StartWorkerNeeded = true;
static volatile bool HaveCrashedWorker = false;

#ifdef USE_SSL
/* Set when and if SSL has been initialized properly */
static bool LoadedSSL = false;
#endif

/* some GUC values used in fetching status from status transition */
extern char	   *locale_monetary;
extern char	   *locale_numeric;

#ifdef USE_BONJOUR
static DNSServiceRef bonjour_sdref = NULL;
#endif

/*
 * postmaster.c - function prototypes
 */
static void CloseServerPorts(int status, Datum arg);
static void unlink_external_pid_file(int status, Datum arg);
static void getInstallationPaths(const char *argv0);
static void checkControlFile(void);
static void checkPgDir(const char *dir);
static Port *ConnCreate(int serverFd);
static void ConnFree(Port *port);

/**
 * @param isReset if true, then this is a reset (as opposed to the initial creation of shared memory on startup)
 */
static void reset_shared(int port);
static void SIGHUP_handler(SIGNAL_ARGS);
static void pmdie(SIGNAL_ARGS);
static void reaper(SIGNAL_ARGS);
static void sigusr1_handler(SIGNAL_ARGS);
static void process_startup_packet_die(SIGNAL_ARGS);
static void process_startup_packet_quickdie(SIGNAL_ARGS);
static void dummy_handler(SIGNAL_ARGS);
static void StartupPacketTimeoutHandler(void);
static void CleanupBackend(int pid, int exitstatus);
static bool CleanupBackgroundWorker(int pid, int exitstatus);
static void HandleChildCrash(int pid, int exitstatus, const char *procname);
static void LogChildExit(int lev, const char *procname,
						 int pid, int exitstatus);
static void PostmasterStateMachine(void);
static void BackendInitialize(Port *port);
static void BackendRun(Port *port) pg_attribute_noreturn();
static void ExitPostmaster(int status) pg_attribute_noreturn();
static int	ServerLoop(void);
static int	BackendStartup(Port *port);
static int	ProcessStartupPacket(Port *port, bool ssl_done, bool gss_done);
static void SendNegotiateProtocolVersion(List *unrecognized_protocol_options);
static void processCancelRequest(Port *port, void *pkt, MsgType code);
static int	initMasks(fd_set *rmask);
static void report_fork_failure_to_client(Port *port, int errnum);
static CAC_state canAcceptConnections(int backend_type);
static bool RandomCancelKey(int32 *cancel_key);
static void signal_child(pid_t pid, int signal);
static bool SignalSomeChildren(int signal, int targets);
static void TerminateChildren(int signal);

#define SignalChildren(sig)			   SignalSomeChildren(sig, BACKEND_TYPE_ALL)

static int	CountChildren(int target);
static bool assign_backendlist_entry(RegisteredBgWorker *rw);
static void maybe_start_bgworkers(void);
static bool CreateOptsFile(int argc, char *argv[], char *fullprogname);
static pid_t StartChildProcess(AuxProcType type);
static void StartAutovacuumWorker(void);
static void MaybeStartWalReceiver(void);
static void InitPostmasterDeathWatchHandle(void);

static void setProcAffinity(int id);

/*
 * Archiver is allowed to start up at the current postmaster state?
 *
 * If WAL archiving is enabled always, we are allowed to start archiver
 * even during recovery.
 */
#define PgArchStartupAllowed()	\
	((XLogArchivingActive() && pmState == PM_RUN) ||	\
	 (XLogArchivingAlways() &&	\
	  (pmState == PM_RECOVERY || pmState == PM_HOT_STANDBY)))

bool isAuxiliaryBgWorker(BackgroundWorker *worker);

#ifdef EXEC_BACKEND

#ifdef WIN32
#define WNOHANG 0				/* ignored, so any integer value will do */

static pid_t waitpid(pid_t pid, int *exitstatus, int options);
static void WINAPI pgwin32_deadchild_callback(PVOID lpParameter, BOOLEAN TimerOrWaitFired);

static HANDLE win32ChildQueue;

typedef struct
{
	HANDLE		waitHandle;
	HANDLE		procHandle;
	DWORD		procId;
} win32_deadchild_waitinfo;
#endif							/* WIN32 */

static pid_t backend_forkexec(Port *port);
static pid_t internal_forkexec(int argc, char *argv[], Port *port);

/* Type for a socket that can be inherited to a client process */
#ifdef WIN32
typedef struct
{
	SOCKET		origsocket;		/* Original socket value, or PGINVALID_SOCKET
								 * if not a socket */
	WSAPROTOCOL_INFO wsainfo;
} InheritableSocket;
#else
typedef int InheritableSocket;
#endif

/*
 * Structure contains all variables passed to exec:ed backends
 */
typedef struct
{
	Port		port;
	InheritableSocket portsocket;
	char		DataDir[MAXPGPATH];
	pgsocket	ListenSocket[MAXLISTEN];
	int32		MyCancelKey;
	int			MyPMChildSlot;
#ifndef WIN32
	unsigned long UsedShmemSegID;
#else
	void	   *ShmemProtectiveRegion;
	HANDLE		UsedShmemSegID;
#endif
	void	   *UsedShmemSegAddr;
	slock_t    *ShmemLock;
	VariableCache ShmemVariableCache;
	Backend    *ShmemBackendArray;
#ifndef HAVE_SPINLOCKS
	PGSemaphore *SpinlockSemaArray;
#endif
	int			NamedLWLockTrancheRequests;
	NamedLWLockTranche *NamedLWLockTrancheArray;
	LWLockPadded *MainLWLockArray;
	slock_t    *ProcStructLock;
	PROC_HDR   *ProcGlobal;
	PGPROC	   *AuxiliaryProcs;
	PGPROC	   *PreparedXactProcs;
	PMSignalData *PMSignalState;
	InheritableSocket pgStatSock;
	pid_t		PostmasterPid;
	TimestampTz PgStartTime;
	TimestampTz PgReloadTime;
	pg_time_t	first_syslogger_file_time;
	bool		redirection_done;
	bool		IsBinaryUpgrade;
	bool		ConvertMasterDataDirToSegment;
	int			max_safe_fds;
	int			MaxBackends;
#ifdef WIN32
	HANDLE		PostmasterHandle;
	HANDLE		initial_signal_pipe;
	HANDLE		syslogPipe[2];
#else
	int			postmaster_alive_fds[2];
	int			syslogPipe[2];
#endif
	char		my_exec_path[MAXPGPATH];
	char		pkglib_path[MAXPGPATH];
	char		ExtraOptions[MAXPGPATH];
} BackendParameters;

static void read_backend_variables(char *id, Port *port);
static void restore_backend_variables(BackendParameters *param, Port *port);

#ifndef WIN32
static bool save_backend_variables(BackendParameters *param, Port *port);
#else
static bool save_backend_variables(BackendParameters *param, Port *port,
								   HANDLE childProcess, pid_t childPid);
#endif

static void ShmemBackendArrayAdd(Backend *bn);
static void ShmemBackendArrayRemove(Backend *bn);
#endif							/* EXEC_BACKEND */

#define StartupDataBase()		StartChildProcess(StartupProcess)
#define StartBackgroundWriter() StartChildProcess(BgWriterProcess)
#define StartCheckpointer()		StartChildProcess(CheckpointerProcess)
#define StartWalWriter()		StartChildProcess(WalWriterProcess)
#define StartWalReceiver()		StartChildProcess(WalReceiverProcess)

/* Macros to check exit status of a child process */
#define EXIT_STATUS_0(st)  ((st) == 0)
#define EXIT_STATUS_1(st)  (WIFEXITED(st) && WEXITSTATUS(st) == 1)
#define EXIT_STATUS_3(st)  (WIFEXITED(st) && WEXITSTATUS(st) == 3)

#ifndef WIN32
/*
 * File descriptors for pipe used to monitor if postmaster is alive.
 * First is POSTMASTER_FD_WATCH, second is POSTMASTER_FD_OWN.
 */
int			postmaster_alive_fds[2] = {-1, -1};
#else
/* Process handle of postmaster used for the same purpose on Windows */
HANDLE		PostmasterHandle;
#endif

/*
 * query info collector hook
 * Use this hook to collect real-time query information and status data.
 */
query_info_collect_hook_type query_info_collect_hook = NULL;

/*
 * Postmaster main entry point
 */
void
PostmasterMain(int argc, char *argv[])
{
	int			opt;
	int			status;
	char	   *userDoption = NULL;
	bool		listen_addr_saved = false;
	int			i;
	char	   *output_config_variable = NULL;

	InitProcessGlobals();

	PostmasterPid = MyProcPid;

	IsPostmasterEnvironment = true;

	/*
	 * We should not be creating any files or directories before we check the
	 * data directory (see checkDataDir()), but just in case set the umask to
	 * the most restrictive (owner-only) permissions.
	 *
	 * checkDataDir() will reset the umask based on the data directory
	 * permissions.
	 */
	umask(PG_MODE_MASK_OWNER);

	/*
	 * Initialize random(3) so we don't get the same values in every run.
	 *
	 * Note: the seed is pretty predictable from externally-visible facts such
	 * as postmaster start time, so avoid using random() for security-critical
	 * random values during postmaster startup.  At the time of first
	 * connection, PostmasterRandom will select a hopefully-more-random seed.
	 */
	srandom((unsigned int) (MyProcPid ^ MyStartTime));

	/*
	 * By default, palloc() requests in the postmaster will be allocated in
	 * the PostmasterContext, which is space that can be recycled by backends.
	 * Allocated data that needs to be available to backends should be
	 * allocated in TopMemoryContext.
	 */
	PostmasterContext = AllocSetContextCreate(TopMemoryContext,
											  "Postmaster",
											  ALLOCSET_DEFAULT_SIZES);
	MemoryContextSwitchTo(PostmasterContext);

	/* Initialize paths to installation files */
	getInstallationPaths(argv[0]);

	/*
	 * Set up signal handlers for the postmaster process.
	 *
	 * In the postmaster, we use pqsignal_pm() rather than pqsignal() (which
	 * is used by all child processes and client processes).  That has a
	 * couple of special behaviors:
	 *
	 * 1. Except on Windows, we tell sigaction() to block all signals for the
	 * duration of the signal handler.  This is faster than our old approach
	 * of blocking/unblocking explicitly in the signal handler, and it should
	 * also prevent excessive stack consumption if signals arrive quickly.
	 *
	 * 2. We do not set the SA_RESTART flag.  This is because signals will be
	 * blocked at all times except when ServerLoop is waiting for something to
	 * happen, and during that window, we want signals to exit the select(2)
	 * wait so that ServerLoop can respond if anything interesting happened.
	 * On some platforms, signals marked SA_RESTART would not cause the
	 * select() wait to end.
	 *
	 * Child processes will generally want SA_RESTART, so pqsignal() sets that
	 * flag.  We expect children to set up their own handlers before
	 * unblocking signals.
	 *
	 * CAUTION: when changing this list, check for side-effects on the signal
	 * handling setup of child processes.  See tcop/postgres.c,
	 * bootstrap/bootstrap.c, postmaster/bgwriter.c, postmaster/walwriter.c,
	 * postmaster/autovacuum.c, postmaster/pgarch.c, postmaster/pgstat.c,
	 * postmaster/syslogger.c, postmaster/bgworker.c and
	 * postmaster/checkpointer.c.
	 */
	pqinitmask();
	PG_SETMASK(&BlockSig);

	pqsignal_pm(SIGHUP, SIGHUP_handler);	/* reread config file and have
											 * children do same */
	pqsignal_pm(SIGINT, pmdie); /* send SIGTERM and shut down */
	pqsignal_pm(SIGQUIT, pmdie);	/* send SIGQUIT and die */
	pqsignal_pm(SIGTERM, pmdie);	/* wait for children and shut down */
	pqsignal_pm(SIGALRM, SIG_IGN);	/* ignored */
	pqsignal_pm(SIGPIPE, SIG_IGN);	/* ignored */
	pqsignal_pm(SIGUSR1, sigusr1_handler);	/* message from child process */
	pqsignal_pm(SIGUSR2, dummy_handler);	/* unused, reserve for children */
	pqsignal_pm(SIGCHLD, reaper);	/* handle child termination */

	/*
	 * No other place in Postgres should touch SIGTTIN/SIGTTOU handling.  We
	 * ignore those signals in a postmaster environment, so that there is no
	 * risk of a child process freezing up due to writing to stderr.  But for
	 * a standalone backend, their default handling is reasonable.  Hence, all
	 * child processes should just allow the inherited settings to stand.
	 */
#ifdef SIGTTIN
	pqsignal_pm(SIGTTIN, SIG_IGN);	/* ignored */
#endif
#ifdef SIGTTOU
	pqsignal_pm(SIGTTOU, SIG_IGN);	/* ignored */
#endif

	/* ignore SIGXFSZ, so that ulimit violations work like disk full */
#ifdef SIGXFSZ
	pqsignal_pm(SIGXFSZ, SIG_IGN);	/* ignored */
#endif

	/*
	 * Options setup
	 */
	InitializeGUCOptions();

	opterr = 1;

	/*
	 * Parse command-line options.  CAUTION: keep this in sync with
	 * tcop/postgres.c (the option sets should not conflict) and with the
	 * common help() function in main/main.c.
	 */
	while ((opt = getopt(argc, argv, "B:bc:C:D:d:EeFf:h:ijk:lMmN:nOo:Pp:r:S:sTt:W:-:")) != -1)
	{
		switch (opt)
		{
			case 'B':
				SetConfigOption("shared_buffers", optarg, PGC_POSTMASTER, PGC_S_ARGV);
				break;

			case 'b':
				/* Undocumented flag used for binary upgrades */
				IsBinaryUpgrade = true;
				break;

			case 'C':
				output_config_variable = strdup(optarg);
				break;

			case 'D':
				userDoption = strdup(optarg);
				break;

			case 'd':
				set_debug_options(atoi(optarg), PGC_POSTMASTER, PGC_S_ARGV);
				break;

			case 'E':
				 SetConfigOption("log_statement", "all", PGC_POSTMASTER, PGC_S_ARGV);
				break;

			case 'e':
				SetConfigOption("datestyle", "euro", PGC_POSTMASTER, PGC_S_ARGV);
				break;

			case 'F':
				SetConfigOption("fsync", "false", PGC_POSTMASTER, PGC_S_ARGV);
				break;

			case 'f':
				if (!set_plan_disabling_options(optarg, PGC_POSTMASTER, PGC_S_ARGV))
				{
					write_stderr("%s: invalid argument for option -f: \"%s\"\n",
								 progname, optarg);
					ExitPostmaster(1);
				}
				break;

			case 'h':
				SetConfigOption("listen_addresses", optarg, PGC_POSTMASTER, PGC_S_ARGV);
				break;

			case 'i':
				SetConfigOption("listen_addresses", "*", PGC_POSTMASTER, PGC_S_ARGV);
				break;

			case 'j':
				/* only used by interactive backend */
				break;

			case 'k':
				SetConfigOption("unix_socket_directories", optarg, PGC_POSTMASTER, PGC_S_ARGV);
				break;

			case 'l':
				SetConfigOption("ssl", "true", PGC_POSTMASTER, PGC_S_ARGV);
				break;

			case 'M':
				/* Undocumented flag used for mutating a directory that was a copy of a
				 * master data directory and needs to now be a segment directory. Only
				 * use on the first time the segment is started, and only use in
				 * utility mode, as changes will be destructive, and will assume that
				 * the segment has never participated in a distributed
				 * transaction.*/
				ConvertMasterDataDirToSegment = true;
				break;

			case 'm':
				/*
				 * In maintenance mode:
				 * 	1. allow DML on catalog table
				 * 	2. allow DML on segments
				 */
				SetConfigOption("maintenance_mode",  	  	"true", PGC_POSTMASTER, PGC_S_ARGV);
				SetConfigOption("allow_segment_DML", 	  	"true", PGC_POSTMASTER, PGC_S_ARGV);
				SetConfigOption("allow_system_table_mods",	"true",  PGC_POSTMASTER, PGC_S_ARGV);
				break;

			case 'N':
				SetConfigOption("max_connections", optarg, PGC_POSTMASTER, PGC_S_ARGV);
				break;

			case 'n':
				/* Don't reinit shared mem after abnormal exit */
				Reinit = false;
				break;

			case 'O':
				/* Only use in single user mode */
				SetConfigOption("allow_system_table_mods", "true", PGC_POSTMASTER, PGC_S_ARGV);
				break;

			case 'o':
				/* Other options to pass to the backend on the command line */
				snprintf(ExtraOptions + strlen(ExtraOptions),
						 sizeof(ExtraOptions) - strlen(ExtraOptions),
						 " %s", optarg);
				break;

			case 'P':
				SetConfigOption("ignore_system_indexes", "true", PGC_POSTMASTER, PGC_S_ARGV);
				break;

			case 'p':
				SetConfigOption("port", optarg, PGC_POSTMASTER, PGC_S_ARGV);
				break;

			case 'r':
				/* only used by single-user backend */
				break;

			case 'S':
				SetConfigOption("work_mem", optarg, PGC_POSTMASTER, PGC_S_ARGV);
				break;

			case 's':
				SetConfigOption("log_statement_stats", "true", PGC_POSTMASTER, PGC_S_ARGV);
				break;

			case 'T':

				/*
				 * In the event that some backend dumps core, send SIGSTOP,
				 * rather than SIGQUIT, to all its peers.  This lets the wily
				 * post_hacker collect core dumps from everyone.
				 */
				SendStop = true;
				break;

			case 't':
				{
					const char *tmp = get_stats_option_name(optarg);

					if (tmp)
					{
						SetConfigOption(tmp, "true", PGC_POSTMASTER, PGC_S_ARGV);
					}
					else
					{
						write_stderr("%s: invalid argument for option -t: \"%s\"\n",
									 progname, optarg);
						ExitPostmaster(1);
					}
					break;
				}

			case 'W':
				SetConfigOption("post_auth_delay", optarg, PGC_POSTMASTER, PGC_S_ARGV);
				break;

			case 'c':
			case '-':
				{
					char	   *name,
							   *value;

					ParseLongOption(optarg, &name, &value);
					if (!value)
					{
						if (opt == '-')
							ereport(ERROR,
									(errcode(ERRCODE_SYNTAX_ERROR),
									 errmsg("--%s requires a value",
											optarg)));
						else
							ereport(ERROR,
									(errcode(ERRCODE_SYNTAX_ERROR),
									 errmsg("-c %s requires a value",
											optarg)));
					}

					SetConfigOption(name, value, PGC_POSTMASTER, PGC_S_ARGV);
					free(name);
					if (value)
						free(value);
					break;
				}

			default:
				write_stderr("Try \"%s --help\" for more information.\n",
							 progname);
				ExitPostmaster(1);
		}
	}

	/*
	 * Postmaster accepts no non-option switch arguments.
	 */
	if (optind < argc)
	{
		write_stderr("%s: invalid argument: \"%s\"\n",
					 progname, argv[optind]);
		write_stderr("Try \"%s --help\" for more information.\n",
					 progname);
		ExitPostmaster(1);
	}

	/* If gp_role is not set, use utility role instead.*/
	if (Gp_role == GP_ROLE_UNDEFINED)
		SetConfigOption("gp_role", "utility", PGC_POSTMASTER, PGC_S_OVERRIDE);

	/*
	 * Locate the proper configuration files and data directory, and read
	 * postgresql.conf for the first time.
	 */
	if (!SelectConfigFiles(userDoption, progname))
		ExitPostmaster(2);

	/*
	 * CDB/MPP/GPDB: Set the processor affinity (may be a no-op on
	 * some platforms). The port number is nice to use because we know
	 * that different segments on a single host will not have the same
	 * port numbers.
	 *
	 * We want to do this as early as we can -- so that the OS knows
	 * about our binding, and all of our child processes will inherit
	 * the same binding.
 	 */
	if (gp_set_proc_affinity)
		setProcAffinity(PostPortNumber);

	if (output_config_variable != NULL)
	{
		/*
		 * "-C guc" was specified, so print GUC's value and exit.  No extra
		 * permission check is needed because the user is reading inside the
		 * data dir.
		 */
		const char *config_val = GetConfigOption(output_config_variable,
												 false, false);

		puts(config_val ? config_val : "");
		ExitPostmaster(0);
	}

	/* Verify that DataDir looks reasonable */
	checkDataDir();

	/* Check that pg_control exists */
	checkControlFile();

	/* And switch working directory into it */
	ChangeToDataDir();

	/*
     * CDB: Decouple NBuffers from MaxBackends.  The entry db doesn't benefit
     * from buffers in excess of the global catalog size; this is typically
     * small and unrelated to the number of clients.  Segment dbs need enough
     * buffers to accommodate the QEs concurrently accessing the database; but
     * non-leaf QEs don't necessarily access the database (some are used only
     * for sorting, hashing, etc); so again the number of buffers need not be
     * in proportion to the number of connections.
	 */
	if (NBuffers < 16)
	{
		/*
		 * Do not accept -B so small that backends are likely to starve for
		 * lack of buffers.  The specific choices here are somewhat arbitrary.
		 */
		write_stderr("%s: the number of buffers (-B) must be at least 16\n", progname);
		ExitPostmaster(1);
	}

	/*
	 * Check for invalid combinations of GUC settings.
	 *
	 * In GPDB, restricted mode gpstart uses superuser_reserved_connections ==
	 * max_connections. Hence, in gpdb below check is modified from upstream to
	 * allow equal setting.
	 */
	if (ReservedBackends > MaxConnections)
	{
		write_stderr("%s: superuser_reserved_connections (%d) must be less than max_connections (%d)\n",
					 progname,
					 ReservedBackends, MaxConnections);
		ExitPostmaster(1);
	}
	if (XLogArchiveMode > ARCHIVE_MODE_OFF && wal_level == WAL_LEVEL_MINIMAL)
		ereport(ERROR,
				(errmsg("WAL archival cannot be enabled when wal_level is \"minimal\"")));
	if (max_wal_senders > 0 && wal_level == WAL_LEVEL_MINIMAL)
		ereport(ERROR,
				(errmsg("WAL streaming (max_wal_senders > 0) requires wal_level \"replica\" or \"logical\"")));

    if ( GpIdentity.dbid == -1 && Gp_role == GP_ROLE_UTILITY)
    {
        /**
         * okay in utility mode! -- when starting the master in utility mode to fetch the configuration contents,
         *  we don't actually know the dbid.
         */
    }
	else if ( GpIdentity.dbid < 0 )
	{
	    ereport(FATAL,
            (errcode(ERRCODE_INVALID_PARAMETER_VALUE),
             errmsg("dbid (from -b option) is not specified or is invalid.  This value must be >= 0, or >= -1 in utility mode.  "
             "The dbid value to pass can be determined from this server's entry in the segment configuration; it may be -1 if running in utility mode.")));
	}

    if ( GpIdentity.segindex < -1 ) /* -1 is okay -- that means the master */
	{
	    ereport(FATAL,
            (errcode(ERRCODE_INVALID_PARAMETER_VALUE),
             errmsg("contentid (from -C option) is not specified or is invalid.  This value must be >= -1.  "
             "The contentid value to pass can be determined this server's entry in the segment configuration; it may be -1 for a master, or in utility mode."
             )));
	}

	/*
	 * Other one-time internal sanity checks can go here, if they are fast.
	 * (Put any slow processing further down, after postmaster.pid creation.)
	 */
	if (!CheckDateTokenTables())
	{
		write_stderr("%s: invalid datetoken tables, please fix\n", progname);
		ExitPostmaster(1);
	}

	/*
	 * Now that we are done processing the postmaster arguments, reset
	 * getopt(3) library so that it will work correctly in subprocesses.
	 */
	optind = 1;
#if defined(HAVE_INT_OPTRESET) || !defined(HAVE_GETOPT)
	optreset = 1;				/* some systems need this too */
#endif

	/* For debugging: display postmaster environment */
	{
		extern char **environ;
		char	  **p;

		ereport(DEBUG3,
				(errmsg_internal("%s: PostmasterMain: initial environment dump:",
								 progname)));
		ereport(DEBUG3,
				(errmsg_internal("-----------------------------------------")));
		for (p = environ; *p; ++p)
			ereport(DEBUG3,
					(errmsg_internal("\t%s", *p)));
		ereport(DEBUG3,
				(errmsg_internal("-----------------------------------------")));
	}

	/*
	 * Create lockfile for data directory.
	 *
	 * We want to do this before we try to grab the input sockets, because the
	 * data directory interlock is more reliable than the socket-file
	 * interlock (thanks to whoever decided to put socket files in /tmp :-().
	 * For the same reason, it's best to grab the TCP socket(s) before the
	 * Unix socket(s).
	 *
	 * Also note that this internally sets up the on_proc_exit function that
	 * is responsible for removing both data directory and socket lockfiles;
	 * so it must happen before opening sockets so that at exit, the socket
	 * lockfiles go away after CloseServerPorts runs.
	 */
	CreateDataDirLockFile(true);

	/*
	 * Remember postmaster startup time
     * CDB: Moved this code up from below for use in error message headers.
	 */
	PgStartTime = GetCurrentTimestamp();

	/*
	 * Read the control file (for error checking and config info).
	 *
	 * Since we verify the control file's CRC, this has a useful side effect
	 * on machines where we need a run-time test for CRC support instructions.
	 * The postmaster will do the test once at startup, and then its child
	 * processes will inherit the correct function pointer and not need to
	 * repeat the test.
	 */
	LocalProcessControlFile(false);

	/*
	 * Initialize SSL library, if specified.
	 */
#ifdef USE_SSL
	if (EnableSSL)
	{
		(void) secure_initialize(true);
		LoadedSSL = true;
	}
#endif

	/*
	 * CDB: gpdb auxilary process like fts probe, dtx recovery process is
	 * essential, we need to load them ahead of custom shared preload libraries
	 * to avoid exceeding max_worker_processes.
	 */
	load_auxiliary_libraries();

	/*
	 * Register the apply launcher.  Since it registers a background worker,
	 * it needs to be called before InitializeMaxBackends(), and it's probably
	 * a good idea to call it before any modules had chance to take the
	 * background worker slots.
	 */
	ApplyLauncherRegister();

	/*
	 * process any libraries that should be preloaded at postmaster start
	 */
	process_shared_preload_libraries();

	/*
	 * Now that loadable modules have had their chance to register background
	 * workers, calculate MaxBackends.
	 */
	InitializeMaxBackends();

	/* Report server startup in log */
	ereport(LOG,
			(errmsg("starting %s", PG_VERSION_STR)));

	/*
	 * Establish input sockets.
	 *
	 * First, mark them all closed, and set up an on_proc_exit function that's
	 * charged with closing the sockets again at postmaster shutdown.
	 */
	for (i = 0; i < MAXLISTEN; i++)
		ListenSocket[i] = PGINVALID_SOCKET;

	on_proc_exit(CloseServerPorts, 0);

	if (ListenAddresses)
	{
		char	   *rawstring;
		List	   *elemlist;
		ListCell   *l;
		int			success = 0;

		/* Need a modifiable copy of ListenAddresses */
		rawstring = pstrdup(ListenAddresses);

		/* Parse string into list of hostnames */
		if (!SplitIdentifierString(rawstring, ',', &elemlist))
		{
			/* syntax error in list */
			ereport(FATAL,
					(errcode(ERRCODE_INVALID_PARAMETER_VALUE),
					 errmsg("invalid list syntax in parameter \"%s\"",
							"listen_addresses")));
		}

		foreach(l, elemlist)
		{
			char	   *curhost = (char *) lfirst(l);

			if (strcmp(curhost, "*") == 0)
				status = StreamServerPort(AF_UNSPEC, NULL,
										  (unsigned short) PostPortNumber,
										  NULL,
										  ListenSocket, MAXLISTEN);
			else
				status = StreamServerPort(AF_UNSPEC, curhost,
										  (unsigned short) PostPortNumber,
										  NULL,
										  ListenSocket, MAXLISTEN);

			if (status == STATUS_OK)
			{
				success++;
				/* record the first successful host addr in lockfile */
				if (!listen_addr_saved)
				{
					AddToDataDirLockFile(LOCK_FILE_LINE_LISTEN_ADDR, curhost);
					listen_addr_saved = true;
				}
			}
			else
				ereport(WARNING,
						(errmsg("could not create listen socket for \"%s\"",
								curhost)));
		}

		if (!success && elemlist != NIL)
			ereport(FATAL,
					(errmsg("could not create any TCP/IP sockets")));

		list_free(elemlist);
		pfree(rawstring);
	}

#ifdef USE_BONJOUR
	/* Register for Bonjour only if we opened TCP socket(s) */
	if (enable_bonjour && ListenSocket[0] != PGINVALID_SOCKET)
	{
		DNSServiceErrorType err;

		/*
		 * We pass 0 for interface_index, which will result in registering on
		 * all "applicable" interfaces.  It's not entirely clear from the
		 * DNS-SD docs whether this would be appropriate if we have bound to
		 * just a subset of the available network interfaces.
		 */
		err = DNSServiceRegister(&bonjour_sdref,
								 0,
								 0,
								 bonjour_name,
								 "_postgresql._tcp.",
								 NULL,
								 NULL,
								 pg_hton16(PostPortNumber),
								 0,
								 NULL,
								 NULL,
								 NULL);
		if (err != kDNSServiceErr_NoError)
			elog(LOG, "DNSServiceRegister() failed: error code %ld",
				 (long) err);

		/*
		 * We don't bother to read the mDNS daemon's reply, and we expect that
		 * it will automatically terminate our registration when the socket is
		 * closed at postmaster termination.  So there's nothing more to be
		 * done here.  However, the bonjour_sdref is kept around so that
		 * forked children can close their copies of the socket.
		 */
	}
#endif

#ifdef HAVE_UNIX_SOCKETS
	if (Unix_socket_directories)
	{
		char	   *rawstring;
		List	   *elemlist;
		ListCell   *l;
		int			success = 0;

		/* Need a modifiable copy of Unix_socket_directories */
		rawstring = pstrdup(Unix_socket_directories);

		/* Parse string into list of directories */
		if (!SplitDirectoriesString(rawstring, ',', &elemlist))
		{
			/* syntax error in list */
			ereport(FATAL,
					(errcode(ERRCODE_INVALID_PARAMETER_VALUE),
					 errmsg("invalid list syntax in parameter \"%s\"",
							"unix_socket_directories")));
		}

		foreach(l, elemlist)
		{
			char	   *socketdir = (char *) lfirst(l);

			status = StreamServerPort(AF_UNIX, NULL,
									  (unsigned short) PostPortNumber,
									  socketdir,
									  ListenSocket, MAXLISTEN);

			if (status == STATUS_OK)
			{
				success++;
				/* record the first successful Unix socket in lockfile */
				if (success == 1)
					AddToDataDirLockFile(LOCK_FILE_LINE_SOCKET_DIR, socketdir);
			}
			else
				ereport(WARNING,
						(errmsg("could not create Unix-domain socket in directory \"%s\"",
								socketdir)));
		}

		if (!success && elemlist != NIL)
			ereport(FATAL,
					(errmsg("could not create any Unix-domain sockets")));

		list_free_deep(elemlist);
		pfree(rawstring);
	}
#endif

	/*
	 * check that we have some socket to listen on
	 */
	if (ListenSocket[0] == PGINVALID_SOCKET)
		ereport(FATAL,
				(errmsg("no socket created for listening")));

	/*
	 * If no valid TCP ports, write an empty line for listen address,
	 * indicating the Unix socket must be used.  Note that this line is not
	 * added to the lock file until there is a socket backing it.
	 */
	if (!listen_addr_saved)
		AddToDataDirLockFile(LOCK_FILE_LINE_LISTEN_ADDR, "");

	/*
	 * Set up shared memory and semaphores.
	 */
	reset_shared(PostPortNumber);

	/*
	 * Estimate number of openable files.  This must happen after setting up
	 * semaphores, because on some platforms semaphores count as open files.
	 */
	set_max_safe_fds();

	/*
	 * Set reference point for stack-depth checking.
	 */
	(void) set_stack_base();

	/*
	 * Initialize pipe (or process handle on Windows) that allows children to
	 * wake up from sleep on postmaster death.
	 */
	InitPostmasterDeathWatchHandle();

#ifdef WIN32

	/*
	 * Initialize I/O completion port used to deliver list of dead children.
	 */
	win32ChildQueue = CreateIoCompletionPort(INVALID_HANDLE_VALUE, NULL, 0, 1);
	if (win32ChildQueue == NULL)
		ereport(FATAL,
				(errmsg("could not create I/O completion port for child queue")));
#endif

	/*
	 * Record postmaster options.  We delay this till now to avoid recording
	 * bogus options (eg, NBuffers too high for available memory).
	 */
	if (!CreateOptsFile(argc, argv, my_exec_path))
		ExitPostmaster(1);

#ifdef EXEC_BACKEND
	/* Write out nondefault GUC settings for child processes to use */
	write_nondefault_variables(PGC_POSTMASTER);
#endif

	/*
	 * Write the external PID file if requested
	 */
	if (external_pid_file)
	{
		FILE	   *fpidfile = fopen(external_pid_file, "w");

		if (fpidfile)
		{
			fprintf(fpidfile, "%d\n", MyProcPid);
			fclose(fpidfile);

			/* Make PID file world readable */
			if (chmod(external_pid_file, S_IRUSR | S_IWUSR | S_IRGRP | S_IROTH) != 0)
				write_stderr("%s: could not change permissions of external PID file \"%s\": %s\n",
							 progname, external_pid_file, strerror(errno));
		}
		else
			write_stderr("%s: could not write external PID file \"%s\": %s\n",
						 progname, external_pid_file, strerror(errno));

		on_proc_exit(unlink_external_pid_file, 0);
	}

	/*
	 * Remove old temporary files.  At this point there can be no other
	 * Postgres processes running in this directory, so this should be safe.
	 */
	RemovePgTempFiles();

	/*
	 * Forcibly remove the files signaling a standby promotion request.
	 * Otherwise, the existence of those files triggers a promotion too early,
	 * whether a user wants that or not.
	 *
	 * This removal of files is usually unnecessary because they can exist
	 * only during a few moments during a standby promotion. However there is
	 * a race condition: if pg_ctl promote is executed and creates the files
	 * during a promotion, the files can stay around even after the server is
	 * brought up to new master. Then, if new standby starts by using the
	 * backup taken from that master, the files can exist at the server
	 * startup and should be removed in order to avoid an unexpected
	 * promotion.
	 *
	 * Note that promotion signal files need to be removed before the startup
	 * process is invoked. Because, after that, they can be used by
	 * postmaster's SIGUSR1 signal handler.
	 */
	RemovePromoteSignalFiles();

	/* Do the same for logrotate signal file */
	RemoveLogrotateSignalFiles();

	/* Remove any outdated file holding the current log filenames. */
	if (unlink(LOG_METAINFO_DATAFILE) < 0 && errno != ENOENT)
		ereport(LOG,
				(errcode_for_file_access(),
				 errmsg("could not remove file \"%s\": %m",
						LOG_METAINFO_DATAFILE)));

	/*
	 * If resource group enabled, init it. And before we fork the child processes,
	 * add the parent process to the default system group (OID=6441), this must be
	 * initialized before InitResManager().
	 * */
	if (IsResGroupEnabled())
		initCgroup();

	/*
	 * If enabled, start up syslogger collection subprocess
	 */
	SysLoggerPID = SysLogger_Start();

	/*
	 * Reset whereToSendOutput from DestDebug (its starting state) to
	 * DestNone. This stops ereport from sending log messages to stderr unless
	 * Log_destination permits.  We don't do this until the postmaster is
	 * fully launched, since startup failures may as well be reported to
	 * stderr.
	 *
	 * If we are in fact disabling logging to stderr, first emit a log message
	 * saying so, to provide a breadcrumb trail for users who may not remember
	 * that their logging is configured to go somewhere else.
	 */
	if (!(Log_destination & LOG_DESTINATION_STDERR))
		ereport(LOG,
				(errmsg("ending log output to stderr"),
				 errhint("Future log output will go to log destination \"%s\".",
						 Log_destination_string)));

	whereToSendOutput = DestNone;

	/*
	 * Initialize stats collection subsystem (this does NOT start the
	 * collector process!)
	 */
	pgstat_init();

	/*
	 * Initialize the autovacuum subsystem (again, no process start yet)
	 */
	autovac_init();

	/*
	 * Load configuration files for client authentication.
	 */
	if (!load_hba())
	{
		/*
		 * It makes no sense to continue if we fail to load the HBA file,
		 * since there is no way to connect to the database in this case.
		 */
		ereport(FATAL,
				(errcode(ERRCODE_CONFIG_FILE_ERROR),
				 (errmsg("could not load pg_hba.conf"))));
	}
	if (!load_ident())
	{
		/*
		 * We can start up without the IDENT file, although it means that you
		 * cannot log in using any of the authentication methods that need a
		 * user name mapping. load_ident() already logged the details of error
		 * to the log.
		 */
	}

#ifdef HAVE_PTHREAD_IS_THREADED_NP

	/*
	 * On macOS, libintl replaces setlocale() with a version that calls
	 * CFLocaleCopyCurrent() when its second argument is "" and every relevant
	 * environment variable is unset or empty.  CFLocaleCopyCurrent() makes
	 * the process multithreaded.  The postmaster calls sigprocmask() and
	 * calls fork() without an immediate exec(), both of which have undefined
	 * behavior in a multithreaded program.  A multithreaded postmaster is the
	 * normal case on Windows, which offers neither fork() nor sigprocmask().
	 */
	if (pthread_is_threaded_np() != 0)
		ereport(FATAL,
				(errcode(ERRCODE_OBJECT_NOT_IN_PREREQUISITE_STATE),
				 errmsg("postmaster became multithreaded during startup"),
				 errhint("Set the LC_ALL environment variable to a valid locale.")));
#endif

	/*
	 * Remember postmaster startup time
	 */
	PgStartTime = GetCurrentTimestamp();

	/*
	 * Report postmaster status in the postmaster.pid file, to allow pg_ctl to
	 * see what's happening.
	 */
	AddToDataDirLockFile(LOCK_FILE_LINE_PM_STATUS, PM_STATUS_STARTING);

	/*
	 * We're ready to rock and roll...
	 */
	StartupPID = StartupDataBase();
	Assert(StartupPID != 0);
	StartupStatus = STARTUP_RUNNING;
	pmState = PM_STARTUP;

	/* Some workers may be scheduled to start now */
	maybe_start_bgworkers();

	status = ServerLoop();

	/*
	 * ServerLoop probably shouldn't ever return, but if it does, close down.
	 */
	ExitPostmaster(status != STATUS_OK);

	abort();					/* not reached */
}


/*
 * on_proc_exit callback to close server's listen sockets
 */
static void
CloseServerPorts(int status, Datum arg)
{
	int			i;

	/*
	 * First, explicitly close all the socket FDs.  We used to just let this
	 * happen implicitly at postmaster exit, but it's better to close them
	 * before we remove the postmaster.pid lockfile; otherwise there's a race
	 * condition if a new postmaster wants to re-use the TCP port number.
	 */
	for (i = 0; i < MAXLISTEN; i++)
	{
		if (ListenSocket[i] != PGINVALID_SOCKET)
		{
			StreamClose(ListenSocket[i]);
			ListenSocket[i] = PGINVALID_SOCKET;
		}
	}

	/*
	 * Next, remove any filesystem entries for Unix sockets.  To avoid race
	 * conditions against incoming postmasters, this must happen after closing
	 * the sockets and before removing lock files.
	 */
	RemoveSocketFiles();

	/*
	 * We don't do anything about socket lock files here; those will be
	 * removed in a later on_proc_exit callback.
	 */
}

/*
 * on_proc_exit callback to delete external_pid_file
 */
static void
unlink_external_pid_file(int status, Datum arg)
{
	if (external_pid_file)
		unlink(external_pid_file);
}


/*
 * Compute and check the directory paths to files that are part of the
 * installation (as deduced from the postgres executable's own location)
 */
static void
getInstallationPaths(const char *argv0)
{
	DIR		   *pdir;

	/* Locate the postgres executable itself */
	if (find_my_exec(argv0, my_exec_path) < 0)
		elog(FATAL, "%s: could not locate my own executable path", argv0);

#ifdef EXEC_BACKEND
	/* Locate executable backend before we change working directory */
	if (find_other_exec(argv0, "postgres", PG_BACKEND_VERSIONSTR,
						postgres_exec_path) < 0)
		ereport(FATAL,
				(errmsg("%s: could not locate matching postgres executable",
						argv0)));
#endif

	/*
	 * Locate the pkglib directory --- this has to be set early in case we try
	 * to load any modules from it in response to postgresql.conf entries.
	 */
	get_pkglib_path(my_exec_path, pkglib_path);

	/*
	 * Verify that there's a readable directory there; otherwise the Postgres
	 * installation is incomplete or corrupt.  (A typical cause of this
	 * failure is that the postgres executable has been moved or hardlinked to
	 * some directory that's not a sibling of the installation lib/
	 * directory.)
	 */
	pdir = AllocateDir(pkglib_path);
	if (pdir == NULL)
		ereport(ERROR,
				(errcode_for_file_access(),
				 errmsg("could not open directory \"%s\": %m",
						pkglib_path),
				 errhint("This may indicate an incomplete PostgreSQL installation, or that the file \"%s\" has been moved away from its proper location.",
						 my_exec_path)));
	FreeDir(pdir);

	/*
	 * XXX is it worth similarly checking the share/ directory?  If the lib/
	 * directory is there, then share/ probably is too.
	 */
}

/*
 * Check that pg_control exists in the correct location in the data directory.
 *
 * No attempt is made to validate the contents of pg_control here.  This is
 * just a sanity check to see if we are looking at a real data directory.
 */
static void
checkControlFile(void)
{
	char		path[MAXPGPATH];
	FILE	   *fp;

	snprintf(path, sizeof(path), "%s/global/pg_control", DataDir);

	fp = AllocateFile(path, PG_BINARY_R);
	if (fp == NULL)
	{
		write_stderr("%s: could not find the database system\n"
					 "Expected to find it in the directory \"%s\",\n"
					 "but could not open file \"%s\": %s\n",
					 progname, DataDir, path, strerror(errno));
		ExitPostmaster(2);
	}
	FreeFile(fp);
}


/*
 * check if file or directory under "DataDir" exists and is accessible
 */
static void
checkPgDir(const char *dir)
{
	struct stat st;
	/*
	 * DataDir is known to be smaller than MAXPGPATH, and 'dir' argument is always
	 * a short constant.
	 */
	char		buf[MAXPGPATH + MAXPGPATH];

	snprintf(buf, sizeof(buf), "%s%s", DataDir, dir);

	if (stat(buf, &st) != 0)
	{
		/* check if log is there */
		snprintf(buf, sizeof(buf), "%s%s", DataDir, "/log");
		if (stat(buf, &st) == 0)
			elog(LOG, "System file or directory missing (%s), shutting down segment", dir);

		/* quit all processes and exit */
		pmdie(SIGQUIT);
	}
}

/*
 * Determine how long should we let ServerLoop sleep.
 *
 * In normal conditions we wait at most one minute, to ensure that the other
 * background tasks handled by ServerLoop get done even when no requests are
 * arriving.  However, if there are background workers waiting to be started,
 * we don't actually sleep so that they are quickly serviced.  Other exception
 * cases are as shown in the code.
 */
static void
DetermineSleepTime(struct timeval *timeout)
{
	TimestampTz next_wakeup = 0;

	/*
	 * Normal case: either there are no background workers at all, or we're in
	 * a shutdown sequence (during which we ignore bgworkers altogether).
	 */
	if (Shutdown > NoShutdown ||
		(!StartWorkerNeeded && !HaveCrashedWorker))
	{
		if (AbortStartTime != 0)
		{
			/* time left to abort; clamp to 0 in case it already expired */
			timeout->tv_sec = SIGKILL_CHILDREN_AFTER_SECS -
				(time(NULL) - AbortStartTime);
			timeout->tv_sec = Max(timeout->tv_sec, 0);
			timeout->tv_usec = 0;
		}
		else
		{
			timeout->tv_sec = 60;
			timeout->tv_usec = 0;
		}
		return;
	}

	if (StartWorkerNeeded)
	{
		timeout->tv_sec = 0;
		timeout->tv_usec = 0;
		return;
	}

	if (HaveCrashedWorker)
	{
		slist_mutable_iter siter;

		/*
		 * When there are crashed bgworkers, we sleep just long enough that
		 * they are restarted when they request to be.  Scan the list to
		 * determine the minimum of all wakeup times according to most recent
		 * crash time and requested restart interval.
		 */
		slist_foreach_modify(siter, &BackgroundWorkerList)
		{
			RegisteredBgWorker *rw;
			TimestampTz this_wakeup;

			rw = slist_container(RegisteredBgWorker, rw_lnode, siter.cur);

			if (rw->rw_crashed_at == 0)
				continue;

			if (rw->rw_worker.bgw_restart_time == BGW_NEVER_RESTART
				|| rw->rw_terminate)
			{
				ForgetBackgroundWorker(&siter);
				continue;
			}

			this_wakeup = TimestampTzPlusMilliseconds(rw->rw_crashed_at,
													  1000L * rw->rw_worker.bgw_restart_time);
			if (next_wakeup == 0 || this_wakeup < next_wakeup)
				next_wakeup = this_wakeup;
		}
	}

	if (next_wakeup != 0)
	{
		long		secs;
		int			microsecs;

		TimestampDifference(GetCurrentTimestamp(), next_wakeup,
							&secs, &microsecs);
		timeout->tv_sec = secs;
		timeout->tv_usec = microsecs;

		/* Ensure we don't exceed one minute */
		if (timeout->tv_sec > 60)
		{
			timeout->tv_sec = 60;
			timeout->tv_usec = 0;
		}
	}
	else
	{
		timeout->tv_sec = 60;
		timeout->tv_usec = 0;
	}
}

/*
 * Main idle loop of postmaster
 *
 * NB: Needs to be called with signals blocked
 */
static int
ServerLoop(void)
{
	fd_set		readmask;
	int			nSockets;
	time_t		last_lockfile_recheck_time,
				last_touch_time;

	last_lockfile_recheck_time = last_touch_time = time(NULL);

	nSockets = initMasks(&readmask);

	for (;;)
	{
		fd_set		rmask;
		int			selres;
		time_t		now;

		/*
		 * Wait for a connection request to arrive.
		 *
		 * We block all signals except while sleeping. That makes it safe for
		 * signal handlers, which again block all signals while executing, to
		 * do nontrivial work.
		 *
		 * If we are in PM_WAIT_DEAD_END state, then we don't want to accept
		 * any new connections, so we don't call select(), and just sleep.
		 */
		memcpy((char *) &rmask, (char *) &readmask, sizeof(fd_set));

		if (pmState == PM_WAIT_DEAD_END)
		{
			PG_SETMASK(&UnBlockSig);

			pg_usleep(100000L); /* 100 msec seems reasonable */
			selres = 0;

			PG_SETMASK(&BlockSig);
		}
		else
		{
			/* must set timeout each time; some OSes change it! */
			struct timeval timeout;

			/* Needs to run with blocked signals! */
			DetermineSleepTime(&timeout);

			PG_SETMASK(&UnBlockSig);

			selres = select(nSockets, &rmask, NULL, NULL, &timeout);

			PG_SETMASK(&BlockSig);
		}

		/* Now check the select() result */
		if (selres < 0)
		{
			if (errno != EINTR && errno != EWOULDBLOCK)
			{
				ereport(LOG,
						(errcode_for_socket_access(),
						 errmsg("select() failed in postmaster: %m")));
				return STATUS_ERROR;
			}
		}

		/* Sanity check for system directories on all segments */
		checkPgDir("");
		checkPgDir("/base");
		checkPgDir("/global");
		checkPgDir("/pg_twophase");
		checkPgDir("/pg_distributedlog");
		checkPgDir("/pg_multixact");
		checkPgDir("/pg_subtrans");
		checkPgDir("/pg_wal");
		checkPgDir("/pg_xact");
		checkPgDir("/pg_multixact/members");
		checkPgDir("/pg_multixact/offsets");

		/*
		 * Block all signals until we wait again.  (This makes it safe for our
		 * signal handlers to do nontrivial work.)
		 */
		PG_SETMASK(&BlockSig);

		/*
		 * New connection pending on any of our sockets? If so, fork a child
		 * process to deal with it.
		 */
		if (selres > 0)
		{
			int			i;

			for (i = 0; i < MAXLISTEN; i++)
			{
				if (ListenSocket[i] == PGINVALID_SOCKET)
					break;
				if (FD_ISSET(ListenSocket[i], &rmask))
				{
					Port	   *port;

					port = ConnCreate(ListenSocket[i]);
					if (port)
					{
						BackendStartup(port);

						/*
						 * We no longer need the open socket or port structure
						 * in this process
						 */
						StreamClose(port->sock);
						ConnFree(port);
					}
				}
			}
		}

		/* If we have lost the log collector, try to start a new one */
		if (SysLoggerPID == 0 && Logging_collector)
			SysLoggerPID = SysLogger_Start();

		/*
		 * If no background writer process is running, and we are not in a
		 * state that prevents it, start one.  It doesn't matter if this
		 * fails, we'll just try again later.  Likewise for the checkpointer.
		 */
		if (pmState == PM_RUN || pmState == PM_RECOVERY ||
			pmState == PM_HOT_STANDBY)
		{
			if (CheckpointerPID == 0)
				CheckpointerPID = StartCheckpointer();
			if (BgWriterPID == 0)
				BgWriterPID = StartBackgroundWriter();
		}

		/*
		 * Likewise, if we have lost the walwriter process, try to start a new
		 * one.  But this is needed only in normal operation (else we cannot
		 * be writing any new WAL).
		 */
		if (WalWriterPID == 0 && pmState == PM_RUN)
			WalWriterPID = StartWalWriter();

		/*
		 * If we have lost the autovacuum launcher, try to start a new one. We
		 * don't want autovacuum to run in binary upgrade mode because
		 * autovacuum might update relfrozenxid for empty tables before the
		 * physical files are put in place.
		 */
		if (!IsBinaryUpgrade && AutoVacPID == 0 &&
			(AutoVacuumingActive() || start_autovac_launcher) &&
			pmState == PM_RUN)
		{
			AutoVacPID = StartAutoVacLauncher();
			if (AutoVacPID != 0)
				start_autovac_launcher = false; /* signal processed */
		}

		/* If we have lost the stats collector, try to start a new one */
		if (PgStatPID == 0 &&
			(pmState == PM_RUN || pmState == PM_HOT_STANDBY))
			PgStatPID = pgstat_start();

		/* If we have lost the archiver, try to start a new one. */
		if (PgArchPID == 0 && PgArchStartupAllowed())
			PgArchPID = pgarch_start();

		/* If we need to signal the autovacuum launcher, do so now */
		if (avlauncher_needs_signal)
		{
			avlauncher_needs_signal = false;
			if (AutoVacPID != 0)
				kill(AutoVacPID, SIGUSR2);
		}

		/* If we need to start a WAL receiver, try to do that now */
		if (WalReceiverRequested)
			MaybeStartWalReceiver();

		/* Get other worker processes running, if needed */
		if (StartWorkerNeeded || HaveCrashedWorker)
			maybe_start_bgworkers();

#ifdef HAVE_PTHREAD_IS_THREADED_NP

		/*
		 * With assertions enabled, check regularly for appearance of
		 * additional threads.  All builds check at start and exit.
		 */
		Assert(pthread_is_threaded_np() == 0);
#endif

		/*
		 * Lastly, check to see if it's time to do some things that we don't
		 * want to do every single time through the loop, because they're a
		 * bit expensive.  Note that there's up to a minute of slop in when
		 * these tasks will be performed, since DetermineSleepTime() will let
		 * us sleep at most that long; except for SIGKILL timeout which has
		 * special-case logic there.
		 */
		now = time(NULL);

		/*
		 * If we already sent SIGQUIT to children and they are slow to shut
		 * down, it's time to send them SIGKILL.  This doesn't happen
		 * normally, but under certain conditions backends can get stuck while
		 * shutting down.  This is a last measure to get them unwedged.
		 *
		 * Note we also do this during recovery from a process crash.
		 */
		if ((Shutdown >= ImmediateShutdown || (FatalError && !SendStop)) &&
			AbortStartTime != 0 &&
			(now - AbortStartTime) >= SIGKILL_CHILDREN_AFTER_SECS)
		{
#ifdef FAULT_INJECTOR
			if (SIMPLE_FAULT_INJECTOR("postmaster_server_loop_no_sigkill") == FaultInjectorTypeSkip)
			{
				/* 
				 * This prevents sending SIGKILL to child processes for testing purpose.
				 * Since each time hitting this fault will print a log, let's wait 0.1s just 
				 * not to overwhelm the logs. Reaching here means we are shutting down so 
				 * making postmaster slower should be OK (only for testing anyway).
				 */
				pg_usleep(100000L); 
				continue;
			}
#endif
			/* We were gentle with them before. Not anymore */
			TerminateChildren(SIGKILL);
			/* reset flag so we don't SIGKILL again */
			AbortStartTime = 0;
		}

		/*
		 * Once a minute, verify that postmaster.pid hasn't been removed or
		 * overwritten.  If it has, we force a shutdown.  This avoids having
		 * postmasters and child processes hanging around after their database
		 * is gone, and maybe causing problems if a new database cluster is
		 * created in the same place.  It also provides some protection
		 * against a DBA foolishly removing postmaster.pid and manually
		 * starting a new postmaster.  Data corruption is likely to ensue from
		 * that anyway, but we can minimize the damage by aborting ASAP.
		 */
		if (now - last_lockfile_recheck_time >= 1 * SECS_PER_MINUTE)
		{
			if (!RecheckDataDirLockFile())
			{
				ereport(LOG,
						(errmsg("performing immediate shutdown because data directory lock file is invalid")));
				kill(MyProcPid, SIGQUIT);
			}
			last_lockfile_recheck_time = now;
		}

		/*
		 * Touch Unix socket and lock files every 58 minutes, to ensure that
		 * they are not removed by overzealous /tmp-cleaning tasks.  We assume
		 * no one runs cleaners with cutoff times of less than an hour ...
		 */
		if (now - last_touch_time >= 58 * SECS_PER_MINUTE)
		{
			TouchSocketFiles();
			TouchSocketLockFiles();
			last_touch_time = now;
		}
	}
}

/*
 * Initialise the masks for select() for the ports we are listening on.
 * Return the number of sockets to listen on.
 */
static int
initMasks(fd_set *rmask)
{
	int			maxsock = -1;
	int			i;

	FD_ZERO(rmask);

	for (i = 0; i < MAXLISTEN; i++)
	{
		int			fd = ListenSocket[i];

		if (fd == PGINVALID_SOCKET)
			break;
		FD_SET(fd, rmask);

		if (fd > maxsock)
			maxsock = fd;
	}

	return maxsock + 1;
}

/*
 * Once the flag is reset, libpq connections (e.g. FTS probe requests) should
 * not get CAC_MIRROR_READY response.  This flag is needed during GPDB startup
 * to enable "pg_ctl -w".  It need not interfere during or after promotion.
 * This function is called right after removing RECOVERY_COMMAND_FILE upon
 * receiving a promotion request.
 */
void inline
ResetMirrorReadyFlag(void)
{
	*pm_launch_walreceiver = false;
}

static inline void
SetMirrorReadyFlag(void)
{
	*pm_launch_walreceiver = true;
}

static inline bool
GetMirrorReadyFlag(void)
{
	return *pm_launch_walreceiver;
}

/*
 * Read a client's startup packet and do something according to it.
 *
 * Returns STATUS_OK or STATUS_ERROR, or might call ereport(FATAL) and
 * not return at all.
 *
 * (Note that ereport(FATAL) stuff is sent to the client, so only use it
 * if that's what you want.  Return STATUS_ERROR if you don't want to
 * send anything to the client, which would typically be appropriate
 * if we detect a communications failure.)
 *
 * Set ssl_done and/or gss_done when negotiation of an encrypted layer
 * (currently, TLS or GSSAPI) is completed. A successful negotiation of either
 * encryption layer sets both flags, but a rejected negotiation sets only the
 * flag for that layer, since the client may wish to try the other one. We
 * should make no assumption here about the order in which the client may make
 * requests.
 */
static int
ProcessStartupPacket(Port *port, bool ssl_done, bool gss_done)
{
	int32		len;
	void	   *buf;
	ProtocolVersion proto;
	MemoryContext oldcontext;
    char       *gpqeid = NULL;
	XLogRecPtr  recptr;

	pq_startmsgread();

	/*
	 * Grab the first byte of the length word separately, so that we can tell
	 * whether we have no data at all or an incomplete packet.  (This might
	 * sound inefficient, but it's not really, because of buffering in
	 * pqcomm.c.)
	 */
	if (pq_getbytes((char *) &len, 1) == EOF)
	{
		/*
		 * If we get no data at all, don't clutter the log with a complaint;
		 * such cases often occur for legitimate reasons.  An example is that
		 * we might be here after responding to NEGOTIATE_SSL_CODE, and if the
		 * client didn't like our response, it'll probably just drop the
		 * connection.  Service-monitoring software also often just opens and
		 * closes a connection without sending anything.  (So do port
		 * scanners, which may be less benign, but it's not really our job to
		 * notice those.)
		 */
		return STATUS_ERROR;
	}

	if (pq_getbytes(((char *) &len) + 1, 3) == EOF)
	{
		/* Got a partial length word, so bleat about that */
		if (!ssl_done && !gss_done)
			ereport(COMMERROR,
					(errcode(ERRCODE_PROTOCOL_VIOLATION),
					 errmsg("incomplete startup packet")));
		return STATUS_ERROR;
	}

	len = pg_ntoh32(len);
	len -= 4;

	if (len < (int32) sizeof(ProtocolVersion) ||
		len > MAX_STARTUP_PACKET_LENGTH)
	{
		ereport(COMMERROR,
				(errcode(ERRCODE_PROTOCOL_VIOLATION),
				 errmsg("invalid length of startup packet %ld",(long)len)));
		return STATUS_ERROR;
	}

	/*
	 * Allocate at least the size of an old-style startup packet, plus one
	 * extra byte, and make sure all are zeroes.  This ensures we will have
	 * null termination of all strings, in both fixed- and variable-length
	 * packet layouts.
	 */
	if (len <= (int32) sizeof(StartupPacket))
		buf = palloc0(sizeof(StartupPacket) + 1);
	else
		buf = palloc0(len + 1);

	if (pq_getbytes(buf, len) == EOF)
	{
		ereport(COMMERROR,
				(errcode(ERRCODE_PROTOCOL_VIOLATION),
				 errmsg("incomplete startup packet")));
		return STATUS_ERROR;
	}
	pq_endmsgread();

	/*
	 * The first field is either a protocol version number or a special
	 * request code.
	 */
	port->proto = proto = pg_ntoh32(*((ProtocolVersion *) buf));

	if (proto == CANCEL_REQUEST_CODE || proto == FINISH_REQUEST_CODE)
	{
		processCancelRequest(port, buf, proto);
		/* Not really an error, but we don't want to proceed further */
		return STATUS_ERROR;
	}

	if (proto == NEGOTIATE_SSL_CODE && !ssl_done)
	{
		char		SSLok;

#ifdef USE_SSL
		/* No SSL when disabled or on Unix sockets */
		if (!LoadedSSL || IS_AF_UNIX(port->laddr.addr.ss_family))
			SSLok = 'N';
		else
			SSLok = 'S';		/* Support for SSL */
#else
		SSLok = 'N';			/* No support for SSL */
#endif

retry1:
		if (send(port->sock, &SSLok, 1, 0) != 1)
		{
			if (errno == EINTR)
				goto retry1;	/* if interrupted, just retry */
			ereport(COMMERROR,
					(errcode_for_socket_access(),
					 errmsg("failed to send SSL negotiation response: %m")));
			return STATUS_ERROR;	/* close the connection */
		}

#ifdef USE_SSL
		if (SSLok == 'S' && secure_open_server(port) == -1)
			return STATUS_ERROR;
#endif

		/*
		 * At this point we should have no data already buffered.  If we do,
		 * it was received before we performed the SSL handshake, so it wasn't
		 * encrypted and indeed may have been injected by a man-in-the-middle.
		 * We report this case to the client.
		 */
		if (pq_buffer_has_data())
			ereport(FATAL,
					(errcode(ERRCODE_PROTOCOL_VIOLATION),
					 errmsg("received unencrypted data after SSL request"),
					 errdetail("This could be either a client-software bug or evidence of an attempted man-in-the-middle attack.")));

		/*
		 * regular startup packet, cancel, etc packet should follow, but not
		 * another SSL negotiation request, and a GSS request should only
		 * follow if SSL was rejected (client may negotiate in either order)
		 */
		return ProcessStartupPacket(port, true, SSLok == 'S');
	}
	else if (proto == NEGOTIATE_GSS_CODE && !gss_done)
	{
		char		GSSok = 'N';

#ifdef ENABLE_GSS
		/* No GSSAPI encryption when on Unix socket */
		if (!IS_AF_UNIX(port->laddr.addr.ss_family))
			GSSok = 'G';
#endif

		while (send(port->sock, &GSSok, 1, 0) != 1)
		{
			if (errno == EINTR)
				continue;
			ereport(COMMERROR,
					(errcode_for_socket_access(),
					 errmsg("failed to send GSSAPI negotiation response: %m")));
			return STATUS_ERROR;	/* close the connection */
		}

#ifdef ENABLE_GSS
		if (GSSok == 'G' && secure_open_gssapi(port) == -1)
			return STATUS_ERROR;
#endif

		/*
		 * At this point we should have no data already buffered.  If we do,
		 * it was received before we performed the GSS handshake, so it wasn't
		 * encrypted and indeed may have been injected by a man-in-the-middle.
		 * We report this case to the client.
		 */
		if (pq_buffer_has_data())
			ereport(FATAL,
					(errcode(ERRCODE_PROTOCOL_VIOLATION),
					 errmsg("received unencrypted data after GSSAPI encryption request"),
					 errdetail("This could be either a client-software bug or evidence of an attempted man-in-the-middle attack.")));

		/*
		 * regular startup packet, cancel, etc packet should follow, but not
		 * another GSS negotiation request, and an SSL request should only
		 * follow if GSS was rejected (client may negotiate in either order)
		 */
		return ProcessStartupPacket(port, GSSok == 'G', true);
	}

	/* Could add additional special packet types here */

	/*
	 * Set FrontendProtocol now so that ereport() knows what format to send if
	 * we fail during startup.
	 */
	FrontendProtocol = proto;

	/* Check that the major protocol version is in range. */
	if (PG_PROTOCOL_MAJOR(proto) < PG_PROTOCOL_MAJOR(PG_PROTOCOL_EARLIEST) ||
		PG_PROTOCOL_MAJOR(proto) > PG_PROTOCOL_MAJOR(PG_PROTOCOL_LATEST))
		ereport(FATAL,
				(errcode(ERRCODE_FEATURE_NOT_SUPPORTED),
				 errmsg("unsupported frontend protocol %u.%u: server supports %u.0 to %u.%u",
						PG_PROTOCOL_MAJOR(proto), PG_PROTOCOL_MINOR(proto),
						PG_PROTOCOL_MAJOR(PG_PROTOCOL_EARLIEST),
						PG_PROTOCOL_MAJOR(PG_PROTOCOL_LATEST),
						PG_PROTOCOL_MINOR(PG_PROTOCOL_LATEST))));

	/*
	 * Now fetch parameters out of startup packet and save them into the Port
	 * structure.  All data structures attached to the Port struct must be
	 * allocated in TopMemoryContext so that they will remain available in a
	 * running backend (even after PostmasterContext is destroyed).  We need
	 * not worry about leaking this storage on failure, since we aren't in the
	 * postmaster process anymore.
	 */
	oldcontext = MemoryContextSwitchTo(TopMemoryContext);

	if (PG_PROTOCOL_MAJOR(proto) >= 3)
	{
		int32		offset = sizeof(ProtocolVersion);
		List	   *unrecognized_protocol_options = NIL;

		/*
		 * Scan packet body for name/option pairs.  We can assume any string
		 * beginning within the packet body is null-terminated, thanks to
		 * zeroing extra byte above.
		 */
		port->guc_options = NIL;

		while (offset < len)
		{
			char	   *nameptr = ((char *) buf) + offset;
			int32		valoffset;
			char	   *valptr;

			if (*nameptr == '\0')
				break;			/* found packet terminator */
			valoffset = offset + strlen(nameptr) + 1;
			if (valoffset >= len)
				break;			/* missing value, will complain below */
			valptr = ((char *) buf) + valoffset;

			if (strcmp(nameptr, "database") == 0)
				port->database_name = pstrdup(valptr);
			else if (strcmp(nameptr, "user") == 0)
				port->user_name = pstrdup(valptr);
			else if (strcmp(nameptr, "options") == 0)
				port->cmdline_options = pstrdup(valptr);
			else if (strcmp(nameptr, "gpqeid") == 0)
			{
				gpqeid = valptr;
				/*
				 * Normally we do not need set this on QE nodes since QE
				 * postmaster should be launched with GP_ROLE_EXECUTE, but in
				 * the entrydb and the gpexpand case, still need to set this.
				 */
				Gp_role = GP_ROLE_EXECUTE;
			}
			else if (strcmp(nameptr, "replication") == 0)
			{
				/*
				 * Due to backward compatibility concerns the replication
				 * parameter is a hybrid beast which allows the value to be
				 * either boolean or the string 'database'. The latter
				 * connects to a specific database which is e.g. required for
				 * logical decoding while.
				 */
				if (strcmp(valptr, "database") == 0)
				{
					am_walsender = true;
					am_db_walsender = true;
				}
				else if (!parse_bool(valptr, &am_walsender))
					ereport(FATAL,
							(errcode(ERRCODE_INVALID_PARAMETER_VALUE),
							 errmsg("invalid value for parameter \"%s\": \"%s\"",
									"replication",
									valptr),
							 errhint("Valid values are: \"false\", 0, \"true\", 1, \"database\".")));
			}
			else if (strncmp(nameptr, "_pq_.", 5) == 0)
			{
				/*
				 * Any option beginning with _pq_. is reserved for use as a
				 * protocol-level option, but at present no such options are
				 * defined.
				 */
				unrecognized_protocol_options =
					lappend(unrecognized_protocol_options, pstrdup(nameptr));
			}
			else if (strcmp(nameptr, GPCONN_TYPE) == 0)
			{
				am_mirror = IsRoleMirror();
				if (strcmp(valptr, GPCONN_TYPE_FTS) == 0)
				{
					if (IS_QUERY_DISPATCHER())
						ereport(FATAL,
								(errcode(ERRCODE_PROTOCOL_VIOLATION),
								 errmsg("cannot handle FTS connection on master")));
					am_ftshandler = true;

#ifdef FAULT_INJECTOR
					if (FaultInjector_InjectFaultIfSet(
							"fts_conn_startup_packet",
							DDLNotSpecified,
							"" /* databaseName */,
							"" /* tableName */) == FaultInjectorTypeSkip)
					{
						/*
						 * If this fault is set to skip, report recovery is
						 * hung. Without this fault recovery is reported as
						 * progressing.
						 */
						if (FaultInjector_InjectFaultIfSet(
							"fts_recovery_in_progress",
							DDLNotSpecified,
							"" /* databaseName */,
							"" /* tableName */) == FaultInjectorTypeSkip)
						{
							recptr = last_xlog_replay_location();
						}
						else
						{
							time_t counter = time(NULL);

							recptr = counter;
						}

						ereport(FATAL,
								(errcode(ERRCODE_CANNOT_CONNECT_NOW),
								 errmsg(POSTMASTER_IN_RECOVERY_MSG),
								 errdetail(POSTMASTER_IN_RECOVERY_DETAIL_MSG " %X/%X",
										   (uint32) (recptr >> 32), (uint32) recptr)));
					}
#endif
				}
#ifdef FAULT_INJECTOR
				else if (strcmp(valptr, GPCONN_TYPE_FAULT) == 0)
					am_faulthandler = true;
#endif
				else
					ereport(FATAL,
							(errcode(ERRCODE_INVALID_PARAMETER_VALUE),
							 errmsg("invalid value for option: \"%s\"", GPCONN_TYPE)));
			}
			else if (strcmp(nameptr, "diff_options") == 0)
			{
				port->diff_options = pstrdup(valptr);
			}
			else
			{
				/* Assume it's a generic GUC option */
				port->guc_options = lappend(port->guc_options,
											pstrdup(nameptr));
				port->guc_options = lappend(port->guc_options,
											pstrdup(valptr));

				/*
				 * Copy application_name to port if we come across it.  This
				 * is done so we can log the application_name in the
				 * connection authorization message.  Note that the GUC would
				 * be used but we haven't gone through GUC setup yet.
				 */
				if (strcmp(nameptr, "application_name") == 0)
				{
					char	   *tmp_app_name = pstrdup(valptr);

					pg_clean_ascii(tmp_app_name);

					port->application_name = tmp_app_name;
				}
			}
			offset = valoffset + strlen(valptr) + 1;
		}

		/*
		 * If we didn't find a packet terminator exactly at the end of the
		 * given packet length, complain.
		 */
		if (offset != len - 1)
			ereport(FATAL,
					(errcode(ERRCODE_PROTOCOL_VIOLATION),
					 errmsg("invalid startup packet layout: expected terminator as last byte")));

		/*
		 * If the client requested a newer protocol version or if the client
		 * requested any protocol options we didn't recognize, let them know
		 * the newest minor protocol version we do support and the names of
		 * any unrecognized options.
		 */
		if (PG_PROTOCOL_MINOR(proto) > PG_PROTOCOL_MINOR(PG_PROTOCOL_LATEST) ||
			unrecognized_protocol_options != NIL)
			SendNegotiateProtocolVersion(unrecognized_protocol_options);
	}
	else
	{
		/*
		 * Get the parameters from the old-style, fixed-width-fields startup
		 * packet as C strings.  The packet destination was cleared first so a
		 * short packet has zeros silently added.  We have to be prepared to
		 * truncate the pstrdup result for oversize fields, though.
		 */
		StartupPacket *packet = (StartupPacket *) buf;

		port->database_name = pstrdup(packet->database);
		if (strlen(port->database_name) > sizeof(packet->database))
			port->database_name[sizeof(packet->database)] = '\0';
		port->user_name = pstrdup(packet->user);
		if (strlen(port->user_name) > sizeof(packet->user))
			port->user_name[sizeof(packet->user)] = '\0';
		port->cmdline_options = pstrdup(packet->options);
		if (strlen(port->cmdline_options) > sizeof(packet->options))
			port->cmdline_options[sizeof(packet->options)] = '\0';
		port->guc_options = NIL;
	}

	/* Check a user name was given. */
	if (port->user_name == NULL || port->user_name[0] == '\0')
		ereport(FATAL,
				(errcode(ERRCODE_INVALID_AUTHORIZATION_SPECIFICATION),
				 errmsg("no PostgreSQL user name specified in startup packet")));

	/* The database defaults to the user name. */
	if (port->database_name == NULL || port->database_name[0] == '\0')
		port->database_name = pstrdup(port->user_name);

	if (Db_user_namespace)
	{
		/*
		 * If user@, it is a global user, remove '@'. We only want to do this
		 * if there is an '@' at the end and no earlier in the user string or
		 * they may fake as a local user of another database attaching to this
		 * database.
		 */
		if (strchr(port->user_name, '@') ==
			port->user_name + strlen(port->user_name) - 1)
			*strchr(port->user_name, '@') = '\0';
		else
		{
			/* Append '@' and dbname */
			port->user_name = psprintf("%s@%s", port->user_name, port->database_name);
		}
	}

	/*
	 * Truncate given database and user names to length of a Postgres name.
	 * This avoids lookup failures when overlength names are given.
	 */
	if (strlen(port->database_name) >= NAMEDATALEN)
		port->database_name[NAMEDATALEN - 1] = '\0';
	if (strlen(port->user_name) >= NAMEDATALEN)
		port->user_name[NAMEDATALEN - 1] = '\0';

	/*
	 * Normal walsender backends, e.g. for streaming replication, are not
	 * connected to a particular database. But walsenders used for logical
	 * replication need to connect to a specific database. We allow streaming
	 * replication commands to be issued even if connected to a database as it
	 * can make sense to first make a basebackup and then stream changes
	 * starting from that.
	 */
	if ((am_walsender && !am_db_walsender) || am_ftshandler || am_faulthandler)
		port->database_name[0] = '\0';

	/*
	 * CDB: Process "gpqeid" parameter string for qExec startup.
	 */
	if (gpqeid)
		cdbgang_parse_gpqeid_params(port, gpqeid);

	/*
	 * Done putting stuff in TopMemoryContext.
	 */
	MemoryContextSwitchTo(oldcontext);

	/*
	 * If we're going to reject the connection due to database state, say so
	 * now instead of wasting cycles on an authentication exchange. (This also
	 * allows a pg_ping utility to be written.)
	 */
	switch (port->canAcceptConnections)
	{
		case CAC_STARTUP:
			if ((am_ftshandler || am_faulthandler) && am_mirror)
				break;

			recptr = last_xlog_replay_location();

			ereport(FATAL,
					(errcode(ERRCODE_CANNOT_CONNECT_NOW),
					 errmsg(POSTMASTER_IN_STARTUP_MSG),
					 errdetail(POSTMASTER_IN_RECOVERY_DETAIL_MSG " %X/%X",
						   (uint32) (recptr >> 32), (uint32) recptr)));
			break;
		case CAC_SHUTDOWN:
			ereport(FATAL,
					(errcode(ERRCODE_CANNOT_CONNECT_NOW),
					 errmsg("the database system is shutting down")));
			break;
		case CAC_RECOVERY:
			recptr = last_xlog_replay_location();

			ereport(FATAL,
					(errcode(ERRCODE_CANNOT_CONNECT_NOW),
					 errmsg(POSTMASTER_IN_RECOVERY_MSG),
					 errdetail(POSTMASTER_IN_RECOVERY_DETAIL_MSG " %X/%X",
						   (uint32) (recptr >> 32), (uint32) recptr)));
			break;
		case CAC_RESET:
			ereport(FATAL,
					(errcode(ERRCODE_CANNOT_CONNECT_NOW),
					 errmsg(POSTMASTER_IN_RESET_MSG)));
			break;
		case CAC_TOOMANY:
			ereport(FATAL,
					(errcode(ERRCODE_TOO_MANY_CONNECTIONS),
					 errmsg("sorry, too many clients already")));
			break;
<<<<<<< HEAD
		case CAC_WAITBACKUP:
			/* Greenplum does not currently use WAITBACKUP state. */
			Assert(port->canAcceptConnections != CAC_WAITBACKUP);
			break;
		case CAC_MIRROR_READY:
			if (am_ftshandler || am_faulthandler)
			{
				/* Even if the connection state is MIRROR_READY, the role
				 * may change to primary during promoting. Hence, we need
				 * to decline this connection to avoid confusion. This needs
				 * to wait until promotion is finished and pmState changed
				 * to PM_RUN.
				 */
				if (!am_mirror)
					ereport(FATAL,
							(errmsg("mirror is being promoted.")));
				break;
			}

			/*
			 * Allow connections if hot_standby is on and our postmaster is
			 * acting as a standby.
			 */
			if (EnableHotStandby)
				break;

			recptr = last_xlog_replay_location();
			ereport(FATAL,
					(errcode(ERRCODE_MIRROR_READY),
					 errmsg(POSTMASTER_IN_RECOVERY_MSG),
					 errdetail(POSTMASTER_IN_RECOVERY_DETAIL_MSG " %X/%X\n"
							   POSTMASTER_MIRROR_VERSION_DETAIL_MSG " %s",
							   (uint32) (recptr >> 32), (uint32) recptr,
							   TextDatumGetCString(pgsql_version(NULL)))));
=======
		case CAC_SUPERUSER:
			/* OK for now, will check in InitPostgres */
>>>>>>> 7cd0d523
			break;
		case CAC_OK:
			break;
	}

#ifdef FAULT_INJECTOR
	if (!am_ftshandler && !am_faulthandler && !am_walsender &&
		FaultInjector_InjectFaultIfSet("process_startup_packet",
									   DDLNotSpecified,
									   port->database_name /* databaseName */,
									   "" /* tableName */) == FaultInjectorTypeSkip)
	{
		ereport(FATAL,
				(errcode(ERRCODE_CANNOT_CONNECT_NOW),
				 errmsg(POSTMASTER_IN_RECOVERY_MSG),
				 errdetail(POSTMASTER_IN_RECOVERY_DETAIL_MSG " dummy location")));
	}
#endif

	return STATUS_OK;
}

/*
 * Send a NegotiateProtocolVersion to the client.  This lets the client know
 * that they have requested a newer minor protocol version than we are able
 * to speak.  We'll speak the highest version we know about; the client can,
 * of course, abandon the connection if that's a problem.
 *
 * We also include in the response a list of protocol options we didn't
 * understand.  This allows clients to include optional parameters that might
 * be present either in newer protocol versions or third-party protocol
 * extensions without fear of having to reconnect if those options are not
 * understood, while at the same time making certain that the client is aware
 * of which options were actually accepted.
 */
static void
SendNegotiateProtocolVersion(List *unrecognized_protocol_options)
{
	StringInfoData buf;
	ListCell   *lc;

	pq_beginmessage(&buf, 'v'); /* NegotiateProtocolVersion */
	pq_sendint32(&buf, PG_PROTOCOL_LATEST);
	pq_sendint32(&buf, list_length(unrecognized_protocol_options));
	foreach(lc, unrecognized_protocol_options)
		pq_sendstring(&buf, lfirst(lc));
	pq_endmessage(&buf);

	/* no need to flush, some other message will follow */
}

/*
 * The client has sent a cancel request packet, not a normal
 * start-a-new-connection packet.  Perform the necessary processing.
 * Nothing is sent back to the client.
 */
static void
processCancelRequest(Port *port, void *pkt, MsgType code)
{
	CancelRequestPacket *canc = (CancelRequestPacket *) pkt;
	int			backendPID;
	int32		cancelAuthCode;
	Backend    *bp;

#ifndef EXEC_BACKEND
	dlist_iter	iter;
#else
	int			i;
#endif

	backendPID = (int) pg_ntoh32(canc->backendPID);
	cancelAuthCode = (int32) pg_ntoh32(canc->cancelAuthCode);

	/*
	 * See if we have a matching backend.  In the EXEC_BACKEND case, we can no
	 * longer access the postmaster's own backend list, and must rely on the
	 * duplicate array in shared memory.
	 */
#ifndef EXEC_BACKEND
	dlist_foreach(iter, &BackendList)
	{
		bp = dlist_container(Backend, elem, iter.cur);
#else
	for (i = MaxLivePostmasterChildren() - 1; i >= 0; i--)
	{
		bp = (Backend *) &ShmemBackendArray[i];
#endif
		if (bp->pid == backendPID)
		{
			if (bp->cancel_key == cancelAuthCode)
			{
				/* Found a match; signal that backend to cancel current op */
				if (code == FINISH_REQUEST_CODE)
				{
					ereport(LOG,
							(errmsg_internal("query finish request to process %d",
											 backendPID)));
					SendProcSignal(bp->pid, PROCSIG_QUERY_FINISH,
								   InvalidBackendId);
				}
				else
				{
					ereport(DEBUG2,
							(errmsg_internal("processing cancel request: sending SIGINT to process %d",
											 backendPID)));
					signal_child(bp->pid, SIGINT);
				}
			}
			else
				/* Right PID, wrong key: no way, Jose */
				ereport(LOG,
						(errmsg("wrong key in cancel request for process %d",
								backendPID)));
			return;
		}
#ifndef EXEC_BACKEND			/* make GNU Emacs 26.1 see brace balance */
	}
#else
	}
#endif

	/* No matching backend */
	ereport(LOG,
			(errmsg("PID %d in cancel request did not match any process",
					backendPID)));
}

/*
 * canAcceptConnections --- check to see if database state allows connections
 * of the specified type.  backend_type can be BACKEND_TYPE_NORMAL,
 * BACKEND_TYPE_AUTOVAC, or BACKEND_TYPE_BGWORKER.  (Note that we don't yet
 * know whether a NORMAL connection might turn into a walsender.)
 */
static CAC_state
canAcceptConnections(int backend_type)
{
	CAC_state	result = CAC_OK;

	/*
	 * Can't start backends when in startup/shutdown/inconsistent recovery
	 * state.  We treat autovac workers the same as user backends for this
	 * purpose.  However, bgworkers are excluded from this test; we expect
	 * bgworker_should_start_now() decided whether the DB state allows them.
	 */
	if (pmState != PM_RUN && pmState != PM_HOT_STANDBY &&
		backend_type != BACKEND_TYPE_BGWORKER)
	{
		if (Shutdown > NoShutdown)
			return CAC_SHUTDOWN;	/* shutdown is pending */
		/*
		 * If the wal receiver has been launched at least once, return that
		 * the mirror is ready.
		 */
		else if (GetMirrorReadyFlag())
			return CAC_MIRROR_READY;
		else if (!FatalError &&
				 (pmState == PM_STARTUP ||
				  pmState == PM_RECOVERY))
			return CAC_STARTUP; /* normal startup */
<<<<<<< HEAD
		else if (!FatalError &&
				 pmState == PM_HOT_STANDBY)
			result = CAC_OK;	/* connection OK during hot standby */
		else if (pmState == PM_STARTUP || pmState == PM_RECOVERY)
=======
		else
>>>>>>> 7cd0d523
			return CAC_RECOVERY;	/* else must be crash recovery */
		else
			/* 
			 * otherwise must be resetting: could be PM_WAIT_BACKENDS, 
			 * PM_WAIT_DEAD_END or PM_NO_CHILDREN.
			 */
			return CAC_RESET;
	}

	/*
	 * "Smart shutdown" restrictions are applied only to normal connections,
	 * not to autovac workers or bgworkers.  When only superusers can connect,
	 * we return CAC_SUPERUSER to indicate that superuserness must be checked
	 * later.  Note that neither CAC_OK nor CAC_SUPERUSER can safely be
	 * returned until we have checked for too many children.
	 */
	if (connsAllowed != ALLOW_ALL_CONNS &&
		backend_type == BACKEND_TYPE_NORMAL)
	{
		if (connsAllowed == ALLOW_SUPERUSER_CONNS)
			result = CAC_SUPERUSER; /* allow superusers only */
		else
			return CAC_SHUTDOWN;	/* shutdown is pending */
	}

	/*
	 * Don't start too many children.
	 *
	 * We allow more connections here than we can have backends because some
	 * might still be authenticating; they might fail auth, or some existing
	 * backend might exit before the auth cycle is completed.  The exact
	 * MaxBackends limit is enforced when a new backend tries to join the
	 * shared-inval backend array.
	 *
	 * The limit here must match the sizes of the per-child-process arrays;
	 * see comments for MaxLivePostmasterChildren().
	 */
	if (CountChildren(BACKEND_TYPE_ALL) >= MaxLivePostmasterChildren())
		result = CAC_TOOMANY;

	return result;
}


/*
 * ConnCreate -- create a local connection data structure
 *
 * Returns NULL on failure, other than out-of-memory which is fatal.
 */
static Port *
ConnCreate(int serverFd)
{
	Port	   *port;

	if (!(port = (Port *) calloc(1, sizeof(Port))))
	{
		ereport(LOG,
				(errcode(ERRCODE_OUT_OF_MEMORY),
				 errmsg("out of memory")));
		ExitPostmaster(1);
	}

	if (StreamConnection(serverFd, port) != STATUS_OK)
	{
		if (port->sock != PGINVALID_SOCKET)
			StreamClose(port->sock);
		ConnFree(port);
		return NULL;
	}

	return port;
}


/*
 * ConnFree -- free a local connection data structure
 *
 * Caller has already closed the socket if any, so there's not much
 * to do here.
 */
static void
ConnFree(Port *conn)
{
	free(conn);
}


/*
 * ClosePostmasterPorts -- close all the postmaster's open sockets
 *
 * This is called during child process startup to release file descriptors
 * that are not needed by that child process.  The postmaster still has
 * them open, of course.
 *
 * Note: we pass am_syslogger as a boolean because we don't want to set
 * the global variable yet when this is called.
 */
void
ClosePostmasterPorts(bool am_syslogger)
{
	int			i;

#ifndef WIN32

	/*
	 * Close the write end of postmaster death watch pipe. It's important to
	 * do this as early as possible, so that if postmaster dies, others won't
	 * think that it's still running because we're holding the pipe open.
	 */
	if (close(postmaster_alive_fds[POSTMASTER_FD_OWN]))
		ereport(FATAL,
				(errcode_for_file_access(),
				 errmsg_internal("could not close postmaster death monitoring pipe in child process: %m")));
	postmaster_alive_fds[POSTMASTER_FD_OWN] = -1;
#endif

	/* Close the listen sockets */
	for (i = 0; i < MAXLISTEN; i++)
	{
		if (ListenSocket[i] != PGINVALID_SOCKET)
		{
			StreamClose(ListenSocket[i]);
			ListenSocket[i] = PGINVALID_SOCKET;
		}
	}

	/* If using syslogger, close the read side of the pipe */
	if (!am_syslogger)
	{
#ifndef WIN32
		if (syslogPipe[0] >= 0)
			close(syslogPipe[0]);
		syslogPipe[0] = -1;
#else
		if (syslogPipe[0])
			CloseHandle(syslogPipe[0]);
		syslogPipe[0] = 0;
#endif
	}

#ifdef USE_BONJOUR
	/* If using Bonjour, close the connection to the mDNS daemon */
	if (bonjour_sdref)
		close(DNSServiceRefSockFD(bonjour_sdref));
#endif
}


/*
 * InitProcessGlobals -- set MyProcPid, MyStartTime[stamp], random seeds
 *
 * Called early in the postmaster and every backend.
 */
void
InitProcessGlobals(void)
{
	unsigned int rseed;

	MyProcPid = getpid();
	MyStartTimestamp = GetCurrentTimestamp();
	MyStartTime = timestamptz_to_time_t(MyStartTimestamp);

	/*
	 * Set a different seed for random() in every process.  We want something
	 * unpredictable, so if possible, use high-quality random bits for the
	 * seed.  Otherwise, fall back to a seed based on timestamp and PID.
	 */
	if (!pg_strong_random(&rseed, sizeof(rseed)))
	{
		/*
		 * Since PIDs and timestamps tend to change more frequently in their
		 * least significant bits, shift the timestamp left to allow a larger
		 * total number of seeds in a given time period.  Since that would
		 * leave only 20 bits of the timestamp that cycle every ~1 second,
		 * also mix in some higher bits.
		 */
		rseed = ((uint64) MyProcPid) ^
			((uint64) MyStartTimestamp << 12) ^
			((uint64) MyStartTimestamp >> 20);
	}
	srandom(rseed);
}


/*
 * reset_shared -- reset shared memory and semaphores
 */
static void
reset_shared(int port)
{
	/*
	 * Create or re-create shared memory and semaphores.
	 *
	 * Note: in each "cycle of life" we will normally assign the same IPC keys
	 * (if using SysV shmem and/or semas), since the port number is used to
	 * determine IPC keys.  This helps ensure that we will clean up dead IPC
	 * objects if the postmaster crashes and is restarted.
	 */
	CreateSharedMemoryAndSemaphores(port);
}


/*
 * SIGHUP -- reread config files, and tell children to do same
 */
static void
SIGHUP_handler(SIGNAL_ARGS)
{
	int			save_errno = errno;

	/*
	 * We rely on the signal mechanism to have blocked all signals ... except
	 * on Windows, which lacks sigaction(), so we have to do it manually.
	 */
#ifdef WIN32
	PG_SETMASK(&BlockSig);
#endif

	if (Shutdown <= SmartShutdown)
	{
		ereport(LOG,
				(errmsg("received SIGHUP, reloading configuration files")));
		ProcessConfigFile(PGC_SIGHUP);
		SignalChildren(SIGHUP);
		if (StartupPID != 0)
			signal_child(StartupPID, SIGHUP);
		if (BgWriterPID != 0)
			signal_child(BgWriterPID, SIGHUP);
		if (CheckpointerPID != 0)
			signal_child(CheckpointerPID, SIGHUP);
		if (WalWriterPID != 0)
			signal_child(WalWriterPID, SIGHUP);
		if (WalReceiverPID != 0)
			signal_child(WalReceiverPID, SIGHUP);
		if (AutoVacPID != 0)
			signal_child(AutoVacPID, SIGHUP);
		if (PgArchPID != 0)
			signal_child(PgArchPID, SIGHUP);
		if (SysLoggerPID != 0)
			signal_child(SysLoggerPID, SIGHUP);
		if (PgStatPID != 0)
			signal_child(PgStatPID, SIGHUP);

		/* Reload authentication config files too */
		if (!load_hba())
			ereport(LOG,
			/* translator: %s is a configuration file */
					(errmsg("%s was not reloaded", "pg_hba.conf")));

		if (!load_ident())
			ereport(LOG,
					(errmsg("%s was not reloaded", "pg_ident.conf")));

#ifdef USE_SSL
		/* Reload SSL configuration as well */
		if (EnableSSL)
		{
			if (secure_initialize(false) == 0)
				LoadedSSL = true;
			else
				ereport(LOG,
						(errmsg("SSL configuration was not reloaded")));
		}
		else
		{
			secure_destroy();
			LoadedSSL = false;
		}
#endif

#ifdef EXEC_BACKEND
		/* Update the starting-point file for future children */
		write_nondefault_variables(PGC_SIGHUP);
#endif
	}

#ifdef WIN32
	PG_SETMASK(&UnBlockSig);
#endif

	errno = save_errno;
}


/*
 * pmdie -- signal handler for processing various postmaster signals.
 */
static void
pmdie(SIGNAL_ARGS)
{
	int			save_errno = errno;

	/*
	 * We rely on the signal mechanism to have blocked all signals ... except
	 * on Windows, which lacks sigaction(), so we have to do it manually.
	 */
#ifdef WIN32
	PG_SETMASK(&BlockSig);
#endif

	ereport(DEBUG2,
			(errmsg_internal("postmaster received signal %d",
							 postgres_signal_arg)));

	switch (postgres_signal_arg)
	{
		case SIGTERM:

			/*
			 * Smart Shutdown:
			 *
			 * Wait for children to end their work, then shut down.
			 */
			if (Shutdown >= SmartShutdown)
				break;
			Shutdown = SmartShutdown;
			ereport(LOG,
					(errmsg("received smart shutdown request")));

			/* Report status */
			AddToDataDirLockFile(LOCK_FILE_LINE_PM_STATUS, PM_STATUS_STOPPING);
#ifdef USE_SYSTEMD
			sd_notify(0, "STOPPING=1");
#endif

<<<<<<< HEAD
			if (pmState == PM_STARTUP)
			{
				/*
				 * If this is a standby or mirror, clean-up the startup and
				 * walreceiver processes.
				 */
				if (StartupPID != 0)
					signal_child(StartupPID, SIGTERM);
				if (WalReceiverPID != 0)
					signal_child(WalReceiverPID, SIGTERM);

				/*
				 * Keep the PM_STARTUP and let the PostmasterStateMachine handle
				 * state transition after Startup and WalReceiver die.
				 */
			}

			if (pmState == PM_RUN || pmState == PM_RECOVERY ||
				pmState == PM_HOT_STANDBY || pmState == PM_STARTUP)
=======
			/*
			 * If we reached normal running, we have to wait for any online
			 * backup mode to end; otherwise go straight to waiting for client
			 * backends to exit.  (The difference is that in the former state,
			 * we'll still let in new superuser clients, so that somebody can
			 * end the online backup mode.)  If already in PM_STOP_BACKENDS or
			 * a later state, do not change it.
			 */
			if (pmState == PM_RUN)
				connsAllowed = ALLOW_SUPERUSER_CONNS;
			else if (pmState == PM_HOT_STANDBY)
				connsAllowed = ALLOW_NO_CONNS;
			else if (pmState == PM_STARTUP || pmState == PM_RECOVERY)
>>>>>>> 7cd0d523
			{
				/* There should be no clients, so proceed to stop children */
				pmState = PM_STOP_BACKENDS;
			}

			/*
			 * Now wait for online backup mode to end and backends to exit. If
			 * that is already the case, PostmasterStateMachine will take the
			 * next step.
			 */
			PostmasterStateMachine();
			break;

		case SIGINT:

			/*
			 * Fast Shutdown:
			 *
			 * Abort all children with SIGTERM (rollback active transactions
			 * and exit) and shut down when they are gone.
			 */
			if (Shutdown >= FastShutdown)
				break;
			Shutdown = FastShutdown;
			ereport(LOG,
					(errmsg("received fast shutdown request")));

			/* Report status */
			AddToDataDirLockFile(LOCK_FILE_LINE_PM_STATUS, PM_STATUS_STOPPING);
#ifdef USE_SYSTEMD
			sd_notify(0, "STOPPING=1");
#endif

			if (pmState == PM_STARTUP || pmState == PM_RECOVERY)
			{
				/* Just shut down background processes silently */
				pmState = PM_STOP_BACKENDS;
			}
			else if (pmState == PM_RUN ||
					 pmState == PM_HOT_STANDBY)
			{
				/* Report that we're about to zap live client sessions */
				ereport(LOG,
						(errmsg("aborting any active transactions")));
<<<<<<< HEAD
				/* shut down all backends and workers */
				SignalSomeChildren(SIGTERM,
								   BACKEND_TYPE_NORMAL | BACKEND_TYPE_AUTOVAC |
								   BACKEND_TYPE_BGWORKER);
				/* and the autovac launcher too */
				if (AutoVacPID != 0)
					signal_child(AutoVacPID, SIGTERM);
				/* and the bgwriter too */
				if (BgWriterPID != 0)
					signal_child(BgWriterPID, SIGTERM);
				/* and the walwriter too */
				if (WalWriterPID != 0)
					signal_child(WalWriterPID, SIGTERM);
				pmState = PM_WAIT_BACKENDS;
=======
				pmState = PM_STOP_BACKENDS;
>>>>>>> 7cd0d523
			}

			/*
			 * PostmasterStateMachine will issue any necessary signals, or
			 * take the next step if no child processes need to be killed.
			 */
			PostmasterStateMachine();
			break;

		case SIGQUIT:

			/*
			 * Immediate Shutdown:
			 *
			 * abort all children with SIGQUIT, wait for them to exit,
			 * terminate remaining ones with SIGKILL, then exit without
			 * attempt to properly shut down the data base system.
			 */
			if (Shutdown >= ImmediateShutdown)
				break;
			Shutdown = ImmediateShutdown;
			ereport(LOG,
					(errmsg("received immediate shutdown request")));

			/* Report status */
			AddToDataDirLockFile(LOCK_FILE_LINE_PM_STATUS, PM_STATUS_STOPPING);
#ifdef USE_SYSTEMD
			sd_notify(0, "STOPPING=1");
#endif

			TerminateChildren(SIGQUIT);
			pmState = PM_WAIT_BACKENDS;

			/* set stopwatch for them to die */
			AbortStartTime = time(NULL);

			/*
			 * Now wait for backends to exit.  If there are none,
			 * PostmasterStateMachine will take the next step.
			 */
			PostmasterStateMachine();
			break;
	}

#ifdef WIN32
	PG_SETMASK(&UnBlockSig);
#endif

	errno = save_errno;
}

/*
 * Reaper -- signal handler to cleanup after a child process dies.
 */
static void
reaper(SIGNAL_ARGS)
{
	int			save_errno = errno;
	int			pid;			/* process id of dead child process */
	int			exitstatus;		/* its exit status */

	/*
	 * We rely on the signal mechanism to have blocked all signals ... except
	 * on Windows, which lacks sigaction(), so we have to do it manually.
	 */
#ifdef WIN32
	PG_SETMASK(&BlockSig);
#endif

	ereport(DEBUG4,
			(errmsg_internal("reaping dead processes")));

	while ((pid = waitpid(-1, &exitstatus, WNOHANG)) > 0)
	{
		/*
		 * Check if this child was a startup process.
		 */
		if (pid == StartupPID)
		{
			StartupPID = 0;

			/*
			 * Startup process exited in response to a shutdown request (or it
			 * completed normally regardless of the shutdown request).
			 */
			if (Shutdown > NoShutdown &&
				(EXIT_STATUS_0(exitstatus) || EXIT_STATUS_1(exitstatus)))
			{
				StartupStatus = STARTUP_NOT_RUNNING;
				pmState = PM_WAIT_BACKENDS;
				/* PostmasterStateMachine logic does the rest */
				continue;
			}

			if (EXIT_STATUS_3(exitstatus))
			{
				ereport(LOG,
						(errmsg("shutdown at recovery target")));
				StartupStatus = STARTUP_NOT_RUNNING;
				Shutdown = Max(Shutdown, SmartShutdown);
				TerminateChildren(SIGTERM);
				pmState = PM_WAIT_BACKENDS;
				/* PostmasterStateMachine logic does the rest */
				continue;
			}

			/*
			 * Unexpected exit of startup process (including FATAL exit)
			 * during PM_STARTUP is treated as catastrophic. There are no
			 * other processes running yet, so we can just exit.
			 */
			if (pmState == PM_STARTUP && !EXIT_STATUS_0(exitstatus))
			{
				LogChildExit(LOG, _("startup process"),
							 pid, exitstatus);
				ereport(LOG,
						(errmsg("aborting startup due to startup process failure")));
				ExitPostmaster(1);
			}

			/*
			 * After PM_STARTUP, any unexpected exit (including FATAL exit) of
			 * the startup process is catastrophic, so kill other children,
			 * and set StartupStatus so we don't try to reinitialize after
			 * they're gone.  Exception: if StartupStatus is STARTUP_SIGNALED,
			 * then we previously sent the startup process a SIGQUIT; so
			 * that's probably the reason it died, and we do want to try to
			 * restart in that case.
			 */
			if (!EXIT_STATUS_0(exitstatus))
			{
				if (StartupStatus == STARTUP_SIGNALED)
					StartupStatus = STARTUP_NOT_RUNNING;
				else
					StartupStatus = STARTUP_CRASHED;
				HandleChildCrash(pid, exitstatus,
								 _("startup process"));
				continue;
			}

			/*
			 * Startup succeeded, commence normal operations
			 */
			StartupStatus = STARTUP_NOT_RUNNING;
			FatalError = false;
			Assert(AbortStartTime == 0);
			ReachedNormalRunning = true;
			pmState = PM_RUN;
			connsAllowed = ALLOW_ALL_CONNS;

			/*
			 * Crank up the background tasks, if we didn't do that already
			 * when we entered consistent recovery state.  It doesn't matter
			 * if this fails, we'll just try again later.
			 */
			if (CheckpointerPID == 0)
				CheckpointerPID = StartCheckpointer();
			if (BgWriterPID == 0)
				BgWriterPID = StartBackgroundWriter();
			if (WalWriterPID == 0)
				WalWriterPID = StartWalWriter();

			/*
			 * Likewise, start other special children as needed.  In a restart
			 * situation, some of them may be alive already.
			 */
			if (!IsBinaryUpgrade && AutoVacuumingActive() && AutoVacPID == 0)
				AutoVacPID = StartAutoVacLauncher();
			if (PgArchStartupAllowed() && PgArchPID == 0)
				PgArchPID = pgarch_start();
			if (PgStatPID == 0)
				PgStatPID = pgstat_start();

			/* workers may be scheduled to start now */
			maybe_start_bgworkers();

			/* at this point we are really open for business */
			{
				char version[512];

				strlcpy(version, PG_VERSION_STR " compiled on " __DATE__ " " __TIME__,
						sizeof(version));

#ifdef USE_ASSERT_CHECKING
				strlcat(version, " (with assert checking)", sizeof(version));
#endif
				ereport(LOG,(errmsg("%s", version)));

				ereport(LOG,
						(errmsg("database system is ready to accept connections"),
						 errdetail("%s",version)));

				PMAcceptingConnectionsStartTime = (pg_time_t) time(NULL);
			}

			/* Report status */
			AddToDataDirLockFile(LOCK_FILE_LINE_PM_STATUS, PM_STATUS_READY);
#ifdef USE_SYSTEMD
			sd_notify(0, "READY=1");
#endif

			continue;
		}

		/*
		 * Was it the bgwriter?  Normal exit can be ignored; we'll start a new
		 * one at the next iteration of the postmaster's main loop, if
		 * necessary.  Any other exit condition is treated as a crash.
		 */
		if (pid == BgWriterPID)
		{
			BgWriterPID = 0;
			if (!EXIT_STATUS_0(exitstatus))
				HandleChildCrash(pid, exitstatus,
								 _("background writer process"));
			continue;
		}

		/*
		 * Was it the checkpointer?
		 */
		if (pid == CheckpointerPID)
		{
			CheckpointerPID = 0;
			if (EXIT_STATUS_0(exitstatus) && pmState == PM_SHUTDOWN)
			{
				/*
				 * OK, we saw normal exit of the checkpointer after it's been
				 * told to shut down.  We expect that it wrote a shutdown
				 * checkpoint.  (If for some reason it didn't, recovery will
				 * occur on next postmaster start.)
				 *
				 * At this point we should have no normal backend children
				 * left (else we'd not be in PM_SHUTDOWN state) but we might
				 * have dead_end children to wait for.
				 *
				 * If we have an archiver subprocess, tell it to do a last
				 * archive cycle and quit. Likewise, if we have walsender
				 * processes, tell them to send any remaining WAL and quit.
				 */
				Assert(Shutdown > NoShutdown);

				/* Waken archiver for the last time */
				if (PgArchPID != 0)
					signal_child(PgArchPID, SIGUSR2);

				/*
				 * Waken walsenders for the last time. No regular backends
				 * should be around anymore.
				 */
				SignalChildren(SIGUSR2);

				pmState = PM_SHUTDOWN_2;

				/*
				 * We can also shut down the stats collector now; there's
				 * nothing left for it to do.
				 */
				if (PgStatPID != 0)
					signal_child(PgStatPID, SIGQUIT);
			}
			else
			{
				/*
				 * Any unexpected exit of the checkpointer (including FATAL
				 * exit) is treated as a crash.
				 */
				HandleChildCrash(pid, exitstatus,
								 _("checkpointer process"));
			}

			continue;
		}

		/*
		 * Was it the wal writer?  Normal exit can be ignored; we'll start a
		 * new one at the next iteration of the postmaster's main loop, if
		 * necessary.  Any other exit condition is treated as a crash.
		 */
		if (pid == WalWriterPID)
		{
			WalWriterPID = 0;
			if (!EXIT_STATUS_0(exitstatus))
				HandleChildCrash(pid, exitstatus,
								 _("WAL writer process"));
			continue;
		}

		/*
		 * Was it the wal receiver?  If exit status is zero (normal) or one
		 * (FATAL exit), we assume everything is all right just like normal
		 * backends.  (If we need a new wal receiver, we'll start one at the
		 * next iteration of the postmaster's main loop.)
		 */
		if (pid == WalReceiverPID)
		{
			WalReceiverPID = 0;
			if (!EXIT_STATUS_0(exitstatus) && !EXIT_STATUS_1(exitstatus))
				HandleChildCrash(pid, exitstatus,
								 _("WAL receiver process"));
			continue;
		}

		/*
		 * Was it the autovacuum launcher?	Normal exit can be ignored; we'll
		 * start a new one at the next iteration of the postmaster's main
		 * loop, if necessary.  Any other exit condition is treated as a
		 * crash.
		 */
		if (pid == AutoVacPID)
		{
			AutoVacPID = 0;
			if (!EXIT_STATUS_0(exitstatus) && !EXIT_STATUS_1(exitstatus))
				HandleChildCrash(pid, exitstatus,
								 _("autovacuum launcher process"));
			continue;
		}

		/*
		 * Was it the archiver?  If so, just try to start a new one; no need
		 * to force reset of the rest of the system.  (If fail, we'll try
		 * again in future cycles of the main loop.).  Unless we were waiting
		 * for it to shut down; don't restart it in that case, and
		 * PostmasterStateMachine() will advance to the next shutdown step.
		 */
		if (pid == PgArchPID)
		{
			PgArchPID = 0;
			if (!EXIT_STATUS_0(exitstatus))
				LogChildExit(LOG, _("archiver process"),
							 pid, exitstatus);
			if (PgArchStartupAllowed())
				PgArchPID = pgarch_start();
			continue;
		}

		/*
		 * Was it the statistics collector?  If so, just try to start a new
		 * one; no need to force reset of the rest of the system.  (If fail,
		 * we'll try again in future cycles of the main loop.)
		 */
		if (pid == PgStatPID)
		{
			PgStatPID = 0;
			if (!EXIT_STATUS_0(exitstatus))
				LogChildExit(LOG, _("statistics collector process"),
							 pid, exitstatus);
			if (pmState == PM_RUN || pmState == PM_HOT_STANDBY)
				PgStatPID = pgstat_start();
			continue;
		}

		/* Was it the system logger?  If so, try to start a new one */
		if (pid == SysLoggerPID)
		{
			SysLoggerPID = 0;
			/* for safety's sake, launch new logger *first* */
			SysLoggerPID = SysLogger_Start();
			if (!EXIT_STATUS_0(exitstatus))
				LogChildExit(LOG, _("system logger process"),
							 pid, exitstatus);
			continue;
		}

		/* Was it one of our background workers? */
		if (CleanupBackgroundWorker(pid, exitstatus))
		{
			/* have it be restarted */
			HaveCrashedWorker = true;
			continue;
		}

		/*
		 * Else do standard backend child cleanup.
		 */
		CleanupBackend(pid, exitstatus);
	}							/* loop over pending child-death reports */

	/*
	 * After cleaning out the SIGCHLD queue, see if we have any state changes
	 * or actions to make.
	 */
	PostmasterStateMachine();

	/* Done with signal handler */
#ifdef WIN32
	PG_SETMASK(&UnBlockSig);
#endif

	errno = save_errno;
}

/*
 * Scan the bgworkers list and see if the given PID (which has just stopped
 * or crashed) is in it.  Handle its shutdown if so, and return true.  If not a
 * bgworker, return false.
 *
 * This is heavily based on CleanupBackend.  One important difference is that
 * we don't know yet that the dying process is a bgworker, so we must be silent
 * until we're sure it is.
 */
static bool
CleanupBackgroundWorker(int pid,
						int exitstatus) /* child's exit status */
{
	char		namebuf[MAXPGPATH];
	slist_mutable_iter iter;

	slist_foreach_modify(iter, &BackgroundWorkerList)
	{
		RegisteredBgWorker *rw;

		rw = slist_container(RegisteredBgWorker, rw_lnode, iter.cur);

		if (rw->rw_pid != pid)
			continue;

#ifdef WIN32
		/* see CleanupBackend */
		if (exitstatus == ERROR_WAIT_NO_CHILDREN)
			exitstatus = 0;
#endif

		snprintf(namebuf, MAXPGPATH, _("background worker \"%s\""),
				 rw->rw_worker.bgw_type);


		if (!EXIT_STATUS_0(exitstatus))
		{
			/* Record timestamp, so we know when to restart the worker. */
			rw->rw_crashed_at = GetCurrentTimestamp();
		}
		else
		{
			/* Zero exit status means terminate */
			rw->rw_crashed_at = 0;
			rw->rw_terminate = true;
		}

		/*
		 * Additionally, for shared-memory-connected workers, just like a
		 * backend, any exit status other than 0 or 1 is considered a crash
		 * and causes a system-wide restart.
		 */
		if ((rw->rw_worker.bgw_flags & BGWORKER_SHMEM_ACCESS) != 0)
		{
			if (!EXIT_STATUS_0(exitstatus) && !EXIT_STATUS_1(exitstatus))
			{
				HandleChildCrash(pid, exitstatus, namebuf);
				return true;
			}
		}

		/*
		 * We must release the postmaster child slot whether this worker is
		 * connected to shared memory or not, but we only treat it as a crash
		 * if it is in fact connected.
		 */
		if (!ReleasePostmasterChildSlot(rw->rw_child_slot) &&
			(rw->rw_worker.bgw_flags & BGWORKER_SHMEM_ACCESS) != 0)
		{
			HandleChildCrash(pid, exitstatus, namebuf);
			return true;
		}

		/* Get it out of the BackendList and clear out remaining data */
		dlist_delete(&rw->rw_backend->elem);
#ifdef EXEC_BACKEND
		ShmemBackendArrayRemove(rw->rw_backend);
#endif

		/*
		 * It's possible that this background worker started some OTHER
		 * background worker and asked to be notified when that worker started
		 * or stopped.  If so, cancel any notifications destined for the
		 * now-dead backend.
		 */
		if (rw->rw_backend->bgworker_notify)
			BackgroundWorkerStopNotifications(rw->rw_pid);
		free(rw->rw_backend);
		rw->rw_backend = NULL;
		rw->rw_pid = 0;
		rw->rw_child_slot = 0;
		ReportBackgroundWorkerExit(&iter);	/* report child death */

		LogChildExit(EXIT_STATUS_0(exitstatus) ? DEBUG1 : LOG,
					 namebuf, pid, exitstatus);

		return true;
	}

	return false;
}

/*
 * CleanupBackend -- cleanup after terminated backend.
 *
 * Remove all local state associated with backend.
 *
 * If you change this, see also CleanupBackgroundWorker.
 */
static void
CleanupBackend(int pid,
			   int exitstatus)	/* child's exit status. */
{
	dlist_mutable_iter iter;

	LogChildExit(DEBUG2, _("server process"), pid, exitstatus);

	/*
	 * If a backend dies in an ugly way then we must signal all other backends
	 * to quickdie.  If exit status is zero (normal) or one (FATAL exit), we
	 * assume everything is all right and proceed to remove the backend from
	 * the active backend list.
	 */

#ifdef WIN32

	/*
	 * On win32, also treat ERROR_WAIT_NO_CHILDREN (128) as nonfatal case,
	 * since that sometimes happens under load when the process fails to start
	 * properly (long before it starts using shared memory). Microsoft reports
	 * it is related to mutex failure:
	 * http://archives.postgresql.org/pgsql-hackers/2010-09/msg00790.php
	 */
	if (exitstatus == ERROR_WAIT_NO_CHILDREN)
	{
		LogChildExit(LOG, _("server process"), pid, exitstatus);
		exitstatus = 0;
	}
#endif

	if (!EXIT_STATUS_0(exitstatus) && !EXIT_STATUS_1(exitstatus))
	{
		HandleChildCrash(pid, exitstatus, _("server process"));
		return;
	}

	dlist_foreach_modify(iter, &BackendList)
	{
		Backend    *bp = dlist_container(Backend, elem, iter.cur);

		if (bp->pid == pid)
		{
			if (!bp->dead_end)
			{
				if (!ReleasePostmasterChildSlot(bp->child_slot))
				{
					/*
					 * Uh-oh, the child failed to clean itself up.  Treat as a
					 * crash after all.
					 */
					HandleChildCrash(pid, exitstatus, _("server process"));
					return;
				}
#ifdef EXEC_BACKEND
				ShmemBackendArrayRemove(bp);
#endif
			}
			if (bp->bgworker_notify)
			{
				/*
				 * This backend may have been slated to receive SIGUSR1 when
				 * some background worker started or stopped.  Cancel those
				 * notifications, as we don't want to signal PIDs that are not
				 * PostgreSQL backends.  This gets skipped in the (probably
				 * very common) case where the backend has never requested any
				 * such notifications.
				 */
				BackgroundWorkerStopNotifications(bp->pid);
			}
			dlist_delete(iter.cur);
			free(bp);
			break;
		}
	}
}

/*
 * HandleChildCrash -- cleanup after failed backend, bgwriter, checkpointer,
 * walwriter, autovacuum, or background worker.
 *
 * The objectives here are to clean up our local state about the child
 * process, and to signal all other remaining children to quickdie.
 */
static void
HandleChildCrash(int pid, int exitstatus, const char *procname)
{
	dlist_mutable_iter iter;
	slist_iter	siter;
	Backend    *bp;
	bool		take_action;

	/*
	 * We only log messages and send signals if this is the first process
	 * crash and we're not doing an immediate shutdown; otherwise, we're only
	 * here to update postmaster's idea of live processes.  If we have already
	 * signalled children, nonzero exit status is to be expected, so don't
	 * clutter log.
	 */
	take_action = !FatalError && Shutdown != ImmediateShutdown;

	if (take_action)
	{
		LogChildExit(LOG, procname, pid, exitstatus);
		ereport(LOG,
				(errmsg("terminating any other active server processes")));
	}

	/* Process background workers. */
	slist_foreach(siter, &BackgroundWorkerList)
	{
		RegisteredBgWorker *rw;

		rw = slist_container(RegisteredBgWorker, rw_lnode, siter.cur);
		if (rw->rw_pid == 0)
			continue;			/* not running */
		if (rw->rw_pid == pid)
		{
			/*
			 * Found entry for freshly-dead worker, so remove it.
			 */
			(void) ReleasePostmasterChildSlot(rw->rw_child_slot);
			dlist_delete(&rw->rw_backend->elem);
#ifdef EXEC_BACKEND
			ShmemBackendArrayRemove(rw->rw_backend);
#endif
			free(rw->rw_backend);
			rw->rw_backend = NULL;
			rw->rw_pid = 0;
			rw->rw_child_slot = 0;
			/* don't reset crashed_at */
			/* don't report child stop, either */
			/* Keep looping so we can signal remaining workers */
		}
		else
		{
			/*
			 * This worker is still alive.  Unless we did so already, tell it
			 * to commit hara-kiri.
			 *
			 * SIGQUIT is the special signal that says exit without proc_exit
			 * and let the user know what's going on. But if SendStop is set
			 * (-s on command line), then we send SIGSTOP instead, so that we
			 * can get core dumps from all backends by hand.
			 */
			if (take_action)
			{
				ereport(DEBUG2,
						(errmsg_internal("sending %s to process %d",
										 (SendStop ? "SIGSTOP" : "SIGQUIT"),
										 (int) rw->rw_pid)));
				signal_child(rw->rw_pid, (SendStop ? SIGSTOP : SIGQUIT));
			}
		}
	}

	/* Process regular backends */
	dlist_foreach_modify(iter, &BackendList)
	{
		bp = dlist_container(Backend, elem, iter.cur);

		if (bp->pid == pid)
		{
			/*
			 * Found entry for freshly-dead backend, so remove it.
			 */
			if (!bp->dead_end)
			{
				(void) ReleasePostmasterChildSlot(bp->child_slot);
#ifdef EXEC_BACKEND
				ShmemBackendArrayRemove(bp);
#endif
			}
			dlist_delete(iter.cur);
			free(bp);
			/* Keep looping so we can signal remaining backends */
		}
		else
		{
			/*
			 * This backend is still alive.  Unless we did so already, tell it
			 * to commit hara-kiri.
			 *
			 * SIGQUIT is the special signal that says exit without proc_exit
			 * and let the user know what's going on. But if SendStop is set
			 * (-s on command line), then we send SIGSTOP instead, so that we
			 * can get core dumps from all backends by hand.
			 *
			 * We could exclude dead_end children here, but at least in the
			 * SIGSTOP case it seems better to include them.
			 *
			 * Background workers were already processed above; ignore them
			 * here.
			 */
			if (bp->bkend_type == BACKEND_TYPE_BGWORKER)
				continue;

			if (take_action)
			{
				ereport(DEBUG2,
						(errmsg_internal("sending %s to process %d",
										 (SendStop ? "SIGSTOP" : "SIGQUIT"),
										 (int) bp->pid)));
				signal_child(bp->pid, (SendStop ? SIGSTOP : SIGQUIT));
			}
		}
	}

	/* Take care of the startup process too */
	if (pid == StartupPID)
	{
		StartupPID = 0;
		StartupStatus = STARTUP_CRASHED;
	}
	else if (StartupPID != 0 && take_action)
	{
		ereport(DEBUG2,
				(errmsg_internal("sending %s to process %d",
								 (SendStop ? "SIGSTOP" : "SIGQUIT"),
								 (int) StartupPID)));
		signal_child(StartupPID, (SendStop ? SIGSTOP : SIGQUIT));
		StartupStatus = STARTUP_SIGNALED;
	}

	/* Take care of the bgwriter too */
	if (pid == BgWriterPID)
		BgWriterPID = 0;
	else if (BgWriterPID != 0 && take_action)
	{
		ereport(DEBUG2,
				(errmsg_internal("sending %s to process %d",
								 (SendStop ? "SIGSTOP" : "SIGQUIT"),
								 (int) BgWriterPID)));
		signal_child(BgWriterPID, (SendStop ? SIGSTOP : SIGQUIT));
	}

	/* Take care of the checkpointer too */
	if (pid == CheckpointerPID)
		CheckpointerPID = 0;
	else if (CheckpointerPID != 0 && take_action)
	{
		ereport(DEBUG2,
				(errmsg_internal("sending %s to process %d",
								 (SendStop ? "SIGSTOP" : "SIGQUIT"),
								 (int) CheckpointerPID)));
		signal_child(CheckpointerPID, (SendStop ? SIGSTOP : SIGQUIT));
	}

	/* Take care of the walwriter too */
	if (pid == WalWriterPID)
		WalWriterPID = 0;
	else if (WalWriterPID != 0 && take_action)
	{
		ereport(DEBUG2,
				(errmsg_internal("sending %s to process %d",
								 (SendStop ? "SIGSTOP" : "SIGQUIT"),
								 (int) WalWriterPID)));
		signal_child(WalWriterPID, (SendStop ? SIGSTOP : SIGQUIT));
	}

	/* Take care of the walreceiver too */
	if (pid == WalReceiverPID)
		WalReceiverPID = 0;
	else if (WalReceiverPID != 0 && take_action)
	{
		ereport(DEBUG2,
				(errmsg_internal("sending %s to process %d",
								 (SendStop ? "SIGSTOP" : "SIGQUIT"),
								 (int) WalReceiverPID)));
		signal_child(WalReceiverPID, (SendStop ? SIGSTOP : SIGQUIT));
	}

	/* Take care of the autovacuum launcher too */
	if (pid == AutoVacPID)
		AutoVacPID = 0;
	else if (AutoVacPID != 0 && take_action)
	{
		ereport(DEBUG2,
				(errmsg_internal("sending %s to process %d",
								 (SendStop ? "SIGSTOP" : "SIGQUIT"),
								 (int) AutoVacPID)));
		signal_child(AutoVacPID, (SendStop ? SIGSTOP : SIGQUIT));
	}

	/*
	 * Force a power-cycle of the pgarch process too.  (This isn't absolutely
	 * necessary, but it seems like a good idea for robustness, and it
	 * simplifies the state-machine logic in the case where a shutdown request
	 * arrives during crash processing.)
	 */
	if (PgArchPID != 0 && take_action)
	{
		ereport(DEBUG2,
				(errmsg_internal("sending %s to process %d",
								 "SIGQUIT",
								 (int) PgArchPID)));
		signal_child(PgArchPID, SIGQUIT);
	}

	/*
	 * Force a power-cycle of the pgstat process too.  (This isn't absolutely
	 * necessary, but it seems like a good idea for robustness, and it
	 * simplifies the state-machine logic in the case where a shutdown request
	 * arrives during crash processing.)
	 */
	if (PgStatPID != 0 && take_action)
	{
		ereport(DEBUG2,
				(errmsg_internal("sending %s to process %d",
								 "SIGQUIT",
								 (int) PgStatPID)));
		signal_child(PgStatPID, SIGQUIT);
		allow_immediate_pgstat_restart();
	}

	/* We do NOT restart the syslogger */

	if (Shutdown != ImmediateShutdown)
		FatalError = true;

	/* We now transit into a state of waiting for children to die */
	if (pmState == PM_RECOVERY ||
		pmState == PM_HOT_STANDBY ||
		pmState == PM_RUN ||
		pmState == PM_STOP_BACKENDS ||
		pmState == PM_SHUTDOWN)
		pmState = PM_WAIT_BACKENDS;

	/*
	 * .. and if this doesn't happen quickly enough, now the clock is ticking
	 * for us to kill them without mercy.
	 */
	if (AbortStartTime == 0)
		AbortStartTime = time(NULL);
}

/*
 * Log the death of a child process.
 */
static void
LogChildExit(int lev, const char *procname, int pid, int exitstatus)
{
	/*
	 * size of activity_buffer is arbitrary, but set equal to default
	 * track_activity_query_size
	 */
	char		activity_buffer[1024];
	const char *activity = NULL;

	if (!EXIT_STATUS_0(exitstatus))
		activity = pgstat_get_crashed_backend_activity(pid,
													   activity_buffer,
													   sizeof(activity_buffer));

	if (WIFEXITED(exitstatus))
		ereport(lev,

		/*------
		  translator: %s is a noun phrase describing a child process, such as
		  "server process" */
				(errmsg("%s (PID %d) exited with exit code %d",
						procname, pid, WEXITSTATUS(exitstatus)),
				 activity ? errdetail("Failed process was running: %s", activity) : 0));
	else if (WIFSIGNALED(exitstatus))
	{
#if defined(WIN32)
		ereport(lev,

		/*------
		  translator: %s is a noun phrase describing a child process, such as
		  "server process" */
				(errmsg("%s (PID %d) was terminated by exception 0x%X",
						procname, pid, WTERMSIG(exitstatus)),
				 errhint("See C include file \"ntstatus.h\" for a description of the hexadecimal value."),
				 activity ? errdetail("Failed process was running: %s", activity) : 0));
#else
		ereport(lev,

		/*------
		  translator: %s is a noun phrase describing a child process, such as
		  "server process" */
				(errmsg("%s (PID %d) was terminated by signal %d: %s",
						procname, pid, WTERMSIG(exitstatus),
						pg_strsignal(WTERMSIG(exitstatus))),
				 activity ? errdetail("Failed process was running: %s", activity) : 0));
#endif
	}
	else
		ereport(lev,

		/*------
		  translator: %s is a noun phrase describing a child process, such as
		  "server process" */
				(errmsg("%s (PID %d) exited with unrecognized status %d",
						procname, pid, exitstatus),
				 activity ? errdetail("Failed process was running: %s", activity) : 0));
}

/*
 * Advance the postmaster's state machine and take actions as appropriate
 *
 * This is common code for pmdie(), reaper() and sigusr1_handler(), which
 * receive the signals that might mean we need to change state.
 */
static void
PostmasterStateMachine(void)
{
<<<<<<< HEAD
	/*
	 * This state transition to handle master standby or mirrors receives a
	 * smart shutdown, no need to wait any additional backends.
	 */
	if (pmState == PM_STARTUP && StartupPID == 0 && WalReceiverPID == 0)
	{
		pmState = PM_WAIT_DEAD_END;
	}

	if (pmState == PM_WAIT_BACKUP)
	{
		/*
		 * PM_WAIT_BACKUP state ends when online backup mode is not active.
		 */
		if (!BackupInProgress())
		{
			pmState = PM_WAIT_BACKENDS;
=======
	/* If we're doing a smart shutdown, try to advance that state. */
	if (pmState == PM_RUN || pmState == PM_HOT_STANDBY)
	{
		if (connsAllowed == ALLOW_SUPERUSER_CONNS)
		{
			/*
			 * ALLOW_SUPERUSER_CONNS state ends as soon as online backup mode
			 * is not active.
			 */
			if (!BackupInProgress())
				connsAllowed = ALLOW_NO_CONNS;
		}

		if (connsAllowed == ALLOW_NO_CONNS)
		{
			/*
			 * ALLOW_NO_CONNS state ends when we have no normal client
			 * backends running.  Then we're ready to stop other children.
			 */
			if (CountChildren(BACKEND_TYPE_NORMAL) == 0)
				pmState = PM_STOP_BACKENDS;
>>>>>>> 7cd0d523
		}
	}

	/*
	 * If we're ready to do so, signal child processes to shut down.  (This
	 * isn't a persistent state, but treating it as a distinct pmState allows
	 * us to share this code across multiple shutdown code paths.)
	 */
	if (pmState == PM_STOP_BACKENDS)
	{
		/*
		 * Forget any pending requests for background workers, since we're no
		 * longer willing to launch any new workers.  (If additional requests
		 * arrive, BackgroundWorkerStateChange will reject them.)
		 */
		ForgetUnstartedBackgroundWorkers();

		/* Signal all backend children except walsenders */
		SignalSomeChildren(SIGTERM,
						   BACKEND_TYPE_ALL - BACKEND_TYPE_WALSND);
		/* and the autovac launcher too */
		if (AutoVacPID != 0)
			signal_child(AutoVacPID, SIGTERM);
		/* and the bgwriter too */
		if (BgWriterPID != 0)
			signal_child(BgWriterPID, SIGTERM);
		/* and the walwriter too */
		if (WalWriterPID != 0)
			signal_child(WalWriterPID, SIGTERM);
		/* If we're in recovery, also stop startup and walreceiver procs */
		if (StartupPID != 0)
			signal_child(StartupPID, SIGTERM);
		if (WalReceiverPID != 0)
			signal_child(WalReceiverPID, SIGTERM);
		/* checkpointer, archiver, stats, and syslogger may continue for now */

		/* Now transition to PM_WAIT_BACKENDS state to wait for them to die */
		pmState = PM_WAIT_BACKENDS;
	}

	/*
	 * If we are in a state-machine state that implies waiting for backends to
	 * exit, see if they're all gone, and change state if so.
	 */
	if (pmState == PM_WAIT_BACKENDS)
	{
		/*
		 * PM_WAIT_BACKENDS state ends when we have no regular backends
		 * (including autovac workers), no bgworkers (including unconnected
		 * ones), and no walwriter, autovac launcher or bgwriter.  If we are
		 * doing crash recovery or an immediate shutdown then we expect the
		 * checkpointer to exit as well, otherwise not. The archiver, stats,
		 * and syslogger processes are disregarded since they are not
		 * connected to shared memory; we also disregard dead_end children
		 * here. Walsenders are also disregarded, they will be terminated
		 * later after writing the checkpoint record, like the archiver
		 * process.
		 */
		if (CountChildren(BACKEND_TYPE_ALL - BACKEND_TYPE_WALSND) == 0 &&
			StartupPID == 0 &&
			WalReceiverPID == 0 &&
			BgWriterPID == 0 &&
			(CheckpointerPID == 0 ||
			 (!FatalError && Shutdown < ImmediateShutdown)) &&
			WalWriterPID == 0 &&
			AutoVacPID == 0)
		{
			if (Shutdown >= ImmediateShutdown || FatalError)
			{
				/*
				 * Start waiting for dead_end children to die.  This state
				 * change causes ServerLoop to stop creating new ones.
				 */
				pmState = PM_WAIT_DEAD_END;

				/*
				 * We already SIGQUIT'd the archiver and stats processes, if
				 * any, when we started immediate shutdown or entered
				 * FatalError state.
				 */
			}
			else
			{
				/*
				 * If we get here, we are proceeding with normal shutdown. All
				 * the regular children are gone, and it's time to tell the
				 * checkpointer to do a shutdown checkpoint.
				 */
				Assert(Shutdown > NoShutdown);
				/* Start the checkpointer if not running */
				if (CheckpointerPID == 0)
					CheckpointerPID = StartCheckpointer();
				/* And tell it to shut down */
				if (CheckpointerPID != 0)
				{
					signal_child(CheckpointerPID, SIGUSR2);
					pmState = PM_SHUTDOWN;
				}
				else
				{
					/*
					 * If we failed to fork a checkpointer, just shut down.
					 * Any required cleanup will happen at next restart. We
					 * set FatalError so that an "abnormal shutdown" message
					 * gets logged when we exit.
					 */
					FatalError = true;
					pmState = PM_WAIT_DEAD_END;

					/* Kill the walsenders, archiver and stats collector too */
					SignalChildren(SIGQUIT);
					if (PgArchPID != 0)
						signal_child(PgArchPID, SIGQUIT);
					if (PgStatPID != 0)
						signal_child(PgStatPID, SIGQUIT);
				}
			}
		}
	}

	if (pmState == PM_SHUTDOWN_2)
	{
		/*
		 * PM_SHUTDOWN_2 state ends when there's no other children than
		 * dead_end children left. There shouldn't be any regular backends
		 * left by now anyway; what we're really waiting for is walsenders and
		 * archiver.
		 */
		if (PgArchPID == 0 && CountChildren(BACKEND_TYPE_ALL) == 0)
		{
			pmState = PM_WAIT_DEAD_END;
		}
	}

	if (pmState == PM_WAIT_DEAD_END)
	{
		/*
		 * PM_WAIT_DEAD_END state ends when the BackendList is entirely empty
		 * (ie, no dead_end children remain), and the archiver and stats
		 * collector are gone too.
		 *
		 * The reason we wait for those two is to protect them against a new
		 * postmaster starting conflicting subprocesses; this isn't an
		 * ironclad protection, but it at least helps in the
		 * shutdown-and-immediately-restart scenario.  Note that they have
		 * already been sent appropriate shutdown signals, either during a
		 * normal state transition leading up to PM_WAIT_DEAD_END, or during
		 * FatalError processing.
		 */
		if (dlist_is_empty(&BackendList) &&
			PgArchPID == 0 && PgStatPID == 0)
		{
			/* These other guys should be dead already */
			Assert(StartupPID == 0);
			Assert(WalReceiverPID == 0);
			Assert(BgWriterPID == 0);
			Assert(CheckpointerPID == 0);
			Assert(WalWriterPID == 0);
			Assert(AutoVacPID == 0);
			/* syslogger is not considered here */
			pmState = PM_NO_CHILDREN;
		}
	}

	/*
	 * If we've been told to shut down, we exit as soon as there are no
	 * remaining children.  If there was a crash, cleanup will occur at the
	 * next startup.  (Before PostgreSQL 8.3, we tried to recover from the
	 * crash before exiting, but that seems unwise if we are quitting because
	 * we got SIGTERM from init --- there may well not be time for recovery
	 * before init decides to SIGKILL us.)
	 *
	 * Note that the syslogger continues to run.  It will exit when it sees
	 * EOF on its input pipe, which happens when there are no more upstream
	 * processes.
	 */
	if (Shutdown > NoShutdown && pmState == PM_NO_CHILDREN)
	{
		if (FatalError)
		{
			ereport(LOG, (errmsg("abnormal database system shutdown")));
			ExitPostmaster(1);
		}
		else
		{
			/*
			 * Terminate exclusive backup mode to avoid recovery after a clean
			 * fast shutdown.  Since an exclusive backup can only be taken
			 * during normal running (and not, for example, while running
			 * under Hot Standby) it only makes sense to do this if we reached
			 * normal running. If we're still in recovery, the backup file is
			 * one we're recovering *from*, and we must keep it around so that
			 * recovery restarts from the right place.
			 */
			if (ReachedNormalRunning)
				CancelBackup();

			/* Normal exit from the postmaster is here */
			ExitPostmaster(0);
		}
	}

	/*
	 * If the startup process failed, or the user does not want an automatic
	 * restart after backend crashes, wait for all non-syslogger children to
	 * exit, and then exit postmaster.  We don't try to reinitialize when the
	 * startup process fails, because more than likely it will just fail again
	 * and we will keep trying forever.
	 */
	if (pmState == PM_NO_CHILDREN &&
		(StartupStatus == STARTUP_CRASHED || !restart_after_crash))
		ExitPostmaster(1);

	/*
	 * If we need to recover from a crash, wait for all non-syslogger children
	 * to exit, then reset shmem and StartupDataBase.
	 */
	if (FatalError && pmState == PM_NO_CHILDREN)
	{
		ereport(LOG,
				(errmsg("all server processes terminated; reinitializing")));

		/* CDB: reload all auxiliary workers like FTS and DTX recover or GDD */
		load_auxiliary_libraries();

		/* allow background workers to immediately restart */
		ResetBackgroundWorkerCrashTimes();

		shmem_exit(1);

		/* re-read control file into local memory */
		LocalProcessControlFile(true);

		reset_shared(PostPortNumber);

		StartupPID = StartupDataBase();
		Assert(StartupPID != 0);
		StartupStatus = STARTUP_RUNNING;
		pmState = PM_STARTUP;
		/* crash recovery started, reset SIGKILL flag */
		AbortStartTime = 0;
	}
}


/*
 * Send a signal to a postmaster child process
 *
 * On systems that have setsid(), each child process sets itself up as a
 * process group leader.  For signals that are generally interpreted in the
 * appropriate fashion, we signal the entire process group not just the
 * direct child process.  This allows us to, for example, SIGQUIT a blocked
 * archive_recovery script, or SIGINT a script being run by a backend via
 * system().
 *
 * There is a race condition for recently-forked children: they might not
 * have executed setsid() yet.  So we signal the child directly as well as
 * the group.  We assume such a child will handle the signal before trying
 * to spawn any grandchild processes.  We also assume that signaling the
 * child twice will not cause any problems.
 */
static void
signal_child(pid_t pid, int signal)
{
	if (kill(pid, signal) < 0)
		elog(DEBUG3, "kill(%ld,%d) failed: %m", (long) pid, signal);
#ifdef HAVE_SETSID
	switch (signal)
	{
		case SIGINT:
		case SIGTERM:
		case SIGQUIT:
		case SIGSTOP:
		case SIGKILL:
			if (kill(-pid, signal) < 0)
				elog(DEBUG3, "kill(%ld,%d) failed: %m", (long) (-pid), signal);
			break;
		default:
			break;
	}
#endif
}

/*
 * Send a signal to the targeted children (but NOT special children;
 * dead_end children are never signaled, either).
 */
static bool
SignalSomeChildren(int signal, int target)
{
	dlist_iter	iter;
	bool		signaled = false;

	dlist_foreach(iter, &BackendList)
	{
		Backend    *bp = dlist_container(Backend, elem, iter.cur);

		if (bp->dead_end)
			continue;

		/*
		 * Since target == BACKEND_TYPE_ALL is the most common case, we test
		 * it first and avoid touching shared memory for every child.
		 */
		if (target != BACKEND_TYPE_ALL)
		{
			/*
			 * Assign bkend_type for any recently announced WAL Sender
			 * processes.
			 */
			if (bp->bkend_type == BACKEND_TYPE_NORMAL &&
				IsPostmasterChildWalSender(bp->child_slot))
				bp->bkend_type = BACKEND_TYPE_WALSND;

			if (!(target & bp->bkend_type))
				continue;
		}

		ereport(DEBUG4,
				(errmsg_internal("sending signal %d to process %d",
								 signal, (int) bp->pid)));
		signal_child(bp->pid, signal);
		signaled = true;
	}
	return signaled;
}

/*
 * Send a termination signal to children.  This considers all of our children
 * processes, except syslogger and dead_end backends.
 */
static void
TerminateChildren(int signal)
{
	SignalChildren(signal);
	if (StartupPID != 0)
	{
		signal_child(StartupPID, signal);
		if (signal == SIGQUIT || signal == SIGKILL)
			StartupStatus = STARTUP_SIGNALED;
	}
	if (BgWriterPID != 0)
		signal_child(BgWriterPID, signal);
	if (CheckpointerPID != 0)
		signal_child(CheckpointerPID, signal);
	if (WalWriterPID != 0)
		signal_child(WalWriterPID, signal);
	if (WalReceiverPID != 0)
		signal_child(WalReceiverPID, signal);
	if (AutoVacPID != 0)
		signal_child(AutoVacPID, signal);
	if (PgArchPID != 0)
		signal_child(PgArchPID, signal);
	if (PgStatPID != 0)
		signal_child(PgStatPID, signal);
}

/*
 * BackendStartup -- start backend process
 *
 * returns: STATUS_ERROR if the fork failed, STATUS_OK otherwise.
 *
 * Note: if you change this code, also consider StartAutovacuumWorker.
 */
static int
BackendStartup(Port *port)
{
	Backend    *bn;				/* for backend cleanup */
	pid_t		pid;

	/*
	 * Create backend data structure.  Better before the fork() so we can
	 * handle failure cleanly.
	 */
	bn = (Backend *) malloc(sizeof(Backend));
	if (!bn)
	{
		ereport(LOG,
				(errcode(ERRCODE_OUT_OF_MEMORY),
				 errmsg("out of memory")));
		return STATUS_ERROR;
	}

	/*
	 * Compute the cancel key that will be assigned to this backend. The
	 * backend will have its own copy in the forked-off process' value of
	 * MyCancelKey, so that it can transmit the key to the frontend.
	 */
	if (!RandomCancelKey(&MyCancelKey))
	{
		free(bn);
		ereport(LOG,
				(errcode(ERRCODE_INTERNAL_ERROR),
				 errmsg("could not generate random cancel key")));
		return STATUS_ERROR;
	}

	bn->cancel_key = MyCancelKey;

	/* Pass down canAcceptConnections state */
	port->canAcceptConnections = canAcceptConnections(BACKEND_TYPE_NORMAL);
	bn->dead_end = (port->canAcceptConnections != CAC_OK &&
<<<<<<< HEAD
					port->canAcceptConnections != CAC_WAITBACKUP &&
					port->canAcceptConnections != CAC_MIRROR_READY);
=======
					port->canAcceptConnections != CAC_SUPERUSER);
>>>>>>> 7cd0d523

	/*
	 * Unless it's a dead_end child, assign it a child slot number
	 */
	if (!bn->dead_end)
		bn->child_slot = MyPMChildSlot = AssignPostmasterChildSlot();
	else
		bn->child_slot = 0;

	/* Hasn't asked to be notified about any bgworkers yet */
	bn->bgworker_notify = false;

#ifdef EXEC_BACKEND
	pid = backend_forkexec(port);
#else							/* !EXEC_BACKEND */
	pid = fork_process();
	if (pid == 0)				/* child */
	{
		free(bn);

		/* Detangle from postmaster */
		InitPostmasterChild();

		/* Close the postmaster's sockets */
		ClosePostmasterPorts(false);

		/* Perform additional initialization and collect startup packet */
		BackendInitialize(port);

		/* And run the backend */
		BackendRun(port);
	}
#endif							/* EXEC_BACKEND */

	if (pid < 0)
	{
		/* in parent, fork failed */
		int			save_errno = errno;

		if (!bn->dead_end)
			(void) ReleasePostmasterChildSlot(bn->child_slot);
		free(bn);
		errno = save_errno;
		ereport(LOG,
				(errmsg("could not fork new process for connection: %m")));
		report_fork_failure_to_client(port, save_errno);
		return STATUS_ERROR;
	}

	/* in parent, successful fork */
	ereport(DEBUG2,
			(errmsg_internal("forked new backend, pid=%d socket=%d",
							 (int) pid, (int) port->sock)));

	/*
	 * Everything's been successful, it's safe to add this backend to our list
	 * of backends.
	 */
	bn->pid = pid;
	bn->bkend_type = BACKEND_TYPE_NORMAL;	/* Can change later to WALSND */
	dlist_push_head(&BackendList, &bn->elem);

#ifdef EXEC_BACKEND
	if (!bn->dead_end)
		ShmemBackendArrayAdd(bn);
#endif

	return STATUS_OK;
}

/*
 * Try to report backend fork() failure to client before we close the
 * connection.  Since we do not care to risk blocking the postmaster on
 * this connection, we set the connection to non-blocking and try only once.
 *
 * This is grungy special-purpose code; we cannot use backend libpq since
 * it's not up and running.
 */
static void
report_fork_failure_to_client(Port *port, int errnum)
{
	char		buffer[1000];
	int			rc;

	/* Format the error message packet (always V2 protocol) */
	snprintf(buffer, sizeof(buffer), "E%s%s\n",
			 _("could not fork new process for connection: "),
			 strerror(errnum));

	/* Set port to non-blocking.  Don't do send() if this fails */
	if (!pg_set_noblock(port->sock))
		return;

	/* We'll retry after EINTR, but ignore all other failures */
	do
	{
		rc = send(port->sock, buffer, strlen(buffer) + 1, 0);
	} while (rc < 0 && errno == EINTR);
}


/*
 * BackendInitialize -- initialize an interactive (postmaster-child)
 *				backend process, and collect the client's startup packet.
 *
 * returns: nothing.  Will not return at all if there's any failure.
 *
 * Note: this code does not depend on having any access to shared memory.
 * In the EXEC_BACKEND case, we are physically attached to shared memory
 * but have not yet set up most of our local pointers to shmem structures.
 */
static void
BackendInitialize(Port *port)
{
	int			status;
	int			ret;
	char		remote_host[NI_MAXHOST];
	char		remote_port[NI_MAXSERV];
	char		remote_ps_data[NI_MAXHOST];

	/* Save port etc. for ps status */
	MyProcPort = port;

	/*
	 * PreAuthDelay is a debugging aid for investigating problems in the
	 * authentication cycle: it can be set in postgresql.conf to allow time to
	 * attach to the newly-forked backend with a debugger.  (See also
	 * PostAuthDelay, which we allow clients to pass through PGOPTIONS, but it
	 * is not honored until after authentication.)
	 */
	if (PreAuthDelay > 0)
		pg_usleep(PreAuthDelay * 1000000L);

	/* This flag will remain set until InitPostgres finishes authentication */
	ClientAuthInProgress = true;	/* limit visibility of log messages */

	/* set these to empty in case they are needed before we set them up */
	port->remote_host = "";
	port->remote_port = "";

	/*
	 * Initialize libpq and enable reporting of ereport errors to the client.
	 * Must do this now because authentication uses libpq to send messages.
	 */
	pq_init();					/* initialize libpq to talk to client */
	whereToSendOutput = DestRemote; /* now safe to ereport to client */

	/*
	 * We arrange to do proc_exit(1) if we receive SIGTERM or timeout while
	 * trying to collect the startup packet; while SIGQUIT results in
	 * _exit(2).  Otherwise the postmaster cannot shutdown the database FAST
	 * or IMMED cleanly if a buggy client fails to send the packet promptly.
	 *
	 * XXX this is pretty dangerous; signal handlers should not call anything
	 * as complex as proc_exit() directly.  We minimize the hazard by not
	 * keeping these handlers active for longer than we must.  However, it
	 * seems necessary to be able to escape out of DNS lookups as well as the
	 * startup packet reception proper, so we can't narrow the scope further
	 * than is done here.
	 *
	 * XXX it follows that the remainder of this function must tolerate losing
	 * control at any instant.  Likewise, any pg_on_exit_callback registered
	 * before or during this function must be prepared to execute at any
	 * instant between here and the end of this function.  Furthermore,
	 * affected callbacks execute partially or not at all when a second
	 * exit-inducing signal arrives after proc_exit_prepare() decrements
	 * on_proc_exit_index.  (Thanks to that mechanic, callbacks need not
	 * anticipate more than one call.)  This is fragile; it ought to instead
	 * follow the norm of handling interrupts at selected, safe opportunities.
	 */
	pqsignal(SIGTERM, process_startup_packet_die);
	pqsignal(SIGQUIT, process_startup_packet_quickdie);
	InitializeTimeouts();		/* establishes SIGALRM handler */
	PG_SETMASK(&StartupBlockSig);

	/*
	 * Get the remote host name and port for logging and status display.
	 */
	remote_host[0] = '\0';
	remote_port[0] = '\0';
	if ((ret = pg_getnameinfo_all(&port->raddr.addr, port->raddr.salen,
								  remote_host, sizeof(remote_host),
								  remote_port, sizeof(remote_port),
								  (log_hostname ? 0 : NI_NUMERICHOST) | NI_NUMERICSERV)) != 0)
		ereport(WARNING,
				(errmsg_internal("pg_getnameinfo_all() failed: %s",
								 gai_strerror(ret))));
	if (remote_port[0] == '\0')
		snprintf(remote_ps_data, sizeof(remote_ps_data), "%s", remote_host);
	else
		snprintf(remote_ps_data, sizeof(remote_ps_data), "%s(%s)", remote_host, remote_port);

	/*
	 * Save remote_host and remote_port in port structure (after this, they
	 * will appear in log_line_prefix data for log messages).
	 */
	port->remote_host = strdup(remote_host);
	port->remote_port = strdup(remote_port);

	/* And now we can issue the Log_connections message, if wanted */
	if (Log_connections)
	{
		if (remote_port[0])
			ereport(LOG,
					(errmsg("connection received: host=%s port=%s",
							remote_host,
							remote_port)));
		else
			ereport(LOG,
					(errmsg("connection received: host=%s",
							remote_host)));
	}

	/*
	 * If we did a reverse lookup to name, we might as well save the results
	 * rather than possibly repeating the lookup during authentication.
	 *
	 * Note that we don't want to specify NI_NAMEREQD above, because then we'd
	 * get nothing useful for a client without an rDNS entry.  Therefore, we
	 * must check whether we got a numeric IPv4 or IPv6 address, and not save
	 * it into remote_hostname if so.  (This test is conservative and might
	 * sometimes classify a hostname as numeric, but an error in that
	 * direction is safe; it only results in a possible extra lookup.)
	 */
	if (log_hostname &&
		ret == 0 &&
		strspn(remote_host, "0123456789.") < strlen(remote_host) &&
		strspn(remote_host, "0123456789ABCDEFabcdef:") < strlen(remote_host))
		port->remote_hostname = strdup(remote_host);

	/*
	 * Ready to begin client interaction.  We will give up and proc_exit(1)
	 * after a time delay, so that a broken client can't hog a connection
	 * indefinitely.  PreAuthDelay and any DNS interactions above don't count
	 * against the time limit.
	 *
	 * Note: AuthenticationTimeout is applied here while waiting for the
	 * startup packet, and then again in InitPostgres for the duration of any
	 * authentication operations.  So a hostile client could tie up the
	 * process for nearly twice AuthenticationTimeout before we kick him off.
	 *
	 * Note: because PostgresMain will call InitializeTimeouts again, the
	 * registration of STARTUP_PACKET_TIMEOUT will be lost.  This is okay
	 * since we never use it again after this function.
	 */
	RegisterTimeout(STARTUP_PACKET_TIMEOUT, StartupPacketTimeoutHandler);
	enable_timeout_after(STARTUP_PACKET_TIMEOUT, AuthenticationTimeout * 1000);

	/*
	 * Receive the startup packet (which might turn out to be a cancel request
	 * packet).
	 */
	status = ProcessStartupPacket(port, false, false);

	/*
	 * Disable the timeout, and prevent SIGTERM/SIGQUIT again.
	 */
	disable_timeout(STARTUP_PACKET_TIMEOUT, false);
	PG_SETMASK(&BlockSig);

	/*
	 * Stop here if it was bad or a cancel packet.  ProcessStartupPacket
	 * already did any appropriate error reporting.
	 */
	if (status != STATUS_OK)
		proc_exit(0);

	/*
	 * Now that we have the user and database name, we can set the process
	 * title for ps.  It's good to do this as early as possible in startup.
	 *
	 * For a walsender, the ps display is set in the following form:
	 *
	 * postgres: walsender <user> <host> <activity>
	 *
	 * To achieve that, we pass "walsender" as username and username as dbname
	 * to init_ps_display(). XXX: should add a new variant of
	 * init_ps_display() to avoid abusing the parameters like this.
	 */
	if (am_walsender)
		init_ps_display(pgstat_get_backend_desc(B_WAL_SENDER), port->user_name, remote_ps_data,
						update_process_title ? "authentication" : "");
	else if (am_ftshandler)
		init_ps_display("fts handler process", port->user_name, remote_ps_data,
						update_process_title ? "authentication" : "");
	else if (am_faulthandler)
		init_ps_display("fault handler process", port->user_name, remote_ps_data,
						update_process_title ? "authentication" : "");
	else
		init_ps_display(port->user_name, port->database_name, remote_ps_data,
						update_process_title ? "authentication" : "");
}


/*
 * BackendRun -- set up the backend's argument list and invoke PostgresMain()
 *
 * returns:
 *		Shouldn't return at all.
 *		If PostgresMain() fails, return status.
 */
static void
BackendRun(Port *port)
{
	char	  **av;
	int			maxac;
	int			ac;
	int			i;

	/*
	 * Now, build the argv vector that will be given to PostgresMain.
	 *
	 * The maximum possible number of commandline arguments that could come
	 * from ExtraOptions is (strlen(ExtraOptions) + 1) / 2; see
	 * pg_split_opts().
	 */
	maxac = 2;					/* for fixed args supplied below */
	maxac += (strlen(ExtraOptions) + 1) / 2;

	av = (char **) MemoryContextAlloc(TopMemoryContext,
									  maxac * sizeof(char *));
	ac = 0;

	av[ac++] = "postgres";

	/*
	 * Pass any backend switches specified with -o on the postmaster's own
	 * command line.  We assume these are secure.
	 */
	pg_split_opts(av, &ac, ExtraOptions);

	av[ac] = NULL;

	Assert(ac < maxac);

	/*
	 * Debug: print arguments being passed to backend
	 */
	ereport(DEBUG3,
			(errmsg_internal("%s child[%d]: starting with (",
							 progname, (int) getpid())));
	for (i = 0; i < ac; ++i)
		ereport(DEBUG3,
				(errmsg_internal("\t%s", av[i])));
	ereport(DEBUG3,
			(errmsg_internal(")")));

	/*
	 * Make sure we aren't in PostmasterContext anymore.  (We can't delete it
	 * just yet, though, because InitPostgres will need the HBA data.)
	 */
	MemoryContextSwitchTo(TopMemoryContext);

	PostgresMain(ac, av, port->database_name, port->user_name);
}


#ifdef EXEC_BACKEND

/*
 * postmaster_forkexec -- fork and exec a postmaster subprocess
 *
 * The caller must have set up the argv array already, except for argv[2]
 * which will be filled with the name of the temp variable file.
 *
 * Returns the child process PID, or -1 on fork failure (a suitable error
 * message has been logged on failure).
 *
 * All uses of this routine will dispatch to SubPostmasterMain in the
 * child process.
 */
pid_t
postmaster_forkexec(int argc, char *argv[])
{
	Port		port;

	/* This entry point passes dummy values for the Port variables */
	memset(&port, 0, sizeof(port));
	return internal_forkexec(argc, argv, &port);
}

/*
 * backend_forkexec -- fork/exec off a backend process
 *
 * Some operating systems (WIN32) don't have fork() so we have to simulate
 * it by storing parameters that need to be passed to the child and
 * then create a new child process.
 *
 * returns the pid of the fork/exec'd process, or -1 on failure
 */
static pid_t
backend_forkexec(Port *port)
{
	char	   *av[4];
	int			ac = 0;

	av[ac++] = "postgres";
	av[ac++] = "--forkbackend";
	av[ac++] = NULL;			/* filled in by internal_forkexec */

	av[ac] = NULL;
	Assert(ac < lengthof(av));

	return internal_forkexec(ac, av, port);
}

#ifndef WIN32

/*
 * internal_forkexec non-win32 implementation
 *
 * - writes out backend variables to the parameter file
 * - fork():s, and then exec():s the child process
 */
static pid_t
internal_forkexec(int argc, char *argv[], Port *port)
{
	static unsigned long tmpBackendFileNum = 0;
	pid_t		pid;
	char		tmpfilename[MAXPGPATH];
	BackendParameters param;
	FILE	   *fp;

	if (!save_backend_variables(&param, port))
		return -1;				/* log made by save_backend_variables */

	/* Calculate name for temp file */
	snprintf(tmpfilename, MAXPGPATH, "%s/%s.backend_var.%d.%lu",
			 PG_TEMP_FILES_DIR, PG_TEMP_FILE_PREFIX,
			 MyProcPid, ++tmpBackendFileNum);

	/* Open file */
	fp = AllocateFile(tmpfilename, PG_BINARY_W);
	if (!fp)
	{
		/*
		 * As in OpenTemporaryFileInTablespace, try to make the temp-file
		 * directory, ignoring errors.
		 */
		(void) MakePGDirectory(PG_TEMP_FILES_DIR);

		fp = AllocateFile(tmpfilename, PG_BINARY_W);
		if (!fp)
		{
			ereport(LOG,
					(errcode_for_file_access(),
					 errmsg("could not create file \"%s\": %m",
							tmpfilename)));
			return -1;
		}
	}

	if (fwrite(&param, sizeof(param), 1, fp) != 1)
	{
		ereport(LOG,
				(errcode_for_file_access(),
				 errmsg("could not write to file \"%s\": %m", tmpfilename)));
		FreeFile(fp);
		return -1;
	}

	/* Release file */
	if (FreeFile(fp))
	{
		ereport(LOG,
				(errcode_for_file_access(),
				 errmsg("could not write to file \"%s\": %m", tmpfilename)));
		return -1;
	}

	/* Make sure caller set up argv properly */
	Assert(argc >= 3);
	Assert(argv[argc] == NULL);
	Assert(strncmp(argv[1], "--fork", 6) == 0);
	Assert(argv[2] == NULL);

	/* Insert temp file name after --fork argument */
	argv[2] = tmpfilename;

	/* Fire off execv in child */
	if ((pid = fork_process()) == 0)
	{
		if (execv(postgres_exec_path, argv) < 0)
		{
			ereport(LOG,
					(errmsg("could not execute server process \"%s\": %m",
							postgres_exec_path)));
			/* We're already in the child process here, can't return */
			exit(1);
		}
	}

	return pid;					/* Parent returns pid, or -1 on fork failure */
}
#else							/* WIN32 */

/*
 * internal_forkexec win32 implementation
 *
 * - starts backend using CreateProcess(), in suspended state
 * - writes out backend variables to the parameter file
 *	- during this, duplicates handles and sockets required for
 *	  inheritance into the new process
 * - resumes execution of the new process once the backend parameter
 *	 file is complete.
 */
static pid_t
internal_forkexec(int argc, char *argv[], Port *port)
{
	int			retry_count = 0;
	STARTUPINFO si;
	PROCESS_INFORMATION pi;
	int			i;
	int			j;
	char		cmdLine[MAXPGPATH * 2];
	HANDLE		paramHandle;
	BackendParameters *param;
	SECURITY_ATTRIBUTES sa;
	char		paramHandleStr[32];
	win32_deadchild_waitinfo *childinfo;

	/* Make sure caller set up argv properly */
	Assert(argc >= 3);
	Assert(argv[argc] == NULL);
	Assert(strncmp(argv[1], "--fork", 6) == 0);
	Assert(argv[2] == NULL);

	/* Resume here if we need to retry */
retry:

	/* Set up shared memory for parameter passing */
	ZeroMemory(&sa, sizeof(sa));
	sa.nLength = sizeof(sa);
	sa.bInheritHandle = TRUE;
	paramHandle = CreateFileMapping(INVALID_HANDLE_VALUE,
									&sa,
									PAGE_READWRITE,
									0,
									sizeof(BackendParameters),
									NULL);
	if (paramHandle == INVALID_HANDLE_VALUE)
	{
		elog(LOG, "could not create backend parameter file mapping: error code %lu",
			 GetLastError());
		return -1;
	}

	param = MapViewOfFile(paramHandle, FILE_MAP_WRITE, 0, 0, sizeof(BackendParameters));
	if (!param)
	{
		elog(LOG, "could not map backend parameter memory: error code %lu",
			 GetLastError());
		CloseHandle(paramHandle);
		return -1;
	}

	/* Insert temp file name after --fork argument */
#ifdef _WIN64
	sprintf(paramHandleStr, "%llu", (LONG_PTR) paramHandle);
#else
	sprintf(paramHandleStr, "%lu", (DWORD) paramHandle);
#endif
	argv[2] = paramHandleStr;

	/* Format the cmd line */
	cmdLine[sizeof(cmdLine) - 1] = '\0';
	cmdLine[sizeof(cmdLine) - 2] = '\0';
	snprintf(cmdLine, sizeof(cmdLine) - 1, "\"%s\"", postgres_exec_path);
	i = 0;
	while (argv[++i] != NULL)
	{
		j = strlen(cmdLine);
		snprintf(cmdLine + j, sizeof(cmdLine) - 1 - j, " \"%s\"", argv[i]);
	}
	if (cmdLine[sizeof(cmdLine) - 2] != '\0')
	{
		elog(LOG, "subprocess command line too long");
		return -1;
	}

	memset(&pi, 0, sizeof(pi));
	memset(&si, 0, sizeof(si));
	si.cb = sizeof(si);

	/*
	 * Create the subprocess in a suspended state. This will be resumed later,
	 * once we have written out the parameter file.
	 */
	if (!CreateProcess(NULL, cmdLine, NULL, NULL, TRUE, CREATE_SUSPENDED,
					   NULL, NULL, &si, &pi))
	{
		elog(LOG, "CreateProcess call failed: %m (error code %lu)",
			 GetLastError());
		return -1;
	}

	if (!save_backend_variables(param, port, pi.hProcess, pi.dwProcessId))
	{
		/*
		 * log made by save_backend_variables, but we have to clean up the
		 * mess with the half-started process
		 */
		if (!TerminateProcess(pi.hProcess, 255))
			ereport(LOG,
					(errmsg_internal("could not terminate unstarted process: error code %lu",
									 GetLastError())));
		CloseHandle(pi.hProcess);
		CloseHandle(pi.hThread);
		return -1;				/* log made by save_backend_variables */
	}

	/* Drop the parameter shared memory that is now inherited to the backend */
	if (!UnmapViewOfFile(param))
		elog(LOG, "could not unmap view of backend parameter file: error code %lu",
			 GetLastError());
	if (!CloseHandle(paramHandle))
		elog(LOG, "could not close handle to backend parameter file: error code %lu",
			 GetLastError());

	/*
	 * Reserve the memory region used by our main shared memory segment before
	 * we resume the child process.  Normally this should succeed, but if ASLR
	 * is active then it might sometimes fail due to the stack or heap having
	 * gotten mapped into that range.  In that case, just terminate the
	 * process and retry.
	 */
	if (!pgwin32_ReserveSharedMemoryRegion(pi.hProcess))
	{
		/* pgwin32_ReserveSharedMemoryRegion already made a log entry */
		if (!TerminateProcess(pi.hProcess, 255))
			ereport(LOG,
					(errmsg_internal("could not terminate process that failed to reserve memory: error code %lu",
									 GetLastError())));
		CloseHandle(pi.hProcess);
		CloseHandle(pi.hThread);
		if (++retry_count < 100)
			goto retry;
		ereport(LOG,
				(errmsg("giving up after too many tries to reserve shared memory"),
				 errhint("This might be caused by ASLR or antivirus software.")));
		return -1;
	}

	/*
	 * Now that the backend variables are written out, we start the child
	 * thread so it can start initializing while we set up the rest of the
	 * parent state.
	 */
	if (ResumeThread(pi.hThread) == -1)
	{
		if (!TerminateProcess(pi.hProcess, 255))
		{
			ereport(LOG,
					(errmsg_internal("could not terminate unstartable process: error code %lu",
									 GetLastError())));
			CloseHandle(pi.hProcess);
			CloseHandle(pi.hThread);
			return -1;
		}
		CloseHandle(pi.hProcess);
		CloseHandle(pi.hThread);
		ereport(LOG,
				(errmsg_internal("could not resume thread of unstarted process: error code %lu",
								 GetLastError())));
		return -1;
	}

	/*
	 * Queue a waiter to signal when this child dies. The wait will be handled
	 * automatically by an operating system thread pool.
	 *
	 * Note: use malloc instead of palloc, since it needs to be thread-safe.
	 * Struct will be free():d from the callback function that runs on a
	 * different thread.
	 */
	childinfo = malloc(sizeof(win32_deadchild_waitinfo));
	if (!childinfo)
		ereport(FATAL,
				(errcode(ERRCODE_OUT_OF_MEMORY),
				 errmsg("out of memory")));

	childinfo->procHandle = pi.hProcess;
	childinfo->procId = pi.dwProcessId;

	if (!RegisterWaitForSingleObject(&childinfo->waitHandle,
									 pi.hProcess,
									 pgwin32_deadchild_callback,
									 childinfo,
									 INFINITE,
									 WT_EXECUTEONLYONCE | WT_EXECUTEINWAITTHREAD))
		ereport(FATAL,
				(errmsg_internal("could not register process for wait: error code %lu",
								 GetLastError())));

	/* Don't close pi.hProcess here - the wait thread needs access to it */

	CloseHandle(pi.hThread);

	return pi.dwProcessId;
}
#endif							/* WIN32 */

/*
 * SubPostmasterMain -- Get the fork/exec'd process into a state equivalent
 *			to what it would be if we'd simply forked on Unix, and then
 *			dispatch to the appropriate place.
 *
 * The first two command line arguments are expected to be "--forkFOO"
 * (where FOO indicates which postmaster child we are to become), and
 * the name of a variables file that we can read to load data that would
 * have been inherited by fork() on Unix.  Remaining arguments go to the
 * subprocess FooMain() routine.
 */
void
SubPostmasterMain(int argc, char *argv[])
{
	Port		port;

	/* In EXEC_BACKEND case we will not have inherited these settings */
	IsPostmasterEnvironment = true;
	whereToSendOutput = DestNone;

	/* Setup as postmaster child */
	InitPostmasterChild();

	/* Setup essential subsystems (to ensure elog() behaves sanely) */
	InitializeGUCOptions();

	/* Check we got appropriate args */
	if (argc < 3)
		elog(FATAL, "invalid subpostmaster invocation");

	/* Read in the variables file */
	memset(&port, 0, sizeof(Port));
	read_backend_variables(argv[2], &port);

	/* Close the postmaster's sockets (as soon as we know them) */
	ClosePostmasterPorts(strcmp(argv[1], "--forklog") == 0);

	/*
	 * Set reference point for stack-depth checking
	 */
	set_stack_base();

	/*
	 * If appropriate, physically re-attach to shared memory segment. We want
	 * to do this before going any further to ensure that we can attach at the
	 * same address the postmaster used.  On the other hand, if we choose not
	 * to re-attach, we may have other cleanup to do.
	 *
	 * If testing EXEC_BACKEND on Linux, you should run this as root before
	 * starting the postmaster:
	 *
	 * echo 0 >/proc/sys/kernel/randomize_va_space
	 *
	 * This prevents using randomized stack and code addresses that cause the
	 * child process's memory map to be different from the parent's, making it
	 * sometimes impossible to attach to shared memory at the desired address.
	 * Return the setting to its old value (usually '1' or '2') when finished.
	 */
	if (strcmp(argv[1], "--forkbackend") == 0   ||
		strcmp(argv[1], "--forkavlauncher") == 0 ||
		strcmp(argv[1], "--forkavworker") == 0 ||
		strcmp(argv[1], "--forkautovac") == 0   ||
		strcmp(argv[1], "--forkglobaldeadlockdetector") == 0 ||
		strcmp(argv[1], "--forkboot") == 0 ||
		strncmp(argv[1], "--forkbgworker=", 15) == 0)
		PGSharedMemoryReAttach();
	else
		PGSharedMemoryNoReAttach();

	/* autovacuum needs this set before calling InitProcess */
	if (strcmp(argv[1], "--forkavlauncher") == 0)
		AutovacuumLauncherIAm();
	if (strcmp(argv[1], "--forkavworker") == 0)
		AutovacuumWorkerIAm();

	/*
	 * Start our win32 signal implementation. This has to be done after we
	 * read the backend variables, because we need to pick up the signal pipe
	 * from the parent process.
	 */
#ifdef WIN32
	pgwin32_signal_initialize();
#endif

	/* In EXEC_BACKEND case we will not have inherited these settings */
	pqinitmask();
	PG_SETMASK(&BlockSig);

	/* Read in remaining GUC variables */
	read_nondefault_variables();

	/*
	 * CDB: gpdb auxilary process like fts probe, dtx recovery process is
	 * essential, we need to load them ahead of custom shared preload libraries
	 * to avoid exceeding max_worker_processes.
	 */
	load_auxiliary_libraries();

	/*
	 * Check that the data directory looks valid, which will also check the
	 * privileges on the data directory and update our umask and file/group
	 * variables for creating files later.  Note: this should really be done
	 * before we create any files or directories.
	 */
	checkDataDir();

	/*
	 * (re-)read control file, as it contains config. The postmaster will
	 * already have read this, but this process doesn't know about that.
	 */
	LocalProcessControlFile(false);

	/*
	 * Reload any libraries that were preloaded by the postmaster.  Since we
	 * exec'd this process, those libraries didn't come along with us; but we
	 * should load them into all child processes to be consistent with the
	 * non-EXEC_BACKEND behavior.
	 */
	process_shared_preload_libraries();

	/* Run backend or appropriate child */
	if (strcmp(argv[1], "--forkbackend") == 0)
	{
		Assert(argc == 3);		/* shouldn't be any more args */

		/*
		 * Need to reinitialize the SSL library in the backend, since the
		 * context structures contain function pointers and cannot be passed
		 * through the parameter file.
		 *
		 * If for some reason reload fails (maybe the user installed broken
		 * key files), soldier on without SSL; that's better than all
		 * connections becoming impossible.
		 *
		 * XXX should we do this in all child processes?  For the moment it's
		 * enough to do it in backend children.
		 */
#ifdef USE_SSL
		if (EnableSSL)
		{
			if (secure_initialize(false) == 0)
				LoadedSSL = true;
			else
				ereport(LOG,
						(errmsg("SSL configuration could not be loaded in child process")));
		}
#endif

		/*
		 * Perform additional initialization and collect startup packet.
		 *
		 * We want to do this before InitProcess() for a couple of reasons: 1.
		 * so that we aren't eating up a PGPROC slot while waiting on the
		 * client. 2. so that if InitProcess() fails due to being out of
		 * PGPROC slots, we have already initialized libpq and are able to
		 * report the error to the client.
		 */
		BackendInitialize(&port);

		/* Restore basic shared memory pointers */
		InitShmemAccess(UsedShmemSegAddr);

		/* Need a PGPROC to run CreateSharedMemoryAndSemaphores */
		InitProcess();

		/* Attach process to shared data structures */
		CreateSharedMemoryAndSemaphores(0);

		/* And run the backend */
		BackendRun(&port);		/* does not return */
	}
	if (strcmp(argv[1], "--forkboot") == 0)
	{
		/* Restore basic shared memory pointers */
		InitShmemAccess(UsedShmemSegAddr);

		/* Need a PGPROC to run CreateSharedMemoryAndSemaphores */
		InitAuxiliaryProcess();

		/* Attach process to shared data structures */
		CreateSharedMemoryAndSemaphores(0);

		AuxiliaryProcessMain(argc - 2, argv + 2);	/* does not return */
	}
	if (strcmp(argv[1], "--forkavlauncher") == 0)
	{
		/* Restore basic shared memory pointers */
		InitShmemAccess(UsedShmemSegAddr);

		/* Need a PGPROC to run CreateSharedMemoryAndSemaphores */
		InitProcess();

		/* Attach process to shared data structures */
		CreateSharedMemoryAndSemaphores(0);

		AutoVacLauncherMain(argc - 2, argv + 2);	/* does not return */
	}
	if (strcmp(argv[1], "--forkavworker") == 0)
	{
		/* Restore basic shared memory pointers */
		InitShmemAccess(UsedShmemSegAddr);

		/* Need a PGPROC to run CreateSharedMemoryAndSemaphores */
		InitProcess();

		/* Attach process to shared data structures */
		CreateSharedMemoryAndSemaphores(0);

		AutoVacWorkerMain(argc - 2, argv + 2);	/* does not return */
	}
	if (strncmp(argv[1], "--forkbgworker=", 15) == 0)
	{
		int			shmem_slot;

		/* do this as early as possible; in particular, before InitProcess() */
		IsBackgroundWorker = true;

		/* Restore basic shared memory pointers */
		InitShmemAccess(UsedShmemSegAddr);

		/* Need a PGPROC to run CreateSharedMemoryAndSemaphores */
		InitProcess();

		/* Attach process to shared data structures */
		CreateSharedMemoryAndSemaphores(0);

		/* Fetch MyBgworkerEntry from shared memory */
		shmem_slot = atoi(argv[1] + 15);
		MyBgworkerEntry = BackgroundWorkerEntry(shmem_slot);

		StartBackgroundWorker();
	}
	if (strcmp(argv[1], "--forkarch") == 0)
	{
		/* Do not want to attach to shared memory */

		PgArchiverMain(argc, argv); /* does not return */
	}
	if (strcmp(argv[1], "--forkcol") == 0)
	{
		/* Do not want to attach to shared memory */

		PgstatCollectorMain(argc, argv);	/* does not return */
	}
	if (strcmp(argv[1], "--forklog") == 0)
	{
		/* Do not want to attach to shared memory */

		SysLoggerMain(argc, argv);	/* does not return */
	}

	abort();					/* shouldn't get here */
}
#endif							/* EXEC_BACKEND */


/*
 * ExitPostmaster -- cleanup
 *
 * Do NOT call exit() directly --- always go through here!
 */
static void
ExitPostmaster(int status)
{
#ifdef HAVE_PTHREAD_IS_THREADED_NP

	/*
	 * There is no known cause for a postmaster to become multithreaded after
	 * startup.  Recheck to account for the possibility of unknown causes.
	 * This message uses LOG level, because an unclean shutdown at this point
	 * would usually not look much different from a clean shutdown.
	 */
	if (pthread_is_threaded_np() != 0)
		ereport(LOG,
				(errcode(ERRCODE_INTERNAL_ERROR),
				 errmsg_internal("postmaster became multithreaded"),
				 errdetail("Please report this to <pgsql-bugs@lists.postgresql.org>.")));
#endif

	/* should cleanup shared memory and kill all backends */

	/*
	 * Not sure of the semantics here.  When the Postmaster dies, should the
	 * backends all be killed? probably not.
	 *
	 * MUST		-- vadim 05-10-1999
	 */

	proc_exit(status);
}

/*
 * sigusr1_handler - handle signal conditions from child processes
 */
static void
sigusr1_handler(SIGNAL_ARGS)
{
	int			save_errno = errno;

	/*
	 * We rely on the signal mechanism to have blocked all signals ... except
	 * on Windows, which lacks sigaction(), so we have to do it manually.
	 */
#ifdef WIN32
	PG_SETMASK(&BlockSig);
#endif

	/*
	 * RECOVERY_STARTED and BEGIN_HOT_STANDBY signals are ignored in
	 * unexpected states. If the startup process quickly starts up, completes
	 * recovery, exits, we might process the death of the startup process
	 * first. We don't want to go back to recovery in that case.
	 */
	if (CheckPostmasterSignal(PMSIGNAL_RECOVERY_STARTED) &&
		pmState == PM_STARTUP && Shutdown == NoShutdown)
	{
		/* WAL redo has started. We're out of reinitialization. */
		bool		promotion_requested = false;

		FatalError = false;
		Assert(AbortStartTime == 0);

		/*
		 * Crank up the background tasks.  It doesn't matter if this fails,
		 * we'll just try again later.
		 */
		Assert(CheckpointerPID == 0);
		CheckpointerPID = StartCheckpointer();
		Assert(BgWriterPID == 0);
		BgWriterPID = StartBackgroundWriter();

		/*
		 * Start the archiver if we're responsible for (re-)archiving received
		 * files.
		 */
		Assert(PgArchPID == 0);
		if (XLogArchivingAlways())
			PgArchPID = pgarch_start();

		/*
		 * GPDB: if promote trigger file exist we don't wish to convey
		 * PM_STATUS_STANDBY, instead wish pg_ctl -w to wait till
		 * connections can be actually accepted by the database.
		 */
		if (PromoteTriggerFile != NULL && strcmp(PromoteTriggerFile, "") != 0)
		{
			struct stat stat_buf;

			if (stat(PromoteTriggerFile, &stat_buf) == 0)
				promotion_requested = true;
		}
		/*
		 * GPDB: Setting recovery_target_action
		 * configuration parameter to 'promote' will also result
		 * into promotion after recovery is completed.
		 */
		if (recoveryTargetAction == RECOVERY_TARGET_ACTION_PROMOTE)
			promotion_requested = true;

		/*
		 * If we aren't planning to enter hot standby mode later, treat
		 * RECOVERY_STARTED as meaning we're out of startup, and report status
		 * accordingly.
		 *
		 * GPDB: Avoid PM_STATUS_STANDBY if promotion requested as wish "pg_ctl -w"
		 * to wait till connections can be actually accepted by the database via
		 * PM_STATUS_READY state instead. PM_STATUS_STANDBY will incorrectly show
		 * database is ready to accept connections during promotion.
		 */
		if (!EnableHotStandby && !promotion_requested)
		{
			AddToDataDirLockFile(LOCK_FILE_LINE_PM_STATUS, PM_STATUS_STANDBY);
#ifdef USE_SYSTEMD
			sd_notify(0, "READY=1");
#endif
		}

		pmState = PM_RECOVERY;
	}

	if (CheckPostmasterSignal(PMSIGNAL_BEGIN_HOT_STANDBY) &&
		pmState == PM_RECOVERY && Shutdown == NoShutdown)
	{
		/*
		 * Likewise, start other special children as needed.
		 */
		Assert(PgStatPID == 0);
		PgStatPID = pgstat_start();

		ereport(LOG,
				(errmsg("database system is ready to accept read only connections")));

		/* Report status */
		AddToDataDirLockFile(LOCK_FILE_LINE_PM_STATUS, PM_STATUS_READY);
#ifdef USE_SYSTEMD
		sd_notify(0, "READY=1");
#endif

		pmState = PM_HOT_STANDBY;
		connsAllowed = ALLOW_ALL_CONNS;

		/* Some workers may be scheduled to start now */
		StartWorkerNeeded = true;
	}

	/* Process background worker state changes. */
	if (CheckPostmasterSignal(PMSIGNAL_BACKGROUND_WORKER_CHANGE))
	{
		/* Accept new worker requests only if not stopping. */
		BackgroundWorkerStateChange(pmState < PM_STOP_BACKENDS);
		StartWorkerNeeded = true;
	}

	if (StartWorkerNeeded || HaveCrashedWorker)
		maybe_start_bgworkers();

	if (CheckPostmasterSignal(PMSIGNAL_WAKEN_ARCHIVER) &&
		PgArchPID != 0)
	{
		/*
		 * Send SIGUSR1 to archiver process, to wake it up and begin archiving
		 * next WAL file.
		 */
		signal_child(PgArchPID, SIGUSR1);
	}

	/* Tell syslogger to rotate logfile if requested */
	if (SysLoggerPID != 0)
	{
		if (CheckLogrotateSignal())
		{
			signal_child(SysLoggerPID, SIGUSR1);
			RemoveLogrotateSignalFiles();
		}
		else if (CheckPostmasterSignal(PMSIGNAL_ROTATE_LOGFILE))
		{
			signal_child(SysLoggerPID, SIGUSR1);
		}
	}

	if (CheckPostmasterSignal(PMSIGNAL_START_AUTOVAC_LAUNCHER) &&
		Shutdown <= SmartShutdown && pmState < PM_STOP_BACKENDS)
	{
		/*
		 * Start one iteration of the autovacuum daemon, even if autovacuuming
		 * is nominally not enabled.  This is so we can have an active defense
		 * against transaction ID wraparound.  We set a flag for the main loop
		 * to do it rather than trying to do it here --- this is because the
		 * autovac process itself may send the signal, and we want to handle
		 * that by launching another iteration as soon as the current one
		 * completes.
		 */
		start_autovac_launcher = true;
	}

	if (CheckPostmasterSignal(PMSIGNAL_START_AUTOVAC_WORKER) &&
		Shutdown <= SmartShutdown && pmState < PM_STOP_BACKENDS)
	{
		/* The autovacuum launcher wants us to start a worker process. */
		StartAutovacuumWorker();
	}

	if (CheckPostmasterSignal(PMSIGNAL_START_WALRECEIVER))
	{
		/* Startup Process wants us to start the walreceiver process. */
		/* Start immediately if possible, else remember request for later. */
		WalReceiverRequested = true;
		MaybeStartWalReceiver();
	}

	if (CheckPostmasterSignal(PMSIGNAL_WAKEN_FTS) && FtsProbePID() != 0)
	{
		signal_child(FtsProbePID(), SIGINT);
	}

	if (CheckPostmasterSignal(PMSIGNAL_DTM_RECOVERED))
	{
		/* Report status, dtx recovery completed successfully */
		AddToDataDirLockFile(LOCK_FILE_LINE_PM_STATUS, PM_STATUS_DTM_RECOVERED);
	}

	if (CheckPostmasterSignal(PMSIGNAL_WAKEN_DTX_RECOVERY) && DtxRecoveryPID() != 0)
	{
		signal_child(DtxRecoveryPID(), SIGINT);
	}

	/*
	 * Try to advance postmaster's state machine, if a child requests it.
	 *
	 * Be careful about the order of this action relative to sigusr1_handler's
	 * other actions.  Generally, this should be after other actions, in case
	 * they have effects PostmasterStateMachine would need to know about.
	 * However, we should do it before the CheckPromoteSignal step, which
	 * cannot have any (immediate) effect on the state machine, but does
	 * depend on what state we're in now.
	 */
	if (CheckPostmasterSignal(PMSIGNAL_ADVANCE_STATE_MACHINE))
	{
		PostmasterStateMachine();
	}

	if (StartupPID != 0 &&
		(pmState == PM_STARTUP || pmState == PM_RECOVERY ||
		 pmState == PM_HOT_STANDBY) &&
		CheckPromoteSignal())
	{
		/* Tell startup process to finish recovery */
		signal_child(StartupPID, SIGUSR2);
	}

#ifdef WIN32
	PG_SETMASK(&UnBlockSig);
#endif

	errno = save_errno;
}

/*
 * SIGTERM while processing startup packet.
 * Clean up and exit(1).
 *
 * Running proc_exit() from a signal handler is pretty unsafe, since we
 * can't know what code we've interrupted.  But the alternative of using
 * _exit(2) is also unpalatable, since it'd mean that a "fast shutdown"
 * would cause a database crash cycle (forcing WAL replay at restart)
 * if any sessions are in authentication.  So we live with it for now.
 *
 * One might be tempted to try to send a message indicating why we are
 * disconnecting.  However, that would make this even more unsafe.  Also,
 * it seems undesirable to provide clues about the database's state to
 * a client that has not yet completed authentication.
 */
static void
process_startup_packet_die(SIGNAL_ARGS)
{
	proc_exit(1);
}

/*
 * SIGQUIT while processing startup packet.
 *
 * Some backend has bought the farm,
 * so we need to stop what we're doing and exit.
 */
static void
process_startup_packet_quickdie(SIGNAL_ARGS)
{
	/*
	 * We DO NOT want to run proc_exit() or atexit() callbacks; they wouldn't
	 * be safe to run from a signal handler.  Just nail the windows shut and
	 * get out of town.
	 *
	 * Note we do _exit(2) not _exit(1).  This is to force the postmaster into
	 * a system reset cycle if someone sends a manual SIGQUIT to a random
	 * backend.  (While it might be safe to do _exit(1), since this session
	 * shouldn't have touched shared memory yet, there seems little point in
	 * taking any risks.)
	 */
	_exit(2);
}

/*
 * Dummy signal handler
 *
 * We use this for signals that we don't actually use in the postmaster,
 * but we do use in backends.  If we were to SIG_IGN such signals in the
 * postmaster, then a newly started backend might drop a signal that arrives
 * before it's able to reconfigure its signal processing.  (See notes in
 * tcop/postgres.c.)
 */
static void
dummy_handler(SIGNAL_ARGS)
{
}

/*
 * Timeout while processing startup packet.
 * As for process_startup_packet_die(), we clean up and exit(1).
 *
 * This is theoretically just as hazardous as in process_startup_packet_die(),
 * although in practice we're almost certainly waiting for client input,
 * which greatly reduces the risk.
 */
static void
StartupPacketTimeoutHandler(void)
{
	proc_exit(1);
}


/*
 * Generate a random cancel key.
 */
static bool
RandomCancelKey(int32 *cancel_key)
{
	return pg_strong_random(cancel_key, sizeof(int32));
}

/*
 * Count up number of child processes of specified types (dead_end children
 * are always excluded).
 */
static int
CountChildren(int target)
{
	dlist_iter	iter;
	int			cnt = 0;

	dlist_foreach(iter, &BackendList)
	{
		Backend    *bp = dlist_container(Backend, elem, iter.cur);

		if (bp->dead_end)
			continue;

		/*
		 * Since target == BACKEND_TYPE_ALL is the most common case, we test
		 * it first and avoid touching shared memory for every child.
		 */
		if (target != BACKEND_TYPE_ALL)
		{
			/*
			 * Assign bkend_type for any recently announced WAL Sender
			 * processes.
			 */
			if (bp->bkend_type == BACKEND_TYPE_NORMAL &&
				IsPostmasterChildWalSender(bp->child_slot))
				bp->bkend_type = BACKEND_TYPE_WALSND;

			if (!(target & bp->bkend_type))
				continue;
		}

		cnt++;
	}
	return cnt;
}


/*
 * StartChildProcess -- start an auxiliary process for the postmaster
 *
 * "type" determines what kind of child will be started.  All child types
 * initially go to AuxiliaryProcessMain, which will handle common setup.
 *
 * Return value of StartChildProcess is subprocess' PID, or 0 if failed
 * to start subprocess.
 */
static pid_t
StartChildProcess(AuxProcType type)
{
	pid_t		pid;
	char	   *av[10];
	int			ac = 0;
	char		typebuf[32];

	/*
	 * Set up command-line arguments for subprocess
	 */
	av[ac++] = "postgres";

#ifdef EXEC_BACKEND
	av[ac++] = "--forkboot";
	av[ac++] = NULL;			/* filled in by postmaster_forkexec */
#endif

	snprintf(typebuf, sizeof(typebuf), "-x%d", type);
	av[ac++] = typebuf;

	av[ac] = NULL;
	Assert(ac < lengthof(av));

#ifdef EXEC_BACKEND
	pid = postmaster_forkexec(ac, av);
#else							/* !EXEC_BACKEND */
	pid = fork_process();

	if (pid == 0)				/* child */
	{
		InitPostmasterChild();

		/* Close the postmaster's sockets */
		ClosePostmasterPorts(false);

		/* Release postmaster's working memory context */
		MemoryContextSwitchTo(TopMemoryContext);
		MemoryContextDelete(PostmasterContext);
		PostmasterContext = NULL;

		AuxiliaryProcessMain(ac, av);
		ExitPostmaster(0);
	}
#endif							/* EXEC_BACKEND */

	if (pid < 0)
	{
		/* in parent, fork failed */
		int			save_errno = errno;

		errno = save_errno;
		switch (type)
		{
			case StartupProcess:
				ereport(LOG,
						(errmsg("could not fork startup process: %m")));
				break;
			case BgWriterProcess:
				ereport(LOG,
						(errmsg("could not fork background writer process: %m")));
				break;
			case CheckpointerProcess:
				ereport(LOG,
						(errmsg("could not fork checkpointer process: %m")));
				break;
			case WalWriterProcess:
				ereport(LOG,
						(errmsg("could not fork WAL writer process: %m")));
				break;
			case WalReceiverProcess:
				ereport(LOG,
						(errmsg("could not fork WAL receiver process: %m")));
				break;
			default:
				ereport(LOG,
						(errmsg("could not fork process: %m")));
				break;
		}

		/*
		 * fork failure is fatal during startup, but there's no need to choke
		 * immediately if starting other child types fails.
		 */
		if (type == StartupProcess)
			ExitPostmaster(1);
		return 0;
	}

	/*
	 * in parent, successful fork
	 */
	return pid;
}

/*
 * StartAutovacuumWorker
 *		Start an autovac worker process.
 *
 * This function is here because it enters the resulting PID into the
 * postmaster's private backends list.
 *
 * NB -- this code very roughly matches BackendStartup.
 */
static void
StartAutovacuumWorker(void)
{
	Backend    *bn;

	/*
	 * If not in condition to run a process, don't try, but handle it like a
	 * fork failure.  This does not normally happen, since the signal is only
	 * supposed to be sent by autovacuum launcher when it's OK to do it, but
	 * we have to check to avoid race-condition problems during DB state
	 * changes.
	 */
	if (canAcceptConnections(BACKEND_TYPE_AUTOVAC) == CAC_OK)
	{
		/*
		 * Compute the cancel key that will be assigned to this session. We
		 * probably don't need cancel keys for autovac workers, but we'd
		 * better have something random in the field to prevent unfriendly
		 * people from sending cancels to them.
		 */
		if (!RandomCancelKey(&MyCancelKey))
		{
			ereport(LOG,
					(errcode(ERRCODE_INTERNAL_ERROR),
					 errmsg("could not generate random cancel key")));
			return;
		}

		bn = (Backend *) malloc(sizeof(Backend));
		if (bn)
		{
			bn->cancel_key = MyCancelKey;

			/* Autovac workers are not dead_end and need a child slot */
			bn->dead_end = false;
			bn->child_slot = MyPMChildSlot = AssignPostmasterChildSlot();
			bn->bgworker_notify = false;

			bn->pid = StartAutoVacWorker();
			if (bn->pid > 0)
			{
				bn->bkend_type = BACKEND_TYPE_AUTOVAC;
				dlist_push_head(&BackendList, &bn->elem);
#ifdef EXEC_BACKEND
				ShmemBackendArrayAdd(bn);
#endif
				/* all OK */
				return;
			}

			/*
			 * fork failed, fall through to report -- actual error message was
			 * logged by StartAutoVacWorker
			 */
			(void) ReleasePostmasterChildSlot(bn->child_slot);
			free(bn);
		}
		else
			ereport(LOG,
					(errcode(ERRCODE_OUT_OF_MEMORY),
					 errmsg("out of memory")));
	}

	/*
	 * Report the failure to the launcher, if it's running.  (If it's not, we
	 * might not even be connected to shared memory, so don't try to call
	 * AutoVacWorkerFailed.)  Note that we also need to signal it so that it
	 * responds to the condition, but we don't do that here, instead waiting
	 * for ServerLoop to do it.  This way we avoid a ping-pong signalling in
	 * quick succession between the autovac launcher and postmaster in case
	 * things get ugly.
	 */
	if (AutoVacPID != 0)
	{
		AutoVacWorkerFailed();
		avlauncher_needs_signal = true;
	}
}

/*
 * MaybeStartWalReceiver
 *		Start the WAL receiver process, if not running and our state allows.
 *
 * Note: if WalReceiverPID is already nonzero, it might seem that we should
 * clear WalReceiverRequested.  However, there's a race condition if the
 * walreceiver terminates and the startup process immediately requests a new
 * one: it's quite possible to get the signal for the request before reaping
 * the dead walreceiver process.  Better to risk launching an extra
 * walreceiver than to miss launching one we need.  (The walreceiver code
 * has logic to recognize that it should go away if not needed.)
 */
static void
MaybeStartWalReceiver(void)
{
	if (WalReceiverPID == 0 &&
		(pmState == PM_STARTUP || pmState == PM_RECOVERY ||
		 pmState == PM_HOT_STANDBY) &&
		Shutdown <= SmartShutdown)
	{
		WalReceiverPID = StartWalReceiver();
		if (WalReceiverPID != 0)
		{
			WalReceiverRequested = false;

			/* wal receiver has been launched */
			SetMirrorReadyFlag();
		}
		/* else leave the flag set, so we'll try again later */
	}
}


/*
 * Create the opts file
 */
static bool
CreateOptsFile(int argc, char *argv[], char *fullprogname)
{
	FILE	   *fp;
	int			i;

#define OPTS_FILE	"postmaster.opts"

	if ((fp = fopen(OPTS_FILE, "w")) == NULL)
	{
		elog(LOG, "could not create file \"%s\": %m", OPTS_FILE);
		return false;
	}

	fprintf(fp, "%s", fullprogname);
	for (i = 1; i < argc; i++)
		fprintf(fp, " \"%s\"", argv[i]);
	fputs("\n", fp);

	if (fclose(fp))
	{
		elog(LOG, "could not write file \"%s\": %m", OPTS_FILE);
		return false;
	}

	return true;
}


/*
 * MaxLivePostmasterChildren
 *
 * This reports the number of entries needed in per-child-process arrays
 * (the PMChildFlags array, and if EXEC_BACKEND the ShmemBackendArray).
 * These arrays include regular backends, autovac workers, walsenders
 * and background workers, but not special children nor dead_end children.
 * This allows the arrays to have a fixed maximum size, to wit the same
 * too-many-children limit enforced by canAcceptConnections().  The exact value
 * isn't too critical as long as it's more than MaxBackends.
 */
int
MaxLivePostmasterChildren(void)
{
	return 2 * (MaxConnections + autovacuum_max_workers + 1 +
				max_wal_senders + max_worker_processes);
}

/*
 * Connect background worker to a database.
 */
void
BackgroundWorkerInitializeConnection(const char *dbname, const char *username, uint32 flags)
{
	BackgroundWorker *worker = MyBgworkerEntry;

	/* XXX is this the right errcode? */
	if (!(worker->bgw_flags & BGWORKER_BACKEND_DATABASE_CONNECTION))
		ereport(FATAL,
				(errcode(ERRCODE_PROGRAM_LIMIT_EXCEEDED),
				 errmsg("database connection requirement not indicated during registration")));

	InitPostgres(dbname, InvalidOid, username, InvalidOid, NULL, (flags & BGWORKER_BYPASS_ALLOWCONN) != 0);

	/* it had better not gotten out of "init" mode yet */
	if (!IsInitProcessingMode())
		ereport(ERROR,
				(errmsg("invalid processing mode in background worker")));
	SetProcessingMode(NormalProcessing);
}

/*
 * Connect background worker to a database using OIDs.
 */
void
BackgroundWorkerInitializeConnectionByOid(Oid dboid, Oid useroid, uint32 flags)
{
	BackgroundWorker *worker = MyBgworkerEntry;

	/* XXX is this the right errcode? */
	if (!(worker->bgw_flags & BGWORKER_BACKEND_DATABASE_CONNECTION))
		ereport(FATAL,
				(errcode(ERRCODE_PROGRAM_LIMIT_EXCEEDED),
				 errmsg("database connection requirement not indicated during registration")));

	InitPostgres(NULL, dboid, NULL, useroid, NULL, (flags & BGWORKER_BYPASS_ALLOWCONN) != 0);

	/* it had better not gotten out of "init" mode yet */
	if (!IsInitProcessingMode())
		ereport(ERROR,
				(errmsg("invalid processing mode in background worker")));
	SetProcessingMode(NormalProcessing);
}

/*
 * Block/unblock signals in a background worker
 */
void
BackgroundWorkerBlockSignals(void)
{
	PG_SETMASK(&BlockSig);
}

void
BackgroundWorkerUnblockSignals(void)
{
	PG_SETMASK(&UnBlockSig);
}

#ifdef EXEC_BACKEND
static pid_t
bgworker_forkexec(int shmem_slot)
{
	char	   *av[10];
	int			ac = 0;
	char		forkav[MAXPGPATH];

	snprintf(forkav, MAXPGPATH, "--forkbgworker=%d", shmem_slot);

	av[ac++] = "postgres";
	av[ac++] = forkav;
	av[ac++] = NULL;			/* filled in by postmaster_forkexec */
	av[ac] = NULL;

	Assert(ac < lengthof(av));

	return postmaster_forkexec(ac, av);
}
#endif

/*
 * Start a new bgworker.
 * Starting time conditions must have been checked already.
 *
 * Returns true on success, false on failure.
 * In either case, update the RegisteredBgWorker's state appropriately.
 *
 * This code is heavily based on autovacuum.c, q.v.
 */
static bool
do_start_bgworker(RegisteredBgWorker *rw)
{
	pid_t		worker_pid;

	Assert(rw->rw_pid == 0);

	/*
	 * Allocate and assign the Backend element.  Note we must do this before
	 * forking, so that we can handle failures (out of memory or child-process
	 * slots) cleanly.
	 *
	 * Treat failure as though the worker had crashed.  That way, the
	 * postmaster will wait a bit before attempting to start it again; if we
	 * tried again right away, most likely we'd find ourselves hitting the
	 * same resource-exhaustion condition.
	 */
	if (!assign_backendlist_entry(rw))
	{
		rw->rw_crashed_at = GetCurrentTimestamp();
		return false;
	}

	ereport(DEBUG1,
			(errmsg("starting background worker process \"%s\"",
					rw->rw_worker.bgw_name)));

#ifdef EXEC_BACKEND
	switch ((worker_pid = bgworker_forkexec(rw->rw_shmem_slot)))
#else
	switch ((worker_pid = fork_process()))
#endif
	{
		case -1:
			/* in postmaster, fork failed ... */
			ereport(LOG,
					(errmsg("could not fork worker process: %m")));
			/* undo what assign_backendlist_entry did */
			ReleasePostmasterChildSlot(rw->rw_child_slot);
			rw->rw_child_slot = 0;
			free(rw->rw_backend);
			rw->rw_backend = NULL;
			/* mark entry as crashed, so we'll try again later */
			rw->rw_crashed_at = GetCurrentTimestamp();
			break;

#ifndef EXEC_BACKEND
		case 0:
			/* in postmaster child ... */
			InitPostmasterChild();

			/* Close the postmaster's sockets */
			ClosePostmasterPorts(false);

			/*
			 * Before blowing away PostmasterContext, save this bgworker's
			 * data where it can find it.
			 */
			MyBgworkerEntry = (BackgroundWorker *)
				MemoryContextAlloc(TopMemoryContext, sizeof(BackgroundWorker));
			memcpy(MyBgworkerEntry, &rw->rw_worker, sizeof(BackgroundWorker));

			/* Release postmaster's working memory context */
			MemoryContextSwitchTo(TopMemoryContext);
			MemoryContextDelete(PostmasterContext);
			PostmasterContext = NULL;

			StartBackgroundWorker();

			exit(1);			/* should not get here */
			break;
#endif
		default:
			/* in postmaster, fork successful ... */
			rw->rw_pid = worker_pid;
			rw->rw_backend->pid = rw->rw_pid;
			ReportBackgroundWorkerPID(rw);
			/* add new worker to lists of backends */
			dlist_push_head(&BackendList, &rw->rw_backend->elem);
#ifdef EXEC_BACKEND
			ShmemBackendArrayAdd(rw->rw_backend);
#endif
			return true;
	}

	return false;
}

/*
 * Does the current postmaster state require starting a worker with the
 * specified start_time?
 */
static bool
bgworker_should_start_now(BgWorkerStartTime start_time)
{
	switch (pmState)
	{
		case PM_NO_CHILDREN:
		case PM_WAIT_DEAD_END:
		case PM_SHUTDOWN_2:
		case PM_SHUTDOWN:
		case PM_WAIT_BACKENDS:
		case PM_STOP_BACKENDS:
			break;

		case PM_RUN:
			if (start_time == BgWorkerStart_DtxRecovering)
				return true;
			if (start_time == BgWorkerStart_RecoveryFinished)
				return true;
			/* fall through */

		case PM_HOT_STANDBY:
			if (start_time == BgWorkerStart_ConsistentState)
				return true;
			/* fall through */

		case PM_RECOVERY:
		case PM_STARTUP:
		case PM_INIT:
			if (start_time == BgWorkerStart_PostmasterStart)
				return true;
			/* fall through */

	}

	return false;
}

/*
 * Does specified start_time need distributed transactions been recovered?
 */
static bool
bgworker_should_start_mpp(BackgroundWorker *worker)
{
	BgWorkerStartTime start_time = worker->bgw_start_time;

	/*
	 * background worker is not scheduled until distributed transactions
	 * are recovered if it needs to start at BgWorkerStart_RecoveryFinished
	 * or BgWorkerStart_ConsistentState because it's not safe to do a read
	 * or write if DTX is not recovered.
	 */
	if (Gp_role == GP_ROLE_DISPATCH)
	{
		if (!*shmDtmStarted &&
			(start_time == BgWorkerStart_ConsistentState ||
			 start_time == BgWorkerStart_RecoveryFinished))
			return false;
	}

	return true;
}

/*
 * Allocate the Backend struct for a connected background worker, but don't
 * add it to the list of backends just yet.
 *
 * On failure, return false without changing any worker state.
 *
 * Some info from the Backend is copied into the passed rw.
 */
static bool
assign_backendlist_entry(RegisteredBgWorker *rw)
{
	Backend    *bn;

	/*
	 * Check that database state allows another connection.  Currently the
	 * only possible failure is CAC_TOOMANY, so we just log an error message
	 * based on that rather than checking the error code precisely.
	 */
	if (canAcceptConnections(BACKEND_TYPE_BGWORKER) != CAC_OK)
	{
		ereport(LOG,
				(errcode(ERRCODE_CONFIGURATION_LIMIT_EXCEEDED),
				 errmsg("no slot available for new worker process")));
		return false;
	}

	/*
	 * Compute the cancel key that will be assigned to this session. We
	 * probably don't need cancel keys for background workers, but we'd better
	 * have something random in the field to prevent unfriendly people from
	 * sending cancels to them.
	 */
	if (!RandomCancelKey(&MyCancelKey))
	{
		ereport(LOG,
				(errcode(ERRCODE_INTERNAL_ERROR),
				 errmsg("could not generate random cancel key")));
		return false;
	}

	bn = malloc(sizeof(Backend));
	if (bn == NULL)
	{
		ereport(LOG,
				(errcode(ERRCODE_OUT_OF_MEMORY),
				 errmsg("out of memory")));
		return false;
	}

	bn->cancel_key = MyCancelKey;
	bn->child_slot = MyPMChildSlot = AssignPostmasterChildSlot();
	bn->bkend_type = BACKEND_TYPE_BGWORKER;
	bn->dead_end = false;
	bn->bgworker_notify = false;

	rw->rw_backend = bn;
	rw->rw_child_slot = bn->child_slot;

	return true;
}

/*
 * If the time is right, start background worker(s).
 *
 * As a side effect, the bgworker control variables are set or reset
 * depending on whether more workers may need to be started.
 *
 * We limit the number of workers started per call, to avoid consuming the
 * postmaster's attention for too long when many such requests are pending.
 * As long as StartWorkerNeeded is true, ServerLoop will not block and will
 * call this function again after dealing with any other issues.
 */
static void
maybe_start_bgworkers(void)
{
#define MAX_BGWORKERS_TO_LAUNCH 100
	int			num_launched = 0;
	TimestampTz now = 0;
	slist_mutable_iter iter;

	/*
	 * During crash recovery, we have no need to be called until the state
	 * transition out of recovery.
	 */
	if (FatalError)
	{
		StartWorkerNeeded = false;
		HaveCrashedWorker = false;
		return;
	}

	/* Don't need to be called again unless we find a reason for it below */
	StartWorkerNeeded = false;
	HaveCrashedWorker = false;

	slist_foreach_modify(iter, &BackgroundWorkerList)
	{
		RegisteredBgWorker *rw;

		rw = slist_container(RegisteredBgWorker, rw_lnode, iter.cur);

		/* ignore if already running */
		if (rw->rw_pid != 0)
			continue;

		/* if marked for death, clean up and remove from list */
		if (rw->rw_terminate)
		{
			ForgetBackgroundWorker(&iter);

			continue;
		}

		/*
		 * If this worker has crashed previously, maybe it needs to be
		 * restarted (unless on registration it specified it doesn't want to
		 * be restarted at all).  Check how long ago did a crash last happen.
		 * If the last crash is too recent, don't start it right away; let it
		 * be restarted once enough time has passed.
		 */
		if (rw->rw_crashed_at != 0)
		{
			if (rw->rw_worker.bgw_restart_time == BGW_NEVER_RESTART)
			{
				int			notify_pid;

				notify_pid = rw->rw_worker.bgw_notify_pid;

				ForgetBackgroundWorker(&iter);

				/* Report worker is gone now. */
				if (notify_pid != 0)
					kill(notify_pid, SIGUSR1);

				continue;
			}

			/* read system time only when needed */
			if (now == 0)
				now = GetCurrentTimestamp();

			if (!TimestampDifferenceExceeds(rw->rw_crashed_at, now,
											rw->rw_worker.bgw_restart_time * 1000))
			{
				/* Set flag to remember that we have workers to start later */
				HaveCrashedWorker = true;
				continue;
			}
		}

		if (bgworker_should_start_now(rw->rw_worker.bgw_start_time))
		{
			if (!bgworker_should_start_mpp(&rw->rw_worker))
				continue;

			/* reset crash time before trying to start worker */
			rw->rw_crashed_at = 0;

			/*
			 * Try to start the worker.
			 *
			 * On failure, give up processing workers for now, but set
			 * StartWorkerNeeded so we'll come back here on the next iteration
			 * of ServerLoop to try again.  (We don't want to wait, because
			 * there might be additional ready-to-run workers.)  We could set
			 * HaveCrashedWorker as well, since this worker is now marked
			 * crashed, but there's no need because the next run of this
			 * function will do that.
			 */
			if (!do_start_bgworker(rw))
			{
				StartWorkerNeeded = true;
				return;
			}

			/*
			 * If we've launched as many workers as allowed, quit, but have
			 * ServerLoop call us again to look for additional ready-to-run
			 * workers.  There might not be any, but we'll find out the next
			 * time we run.
			 */
			if (++num_launched >= MAX_BGWORKERS_TO_LAUNCH)
			{
				StartWorkerNeeded = true;
				return;
			}
		}
	}
}

/*
 * When a backend asks to be notified about worker state changes, we
 * set a flag in its backend entry.  The background worker machinery needs
 * to know when such backends exit.
 */
bool
PostmasterMarkPIDForWorkerNotify(int pid)
{
	dlist_iter	iter;
	Backend    *bp;

	dlist_foreach(iter, &BackendList)
	{
		bp = dlist_container(Backend, elem, iter.cur);
		if (bp->pid == pid)
		{
			bp->bgworker_notify = true;
			return true;
		}
	}
	return false;
}

#ifdef EXEC_BACKEND

/*
 * The following need to be available to the save/restore_backend_variables
 * functions.  They are marked NON_EXEC_STATIC in their home modules.
 */
extern slock_t *ShmemLock;
extern slock_t *ProcStructLock;
extern PGPROC *AuxiliaryProcs;
extern PMSignalData *PMSignalState;
extern pgsocket pgStatSock;
extern pg_time_t first_syslogger_file_time;

#ifndef WIN32
#define write_inheritable_socket(dest, src, childpid) ((*(dest) = (src)), true)
#define read_inheritable_socket(dest, src) (*(dest) = *(src))
#else
static bool write_duplicated_handle(HANDLE *dest, HANDLE src, HANDLE child);
static bool write_inheritable_socket(InheritableSocket *dest, SOCKET src,
									 pid_t childPid);
static void read_inheritable_socket(SOCKET *dest, InheritableSocket *src);
#endif


/* Save critical backend variables into the BackendParameters struct */
#ifndef WIN32
static bool
save_backend_variables(BackendParameters *param, Port *port)
#else
static bool
save_backend_variables(BackendParameters *param, Port *port,
					   HANDLE childProcess, pid_t childPid)
#endif
{
	memcpy(&param->port, port, sizeof(Port));
	if (!write_inheritable_socket(&param->portsocket, port->sock, childPid))
		return false;

	strlcpy(param->DataDir, DataDir, MAXPGPATH);

	memcpy(&param->ListenSocket, &ListenSocket, sizeof(ListenSocket));

	param->MyCancelKey = MyCancelKey;
	param->MyPMChildSlot = MyPMChildSlot;

#ifdef WIN32
	param->ShmemProtectiveRegion = ShmemProtectiveRegion;
#endif
	param->UsedShmemSegID = UsedShmemSegID;
	param->UsedShmemSegAddr = UsedShmemSegAddr;

	param->ShmemLock = ShmemLock;
	param->ShmemVariableCache = ShmemVariableCache;
	param->ShmemBackendArray = ShmemBackendArray;

#ifndef HAVE_SPINLOCKS
	param->SpinlockSemaArray = SpinlockSemaArray;
#endif
	param->NamedLWLockTrancheRequests = NamedLWLockTrancheRequests;
	param->NamedLWLockTrancheArray = NamedLWLockTrancheArray;
	param->MainLWLockArray = MainLWLockArray;
	param->ProcStructLock = ProcStructLock;
	param->ProcGlobal = ProcGlobal;
	param->AuxiliaryProcs = AuxiliaryProcs;
	param->PreparedXactProcs = PreparedXactProcs;
	param->PMSignalState = PMSignalState;
	if (!write_inheritable_socket(&param->pgStatSock, pgStatSock, childPid))
		return false;

	param->PostmasterPid = PostmasterPid;
	param->PgStartTime = PgStartTime;
	param->PgReloadTime = PgReloadTime;
	param->first_syslogger_file_time = first_syslogger_file_time;

	param->redirection_done = redirection_done;
	param->IsBinaryUpgrade = IsBinaryUpgrade;
	param->ConvertMasterDataDirToSegment = ConvertMasterDataDirToSegment;
	param->max_safe_fds = max_safe_fds;

	param->MaxBackends = MaxBackends;

#ifdef WIN32
	param->PostmasterHandle = PostmasterHandle;
	if (!write_duplicated_handle(&param->initial_signal_pipe,
								 pgwin32_create_signal_listener(childPid),
								 childProcess))
		return false;
#else
	memcpy(&param->postmaster_alive_fds, &postmaster_alive_fds,
		   sizeof(postmaster_alive_fds));
#endif

	memcpy(&param->syslogPipe, &syslogPipe, sizeof(syslogPipe));

	strlcpy(param->my_exec_path, my_exec_path, MAXPGPATH);

	strlcpy(param->pkglib_path, pkglib_path, MAXPGPATH);

	strlcpy(param->ExtraOptions, ExtraOptions, MAXPGPATH);

	return true;
}


#ifdef WIN32
/*
 * Duplicate a handle for usage in a child process, and write the child
 * process instance of the handle to the parameter file.
 */
static bool
write_duplicated_handle(HANDLE *dest, HANDLE src, HANDLE childProcess)
{
	HANDLE		hChild = INVALID_HANDLE_VALUE;

	if (!DuplicateHandle(GetCurrentProcess(),
						 src,
						 childProcess,
						 &hChild,
						 0,
						 TRUE,
						 DUPLICATE_CLOSE_SOURCE | DUPLICATE_SAME_ACCESS))
	{
		ereport(LOG,
				(errmsg_internal("could not duplicate handle to be written to backend parameter file: error code %lu",
								 GetLastError())));
		return false;
	}

	*dest = hChild;
	return true;
}

/*
 * Duplicate a socket for usage in a child process, and write the resulting
 * structure to the parameter file.
 * This is required because a number of LSPs (Layered Service Providers) very
 * common on Windows (antivirus, firewalls, download managers etc) break
 * straight socket inheritance.
 */
static bool
write_inheritable_socket(InheritableSocket *dest, SOCKET src, pid_t childpid)
{
	dest->origsocket = src;
	if (src != 0 && src != PGINVALID_SOCKET)
	{
		/* Actual socket */
		if (WSADuplicateSocket(src, childpid, &dest->wsainfo) != 0)
		{
			ereport(LOG,
					(errmsg("could not duplicate socket %d for use in backend: error code %d",
							(int) src, WSAGetLastError())));
			return false;
		}
	}
	return true;
}

/*
 * Read a duplicate socket structure back, and get the socket descriptor.
 */
static void
read_inheritable_socket(SOCKET *dest, InheritableSocket *src)
{
	SOCKET		s;

	if (src->origsocket == PGINVALID_SOCKET || src->origsocket == 0)
	{
		/* Not a real socket! */
		*dest = src->origsocket;
	}
	else
	{
		/* Actual socket, so create from structure */
		s = WSASocket(FROM_PROTOCOL_INFO,
					  FROM_PROTOCOL_INFO,
					  FROM_PROTOCOL_INFO,
					  &src->wsainfo,
					  0,
					  0);
		if (s == INVALID_SOCKET)
		{
			write_stderr("could not create inherited socket: error code %d\n",
						 WSAGetLastError());
			exit(1);
		}
		*dest = s;

		/*
		 * To make sure we don't get two references to the same socket, close
		 * the original one. (This would happen when inheritance actually
		 * works..
		 */
		closesocket(src->origsocket);
	}
}
#endif

static void
read_backend_variables(char *id, Port *port)
{
	BackendParameters param;

#ifndef WIN32
	/* Non-win32 implementation reads from file */
	FILE	   *fp;

	/* Open file */
	fp = AllocateFile(id, PG_BINARY_R);
	if (!fp)
	{
		write_stderr("could not open backend variables file \"%s\": %s\n",
					 id, strerror(errno));
		exit(1);
	}

	if (fread(&param, sizeof(param), 1, fp) != 1)
	{
		write_stderr("could not read from backend variables file \"%s\": %s\n",
					 id, strerror(errno));
		exit(1);
	}

	/* Release file */
	FreeFile(fp);
	if (unlink(id) != 0)
	{
		write_stderr("could not remove file \"%s\": %s\n",
					 id, strerror(errno));
		exit(1);
	}
#else
	/* Win32 version uses mapped file */
	HANDLE		paramHandle;
	BackendParameters *paramp;

#ifdef _WIN64
	paramHandle = (HANDLE) _atoi64(id);
#else
	paramHandle = (HANDLE) atol(id);
#endif
	paramp = MapViewOfFile(paramHandle, FILE_MAP_READ, 0, 0, 0);
	if (!paramp)
	{
		write_stderr("could not map view of backend variables: error code %lu\n",
					 GetLastError());
		exit(1);
	}

	memcpy(&param, paramp, sizeof(BackendParameters));

	if (!UnmapViewOfFile(paramp))
	{
		write_stderr("could not unmap view of backend variables: error code %lu\n",
					 GetLastError());
		exit(1);
	}

	if (!CloseHandle(paramHandle))
	{
		write_stderr("could not close handle to backend parameter variables: error code %lu\n",
					 GetLastError());
		exit(1);
	}
#endif

	restore_backend_variables(&param, port);
}

/* Restore critical backend variables from the BackendParameters struct */
static void
restore_backend_variables(BackendParameters *param, Port *port)
{
	memcpy(port, &param->port, sizeof(Port));
	read_inheritable_socket(&port->sock, &param->portsocket);

	SetDataDir(param->DataDir);

	memcpy(&ListenSocket, &param->ListenSocket, sizeof(ListenSocket));

	MyCancelKey = param->MyCancelKey;
	MyPMChildSlot = param->MyPMChildSlot;

#ifdef WIN32
	ShmemProtectiveRegion = param->ShmemProtectiveRegion;
#endif
	UsedShmemSegID = param->UsedShmemSegID;
	UsedShmemSegAddr = param->UsedShmemSegAddr;

	ShmemLock = param->ShmemLock;
	ShmemVariableCache = param->ShmemVariableCache;
	ShmemBackendArray = param->ShmemBackendArray;

#ifndef HAVE_SPINLOCKS
	SpinlockSemaArray = param->SpinlockSemaArray;
#endif
	NamedLWLockTrancheRequests = param->NamedLWLockTrancheRequests;
	NamedLWLockTrancheArray = param->NamedLWLockTrancheArray;
	MainLWLockArray = param->MainLWLockArray;
	ProcStructLock = param->ProcStructLock;
	ProcGlobal = param->ProcGlobal;
	AuxiliaryProcs = param->AuxiliaryProcs;
	PreparedXactProcs = param->PreparedXactProcs;
	PMSignalState = param->PMSignalState;
	read_inheritable_socket(&pgStatSock, &param->pgStatSock);

	PostmasterPid = param->PostmasterPid;
	PgStartTime = param->PgStartTime;
	PgReloadTime = param->PgReloadTime;
	first_syslogger_file_time = param->first_syslogger_file_time;

	redirection_done = param->redirection_done;
	IsBinaryUpgrade = param->IsBinaryUpgrade;
	ConvertMasterDataDirToSegment = param->ConvertMasterDataDirToSegment;
	max_safe_fds = param->max_safe_fds;

	MaxBackends = param->MaxBackends;

#ifdef WIN32
	PostmasterHandle = param->PostmasterHandle;
	pgwin32_initial_signal_pipe = param->initial_signal_pipe;
#else
	memcpy(&postmaster_alive_fds, &param->postmaster_alive_fds,
		   sizeof(postmaster_alive_fds));
#endif

	memcpy(&syslogPipe, &param->syslogPipe, sizeof(syslogPipe));

	strlcpy(my_exec_path, param->my_exec_path, MAXPGPATH);

	strlcpy(pkglib_path, param->pkglib_path, MAXPGPATH);

	strlcpy(ExtraOptions, param->ExtraOptions, MAXPGPATH);
}


Size
ShmemBackendArraySize(void)
{
	return mul_size(MaxLivePostmasterChildren(), sizeof(Backend));
}

void
ShmemBackendArrayAllocation(void)
{
	Size		size = ShmemBackendArraySize();

	ShmemBackendArray = (Backend *) ShmemAlloc(size);
	/* Mark all slots as empty */
	memset(ShmemBackendArray, 0, size);
}

static void
ShmemBackendArrayAdd(Backend *bn)
{
	/* The array slot corresponding to my PMChildSlot should be free */
	int			i = bn->child_slot - 1;

	Assert(ShmemBackendArray[i].pid == 0);
	ShmemBackendArray[i] = *bn;
}

static void
ShmemBackendArrayRemove(Backend *bn)
{
	int			i = bn->child_slot - 1;

	Assert(ShmemBackendArray[i].pid == bn->pid);
	/* Mark the slot as empty */
	ShmemBackendArray[i].pid = 0;
}
#endif							/* EXEC_BACKEND */


#ifdef WIN32

/*
 * Subset implementation of waitpid() for Windows.  We assume pid is -1
 * (that is, check all child processes) and options is WNOHANG (don't wait).
 */
static pid_t
waitpid(pid_t pid, int *exitstatus, int options)
{
	DWORD		dwd;
	ULONG_PTR	key;
	OVERLAPPED *ovl;

	/*
	 * Check if there are any dead children. If there are, return the pid of
	 * the first one that died.
	 */
	if (GetQueuedCompletionStatus(win32ChildQueue, &dwd, &key, &ovl, 0))
	{
		*exitstatus = (int) key;
		return dwd;
	}

	return -1;
}

/*
 * Note! Code below executes on a thread pool! All operations must
 * be thread safe! Note that elog() and friends must *not* be used.
 */
static void WINAPI
pgwin32_deadchild_callback(PVOID lpParameter, BOOLEAN TimerOrWaitFired)
{
	win32_deadchild_waitinfo *childinfo = (win32_deadchild_waitinfo *) lpParameter;
	DWORD		exitcode;

	if (TimerOrWaitFired)
		return;					/* timeout. Should never happen, since we use
								 * INFINITE as timeout value. */

	/*
	 * Remove handle from wait - required even though it's set to wait only
	 * once
	 */
	UnregisterWaitEx(childinfo->waitHandle, NULL);

	if (!GetExitCodeProcess(childinfo->procHandle, &exitcode))
	{
		/*
		 * Should never happen. Inform user and set a fixed exitcode.
		 */
		write_stderr("could not read exit code for process\n");
		exitcode = 255;
	}

	if (!PostQueuedCompletionStatus(win32ChildQueue, childinfo->procId, (ULONG_PTR) exitcode, NULL))
		write_stderr("could not post child completion status\n");

	/*
	 * Handle is per-process, so we close it here instead of in the
	 * originating thread
	 */
	CloseHandle(childinfo->procHandle);

	/*
	 * Free struct that was allocated before the call to
	 * RegisterWaitForSingleObject()
	 */
	free(childinfo);

	/* Queue SIGCHLD signal */
	pg_queue_signal(SIGCHLD);
}
#endif							/* WIN32 */

/*
 * Initialize one and only handle for monitoring postmaster death.
 *
 * Called once in the postmaster, so that child processes can subsequently
 * monitor if their parent is dead.
 */
static void
InitPostmasterDeathWatchHandle(void)
{
#ifndef WIN32

	/*
	 * Create a pipe. Postmaster holds the write end of the pipe open
	 * (POSTMASTER_FD_OWN), and children hold the read end. Children can pass
	 * the read file descriptor to select() to wake up in case postmaster
	 * dies, or check for postmaster death with a (read() == 0). Children must
	 * close the write end as soon as possible after forking, because EOF
	 * won't be signaled in the read end until all processes have closed the
	 * write fd. That is taken care of in ClosePostmasterPorts().
	 */
	Assert(MyProcPid == PostmasterPid);
	if (pipe(postmaster_alive_fds) < 0)
		ereport(FATAL,
				(errcode_for_file_access(),
				 errmsg_internal("could not create pipe to monitor postmaster death: %m")));

	/*
	 * Set O_NONBLOCK to allow testing for the fd's presence with a read()
	 * call.
	 */
	if (fcntl(postmaster_alive_fds[POSTMASTER_FD_WATCH], F_SETFL, O_NONBLOCK) == -1)
		ereport(FATAL,
				(errcode_for_socket_access(),
				 errmsg_internal("could not set postmaster death monitoring pipe to nonblocking mode: %m")));
#else

	/*
	 * On Windows, we use a process handle for the same purpose.
	 */
	if (DuplicateHandle(GetCurrentProcess(),
						GetCurrentProcess(),
						GetCurrentProcess(),
						&PostmasterHandle,
						0,
						TRUE,
						DUPLICATE_SAME_ACCESS) == 0)
		ereport(FATAL,
				(errmsg_internal("could not duplicate postmaster handle: error code %lu",
								 GetLastError())));
#endif							/* WIN32 */
}

#if defined(HAVE_NUMA_H) && defined(HAVE_LIBNUMA)
/* LINUX */
static void
setProcAffinity(int id)
{
	int limit;
	nodemask_t mask;

	if (numa_available() < 0)
	{
		elog(LOG, "Numa unavailable, will remain unbound.");
		return;
	}

	limit = numa_max_node() + 1;

	nodemask_zero(&mask);
	nodemask_set(&mask, (id % limit));

	elog(LOG, "Numa binding to numa-node %d", (id % limit));

	/* this sets the memory */
	numa_bind(&mask);

	return;
}
#else
/* UNSUPPORTED */
static void
setProcAffinity(int id)
{
	elog(LOG, "gp_set_proc_affinity setting ignored; feature not configured");
}
#endif

void
load_auxiliary_libraries(void)
{
	BackgroundWorker *worker;
	slist_iter iter;
	int	i;
	bool registered;

	/* load all auxiliary workers */
	for (i = 0; i < MaxPMAuxProc; i++)
	{
		worker = &PMAuxProcList[i];

		if (worker->bgw_start_rule &&
			!worker->bgw_start_rule(worker->bgw_main_arg))
			continue;

		/* skip already registered worker */
		registered = false;
		slist_foreach(iter, &BackgroundWorkerList)
		{
			RegisteredBgWorker *rw;

			rw = slist_container(RegisteredBgWorker, rw_lnode, iter.cur);

			if (!strcmp(rw->rw_worker.bgw_name, worker->bgw_name) &&
				strcmp(rw->rw_worker.bgw_library_name, worker->bgw_library_name) == 0 &&
				strcmp(rw->rw_worker.bgw_function_name, worker->bgw_function_name) == 0 &&
				rw->rw_worker.bgw_start_rule == worker->bgw_start_rule)
				registered = true;
		}
		if (registered)
			continue;

		RegisterBackgroundWorker(worker);
	}
}

bool
isAuxiliaryBgWorker(BackgroundWorker *worker)
{
	BackgroundWorker	*aux_worker;
	int		i;

	Assert(worker);

	for (i = 0; i < MaxPMAuxProc; i++)
	{
		aux_worker = &PMAuxProcList[i];

		if (!strcmp(aux_worker->bgw_name, worker->bgw_name) &&
			strcmp(aux_worker->bgw_library_name, worker->bgw_library_name) == 0 &&
			strcmp(aux_worker->bgw_function_name, worker->bgw_function_name) == 0 &&
			aux_worker->bgw_start_rule == worker->bgw_start_rule)
			return true;
	}

	return false;
}

bool
amAuxiliaryBgWorker(void)
{
	if (!IsBackgroundWorker)
		return false;

	Assert(MyBgworkerEntry);

	return isAuxiliaryBgWorker(MyBgworkerEntry);
}<|MERGE_RESOLUTION|>--- conflicted
+++ resolved
@@ -347,17 +347,10 @@
  *
  * Notice that this state variable does not distinguish *why* we entered
  * states later than PM_RUN --- Shutdown and FatalError must be consulted
-<<<<<<< HEAD
- * to find that out.  FatalError is never true in PM_INIT through PM_RUN
- * states, nor in PM_SHUTDOWN states (because we don't enter those states
- * when trying to recover from a crash).  It can be true in PM_STARTUP state,
- * because we don't clear it until we've successfully started WAL redo.
-=======
  * to find that out.  FatalError is never true in PM_RECOVERY, PM_HOT_STANDBY,
  * or PM_RUN states, nor in PM_SHUTDOWN states (because we don't enter those
  * states when trying to recover from a crash).  It can be true in PM_STARTUP
  * state, because we don't clear it until we've successfully started WAL redo.
->>>>>>> 7cd0d523
  */
 typedef enum
 {
@@ -2749,11 +2742,6 @@
 					(errcode(ERRCODE_TOO_MANY_CONNECTIONS),
 					 errmsg("sorry, too many clients already")));
 			break;
-<<<<<<< HEAD
-		case CAC_WAITBACKUP:
-			/* Greenplum does not currently use WAITBACKUP state. */
-			Assert(port->canAcceptConnections != CAC_WAITBACKUP);
-			break;
 		case CAC_MIRROR_READY:
 			if (am_ftshandler || am_faulthandler)
 			{
@@ -2784,10 +2772,8 @@
 							   POSTMASTER_MIRROR_VERSION_DETAIL_MSG " %s",
 							   (uint32) (recptr >> 32), (uint32) recptr,
 							   TextDatumGetCString(pgsql_version(NULL)))));
-=======
 		case CAC_SUPERUSER:
 			/* OK for now, will check in InitPostgres */
->>>>>>> 7cd0d523
 			break;
 		case CAC_OK:
 			break;
@@ -2947,14 +2933,7 @@
 				 (pmState == PM_STARTUP ||
 				  pmState == PM_RECOVERY))
 			return CAC_STARTUP; /* normal startup */
-<<<<<<< HEAD
-		else if (!FatalError &&
-				 pmState == PM_HOT_STANDBY)
-			result = CAC_OK;	/* connection OK during hot standby */
 		else if (pmState == PM_STARTUP || pmState == PM_RECOVERY)
-=======
-		else
->>>>>>> 7cd0d523
 			return CAC_RECOVERY;	/* else must be crash recovery */
 		else
 			/* 
@@ -3280,27 +3259,6 @@
 			sd_notify(0, "STOPPING=1");
 #endif
 
-<<<<<<< HEAD
-			if (pmState == PM_STARTUP)
-			{
-				/*
-				 * If this is a standby or mirror, clean-up the startup and
-				 * walreceiver processes.
-				 */
-				if (StartupPID != 0)
-					signal_child(StartupPID, SIGTERM);
-				if (WalReceiverPID != 0)
-					signal_child(WalReceiverPID, SIGTERM);
-
-				/*
-				 * Keep the PM_STARTUP and let the PostmasterStateMachine handle
-				 * state transition after Startup and WalReceiver die.
-				 */
-			}
-
-			if (pmState == PM_RUN || pmState == PM_RECOVERY ||
-				pmState == PM_HOT_STANDBY || pmState == PM_STARTUP)
-=======
 			/*
 			 * If we reached normal running, we have to wait for any online
 			 * backup mode to end; otherwise go straight to waiting for client
@@ -3314,7 +3272,6 @@
 			else if (pmState == PM_HOT_STANDBY)
 				connsAllowed = ALLOW_NO_CONNS;
 			else if (pmState == PM_STARTUP || pmState == PM_RECOVERY)
->>>>>>> 7cd0d523
 			{
 				/* There should be no clients, so proceed to stop children */
 				pmState = PM_STOP_BACKENDS;
@@ -3359,24 +3316,7 @@
 				/* Report that we're about to zap live client sessions */
 				ereport(LOG,
 						(errmsg("aborting any active transactions")));
-<<<<<<< HEAD
-				/* shut down all backends and workers */
-				SignalSomeChildren(SIGTERM,
-								   BACKEND_TYPE_NORMAL | BACKEND_TYPE_AUTOVAC |
-								   BACKEND_TYPE_BGWORKER);
-				/* and the autovac launcher too */
-				if (AutoVacPID != 0)
-					signal_child(AutoVacPID, SIGTERM);
-				/* and the bgwriter too */
-				if (BgWriterPID != 0)
-					signal_child(BgWriterPID, SIGTERM);
-				/* and the walwriter too */
-				if (WalWriterPID != 0)
-					signal_child(WalWriterPID, SIGTERM);
-				pmState = PM_WAIT_BACKENDS;
-=======
 				pmState = PM_STOP_BACKENDS;
->>>>>>> 7cd0d523
 			}
 
 			/*
@@ -4285,25 +4225,6 @@
 static void
 PostmasterStateMachine(void)
 {
-<<<<<<< HEAD
-	/*
-	 * This state transition to handle master standby or mirrors receives a
-	 * smart shutdown, no need to wait any additional backends.
-	 */
-	if (pmState == PM_STARTUP && StartupPID == 0 && WalReceiverPID == 0)
-	{
-		pmState = PM_WAIT_DEAD_END;
-	}
-
-	if (pmState == PM_WAIT_BACKUP)
-	{
-		/*
-		 * PM_WAIT_BACKUP state ends when online backup mode is not active.
-		 */
-		if (!BackupInProgress())
-		{
-			pmState = PM_WAIT_BACKENDS;
-=======
 	/* If we're doing a smart shutdown, try to advance that state. */
 	if (pmState == PM_RUN || pmState == PM_HOT_STANDBY)
 	{
@@ -4325,7 +4246,6 @@
 			 */
 			if (CountChildren(BACKEND_TYPE_NORMAL) == 0)
 				pmState = PM_STOP_BACKENDS;
->>>>>>> 7cd0d523
 		}
 	}
 
@@ -4728,12 +4648,8 @@
 	/* Pass down canAcceptConnections state */
 	port->canAcceptConnections = canAcceptConnections(BACKEND_TYPE_NORMAL);
 	bn->dead_end = (port->canAcceptConnections != CAC_OK &&
-<<<<<<< HEAD
-					port->canAcceptConnections != CAC_WAITBACKUP &&
-					port->canAcceptConnections != CAC_MIRROR_READY);
-=======
+					port->canAcceptConnections != CAC_MIRROR_READY &&
 					port->canAcceptConnections != CAC_SUPERUSER);
->>>>>>> 7cd0d523
 
 	/*
 	 * Unless it's a dead_end child, assign it a child slot number
