/*-------------------------------------------------------------------------
 *
 * postmaster.c
 *	  This program acts as a clearing house for requests to the
 *	  POSTGRES system.	Frontend programs send a startup message
 *	  to the Postmaster and the postmaster uses the info in the
 *	  message to setup a backend process.
 *
 *	  The postmaster also manages system-wide operations such as
 *	  startup and shutdown. The postmaster itself doesn't do those
 *	  operations, mind you --- it just forks off a subprocess to do them
 *	  at the right times.  It also takes care of resetting the system
 *	  if a backend crashes.
 *
 *	  The postmaster process creates the shared memory and semaphore
 *	  pools during startup, but as a rule does not touch them itself.
 *	  In particular, it is not a member of the PGPROC array of backends
 *	  and so it cannot participate in lock-manager operations.	Keeping
 *	  the postmaster away from shared memory operations makes it simpler
 *	  and more reliable.  The postmaster is almost always able to recover
 *	  from crashes of individual backends by resetting shared memory;
 *	  if it did much with shared memory then it would be prone to crashing
 *	  along with the backends.
 *
 *	  When a request message is received, we now fork() immediately.
 *	  The child process performs authentication of the request, and
 *	  then becomes a backend if successful.  This allows the auth code
 *	  to be written in a simple single-threaded style (as opposed to the
 *	  crufty "poor man's multitasking" code that used to be needed).
 *	  More importantly, it ensures that blockages in non-multithreaded
 *	  libraries like SSL or PAM cannot cause denial of service to other
 *	  clients.
 *
 *
 * Portions Copyright (c) 2005-2009, Greenplum inc
 * Portions Copyright (c) 1996-2009, PostgreSQL Global Development Group
 * Portions Copyright (c) 1994, Regents of the University of California
 *
 *
 * IDENTIFICATION
 *	  $PostgreSQL: pgsql/src/backend/postmaster/postmaster.c,v 1.515 2007/01/28 06:32:03 tgl Exp $
 *
 * NOTES
 *
 * Initialization:
 *		The Postmaster sets up shared memory data structures
 *		for the backends.
 *
 * Synchronization:
 *		The Postmaster shares memory with the backends but should avoid
 *		touching shared memory, so as not to become stuck if a crashing
 *		backend screws up locks or shared memory.  Likewise, the Postmaster
 *		should never block on messages from frontend clients.
 *
 * Garbage Collection:
 *		The Postmaster cleans up after backends if they have an emergency
 *		exit and/or core dump.
 *
 * Error Reporting:
 *		Use write_stderr() only for reporting "interactive" errors
 *		(essentially, bogus arguments on the command line).  Once the
 *		postmaster is launched, use ereport().	In particular, don't use
 *		write_stderr() for anything that occurs after pmdaemonize.
 *
 *-------------------------------------------------------------------------
 */

#include "postgres.h"

#include <unistd.h>
#include <signal.h>
#include <time.h>
#include <sys/wait.h>
#include <ctype.h>
#include <sys/stat.h>
#include <sys/socket.h>
#include <fcntl.h>
#include <sys/param.h>
#include <netinet/in.h>
#include <arpa/inet.h>
#include <netdb.h>
#include <limits.h>

/* headers required for process affinity bindings */
#if defined(pg_on_solaris)
#include <sys/types.h>
#include <sys/processor.h>
#include <sys/procset.h>
#endif
#ifdef HAVE_NUMA_H
#define NUMA_VERSION1_COMPATIBILITY 1
#include <numa.h>
#endif

#ifdef HAVE_SYS_SELECT_H
#include <sys/select.h>
#endif

#ifdef HAVE_GETOPT_H
#include <getopt.h>
#endif

#ifdef USE_BONJOUR
#include <DNSServiceDiscovery/DNSServiceDiscovery.h>
#endif

#include "access/transam.h"
#include "access/xlog.h"
#include "bootstrap/bootstrap.h"
#include "catalog/pg_control.h"
#include "catalog/pg_database.h"
#include "cdb/cdbutil.h"
#include "commands/async.h"
#include "lib/dllist.h"
#include "libpq/auth.h"
#include "libpq/ip.h"
#include "libpq/libpq.h"
#include "libpq/pqsignal.h"
#include "libpq/pqformat.h"
#include "miscadmin.h"
#include "pgstat.h"
#include "postmaster/autovacuum.h"
#include "postmaster/fork_process.h"
#include "postmaster/pgarch.h"
#include "postmaster/postmaster.h"
#include "postmaster/seqserver.h"
#include "postmaster/checkpoint.h"
#include "postmaster/fts.h"
#include "postmaster/perfmon.h"
#include "postmaster/primary_mirror_mode.h"
#include "postmaster/syslogger.h"
#include "postmaster/backoff.h"
#include "postmaster/perfmon_segmentinfo.h"
#include "replication/walsender.h"
#include "storage/fd.h"
#include "storage/ipc.h"
#include "storage/pg_shmem.h"
#include "storage/pmsignal.h"
#include "storage/proc.h"
#include "storage/procarray.h"
#include "storage/procsignal.h"
#include "tcop/tcopprot.h"
#include "utils/builtins.h"
#include "utils/datetime.h"
#include "utils/faultinjector.h"
#include "utils/memutils.h"
#include "utils/ps_status.h"
#include "utils/resscheduler.h"

#include "cdb/cdbgang.h"                /* cdbgang_parse_gpqeid_params */
#include "cdb/cdblogsync.h"
#include "cdb/cdbtm.h"
#include "cdb/cdbvars.h"

#include "cdb/cdbfilerep.h"

#ifdef EXEC_BACKEND
#include "storage/spin.h"
void SeqServerMain(int argc, char *argv[]);

void FtsProbeMain(int argc, char *argv[]);
#endif


/*
 * List of active backends (or child processes anyway; we don't actually
 * know whether a given child has become a backend or is still in the
 * authorization phase).  This is used mainly to keep track of how many
 * children we have and send them appropriate signals when necessary.
 *
 * "Special" children such as the startup, bgwriter and autovacuum launcher
 * tasks are not in this list.	Autovacuum worker processes are in it.
 * Also, "dead_end" children are in it: these are children launched just
 * for the purpose of sending a friendly rejection message to a would-be
 * client.	We must track them because they are attached to shared memory,
 * but we know they will never become live backends.  dead_end children are
 * not assigned a PMChildSlot.
 */
typedef struct bkend
{
	pid_t		pid;			/* process id of backend */
	long		cancel_key;		/* cancel key for cancels for this backend */
	int			child_slot;		/* PMChildSlot for this backend, if any */
	bool		is_autovacuum;	/* is it an autovacuum process? */
	bool		dead_end;		/* is it going to send an error and quit? */
	Dlelem		elem;			/* list link in BackendList */
} Backend;

static Dllist *BackendList;

/* CDB */
typedef enum pmsub_type
{
	SeqServerProc = 0,
	WalSendServerProc,
	WalRedoServerProc,
	FtsProbeProc,
	PerfmonProc,
	BackoffProc,
	PerfmonSegmentInfoProc,
	MaxPMSubType
} PMSubType;

#ifdef EXEC_BACKEND
static Backend *ShmemBackendArray;
#endif

/* The socket number we are listening for connections on */
int			PostPortNumber;
char	   *UnixSocketDir;
char	   *ListenAddresses;

/*
 * ReservedBackends is the number of backends reserved for superuser use.
 * This number is taken out of the pool size given by MaxBackends so
 * number of backend slots available to non-superusers is
 * (MaxBackends - ReservedBackends).  Note what this really means is
 * "if there are <= ReservedBackends connections available, only superusers
 * can make new connections" --- pre-existing superuser connections don't
 * count against the limit.
 */
int			ReservedBackends;

/* The socket(s) we're listening to. */
#define MAXLISTEN	64
static int	ListenSocket[MAXLISTEN];

/*
 * Set by the -o option
 */
static char ExtraOptions[MAXPGPATH];

/*
 * These globals control the behavior of the postmaster in case some
 * backend dumps core.	Normally, it kills all peers of the dead backend
 * and reinitializes shared memory.  By specifying -s or -n, we can have
 * the postmaster stop (rather than kill) peers and not reinitialize
 * shared data structures.	(Reinit is currently dead code, though.)
 */
static bool Reinit = true;
static int	SendStop = false;

/* still more option variables */
bool		EnableSSL = false;
bool		SilentMode = false; /* silent_mode */

int			PreAuthDelay = 0;
int			AuthenticationTimeout = 60;

bool		log_hostname;		/* for ps display and logging */
bool		Log_connections = false;
bool		Db_user_namespace = false;

char	   *bonjour_name;

static PrimaryMirrorMode gInitialMode = PMModeMirrorlessSegment;

/* PIDs of special child processes; 0 when not running */
static pid_t StartupPID = 0,
			StartupPass2PID = 0,
			StartupPass3PID = 0,
			StartupPass4PID = 0,
			BgWriterPID = 0,
			CheckpointPID = 0,
			WalReceiverPID = 0,
			AutoVacPID = 0,
			PgArchPID = 0,
			PgStatPID = 0,
			SysLoggerPID = 0,
			FilerepPID = 0,
			FilerepPeerResetPID = 0;

#define StartupPidsAllZero() (StartupPID == 0 || StartupPass2PID == 0 || StartupPass3PID == 0 || StartupPass4PID == 0)

static volatile sig_atomic_t filerep_has_signaled_state_change = false;
static volatile sig_atomic_t filerep_requires_postmaster_reset = false;
static volatile sig_atomic_t filerep_has_signaled_backends_shutdown = false;

/* Startup/shutdown state */
#define			NoShutdown		    0
#define			SmartShutdown	    1
#define			FastShutdown        2
#define         ImmediateShutdown   3

static int	Shutdown = NoShutdown;

/* T if recovering from a backend crash, up to the point of resetting shared memory and starting up again
 * (or going into quiescent mode if it's a primary/mirror that has reset) */
static bool FatalError = false;
static bool RecoveryError = false;		/* T if WAL recovery failed */
static int pmResetCounter = 0;

static bool gHaveCalledOnetimeInitFunctions = false;

/*
 * We use a simple state machine to control startup, shutdown, and
 * crash recovery (which is rather like shutdown followed by startup).
 *
 * After doing all the postmaster initialization work, we enter PM_STARTUP
 * state and the startup process is launched. The startup process begins by
 * reading the control file and other preliminary initialization steps.
 * In a normal startup, or after crash recovery, the startup process exits
 * with exit code 0 and we switch to PM_RUN state.  However, archive recovery
 * is handled specially since it takes much longer and we would like to support
 * hot standby during archive recovery.
 *
 * When the startup process is ready to start archive recovery, it signals the
 * postmaster, and we switch to PM_RECOVERY state. The background writer is
 * launched, while the startup process continues applying WAL.
 * After reaching a consistent point in WAL redo, startup process signals
 * us again, and we switch to PM_RECOVERY_CONSISTENT state. There's currently
 * no difference between PM_RECOVERY and PM_RECOVERY_CONSISTENT, but we
 * could start accepting connections to perform read-only queries at this
 * point, if we had the infrastructure to do that.
 * When archive recovery is finished, the startup process exits with exit
 * code 0 and we switch to PM_RUN state.
 *
 * Normal child backends can only be launched when we are in PM_RUN state.
 * (We also allow it in PM_WAIT_BACKUP state, but only for superusers.)
 * In other states we handle connection requests by launching "dead_end"
 * child processes, which will simply send the client an error message and
 * quit.  (We track these in the BackendList so that we can know when they
 * are all gone; this is important because they're still connected to shared
 * memory, and would interfere with an attempt to destroy the shmem segment,
 * possibly leading to SHMALL failure when we try to make a new one.)
 * In PM_WAIT_DEAD_END state we are waiting for all the dead_end children
 * to drain out of the system, and therefore stop accepting connection
 * requests at all until the last existing child has quit (which hopefully
 * will not be very long).
 *
 * Notice that this state variable does not distinguish *why* we entered
 * states later than PM_RUN --- Shutdown and FatalError must be consulted
 * to find that out.  FatalError is never true in PM_INIT through PM_RUN
 * states, nor in PM_SHUTDOWN states (because we don't enter those states
 * when trying to recover from a crash).
 *
 * RecoveryError means that we have crashed during recovery, and
 * should not try to restart.
 */
typedef enum
{
	PM_INIT,					/* postmaster starting */
	PM_STARTUP,					/* waiting for startup subprocess */
	PM_STARTUP_PASS2, 			/* waiting for startup pass 2 subprocess */
	PM_STARTUP_PASS3,			/* waiting for startup pass 3 subprocess */
	PM_STARTUP_PASS4,			/* waiting for startup pass 4 subprocess */
	PM_RECOVERY,				/* in archive recovery mode */
	PM_RECOVERY_CONSISTENT,		/* consistent recovery mode */
	PM_RUN,						/* normal "database is alive" state */
	//PM_WAIT_BACKUP,				/* waiting for online backup mode to end */

    /** ORDER OF SHUTDOWN ENUMS MATTERS: we move through the states by adding 1 to the current state */
    /* shutdown has begun. */
    PM_CHILD_STOP_BEGIN,

    /* check to make sure startup processes are done */
	PM_CHILD_STOP_WAIT_STARTUP_PROCESSES,

    /* waiting for live backends to exit */
	PM_CHILD_STOP_WAIT_BACKENDS,

	/* waiting for pre-bgwriter services to exit */
	PM_CHILD_STOP_WAIT_PREBGWRITER,

	/* waiting for bgwriter to do shutdown ckpt */
	PM_CHILD_STOP_WAIT_BGWRITER_CHECKPOINT,

    /* waiting for post-bgwriter services */
    PM_CHILD_STOP_WAIT_POSTBGWRITER,

	/* waiting for dead_end children to exit */
	PM_CHILD_STOP_WAIT_DEAD_END_CHILDREN,

	/* all important children have exited */
	PM_CHILD_STOP_WAIT_NO_CHILDREN,

	/* this is NOT a stopping state; this state is used after everything has been stopped for postmaster reset
	 *   during mirroring -- if we should reset the peer as well and start the system back up, we enter this
	 *   state */
	PM_POSTMASTER_RESET_FILEREP_PEER,

    PM__ENUMERATION_COUNT
} PMState;

/**
 * WARNING: some of these labels are used in management scripts -- so don't
 *  change them here without checking the management scripts (check for starting with child_stop_
 *  as well -- management scripts use startWith in some cases)
 */
static const char *const gPmStateLabels[] =
{
	"init",
    "startup",
    "startup_pass2",
    "startup_pass3",
	"startup_pass4",
    "recovery",
    "recovery_consistent",
    "run",

    "child_stop_begin",
    "child_stop_wait_startup_processes",
    "child_stop_wait_backends",
    "child_stop_wait_pre_bgwriter",
    "child_stop_bgwriter_checkpoint",
    "child_stop_post_bgwriter",
    "child_stop_dead_end_children",
    "child_stop_no_children",

    "reset_filerep_peer"
};

typedef enum
{
	PEER_RESET_NONE,
	PEER_RESET_FAILED,
	PEER_RESET_SUCCEEDED,
} PeerResetResult;

static PeerResetResult peerResetResult = PEER_RESET_NONE;

static PMState pmState = PM_INIT;

/**
 * We set this to true to force the state machine to run the actions for transitioning to its current state,
 *  even if the state is not changed
 */
static bool pmStateMachineMustRunActions = false;


/* CDB */

typedef enum PMSUBPROC_FLAGS
{
	PMSUBPROC_FLAG_QD 					= 0x1,
	PMSUBPROC_FLAG_STANDBY 				= 0x2,
	PMSUBPROC_FLAG_QE 					= 0x4,
	PMSUBPROC_FLAG_QD_AND_QE 			= (PMSUBPROC_FLAG_QD|PMSUBPROC_FLAG_QE),
	PMSUBPROC_FLAG_STOP_AFTER_BGWRITER 	= 0x8,
} PMSUBPROC_FLAGS;



typedef struct pmsubproc
{
	pid_t		pid;			/* process id (0 when not running) */
	PMSubType   procType;       /* process type */
	PMSubStartCallback *serverStart; /* server start function */
	char       *procName;
	int        flags;          /* flags indicating in which kind
							    * of instance to start the process */
	bool        cleanupBackend; /* flag if process failure should
								* cause cleanup of backend processes
								* false = do not cleanup (eg. for gpperfmon) */
} PMSubProc;

static PMSubProc PMSubProcList[MaxPMSubType] =
{
	{0, SeqServerProc,
	 (PMSubStartCallback*)&seqserver_start,
	 "seqserver process", PMSUBPROC_FLAG_QD, true},
	{0, FtsProbeProc,
	 (PMSubStartCallback*)&ftsprobe_start,
	 "ftsprobe process", PMSUBPROC_FLAG_QD, true},
	{0, PerfmonProc,
	(PMSubStartCallback*)&perfmon_start,
	"perfmon process", PMSUBPROC_FLAG_QD, false},
	{0, BackoffProc,
	(PMSubStartCallback*)&backoff_start,
	"sweeper process", PMSUBPROC_FLAG_QD_AND_QE, true},
	{0, PerfmonSegmentInfoProc,
	(PMSubStartCallback*)&perfmon_segmentinfo_start,
	"stats sender process", PMSUBPROC_FLAG_QD_AND_QE, true},
};


bool		ClientAuthInProgress = false;		/* T during new-client
												 * authentication */

bool		redirection_done = false;	/* stderr redirected for syslogger? */

static volatile bool force_autovac = false; /* received START_AUTOVAC signal */

/*
 * State for assigning random salts and cancel keys.
 * Also, the global MyCancelKey passes the cancel key assigned to a given
 * backend from the postmaster to that backend (via fork).
 */
static unsigned int random_seed = 0;
static struct timeval random_start_time;

extern char *optarg;
extern int	optind,
			opterr;

#ifdef HAVE_INT_OPTRESET
extern int	optreset;			/* might not be declared by system headers */
#endif

/* some GUC values used in fetching status from status transition */
extern char	   *locale_monetary;
extern char	   *locale_numeric;
extern char    *locale_collate;


/*
 * postmaster.c - function prototypes
 */
static void getInstallationPaths(const char *argv0);
static void checkDataDir(void);
static void checkPgDir(const char *dir);
static void checkPgDir2(const char *dir);

#ifdef USE_TEST_UTILS
static void SimExProcExit(void);
#endif /* USE_TEST_UTILS */

#ifdef USE_BONJOUR
static void reg_reply(DNSServiceRegistrationReplyErrorType errorCode,
		  void *context);
#endif
static void pmdaemonize(void);
static Port *ConnCreate(int serverFd);
static void ConnFree(Port *port);

/**
 * @param isReset if true, then this is a reset (as opposed to the initial creation of shared memory on startup)
 */
static void reset_shared(int port, bool isReset);
static void SIGHUP_handler(SIGNAL_ARGS);
static void pmdie(SIGNAL_ARGS);

static volatile int need_call_reaper = 0;

static void reaper(SIGNAL_ARGS);
static void do_reaper(void);
static void do_immediate_shutdown_reaper(void);
static bool ServiceProcessesExist(int excludeFlags);
static bool StopServices(int excludeFlags, int signal);
static char *GetServerProcessTitle(int pid);
static void sigusr1_handler(SIGNAL_ARGS);
static void dummy_handler(SIGNAL_ARGS);
static void CleanupBackend(int pid, int exitstatus, bool resetRequired);
static void HandleChildCrash(int pid, int exitstatus, const char *procname);
static void LogChildExit(int lev, const char *procname,
			 int pid, int exitstatus);
static void PostmasterStateMachine(void);
static void BackendInitialize(Port *port);
static int	BackendRun(Port *port);
static void ExitPostmaster(int status);
static bool ServiceStartable(PMSubProc *subProc);
static int	ServerLoop(void);
static int	BackendStartup(Port *port);
static int	ProcessStartupPacket(Port *port, bool SSLdone);
static void processCancelRequest(Port *port, void *pkt, MsgType code);
static void processPrimaryMirrorTransitionRequest(Port *port, void *pkt);
static void processPrimaryMirrorTransitionQuery(Port *port, void *pkt);
static int	initMasks(fd_set *rmask);
static void report_fork_failure_to_client(Port *port, int errnum);
static enum CAC_state canAcceptConnections(void);
static long PostmasterRandom(void);
static void RandomSalt(char *md5Salt);
static void signal_child(pid_t pid, int signal);
static bool SignalSomeChildren(int signal, int target);

#define SignalChildren(sig)			SignalSomeChildren(sig, BACKEND_TYPE_ALL)
#define SignalAutovacWorkers(sig)	SignalSomeChildren(sig, BACKEND_TYPE_AUTOVAC)

/*
 * Possible types of a backend. These are OR-able request flag bits
 * for SignalSomeChildren() and CountChildren().
 */
#define BACKEND_TYPE_NORMAL		0x0001	/* normal backend */
#define BACKEND_TYPE_AUTOVAC	0x0002	/* autovacuum worker process */
#define BACKEND_TYPE_WALSND		0x0004	/* walsender process */
#define BACKEND_TYPE_ALL		0x0007	/* OR of all the above */

static int	CountChildren(int target);
static bool CreateOptsFile(int argc, char *argv[], char *fullprogname);
static pid_t StartChildProcess(AuxProcType type);

static void setProcAffinity(int id);

#ifdef EXEC_BACKEND

#ifdef WIN32
static pid_t win32_waitpid(int *exitstatus);
static void WINAPI pgwin32_deadchild_callback(PVOID lpParameter, BOOLEAN TimerOrWaitFired);

static HANDLE win32ChildQueue;

typedef struct
{
	HANDLE		waitHandle;
	HANDLE		procHandle;
	DWORD		procId;
} win32_deadchild_waitinfo;

#endif

static pid_t backend_forkexec(Port *port);
static pid_t internal_forkexec(int argc, char *argv[], Port *port);

/* Type for a socket that can be inherited to a client process */
#ifdef WIN32
typedef struct
{
	SOCKET		origsocket;		/* Original socket value, or -1 if not a
								 * socket */
	WSAPROTOCOL_INFO wsainfo;
} InheritableSocket;
#else
typedef int InheritableSocket;
#endif

typedef struct LWLock LWLock;	/* ugly kluge */

/*
 * Structure contains all variables passed to exec:ed backends
 */
typedef struct
{
	Port		port;
	InheritableSocket portsocket;
	char		DataDir[MAXPGPATH];
	int			ListenSocket[MAXLISTEN];
	long		MyCancelKey;
	int			MyPMChildSlot;
	unsigned long UsedShmemSegID;
	void	   *UsedShmemSegAddr;
	slock_t    *ShmemLock;
	VariableCache ShmemVariableCache;
	Backend    *ShmemBackendArray;
	LWLock	   *LWLockArray;
	PROC_HDR   *ProcGlobal;
	PGPROC	   *AuxiliaryProcs;
	PMSignalData *PMSignalState;
	InheritableSocket pgStatSock;
	pid_t		PostmasterPid;
	TimestampTz PgStartTime;
	TimestampTz PgReloadTime;
	bool		redirection_done;
#ifdef WIN32
	HANDLE		PostmasterHandle;
	HANDLE		initial_signal_pipe;
	HANDLE		syslogPipe[2];
#else
	int			syslogPipe[2];
#endif
	char		my_exec_path[MAXPGPATH];
	char		pkglib_path[MAXPGPATH];
	char		ExtraOptions[MAXPGPATH];
	char		lc_collate[NAMEDATALEN];
	char		lc_ctype[NAMEDATALEN];
}	BackendParameters;

static void read_backend_variables(char *id, Port *port);
static void restore_backend_variables(BackendParameters *param, Port *port);

#ifndef WIN32
static bool save_backend_variables(BackendParameters *param, Port *port);
#else
static bool save_backend_variables(BackendParameters *param, Port *port,
					   HANDLE childProcess, pid_t childPid);
#endif

static void ShmemBackendArrayAdd(Backend *bn);
static void ShmemBackendArrayRemove(Backend *bn);
#endif   /* EXEC_BACKEND */

#define StartupDataBase()		StartChildProcess(StartupProcess)
#define StartupPass2DataBase()	StartChildProcess(StartupPass2Process)
#define StartupPass3DataBase()	StartChildProcess(StartupPass3Process)
#define StartupPass4DataBase()	StartChildProcess(StartupPass4Process)
#define StartBackgroundWriter() StartChildProcess(BgWriterProcess)
#define StartCheckpointServer() StartChildProcess(CheckpointProcess)
#define StartWalReceiver() StartChildProcess(WalReceiverProcess)
#define StartFilerepProcess() StartChildProcess(FilerepProcess)
#define StartFilerepPeerResetProcess() StartChildProcess(FilerepResetPeerProcess)

static bool IsSegmentDatabase = false;
static bool AreFileReplicationStructuresRequired = false;

/* Macros to check exit status of a child process */
#define EXIT_STATUS_0(st)  ((st) == 0)
#define EXIT_STATUS_1(st)  (WIFEXITED(st) && WEXITSTATUS(st) == 1)
#define EXIT_STATUS_2(st)  (WIFEXITED(st) && WEXITSTATUS(st) == 2)

/* if we are a QD postmaster or not */
extern bool Gp_entry_postmaster;
bool Gp_entry_postmaster = false;

static int Save_MppLocalProcessCounter = 0;
static DistributedTransactionTimeStamp Save_DtxStartTime = 0;

/** resync status info from cdbfilerepresyncmanager.h **/
extern struct timeval FileRepResync_GetEstimateResyncCompletionTime(void);
extern int64 FileRepResync_GetBlocksSynchronized(void);
extern int64 FileRepResync_GetTotalBlocksToSynchronize(void);
extern int FileRepResync_GetCurFsobjCount(void);
extern int FileRepResync_GetTotalFsobjCount(void);

/* changetracking size info from cdbresynchronizechangetracking.h */
extern int64 ChangeTracking_GetTotalSpaceUsedOnDisk(void);

#ifndef WIN32
/*
 * File descriptors for pipe used to monitor if postmaster is alive.
 * First is POSTMASTER_FD_WATCH, second is POSTMASTER_FD_OWN.
 */
int			postmaster_alive_fds[2] = {-1, -1};
#else
/* Process handle of postmaster used for the same purpose on Windows */
HANDLE		PostmasterHandle;
#endif

/*
 * Is this a part of a segment database.  Note that this is
 *   not always the same as ! GPPostmaster because
 *   when the cluster master is started in utility mode then
 *   Gp_entry_postmaster will not be set
 */
bool GPIsSegmentDatabase()
{
	return IsSegmentDatabase;
}

bool GPAreFileReplicationStructuresRequired(void)
{
    return AreFileReplicationStructuresRequired;
}

bool GPPostmaster()
{
	return (Gp_entry_postmaster);
}

/**
 * filerep process is interested in the bg writer's pid, so
 *   all sets of bgwriter pid should go through this function
 *   so that we update shared memory
 */
static void SetBGWriterPID(pid_t pid)
{
    BgWriterPID = pid;
    primaryMirrorSetBGWriterPID(pid);
}

/**
 * return true if we are allowed to start actual database processes in this state.
 *
 * Note that this checks whether we are in fault from postmaster reset, so should not be used for
 *      assertions in do_reaper -- because it may have faulted from the time we started the process
 *      to the time the reaper is called
 */
static bool
isFullPostmasterAndDatabaseIsAllowed(void)
{
    return isPrimaryMirrorModeAFullPostmaster(false) && ! isInFaultFromPostmasterReset();
}

int
PostmasterGetMppLocalProcessCounter(void)
{
	return Save_MppLocalProcessCounter;
}

DistributedTransactionTimeStamp
PostmasterGetDtxStartTime(void)
{
	return Save_DtxStartTime;
}

static void
signal_child_if_up(int pid, int signal)
{
	if ( pid != 0)
	{
		signal_child(pid, signal);
	}
}

static void
signal_filerep_to_shutdown(SegmentState_e shutdownState)
{
	if (FilerepPID != 0)
	{
	    if ( shutdownState == SegmentStateShutdownFilerepBackends)
        {
            /* clear the flag that filerep will be setting */
	        filerep_has_signaled_backends_shutdown = false;
        }

		updateSegmentState(shutdownState, FaultTypeNotInitialized);
        NotifyProcessesOfFilerepStateChange(); /* so that interested backends learn of it as well */

		if ( shutdownState == SegmentStateImmediateShutdown)
            signal_child(FilerepPID, SIGQUIT);
        else signal_child(FilerepPID, SIGUSR2);
	}
}

/*
 * Postmaster main entry point
 */
int
PostmasterMain(int argc, char *argv[])
{
	int			opt;
	int			status;
	char       *userDoption = NULL;
	int			i;
	char		stack_base;

	COMPILE_ASSERT(ARRAY_SIZE(gPmStateLabels) == PM__ENUMERATION_COUNT);

	MyProcPid = PostmasterPid = getpid();

	MyStartTime = time(NULL);

	IsPostmasterEnvironment = true;

	/* Set up reference point for stack depth checking */
	stack_base_ptr = &stack_base;

	/*
	 * for security, no dir or file created can be group or other accessible
	 */
	umask((mode_t) 0077);

	/*
	 * Fire up essential subsystems: memory management
	 */
	MemoryContextInit();

	/*
	 * By default, palloc() requests in the postmaster will be allocated in
	 * the PostmasterContext, which is space that can be recycled by backends.
	 * Allocated data that needs to be available to backends should be
	 * allocated in TopMemoryContext.
	 */
	PostmasterContext = AllocSetContextCreate(TopMemoryContext,
											  "Postmaster",
											  ALLOCSET_DEFAULT_MINSIZE,
											  ALLOCSET_DEFAULT_INITSIZE,
											  ALLOCSET_DEFAULT_MAXSIZE);
	MemoryContextSwitchTo(PostmasterContext);

	/* Initialize paths to installation files */
	getInstallationPaths(argv[0]);

	/*
	 * Options setup
	 */
	InitializeGUCOptions();

	opterr = 1;

	/*
	 * Parse command-line options.	CAUTION: keep this in sync with
	 * tcop/postgres.c (the option sets should not conflict) and with the
	 * common help() function in main/main.c.
	 */
	while ((opt = getopt(argc, argv, "A:b:B:C:c:D:d:EeFf:h:ijk:lN:mM:nOo:Pp:r:S:sTt:UW:yx:z:-:")) != -1)
	{
		switch (opt)
		{
			case 'A':
				SetConfigOption("debug_assertions", optarg, PGC_POSTMASTER, PGC_S_ARGV);
				break;

			case 'B':
				SetConfigOption("shared_buffers", optarg, PGC_POSTMASTER, PGC_S_ARGV);
				break;

            case 'b':
                SetConfigOption("gp_dbid", optarg, PGC_POSTMASTER, PGC_S_ARGV);
                break;

            case 'C':
                SetConfigOption("gp_contentid", optarg, PGC_POSTMASTER, PGC_S_ARGV);
                break;

			case 'D':
				userDoption = optarg;
				break;

			case 'd':
				set_debug_options(atoi(optarg), PGC_POSTMASTER, PGC_S_ARGV);
				break;

			/*
			 * Normal PostgreSQL used 'E' flag to mean "log_statement='all'",
			 * but we co-opted this letter for this... I'm afraid to change it,
			 * because I don't know where this is used.
             * ... it's used only here in postmaster.c; it causes the postmaster to
             * fork a seqserver process.
			 */
			case 'E':
				Gp_entry_postmaster = true;
				/*
				 * 	SetConfigOption("log_statement", "all", PGC_POSTMASTER, PGC_S_ARGV);
				 */
				break;

			case 'e':
				SetConfigOption("datestyle", "euro", PGC_POSTMASTER, PGC_S_ARGV);
				break;

			case 'F':
				SetConfigOption("fsync", "false", PGC_POSTMASTER, PGC_S_ARGV);
				break;

			case 'f':
				if (!set_plan_disabling_options(optarg, PGC_POSTMASTER, PGC_S_ARGV))
				{
					write_stderr("%s: invalid argument for option -f: \"%s\"\n",
								 progname, optarg);
					ExitPostmaster(1);
				}
				break;

			case 'h':
				SetConfigOption("listen_addresses", optarg, PGC_POSTMASTER, PGC_S_ARGV);
				break;

			case 'i':
				SetConfigOption("listen_addresses", "*", PGC_POSTMASTER, PGC_S_ARGV);
				break;

			case 'j':
				/* only used by interactive backend */
				break;

			case 'k':
				SetConfigOption("unix_socket_directory", optarg, PGC_POSTMASTER, PGC_S_ARGV);
				break;

			case 'l':
				SetConfigOption("ssl", "true", PGC_POSTMASTER, PGC_S_ARGV);
				break;

			case 'm':
				/*
				 * In maintenance mode:
				 * 	1. allow DML on catalog table
				 * 	2. allow DML on segments
				 */
				SetConfigOption("maintenance_mode",  	  	"true", PGC_POSTMASTER, PGC_S_ARGV);
				SetConfigOption("allow_segment_DML", 	  	"true", PGC_POSTMASTER, PGC_S_ARGV);
				SetConfigOption("allow_system_table_mods",	"dml",  PGC_POSTMASTER, PGC_S_ARGV);
				break;

			case 'M':

				/* note that M is a postmaster-only option */
				gInitialMode = decipherPrimaryMirrorModeArgument(optarg);
				if (gInitialMode == PMModeUninitialized)
				{
					write_stderr("%s: invalid argument for option -M: \"%s\"\n", progname, optarg);
					ExitPostmaster(1);
				}
				break;

			case 'N':
				SetConfigOption("max_connections", optarg, PGC_POSTMASTER, PGC_S_ARGV);
				break;

			case 'n':
				/* Don't reinit shared mem after abnormal exit */
				Reinit = false;
				break;

			case 'O':
				/* Only use in single user mode */
				SetConfigOption("allow_system_table_mods", "all", PGC_POSTMASTER, PGC_S_ARGV);
				break;

			case 'o':
				/* Other options to pass to the backend on the command line */
				snprintf(ExtraOptions + strlen(ExtraOptions),
						 sizeof(ExtraOptions) - strlen(ExtraOptions),
						 " %s", optarg);
				break;

			case 'P':
				SetConfigOption("ignore_system_indexes", "true", PGC_POSTMASTER, PGC_S_ARGV);
				break;

			case 'p':
				SetConfigOption("port", optarg, PGC_POSTMASTER, PGC_S_ARGV);
				break;

			case 'r':
				/* only used by single-user backend */
				break;

			case 'S':
				SetConfigOption("work_mem", optarg, PGC_POSTMASTER, PGC_S_ARGV);
				break;

			case 's':
				SetConfigOption("log_statement_stats", "true", PGC_POSTMASTER, PGC_S_ARGV);
				break;

			case 'T':

				/*
				 * In the event that some backend dumps core, send SIGSTOP,
				 * rather than SIGQUIT, to all its peers.  This lets the wily
				 * post_hacker collect core dumps from everyone.
				 */
				SendStop = true;
				break;

			case 't':
				{
					const char *tmp = get_stats_option_name(optarg);

					if (tmp)
					{
						SetConfigOption(tmp, "true", PGC_POSTMASTER, PGC_S_ARGV);
					}
					else
					{
						write_stderr("%s: invalid argument for option -t: \"%s\"\n",
									 progname, optarg);
						ExitPostmaster(1);
					}
					break;
				}

			case 'U':
				/*
				 * In upgrade mode, we indicate we're in upgrade mode and
				 * 1. allow DML on persistent table & catalog table
				 * 2. alter DDL on catalog table (NOTE: upgrade_mode must set beforehand)
				 * 3. TODO: disable the 4.1 xlog format (stick with the old)
				 */
				SetConfigOption("upgrade_mode",                         "true", PGC_POSTMASTER, PGC_S_ARGV);
				SetConfigOption("gp_permit_persistent_metadata_update", "true", PGC_POSTMASTER, PGC_S_ARGV);
				SetConfigOption("allow_segment_DML",  		            "true", PGC_POSTMASTER, PGC_S_ARGV);
				SetConfigOption("allow_system_table_mods",              "all",  PGC_POSTMASTER, PGC_S_ARGV);
				break;

			case 'W':
				SetConfigOption("post_auth_delay", optarg, PGC_POSTMASTER, PGC_S_ARGV);
				break;

			case 'c':
			case '-':
				{
					char	   *name,
							   *value;

					ParseLongOption(optarg, &name, &value);
					if (!value)
					{
						if (opt == '-')
							ereport(ERROR,
									(errcode(ERRCODE_SYNTAX_ERROR),
									 errmsg("--%s requires a value",
											optarg)));
						else
							ereport(ERROR,
									(errcode(ERRCODE_SYNTAX_ERROR),
									 errmsg("-c %s requires a value",
											optarg)));
					}

					SetConfigOption(name, value, PGC_POSTMASTER, PGC_S_ARGV);
					free(name);
					if (value)
						free(value);
					break;
				}

			case 'y':
				// Indicate that gpstart did not start the standby master.
				SetConfigOption("master_mirroring_administrator_disable", "true", PGC_POSTMASTER, PGC_S_ARGV);
				break;

			case 'x': /* standby master dbid */
				SetConfigOption("gp_standby_dbid", optarg, PGC_POSTMASTER, PGC_S_ARGV);
				break;
            case 'z':
                SetConfigOption("gp_num_contents_in_cluster", optarg, PGC_POSTMASTER, PGC_S_ARGV);
                break;

			default:
				write_stderr("Try \"%s --help\" for more information.\n",
							 progname);
				ExitPostmaster(1);
		}
	}
	IsSegmentDatabase = gInitialMode != PMModeMaster;

	/*
	 * we assume quiescent segment will probably become a mirror or primary.
	 *
	 * mirrorless could be promoted to have mirrors using gpaddmirrors.
	 */
	if (gInitialMode == PMModeMirrorSegment  ||
			gInitialMode == PMModePrimarySegment ||
			gInitialMode == PMModeQuiescentSegment ||
			gInitialMode == PMModeMirrorlessSegment)
		AreFileReplicationStructuresRequired = true;

	/*
	 * Postmaster accepts no non-option switch arguments.
	 */
	if (optind < argc)
	{
		write_stderr("%s: invalid argument: \"%s\"\n",
					 progname, argv[optind]);
		write_stderr("Try \"%s --help\" for more information.\n",
					 progname);
		ExitPostmaster(1);
	}

	/*
	 * Locate the proper configuration files and data directory, and read
	 * postgresql.conf for the first time.
	 */
	if (!SelectConfigFiles(userDoption, progname))
		ExitPostmaster(2);

	/*
	 * CDB/MPP/GPDB: Set the processor affinity (may be a no-op on
	 * some platforms). The port number is nice to use because we know
	 * that different segments on a single host will not have the same
	 * port numbers.
	 *
	 * We want to do this as early as we can -- so that the OS knows
	 * about our binding, and all of our child processes will inherit
	 * the same binding.
 	 */
	if (gp_set_proc_affinity)
		setProcAffinity(PostPortNumber);

	/* Verify that DataDir looks reasonable */
	checkDataDir();

	/* And switch working directory into it */
	ChangeToDataDir();

	/*
     * CDB: Decouple NBuffers from MaxBackends.  The entry db doesn't benefit
     * from buffers in excess of the global catalog size; this is typically
     * small and unrelated to the number of clients.  Segment dbs need enough
     * buffers to accommodate the QEs concurrently accessing the database; but
     * non-leaf QEs don't necessarily access the database (some are used only
     * for sorting, hashing, etc); so again the number of buffers need not be
     * in proportion to the number of connections.
	 */
	if (NBuffers < 16)
	{
		/*
		 * Do not accept -B so small that backends are likely to starve for
		 * lack of buffers.  The specific choices here are somewhat arbitrary.
		 */
		write_stderr("%s: the number of buffers (-B) must be at least 16\n", progname);
		ExitPostmaster(1);
	}

	/*
	 * Check for invalid combinations of GUC settings.
	 */
	if (ReservedBackends > MaxBackends)
	{
		write_stderr("%s: superuser_reserved_connections must be less than max_connections\n", progname);
		ExitPostmaster(1);
	}

    if ( GpIdentity.dbid == -1 && Gp_role == GP_ROLE_UTILITY)
    {
        /**
         * okay in utility mode! -- when starting the master in utility mode to fetch the configuration contents,
         *  we don't actually know the dbid.
         */
    }
	else if ( GpIdentity.dbid < 0 )
	{
	    ereport(FATAL,
            (errcode(ERRCODE_INVALID_PARAMETER_VALUE),
             errmsg("dbid (from -b option) is not specified or is invalid.  This value must be >= 0, or >= -1 in utility mode.  "
             "The dbid value to pass can be determined from this server's entry in the segment configuration; it may be -1 if running in utility mode.")));
	}

    if ( GpIdentity.segindex < -1 ) /* -1 is okay -- that means the master */
	{
	    ereport(FATAL,
            (errcode(ERRCODE_INVALID_PARAMETER_VALUE),
             errmsg("contentid (from -C option) is not specified or is invalid.  This value must be >= -1.  "
             "The contentid value to pass can be determined this server's entry in the segment configuration; it may be -1 for a master, or in utility mode."
             )));
	}

	if ( GpIdentity.numsegments < 0 )
	{
	    ereport(FATAL,
            (errcode(ERRCODE_INVALID_PARAMETER_VALUE),
             errmsg("numContentsInCluster (from -z option) is not specified or is invalid.  This value must be >= 0.  "
                "The value to pass can be determined by determining the number of primary segments in the cluster."
             )));
	}

	/*
	 * Other one-time internal sanity checks can go here, if they are fast.
	 * (Put any slow processing further down, after postmaster.pid creation.)
	 */
	if (!CheckDateTokenTables())
	{
		write_stderr("%s: invalid datetoken tables, please fix\n", progname);
		ExitPostmaster(1);
	}

	/*
	 * Now that we are done processing the postmaster arguments, reset
	 * getopt(3) library so that it will work correctly in subprocesses.
	 */
	optind = 1;
#ifdef HAVE_INT_OPTRESET
	optreset = 1;				/* some systems need this too */
#endif

	/* For debugging: display postmaster environment */
	{
		extern char **environ;
		char	  **p;

		ereport(DEBUG3,
				(errmsg_internal("%s: PostmasterMain: initial environ dump:",
								 progname)));
		ereport(DEBUG3,
			 (errmsg_internal("-----------------------------------------")));
		for (p = environ; *p; ++p)
			ereport(DEBUG3,
					(errmsg_internal("\t%s", *p)));
		ereport(DEBUG3,
			 (errmsg_internal("-----------------------------------------")));
	}

	/*
	 * Fork away from controlling terminal, if silent_mode specified.
	 *
	 * Must do this before we grab any interlock files, else the interlocks
	 * will show the wrong PID.
	 */
	if (SilentMode)
		pmdaemonize();

	/*
	 * Create lockfile for data directory.
	 *
	 * We want to do this before we try to grab the input sockets, because the
	 * data directory interlock is more reliable than the socket-file
	 * interlock (thanks to whoever decided to put socket files in /tmp :-().
	 * For the same reason, it's best to grab the TCP socket(s) before the
	 * Unix socket.
	 */
	CreateDataDirLockFile(true);

	/*
	 * If timezone is not set, determine what the OS uses.	(In theory this
	 * should be done during GUC initialization, but because it can take as
	 * much as several seconds, we delay it until after we've created the
	 * postmaster.pid file.  This prevents problems with boot scripts that
	 * expect the pidfile to appear quickly.  Also, we avoid problems with
	 * trying to locate the timezone files too early in initialization.)
	 */
	pg_timezone_initialize();

	/*
	 * Likewise, init timezone_abbreviations if not already set.
	 */
	pg_timezone_abbrev_initialize();

	/*
	 * Remember postmaster startup time
     * CDB: Moved this code up from below for use in error message headers.
	 */
	PgStartTime = GetCurrentTimestamp();

	/*
	 * Initialize SSL library, if specified.
	 */
#ifdef USE_SSL
	if (EnableSSL)
		secure_initialize();
#endif

	/*
	 * process any libraries that should be preloaded at postmaster start
	 */
	process_shared_preload_libraries();

	/*
	 * Remove old temporary files.	At this point there can be no other
	 * Postgres processes running in this directory, so this should be safe.
	 */
	RemovePgTempFiles();

	/*
	 * Establish input sockets.
	 */
	for (i = 0; i < MAXLISTEN; i++)
		ListenSocket[i] = -1;

	if (ListenAddresses)
	{
		char	   *rawstring;
		List	   *elemlist;
		ListCell   *l;
		int			success = 0;

		/* Need a modifiable copy of ListenAddresses */
		rawstring = pstrdup(ListenAddresses);

		/* Parse string into list of identifiers */
		if (!SplitIdentifierString(rawstring, ',', &elemlist))
		{
			/* syntax error in list */
			ereport(FATAL,
					(errcode(ERRCODE_INVALID_PARAMETER_VALUE),
					 errmsg("invalid list syntax for \"listen_addresses\"")));
		}

		foreach(l, elemlist)
		{
			char	   *curhost = (char *) lfirst(l);

			if (strcmp(curhost, "*") == 0)
				status = StreamServerPort(AF_UNSPEC, NULL,
										  (unsigned short) PostPortNumber,
										  UnixSocketDir,
										  ListenSocket, MAXLISTEN);
			else
				status = StreamServerPort(AF_UNSPEC, curhost,
										  (unsigned short) PostPortNumber,
										  UnixSocketDir,
										  ListenSocket, MAXLISTEN);
			if (status == STATUS_OK)
				success++;
			else
				ereport(WARNING,
						(errmsg("could not create listen socket for \"%s\"",
								curhost)));
		}

		if (!success && list_length(elemlist))
			ereport(FATAL,
					(errmsg("could not create any TCP/IP sockets")));

		list_free(elemlist);
		pfree(rawstring);
	}

#ifdef USE_BONJOUR
	/* Register for Bonjour only if we opened TCP socket(s) */
	if (ListenSocket[0] != -1 && bonjour_name != NULL)
	{
		DNSServiceRegistrationCreate(bonjour_name,
									 "_postgresql._tcp.",
									 "",
									 htons(PostPortNumber),
									 "",
									 (DNSServiceRegistrationReply) reg_reply,
									 NULL);
	}
#endif

#ifdef HAVE_UNIX_SOCKETS
	status = StreamServerPort(AF_UNIX, NULL,
							  (unsigned short) PostPortNumber,
							  UnixSocketDir,
							  ListenSocket, MAXLISTEN);
	if (status != STATUS_OK)
		ereport(WARNING,
				(errmsg("could not create Unix-domain socket")));
#endif

	/*
	 * check that we have some socket to listen on
	 */
	if (ListenSocket[0] == -1)
		ereport(FATAL,
				(errmsg("no socket created for listening")));

	/*
	 * Set up shared memory and semaphores.
	 */
	reset_shared(PostPortNumber, false);

	/*
	 * Estimate number of openable files.  This must happen after setting up
	 * semaphores, because on some platforms semaphores count as open files.
	 */
	set_max_safe_fds();

	/*
	 * Initialize the list of active backends.
	 */
	BackendList = DLNewList();

#ifdef WIN32

	/*
	 * Initialize I/O completion port used to deliver list of dead children.
	 */
	win32ChildQueue = CreateIoCompletionPort(INVALID_HANDLE_VALUE, NULL, 0, 1);
	if (win32ChildQueue == NULL)
		ereport(FATAL,
		   (errmsg("could not create I/O completion port for child queue")));

	/*
	 * Set up a handle that child processes can use to check whether the
	 * postmaster is still running.
	 */
	if (DuplicateHandle(GetCurrentProcess(),
						GetCurrentProcess(),
						GetCurrentProcess(),
						&PostmasterHandle,
						0,
						TRUE,
						DUPLICATE_SAME_ACCESS) == 0)
		ereport(FATAL,
				(errmsg_internal("could not duplicate postmaster handle: error code %d",
								 (int) GetLastError())));
#endif

	/*
	 * Record postmaster options.  We delay this till now to avoid recording
	 * bogus options (eg, NBuffers too high for available memory).
	 */
	if (!CreateOptsFile(argc, argv, my_exec_path))
		ExitPostmaster(1);

#ifdef EXEC_BACKEND
	/* Write out nondefault GUC settings for child processes to use */
	write_nondefault_variables(PGC_POSTMASTER);
#endif

	/*
	 * Write the external PID file if requested
	 */
	if (external_pid_file)
	{
		FILE	   *fpidfile = fopen(external_pid_file, "w");

		if (fpidfile)
		{
			fprintf(fpidfile, "%d\n", MyProcPid);
			fclose(fpidfile);
			/* Should we remove the pid file on postmaster exit? */
		}
		else
			write_stderr("%s: could not write external PID file \"%s\": %s\n",
						 progname, external_pid_file, strerror(errno));
	}

	/*
	 * Set up signal handlers for the postmaster process.
	 *
	 * CAUTION: when changing this list, check for side-effects on the signal
	 * handling setup of child processes.  See tcop/postgres.c,
	 * bootstrap/bootstrap.c, postmaster/bgwriter.c,
	 * postmaster/autovacuum.c, postmaster/pgarch.c, postmaster/pgstat.c, and
	 * postmaster/syslogger.c.
	 */
	pqinitmask();
	PG_SETMASK(&BlockSig);

	pqsignal(SIGHUP, SIGHUP_handler);	/* reread config file and have
										 * children do same */
	pqsignal(SIGINT, pmdie);	/* send SIGTERM and shut down */
	pqsignal(SIGQUIT, pmdie);	/* send SIGQUIT and die */
	pqsignal(SIGTERM, pmdie);	/* wait for children and shut down */
	pqsignal(SIGALRM, SIG_IGN); /* ignored */
	pqsignal(SIGPIPE, SIG_IGN); /* ignored */
	pqsignal(SIGUSR1, sigusr1_handler); /* message from child process */
	pqsignal(SIGUSR2, dummy_handler);	/* unused, reserve for children */
	pqsignal(SIGCHLD, reaper);	/* handle child termination */
	pqsignal(SIGTTIN, SIG_IGN); /* ignored */
	pqsignal(SIGTTOU, SIG_IGN); /* ignored */
	/* ignore SIGXFSZ, so that ulimit violations work like disk full */
#ifdef SIGXFSZ
	pqsignal(SIGXFSZ, SIG_IGN); /* ignored */
#endif

	/*
	 * If enabled, start up syslogger collection subprocess
	 */
	SysLoggerPID = SysLogger_Start();

	/*
	 * Reset whereToSendOutput from DestDebug (its starting state) to
	 * DestNone. This stops ereport from sending log messages to stderr unless
	 * Log_destination permits.  We don't do this until the postmaster is
	 * fully launched, since startup failures may as well be reported to
	 * stderr.
	 */
	whereToSendOutput = DestNone;

	/*
	 * Load configuration files for client authentication.
	 */
	if (!load_hba())
	{
		/*
		 * It makes no sense to continue if we fail to load the HBA file,
		 * since there is no way to connect to the database in this case.
		 */
		ereport(FATAL,
				(errmsg("could not load pg_hba.conf"),
				 errOmitLocation(true)));
	}
	load_ident();


	/* PostmasterRandom wants its own copy */
	gettimeofday(&random_start_time, NULL);

	//pmState = PM_STARTUP;

	status = ServerLoop();

	/*
	 * ServerLoop probably shouldn't ever return, but if it does, close down.
	 */
	ExitPostmaster(status != STATUS_OK);

	return 0;					/* not reached */
}

/**
 * Run the startup procedure for an operational (non-mirror/non-quiescent)
 *   postmaster.
 */
void
StartMasterOrPrimaryPostmasterProcesses(void)
{
    if ( ! gHaveCalledOnetimeInitFunctions )
	{
        /*
         * Initialize stats collection subsystem (this does NOT start the
         * collector process!)
    	 */
	    pgstat_init();

        /*
         * Initialize the autovacuum subsystem (again, no process start yet)
         */
	    autovac_init();
	    gHaveCalledOnetimeInitFunctions = true;
	}

	XLogStartupInit(); /* required to get collation parameters read from the control file */

	StartupPID = StartupDataBase();
	Assert(StartupPID != 0);
	pmState = PM_STARTUP;
}

bool
IsDatabaseInRunMode(void)
{
    return pmState == PM_RUN;
}

void
SignalShutdownFilerepProcess(void)
{
    if ( Debug_print_server_processes || Debug_filerep_print)
    {
    	elog(LOG, "Shutting down filerep process");
    }
	signal_filerep_to_shutdown(SegmentStateShutdown);
}

void
SignalShutdownFilerepBackendProcesses(void)
{
    if ( Debug_print_server_processes || Debug_filerep_print)
    {
	    elog(LOG, "Shutting down filerep backend processes");
    }
	signal_filerep_to_shutdown(SegmentStateShutdownFilerepBackends);
}

/**
 * to be called after calling SignalShutdownFilerepBackendProcesses or its equivalent (calling
 *  	signal_filerep_to_shutdown(SegmentStateShutdownFilerepBackends); directly)
 */
bool
IsFilerepBackendsDoneShutdown(void)
{
    return FilerepPID == 0 || filerep_has_signaled_backends_shutdown;
}

void
NotifyProcessesOfFilerepStateChange(void)
{
    primaryMirrorRecordSegmentStateToPostmasterLocalMemory();
	filerep_has_signaled_state_change = false;
	signal_child_if_up(FilerepPID, SIGUSR1);
}

void
StartFilerepProcesses()
{
    if ( Debug_print_server_processes)
    {
	    elog(LOG, "Postmaster: Starting file replication processes");
    }

	Assert(FilerepPID == 0);
	FilerepPID = StartFilerepProcess();
	Assert(FilerepPID != 0);
}

bool
IsFilerepProcessRunning(void)
{
	return FilerepPID != 0;
}

/*
 * Compute and check the directory paths to files that are part of the
 * installation (as deduced from the postgres executable's own location)
 */
static void
getInstallationPaths(const char *argv0)
{
	DIR		   *pdir;

	/* Locate the postgres executable itself */
	if (find_my_exec(argv0, my_exec_path) < 0)
		elog(FATAL, "%s: could not locate my own executable path", argv0);

#ifdef EXEC_BACKEND
	/* Locate executable backend before we change working directory */
	if (find_other_exec(argv0, "postgres", PG_BACKEND_VERSIONSTR,
						postgres_exec_path) < 0)
		ereport(FATAL,
				(errmsg("%s: could not locate matching postgres executable",
						argv0)));
#endif

	/*
	 * Locate the pkglib directory --- this has to be set early in case we try
	 * to load any modules from it in response to postgresql.conf entries.
	 */
	get_pkglib_path(my_exec_path, pkglib_path);

	/*
	 * Verify that there's a readable directory there; otherwise the Postgres
	 * installation is incomplete or corrupt.  (A typical cause of this
	 * failure is that the postgres executable has been moved or hardlinked to
	 * some directory that's not a sibling of the installation lib/
	 * directory.)
	 */
	pdir = AllocateDir(pkglib_path);
	if (pdir == NULL)
		ereport(ERROR,
				(errcode_for_file_access(),
				 errmsg("could not open directory \"%s\": %m",
						pkglib_path),
				 errSendAlert(true),
				 errhint("This may indicate an incomplete PostgreSQL installation, or that the file \"%s\" has been moved away from its proper location.",
						 my_exec_path)));
	FreeDir(pdir);

	/*
	 * XXX is it worth similarly checking the share/ directory?  If the lib/
	 * directory is there, then share/ probably is too.
	 */
}


/*
 * Validate the proposed data directory
 */
static void
checkDataDir(void)
{
	struct stat stat_buf;

	Assert(DataDir);

	if (stat(DataDir, &stat_buf) != 0)
	{
		if (errno == ENOENT)
			ereport(FATAL,
					(errcode_for_file_access(),
					 errmsg("data directory \"%s\" does not exist",
							DataDir)));
		else
			ereport(FATAL,
					(errcode_for_file_access(),
				 errmsg("could not read permissions of directory \"%s\": %m",
						DataDir)));
	}

	/* eventual chdir would fail anyway, but let's test ... */
	if (!S_ISDIR(stat_buf.st_mode))
		ereport(FATAL,
				(errcode(ERRCODE_OBJECT_NOT_IN_PREREQUISITE_STATE),
				 errmsg("specified data directory \"%s\" is not a directory",
						DataDir)));

	/*
	 * Check that the directory belongs to my userid; if not, reject.
	 *
	 * This check is an essential part of the interlock that prevents two
	 * postmasters from starting in the same directory (see CreateLockFile()).
	 * Do not remove or weaken it.
	 *
	 * XXX can we safely enable this check on Windows?
	 */
#if !defined(WIN32) && !defined(__CYGWIN__)
	if (stat_buf.st_uid != geteuid())
		ereport(FATAL,
				(errcode(ERRCODE_OBJECT_NOT_IN_PREREQUISITE_STATE),
				 errmsg("data directory \"%s\" has wrong ownership",
						DataDir),
				 errhint("The server must be started by the user that owns the data directory.")));
#endif

	/*
	 * Check if the directory has group or world access.  If so, reject.
	 *
	 * It would be possible to allow weaker constraints (for example, allow
	 * group access) but we cannot make a general assumption that that is
	 * okay; for example there are platforms where nearly all users
	 * customarily belong to the same group.  Perhaps this test should be
	 * configurable.
	 *
	 * XXX temporarily suppress check when on Windows, because there may not
	 * be proper support for Unix-y file permissions.  Need to think of a
	 * reasonable check to apply on Windows.
	 */
#if !defined(WIN32) && !defined(__CYGWIN__)
	if (stat_buf.st_mode & (S_IRWXG | S_IRWXO))
		ereport(FATAL,
				(errcode(ERRCODE_OBJECT_NOT_IN_PREREQUISITE_STATE),
				 errmsg("data directory \"%s\" has group or world access",
						DataDir),
				 errdetail("Permissions should be u=rwx (0700).")));
#endif

	/* Look for PG_VERSION before looking for pg_control */
	ValidatePgVersion(DataDir);

    /* for mirroring, the check for pg_control was removed.  a mirror must be able to start
     *  without a pg_control file.  The  check for pg_control will be done
     *  when the control file is read by xlog initialization.
     */
}


/*
 * check if file or directory under "DataDir" exists and is accessible
 */
static void checkPgDir(const char *dir)
{
	Assert(DataDir);

	struct stat st;
	char buf[strlen(DataDir) + strlen(dir) + 32];

	snprintf(buf, ARRAY_SIZE(buf), "%s%s", DataDir, dir);
	buf[ARRAY_SIZE(buf) - 1] = '\0';

	if (stat(buf, &st) != 0)
	{
		/* check if pg_log is there */
		snprintf(buf, ARRAY_SIZE(buf), "%s%s", DataDir, "/pg_log");
		if (stat(buf, &st) == 0)
		{
			elog(LOG, "System file or directory missing (%s), shutting down segment", dir);
		}

		/* quit all processes and exit */
		pmdie(SIGQUIT);
	}
}

/*
 * check if file or directory under current transaction filespace exists and is accessible
 */
static void checkPgDir2(const char *dir)
{
	Assert(DataDir);

	struct stat st;
	char buf[MAXPGPATH];
	char *path = makeRelativeToTxnFilespace((char*)dir);

	snprintf(buf, MAXPGPATH, "%s", path);
	buf[ARRAY_SIZE(buf) - 1] = '\0';

	if (stat(buf, &st) != 0)
	{
		/* check if pg_log is there */
		snprintf(buf, ARRAY_SIZE(buf), "%s%s", DataDir, "/pg_log");
		if (stat(buf, &st) == 0)
		{
			elog(LOG, "System file or directory missing (%s), shutting down segment", path);
		}

		pfree(path);
		/* quit all processes and exit */
		pmdie(SIGQUIT);
		return;
	}
	
	pfree(path);
}

/*
 * This file is only created/used on primary and not on mirror
 * Hence .bak extension to filename, so that checkMirrorIntegrity tool skips checking it
 */
#define FTS_PROBE_FILE_NAME "/fts_probe_file.bak"
#define FTS_PROBE_MAGIC_STRING "FtS PrObEr MaGiC StRiNg, pRoBiNg cHeCk......."

/*
 * Check if we can smoothly read and write to data directory.
 *
 * O_DIRECT flag requires buffer to be OS/FS block aligned.
 * Best to have it IO Block alligned henece using BLCKSZ
 */
static bool 
checkIODataDirectory(void)
{
	Assert(DataDir);

	int fd;
	char filename[MAXPGPATH];
	int size = BLCKSZ + BLCKSZ;
	char *data = malloc(size);
	if (data == NULL)
	{
		elog(LOG, "FTS: Failed to allocate memory");
		return true;
	}
	memset(data, 0, size);
	/*
	 * Buffer needs to be alligned to BLOCK_SIZE for reads and writes if using O_DIRECT
	 */
	char* dataAligned = (char *) TYPEALIGN(BLCKSZ, data);

	snprintf(filename, MAXPGPATH, "%s%s", DataDir, FTS_PROBE_FILE_NAME);

	errno = 0;
	bool failure = false;
	
	fd = BasicOpenFile(filename, O_RDWR | PG_O_DIRECT | O_EXCL,
                                           S_IRUSR | S_IWUSR);
	do
	{
		if (fd < 0)
		{
			if (errno == ENOENT)
			{
				elog(LOG, "FTS: \"%s\" file doesn't exist, creating it once.", filename);
				fd = BasicOpenFile(filename, O_RDWR | O_CREAT | O_EXCL,
                                           S_IRUSR | S_IWUSR);
				if (fd < 0)
				{
					failure = true;
					ereport(LOG, (errcode_for_file_access(), 
							errmsg("FTS: could not create file \"%s\": %m", 
								filename)));
				}
				int len = strlen(FTS_PROBE_MAGIC_STRING);
				strncpy(dataAligned, FTS_PROBE_MAGIC_STRING, len);
				if (write(fd, dataAligned, BLCKSZ) != BLCKSZ)
				{
					ereport(LOG, (errcode_for_file_access(), 
							errmsg("FTS: could not write file \"%s\" : %m", 
								filename)));
					failure = true;
				}
			}
			else
			{
				/*
				 * Some other error
				 */
				failure = true;
				ereport(LOG, (errcode_for_file_access(), 
						errmsg("FTS: could not open file \"%s\": %m", 
							filename)));
			}
			break;
		}

		int len = read(fd, dataAligned, BLCKSZ);
		if (len != BLCKSZ)
		{
			ereport(LOG, (errcode_for_file_access(), 
					errmsg("FTS: could not read file \"%s\" "
						"(actual bytes read %d, required: %d): %m",
						filename, len, BLCKSZ)));
			failure = true;
			break;
		}

		if (strncmp(dataAligned, FTS_PROBE_MAGIC_STRING, strlen(FTS_PROBE_MAGIC_STRING)) != 0)
		{
			ereport(LOG, (errmsg("FTS: Failed to compare read data (%s) "
					"from file with MAGIC (%s)",
	                                data, FTS_PROBE_MAGIC_STRING)));
			failure = true;
			break;
		}

		if (lseek(fd, (off_t) 0, SEEK_SET) < 0)
		{
			ereport(LOG, (errcode_for_file_access(),
					errmsg("FTS: could not seek in file \"%s\" to offset zero: %m",
					filename)));
			failure = true;
			break;
		}

		/*
		 * Read worked, lets overwrite what we read, to check if can write also
		 */
		if (write(fd, dataAligned, BLCKSZ) != BLCKSZ)
		{
			ereport(LOG, (errcode_for_file_access(), 
					errmsg("FTS: could not write file \"%s\" : %m", 
					filename)));
			failure = true;
			break;
		}
	} while (0);

	if (fd > 0)
	{
		close(fd);

		/*
		 * We are more concerned with IOs hanging than failures.
		 * Cleanup the file as detected the problem and reporting the same.
		 * This is done to cover for cases like:
		 * 1] FTS detects corruption/read failure on the file, reports to Master
		 * 2] Triggers failover to mirror
		 * 3] But if the file stays around, when it transitions back to Primary 
		 *    would again detect this corrupted file and again trigger failover.
		 * To avoid such scenarios remove the file.
		 */
		if (failure)
		{
			if (unlink(filename) < 0)
				ereport(LOG,
				(errcode_for_file_access(),
				errmsg("could not unlink file \"%s\": %m", filename)));
		}
	}

	if(data)
		free(data);

	return failure;
}

#ifdef USE_TEST_UTILS
/*
 * Simulate an unexpected process exit using SimEx
 */
static void SimExProcExit()
{
	if (gp_simex_init &&
	    gp_simex_run &&
	    pmState == PM_RUN)
	{
		pid_t pid = 0;
		int sig = 0;
		const char *procName = NULL;
		const char *sigName = NULL;

		if (gp_simex_class == SimExESClass_ProcKill)
		{
			sig = SIGKILL;
			sigName = "SIGKILL";

			SimExESSubClass subclass = SimEx_CheckInject();
			if (subclass == SimExESSubClass_ProcKill_BgWriter)
			{
				pid = BgWriterPID;
				procName = "writer process";
			}
			else
			{
				Assert(subclass == SimExESSubClass_OK &&
				       "Unexpected ES subclass for SIGKILL injection");
			}
		}

		if (pid != 0)
		{
			Assert(sig != 0);
 			Assert(procName != NULL);
 			Assert(sigName != NULL);

 			ereport(LOG,
 					(errmsg_internal("sending %s to %s (%d)", sigName, procName, (int) pid)));
 			signal_child(pid, sig);
 		}
 	}
}
#endif /* USE_TEST_UTILS */


#ifdef USE_BONJOUR

/*
 * empty callback function for DNSServiceRegistrationCreate()
 */
static void
reg_reply(DNSServiceRegistrationReplyErrorType errorCode, void *context)
{
}
#endif   /* USE_BONJOUR */


/*
 * Fork away from the controlling terminal (silent_mode option)
 *
 * Since this requires disconnecting from stdin/stdout/stderr (in case they're
 * linked to the terminal), we re-point stdin to /dev/null and stdout/stderr
 * to "pg_log/startup.log" from the data directory, where we're already chdir'd.
 */
static void
pmdaemonize(void)
{
#ifndef WIN32
	const char *pmlogname = "pg_log/startup.log";
	int			dvnull;
	int			pmlog;
	pid_t		pid;
	int			res;

	/*
	 * Make sure we can open the files we're going to redirect to.  If this
	 * fails, we want to complain before disconnecting.  Mention the full path
	 * of the logfile in the error message, even though we address it by
	 * relative path.
	 */
	dvnull = open(DEVNULL, O_RDONLY, 0);
	if (dvnull < 0)
	{
		write_stderr("%s: could not open file \"%s\": %s\n",
					 progname, DEVNULL, strerror(errno));
		ExitPostmaster(1);
	}
	pmlog = open(pmlogname, O_CREAT | O_WRONLY | O_APPEND, 0600);
	if (pmlog < 0)
	{
		write_stderr("%s: could not open log file \"%s/%s\": %s\n",
					 progname, DataDir, pmlogname, strerror(errno));
		ExitPostmaster(1);
	}

	/*
	 * Okay to fork.
	 */
	pid = fork_process();
	if (pid == (pid_t) -1)
	{
		write_stderr("%s: could not fork background process: %s\n",
					 progname, strerror(errno));
		ExitPostmaster(1);
	}
	else if (pid)
	{							/* parent */
		/* Parent should just exit, without doing any atexit cleanup */
		_exit(0);
	}

	MyProcPid = PostmasterPid = getpid();		/* reset PID vars to child */

	MyStartTime = time(NULL);

	/*
	 * Some systems use setsid() to dissociate from the TTY's process group,
	 * while on others it depends on stdin/stdout/stderr.  Do both if possible.
	 */
#ifdef HAVE_SETSID
	if (setsid() < 0)
	{
		write_stderr("%s: could not dissociate from controlling TTY: %s\n",
					 progname, strerror(errno));
		ExitPostmaster(1);
	}
#endif

	/*
	 * Reassociate stdin/stdout/stderr.  fork_process() cleared any pending
	 * output, so this should be safe.  The only plausible error is EINTR,
	 * which just means we should retry.
	 */
	do {
		res = dup2(dvnull, 0);
	} while (res < 0 && errno == EINTR);
	close(dvnull);
	do {
		res = dup2(pmlog, 1);
	} while (res < 0 && errno == EINTR);
	do {
		res = dup2(pmlog, 2);
	} while (res < 0 && errno == EINTR);
	close(pmlog);
#else							/* WIN32 */
	/* not supported */
	elog(FATAL, "silent_mode is not supported under Windows");
#endif   /* WIN32 */
}

static bool
ServiceStartable(PMSubProc *subProc)
{
	int flagNeeded;
	bool result;

	if (Gp_entry_postmaster)
		flagNeeded = PMSUBPROC_FLAG_QD;
	else
		flagNeeded = PMSUBPROC_FLAG_QE;

	/*
	 * GUC gp_enable_gpperfmon controls the start
	 * of both the 'perfmon' and 'stats sender' processes
	 */
	if ((subProc->procType == PerfmonProc || subProc->procType == PerfmonSegmentInfoProc)
	    && !gp_enable_gpperfmon)
		result = 0;
	else
		result = ((subProc->flags & flagNeeded) != 0);

	return result;
}

/**
 * Reset pmState to PM_INIT and begin initialization sequence.
 */
static void
RestartAfterPostmasterReset(void)
{
	pmState = PM_INIT;
	FatalError = false;

	/* done..serverLoop will process startup request */
}

static void
BeginResetOfPostmasterAfterChildrenAreShutDown(void)
{
	elog(LOG, "BeginResetOfPostmasterAfterChildrenAreShutDown: counter %d", pmResetCounter);
	pmResetCounter++;

	PrimaryMirrorMode pm_mode;
	SegmentState_e s_state;
	DataState_e d_state;
	FaultType_e f_type;
	getPrimaryMirrorStatusCodes(&pm_mode, &s_state, &d_state, &f_type);

	/* set flag indicating mirroring fault */
	bool hasFaultTypeMirror =
			(pm_mode == PMModePrimarySegment && f_type == FaultTypeMirror) ||
			getTransitionToFault();
	setFaultAfterReset(hasFaultTypeMirror);

	/* copy most recent transition request to local memory */
	copyTransitionParametersToLocalMemory();

	/*
	 * Save the MPP session number from shared-memory before we reset
	 * everything.  There is some risk here accessing the shared-memory,
	 * but we don't want to reuse session-ids on the master.
	 */
	if (ProcGetMppLocalProcessCounter(&Save_MppLocalProcessCounter))
		ereport(LOG,
				(errmsg("gp_session_id high-water mark is %d",
						Save_MppLocalProcessCounter)));

	/*
	 * And, save the DTM start time, too.
	 */
	Save_DtxStartTime = getDtxStartTime();

	/*
	 * reset shared memory and semaphores;
	 * this happens before forking the filerep peer reset process;
	 * the latter process should not use information from shared memory;
	 */
	shmem_exit(0 /*code*/);
	reset_shared(PostPortNumber, true /*isReset*/);

	/*
	 * Remove old temporary files.	At this point there can be no other
	 * Postgres processes running in this directory, so this should be safe.
	 */
	RemovePgTempFiles();

	if (primaryMirrorPostmasterResetShouldRestartPeer())
	{
		elog(LOG, "BeginResetOfPostmasterAfterChildrenAreShutDown: should restart peer");
		pmState = PM_POSTMASTER_RESET_FILEREP_PEER;
		peerResetResult = PEER_RESET_NONE;
		elog(LOG, "all server processes terminated; requested filerep peer reset");
		FilerepPeerResetPID = StartFilerepPeerResetProcess();
		elog(LOG, "peer reset process pid is %d", FilerepPeerResetPID);
	}
	else
	{
		ereport(LOG,
			(errmsg("all server processes terminated; reinitializing")));
		RestartAfterPostmasterReset();
	}
}


/**
 * loop waiting for immediate shutdown to complete
 */
static void
ImmediateShutdownLoop(void)
{
    for ( ;; )
    {
        PG_SETMASK(&BlockSig);
        if ( need_call_reaper)
        {
            do_immediate_shutdown_reaper();
        }

        if ( FilerepPID == 0 )
        {
            break;
        }

        PG_SETMASK(&UnBlockSig);
        pg_usleep(100 * 1000L);
    }

    ExitPostmaster(0);
}

/*
 * Main idle loop of postmaster
 */
static int
ServerLoop(void)
{
	fd_set		readmask;
	int			nSockets;
	time_t		now,
		last_touch_time;

	last_touch_time = time(NULL);

	nSockets = initMasks(&readmask);

    doRequestedPrimaryMirrorModeTransitions( Shutdown > NoShutdown );

	for (;;)
	{
		fd_set		rmask;
		int			selres;
		int			s;
        struct timeval timeout;

		/*
		 * Wait for a connection request to arrive.
		 *
		 * We wait at most one minute, to ensure that the other background
		 * tasks handled below get done even when no requests are arriving.
		 *
		 * If we are in PM_WAIT_DEAD_END state, then we don't want to accept
		 * any new connections, so we don't call select() at all; just sleep
		 * for a little bit with signals unblocked.
		 */
		memcpy((char *) &rmask, (char *) &readmask, sizeof(fd_set));

		PG_SETMASK(&UnBlockSig);

		/*
		 * we allow new connections in many cases (which could later be rejected because the database is shutting down,
		 *   but that gives a nicer message than potentially hanging the client's connection)
		 */
        bool acceptNewConnections;

        if ( Shutdown == NoShutdown && FatalError)
        {
        	/** during postmaster reset, accept new connections to allow us to coordinate the reset */
        	acceptNewConnections = pmState < PM_CHILD_STOP_WAIT_DEAD_END_CHILDREN ||
        							pmState == PM_POSTMASTER_RESET_FILEREP_PEER;
		}
		else
		{
         	acceptNewConnections = pmState < PM_CHILD_STOP_WAIT_DEAD_END_CHILDREN &&
                                    Shutdown != ImmediateShutdown;
		}

        /* If something that needs handling is received while we were doing other things with signals
         * blocked then we need to skip select as quickly as possible and process it.
         *
         * This assumes that all signals are delivered immediately upon unblocking.
         *
         * I think there may still be a race in which we are signaled between the completion of unblock and the sleep.
         */
        if (Shutdown == ImmediateShutdown ||
			filerep_has_signaled_state_change ||
			filerep_requires_postmaster_reset ||
			need_call_reaper)
        {
            /* must set timeout each time; some OSes change it! */
            timeout.tv_sec = 0;
            timeout.tv_usec = 0;
        }
        else if (isPrimaryMirrorModeTransitionRequested() ||
                 ! acceptNewConnections )
        {
            /* must set timeout each time; some OSes change it! */
            timeout.tv_sec = 0;
            timeout.tv_usec = 100 * 1000;
        }
        else
        {
            /* must set timeout each time; some OSes change it! */
            timeout.tv_sec = 60;
            timeout.tv_usec = 0;
        }

#ifdef USE_TEST_UTILS
        SimExProcExit();
#endif /* USE_TEST_UTILS */

        errno = 0;
        if (acceptNewConnections)
        {
            selres = select(nSockets, &rmask, NULL, NULL, &timeout);

            /* check the select() result */
            if (selres < 0)
            {
                if (errno != EINTR && errno != EWOULDBLOCK)
                {
                    ereport(LOG,
                            (errcode_for_socket_access(),
                             errmsg("select() failed in postmaster: %m")));
                    return STATUS_ERROR;
                }
            }
#ifdef FAULT_INJECTOR
			FaultInjector_InjectFaultIfSet(
										   Postmaster,
										   DDLNotSpecified,
										   "",	//databaseName
										   ""); // tableName
#endif											
        }
        else
        {
            /* will be the medium wait time unless waiting for reaper */
            pg_usleep( timeout.tv_usec + timeout.tv_sec * 1000 * 1000);
            selres = 0;
        }

		/* Sanity check for system directories on all segments */
		if (GPIsSegmentDatabase())
		{
			checkPgDir("");
			checkPgDir("/base");
			checkPgDir("/global");
			checkPgDir("/pg_twophase");
			checkPgDir("/pg_utilitymodedtmredo");
			checkPgDir2("pg_distributedlog");
			checkPgDir2("pg_distributedxidmap");
			checkPgDir2("pg_multixact");
			checkPgDir2("pg_subtrans");
			checkPgDir2("pg_xlog");
			checkPgDir2("pg_clog");
			checkPgDir2("pg_multixact/members");
			checkPgDir2("pg_multixact/offsets");
			checkPgDir2("pg_xlog/archive_status");	
		}

#ifdef USE_TEST_UTILS
		SimExProcExit();
#endif /* USE_TEST_UTILS */

		/*
		 * Block all signals until we wait again.  (This makes it safe for our
		 * signal handlers to do nontrivial work.)
		 */
		PG_SETMASK(&BlockSig);

		if (Shutdown == ImmediateShutdown)
        {
		    ImmediateShutdownLoop();
        }

        if (filerep_requires_postmaster_reset)
        {
            filerep_requires_postmaster_reset = false;
            HandleChildCrash(-1, -1, "");
        }

		/*
		 * GPDB Change:  Reaper just sets a flag, and we call the real reaper code here.
		 * I assume this was done because we wanted to excecute some code that wasn't safe in a
		 * signal handler context (debugging code, most likely).
		 * But the real reason is lost in antiquity.
		 */
		if (need_call_reaper)
		{
			do_reaper();
		}

		if (filerep_has_signaled_state_change)
		{
			NotifyProcessesOfFilerepStateChange();
		}

		/*
		 * New connection pending on any of our sockets? If so, fork a child
		 * process to deal with it.
		 */
		if (selres > 0)
		{
			int			i;

			for (i = 0; i < MAXLISTEN; i++)
			{
				if (ListenSocket[i] == -1)
					break;
				if (FD_ISSET(ListenSocket[i], &rmask))
				{
					Port	   *port;

					port = ConnCreate(ListenSocket[i]);
					if (port)
					{
						BackendStartup(port);

						/*
						 * We no longer need the open socket or port structure
						 * in this process
						 */
						StreamClose(port->sock);
						ConnFree(port);
					}
				}
			}
		}

#ifdef USE_TEST_UTILS
        SimExProcExit();
#endif /* USE_TEST_UTILS */

        if (!FatalError)
        {
            /* only do primary/mirror transitions if we are NOT during process shutdown because of FatalError...
             *  we'll wait for shared memory reset to run them! */
		    doRequestedPrimaryMirrorModeTransitions(Shutdown > NoShutdown );
        }

		/* If we have lost the log collector, try to start a new one */
		if (SysLoggerPID == 0 && Redirect_stderr)
		{
			SysLoggerPID = SysLogger_Start();
			if (Debug_print_server_processes)
				elog(LOG,"restarted 'system logger process' as pid %ld",
					 (long)SysLoggerPID);
		}

		if ( isFullPostmasterAndDatabaseIsAllowed())
		{
			/*
			 * If no background writer process is running, and we are not in a
			 * state that prevents it, start one.  It doesn't matter if this
			 * fails, we'll just try again later.
			 */
			if (BgWriterPID == 0 &&
			    StartupPidsAllZero() && pmState > PM_STARTUP_PASS4 &&
			    !FatalError &&
			    pmState < PM_CHILD_STOP_BEGIN)
			{
				SetBGWriterPID(StartBackgroundWriter());
				if (Debug_print_server_processes)
					elog(LOG,"restarted 'background writer process' as pid %ld",
						 (long)BgWriterPID);
				/* If shutdown is pending, set it going */
				if (Shutdown > NoShutdown && BgWriterPID != 0)
					signal_child(BgWriterPID, SIGUSR2);
			}

			if (CheckpointPID == 0 &&
				StartupPidsAllZero() && pmState > PM_STARTUP_PASS4 &&
				!FatalError &&
				Shutdown == NoShutdown)
			{
				CheckpointPID = StartCheckpointServer();
				if (Debug_print_server_processes)
					elog(LOG,"restarted 'checkpoint process' as pid %ld",
						 (long)CheckpointPID);
			}

			/*
			 * Start a new autovacuum process, if there isn't one running already.
			 * (It'll die relatively quickly.)  We check that it's not started too
			 * frequently in autovac_start.
			 */
			if ((AutoVacuumingActive() || force_autovac) && AutoVacPID == 0 &&
				StartupPidsAllZero() && pmState > PM_STARTUP_PASS4 &&
				!FatalError && Shutdown == NoShutdown)
			{
				AutoVacPID = autovac_start();
				if (Debug_print_server_processes)
					elog(LOG,"restarted 'autovacuum process' as pid %ld",
						 (long)AutoVacPID);
				if (AutoVacPID != 0)
					force_autovac = false;	/* signal successfully processed */
			}

			/* If we have lost the stats collector, try to start a new one */
			if (PgStatPID == 0 &&
				StartupPidsAllZero() && pmState > PM_STARTUP_PASS4 &&
				!FatalError && Shutdown == NoShutdown)
			{
				PgStatPID = pgstat_start();
				if (Debug_print_server_processes)
					elog(LOG,"restarted 'statistics collector process' as pid %ld",
						 (long)PgStatPID);

			}

			/* MPP: If we have lost one of our servers, try to start a new one */
			for (s=0; s < MaxPMSubType; s++)
			{
				PMSubProc *subProc = &PMSubProcList[s];

				if (subProc->pid == 0 &&
					StartupPidsAllZero() &&
					pmState > PM_STARTUP_PASS4 &&
					!FatalError &&
					Shutdown == NoShutdown &&
					ServiceStartable(subProc))
				{
					subProc->pid =
						(subProc->serverStart)();
					if (Debug_print_server_processes)
						elog(LOG,"started '%s' as pid %ld",
							 subProc->procName, (long)subProc->pid);
				}
			}
		}

		/*
		 * Touch the socket and lock file every 58 minutes, to ensure that
		 * they are not removed by overzealous /tmp-cleaning tasks.  We assume
		 * no one runs cleaners with cutoff times of less than an hour ...
		 */
		now = time(NULL);
		if (now - last_touch_time >= 58 * SECS_PER_MINUTE)
		{
			TouchSocketFile();
			TouchSocketLockFile();
			last_touch_time = now;
		}
	}
}


/*
 * Initialise the masks for select() for the ports we are listening on.
 * Return the number of sockets to listen on.
 */
static int
initMasks(fd_set *rmask)
{
	int			maxsock = -1;
	int			i;

	FD_ZERO(rmask);

	for (i = 0; i < MAXLISTEN; i++)
	{
		int			fd = ListenSocket[i];

		if (fd == PGINVALID_SOCKET)
			break;
		FD_SET(fd, rmask);

		if (fd > maxsock)
			maxsock = fd;
	}

	return maxsock + 1;
}


/*
 * Read a client's startup packet and do something according to it.
 *
 * Returns STATUS_OK or STATUS_ERROR, or might call ereport(FATAL) and
 * not return at all.
 *
 * (Note that ereport(FATAL) stuff is sent to the client, so only use it
 * if that's what you want.  Return STATUS_ERROR if you don't want to
 * send anything to the client, which would typically be appropriate
 * if we detect a communications failure.)
 */
static int
ProcessStartupPacket(Port *port, bool SSLdone)
{
	int32		len;
	void	   *buf;
	ProtocolVersion proto;
	MemoryContext oldcontext;
    char       *gpqeid = NULL;
    char       *gpqdid = NULL;
    char       *gpdaid = NULL;

	if (pq_getbytes((char *) &len, 4) == EOF)
	{
		/*
		 * EOF after SSLdone probably means the client didn't like our
		 * response to NEGOTIATE_SSL_CODE.	That's not an error condition, so
		 * don't clutter the log with a complaint.else if (strcmp(nameptr, "replication") == 0)
			{
				if (!parse_bool(valptr, &am_walsender))
					ereport(FATAL,
							(errcode(ERRCODE_INVALID_PARAMETER_VALUE),
							 errmsg("invalid value for boolean option \"replication\"")));
			}
		 */
		if (!SSLdone)
			ereport(COMMERROR,
					(errcode(ERRCODE_PROTOCOL_VIOLATION),
					 errmsg("incomplete startup packet")));
		return STATUS_ERROR;
	}

	len = ntohl(len);
	len -= 4;

	if (len < (int32) sizeof(ProtocolVersion) ||
		len > MAX_STARTUP_PACKET_LENGTH)
	{
		ereport(COMMERROR,
				(errcode(ERRCODE_PROTOCOL_VIOLATION),
				 errmsg("invalid length of startup packet %ld",(long)len)));
		return STATUS_ERROR;
	}

	/*
	 * Allocate at least the size of an old-style startup packet, plus one
	 * extra byte, and make sure all are zeroes.  This ensures we will have
	 * null termination of all strings, in both fixed- and variable-length
	 * packet layouts.
	 */
	if (len <= (int32) sizeof(StartupPacket))
		buf = palloc0(sizeof(StartupPacket) + 1);
	else
		buf = palloc0(len + 1);

	if (pq_getbytes(buf, len) == EOF)
	{
		ereport(COMMERROR,
				(errcode(ERRCODE_PROTOCOL_VIOLATION),
				 errmsg("incomplete startup packet")));
		return STATUS_ERROR;
	}

	/*
	 * The first field is either a protocol version number or a special
	 * request code.
	 */
	port->proto = proto = ntohl(*((ProtocolVersion *) buf));

	if (proto == CANCEL_REQUEST_CODE || proto == FINISH_REQUEST_CODE)
	{
		processCancelRequest(port, buf, proto);
		return 127;				/* XXX */
	}
	else if (proto == PRIMARY_MIRROR_TRANSITION_REQUEST_CODE)
	{
	    /* disable the authentication timeout in case it takes a long time */
        if (!disable_sig_alarm(false))
            elog(FATAL, "could not disable timer for authorization timeout");
		elog(LOG, "received transition request packet. processing the request");
		processPrimaryMirrorTransitionRequest(port, buf);
		return 127;
	}
	else if (proto == PRIMARY_MIRROR_TRANSITION_QUERY_CODE)
	{
	    /* disable the authentication timeout in case it takes a long time */
        if (!disable_sig_alarm(false))
            elog(FATAL, "could not disable timer for authorization timeout");
		processPrimaryMirrorTransitionQuery(port, buf);
		return 127;
	}

	/* Otherwise this is probably a normal postgres-message */

	if (proto == NEGOTIATE_SSL_CODE && !SSLdone)
	{
		char		SSLok;

#ifdef USE_SSL
		/* No SSL when disabled or on Unix sockets */
		if (!EnableSSL || IS_AF_UNIX(port->laddr.addr.ss_family))
			SSLok = 'N';
		else
			SSLok = 'S';		/* Support for SSL */
#else
		SSLok = 'N';			/* No support for SSL */
#endif

retry1:
		if (send(port->sock, &SSLok, 1, 0) != 1)
		{
			if (errno == EINTR)
				goto retry1;	/* if interrupted, just retry */
			ereport(COMMERROR,
					(errcode_for_socket_access(),
					 errmsg("failed to send SSL negotiation response: %m")));
			return STATUS_ERROR;	/* close the connection */
		}

#ifdef USE_SSL
		if (SSLok == 'S' && secure_open_server(port) == -1)
			return STATUS_ERROR;
#endif
		/* regular startup packet, cancel, etc packet should follow... */
		/* but not another SSL negotiation request */
		return ProcessStartupPacket(port, true);
	}

	/* Could add additional special packet types here */

	/*
	 * Set FrontendProtocol now so that ereport() knows what format to send if
	 * we fail during startup.
	 */
	FrontendProtocol = proto;

	/* Check we can handle the protocol the frontend is using. */

	if (PG_PROTOCOL_MAJOR(proto) < PG_PROTOCOL_MAJOR(PG_PROTOCOL_EARLIEST) ||
		PG_PROTOCOL_MAJOR(proto) > PG_PROTOCOL_MAJOR(PG_PROTOCOL_LATEST) ||
		(PG_PROTOCOL_MAJOR(proto) == PG_PROTOCOL_MAJOR(PG_PROTOCOL_LATEST) &&
		 PG_PROTOCOL_MINOR(proto) > PG_PROTOCOL_MINOR(PG_PROTOCOL_LATEST)))
		ereport(FATAL,
				(errcode(ERRCODE_FEATURE_NOT_SUPPORTED),
				 errmsg("unsupported frontend protocol %u.%u: server supports %u.0 to %u.%u",
						PG_PROTOCOL_MAJOR(proto), PG_PROTOCOL_MINOR(proto),
						PG_PROTOCOL_MAJOR(PG_PROTOCOL_EARLIEST),
						PG_PROTOCOL_MAJOR(PG_PROTOCOL_LATEST),
						PG_PROTOCOL_MINOR(PG_PROTOCOL_LATEST))));

	/*
	 * Now fetch parameters out of startup packet and save them into the Port
	 * structure.  All data structures attached to the Port struct must be
	 * allocated in TopMemoryContext so that they won't disappear when we pass
	 * them to PostgresMain (see BackendRun).  We need not worry about leaking
	 * this storage on failure, since we aren't in the postmaster process
	 * anymore.
	 */
	oldcontext = MemoryContextSwitchTo(TopMemoryContext);

	if (PG_PROTOCOL_MAJOR(proto) >= 3)
	{
		int32		offset = sizeof(ProtocolVersion);

		/*
		 * Scan packet body for name/option pairs.	We can assume any string
		 * beginning within the packet body is null-terminated, thanks to
		 * zeroing extra byte above.
		 */
		port->guc_options = NIL;

		while (offset < len)
		{
			char	   *nameptr = ((char *) buf) + offset;
			int32		valoffset;
			char	   *valptr;

			if (*nameptr == '\0')
				break;			/* found packet terminator */
			valoffset = offset + strlen(nameptr) + 1;
			if (valoffset >= len)
				break;			/* missing value, will complain below */
			valptr = ((char *) buf) + valoffset;

			if (strcmp(nameptr, "database") == 0)
				port->database_name = pstrdup(valptr);
			else if (strcmp(nameptr, "user") == 0)
				port->user_name = pstrdup(valptr);
			else if (strcmp(nameptr, "options") == 0)
				port->cmdline_options = pstrdup(valptr);
			else if (strcmp(nameptr, "gpqeid") == 0)
				gpqeid = valptr;
			else if (strcmp(nameptr, "gpqdid") == 0)
				gpqdid = valptr;
			else if (strcmp(nameptr, "gpdaid") == 0)
				gpdaid = valptr;
			else if (strcmp(nameptr, "replication") == 0)
			{
				if (!parse_bool(valptr, &am_walsender))
					ereport(FATAL,
							(errcode(ERRCODE_INVALID_PARAMETER_VALUE),
							 errmsg("option not supported: \"replication\"")));
			}
			else
			{
				/* Assume it's a generic GUC option */
				port->guc_options = lappend(port->guc_options,
											pstrdup(nameptr));
				port->guc_options = lappend(port->guc_options,
											pstrdup(valptr));
			}
			offset = valoffset + strlen(valptr) + 1;
		}

		/*
		 * If we didn't find a packet terminator exactly at the end of the
		 * given packet length, complain.
		 */
		if (offset != len - 1)
			ereport(FATAL,
					(errcode(ERRCODE_PROTOCOL_VIOLATION),
					 errmsg("invalid startup packet layout: expected terminator as last byte")));
	}
	else
	{
		/*
		 * Get the parameters from the old-style, fixed-width-fields startup
		 * packet as C strings.  The packet destination was cleared first so a
		 * short packet has zeros silently added.  We have to be prepared to
		 * truncate the pstrdup result for oversize fields, though.
		 */
		StartupPacket *packet = (StartupPacket *) buf;

		port->database_name = pstrdup(packet->database);
		if (strlen(port->database_name) > sizeof(packet->database))
			port->database_name[sizeof(packet->database)] = '\0';
		port->user_name = pstrdup(packet->user);
		if (strlen(port->user_name) > sizeof(packet->user))
			port->user_name[sizeof(packet->user)] = '\0';
		port->cmdline_options = pstrdup(packet->options);
		if (strlen(port->cmdline_options) > sizeof(packet->options))
			port->cmdline_options[sizeof(packet->options)] = '\0';
		port->guc_options = NIL;
	}

	/* Check a user name was given. */
	if (port->user_name == NULL || port->user_name[0] == '\0')
		ereport(FATAL,
				(errcode(ERRCODE_INVALID_AUTHORIZATION_SPECIFICATION),
			 errmsg("no PostgreSQL user name specified in startup packet")));

	/* The database defaults to the user name. */
	if (port->database_name == NULL || port->database_name[0] == '\0')
		port->database_name = pstrdup(port->user_name);

	if (Db_user_namespace)
	{
		/*
		 * If user@, it is a global user, remove '@'. We only want to do this
		 * if there is an '@' at the end and no earlier in the user string or
		 * they may fake as a local user of another database attaching to this
		 * database.
		 */
		if (strchr(port->user_name, '@') ==
			port->user_name + strlen(port->user_name) - 1)
			*strchr(port->user_name, '@') = '\0';
		else
		{
			/* Append '@' and dbname */
			char	   *db_user;

			db_user = palloc(strlen(port->user_name) +
							 strlen(port->database_name) + 2);
			sprintf(db_user, "%s@%s", port->user_name, port->database_name);
			port->user_name = db_user;
		}
	}

	/*
	 * Truncate given database and user names to length of a Postgres name.
	 * This avoids lookup failures when overlength names are given.
	 */
	if (strlen(port->database_name) >= NAMEDATALEN)
		port->database_name[NAMEDATALEN - 1] = '\0';
	if (strlen(port->user_name) >= NAMEDATALEN)
		port->user_name[NAMEDATALEN - 1] = '\0';

	/* Walsender is not related to a particular database */
	if (am_walsender)
		port->database_name[0] = '\0';

    /*
     * CDB: Process "gpqeid" parameter string for qExec startup.
     */
    if (gpqeid)
        cdbgang_parse_gpqeid_params(port, gpqeid);
    else if (gpqdid)
    	cdbgang_parse_gpqdid_params(port, gpqdid);
    else if (gpdaid)
	{
		ereport(FATAL,
				(errcode(ERRCODE_CANNOT_CONNECT_NOW),
				 errSendAlert(true),
				 errmsg("GPAgent deprecated.")));
	}

	/*
	 * Done putting stuff in TopMemoryContext.
	 */
	MemoryContextSwitchTo(oldcontext);

	/*
	 * If we're going to reject the connection due to database state, say so
	 * now instead of wasting cycles on an authentication exchange. (This also
	 * allows a pg_ping utility to be written.)
	 */
	switch (port->canAcceptConnections)
	{
		case CAC_STARTUP:
			ereport(FATAL,
					(errcode(ERRCODE_CANNOT_CONNECT_NOW),
					 errSendAlert(false),
					 errmsg(POSTMASTER_IN_STARTUP_MSG)));
			break;
		case CAC_SHUTDOWN:
			ereport(FATAL,
					(errcode(ERRCODE_CANNOT_CONNECT_NOW),
					 errSendAlert(false),
					 errmsg("the database system is shutting down")));
			break;
		case CAC_RECOVERY:
			ereport(FATAL,
					(errcode(ERRCODE_CANNOT_CONNECT_NOW),
					 errSendAlert(true),
					 errmsg(POSTMASTER_IN_RECOVERY_MSG)));
			break;
		case CAC_MIRROR_OR_QUIESCENT:
			ereport(FATAL,
					(errcode(ERRCODE_MIRROR_OR_QUIESCENT),
					 errSendAlert(true),
					 errmsg("the database system is in mirror or uninitialized mode")));
			break;
		case CAC_TOOMANY:
			ereport(FATAL,
					(errcode(ERRCODE_TOO_MANY_CONNECTIONS),
					 errSendAlert(true),
					 errmsg("sorry, too many clients already")));
			break;
		case CAC_OK:
			break;
	}

	return STATUS_OK;
}

/**
 * Reads the next string up to a newline
 * if no string can be read then NULL is returned
 * otherwise a newly allocated, NULL-terminated string is returned
 */
static char *
readNextStringFromString(char *buf, int *offsetInOut, int length)
{
	char *result;
	int offset = *offsetInOut;
	int strEnd = offset;
	if (offset == length)
	{
		return NULL;
	}

	while (strEnd < length && buf[strEnd] != '\n')
	{
		strEnd++;
	}
	result = palloc(sizeof(char) * (strEnd - offset + 1));
	memcpy(result, buf + offset, strEnd - offset);
	result[strEnd - offset] = '\0';

	/* skip over newline */
	if ( strEnd < length)
		strEnd++;

	/* result */
	*offsetInOut = strEnd;
	return result;
}

/**
 * Returns 0 if the string could not be read and sets *wasRead (if wasRead is non-NULL) to false
 */
static int
readIntFromString( char *buf, int *offsetInOut, int length, bool *wasRead)
{
	int res;
	char *val = readNextStringFromString(buf, offsetInOut, length);
	if (val == NULL)
	{
		if (wasRead)
			*wasRead = false;
		return 0;
	}

	if (wasRead)
		*wasRead = true;
	res = atoi(val);
	pfree(val);
	return res;
}

static void sendPrimaryMirrorTransitionResult( const char *msg)
{
	StringInfoData buf;

	initStringInfo(&buf);

	pq_beginmessage(&buf, '\0');
	pq_send_ascii_string(&buf, msg);
	pq_endmessage(&buf);
	pq_flush();
}

#define PROTOCOL_VIOLATION ("protocol_violation")

static void
processTransitionRequest_beginPostmasterReset(void)
{
	char statusBuf[10000];
 	int counterToReturn;

 	PrimaryMirrorModeTransitionArguments args = primaryMirrorGetArgumentsFromLocalMemory();
 	bool resetRequired = false;

	if (args.mode == PMModeMaster)
	{
		elog(LOG, "request to reset is ignored by the master");
		snprintf(statusBuf, sizeof(statusBuf), "Failure: attempt to reset the master");
	}
	else if (args.mode == PMModePrimarySegment)
	{
		Assert(args.dataState == DataStateInChangeTracking);

		elog(LOG, "request to reset is ignored since segment is a primary");
		snprintf(statusBuf, sizeof(statusBuf), "Failure: attempt to reset a primary segment");
	}
	else
	{
		Assert(args.mode == PMModeMirrorSegment || args.mode == PMModeQuiescentSegment);

		/*
		 * this uses the error and reset counter values inherited at the time of forking
		 * the process to satisfy the request.
		 */
		if (FatalError)
		{
			/* check if FileRep has already requested a reset */
			if (pmState == PM_POSTMASTER_RESET_FILEREP_PEER)
			{
				counterToReturn = pmResetCounter;
			}
			else
			{
				counterToReturn = pmResetCounter + 1;
			}
		}
		else
		{
			elog(LOG, "postmaster reset request received from primary");
			counterToReturn = pmResetCounter + 1;
			resetRequired = true;
		}

		/* report success along with target reset counter value */
		snprintf(statusBuf, sizeof(statusBuf), "Success:\n\n%09d", counterToReturn);
	}

	sendPrimaryMirrorTransitionResult(statusBuf);

	if (resetRequired)
	{
		SendPostmasterSignal(PMSIGNAL_POSTMASTER_RESET_BY_PEER);
	}
}

static void
processTransitionRequest_getPostmasterResetStatus(void)
{
	char statusBuf[10000];
	PrimaryMirrorModeTransitionArguments args = primaryMirrorGetArgumentsFromLocalMemory();
	PrimaryMirrorMode mode = args.mode;

	if (mode != PMModePrimarySegment && mode != PMModeMirrorSegment)
	{
		elog(ERROR, "Can only get postmaster reset status on a primary or mirror segment");
	}

 	/* note: this uses the FatalError, pmState, and pmResetCounter values inherited at the time of forking
 	 * the process to satisfy the transition request.  This is enough for our purposes. */
	if (FatalError && pmState == PM_POSTMASTER_RESET_FILEREP_PEER)
	{
		snprintf(statusBuf, sizeof(statusBuf), "Success:\nisInResetPivotPoint\n%09d", pmResetCounter);
	}
	else if (mode == PMModePrimarySegment && pmState == PM_RUN)
	{
		snprintf(statusBuf, sizeof(statusBuf), "Success:\nresetStatusServerIsRunning\n%09d", pmResetCounter);
	}
	else if (mode == PMModeMirrorSegment /* todo: mirrorIsRunning */ )
	{
		snprintf(statusBuf, sizeof(statusBuf), "Success:\nresetStatusServerIsRunning\n%09d", pmResetCounter);
	}
	else
	{
		snprintf(statusBuf, sizeof(statusBuf), "Success:\nresetStatusServerIsStartingOrStopping\n%09d", pmResetCounter);
	}

	sendPrimaryMirrorTransitionResult(statusBuf);
}

static void
processTransitionRequest_getMirrorStatus(void)
{
	/* this information is digested by gpstate so beware of changing its format */
	char statusBuf[10000];

	PrimaryMirrorMode pm_mode;
	SegmentState_e s_state;
	DataState_e d_state;
	FaultType_e f_type;

	getPrimaryMirrorStatusCodes(&pm_mode, &s_state, &d_state, &f_type);

	int64 resyncNumCompleted = FileRepResync_GetBlocksSynchronized();
	int64 resyncTotalToComplete = FileRepResync_GetTotalBlocksToSynchronize();
	int64 changeTrackingBytesUsed = ChangeTracking_GetTotalSpaceUsedOnDisk();

	int fsobjCount = FileRepResync_GetCurFsobjCount();
	int totalFsobjCount = FileRepResync_GetTotalFsobjCount();

	/**
	 * Note: call this one AFTER calling the others above -- it will return a sentinel
	 *       if estimates are invalid, and we want to be sure we get the sentinel
	 *       (the system can go from valid to invalid estimates but no vice-versa)
	 */
	struct timeval estimateResyncCompletionTime = FileRepResync_GetEstimateResyncCompletionTime();

	bool isIOSuspended = primaryMirrorIsIOSuspended();
	char *databaseStatus;

	/** Note: some of these status field results are used in python to determine whether there is a warning or not */
	if ( pm_mode == PMModeMirrorSegment)
	{
		switch ( s_state )
		{
			case SegmentStateFault:
				databaseStatus = "Down";
				break;
			case SegmentStateImmediateShutdown:
			case SegmentStateShutdown:
				databaseStatus = "Stopping";
				break;
			default:
				databaseStatus = "Up";
				break;
		}
	}
	else
	{
		if ( isIOSuspended )
			databaseStatus = "Suspended";
		else if ( pmState == PM_RUN)
			databaseStatus = "Up";
		else if ( pmState == PM_INIT)
			databaseStatus = "Stopped";  // awaiting decision by fault prober after PM reset, for example
		else if ( pmState < PM_RUN )
			databaseStatus = "Starting";
		else databaseStatus = "Stopping";
	}

	snprintf(statusBuf, sizeof(statusBuf), "Success: mode:%s\n"
							  "segmentState:%s\n"
							  "dataState:%s\n"
							  "faultType:%s\n"
							  "databaseStatus:%s\n"
							  "postmasterState:%s\n"
							  "isFullResync:%d\n"
							  "resyncNumCompleted:" INT64_FORMAT "\n"
							  "resyncTotalToComplete:" INT64_FORMAT "\n"
							  "changeTrackingBytesUsed:" INT64_FORMAT "\n"
							  "estimatedCompletionTimeSecondsSinceEpoch:" INT64_FORMAT "\n"
							  "totalResyncObjectCount:%d\n"
							  "curResyncObjectCount:%d\n",
			 getMirrorModeLabel(pm_mode), 
			 getSegmentStateLabel(s_state), 
			 getDataStateLabel(d_state),
			 getFaultTypeLabel(f_type),
			 databaseStatus,
			 gPmStateLabels[pmState],
			 isFullResync() ? 1 : 0,
			 resyncNumCompleted,
			 resyncTotalToComplete,
			 changeTrackingBytesUsed,
			 (int64)estimateResyncCompletionTime.tv_sec,
			 totalFsobjCount,
			 fsobjCount);

	sendPrimaryMirrorTransitionResult(statusBuf);
}

static void
processTransitionRequest_getStatus(void)
{
	char statusBuf[10000];
	getPrimaryMirrorModeStatus(statusBuf, sizeof(statusBuf));
	sendPrimaryMirrorTransitionResult(statusBuf);
}

static void
processTransitionRequest_getCollationAndDataDir(void)
{
	char statusBuf[10000 + MAXPGPATH];

	snprintf(statusBuf, sizeof(statusBuf), "Success: lc_collate:%s\n"
				"lc_monetary:%s\n"
				"lc_numeric:%s\n"
				"datadir:%s\n",
				locale_collate,
				locale_monetary,
				locale_numeric,
				data_directory );

	sendPrimaryMirrorTransitionResult(statusBuf);
}

static void
processTransitionRequest_getVersion(void)
{
	char statusBuf[10000];
	snprintf(statusBuf, sizeof(statusBuf), "Success:%s", TextDatumGetCString(pgsql_version(NULL /* fcinfo */)));
	sendPrimaryMirrorTransitionResult(statusBuf);
}

static void processTransitionRequest_getFaultInjectStatus(void * buf, int *offsetPtr, int length)
{
#ifdef FAULT_INJECTOR
	init_ps_display("filerep fault inject status process", "", "", "");

	char *faultName = readNextStringFromString(buf, offsetPtr, length);
	bool isDone = false;

	if ( ! faultName)
	{
		sendPrimaryMirrorTransitionResult(PROTOCOL_VIOLATION);
		ereport(COMMERROR, (errcode(ERRCODE_PROTOCOL_VIOLATION),
							errmsg("invalid fault injection status packet (missing some data values)")));
		return;
	}

	if (FaultInjector_IsFaultInjected(FaultInjectorIdentifierStringToEnum(faultName))) {
		isDone = true;
	}

	sendPrimaryMirrorTransitionResult(isDone ? "Success: done" : "Success: waitMore");
#else
	sendPrimaryMirrorTransitionResult("Failure: Fault Injector not available");
#endif
}

static void
processTransitionRequest_faultInject(void * inputBuf, int *offsetPtr, int length)
{
#ifdef FAULT_INJECTOR
	bool wasRead;
	char *faultName = readNextStringFromString(inputBuf, offsetPtr, length);
	char *type = readNextStringFromString(inputBuf, offsetPtr, length);
	char *ddlStatement = readNextStringFromString(inputBuf, offsetPtr, length);
	char *databaseName = readNextStringFromString(inputBuf, offsetPtr, length);
	char *tableName = readNextStringFromString(inputBuf, offsetPtr, length);
	int numOccurrences = readIntFromString(inputBuf, offsetPtr, length, &wasRead);
	int sleepTimeSeconds = readIntFromString(inputBuf, offsetPtr, length, &wasRead);
	FaultInjectorEntry_s	faultInjectorEntry;
	char buf[1000];

	init_ps_display("filerep fault inject process", "", "", "");

	if ( ! wasRead)
	{
		sendPrimaryMirrorTransitionResult(PROTOCOL_VIOLATION);
		ereport(COMMERROR, (errcode(ERRCODE_PROTOCOL_VIOLATION),
							errmsg("invalid fault injection packet (missing some data values)")));
		snprintf(buf, sizeof(buf), "Failure: invalid fault injection packet (missing some data values)");
		goto exit;
	}

	elog(DEBUG1, "FAULT INJECTED: Name %s Type %s, DDL %s, DB %s, Table %s, NumOccurrences %d  SleepTime %d",
		 faultName, type, ddlStatement, databaseName, tableName, numOccurrences, sleepTimeSeconds );

	faultInjectorEntry.faultInjectorIdentifier = FaultInjectorIdentifierStringToEnum(faultName);
	if (faultInjectorEntry.faultInjectorIdentifier == FaultInjectorIdNotSpecified ||
		faultInjectorEntry.faultInjectorIdentifier == FaultInjectorIdMax) {
		ereport(COMMERROR, (errcode(ERRCODE_PROTOCOL_VIOLATION),
							errmsg("could not recognize fault name")));

		snprintf(buf, sizeof(buf), "Failure: could not recognize fault name");
		goto exit;
	}

	faultInjectorEntry.faultInjectorType = FaultInjectorTypeStringToEnum(type);
	if (faultInjectorEntry.faultInjectorType == FaultInjectorTypeNotSpecified ||
		faultInjectorEntry.faultInjectorType == FaultInjectorTypeMax) {
		ereport(COMMERROR, (errcode(ERRCODE_PROTOCOL_VIOLATION),
							errmsg("could not recognize fault type")));

		snprintf(buf, sizeof(buf), "Failure: could not recognize fault type");
		goto exit;
	}

	faultInjectorEntry.sleepTime = sleepTimeSeconds;
	if (sleepTimeSeconds < 0 || sleepTimeSeconds > 7200) {
		ereport(COMMERROR, (errcode(ERRCODE_PROTOCOL_VIOLATION),
							errmsg("invalid sleep time, allowed range [0, 7200 sec]")));

		snprintf(buf, sizeof(buf), "Failure: invalid sleep time, allowed range [0, 7200 sec]");
		goto exit;
	}

	faultInjectorEntry.ddlStatement = FaultInjectorDDLStringToEnum(ddlStatement);
	if (faultInjectorEntry.ddlStatement == DDLMax) {
		ereport(COMMERROR, (errcode(ERRCODE_PROTOCOL_VIOLATION),
							errmsg("could not recognize DDL statement")));

		snprintf(buf, sizeof(buf), "Failure: could not recognize DDL statement");
		goto exit;
	}

	snprintf(faultInjectorEntry.databaseName, sizeof(faultInjectorEntry.databaseName), "%s", databaseName);

	snprintf(faultInjectorEntry.tableName, sizeof(faultInjectorEntry.tableName), "%s", tableName);

	faultInjectorEntry.occurrence = numOccurrences;
	if (numOccurrences > 1000) {
		ereport(COMMERROR, (errcode(ERRCODE_PROTOCOL_VIOLATION),
							errmsg("invalid occurrence number, allowed range [1, 1000]")));

		snprintf(buf, sizeof(buf), "Failure: invalid occurrence number, allowed range [1, 1000]");
		goto exit;
	}


	if (FaultInjector_SetFaultInjection(&faultInjectorEntry) == STATUS_OK) {
		if (faultInjectorEntry.faultInjectorType == FaultInjectorTypeStatus) {
			snprintf(buf, sizeof(buf), "%s", faultInjectorEntry.bufOutput);
		} else {
			snprintf(buf, sizeof(buf), "Success:");
		}
	} else {
		snprintf(buf, sizeof(buf), "Failure: %s", faultInjectorEntry.bufOutput);
	}

exit:
	sendPrimaryMirrorTransitionResult(buf);

#else
	sendPrimaryMirrorTransitionResult("Failure: Fault Injector not available");
#endif

}

/**
 * Called during startup packet processing.
 *
 * Note that we don't worry about freeing memory here because this is
 * called on a new backend which is closed after this operation
 */
static void
processPrimaryMirrorTransitionRequest(Port *port, void *pkt)
{
	PrimaryMirrorTransitionPacket *transition = (PrimaryMirrorTransitionPacket *) pkt;
	PrimaryMirrorModeTransitionResult result;
	void * buf;
	char *targetModeStr;
	int length, offset;
	bool wasRead;
	PrimaryMirrorModeTransitionArguments *args = createNewTransitionArguments();

	length = (int)ntohl(transition->dataLength);
	if (length > 10000000 || length < 1)
	{
		sendPrimaryMirrorTransitionResult(PROTOCOL_VIOLATION);
		ereport(COMMERROR, (errcode(ERRCODE_PROTOCOL_VIOLATION),
				errmsg("corrupt length value %d in primary mirror transition packet", length)));
		Assert(0);
		return;
	}

	buf = palloc0(length+1);
	if (pq_getbytes(buf, length) == EOF)
	{
		sendPrimaryMirrorTransitionResult(PROTOCOL_VIOLATION);
		ereport(COMMERROR, (errcode(ERRCODE_PROTOCOL_VIOLATION),
							errmsg("incomplete primary mirror transition packet")));
		return;
	}
	((char*)buf)[length] = '\0';
	offset = 0;

	/* read off the transition requested, see if it is a special named one to handle */
	bool handledRequest = true;
	targetModeStr = readNextStringFromString(buf, &offset, length);
	if (targetModeStr == NULL)
	{
		sendPrimaryMirrorTransitionResult(PROTOCOL_VIOLATION);
		ereport(COMMERROR, (errcode(ERRCODE_PROTOCOL_VIOLATION),
							errmsg("invalid primary mirror transition packet (unable to read target mode value)")));
	}


	else if (strcmp("beginPostmasterReset", targetModeStr) == 0)
	{
		processTransitionRequest_beginPostmasterReset();
	}
	else if (strcmp("getPostmasterResetStatus", targetModeStr) == 0)
	{
		processTransitionRequest_getPostmasterResetStatus();
	}
	else if (strcmp("getStatus", targetModeStr) == 0)
	{
		processTransitionRequest_getStatus();
	}
	else if (strcmp("getCollationAndDataDirSettings", targetModeStr) == 0)
	{
		processTransitionRequest_getCollationAndDataDir();
    }
	else if (strcmp("getMirrorStatus", targetModeStr) == 0)
	{
		processTransitionRequest_getMirrorStatus();
	}
	else if (strcmp("getVersion", targetModeStr) == 0 )
	{
		processTransitionRequest_getVersion();
	}
	else if (strcmp("getFaultInjectStatus", targetModeStr ) == 0)
	{
		processTransitionRequest_getFaultInjectStatus(buf, &offset, length);
	}
	else if (strcmp("faultInject", targetModeStr) == 0)
	{
		processTransitionRequest_faultInject(buf, &offset, length);
	}
	else
	{
		handledRequest = false;
	}

	if (handledRequest)
	{
		/* return if the request wasn't handled by one of the non-else branches above */
		return;
	}

	/*
	 *  otherwise: we are asked to do a filerep transition
	 */
	init_ps_display("filerep transition process", "", "", "");

	args->mode = decipherPrimaryMirrorModeArgument(targetModeStr);

	if (args->mode == PMModeUninitialized)
	{
		sendPrimaryMirrorTransitionResult(PROTOCOL_VIOLATION);
		ereport(COMMERROR, (errcode(ERRCODE_PROTOCOL_VIOLATION),
							errmsg("invalid primary mirror transition packet (invalid transition value %s)", targetModeStr)));
		return;
	}

	if (args->mode == PMModePrimarySegment ||
		 args->mode == PMModeMirrorSegment)
	{
		char *host,*peer, *segmentState;

		segmentState = readNextStringFromString(buf, &offset, length);
		if (segmentState == NULL)
		{
			sendPrimaryMirrorTransitionResult(PROTOCOL_VIOLATION);
			ereport(COMMERROR, (errcode(ERRCODE_PROTOCOL_VIOLATION),
								errmsg("invalid primary mirror transition packet (missing segmentState)")));
			return;
		}



		if (strcmp(segmentState, "s") == 0)
			args->dataState = DataStateInSync;
		else if (strcmp(segmentState, "c") == 0)
			args->dataState = DataStateInChangeTracking;
		else if (strcmp(segmentState, "r") == 0)
			args->dataState = DataStateInResync;
        else if (strcmp(segmentState, "f") == 0)
        {
            /**
             * "f" option is not stored in the database.  However, if "f" is passed then we
             *     clear all persistent object information and proceed with resynchronization
             */
            args->dataState = DataStateInResync;
			args->forceFullResync = TRUE;
			
			/* 
			 * The system may have been configured to use a new filespace for transaction files
			 * when this segment was down. Now when the segment comes up, we need to make sure
			 * to reload all the info abt the location of txn files from the flat files and hence
			 * make sure that the mirror starts using the logs at the right location 
			 */
			primaryMirrorPopulateFilespaceInfo();
        }
		else
		{
			sendPrimaryMirrorTransitionResult(PROTOCOL_VIOLATION);
			ereport(COMMERROR, (errcode(ERRCODE_PROTOCOL_VIOLATION),
								errmsg("invalid primary mirror transition packet (invalid segment state %s)", segmentState)));
			return;
		}

		// read in host/port and peer/port
		host = readNextStringFromString(buf, &offset, length);
		args->hostPort = readIntFromString(buf, &offset, length, &wasRead);
		peer = readNextStringFromString(buf, &offset, length);
		args->peerPort = readIntFromString(buf, &offset, length, &wasRead);
		args->peerPostmasterPort = readIntFromString(buf, &offset, length, &wasRead);

		if (!wasRead)
		{
			sendPrimaryMirrorTransitionResult(PROTOCOL_VIOLATION);
			ereport(COMMERROR, (errcode(ERRCODE_PROTOCOL_VIOLATION),
								errmsg("invalid primary mirror transition packet (missing some host/peer addresses and ports)")));
			return;
		}
		if (strlen(host) + 1 > sizeof(args->hostAddress))
		{
			sendPrimaryMirrorTransitionResult(PROTOCOL_VIOLATION);
			ereport(COMMERROR, (errcode(ERRCODE_PROTOCOL_VIOLATION),
								errmsg("invalid primary mirror transition packet (host address is too long; limit is %u)", (int)sizeof(args->hostAddress))));
			return;
		}
		if (strlen(peer) + 1 > sizeof(args->peerAddress))
		{
			sendPrimaryMirrorTransitionResult(PROTOCOL_VIOLATION);
			ereport(COMMERROR, (errcode(ERRCODE_PROTOCOL_VIOLATION),
								errmsg("invalid primary mirror transition packet (peer address is too long; limit is %u)", (int)sizeof(args->peerAddress))));
			return;
		}

		strcpy(args->hostAddress, host);
		strcpy(args->peerAddress, peer);
	}

#ifdef FAULT_INJECTOR
	FaultInjector_InjectFaultIfSet
		(
		SegmentTransitionRequest,
		DDLNotSpecified,
		"",	//databaseName
		""  // tableName
		)
		;
#endif

    char extraResultInfo[MAX_TRANSITION_RESULT_EXTRA_INFO];
	result = requestTransitionToPrimaryMirrorMode(args, extraResultInfo);

	switch(result)
	{
		case PMTransitionSuccess:
			sendPrimaryMirrorTransitionResult("Success: ");
			break;
		default:
		{
		    /** note that the script count on this format of result, so don't change it without
		      *  updating them */
			char buf[1000 + MAX_TRANSITION_RESULT_EXTRA_INFO];
			snprintf(buf, sizeof(buf), "failure: %s%s%s",
			    getTransitionResultLabel(result),
			    extraResultInfo[0] == '\0' ? "" : ": ",
			    extraResultInfo
			    );
			sendPrimaryMirrorTransitionResult(buf);
		}
		break;
	}
}

static void
sendPrimaryMirrorTransitionQuery(uint32 mode, uint32 segstate, uint32 datastate, uint32 faulttype)
{
	StringInfoData buf;

	initStringInfo(&buf);

	pq_beginmessage(&buf, '\0');

	pq_sendint(&buf, mode, 4);
	pq_sendint(&buf, segstate, 4);
	pq_sendint(&buf, datastate, 4);
	pq_sendint(&buf, faulttype, 4);

	pq_endmessage(&buf);
	pq_flush();
}

/**
 * Called during startup packet processing.
 *
 * Note that we don't worry about freeing memory here because this is
 * called on a new backend which is closed after this operation
 */
static void
processPrimaryMirrorTransitionQuery(Port *port, void *pkt)
{
	PrimaryMirrorTransitionPacket *transition = (PrimaryMirrorTransitionPacket *) pkt;
	int length;

	PrimaryMirrorMode pm_mode;
	SegmentState_e s_state;
	DataState_e d_state;
	FaultType_e f_type;

	init_ps_display("filerep status query process", "", "", "");

	length = (int)ntohl(transition->dataLength);
	if (length != 0)
	{
		ereport(COMMERROR, (errcode(ERRCODE_PROTOCOL_VIOLATION),
				 errmsg("corrupt length value %d in primary mirror query packet", length)));
		return;
	}

#ifdef FAULT_INJECTOR
	FaultInjector_InjectFaultIfSet
		(
		SegmentProbeResponse,
		DDLNotSpecified,
		"",	//databaseName
		""  // tableName
		)
		;
#endif

	getPrimaryMirrorStatusCodes(&pm_mode, &s_state, &d_state, &f_type);

	/* check if resync has completed on both primary and mirror */
	if (pm_mode == PMModePrimarySegment && d_state == DataStateInSync && isResyncRunning())
	{
		d_state = DataStateInResync;
	}

	/* check if segment is mirrorless primary */
	if (pm_mode == PMModeMirrorlessSegment)
	{
		Assert(d_state == DataStateNotInitialized);

		/* report segment as in sync to conform with master's segment configuration */
		d_state = DataStateInSync;
	}

	/* in case of a mirroring fault, check if there is a NIC failure */
	if ((pm_mode == PMModePrimarySegment && f_type == FaultTypeMirror) ||
	     (pm_mode == PMModeMirrorSegment &&
	       (f_type == FaultTypeNotInitialized || f_type == FaultTypeMirror)))
	{
		if (primaryMirrorCheckNICFailure())
		{
			/* report NIC failure to FTS */
			f_type = FaultTypeNet;
		}
	}
	
	if (gp_log_fts >= GPVARS_VERBOSITY_VERBOSE)
	{
		ereport(LOG, (errmsg("FTS: Probe Request (mode: %s) (segmentState: %s) (dataState: %s) (fault: %s)", 
			getMirrorModeLabel(pm_mode), getSegmentStateLabel(s_state), getDataStateLabel(d_state), getFaultTypeLabel(f_type))));
	}

	/*
	 * FTS apart from below code doesn't perform any disk IO,
	 * hence adding code to perform reads and writes to segment data directory.
	 * Several DU cases exposed FTS not detecting server hangs because of IO hang.
	 * Hence adding this code to perform IO and if some issue will hang similar to other queries,
	 * causing FTS to detect the problem.
	 */
	if (fts_diskio_check)
	{
		if (pm_mode == PMModePrimarySegment && 
			f_type == FaultTypeNotInitialized)
		{
			bool failure = checkIODataDirectory();
			if (failure)
			{
				elog(LOG, "FTS_PROBE for IO Check: FAILED");
				s_state = SegmentStateFault;
				f_type = FaultTypeIO; 

				FileRep_SetSegmentState(s_state, f_type);
			}
		}
	}

	sendPrimaryMirrorTransitionQuery((uint32)pm_mode, (uint32)s_state, (uint32)d_state, (uint32)f_type);

	return;
}

/*
 * The client has sent a cancel request packet, not a normal
 * start-a-new-connection packet.  Perform the necessary processing.
 * Nothing is sent back to the client.
 */
static void
processCancelRequest(Port *port, void *pkt, MsgType code)
{
	CancelRequestPacket *canc = (CancelRequestPacket *) pkt;
	int			backendPID;
	long		cancelAuthCode;
	Backend    *bp;

#ifndef EXEC_BACKEND
	Dlelem	   *curr;
#else
	int			i;
#endif

	backendPID = (int) ntohl(canc->backendPID);
	cancelAuthCode = (long) ntohl(canc->cancelAuthCode);

	/*
	 * See if we have a matching backend.  In the EXEC_BACKEND case, we can no
	 * longer access the postmaster's own backend list, and must rely on the
	 * duplicate array in shared memory.
	 */
#ifndef EXEC_BACKEND
	for (curr = DLGetHead(BackendList); curr; curr = DLGetSucc(curr))
	{
		bp = (Backend *) DLE_VAL(curr);
#else
	for (i = MaxLivePostmasterChildren() - 1; i >= 0; i--)
	{
		bp = (Backend *) &ShmemBackendArray[i];
#endif
		if (bp->pid == backendPID)
		{
			if (bp->cancel_key == cancelAuthCode)
			{
				/* Found a match; signal that backend to cancel current op */
				if (code == FINISH_REQUEST_CODE)
				{
					ereport(LOG,
							(errmsg_internal("query finish request to process %d",
											 backendPID)));
					SendProcSignal(bp->pid, PROCSIG_QUERY_FINISH,
								   InvalidBackendId);
				}
				else
				{
					ereport(DEBUG2,
							(errmsg_internal("processing cancel request: sending SIGINT to process %d",
											 backendPID)));
					signal_child(bp->pid, SIGINT);
				}
			}
			else
				/* Right PID, wrong key: no way, Jose */
				ereport(LOG,
						(errmsg("wrong key in cancel request for process %d",
								backendPID)));
			return;
		}
	}

	/* No matching backend */
	ereport(LOG,
			(errmsg("PID %d in cancel request did not match any process",
					backendPID)));
}

/*
 * canAcceptConnections --- check to see if database state allows connections.
 */
static enum CAC_state
canAcceptConnections(void)
{
	/*
	 * Can't start backends when in startup/shutdown/recovery state.
	 */
	if (pmState != PM_RUN)
	{
		PrimaryMirrorMode mirrorMode;

		if (Shutdown > NoShutdown)
			return CAC_SHUTDOWN;	/* shutdown is pending */

		/*
		 * check to see if we are a quiescent or a mirror.
		 * We want to tell the client that we are in quiescent mode
		 * before checking startup or not, because this mode is
		 * always under startup state.  However, for mirror mode
		 * we first check whether we are in startup, as that's important
		 * in other cases.
		 */
		if (isQuiescentMode(&mirrorMode))
			return CAC_MIRROR_OR_QUIESCENT;

		if (!FatalError &&
			(pmState == PM_STARTUP ||
			 pmState == PM_STARTUP_PASS2 ||
			 pmState == PM_STARTUP_PASS3 ||
			 pmState == PM_STARTUP_PASS4 ||
			 pmState == PM_RECOVERY ||
			 pmState == PM_RECOVERY_CONSISTENT))
			return CAC_STARTUP; /* normal startup */

		if (mirrorMode == PMModeMirrorSegment)
			return CAC_MIRROR_OR_QUIESCENT;

		return CAC_RECOVERY;	/* else must be crash recovery */
	}

	/*
	 * Don't start too many children.
	 *
	 * We allow more connections than we can have backends here because some
	 * might still be authenticating; they might fail auth, or some existing
	 * backend might exit before the auth cycle is completed. The exact
	 * MaxBackends limit is enforced when a new backend tries to join the
	 * shared-inval backend array.
	 *
	 * The limit here must match the sizes of the per-child-process arrays;
	 * see comments for MaxLivePostmasterChildren().
	 */
	if (CountChildren(BACKEND_TYPE_ALL) >= MaxLivePostmasterChildren())
		return CAC_TOOMANY;

	return CAC_OK;
}


/*
 * ConnCreate -- create a local connection data structure
 */
static Port *
ConnCreate(int serverFd)
{
	Port	   *port;

	if (!(port = (Port *) calloc(1, sizeof(Port))))
	{
		ereport(LOG,
				(errcode(ERRCODE_OUT_OF_MEMORY),
				 errmsg("out of memory")));
		ExitPostmaster(1);
	}

	if (StreamConnection(serverFd, port) != STATUS_OK)
	{
		if (port->sock >= 0)
			StreamClose(port->sock);
		ConnFree(port);
		port = NULL;
	}
	else
	{
		/*
		 * Precompute password salt values to use for this connection. It's
		 * slightly annoying to do this long in advance of knowing whether
		 * we'll need 'em or not, but we must do the random() calls before we
		 * fork, not after.  Else the postmaster's random sequence won't get
		 * advanced, and all backends would end up using the same salt...
		 */
		RandomSalt(port->md5Salt);
	}

	/*
	 * Allocate GSSAPI specific state struct
	 */
#ifndef EXEC_BACKEND
#if defined(ENABLE_GSS) || defined(ENABLE_SSPI)
	port->gss = (pg_gssinfo *) calloc(1, sizeof(pg_gssinfo));
	if (!port->gss)
	{
		ereport(LOG,
				(errcode(ERRCODE_OUT_OF_MEMORY),
				 errmsg("out of memory")));
		ExitPostmaster(1);
	}
#endif
#endif

	return port;
}


/*
 * ConnFree -- free a local connection data structure
 */
static void
ConnFree(Port *conn)
{
#ifdef USE_SSL
	secure_close(conn);
#endif
	if (conn->gss)
		free(conn->gss);
	free(conn);
}


/*
 * ClosePostmasterPorts -- close all the postmaster's open sockets
 *
 * This is called during child process startup to release file descriptors
 * that are not needed by that child process.  The postmaster still has
 * them open, of course.
 *
 * Note: we pass am_syslogger as a boolean because we don't want to set
 * the global variable yet when this is called.
 */
void
ClosePostmasterPorts(bool am_syslogger)
{
	int			i;

	/* Close the listen sockets */
	for (i = 0; i < MAXLISTEN; i++)
	{
		if (ListenSocket[i] != -1)
		{
			StreamClose(ListenSocket[i]);
			ListenSocket[i] = -1;
		}
	}

	/* If using syslogger, close the read side of the pipe */
	if (!am_syslogger)
	{
#ifndef WIN32
		if (syslogPipe[0] >= 0)
			close(syslogPipe[0]);
		syslogPipe[0] = -1;
#else
		if (syslogPipe[0])
			CloseHandle(syslogPipe[0]);
		syslogPipe[0] = 0;
#endif
	}
}


/*
 * reset_shared -- reset shared memory and semaphores
 * @param isReset if true, then this is a reset (as opposed to the initial creation of shared memory on startup)
 */
static void
reset_shared(int port, bool isReset)
{
	if (isReset)
	{
		ereport(LOG,
			(errmsg("resetting shared memory")));
	}
	else
	{
		/* On startup, we get here before we know what file we should be using for logging */
		ereport(DEBUG1,
			(errmsg("setting up shared memory")));
	}

	/*
	 * Create or re-create shared memory and semaphores.
	 *
	 * Note: in each "cycle of life" we will normally assign the same IPC keys
	 * (if using SysV shmem and/or semas), since the port number is used to
	 * determine IPC keys.	This helps ensure that we will clean up dead IPC
	 * objects if the postmaster crashes and is restarted.
	 */
	CreateSharedMemoryAndSemaphores(false, port);

	if (isReset)
	{
		primaryMirrorHandlePostmasterReset();
	}
	else
	{
		setInitialRequestedPrimaryMirrorMode(gInitialMode);
	}
}

/*
 * SIGHUP -- reread config files, and tell children to do same
 */
static void
SIGHUP_handler(SIGNAL_ARGS)
{
	int			save_errno = errno;

	PG_SETMASK(&BlockSig);

	if (Shutdown <= SmartShutdown)
	{
		ereport(LOG,
				(errmsg("received SIGHUP, reloading configuration files")));
		ProcessConfigFile(PGC_SIGHUP);
		SignalChildren(SIGHUP);
		signal_child_if_up(StartupPID, SIGHUP);
        signal_child_if_up(StartupPass2PID, SIGHUP);
        signal_child_if_up(StartupPass3PID, SIGHUP);
        signal_child_if_up(StartupPass4PID, SIGHUP);
		signal_child_if_up(BgWriterPID, SIGHUP);
		signal_child_if_up(CheckpointPID, SIGHUP);
		signal_child_if_up(WalReceiverPID, SIGHUP);
		signal_child_if_up(FilerepPID, SIGHUP);
		signal_child_if_up(AutoVacPID, SIGHUP);
		signal_child_if_up(PgArchPID, SIGHUP);
		{
			int ii;

			for (ii=0; ii < MaxPMSubType; ii++)
			{
				PMSubProc *subProc = &PMSubProcList[ii];

				signal_child_if_up(subProc->pid, SIGHUP);
			}
		}
		signal_child_if_up(SysLoggerPID, SIGHUP);
		signal_child_if_up(PgStatPID, SIGHUP);

		/* Reload authentication config files too */
		if (!load_hba())
			ereport(WARNING,
					(errmsg("pg_hba.conf not reloaded")));

		load_ident();

#ifdef EXEC_BACKEND
		/* Update the starting-point file for future children */
		write_nondefault_variables(PGC_SIGHUP);
#endif
	}

	PG_SETMASK(&UnBlockSig);

	errno = save_errno;
}


/*
 * pmdie -- signal handler for processing various postmaster signals.
 */
static void
pmdie(SIGNAL_ARGS)
{
	int			save_errno = errno;

	PG_SETMASK(&BlockSig);

	ereport(DEBUG2,
			(errmsg_internal("postmaster received signal %d",
							 postgres_signal_arg)));

	switch (postgres_signal_arg)
	{
		case SIGTERM:

			/*
			 * Smart Shutdown:
			 *
			 * Wait for children to end their work, then shut down.
			 */
			if (Shutdown >= SmartShutdown)
				break;
			Shutdown = SmartShutdown;
			ereport(LOG,
					(errmsg("received smart shutdown request"),
					 errSendAlert(true)));

			need_call_reaper = true;
			if ( pmState < PM_CHILD_STOP_BEGIN)
			    pmState = PM_CHILD_STOP_BEGIN;
			signal_child_if_up(FilerepPeerResetPID, SIGQUIT);
			break;

		case SIGINT:

			/*
			 * Fast Shutdown:
			 *
			 * Abort all children with SIGTERM (rollback active transactions
			 * and exit) and shut down when they are gone.
			 */
			if (Shutdown >= FastShutdown)
				break;
			Shutdown = FastShutdown;
			ereport(LOG,
					(errmsg("received fast shutdown request"),
					 errSendAlert(true)));

			need_call_reaper = true;
			if ( pmState < PM_CHILD_STOP_BEGIN)
			    pmState = PM_CHILD_STOP_BEGIN;
            else
            {
                /* we were already stopping children ... rerun the signals for the current state to
                 *   ensure that the correct signal level is applied */
                pmStateMachineMustRunActions = true;
            }
            signal_child_if_up(FilerepPeerResetPID, SIGQUIT);
            break;

		case SIGQUIT:

			/*
			 * Immediate Shutdown:
			 *
			 * abort all children with SIGQUIT and exit without attempt to
			 * properly shut down data base system.
			 */
			ereport(LOG,
					(errmsg("received immediate shutdown request"),
				     errSendAlert(true)));

            signal_filerep_to_shutdown(SegmentStateImmediateShutdown);

			SignalChildren(SIGQUIT);
			signal_child_if_up(StartupPID, SIGQUIT);
            signal_child_if_up(StartupPass2PID, SIGQUIT);
            signal_child_if_up(StartupPass3PID, SIGQUIT);
            signal_child_if_up(StartupPass4PID, SIGQUIT);
 			StopServices(0, SIGQUIT);
			signal_child_if_up(BgWriterPID, SIGQUIT);
			signal_child_if_up(CheckpointPID, SIGQUIT);
			signal_child_if_up(WalReceiverPID, SIGQUIT);
            signal_child_if_up(AutoVacPID, SIGQUIT);
            signal_child_if_up(PgArchPID, SIGQUIT);
            signal_child_if_up(PgStatPID, SIGQUIT);
            signal_child_if_up(FilerepPeerResetPID, SIGQUIT);

            /* if you add more processes here then also update do_immediate_shutdown_reaper */

            Shutdown = ImmediateShutdown;
			break;
	}

	if (Debug_print_server_processes)
		elog(LOG,"returning from pmdie");

	PG_SETMASK(&UnBlockSig);

	errno = save_errno;
}

static void
zeroIfPidEqual(int pid, pid_t *ptrToPidToCheckAndZero)
{
    if ( pid == *ptrToPidToCheckAndZero)
    {
        *ptrToPidToCheckAndZero = 0;
    }
}

/* These macros hide platform variations in getting child status.
 * They are used by do_reaper and do_immediate_shutdown_reaper
 */
#ifdef HAVE_WAITPID
	int			status;			/* child exit status */

#define REAPER_LOOPTEST()		((pid = waitpid(-1, &status, WNOHANG)) > 0)
#define REAPER_LOOPHEADER()	(exitstatus = status)
#else							/* !HAVE_WAITPID */
#ifndef WIN32
	union wait	status;			/* child exit status */

#define REAPER_LOOPTEST()		((pid = wait3(&status, WNOHANG, NULL)) > 0)
#define REAPER_LOOPHEADER()	(exitstatus = status.w_status)
#else							/* WIN32 */
#define REAPER_LOOPTEST()		((pid = win32_waitpid(&exitstatus)) > 0)
#define REAPER_LOOPHEADER()
#endif   /* WIN32 */
#endif   /* HAVE_WAITPID */


/**
 * Check for dead processes during immediate shutdown
 */
static void
do_immediate_shutdown_reaper(void)
{
	int         s;
	int			pid;			/* process id of dead child process */
	int			exitstatus;		/* its exit status */

	need_call_reaper = 0;

	ereport(DEBUG4, (errmsg_internal("reaping dead processes")));

	while (REAPER_LOOPTEST())
	{
		REAPER_LOOPHEADER();

        zeroIfPidEqual(pid, &FilerepPID);

        for (Dlelem *curr = DLGetHead(BackendList); curr; curr = DLGetSucc(curr))
        {
            Backend    *bp = (Backend *) DLE_VAL(curr);
            zeroIfPidEqual(pid, &bp->pid);
        }

        zeroIfPidEqual(pid, &StartupPID);
        zeroIfPidEqual(pid, &StartupPass2PID);
        zeroIfPidEqual(pid, &StartupPass3PID);
        zeroIfPidEqual(pid, &StartupPass4PID);

        /* services */
		for (s = 0; s < MaxPMSubType; s++)
		{
            zeroIfPidEqual(pid, &PMSubProcList[s].pid);
        }

        zeroIfPidEqual(pid, &BgWriterPID);
        zeroIfPidEqual(pid, &CheckpointPID);
		zeroIfPidEqual(pid, &WalReceiverPID);
        zeroIfPidEqual(pid, &AutoVacPID);
        zeroIfPidEqual(pid, &PgArchPID);
        zeroIfPidEqual(pid, &PgStatPID);
        zeroIfPidEqual(pid, &FilerepPeerResetPID);
    }
}

/*
* Startup succeeded, commence normal operations
*/
static bool CommenceNormalOperations(void)
{
	bool didServiceProcessWork = false;
	int s;

	FatalError = false;
	pmState = PM_RUN;

	/*
	 * Load the flat authorization file into postmaster's cache. The
	 * startup process has recomputed this from the database contents,
	 * so we wait till it finishes before loading it.
	 */
	load_role();

	/*
	 * Crank up the background writer, if we didn't do that already
	 * when we entered consistent recovery state.  It doesn't matter
	 * if this fails, we'll just try again later.
	 */
	if (BgWriterPID == 0)
	{
		SetBGWriterPID(StartBackgroundWriter());
		if (Debug_print_server_processes)
		{
			elog(LOG,"on startup successful: started 'background writer' as pid %ld",
				 (long)BgWriterPID);
		}
	}

	if (CheckpointPID == 0)
	{
		CheckpointPID = StartCheckpointServer();
		if (Debug_print_server_processes)
		{
			elog(LOG,"on startup successful: started 'checkpoint service' as pid %ld",
				 (long)CheckpointPID);
		}
	}

	/*
	 * Likewise, start other special children as needed.  In a restart
	 * situation, some of them may be alive already.
	 */
	if (Shutdown > NoShutdown && BgWriterPID != 0)
		signal_child(BgWriterPID, SIGUSR2);
	else if (Shutdown == NoShutdown)
	{
		if (XLogArchivingActive() && PgArchPID == 0)
		{
			PgArchPID = pgarch_start();
			if (Debug_print_server_processes)
			{
				elog(LOG,"on startup successful: started 'archiver process' as pid %ld",
					 (long)PgArchPID);
				didServiceProcessWork = true;
			}
		}
		if (PgStatPID == 0)
		{
			PgStatPID = pgstat_start();
			if (Debug_print_server_processes)
			{
				elog(LOG,"on startup successful: started 'statistics collector process' as pid %ld",
					 (long)PgStatPID);
				didServiceProcessWork = true;
			}
		}

		for (s = 0; s < MaxPMSubType; s++)
		{
			PMSubProc *subProc = &PMSubProcList[s];

			if (subProc->pid == 0 &&
				ServiceStartable(subProc))
			{
				subProc->pid =
					(subProc->serverStart)();

				if (Debug_print_server_processes)
				{
					elog(LOG,"on startup successful: started '%s' as pid %ld",
						 subProc->procName, (long)subProc->pid);
					didServiceProcessWork = true;
				}
			}
		}
	}

	/* at this point we are really open for business */
	{
		char version[512];

		strcpy(version, PG_VERSION_STR " compiled on " __DATE__ " " __TIME__);

#ifdef USE_ASSERT_CHECKING
		strcat(version, " (with assert checking)");
#endif
		ereport(LOG,(errmsg("%s", version)));


		ereport(LOG,
			 (errmsg("database system is ready to accept connections"),
			  errdetail("%s",version),
			  errSendAlert(true)));
	}

	return didServiceProcessWork;
}

/*
 * Reaper -- signal handler to cleanup after a child process dies.
 */
static void
reaper(SIGNAL_ARGS)
{
    need_call_reaper = 1;

    if (FtsMasterShutdownRequested())
    {
#ifdef USE_ASSERT_CHECKING
		PrimaryMirrorMode pm_mode;
		getPrimaryMirrorStatusCodes(&pm_mode, NULL, NULL, NULL);
		Assert(pm_mode == PMModeMaster);
#endif /*USE_ASSERT_CHECKING*/

		elog(LOG, "shutting down master as requested by FTS due to inconsistent segment configuration.");
		pmdie(SIGQUIT);
    }
}

static void do_reaper()
{
	int			save_errno = errno;
	int         s;
	int			pid;			/* process id of dead child process */
	int			exitstatus;		/* its exit status */
	bool        wasServiceProcess = false;
	bool        didServiceProcessWork = false;

	need_call_reaper = 0;

	ereport(DEBUG4,
			(errmsg_internal("reaping dead processes")));

	while (REAPER_LOOPTEST())
	{
		REAPER_LOOPHEADER();

        Assert(pid != 0);

		bool resetRequired = freeProcEntryAndReturnReset(pid);

		if (Debug_print_server_processes)
		{
			char *procName;

			procName = GetServerProcessTitle(pid);
			if (procName != NULL)
			{
				elog(LOG,"'%s' pid %ld exit status %d",
				     procName, (long)pid, exitstatus);
				didServiceProcessWork = true; /* TODO: Should this be set in code that depends on a Debug GUC ? */
			}
		}

		/*
		 * Check if this child was a startup process.
		 */
		if (pid == StartupPID)
		{
			StartupPID = 0;

			Assert(isPrimaryMirrorModeAFullPostmaster(true));

			/*
			 * Unexpected exit of startup process (including FATAL exit)
			 * during PM_STARTUP is treated as catastrophic. There are no
			 * other processes running yet, so we can just exit.
			 */
			if (pmState == PM_STARTUP && !EXIT_STATUS_0(exitstatus))
			{
				LogChildExit(LOG, _("startup process"),
							 pid, exitstatus);
				ereport(LOG,
						(errmsg("aborting startup due to startup process failure")));
				ExitPostmaster(1);
			}

			/*
			 * Startup process exited in response to a shutdown request (or it
			 * completed normally regardless of the shutdown request).
			 */
			if (Shutdown > NoShutdown &&
				(EXIT_STATUS_0(exitstatus) || EXIT_STATUS_1(exitstatus)))
			{
				/* PostmasterStateMachine logic does the rest */
				continue;
			}

			/*
			 * Any unexpected exit (including FATAL exit) of the startup
			 * process is treated as a crash, except that we don't want to
			 * reinitialize.
			 */
			if (!EXIT_STATUS_0(exitstatus))
			{
				RecoveryError = true;
				HandleChildCrash(pid, exitstatus,
								 _("startup process"));
				continue;
			}

			/*
			 * When we are not doing single backend startup, we do
			 * multiple startup passes.
			 *
			 * If Crash Recovery is needed we do Pass 2 and 3.
			 *
			 * Pass 4 is a verification pass done in for a clean shutdown as
			 * well as after Crash Recovery.
			 */
			if (XLogStartupMultipleRecoveryPassesNeeded())
			{
			    Assert(StartupPass2PID == 0);
				StartupPass2PID = StartupPass2DataBase();
				Assert(StartupPass2PID != 0);

				pmState = PM_STARTUP_PASS2;
			}
			else if (XLogStartupIntegrityCheckNeeded())
			{
				/*
				 * Clean shutdown case and wants (and can do) integrity checks.
				 */
			    Assert(StartupPass4PID == 0);
				StartupPass4PID = StartupPass4DataBase();
				Assert(StartupPass4PID != 0);

				pmState = PM_STARTUP_PASS4;
			}
			else
			{
				/*
				 * Startup succeeded, commence normal operations
				 */
				if (CommenceNormalOperations())
					didServiceProcessWork = true;
			}

			continue;
		}

		/*
		 * Check if this child was a startup pass 2 process.
		 */
		if (pid == StartupPass2PID)
		{
			StartupPass2PID = 0;

			Assert(isPrimaryMirrorModeAFullPostmaster(true));

			/*
			 * Unexpected exit of startup process (including FATAL exit)
			 * during PM_STARTUP is treated as catastrophic. There are no
			 * other processes running yet, so we can just exit.
			 */
			if (pmState == PM_STARTUP_PASS2 && !EXIT_STATUS_0(exitstatus))
			{
				LogChildExit(LOG, _("startup pass 2 process"),
							 pid, exitstatus);
				ereport(LOG,
						(errmsg("aborting startup due to startup process failure")));
				ExitPostmaster(1);
			}

			/*
			 * Startup process exited in response to a shutdown request (or it
			 * completed normally regardless of the shutdown request).
			 */
			if (Shutdown > NoShutdown &&
				(EXIT_STATUS_0(exitstatus) || EXIT_STATUS_1(exitstatus)))
			{
				/* PostmasterStateMachine logic does the rest */
				continue;
			}

			/*
			 * Any unexpected exit (including FATAL exit) of the startup
			 * process is treated as a crash, except that we don't want to
			 * reinitialize.
			 */
			if (!EXIT_STATUS_0(exitstatus))
			{
				RecoveryError = true;
				HandleChildCrash(pid, exitstatus,
								 _("startup pass 2 process"));
				continue;
			}

		    Assert(StartupPass3PID == 0);
			StartupPass3PID = StartupPass3DataBase();
			Assert(StartupPass3PID != 0);

			pmState = PM_STARTUP_PASS3;
			continue;
		}

		/*
		 * Check if this child was a startup pass 3 process.
		 */
		if (pid == StartupPass3PID)
		{
			StartupPass3PID = 0;

			Assert(isPrimaryMirrorModeAFullPostmaster(true));

			/*
			 * Unexpected exit of startup process (including FATAL exit)
			 * during PM_STARTUP is treated as catastrophic. There are no
			 * other processes running yet, so we can just exit.
			 */
			if (pmState == PM_STARTUP_PASS3 && !EXIT_STATUS_0(exitstatus))
			{
				LogChildExit(LOG, _("startup pass 3 process"),
							 pid, exitstatus);
				ereport(LOG,
						(errmsg("aborting startup due to startup process failure")));
				ExitPostmaster(1);
			}

			/*
			 * Startup process exited in response to a shutdown request (or it
			 * completed normally regardless of the shutdown request).
			 */
			if (Shutdown > NoShutdown &&
				(EXIT_STATUS_0(exitstatus) || EXIT_STATUS_1(exitstatus)))
			{
				/* PostmasterStateMachine logic does the rest */
				continue;
			}

			/*
			 * Any unexpected exit (including FATAL exit) of the startup
			 * process is treated as a crash, except that we don't want to
			 * reinitialize.
			 */
			if (!EXIT_STATUS_0(exitstatus))
			{
				RecoveryError = true;
				HandleChildCrash(pid, exitstatus,
								 _("startup pass 3 process"));
				continue;
			}

			if (XLogStartupIntegrityCheckNeeded())
			{
				/*
				 * Wants (and can do) integrity checks.
				 */
			    Assert(StartupPass4PID == 0);
				StartupPass4PID = StartupPass4DataBase();
				Assert(StartupPass4PID != 0);

				pmState = PM_STARTUP_PASS4;
			}
			else
			{
				/*
				 * Startup succeeded, commence normal operations
				 */
				if (CommenceNormalOperations())
					didServiceProcessWork = true;
			}
			continue;
		}

		/*
		 * Check if this child was a startup pass 4 process.
		 */
		if (pid == StartupPass4PID)
		{
			StartupPass4PID = 0;

			Assert(isPrimaryMirrorModeAFullPostmaster(true));

			/*
			 * Unexpected exit of startup process (including FATAL exit)
			 * during PM_STARTUP is treated as catastrophic. There are no
			 * other processes running yet, so we can just exit.
			 */
			if (pmState == PM_STARTUP_PASS4 && !EXIT_STATUS_0(exitstatus))
			{
				LogChildExit(LOG, _("startup pass 4 process"),
							 pid, exitstatus);
				ereport(LOG,
						(errmsg("aborting startup due to startup process failure")));
				ExitPostmaster(1);
			}

			/*
			 * Startup process exited in response to a shutdown request (or it
			 * completed normally regardless of the shutdown request).
			 */
			if (Shutdown > NoShutdown &&
				(EXIT_STATUS_0(exitstatus) || EXIT_STATUS_1(exitstatus)))
			{
				/* PostmasterStateMachine logic does the rest */
				continue;
			}

			/*
			 * Any unexpected exit (including FATAL exit) of the startup
			 * process is treated as a crash, except that we don't want to
			 * reinitialize.
			 */
			if (!EXIT_STATUS_0(exitstatus))
			{
				RecoveryError = true;
				HandleChildCrash(pid, exitstatus,
								 _("startup pass 4 process"));
				continue;
			}

			/*
			 * Startup Pass 4 can perform PersistentTable-Catalog verification
			 * too. But, it is turned on when appropriate GUC is set.
			 *
			 * If the GUC is set --
			 * 1. Both Non-DB specific and DB-specific verification checks
			 * are executed to see if the system is consistent.
			 * 2. First run of Pass 4 performs basic integrity checks and
			 * non-DB specific checks. At the same time, next DB on which DB-specific
			 * verifications are to be performed is selected.
			 * 3. This DB selected in #2 will be used in the next cycle of Pass 4
			 * as a new spawned process for verification purposes. At the same time,
			 * a new database is selected for the subsequent cycle and thus this
			 * continues until there are no more DBs left to be verified in the system.
			 */
			if (XLogStartup_DoNextPTCatVerificationIteration())
			{
				Assert(StartupPass4PID == 0);
				StartupPass4PID = StartupPass4DataBase();
				Assert(StartupPass4PID != 0);
				continue;
			}

			if (PgStatPID == 0)
			{
				PgStatPID = pgstat_start();
				if (Debug_print_server_processes)
					elog(LOG,"on startup successful: started 'statistics collector process' as pid %ld",
						 (long)PgStatPID);
				didServiceProcessWork = true;
			}

			/*
			 * Startup succeeded, commence normal operations
			 */
			if (CommenceNormalOperations())
				didServiceProcessWork = true;
			continue;
		}

		/*
		 * MPP: Was it one of our servers? If so, just try to start a new one;
		 * no need to force reset of the rest of the system. (If fail, we'll
		 * try again in future cycles of the main loop.)
		 */
		wasServiceProcess = false;
		for (s = 0; s < MaxPMSubType; s++)
		{
			PMSubProc *subProc = &PMSubProcList[s];

			if (subProc->pid != 0 &&
				pid == subProc->pid)
			{
				subProc->pid = 0;

				if (!EXIT_STATUS_0(exitstatus))
					LogChildExit(LOG, subProc->procName,
								 pid, exitstatus);

				if (ServiceStartable(subProc))
				{
					if (StartupPidsAllZero() && 
						!FatalError && Shutdown == NoShutdown)
					{
						/*
						 * Before we attempt a restart -- let's make
						 * sure that any backend Proc structures are
						 * tidied up.
						 */
						if (subProc->cleanupBackend == true)
						{
							Assert(subProc->procName && strcmp(subProc->procName, "perfmon process") != 0);
							CleanupBackend(pid, exitstatus, resetRequired);
						}

						/*
						 * MPP-7676, we can't restart during
						 * do_reaper() since we may initiate a
						 * postmaster reset (in which case we'll wind
						 * up waiting for the restarted process to
						 * die). Leave the startup to ServerLoop().
						 */
						/*
						  subProc->pid =
						  (subProc->serverStart)();
						  if (Debug_print_server_processes)
						  {
						  elog(LOG,"restarted '%s' as pid %ld", subProc->procName, (long)subProc->pid);
						  didServiceProcessWork = true;
						  }
						*/
					}
				}

				wasServiceProcess = true;
				break;
			}
		}

		if (wasServiceProcess)
			continue;

		/*
		 * Was it the bgwriter?
		 */
		if (pid == BgWriterPID)
		{
		    SetBGWriterPID(0);

			if (EXIT_STATUS_0(exitstatus) &&
			    (pmState == PM_CHILD_STOP_WAIT_BGWRITER_CHECKPOINT
			    || (FatalError && pmState >= PM_CHILD_STOP_BEGIN)))
			{
			    Assert(Shutdown > NoShutdown);

                /* clean exit: PostmasterStateMachine logic does the rest */
                continue;
			}

            /*
             * Any unexpected exit of the bgwriter (including FATAL exit) is treated as a crash.
             */
            HandleChildCrash(pid, exitstatus,
                             _("background writer process"));

			/*
			 * If the bgwriter crashed while trying to write the shutdown
			 * checkpoint, we may as well just stop here; any recovery
			 * required will happen on next postmaster start.
			 */
            if (Shutdown > NoShutdown &&
				!DLGetHead(BackendList) &&
				AutoVacPID == 0)
			{
				ereport(LOG,
						(errmsg("abnormal database system shutdown"),errSendAlert(true)));
				ExitPostmaster(1);
			}

			/* Else, proceed as in normal crash recovery */
			continue;
		}

		/*
		 * Was it the checkpoint server process?  Normal or FATAL exit can be
		 * ignored; we'll start a new one at the next iteration of the
		 * postmaster's main loop, if necessary.  Any other exit condition
		 * is treated as a crash.
		 */
		if (pid == CheckpointPID)
		{
			CheckpointPID = 0;
			if (!EXIT_STATUS_0(exitstatus) && !EXIT_STATUS_1(exitstatus))
				HandleChildCrash(pid, exitstatus,
								 _("checkpoint process"));
			continue;
		}

		if (pid == FilerepPID)
		{
			FilerepPID = 0;

		    LogChildExit(LOG, _("filerep main process"), pid, exitstatus);

			/* filerep has died.  */
			if (Shutdown == NoShutdown)
			{
				PrimaryMirrorMode pm_mode;
				getPrimaryMirrorStatusCodes(&pm_mode, NULL, NULL, NULL);

				/*
				 * if filerep exited unexpectedly on the mirror, the mirror
				 * is no longer usable so it is shut down
				 */
				if (!EXIT_STATUS_0(exitstatus) &&
				    !EXIT_STATUS_2(exitstatus) &&
				    pm_mode == PMModeMirrorSegment)
				{
					elog(LOG, "postmaster reset on mirror, shutting down mirror");

					pmdie(SIGQUIT);
				}

				/*
				 * If filerep main process dies unexpectedly, we should reset
				 * the shared memory, otherwise filerep subprocesses cannot
				 * revive.  Because they are still connected to shared memory
				 * and can change segment status etc in case mirror starts
				 * the peer reset, we should tell them to die immediately
				 * before runnig reset.  Since this is an immediate shutdown
				 * request, we don't have a way to wait for the completion.
				 *
				 * status 2 is not expected here as this is non-shutdown
				 * path.  We should treat it as a crash, too.
				 */
				if (!EXIT_STATUS_0(exitstatus))
				{
					FileRep_SignalChildren(SIGQUIT, false);
					HandleChildCrash(pid, exitstatus,
									 _("filerep main process"));
				}
			}


            /* PostmasterStateMachine logic does the rest */
			continue;
		}

		if (pid == FilerepPeerResetPID)
		{
			FilerepPeerResetPID = 0;
			LogChildExit(LOG, _("filerep peer reset process"), pid, exitstatus);

			if (Shutdown == NoShutdown)
			{
				if (EXIT_STATUS_0(exitstatus))
				{
					elog(LOG, "filerep peer reset during postmaster reset has completed successfully");
					peerResetResult = PEER_RESET_SUCCEEDED;
				}
				else
				{
					elog(WARNING, "filerep peer reset during postmaster reset has failed");
					peerResetResult = PEER_RESET_FAILED;
				}

				/*
				 * reset fatal error flag to ensure we enter the postmaster state machine;
				 * this is safe since postmaster has already cleaned up all processes
				 * and reset shared memory and semaphores;
				 */
				FatalError = false;
			}

			/* PostmasterStateMachine logic does the rest */
			continue;
		}

		/*
		 * Was it the wal receiver?  If exit status is zero (normal) or one
		 * (FATAL exit), we assume everything is all right just like normal
		 * backends.
		 */
		if (pid == WalReceiverPID)
		{
			WalReceiverPID = 0;
			if (!EXIT_STATUS_0(exitstatus) && !EXIT_STATUS_1(exitstatus))
				HandleChildCrash(pid, exitstatus,
								 _("WAL receiver process"));
			continue;
		}

		/*
		 * Was it the autovacuum process?  Normal or FATAL exit can be
		 * ignored; we'll start a new one at the next iteration of the
		 * postmaster's main loop, if necessary.  Any other exit condition
		 * is treated as a crash.
		 */
		if (pid == AutoVacPID)
		{
			AutoVacPID = 0;
			autovac_stopped();
			if (!EXIT_STATUS_0(exitstatus) && !EXIT_STATUS_1(exitstatus) && resetRequired)
				HandleChildCrash(pid, exitstatus,
								 _("autovacuum process"));
			continue;
		}

		/*
		 * Was it the archiver?  If so, just try to start a new one; no need
		 * to force reset of the rest of the system.  (If fail, we'll try
		 * again in future cycles of the main loop.)  But if we were waiting
		 * for it to shut down, advance to the next shutdown step.
		 */
		if (pid == PgArchPID)
		{
			PgArchPID = 0;
			if (!EXIT_STATUS_0(exitstatus))
				LogChildExit(LOG, _("archiver process"),
							 pid, exitstatus);
			if (XLogArchivingActive() && pmState == PM_RUN)
			{
				PgArchPID = pgarch_start();
				if (Debug_print_server_processes)
				{
					elog(LOG,"restarted 'archiver process' as pid %ld",
						 (long)PgArchPID);
					didServiceProcessWork = true;
				}
			}
			continue;
		}

		/*
		 * Was it the statistics collector?  If so, just try to start a new
		 * one; no need to force reset of the rest of the system.  (If fail,
		 * we'll try again in future cycles of the main loop.)
		 */
		if (pid == PgStatPID)
		{
			PgStatPID = 0;
			if (!EXIT_STATUS_0(exitstatus))
				LogChildExit(LOG, _("statistics collector process"),
							 pid, exitstatus);
			if (pmState == PM_RUN)
            {
				PgStatPID = pgstat_start();
				if (Debug_print_server_processes)
				{
					elog(LOG,"restarted 'statistics collector process' as pid %ld",
						 (long)PgStatPID);
					didServiceProcessWork = true;
				}
			}
			continue;
		}

		/* Was it the system logger?  If so, try to start a new one */
		if (pid == SysLoggerPID)
		{
			SysLoggerPID = 0;
			/* for safety's sake, launch new logger *first* */
			SysLoggerPID = SysLogger_Start();
			if (Debug_print_server_processes)
			{
				elog(LOG,"restarted 'system logger process' as pid %ld",
					 (long)SysLoggerPID);
				didServiceProcessWork = true; /* TODO: Should this be set in code that depends on a Debug GUC? */
			}
			if (!EXIT_STATUS_0(exitstatus))
				LogChildExit(LOG, _("system logger process"),
							 pid, exitstatus);
			continue;
		}

		/*
		 * Else do standard backend child cleanup.
		 */
		CleanupBackend(pid, exitstatus, resetRequired);
	}							/* loop over pending child-death reports */

	/*
	 * TODO: All of the code in this if block should be in PostmasterStateMachine, and
	 * this code should be removed.
	 *
	 * TODO: CHAD_PM should this also proceed through normal child exit state logic and simply
	 *   do something at the right time (when, for example, all post-bgwriters are done) (When that state is
	 *   reached and we  have fatalerror with no shutdown request then do the shared memory reset and restart)
 	 */
	if (FatalError)
	{
		PrimaryMirrorMode pm_mode;
		SegmentState_e s_state;
		DataState_e d_state;
		FaultType_e f_type;
		getPrimaryMirrorStatusCodes(&pm_mode, &s_state, &d_state, &f_type);

		/*
		 * if the segment had a severe fault, it is no longer usable;
		 * we may be able to failover to its peer if it is sync'ed;
		 * in this case, the segment is shut down instead of resetting;
		 */
		if ((pm_mode == PMModePrimarySegment || pm_mode == PMModeMirrorSegment) &&
	  	    d_state == DataStateInSync &&
	  	    s_state == SegmentStateFault &&
	  	    (f_type == FaultTypeIO || f_type == FaultTypeDB))
		{
			elog(LOG, "postmaster reset after %s fault, shutting down segment", getFaultTypeLabel(f_type));

			pmdie(SIGQUIT);
		}

		/*
		 * Wait for all important children to exit, then reset shmem and
		 * redo database startup.  (We can ignore the archiver and stats processes
		 * here since they are not connected to shmem.)
		 */
		if (DLGetHead(BackendList) ||
		    StartupPID != 0 ||
		    StartupPass2PID != 0 ||
		    StartupPass3PID != 0 ||
		    StartupPass4PID != 0 ||
		    BgWriterPID != 0 ||
		    CheckpointPID != 0 ||
		    FilerepPID  != 0 ||
		    FilerepPeerResetPID != 0 ||
			AutoVacPID != 0 ||
			WalReceiverPID != 0 ||
			ServiceProcessesExist(0))
        {
            /* important child is still going...wait longer */
			goto reaper_done;
        }

        if ( RecoveryError )
        {
    		ereport(LOG,
				(errmsg("database recovery failed; exiting")));

            /*
             * If recovery failed, wait for all non-syslogger children to exit, and
             * then exit postmaster. We don't try to reinitialize when recovery fails,
             * because more than likely it will just fail again and we will keep
             * trying forever.
             */
            ExitPostmaster(1);
        }

        if ( Shutdown > NoShutdown)
        {
    		ereport(LOG,
				(errmsg("error during requested shutdown; exiting")));

            /**
             * We hit a fatal error because of, or prior to, a requested shutdown.  Just exit now.
             */
            ExitPostmaster(1);
        }

		if ( pmState != PM_POSTMASTER_RESET_FILEREP_PEER )
		{
        	BeginResetOfPostmasterAfterChildrenAreShutDown();
		}

        /** fall-through, state machine will handle PM_INIT or PM_POSTMASTER_RESET_FILEREP_PEER  */
	}

	/*
	 * After cleaning out the SIGCHLD queue, see if we have any state changes
	 * or actions to make.
	 */
	PostmasterStateMachine();

reaper_done:

	if (Debug_print_server_processes && didServiceProcessWork)
		elog(LOG,"returning from reaper");

	errno = save_errno;
}

static bool
ServiceProcessesExist(int excludeFlags)
{
	int s;

	for (s=0; s < MaxPMSubType; s++)
	{
		PMSubProc *subProc = &PMSubProcList[s];
		if (subProc->pid != 0 &&
			(subProc->flags & excludeFlags) == 0)
			return true;
	}

	return false;
}

static bool
StopServices(int excludeFlags, int signal)
{
	int s;
	bool signaled = false;

	for (s=0; s < MaxPMSubType; s++)
	{
		PMSubProc *subProc = &PMSubProcList[s];

		if (subProc->pid != 0 &&
			(subProc->flags & excludeFlags) == 0)
		{
			signal_child(subProc->pid, signal);
			signaled = true;
		}
	}

	return signaled;
}

static char *
GetServerProcessTitle(int pid)
{
	int s;

	for (s=0; s < MaxPMSubType; s++)
	{
		PMSubProc *subProc = &PMSubProcList[s];
		if (subProc->pid == pid)
			return subProc->procName;
	}

	if (pid == BgWriterPID)
		return "background writer process";
	if (pid == CheckpointPID)
		return "checkpoint process";
	else if (pid == WalReceiverPID)
		return "walreceiver process";
	else if (pid == AutoVacPID)
		return "autovacuum process";
	else if (pid == PgStatPID)
		return "statistics collector process";
	else if (pid == PgArchPID)
		return "archiver process";
	else if (pid == SysLoggerPID)
		return "system logger process";
	else if (pid == StartupPID)
		return "startup process";
    else if (pid == StartupPass2PID)
        return "startup pass 2 process";
    else if (pid == StartupPass3PID)
        return "startup pass 3 process";
    else if (pid == StartupPass4PID)
        return "startup pass 4 process";
	else if (pid == PostmasterPid)
		return "postmaster process";
    else if (pid == FilerepPID )
        return "filerep process";
	else if (pid == FilerepPeerResetPID)
		return "filerep peer reset process";

	return NULL;
}

/*
 * CleanupBackend -- cleanup after terminated backend.
 *
 * Remove all local state associated with backend.
 */
static void
CleanupBackend(int pid,
			   int exitstatus,	/* child's exit status. */
			   bool resetRequired) /* postmaster reset is required */
{
	Dlelem	   *curr;

	LogChildExit(DEBUG2, _("server process"), pid, exitstatus);

	/*
	 * If a backend dies in an ugly way then we must signal all other backends
	 * to quickdie.  If exit status is zero (normal) or one (FATAL exit), we
	 * assume everything is all right and proceed to remove the backend from
	 * the active backend list.
	 */
#ifdef WIN32
	/*
	 * On win32, also treat ERROR_WAIT_NO_CHILDREN (128) as nonfatal
	 * case, since that sometimes happens under load when the process fails
	 * to start properly (long before it starts using shared memory).
	 */
	if (exitstatus == ERROR_WAIT_NO_CHILDREN)
	{
		LogChildExit(LOG, _("server process"), pid, exitstatus);
		exitstatus = 0;
	}
#endif

	if (!EXIT_STATUS_0(exitstatus) && !EXIT_STATUS_1(exitstatus) && resetRequired)
	{
		HandleChildCrash(pid, exitstatus, _("server process"));
		return;
	}

	for (curr = DLGetHead(BackendList); curr; curr = DLGetSucc(curr))
	{
		Backend    *bp = (Backend *) DLE_VAL(curr);

		if (bp->pid == pid)
		{
			if (!bp->dead_end)
			{
				if (!ReleasePostmasterChildSlot(bp->child_slot))
				{
					/*
					 * Uh-oh, the child failed to clean itself up.	Treat as a
					 * crash after all.
					 */
					HandleChildCrash(pid, exitstatus, _("server process"));
					return;
				}
#ifdef EXEC_BACKEND
				ShmemBackendArrayRemove(bp);
#endif
			}
			DLRemove(curr);
			free(bp);
			break;
		}
	}
}

/*
 * HandleChildCrash -- cleanup after failed backend, bgwriter, walwriter,
 * or autovacuum.
 *
 * The objectives here are to clean up our local state about the child
 * process, and to signal all other remaining children to quickdie.
 *
 * @param pid the pid of the crashed child, or -1 if don't know the pid and don't want to log the failed child (this
 *            can happen when the filerep controller process signals us to reset, or when a primary/mirror peer
 *            signals us to reset)
 */
static void
HandleChildCrash(int pid, int exitstatus, const char *procname)
{
	Dlelem	   *curr,
			   *next;
	Backend    *bp;

	/*
	 * Make log entry unless there was a previous crash (if so, nonzero exit
	 * status is to be expected in SIGQUIT response; don't clutter log)
	 */
	if (!FatalError)
	{
		if (pid != -1)
		{
			LogChildExit(LOG, procname, pid, exitstatus);
		}
		ereport(LOG,
				(errmsg("terminating any other active server processes")));
	}

	/* Process regular backends */
	for (curr = DLGetHead(BackendList); curr; curr = next)
	{
		next = DLGetSucc(curr);
		bp = (Backend *) DLE_VAL(curr);
		if (bp->pid == pid)
		{
			/*
			 * Found entry for freshly-dead backend, so remove it.
			 */
			if (!bp->dead_end)
			{
				(void) ReleasePostmasterChildSlot(bp->child_slot);
#ifdef EXEC_BACKEND
				ShmemBackendArrayRemove(bp);
#endif
			}
			DLRemove(curr);
			free(bp);
			/* Keep looping so we can signal remaining backends */
		}
		else
		{
			/*
			 * This backend is still alive.  Unless we did so already, tell it
			 * to commit hara-kiri.
			 *
			 * SIGQUIT is the special signal that says exit without proc_exit
			 * and let the user know what's going on. But if SendStop is set
			 * (-s on command line), then we send SIGSTOP instead, so that we
			 * can get core dumps from all backends by hand.
			 *
			 * We could exclude dead_end children here, but at least in the
			 * SIGSTOP case it seems better to include them.
			 */
			if (!FatalError)
			{
				ereport((Debug_print_server_processes ? LOG : DEBUG2),
						(errmsg_internal("sending %s to process %d",
										 (SendStop ? "SIGSTOP" : "SIGQUIT"),
										 (int) bp->pid)));
				signal_child(bp->pid, (SendStop ? SIGSTOP : SIGQUIT));
			}
		}
	}

	/* Take care of the startup process too */
	if (pid == StartupPID)
		StartupPID = 0;
	else if (StartupPID != 0 && !FatalError)
	{
		ereport(DEBUG2,
				(errmsg_internal("sending %s to process %d",
								 (SendStop ? "SIGSTOP" : "SIGQUIT"),
								 (int) StartupPID)));
		signal_child(StartupPID, (SendStop ? SIGSTOP : SIGQUIT));
	}

	/* Take care of the startup process too */
	if (pid == StartupPass2PID)
		StartupPass2PID = 0;
	else if (StartupPass2PID != 0 && !FatalError)
	{
		ereport(DEBUG2,
				(errmsg_internal("sending %s to process %d",
								 (SendStop ? "SIGSTOP" : "SIGQUIT"),
								 (int) StartupPass2PID)));
		signal_child(StartupPass2PID, (SendStop ? SIGSTOP : SIGQUIT));
	}

	/* Take care of the startup process too */
	if (pid == StartupPass3PID)
		StartupPass3PID = 0;
	else if (StartupPass3PID != 0 && !FatalError)
	{
		ereport(DEBUG2,
				(errmsg_internal("sending %s to process %d",
								 (SendStop ? "SIGSTOP" : "SIGQUIT"),
								 (int) StartupPass3PID)));
		signal_child(StartupPass3PID, (SendStop ? SIGSTOP : SIGQUIT));
	}
	
	/* Take care of the startup process too */
	if (pid == StartupPass4PID)
		StartupPass4PID = 0;
	else if (StartupPass4PID != 0 && !FatalError)
	{
		ereport(DEBUG2,
				(errmsg_internal("sending %s to process %d",
								 (SendStop ? "SIGSTOP" : "SIGQUIT"),
								 (int) StartupPass4PID)));
		signal_child(StartupPass4PID, (SendStop ? SIGSTOP : SIGQUIT));
	}

    /* Take care of the bgwriter too */
	if (pid == BgWriterPID)
    {
        SetBGWriterPID(0);
    }
	else if (BgWriterPID != 0 && !FatalError)
	{
		ereport((Debug_print_server_processes ? LOG : DEBUG2),
				(errmsg_internal("sending %s to process %d",
								 (SendStop ? "SIGSTOP" : "SIGQUIT"),
								 (int) BgWriterPID)));
		signal_child(BgWriterPID, (SendStop ? SIGSTOP : SIGQUIT));
	}

    /* Take care of the checkpoint too */
	if (pid == CheckpointPID)
    {
        CheckpointPID = 0;
    }
	else if (CheckpointPID != 0 && !FatalError)
	{
		ereport((Debug_print_server_processes ? LOG : DEBUG2),
				(errmsg_internal("sending %s to process %d",
								 (SendStop ? "SIGSTOP" : "SIGQUIT"),
								 (int) CheckpointPID)));
		signal_child(CheckpointPID, (SendStop ? SIGSTOP : SIGQUIT));
	}

    /* Take care of filerep too */
    if (pid == FilerepPID )
        FilerepPID = 0;
    else if (FilerepPID != 0 && !FatalError)
    {
        ereport((Debug_print_server_processes ? LOG : DEBUG2),
                (errmsg_internal("sending %s to process %d",
                                 (SendStop ? "SIGSTOP" : "SIGUSR2"),
                                 (int) FilerepPID)));

        if ( SendStop )
            signal_child(FilerepPID, SIGSTOP);
        else
        {
            /**
             * For filerep, a graceful shutdown is performed.  This will have the
             *     primary send a shutdown message to the mirror, so that mirror does
             *     not enter fault from the reset.  Also, since filerep manages
             *     its own subprocesses, we want filerep to exit only when
             *     all its children are gone -- which is done using regular, not immediate,
             *     shutdown
             * Note that this is not ideal from a "don't touch shared memory during reset"
             *     perspective.
             */
            signal_filerep_to_shutdown(SegmentStateImmediateShutdown);
        }
    }

	/* Take care of walreceiver */
	if (pid == WalReceiverPID)
		WalReceiverPID = 0;
	else if (WalReceiverPID != 0 && !FatalError)
	{
		ereport((Debug_print_server_processes ? LOG : DEBUG2),
				(errmsg_internal("sending %s to process %d",
								 (SendStop ? "SIGSTOP" : "SIGQUIT"),
								 (int) AutoVacPID)));
		signal_child(WalReceiverPID, (SendStop ? SIGSTOP : SIGQUIT));
	}

	/* Take care of the autovacuum daemon too */
	if (pid == AutoVacPID)
		AutoVacPID = 0;
	else if (AutoVacPID != 0 && !FatalError)
	{
		ereport((Debug_print_server_processes ? LOG : DEBUG2),
				(errmsg_internal("sending %s to process %d",
								 (SendStop ? "SIGSTOP" : "SIGQUIT"),
								 (int) AutoVacPID)));
		signal_child(AutoVacPID, (SendStop ? SIGSTOP : SIGQUIT));
	}

	/*
	 * Force a power-cycle of the pgarch process too.  (This isn't absolutely
	 * necessary, but it seems like a good idea for robustness, and it
	 * simplifies the state-machine logic in the case where a shutdown request
	 * arrives during crash processing.)
	 */
	if (PgArchPID != 0 && !FatalError)
	{
		ereport((Debug_print_server_processes ? LOG : DEBUG2),
				(errmsg_internal("sending %s to process %d",
								 "SIGQUIT",
								 (int) PgArchPID)));
		signal_child(PgArchPID, SIGQUIT);
	}

	/* Force a power-cycle of the seqserver process too */
	/* (Shouldn't be necessary, but just for luck) */
	{
		int ii;

		for (ii=0; ii < MaxPMSubType; ii++)
		{
			PMSubProc *subProc = &PMSubProcList[ii];

			if (subProc->pid != 0 && !FatalError)
			{
				ereport((Debug_print_server_processes ? LOG : DEBUG2),
						(errmsg_internal("sending %s to process %d",
										 "SIGQUIT",
										 (int) subProc->pid)));
				signal_child(subProc->pid, SIGQUIT);
			}
		}
	}

	/*
	 * Force a power-cycle of the pgstat process too.  (This isn't absolutely
	 * necessary, but it seems like a good idea for robustness, and it
	 * simplifies the state-machine logic in the case where a shutdown request
	 * arrives during crash processing.)
	 */
	if (PgStatPID != 0 && !FatalError)
	{
		ereport((Debug_print_server_processes ? LOG : DEBUG2),
				(errmsg_internal("sending %s to process %d",
								 "SIGQUIT",
								 (int) PgStatPID)));
		signal_child(PgStatPID, SIGQUIT);
		allow_immediate_pgstat_restart();
	}

	if (pid == FilerepPeerResetPID)
		FilerepPeerResetPID = 0;
	else if (FilerepPeerResetPID != 0 && !FatalError)
	{
		ereport((Debug_print_server_processes ? LOG : DEBUG2),
				(errmsg_internal("sending %s to process %d",
								 (SendStop ? "SIGSTOP" : "SIGQUIT"),
								 (int) FilerepPeerResetPID)));
		signal_child(FilerepPeerResetPID, (SendStop ? SIGSTOP : SIGQUIT));
	}

	/* We do NOT restart the syslogger */

	FatalError = true;

	/* We now transit into a state of waiting for children to die */
	if (pmState <= PM_RUN )
    {
		pmState = PM_CHILD_STOP_BEGIN;
    }
}


// This is a duplicate of strsignal, for those platforms that have it.
static const char *
signal_to_name(int signal)
{
#if defined(HAVE_DECL_SYS_SIGLIST) && HAVE_DECL_SYS_SIGLIST
	// sys_siglist knows all possible signal names on ths platform.
	if (signal < NSIG)
		return sys_siglist[signal];
	else
		return NULL;
#else
 	switch (signal)
	{
	case SIGINT:	return "SIGINT";
	case SIGTERM:	return "SIGTERM";
	case SIGQUIT:	return "SIGQUIT";
	case SIGSTOP:	return "SIGSTOP";
	case SIGUSR1:	return "SIGUSR1";
	case SIGUSR2:	return "SIGUSR2";
	default:		return NULL;
	}
#endif
}

/*
 * Log the death of a child process.
 */
static void
LogChildExit(int lev, const char *procname, int pid, int exitstatus)
{
	if (WIFEXITED(exitstatus))
		ereport(lev,

		/*------
		  translator: %s is a noun phrase describing a child process, such as
		  "server process" */
				(errmsg("%s (PID %d) exited with exit code %d",
						procname, pid, WEXITSTATUS(exitstatus))));
	else if (WIFSIGNALED(exitstatus))
#if defined(WIN32)
		ereport(lev,

		/*------
		  translator: %s is a noun phrase describing a child process, such as
		  "server process" */
				(errmsg("%s (PID %d) was terminated by exception 0x%X",
						procname, pid, WTERMSIG(exitstatus)),
<<<<<<< HEAD
				 errhint("See C include file \"ntstatus.h\" for a description of the hexadecimal value.")));
#elif defined(HAVE_DECL_SYS_SIGLIST) && HAVE_DECL_SYS_SIGLIST
	ereport(lev,

	/*------
	  translator: %s is a noun phrase describing a child process, such as
	  "server process" */
			(errmsg("%s (PID %d) was terminated by signal %d: %s",
					procname, pid, WTERMSIG(exitstatus),
					WTERMSIG(exitstatus) < NSIG ?
					sys_siglist[WTERMSIG(exitstatus)] : "(unknown)")));
=======
				 errhint("See C include file \"ntstatus.h\" for a description of the hex value.")));
#elif defined(HAVE_DECL_SYS_SIGLIST) && HAVE_DECL_SYS_SIGLIST
		ereport(lev,

		/*------
		  translator: %s is a noun phrase describing a child process, such as
		  "server process" */
				(errmsg("%s (PID %d) was terminated by signal %s (%d)",
						procname, pid,
						WTERMSIG(exitstatus) < NSIG ?
						sys_siglist[WTERMSIG(exitstatus)] : "(unknown)",
						WTERMSIG(exitstatus))));
>>>>>>> 76c7d2af
#else
	{
		// If we don't have strsignal or sys_siglist, do our own translation
		const char *signalName;
		signalName = signal_to_name(WTERMSIG(exitstatus));
		if (signalName == NULL)
			signalName = "(unknown)";
		ereport(lev,

		/*------
		  translator: %s is a noun phrase describing a child process, such as
		  "server process" */
<<<<<<< HEAD
			    (errmsg("%s (PID %d) was terminated by signal %d: %s",
						procname, pid, WTERMSIG(exitstatus), signalName)));
	}
=======
				(errmsg("%s (PID %d) was terminated by signal %d",
						procname, pid, WTERMSIG(exitstatus))));
>>>>>>> 76c7d2af
#endif
	else
		ereport(lev,

		/*------
		  translator: %s is a noun phrase describing a child process, such as
		  "server process" */
				(errmsg("%s (PID %d) exited with unrecognized status %d",
						procname, pid, exitstatus)));
}

/**
 * POSTMASTER STATE MACHINE WAITING!
 */

/**
 *  Check to see if PM_CHILD_STOP_WAIT_BACKENDS state is done
 */
static PMState StateMachineCheck_WaitBackends(void)
{
    bool moveToNextState = false;

    Assert(pmState == PM_CHILD_STOP_WAIT_BACKENDS );

    /*
     * If we are in a state-machine state that implies waiting for backends to
     * exit, see if they're all gone, and change state if so.
     */
    if (! isPrimaryMirrorModeAFullPostmaster(true))
    {
        /* wait_backends has ended because we don't have any! */

        moveToNextState = true;
    }
    else
    {
        // note: if wal writer is added, check this here: WalWriterPID == 0 &&
        int childCount = CountChildren(BACKEND_TYPE_AUTOVAC|BACKEND_TYPE_NORMAL);
        bool isFilerepBackendsDoneShutdown = IsFilerepBackendsDoneShutdown();
        bool autovacShutdown = AutoVacPID == 0;

        if (childCount == 0 &&
			WalReceiverPID == 0 &&
            (BgWriterPID == 0 || !FatalError) && /* todo: CHAD_PM why wait for BgWriterPID here?  Can't we just allow
                                                          normal state advancement to hit there? */
            autovacShutdown &&
            isFilerepBackendsDoneShutdown)
        {
            /* note: on fatal error, children are killed all at once by HandleChildCrash, so asserts are not valid */
            if ( ! FatalError )
            {
                Assert(StartupPID == 0);
            }

            /*
             * PM_CHILD_STOP_WAIT_BACKENDS state ends when we have no regular backends
             * (including autovac workers) and no walwriter or autovac launcher.
             * If we are doing crash recovery then we expect the bgwriter to exit
             * too, otherwise not.	The archiver, stats, and syslogger processes
             * are disregarded since they are not connected to shared memory; we
             * also disregard dead_end children here.
             */
            if (FatalError)
            {
                moveToNextState = true;
            }
            else
            {
                /*
                 * This state change causes ServerLoop to stop creating new ones.
                 */
                Assert(Shutdown > NoShutdown);
                moveToNextState = true;
            }
        }
        else
        {
            if ( Debug_print_server_processes )
            {
                elog(LOG, "Postmaster State Machine: waiting on backends, children %d, filerep backends %s, av %s",
                    childCount,
                    isFilerepBackendsDoneShutdown ? "stopped" : "running",
                    autovacShutdown ? "stopped" : "running" );
            }
        }
    }

    return moveToNextState ? (pmState+1) : pmState;
}

/**
 * Check to see if PM_POSTMASTER_RESET_FILEREP_PEER state is done,
 *
 *  possibly
 */
static PMState StateMachineCheck_WaitFilerepPeerReset(void)
{
	Assert(pmState == PM_POSTMASTER_RESET_FILEREP_PEER );
	switch (peerResetResult)
	{
		case PEER_RESET_NONE:
			/* no change */
			break;
		case PEER_RESET_FAILED:

			/* mark fault in shared memory */
			setTransitionToFault();

			RestartAfterPostmasterReset();
			break;
		case PEER_RESET_SUCCEEDED:
			RestartAfterPostmasterReset();
			break;
	}
	return pmState;
}

/**
 * Check to see if PM_CHILD_STOP_WAIT_DEAD_END_CHILDREN state is done
 */
static PMState StateMachineCheck_WaitDeadEndChildren(void)
{
    bool moveToNextState = false;
    Assert(pmState == PM_CHILD_STOP_WAIT_DEAD_END_CHILDREN );

    /*
     * PM_CHILD_STOP_WAIT_DEAD_END_CHILDREN state ends when the BackendList is entirely empty
     * (ie, no dead_end children remain), and the archiver and stats
     * collector are gone too.
     *
     * The reason we wait for those two is to protect them against a new
     * postmaster starting conflicting subprocesses; this isn't an
     * ironclad protection, but it at least helps in the
     * shutdown-and-immediately-restart scenario.  Note that they have
     * already been sent appropriate shutdown signals, either during a
     * normal state transition leading up to PM_WAIT_DEAD_END, or during
     * FatalError processing.
     */
    if (DLGetHead(BackendList) == NULL)
    {
        /* These other guys should be dead already */
        /* todo: ALL other processes should be dead at this point */
        /* note: on fatal error, children are killed all at once by HandleChildCrash, so asserts are not valid */
        if ( ! FatalError )
        {
            Assert(StartupPID == 0);
            Assert(BgWriterPID == 0);
            Assert(CheckpointPID == 0);
            Assert(AutoVacPID == 0);
        }
        /* syslogger is not considered here */
        moveToNextState = true;

    }

    return moveToNextState ? (pmState+1) : pmState;
}

/**
 * Check to see if PM_CHILD_STOP_WAIT_STARTUP_PROCESSES state is done
 */
static PMState StateMachineCheck_WaitStartupProcesses(void)
{
    Assert(pmState == PM_CHILD_STOP_WAIT_STARTUP_PROCESSES);

    bool moveToNextState = StartupPID == 0 && StartupPass2PID == 0 && StartupPass3PID == 0 && StartupPass4PID == 0;
    return moveToNextState ? (pmState+1) : pmState;
}

/**
 * Check to see if PM_CHILD_STOP_WAIT_PREBGWRITER state is done
 */
static PMState StateMachineCheck_WaitPreBgWriter(void)
{
    Assert(pmState == PM_CHILD_STOP_WAIT_PREBGWRITER );

    /* waiting for pre-bgwriter services to exit */
    bool moveToNextState = 
    		(!ServiceProcessesExist(/* excludeFlags */ PMSUBPROC_FLAG_STOP_AFTER_BGWRITER) &&
    		 CheckpointPID == 0);
    return moveToNextState ? (pmState+1) : pmState;
}

/**
 * Check to see if PM_CHILD_STOP_WAIT_POSTBGWRITER state is done
 */
static PMState StateMachineCheck_WaitPostBgWriter(void)
{
    Assert(pmState == PM_CHILD_STOP_WAIT_POSTBGWRITER);

    /* waiting for post-bgwriter services to exit */
    bool moveToNextState = true;

    /* note: on fatal error, children are killed all at once by HandleChildCrash, so asserts are not valid */
    if ( ! FatalError )
    {
        Assert(BgWriterPID == 0);
    }

    if ( ServiceProcessesExist(/* excludeFlags */ 0))
        moveToNextState = false;
    else if ( FilerepPID  != 0 ||
        PgArchPID  != 0 ||
        PgStatPID  != 0 ||
        FilerepPeerResetPID != 0)
    {
        moveToNextState = false;
    }
	/*
	 * If there are any backends still alive we can't move to next state
	 * *Note* here that backends here mean simply normal, autovac workers and
	 * WAL Sender (No dead_end backends)
	 */
	else if (CountChildren(BACKEND_TYPE_ALL) != 0)
		moveToNextState = false;

    return moveToNextState ? (pmState+1) : pmState;
}

/**
 * Check to see if PM_CHILD_STOP_WAIT_BGWRITER_CHECKPOINT state is done
 */
static PMState StateMachineCheck_WaitBgWriterCheckpointComplete(void)
{
    Assert(pmState == PM_CHILD_STOP_WAIT_BGWRITER_CHECKPOINT);

    /* waiting for bgwriter to FINISH ckpt and exit */
    bool moveToNextState = BgWriterPID == 0;

    return moveToNextState ? (pmState+1) : pmState;
}

/***************************************
 * POSTMASTER STATE MACHINE TRANSITIONS
 ***************************************/

/**
 * Called to transition to PM_CHILD_STOP_WAIT_STARTUP_PROCESSES -- so tell any startup processes to complete
 */
static void StateMachineTransition_ShutdownStartupProcesses(void)
{
	signal_child_if_up(StartupPID, SIGTERM);
	signal_child_if_up(StartupPass2PID, SIGTERM);
	signal_child_if_up(StartupPass3PID, SIGTERM);
	signal_child_if_up(StartupPass4PID, SIGTERM);
	signal_child_if_up(WalReceiverPID, SIGTERM);
}

/**
 * Called to transition to PM_CHILD_STOP_WAIT_BACKENDS : waiting for all backends to finish
 */
static void StateMachineTransition_ShutdownBackends(void)
{
    if ( Shutdown == FastShutdown )
    {
        /* shut down all backend, including autovac workers */
        SignalChildren(SIGTERM);
    }
    else
    {
        /* only autovacuum workers are told to shut down immediately */
        SignalAutovacWorkers(SIGTERM);
    }

    /* and the autovac launcher too */
    signal_child_if_up(AutoVacPID, SIGTERM);

    signal_filerep_to_shutdown(SegmentStateShutdownFilerepBackends);

}

/**
 * Called to transition to PM_CHILD_STOP_WAIT_PREBGWRITER : waiting for pre-bgwriter processes to finish
 */
static void StateMachineTransition_ShutdownPreBgWriter(void)
{
    /* SIGUSR2, regardless of shutdown mode */
    StopServices(/* excludeFlags */ PMSUBPROC_FLAG_STOP_AFTER_BGWRITER, SIGUSR2 );
	signal_child_if_up(CheckpointPID, SIGUSR2);
}

/**
 * Called to transition to PM_CHILD_STOP_WAIT_BGWRITER_CHECKPOINT : waiting for bgwriter to run a checkpoint and quit
 */
static void
StateMachineTransition_ShutdownBgWriterWithCheckpoint(void)
{
	/*
	 * In case of some fatal error including where we are not ready to issue
	 * checkpoint, we don't want to start bgwriter.  Also, if we were in the
	 * recovery process (i.e. standby mode), we don't want it to run.
	 */
	if (!FatalError &&
		!RecoveryError &&
		isFullPostmasterAndDatabaseIsAllowed() &&
		!RecoveryInProgress())
	{
		/* Start the bgwriter if not running */
		if (BgWriterPID == 0 )
		{
			SetBGWriterPID(StartBackgroundWriter());
		}
	}

	/* SIGUSR2, regardless of shutdown mode */
	signal_child_if_up(BgWriterPID, SIGUSR2);
}

/**
 * Called to transition to PM_CHILD_STOP_WAIT_POSTBGWRITER  : waiting for post-bgwriter services to exit
 */
static void StateMachineTransition_ShutdownPostBgWriter(void)
{
    /* these services take the same signal regardless of fast vs smart shutdown */
    StopServices(/* excludeFlags */ 0, SIGUSR2);
    signal_filerep_to_shutdown(SegmentStateShutdown);
    signal_child_if_up(PgArchPID, SIGQUIT);
    signal_child_if_up(PgStatPID, SIGQUIT);

    /* this process is probably not running,
     * but the shutdown sequence may have been started in the middle of our reset */
    signal_child_if_up(FilerepPeerResetPID, SIGQUIT);

	/*
	 * Waken walsenders for the last time. (Ideally)No regular backends
	 * should be around anymore.
	 */
	Assert(CountChildren(BACKEND_TYPE_NORMAL|BACKEND_TYPE_AUTOVAC) == 0);
	SignalChildren(SIGUSR2);
}

/**
 * Called to transition tp PM_CHILD_STOP_WAIT_DEAD_END_CHILDREN : waiting for dead-end children to complete
 */
static void StateMachineTransition_ShutdownDeadEndChildren(void)
{
    /* nothing to do, just waiting */
}

/**
 * Called to transition to final PM_CHILD_STOP_WAIT_NO_CHILDREN state.  Note that in some cases this will
 *   actually exit the process because a requested shutdown is complete!
 */
static void StateMachineTransition_NoChildren(void)
{
     Assert(pmState == PM_CHILD_STOP_WAIT_NO_CHILDREN);
     if(Shutdown > NoShutdown)
     {
         /*
          * If we've been told to shut down, we exit as soon as there are no
          * remaining children.	If there was a crash, cleanup will occur at the
          * next startup.  (Before PostgreSQL 8.3, we tried to recover from the
          * crash before exiting, but that seems unwise if we are quitting because
          * we got SIGTERM from init --- there may well not be time for recovery
          * before init decides to SIGKILL us.)
          *
          * Note that the syslogger continues to run.  It will exit when it sees
          * EOF on its input pipe, which happens when there are no more upstream
          * processes.
          */
        if (FatalError)
        {
            ereport(LOG, (errmsg("abnormal database system shutdown"),errSendAlert(true)));
            ExitPostmaster(1);
        }
        else
        {
            /*
             * Terminate backup mode to avoid recovery after a clean fast
             * shutdown.
             */
             /* GPDB doesn't have backup mode, so nothing to cancel */
            //CancelBackup();

            /* Normal exit from the postmaster is here */
            ExitPostmaster(0);
        }
    }
    else if (RecoveryError)
    {
        ereport(LOG,
            (errmsg("database recovery failed; exiting")));

        /*
         * If recovery failed, wait for all non-syslogger children to exit, and
         * then exit postmaster. We don't try to reinitialize when recovery fails,
         * because more than likely it will just fail again and we will keep
         * trying forever.
         */
        ExitPostmaster(1);
    }
    else if (FatalError)
    {
    	BeginResetOfPostmasterAfterChildrenAreShutDown();
    }
    else
    {
        Assert(!"NoChildren state reached when not in shutdown and not experiencing a fatal error");
    }
}


 /*
 * Advance the postmaster's state machine and take actions as appropriate
 *
 *
 * Right now, this state machine is concerned with the orderly shutdown sequence.
 * We should be able to make it cover startup and PM_RUN as well (where we restart crashed processes)
 *
 * Note also that because of the fact that it only handles orderly shutdown directly, pmState is
 *   sometimes changed by a transition or wait function (as when resetting the filerep peer during postmaster
 *   reset).  This could probably be structured better so it all worked better
 *
 *
 * This is common code for pmdie() and reaper(), which receive the signals
 * that might mean we need to change state.
 *
 */
static void
PostmasterStateMachine(void)
{
    int passThroughStateMachine;
    const int minStateForLogging = PM_CHILD_STOP_BEGIN;

#define DO_STATE_MACHINE_LOGGING (pmState >= minStateForLogging && Debug_print_server_processes)

    for (passThroughStateMachine = 0;; passThroughStateMachine++)
    {
        int nextPmState = pmState;
        Assert(passThroughStateMachine < 100);

        if (DO_STATE_MACHINE_LOGGING)
        {
            elog(LOG, "Postmaster State Machine: checking state %s", gPmStateLabels[pmState]);
        }

        /* first, look at the current pmState and see if that state has been completed */
        switch ( pmState )
        {
            case PM_INIT:
            case PM_STARTUP:
            case PM_STARTUP_PASS2:
			case PM_STARTUP_PASS3:
			case PM_STARTUP_PASS4:
            case PM_RECOVERY:
            case PM_RECOVERY_CONSISTENT:
            case PM_RUN:
                nextPmState = pmState;
                break;

            case PM_CHILD_STOP_BEGIN:
                nextPmState = pmState + 1; /* immediately move to next step and run its transition actions ... */
                break;

            /* shutdown has been requested -- check to make sure startup processes are done */
            case PM_CHILD_STOP_WAIT_STARTUP_PROCESSES:
                nextPmState = StateMachineCheck_WaitStartupProcesses();
                break;

            /* waiting for live backends to exit */
            case PM_CHILD_STOP_WAIT_BACKENDS:
                nextPmState = StateMachineCheck_WaitBackends();
                break;

            /* waiting for pre-backend services to exit */
            case PM_CHILD_STOP_WAIT_PREBGWRITER:
                nextPmState = StateMachineCheck_WaitPreBgWriter();
                break;

            /* waiting for bgwriter to do shutdown ckpt */
            case PM_CHILD_STOP_WAIT_BGWRITER_CHECKPOINT:
                nextPmState = StateMachineCheck_WaitBgWriterCheckpointComplete();
                break;

            /* waiting for pre-backend services to exit */
            case PM_CHILD_STOP_WAIT_POSTBGWRITER:
                nextPmState = StateMachineCheck_WaitPostBgWriter();
                break;

            /* waiting for dead_end children to exit */
            case PM_CHILD_STOP_WAIT_DEAD_END_CHILDREN:
                nextPmState = StateMachineCheck_WaitDeadEndChildren();
                break;

            case PM_CHILD_STOP_WAIT_NO_CHILDREN:
                Assert(!"Unreachable state");
                break;

          	case PM_POSTMASTER_RESET_FILEREP_PEER:
          		nextPmState = StateMachineCheck_WaitFilerepPeerReset();
                break;

            default:
                Assert(!"Invalid pmState");
                break;
        }

        if ( nextPmState != pmState )
        {
            pmState = nextPmState;

            if ( DO_STATE_MACHINE_LOGGING )
                elog(LOG, "Postmaster State Machine: entering state %s", gPmStateLabels[pmState]);
        }
        else if ( pmStateMachineMustRunActions)
        {
            if ( DO_STATE_MACHINE_LOGGING )
                elog(LOG, "Postmaster State Machine: rerunning actions for %s", gPmStateLabels[pmState]);
        }
        else
        {
            if ( DO_STATE_MACHINE_LOGGING )
                elog(LOG, "Postmaster State Machine: no change from %s", gPmStateLabels[pmState]);
                
            /* current state was not completed ... quit and wait to be called again */
            break;
        }

        pmStateMachineMustRunActions = false;

        switch ( pmState )
        {
            case PM_INIT:
            case PM_STARTUP:
            case PM_STARTUP_PASS2:
			case PM_STARTUP_PASS3:
			case PM_STARTUP_PASS4:
            case PM_RECOVERY:
            case PM_RECOVERY_CONSISTENT:
            case PM_RUN:
                break;

            case PM_CHILD_STOP_BEGIN:
                Assert("Unreachable state; the only change of pmState to PM_CHILD_STOP_BEGIN is in the pmdie handler.");
                break;

            case PM_CHILD_STOP_WAIT_STARTUP_PROCESSES:
                /* shutdown has been requested -- check to make sure startup processes are done */
                StateMachineTransition_ShutdownStartupProcesses();
                break;

            case PM_CHILD_STOP_WAIT_BACKENDS:
                /* tell live backends to exit */
                StateMachineTransition_ShutdownBackends();
                break;

            case PM_CHILD_STOP_WAIT_PREBGWRITER :
                /* tell pre-bgwriter services to exit */
                StateMachineTransition_ShutdownPreBgWriter();
                break;

            case PM_CHILD_STOP_WAIT_BGWRITER_CHECKPOINT:
                /* tell bgwriter to do shutdown ckpt and exit */
                StateMachineTransition_ShutdownBgWriterWithCheckpoint();
                break;

            case PM_CHILD_STOP_WAIT_POSTBGWRITER :
                /* tell post-bgwriter services to exit */
                StateMachineTransition_ShutdownPostBgWriter();
                break;

            case PM_CHILD_STOP_WAIT_DEAD_END_CHILDREN:
                /* waiting for dead_end children to exit */
                StateMachineTransition_ShutdownDeadEndChildren();
                break;

            case PM_CHILD_STOP_WAIT_NO_CHILDREN:
                /* all children are done, now we can exit or restart after crash, perhaps set up a transition to
                 *  StateMachineTransition_ResetFilerepPeer
                 */
                StateMachineTransition_NoChildren();
                break;

          	case PM_POSTMASTER_RESET_FILEREP_PEER:
          		Assert(!"Invalid pmState PM_POSTMASTER_RESET_FILEREP_PEER : "
          				"is not reached through a nextPmState assignment");
          		break;

            default:
                Assert(!"Invalid pmState");
                break;
        }

        /* and now loop again to see if the new pmState has already been satisfied, most likely if our
         *   current actions on entering the state were no-ops */
    }
}


/*
 * Send a signal to a postmaster child process
 *
 * On systems that have setsid(), each child process sets itself up as a
 * process group leader.  For signals that are generally interpreted in the
 * appropriate fashion, we signal the entire process group not just the
 * direct child process.  This allows us to, for example, SIGQUIT a blocked
 * archive_recovery script, or SIGINT a script being run by a backend via
 * system().
 *
 * There is a race condition for recently-forked children: they might not
 * have executed setsid() yet.	So we signal the child directly as well as
 * the group.  We assume such a child will handle the signal before trying
 * to spawn any grandchild processes.  We also assume that signaling the
 * child twice will not cause any problems.
 */
static void
signal_child(pid_t pid, int signal)
{

	if (Debug_print_server_processes)
	{
		char *procName;

		procName = GetServerProcessTitle(pid);
		if (procName != NULL)
		{
			const char *signalName;

			signalName = signal_to_name(signal);
			if (signalName != NULL)
				elog(LOG,"signal %s sent to '%s' pid %ld",
				     signalName, procName, (long)pid);
			else
				elog(LOG,"signal %d sent to '%s' pid %ld",
				     signal, procName, (long)pid);
		}
	}

	if (kill(pid, signal) < 0)
		elog(DEBUG3, "kill(%ld,%d) failed: %m", (long) pid, signal);
#ifdef HAVE_SETSID
	switch (signal)
	{
		case SIGINT:
		case SIGTERM:
		case SIGQUIT:
		case SIGSTOP:
			if (kill(-pid, signal) < 0)
				elog(DEBUG3, "kill(%ld,%d) failed: %m", (long) (-pid), signal);
			break;
		default:
			break;
	}
#endif
}

/*
 * Send a signal to the targeted children (but NOT special children;
 * dead_end children are never signaled, either).
 */
static bool
SignalSomeChildren(int signal, int target)
{
	Dlelem	   *curr;
	bool		signaled = false;

	for (curr = DLGetHead(BackendList); curr; curr = DLGetSucc(curr))
	{
		Backend    *bp = (Backend *) DLE_VAL(curr);

		if (bp->dead_end)
			continue;

		/*
		 * Since target == BACKEND_TYPE_ALL is the most common case, we test
		 * it first and avoid touching shared memory for every child.
		 */
		if (target != BACKEND_TYPE_ALL)
		{
			int			child;

			if (bp->is_autovacuum)
				child = BACKEND_TYPE_AUTOVAC;
			else if (IsPostmasterChildWalSender(bp->child_slot))
				child = BACKEND_TYPE_WALSND;
			else
				child = BACKEND_TYPE_NORMAL;
			if (!(target & child))
				continue;
		}

		ereport(DEBUG4,
				(errmsg_internal("sending signal %d to process %d",
								 signal, (int) bp->pid)));
		signal_child(bp->pid, signal);
		signaled = true;
	}
	return signaled;
}

/*
 * BackendStartup -- start backend process
 *
 * returns: STATUS_ERROR if the fork failed, STATUS_OK otherwise.
 *
 * Note: if you change this code, also consider StartAutovacuumWorker.
 */
static int
BackendStartup(Port *port)
{
	Backend    *bn;				/* for backend cleanup */
	pid_t		pid;

	/*
	 * Create backend data structure.  Better before the fork() so we can
	 * handle failure cleanly.
	 */
	bn = (Backend *) malloc(sizeof(Backend));
	if (!bn)
	{
		ereport(LOG,
				(errcode(ERRCODE_OUT_OF_MEMORY),
				 errmsg("out of memory")));
		return STATUS_ERROR;
	}

	/*
	 * Compute the cancel key that will be assigned to this backend. The
	 * backend will have its own copy in the forked-off process' value of
	 * MyCancelKey, so that it can transmit the key to the frontend.
	 */
	MyCancelKey = PostmasterRandom();
	bn->cancel_key = MyCancelKey;

	/* Pass down canAcceptConnections state */
	port->canAcceptConnections = canAcceptConnections();
	bn->dead_end = (port->canAcceptConnections != CAC_OK);

	/*
	 * Unless it's a dead_end child, assign it a child slot number
	 */
	if (!bn->dead_end)
		bn->child_slot = MyPMChildSlot = AssignPostmasterChildSlot();
	else
		bn->child_slot = 0;

#ifdef EXEC_BACKEND
	pid = backend_forkexec(port);
#else							/* !EXEC_BACKEND */
	pid = fork_process();

	if (pid == 0)				/* child */
	{
		free(bn);

		/*
		 * Let's clean up ourselves as the postmaster child, and close the
		 * postmaster's listen sockets.  (In EXEC_BACKEND case this is all
		 * done in SubPostmasterMain.)
		 */
		IsUnderPostmaster = true;		/* we are a postmaster subprocess now */

		MyProcPid = getpid();	/* reset MyProcPid */

		MyStartTime = time(NULL);

		/* We don't want the postmaster's proc_exit() handlers */
		on_exit_reset();

		/* Close the postmaster's sockets */
		ClosePostmasterPorts(false);

		/* Perform additional initialization and client authentication */
		BackendInitialize(port);

		/* And run the backend */
		proc_exit(BackendRun(port));
	}
#endif   /* EXEC_BACKEND */

	if (pid < 0)
	{
		/* in parent, fork failed */
		int			save_errno = errno;

		if (!bn->dead_end)
			(void) ReleasePostmasterChildSlot(bn->child_slot);
		free(bn);
		errno = save_errno;
		ereport(LOG,
				(errmsg("could not fork new process for connection: %m")));
		report_fork_failure_to_client(port, save_errno);
		return STATUS_ERROR;
	}

	/* in parent, successful fork */
	ereport(DEBUG2,
			(errmsg_internal("forked new backend, pid=%d socket=%d",
							 (int) pid, port->sock)));

	/*
	 * Everything's been successful, it's safe to add this backend to our list
	 * of backends.
	 */
	bn->pid = pid;
	bn->is_autovacuum = false;
	DLInitElem(&bn->elem, bn);
	DLAddHead(BackendList, &bn->elem);
#ifdef EXEC_BACKEND
	if (!bn->dead_end)
	    ShmemBackendArrayAdd(bn);
#endif

	return STATUS_OK;
}

/*
 * Try to report backend fork() failure to client before we close the
 * connection.	Since we do not care to risk blocking the postmaster on
 * this connection, we set the connection to non-blocking and try only once.
 *
 * This is grungy special-purpose code; we cannot use backend libpq since
 * it's not up and running.
 */
static void
report_fork_failure_to_client(Port *port, int errnum)
{
	char		buffer[1000];
	int			rc;

	/* Format the error message packet (always V2 protocol) */
	snprintf(buffer, sizeof(buffer), "E%s%s\n",
			 _("could not fork new process for connection: "),
			 strerror(errnum));

	/* Set port to non-blocking.  Don't do send() if this fails */
	if (!pg_set_noblock(port->sock))
		return;

	/* We'll retry after EINTR, but ignore all other failures */
	do
	{
		rc = send(port->sock, buffer, strlen(buffer) + 1, 0);
	} while (rc < 0 && errno == EINTR);
}


/*
 * BackendInitialize -- initialize an interactive (postmaster-child)
 *				backend process, and perform client authentication.
 *
 * returns: nothing.  Will not return at all if there's any failure.
 *
 * Note: this code does not depend on having any access to shared memory.
 * In the EXEC_BACKEND case, we are physically attached to shared memory
 * but have not yet set up most of our local pointers to shmem structures.
 */
static void
BackendInitialize(Port *port)
{
	int			status;
	char		remote_host[NI_MAXHOST];
	char		remote_port[NI_MAXSERV];
	char		remote_ps_data[NI_MAXHOST];

	/* Save port etc. for ps status */
	MyProcPort = port;

	/*
	 * PreAuthDelay is a debugging aid for investigating problems in the
	 * authentication cycle: it can be set in postgresql.conf to allow time to
	 * attach to the newly-forked backend with a debugger. (See also the -W
	 * backend switch, which we allow clients to pass through PGOPTIONS, but
	 * it is not honored until after authentication.)
	 */
	if (PreAuthDelay > 0)
		pg_usleep(PreAuthDelay * 1000000L);

	/* This flag will remain set until InitPostgres finishes authentication */
	ClientAuthInProgress = true;	/* limit visibility of log messages */

	/* save process start time */
	port->SessionStartTime = GetCurrentTimestamp();
	MyStartTime = timestamptz_to_time_t(port->SessionStartTime);

	/* set these to empty in case they are needed before we set them up */
	port->remote_host = "";
	port->remote_port = "";

	/*
	 * Initialize libpq and enable reporting of ereport errors to the client.
	 * Must do this now because authentication uses libpq to send messages.
	 */
	pq_init();					/* initialize libpq to talk to client */
	whereToSendOutput = DestRemote;		/* now safe to ereport to client */

	/*
	 * If possible, make this process a group leader, so that the postmaster
	 * can signal any child processes too.	(We do this now on the off chance
	 * that something might spawn a child process during authentication.)
	 */
#ifdef HAVE_SETSID
	if (setsid() < 0)
		elog(FATAL, "setsid() failed: %m");
#endif

	/*
	 * We arrange for a simple exit(1) if we receive SIGTERM or SIGQUIT during
	 * any client authentication related communication. Otherwise the
	 * postmaster cannot shutdown the database FAST or IMMED cleanly if a
	 * buggy client blocks a backend during authentication. XXX it follows that
	 * the remainder of this function must tolerate losing control at any
	 * instant.  Likewise, any pg_on_exit_callback registered before or during
	 * this function must be prepared to execute at any instant between here
	 * and the end of this function.  Furthermore, affected callbacks execute
	 * partially or not at all when a second exit-inducing signal arrives
	 * after proc_exit_prepare() decrements on_proc_exit_index.  (Thanks to
	 * that mechanic, callbacks need not anticipate more than one call.)  This
	 * is fragile; it ought to instead follow the norm of handling interrupts
	 * at selected, safe opportunities.
	 */
	pqsignal(SIGTERM, authdie);
	pqsignal(SIGQUIT, authdie);
	pqsignal(SIGALRM, authdie);
	PG_SETMASK(&StartupBlockSig);

	/*
	 * Get the remote host name and port for logging and status display.
	 */
	remote_host[0] = '\0';
	remote_port[0] = '\0';
	if (pg_getnameinfo_all(&port->raddr.addr, port->raddr.salen,
						   remote_host, sizeof(remote_host),
						   remote_port, sizeof(remote_port),
					   (log_hostname ? 0 : NI_NUMERICHOST) | NI_NUMERICSERV))
	{
		int			ret = pg_getnameinfo_all(&port->raddr.addr, port->raddr.salen,
											 remote_host, sizeof(remote_host),
											 remote_port, sizeof(remote_port),
											 NI_NUMERICHOST | NI_NUMERICSERV);

		if (ret)
			ereport(WARNING,
					(errmsg_internal("pg_getnameinfo_all() failed: %s",
									 gai_strerror(ret))));
	}
	snprintf(remote_ps_data, sizeof(remote_ps_data),
			 remote_port[0] == '\0' ? "%s" : "%s(%s)",
			 remote_host, remote_port);

	if (Log_connections)
		ereport(LOG,
				(errmsg("connection received: host=%s%s%s",
						remote_host, remote_port[0] ? " port=" : "",
						remote_port)));

	/*
	 * save remote_host and remote_port in port structure
	 */
	port->remote_host = strdup(remote_host);
	port->remote_port = strdup(remote_port);

	/*
	 * Ready to begin client interaction.  We will give up and exit(0) after a
	 * time delay, so that a broken client can't hog a connection
	 * indefinitely.  PreAuthDelay doesn't count against the time limit.
	 */
	if (!enable_sig_alarm(AuthenticationTimeout * 1000, false))
		elog(FATAL, "could not set timer for authorization timeout");

	/*
	 * Receive the startup packet (which might turn out to be a cancel request
	 * packet).
	 */
	status = ProcessStartupPacket(port, false);

	/*
	 * Stop here if it was bad or a cancel packet.	ProcessStartupPacket
	 * already did any appropriate error reporting.
	 */
	if (status != STATUS_OK)
		proc_exit(0);

	/*
	 * Now that we have the user and database name, we can set the process
	 * title for ps.  It's good to do this as early as possible in startup.
	 *
	 * For a walsender, the ps display is set in the following form:
	 *
	 * postgres: wal sender process <user> <host> <activity>
	 *
	 * To achieve that, we pass "wal sender process" as username and username
	 * as dbname to init_ps_display(). XXX: should add a new variant of
	 * init_ps_display() to avoid abusing the parameters like this.
	 */
	if (am_walsender)
		init_ps_display("wal sender process", port->user_name, remote_ps_data,
						update_process_title ? "authentication" : "");
    else
	    init_ps_display(port->user_name, port->database_name, remote_ps_data,
					update_process_title ? "authentication" : "");

	/*
	 * Done with authentication.  Disable timeout, and prevent SIGTERM/SIGQUIT
	 * again until backend startup is complete.
	 */
	if (!disable_sig_alarm(false))
		elog(FATAL, "could not disable timer for authorization timeout");
	PG_SETMASK(&BlockSig);

	if (Log_connections)
		ereport(LOG,
				(errmsg("connection authorized: user=%s database=%s",
						port->user_name, port->database_name)));
}


/*
 * BackendRun -- set up the backend's argument list and invoke PostgresMain()
 *
 * returns:
 *		Shouldn't return at all.
 *		If PostgresMain() fails, return status.
 */
static int
BackendRun(Port *port)
{
	char	  **av;
	int			maxac;
	int			ac;
	long		secs;
	int			usecs;
	int			i;

	/*
	 * Don't want backend to be able to see the postmaster random number
	 * generator state.  We have to clobber the static random_seed *and* start
	 * a new random sequence in the random() library function.
	 */
	random_seed = 0;
	random_start_time.tv_usec = 0;
	/* slightly hacky way to get integer microseconds part of timestamptz */
	TimestampDifference(0, port->SessionStartTime, &secs, &usecs);
	srandom((unsigned int) (MyProcPid ^ usecs));

	/*
	 * Now, build the argv vector that will be given to PostgresMain.
	 *
	 * The maximum possible number of commandline arguments that could come
	 * from ExtraOptions is (strlen(ExtraOptions) + 1) / 2; see
	 * pg_split_opts().
	 */
	maxac = 2;					/* for fixed args supplied below */
	maxac += (strlen(ExtraOptions) + 1) / 2;

	av = (char **) MemoryContextAlloc(TopMemoryContext,
									  maxac * sizeof(char *));
	ac = 0;

	av[ac++] = "postgres";

	/*
	 * Pass any backend switches specified with -o on the postmaster's own
	 * command line.  We assume these are secure.
	 */
	pg_split_opts(av, &ac, ExtraOptions);

	av[ac] = NULL;

	Assert(ac < maxac);

	/*
	 * Debug: print arguments being passed to backend
	 */
	ereport(DEBUG3,
			(errmsg_internal("%s child[%d]: starting with (",
							 progname, (int) getpid())));
	for (i = 0; i < ac; ++i)
		ereport(DEBUG3,
				(errmsg_internal("\t%s", av[i])));
	ereport(DEBUG3,
			(errmsg_internal(")")));

	/*
	 * Make sure we aren't in PostmasterContext anymore.  (We can't delete it
	 * just yet, though, because InitPostgres will need the HBA data.)
	 */
	MemoryContextSwitchTo(TopMemoryContext);

	return PostgresMain(ac, av, port->database_name, port->user_name);
}


#ifdef EXEC_BACKEND

/*
 * postmaster_forkexec -- fork and exec a postmaster subprocess
 *
 * The caller must have set up the argv array already, except for argv[2]
 * which will be filled with the name of the temp variable file.
 *
 * Returns the child process PID, or -1 on fork failure (a suitable error
 * message has been logged on failure).
 *
 * All uses of this routine will dispatch to SubPostmasterMain in the
 * child process.
 */
pid_t
postmaster_forkexec(int argc, char *argv[])
{
	Port		port;

	/* This entry point passes dummy values for the Port variables */
	memset(&port, 0, sizeof(port));
	return internal_forkexec(argc, argv, &port);
}

/*
 * backend_forkexec -- fork/exec off a backend process
 *
 * Some operating systems (WIN32) don't have fork() so we have to simulate
 * it by storing parameters that need to be passed to the child and
 * then create a new child process.
 *
 * returns the pid of the fork/exec'd process, or -1 on failure
 */
static pid_t
backend_forkexec(Port *port)
{
	char	   *av[4];
	int			ac = 0;

	av[ac++] = "postgres";
	av[ac++] = "--forkbackend";
	av[ac++] = NULL;			/* filled in by internal_forkexec */

	av[ac] = NULL;
	Assert(ac < lengthof(av));

	return internal_forkexec(ac, av, port);
}

#ifndef WIN32

/*
 * internal_forkexec non-win32 implementation
 *
 * - writes out backend variables to the parameter file
 * - fork():s, and then exec():s the child process
 */
static pid_t
internal_forkexec(int argc, char *argv[], Port *port)
{
	static unsigned long tmpBackendFileNum = 0;
	pid_t		pid;
	char		tmpfilename[MAXPGPATH];
	BackendParameters param;
	FILE	   *fp;

	if (!save_backend_variables(&param, port))
		return -1;				/* log made by save_backend_variables */

	/* Calculate name for temp file */
	snprintf(tmpfilename, MAXPGPATH, "%s/%s.backend_var.%d.%lu",
			 PG_TEMP_FILES_DIR, PG_TEMP_FILE_PREFIX,
			 MyProcPid, ++tmpBackendFileNum);

	/* Open file */
	fp = AllocateFile(tmpfilename, PG_BINARY_W);
	if (!fp)
	{
		/* As in OpenTemporaryFile, try to make the temp-file directory */
		mkdir(PG_TEMP_FILES_DIR, S_IRWXU);

		fp = AllocateFile(tmpfilename, PG_BINARY_W);
		if (!fp)
		{
			ereport(LOG,
					(errcode_for_file_access(),
					 errmsg("could not create file \"%s\": %m",
							tmpfilename)));
			return -1;
		}
	}

	if (fwrite(&param, sizeof(param), 1, fp) != 1)
	{
		ereport(LOG,
				(errcode_for_file_access(),
				 errmsg("could not write to file \"%s\": %m", tmpfilename)));
		FreeFile(fp);
		return -1;
	}

	/* Release file */
	if (FreeFile(fp))
	{
		ereport(LOG,
				(errcode_for_file_access(),
				 errmsg("could not write to file \"%s\": %m", tmpfilename)));
		return -1;
	}

	/* Make sure caller set up argv properly */
	Assert(argc >= 3);
	Assert(argv[argc] == NULL);
	Assert(strncmp(argv[1], "--fork", 6) == 0);
	Assert(argv[2] == NULL);

	/* Insert temp file name after --fork argument */
	argv[2] = tmpfilename;

	/* Fire off execv in child */
	if ((pid = fork_process()) == 0)
	{
		if (execv(postgres_exec_path, argv) < 0)
		{
			ereport(LOG,
					(errmsg("could not execute server process \"%s\": %m",
							postgres_exec_path)));
			/* We're already in the child process here, can't return */
			exit(1);
		}
	}

	return pid;					/* Parent returns pid, or -1 on fork failure */
}
#else							/* WIN32 */

/*
 * internal_forkexec win32 implementation
 *
 * - starts backend using CreateProcess(), in suspended state
 * - writes out backend variables to the parameter file
 *	- during this, duplicates handles and sockets required for
 *	  inheritance into the new process
 * - resumes execution of the new process once the backend parameter
 *	 file is complete.
 */
static pid_t
internal_forkexec(int argc, char *argv[], Port *port)
{
	STARTUPINFO si;
	PROCESS_INFORMATION pi;
	int			i;
	int			j;
	char		cmdLine[MAXPGPATH * 2];
	HANDLE		paramHandle;
	BackendParameters *param;
	SECURITY_ATTRIBUTES sa;
	char		paramHandleStr[32];
	win32_deadchild_waitinfo *childinfo;

	/* Make sure caller set up argv properly */
	Assert(argc >= 3);
	Assert(argv[argc] == NULL);
	Assert(strncmp(argv[1], "--fork", 6) == 0);
	Assert(argv[2] == NULL);

	/* Set up shared memory for parameter passing */
	ZeroMemory(&sa, sizeof(sa));
	sa.nLength = sizeof(sa);
	sa.bInheritHandle = TRUE;
	paramHandle = CreateFileMapping(INVALID_HANDLE_VALUE,
									&sa,
									PAGE_READWRITE,
									0,
									sizeof(BackendParameters),
									NULL);
	if (paramHandle == INVALID_HANDLE_VALUE)
	{
		elog(LOG, "could not create backend parameter file mapping: error code %d",
			 (int) GetLastError());
		return -1;
	}

	param = MapViewOfFile(paramHandle, FILE_MAP_WRITE, 0, 0, sizeof(BackendParameters));
	if (!param)
	{
		elog(LOG, "could not map backend parameter memory: error code %d",
			 (int) GetLastError());
		CloseHandle(paramHandle);
		return -1;
	}

	/* Insert temp file name after --fork argument */
	sprintf(paramHandleStr, "%lu", (DWORD) paramHandle);
	argv[2] = paramHandleStr;

	/* Format the cmd line */
	cmdLine[sizeof(cmdLine) - 1] = '\0';
	cmdLine[sizeof(cmdLine) - 2] = '\0';
	snprintf(cmdLine, sizeof(cmdLine) - 1, "\"%s\"", postgres_exec_path);
	i = 0;
	while (argv[++i] != NULL)
	{
		j = strlen(cmdLine);
		snprintf(cmdLine + j, sizeof(cmdLine) - 1 - j, " \"%s\"", argv[i]);
	}
	if (cmdLine[sizeof(cmdLine) - 2] != '\0')
	{
		elog(LOG, "subprocess command line too long");
		return -1;
	}

	memset(&pi, 0, sizeof(pi));
	memset(&si, 0, sizeof(si));
	si.cb = sizeof(si);

	/*
	 * Create the subprocess in a suspended state. This will be resumed later,
	 * once we have written out the parameter file.
	 */
	if (!CreateProcess(NULL, cmdLine, NULL, NULL, TRUE, CREATE_SUSPENDED,
					   NULL, NULL, &si, &pi))
	{
		elog(LOG, "CreateProcess call failed: %m (error code %d)",
			 (int) GetLastError());
		return -1;
	}

	if (!save_backend_variables(param, port, pi.hProcess, pi.dwProcessId))
	{
		/*
		 * log made by save_backend_variables, but we have to clean up the
		 * mess with the half-started process
		 */
		if (!TerminateProcess(pi.hProcess, 255))
			ereport(ERROR,
					(errmsg_internal("could not terminate unstarted process: error code %d",
									 (int) GetLastError())));
		CloseHandle(pi.hProcess);
		CloseHandle(pi.hThread);
		return -1;				/* log made by save_backend_variables */
	}

	/* Drop the parameter shared memory that is now inherited to the backend */
	if (!UnmapViewOfFile(param))
		elog(LOG, "could not unmap view of backend parameter file: error code %d",
			 (int) GetLastError());
	if (!CloseHandle(paramHandle))
		elog(LOG, "could not close handle to backend parameter file: error code %d",
			 (int) GetLastError());

	/*
	 * Reserve the memory region used by our main shared memory segment before we
	 * resume the child process.
	 */
	if (!pgwin32_ReserveSharedMemoryRegion(pi.hProcess))
	{
		/*
		 * Failed to reserve the memory, so terminate the newly created
		 * process and give up.
		 */
		if (!TerminateProcess(pi.hProcess, 255))
			ereport(ERROR,
					(errmsg_internal("could not terminate process that failed to reserve memory: error code %d",
									 (int) GetLastError())));
		CloseHandle(pi.hProcess);
		CloseHandle(pi.hThread);
		return -1;			/* logging done made by pgwin32_ReserveSharedMemoryRegion() */
	}

	/*
	 * Now that the backend variables are written out, we start the child
	 * thread so it can start initializing while we set up the rest of the
	 * parent state.
	 */
	if (ResumeThread(pi.hThread) == -1)
	{
		if (!TerminateProcess(pi.hProcess, 255))
		{
			ereport(ERROR,
					(errmsg_internal("could not terminate unstartable process: error code %d",
									 (int) GetLastError())));
			CloseHandle(pi.hProcess);
			CloseHandle(pi.hThread);
			return -1;
		}
		CloseHandle(pi.hProcess);
		CloseHandle(pi.hThread);
		ereport(ERROR,
				(errmsg_internal("could not resume thread of unstarted process: error code %d",
								 (int) GetLastError())));
		return -1;
	}

	/*
	 * Queue a waiter for to signal when this child dies. The wait will be
	 * handled automatically by an operating system thread pool.
	 *
	 * Note: use malloc instead of palloc, since it needs to be thread-safe.
	 * Struct will be free():d from the callback function that runs on a
	 * different thread.
	 */
	childinfo = malloc(sizeof(win32_deadchild_waitinfo));
	if (!childinfo)
		ereport(FATAL,
				(errcode(ERRCODE_OUT_OF_MEMORY),
				 errmsg("out of memory")));

	childinfo->procHandle = pi.hProcess;
	childinfo->procId = pi.dwProcessId;

	if (!RegisterWaitForSingleObject(&childinfo->waitHandle,
									 pi.hProcess,
									 pgwin32_deadchild_callback,
									 childinfo,
									 INFINITE,
								WT_EXECUTEONLYONCE | WT_EXECUTEINWAITTHREAD))
		ereport(FATAL,
		(errmsg_internal("could not register process for wait: error code %d",
						 (int) GetLastError())));

	/* Don't close pi.hProcess here - the wait thread needs access to it */

	CloseHandle(pi.hThread);

	return pi.dwProcessId;
}
#endif   /* WIN32 */

#ifdef EXEC_BACKEND
/* This should really be in a header file */
NON_EXEC_STATIC void
PerfmonMain(int argc, char *argv[]);
#endif 

/*
 * SubPostmasterMain -- Get the fork/exec'd process into a state equivalent
 *			to what it would be if we'd simply forked on Unix, and then
 *			dispatch to the appropriate place.
 *
 * The first two command line arguments are expected to be "--forkFOO"
 * (where FOO indicates which postmaster child we are to become), and
 * the name of a variables file that we can read to load data that would
 * have been inherited by fork() on Unix.  Remaining arguments go to the
 * subprocess FooMain() routine.
 */
int
SubPostmasterMain(int argc, char *argv[])
{
	Port		port;

	/* Do this sooner rather than later... */
	IsUnderPostmaster = true;	/* we are a postmaster subprocess now */

	MyProcPid = getpid();		/* reset MyProcPid */

	MyStartTime = time(NULL);

	/*
	 * make sure stderr is in binary mode before anything can possibly be
	 * written to it, in case it's actually the syslogger pipe, so the pipe
	 * chunking protocol isn't disturbed. Non-logpipe data gets translated on
	 * redirection (e.g. via pg_ctl -l) anyway.
	 */
#ifdef WIN32
	_setmode(fileno(stderr), _O_BINARY);
#endif

	/* Lose the postmaster's on-exit routines (really a no-op) */
	on_exit_reset();

	/* In EXEC_BACKEND case we will not have inherited these settings */
	IsPostmasterEnvironment = true;
	whereToSendOutput = DestNone;

	/* Setup essential subsystems (to ensure elog() behaves sanely) */
	MemoryContextInit();
	InitializeGUCOptions();

	/* Read in the variables file */
	memset(&port, 0, sizeof(Port));
	read_backend_variables(argv[2], &port);

	/*
	 * Set up memory area for GSS information. Mirrors the code in ConnCreate
	 * for the non-exec case.
	 */
#if defined(ENABLE_GSS) || defined(ENABLE_SSPI)
	port.gss = (pg_gssinfo *) calloc(1, sizeof(pg_gssinfo));
	if (!port.gss)
		ereport(FATAL,
				(errcode(ERRCODE_OUT_OF_MEMORY),
				 errmsg("out of memory")));
#endif


	/* Check we got appropriate args */
	if (argc < 3)
		elog(FATAL, "invalid subpostmaster invocation");

	/*
	 * If appropriate, physically re-attach to shared memory segment. We want
	 * to do this before going any further to ensure that we can attach at the
	 * same address the postmaster used.
	 */
	if (strcmp(argv[1], "--forkbackend") == 0   ||
		strcmp(argv[1], "--forkavlauncher") == 0 ||
		strcmp(argv[1], "--forkavworker") == 0 ||
		strcmp(argv[1], "--forkautovac") == 0   ||
		strcmp(argv[1], "--forkseqserver") == 0 ||
		strcmp(argv[1], "--forkboot") == 0)
		PGSharedMemoryReAttach();

	/* autovacuum needs this set before calling InitProcess */
	if (strcmp(argv[1], "--forkautovac") == 0)
		AutovacuumIAm();

	/*
	 * Start our win32 signal implementation. This has to be done after we
	 * read the backend variables, because we need to pick up the signal pipe
	 * from the parent process.
	 */
#ifdef WIN32
	pgwin32_signal_initialize();
#endif

	/* In EXEC_BACKEND case we will not have inherited these settings */
	pqinitmask();
	PG_SETMASK(&BlockSig);

	/* Read in remaining GUC variables */
	read_nondefault_variables();

	/*
	 * Reload any libraries that were preloaded by the postmaster.	Since we
	 * exec'd this process, those libraries didn't come along with us; but we
	 * should load them into all child processes to be consistent with the
	 * non-EXEC_BACKEND behavior.
	 */
	process_shared_preload_libraries();

	/* Run backend or appropriate child */
	if (strcmp(argv[1], "--forkbackend") == 0)
	{
		Assert(argc == 3);		/* shouldn't be any more args */

		/* Close the postmaster's sockets */
		ClosePostmasterPorts(false);

		/*
		 * Need to reinitialize the SSL library in the backend, since the
		 * context structures contain function pointers and cannot be passed
		 * through the parameter file.
		 *
		 * XXX should we do this in all child processes?  For the moment it's
		 * enough to do it in backend children.
		 */
#ifdef USE_SSL
		if (EnableSSL)
			secure_initialize();
#endif

		/*
		 * Perform additional initialization and client authentication.
		 *
		 * We want to do this before InitProcess() for a couple of reasons: 1.
		 * so that we aren't eating up a PGPROC slot while waiting on the
		 * client. 2. so that if InitProcess() fails due to being out of
		 * PGPROC slots, we have already initialized libpq and are able to
		 * report the error to the client.
		 */
		BackendInitialize(&port);

		/* Restore basic shared memory pointers */
		InitShmemAccess(UsedShmemSegAddr);

		/* Need a PGPROC to run CreateSharedMemoryAndSemaphores */
		InitProcess();

		/*
		 * Attach process to shared data structures.  If testing EXEC_BACKEND
		 * on Linux, you must run this as root before starting the postmaster:
		 *
		 * echo 0 >/proc/sys/kernel/randomize_va_space
		 *
		 * This prevents a randomized stack base address that causes child
		 * shared memory to be at a different address than the parent, making
		 * it impossible to attached to shared memory.	Return the value to
		 * '1' when finished.
		 */
		CreateSharedMemoryAndSemaphores(false, 0);

		/* And run the backend */
		proc_exit(BackendRun(&port));
	}
	if (strcmp(argv[1], "--forkboot") == 0)
	{
		/* Close the postmaster's sockets */
		ClosePostmasterPorts(false);

		/* Restore basic shared memory pointers */
		InitShmemAccess(UsedShmemSegAddr);

		/* Need a PGPROC to run CreateSharedMemoryAndSemaphores */
		InitAuxiliaryProcess();

		/* Attach process to shared data structures */
		CreateSharedMemoryAndSemaphores(false, 0);

		AuxiliaryProcessMain(argc - 2, argv + 2);
		proc_exit(0);
	}
	if (strcmp(argv[1], "--forkautovac") == 0)
	{
		/* Close the postmaster's sockets */
		ClosePostmasterPorts(false);

		/* Restore basic shared memory pointers */
		InitShmemAccess(UsedShmemSegAddr);

		/* Need a PGPROC to run CreateSharedMemoryAndSemaphores */
		InitProcess();

		/* Attach process to shared data structures */
		CreateSharedMemoryAndSemaphores(false, 0);

		AutoVacMain(argc - 2, argv + 2);
		proc_exit(0);
	}
	if (strcmp(argv[1], "--forkarch") == 0)
	{
		/* Close the postmaster's sockets */
		ClosePostmasterPorts(false);

		/* Do not want to attach to shared memory */

		PgArchiverMain(argc, argv);
		proc_exit(0);
	}
	if (strcmp(argv[1], "--forkcol") == 0)
	{
		/* Close the postmaster's sockets */
		ClosePostmasterPorts(false);

		/* Do not want to attach to shared memory */

		PgstatCollectorMain(argc, argv);
		proc_exit(0);
	}
	if (strcmp(argv[1], "--forklog") == 0)
	{
		/* Close the postmaster's sockets */
		ClosePostmasterPorts(true);

		/* Do not want to attach to shared memory */

		SysLoggerMain(argc, argv);
		proc_exit(0);
	}
	if (strcmp(argv[1], "--forkseqserver") == 0)
	{
		/* Close the postmaster's sockets */
		ClosePostmasterPorts(false);

		/* Restore basic shared memory pointers */
		InitShmemAccess(UsedShmemSegAddr);

		/* Need a PGPROC to run CreateSharedMemoryAndSemaphores */
		InitAuxiliaryProcess();

		/* Attach process to shared data structures */
		CreateSharedMemoryAndSemaphores(false, 0);

		SeqServerMain(argc - 2, argv + 2);
		proc_exit(0);
	}
	if (strcmp(argv[1], "--forkftsprobe") == 0)
	{
		/* Close the postmaster's sockets */
		ClosePostmasterPorts(false);

		/* Restore basic shared memory pointers */
		InitShmemAccess(UsedShmemSegAddr);

		/* Need a PGPROC to run CreateSharedMemoryAndSemaphores */
		InitAuxiliaryProcess();

		/* Attach process to shared data structures */
		CreateSharedMemoryAndSemaphores(false, 0);

		FtsProbeMain(argc - 2, argv + 2);
		proc_exit(0);
	}
	if (strcmp(argv[1], "--forkperfmon") == 0)
	{
		/* Close the postmaster's sockets */
		ClosePostmasterPorts(false);

		/* Do not want to attach to shared memory */

		PerfmonMain(argc - 2, argv + 2);
		proc_exit(0);
	}

	return 1;					/* shouldn't get here */
}
#endif   /* EXEC_BACKEND */


/*
 * ExitPostmaster -- cleanup
 *
 * Do NOT call exit() directly --- always go through here!
 */
static void
ExitPostmaster(int status)
{
	/* should cleanup shared memory and kill all backends */

	/*
	 * Not sure of the semantics here.	When the Postmaster dies, should the
	 * backends all be killed? probably not.
	 *
	 * MUST		-- vadim 05-10-1999
	 */

	proc_exit(status);
}

/*
 * sigusr1_handler - handle signal conditions from child processes
 */
static void
sigusr1_handler(SIGNAL_ARGS)
{
	int			save_errno = errno;

	PG_SETMASK(&BlockSig);

	/*
	 * RECOVERY_STARTED and RECOVERY_CONSISTENT signals are ignored in
	 * unexpected states. If the startup process quickly starts up, completes
	 * recovery, exits, we might process the death of the startup process
	 * first. We don't want to go back to recovery in that case.
	 */
	if (CheckPostmasterSignal(PMSIGNAL_RECOVERY_STARTED) &&
		pmState == PM_STARTUP)
	{
		Assert(isPrimaryMirrorModeAFullPostmaster(true));

		/* WAL redo has started. We're out of reinitialization. */
		FatalError = false;

		/*
		 * Crank up the background writer.	It doesn't matter if this fails,
		 * we'll just try again later.
		 */
		Assert(BgWriterPID == 0);
		SetBGWriterPID(StartBackgroundWriter());

		pmState = PM_RECOVERY;
	}
	if (CheckPostmasterSignal(PMSIGNAL_RECOVERY_CONSISTENT) &&
		pmState == PM_RECOVERY)
	{
		Assert(isPrimaryMirrorModeAFullPostmaster(true));

		/*
		 * Load the flat authorization file into postmaster's cache. The
		 * startup process won't have recomputed this from the database yet,
		 * so it may change following recovery.
		 */
		load_role();

		/*
		 * Likewise, start other special children as needed.
		 */
		Assert(PgStatPID == 0);
		PgStatPID = pgstat_start();

		/* XXX at this point we could accept read-only connections */
		ereport(DEBUG1,
				(errmsg("database system is in consistent recovery mode")));

		pmState = PM_RECOVERY_CONSISTENT;
	}

	if (CheckPostmasterSignal(PMSIGNAL_PASSWORD_CHANGE))
	{
		/*
		 * Authorization file has changed.
		 */
		load_role();
	}

	if (CheckPostmasterSignal(PMSIGNAL_WAKEN_ARCHIVER) &&
		PgArchPID != 0)
	{
		/*
		 * Send SIGUSR1 to archiver process, to wake it up and begin archiving
		 * next transaction log file.
		 */
		signal_child(PgArchPID, SIGUSR1);
	}

	if (CheckPostmasterSignal(PMSIGNAL_ROTATE_LOGFILE) &&
		SysLoggerPID != 0)
	{
		/* Tell syslogger to rotate logfile */
		signal_child(SysLoggerPID, SIGUSR1);
	}

	if (CheckPostmasterSignal(PMSIGNAL_START_WALRECEIVER) &&
		WalReceiverPID == 0 &&
		(pmState == PM_STARTUP || pmState == PM_RECOVERY /*||
		 pmState == PM_HOT_STANDBY || pmState == PM_WAIT_READONLY*/) &&
		Shutdown == NoShutdown)
	{
		/* Startup Process wants us to start the walreceiver process. */
		WalReceiverPID = StartWalReceiver();
	}

	if (CheckPostmasterSignal(PMSIGNAL_START_AUTOVAC))
	{
		/*
		 * Start one iteration of the autovacuum daemon, even if autovacuuming
		 * is nominally not enabled.  This is so we can have an active defense
		 * against transaction ID wraparound.  We set a flag for the main loop
		 * to do it rather than trying to do it here --- this is because the
		 * autovac process itself may send the signal, and we want to handle
		 * that by launching another iteration as soon as the current one
		 * completes.
		 */
		force_autovac = true;
	}

	if (CheckPostmasterSignal(PMSIGNAL_FILEREP_STATE_CHANGE))
	{
		/* set a flag that will be handled in the main loop */
		filerep_has_signaled_state_change = true;
	}

	if (CheckPostmasterSignal(PMSIGNAL_POSTMASTER_RESET_FILEREP))
	{
		/*
		 * if filerep subprocess requests postmaster reset on the mirror,
		 * the mirror is no longer usable so it is shut down
		 */
		PrimaryMirrorMode pm_mode;
		getPrimaryMirrorStatusCodes(&pm_mode, NULL, NULL, NULL);
		if (pm_mode == PMModeMirrorSegment)
		{
			elog(LOG, "postmaster reset on mirror, shutting down mirror");

			pmdie(SIGQUIT);
		}

		/*
		 * set a flag that will be handled in the main loop;
		 * this signal comes from filerep's main process;
		 */
		filerep_requires_postmaster_reset = true;
    }

	if (CheckPostmasterSignal(PMSIGNAL_POSTMASTER_RESET_BY_PEER))
	{
		/*
		 * set a flag that will be handled in the main loop;
		 * this signal comes from handling of postmaster
		 * reset as requested by the primary/mirror peer;
		 */
		filerep_requires_postmaster_reset = true;
	}

	if (CheckPostmasterSignal(PMSIGNAL_PRIMARY_MIRROR_TRANSITION_RECEIVED))
	{
		/* no need to do anything -- postmaster has woken up and will check shared memory next */
	}

	if (CheckPostmasterSignal(PMSIGNAL_PRIMARY_MIRROR_ALL_BACKENDS_SHUTDOWN))
	{
	    filerep_has_signaled_backends_shutdown = true;
	    need_call_reaper = true;
	}

	if (CheckPostmasterSignal(PMSIGNAL_SEGCONFIG_CHANGE))
	{
		int16		newdbid;

		/*
		 * Read back standby dbid to postmaster local from shared memory,
		 * as this is the single source.
		 */
		GpStandbyDbid = GetStandbyDbid();

		newdbid = primaryMirrorGetNewDbid();
		if (newdbid != InvalidDbid)
		{
			/*
			 * Update my dbid if someone tells me.  This is currently only the
			 * case in standby-promote, and works because we do so in the
			 * startup pass 4, where nobody else has forked dbid value to
			 * local memory.  This is not the best solution, and at some point
			 * we should revisit design around dbid.
			 */
			GpIdentity.dbid = newdbid;

			/*
			 * Also update trans/temp filespace if configured.  This relies on
			 * the external tool to have updated the flat files already prior
			 * to the promote time.  Again this is not atomic and risky, but
			 * given the current design there's not much we can do.
			 */
			primaryMirrorPopulateFilespaceInfo();
		}
	}

	/*
	 * Check if we are being promoted.  Don't check and delete promote file
	 * until we start the recovery.  This allows users to indicate promote
	 * early, even before the database start.  We do delete it after the
	 * recovery, though, for cleanness.
	 */
	if (pmState != PM_INIT &&
		CheckPromoteSignal(!(pmState == PM_STARTUP || pmState == PM_RECOVERY))
		&& StartupPID != 0)
	{
		/* Tell startup process to finish recovery */
		signal_child(StartupPID, SIGUSR2);
	}

	PG_SETMASK(&UnBlockSig);

	errno = save_errno;
}


/*
 * Dummy signal handler
 *
 * We use this for signals that we don't actually use in the postmaster,
 * but we do use in backends.  If we were to SIG_IGN such signals in the
 * postmaster, then a newly started backend might drop a signal that arrives
 * before it's able to reconfigure its signal processing.  (See notes in
 * tcop/postgres.c.)
 */
static void
dummy_handler(SIGNAL_ARGS)
{
}

/*
 * RandomSalt
 */
static void
RandomSalt(char *md5Salt)
{
	long		rand;

	/*
	 * We use % 255, sacrificing one possible byte value, so as to ensure that
	 * all bits of the random() value participate in the result. While at it,
	 * add one to avoid generating any null bytes.
	 */
	rand = PostmasterRandom();
	md5Salt[0] = (rand % 255) + 1;
	rand = PostmasterRandom();
	md5Salt[1] = (rand % 255) + 1;
	rand = PostmasterRandom();
	md5Salt[2] = (rand % 255) + 1;
	rand = PostmasterRandom();
	md5Salt[3] = (rand % 255) + 1;
}

/*
 * PostmasterRandom
 */
static long
PostmasterRandom(void)
{
	/*
	 * Select a random seed at the time of first receiving a request.
	 */
	if (random_seed == 0)
	{
		do
		{
			struct timeval random_stop_time;

			gettimeofday(&random_stop_time, NULL);

			/*
			 * We are not sure how much precision is in tv_usec, so we swap
			 * the high and low 16 bits of 'random_stop_time' and XOR them
			 * with 'random_start_time'. On the off chance that the result is
			 * 0, we loop until it isn't.
			 */
			random_seed = random_start_time.tv_usec ^
				((random_stop_time.tv_usec << 16) |
				 ((random_stop_time.tv_usec >> 16) & 0xffff));
		}
		while (random_seed == 0);

		srandom(random_seed);
	}

	return random();
}

/*
 * Count up number of child processes (excluding special children and
 * dead_end children)
 */
static int
CountChildren(int target)
{
	Dlelem	   *curr;
	int			cnt = 0;

	for (curr = DLGetHead(BackendList); curr; curr = DLGetSucc(curr))
	{
		Backend    *bp = (Backend *) DLE_VAL(curr);

		if (bp->dead_end)
			continue;

		/*
		 * Since target == BACKEND_TYPE_ALL is the most common case, we test
		 * it first and avoid touching shared memory for every child.
		 */
		if (target != BACKEND_TYPE_ALL)
		{
			int			child;

			if (bp->is_autovacuum)
				child = BACKEND_TYPE_AUTOVAC;
			else if (IsPostmasterChildWalSender(bp->child_slot))
				child = BACKEND_TYPE_WALSND;
			else
				child = BACKEND_TYPE_NORMAL;
			if (!(target & child))
				continue;
		}

		cnt++;
	}
	return cnt;
}


/*
 * StartChildProcess -- start an auxiliary process for the postmaster
 *
 * xlop determines what kind of child will be started.	All child types
 * initially go to AuxiliaryProcessMain, which will handle common setup.
 *
 * Return value of StartChildProcess is subprocess' PID, or 0 if failed
 * to start subprocess.
 */
static pid_t
StartChildProcess(AuxProcType type)
{
	pid_t		pid;
	char	   *av[10];
	int			ac = 0;
	char		typebuf[32];

	/*
	 * Set up command-line arguments for subprocess
	 */
	av[ac++] = "postgres";

#ifdef EXEC_BACKEND
	av[ac++] = "--forkboot";
	av[ac++] = NULL;			/* filled in by postmaster_forkexec */
#endif

	snprintf(typebuf, sizeof(typebuf), "-x%d", type);
	av[ac++] = typebuf;

	av[ac] = NULL;
	Assert(ac < lengthof(av));

    switch (type)
	{
        case BgWriterProcess:
		case CheckpointProcess:
        case StartupProcess:
        case StartupPass2Process:
		case StartupPass3Process:
		case StartupPass4Process:
        case WalWriterProcess:
        case WalReceiverProcess:
            Assert(isPrimaryMirrorModeAFullPostmaster(true));
            break;
        case FilerepProcess:
            Assert(doesPrimaryMirrorModeRequireFilerepProcess(true));
            break;
        case FilerepResetPeerProcess:
        	Assert(pmState == PM_POSTMASTER_RESET_FILEREP_PEER);
			break;
        case CheckerProcess:
        case BootstrapProcess:
            break;
		default:
			elog(ERROR, "Unknown auxiliary process type %d", type);
			break;
	}

#ifdef EXEC_BACKEND
	pid = postmaster_forkexec(ac, av);
#else							/* !EXEC_BACKEND */
	pid = fork_process();

	if (pid == 0)				/* child */
	{
		IsUnderPostmaster = true;		/* we are a postmaster subprocess now */

		/* Close the postmaster's sockets */
		ClosePostmasterPorts(false);

		/* Lose the postmaster's on-exit routines and port connections */
		on_exit_reset();

		/* Release postmaster's working memory context */
		MemoryContextSwitchTo(TopMemoryContext);
		MemoryContextDelete(PostmasterContext);
		PostmasterContext = NULL;

		AuxiliaryProcessMain(ac, av);
		ExitPostmaster(0);
	}
#endif   /* EXEC_BACKEND */

	if (pid < 0)
	{
		/* in parent, fork failed */
		int			save_errno = errno;

		errno = save_errno;
		switch (type)
		{
			case StartupProcess:
				ereport(LOG,
						(errmsg("could not fork startup process: %m")));
				break;
			case StartupPass2Process:
				ereport(LOG,
						(errmsg("could not fork startup pass 2 process: %m")));
				break;
			case StartupPass3Process:
				ereport(LOG,
						(errmsg("could not fork startup pass 3 process: %m")));
				break;
			case StartupPass4Process:
				ereport(LOG,
						(errmsg("could not fork startup pass 4 process: %m")));
				break;
			case BgWriterProcess:
				ereport(LOG,
				   (errmsg("could not fork background writer process: %m")));
				break;
			case CheckpointProcess:
				ereport(LOG,
				   (errmsg("could not fork background checkpoint process: %m")));
				break;
			default:
				ereport(LOG,
						(errmsg("could not fork process: %m")));
				break;
		}

		/*
		 * fork failure is fatal during startup, but there's no need to choke
		 * immediately if starting other child types fails.
		 */
		if (type == StartupProcess)
			ExitPostmaster(1);
		return 0;
	}

	/*
	 * in parent, successful fork
	 */
	return pid;
}

/*
 * Create the opts file
 */
static bool
CreateOptsFile(int argc, char *argv[], char *fullprogname)
{
	FILE	   *fp;
	int			i;

#define OPTS_FILE	"postmaster.opts"

	if ((fp = fopen(OPTS_FILE, "w")) == NULL)
	{
		elog(LOG, "could not create file \"%s\": %m", OPTS_FILE);
		return false;
	}

	fprintf(fp, "%s", fullprogname);
	for (i = 1; i < argc; i++)
		fprintf(fp, " \"%s\"", argv[i]);
	fputs("\n", fp);

	if (fclose(fp))
	{
		elog(LOG, "could not write file \"%s\": %m", OPTS_FILE);
		return false;
	}

	return true;
}


/*
 * MaxLivePostmasterChildren
 *
 * This reports the number of entries needed in per-child-process arrays
 * (the PMChildFlags array, and if EXEC_BACKEND the ShmemBackendArray).
 * These arrays include regular backends and autovac workers, but not special
 * children nor dead_end children.	This allows the arrays to have a fixed
 * maximum size, to wit the same too-many-children limit enforced by
 * canAcceptConnections().	The exact value isn't too critical as long as
 * it's more than MaxBackends.
 */
int
MaxLivePostmasterChildren(void)
{
	return 2 * MaxBackends;
}


#ifdef EXEC_BACKEND

/*
 * The following need to be available to the save/restore_backend_variables
 * functions
 */
extern slock_t *ShmemLock;
extern LWLock *LWLockArray;
extern PROC_HDR *ProcGlobal;
extern PGPROC *AuxiliaryProcs;
extern PMSignalData *PMSignalState;
extern int	pgStatSock;

#ifndef WIN32
#define write_inheritable_socket(dest, src, childpid) (*(dest) = (src))
#define read_inheritable_socket(dest, src) (*(dest) = *(src))
#else
static void write_duplicated_handle(HANDLE *dest, HANDLE src, HANDLE child);
static void write_inheritable_socket(InheritableSocket *dest, SOCKET src,
						 pid_t childPid);
static void read_inheritable_socket(SOCKET *dest, InheritableSocket *src);
#endif


/* Save critical backend variables into the BackendParameters struct */
#ifndef WIN32
static bool
save_backend_variables(BackendParameters *param, Port *port)
#else
static bool
save_backend_variables(BackendParameters *param, Port *port,
					   HANDLE childProcess, pid_t childPid)
#endif
{
	memcpy(&param->port, port, sizeof(Port));
	write_inheritable_socket(&param->portsocket, port->sock, childPid);

	strlcpy(param->DataDir, DataDir, MAXPGPATH);

	memcpy(&param->ListenSocket, &ListenSocket, sizeof(ListenSocket));

	param->MyCancelKey = MyCancelKey;
	param->MyPMChildSlot = MyPMChildSlot;

	param->UsedShmemSegID = UsedShmemSegID;
	param->UsedShmemSegAddr = UsedShmemSegAddr;

	param->ShmemLock = ShmemLock;
	param->ShmemVariableCache = ShmemVariableCache;
	param->ShmemBackendArray = ShmemBackendArray;

	param->LWLockArray = LWLockArray;
	param->ProcGlobal = ProcGlobal;
	param->AuxiliaryProcs = AuxiliaryProcs;
	param->PMSignalState = PMSignalState;
	write_inheritable_socket(&param->pgStatSock, pgStatSock, childPid);

	param->PostmasterPid = PostmasterPid;
	param->PgStartTime = PgStartTime;
	param->PgReloadTime = PgReloadTime;

	param->redirection_done = redirection_done;

#ifdef WIN32
	param->PostmasterHandle = PostmasterHandle;
	write_duplicated_handle(&param->initial_signal_pipe,
							pgwin32_create_signal_listener(childPid),
							childProcess);
#endif

	memcpy(&param->syslogPipe, &syslogPipe, sizeof(syslogPipe));

	strlcpy(param->my_exec_path, my_exec_path, MAXPGPATH);

	strlcpy(param->pkglib_path, pkglib_path, MAXPGPATH);

	strlcpy(param->ExtraOptions, ExtraOptions, MAXPGPATH);

	strlcpy(param->lc_collate, setlocale(LC_COLLATE, NULL), LOCALE_NAME_BUFLEN);
	strlcpy(param->lc_ctype, setlocale(LC_CTYPE, NULL), LOCALE_NAME_BUFLEN);

	return true;
}


#ifdef WIN32
/*
 * Duplicate a handle for usage in a child process, and write the child
 * process instance of the handle to the parameter file.
 */
static void
write_duplicated_handle(HANDLE *dest, HANDLE src, HANDLE childProcess)
{
	HANDLE		hChild = INVALID_HANDLE_VALUE;

	if (!DuplicateHandle(GetCurrentProcess(),
						 src,
						 childProcess,
						 &hChild,
						 0,
						 TRUE,
						 DUPLICATE_CLOSE_SOURCE | DUPLICATE_SAME_ACCESS))
		ereport(ERROR,
				(errmsg_internal("could not duplicate handle to be written to backend parameter file: error code %d",
								 (int) GetLastError())));

	*dest = hChild;
}

/*
 * Duplicate a socket for usage in a child process, and write the resulting
 * structure to the parameter file.
 * This is required because a number of LSPs (Layered Service Providers) very
 * common on Windows (antivirus, firewalls, download managers etc) break
 * straight socket inheritance.
 */
static void
write_inheritable_socket(InheritableSocket *dest, SOCKET src, pid_t childpid)
{
	dest->origsocket = src;
	if (src != 0 && src != -1)
	{
		/* Actual socket */
		if (WSADuplicateSocket(src, childpid, &dest->wsainfo) != 0)
			ereport(ERROR,
					(errmsg("could not duplicate socket %d for use in backend: error code %d",
							src, WSAGetLastError())));
	}
}

/*
 * Read a duplicate socket structure back, and get the socket descriptor.
 */
static void
read_inheritable_socket(SOCKET *dest, InheritableSocket *src)
{
	SOCKET		s;

	if (src->origsocket == -1 || src->origsocket == 0)
	{
		/* Not a real socket! */
		*dest = src->origsocket;
	}
	else
	{
		/* Actual socket, so create from structure */
		s = WSASocket(FROM_PROTOCOL_INFO,
					  FROM_PROTOCOL_INFO,
					  FROM_PROTOCOL_INFO,
					  &src->wsainfo,
					  0,
					  0);
		if (s == INVALID_SOCKET)
		{
			write_stderr("could not create inherited socket: error code %d\n",
						 WSAGetLastError());
			exit(1);
		}
		*dest = s;

		/*
		 * To make sure we don't get two references to the same socket, close
		 * the original one. (This would happen when inheritance actually
		 * works..
		 */
		closesocket(src->origsocket);
	}
}
#endif

static void
read_backend_variables(char *id, Port *port)
{
	BackendParameters param;

#ifndef WIN32
	/* Non-win32 implementation reads from file */
	FILE	   *fp;

	/* Open file */
	fp = AllocateFile(id, PG_BINARY_R);
	if (!fp)
	{
		write_stderr("could not read from backend variables file \"%s\": %s\n",
					 id, strerror(errno));
		exit(1);
	}

	if (fread(&param, sizeof(param), 1, fp) != 1)
	{
		write_stderr("could not read from backend variables file \"%s\": %s\n",
					 id, strerror(errno));
		exit(1);
	}

	/* Release file */
	FreeFile(fp);
	if (unlink(id) != 0)
	{
		write_stderr("could not remove file \"%s\": %s\n",
					 id, strerror(errno));
		exit(1);
	}
#else
	/* Win32 version uses mapped file */
	HANDLE		paramHandle;
	BackendParameters *paramp;

	paramHandle = (HANDLE) atol(id);
	paramp = MapViewOfFile(paramHandle, FILE_MAP_READ, 0, 0, 0);
	if (!paramp)
	{
		write_stderr("could not map view of backend variables: error code %d\n",
					 (int) GetLastError());
		exit(1);
	}

	memcpy(&param, paramp, sizeof(BackendParameters));

	if (!UnmapViewOfFile(paramp))
	{
		write_stderr("could not unmap view of backend variables: error code %d\n",
					 (int) GetLastError());
		exit(1);
	}

	if (!CloseHandle(paramHandle))
	{
		write_stderr("could not close handle to backend parameter variables: error code %d\n",
					 (int) GetLastError());
		exit(1);
	}
#endif

	restore_backend_variables(&param, port);
}

/* Restore critical backend variables from the BackendParameters struct */
static void
restore_backend_variables(BackendParameters *param, Port *port)
{
	memcpy(port, &param->port, sizeof(Port));
	read_inheritable_socket(&port->sock, &param->portsocket);

	SetDataDir(param->DataDir);

	memcpy(&ListenSocket, &param->ListenSocket, sizeof(ListenSocket));

	MyCancelKey = param->MyCancelKey;
	MyPMChildSlot = param->MyPMChildSlot;

	UsedShmemSegID = param->UsedShmemSegID;
	UsedShmemSegAddr = param->UsedShmemSegAddr;

	ShmemLock = param->ShmemLock;
	ShmemVariableCache = param->ShmemVariableCache;
	ShmemBackendArray = param->ShmemBackendArray;

	LWLockArray = param->LWLockArray;
	ProcGlobal = param->ProcGlobal;
	AuxiliaryProcs = param->AuxiliaryProcs;
	PMSignalState = param->PMSignalState;
	read_inheritable_socket(&pgStatSock, &param->pgStatSock);

	PostmasterPid = param->PostmasterPid;
	PgStartTime = param->PgStartTime;
	PgReloadTime = param->PgReloadTime;

	redirection_done = param->redirection_done;

#ifdef WIN32
	PostmasterHandle = param->PostmasterHandle;
	pgwin32_initial_signal_pipe = param->initial_signal_pipe;
#endif

	memcpy(&syslogPipe, &param->syslogPipe, sizeof(syslogPipe));

	strlcpy(my_exec_path, param->my_exec_path, MAXPGPATH);

	strlcpy(pkglib_path, param->pkglib_path, MAXPGPATH);

	strlcpy(ExtraOptions, param->ExtraOptions, MAXPGPATH);

	setlocale(LC_COLLATE, param->lc_collate);
	setlocale(LC_CTYPE, param->lc_ctype);
}


Size
ShmemBackendArraySize(void)
{
	return mul_size(MaxLivePostmasterChildren(), sizeof(Backend));
}

void
ShmemBackendArrayAllocation(void)
{
	Size		size = ShmemBackendArraySize();

	ShmemBackendArray = (Backend *) ShmemAlloc(size);
	/* Mark all slots as empty */
	memset(ShmemBackendArray, 0, size);
}

static void
ShmemBackendArrayAdd(Backend *bn)
{
	/* The array slot corresponding to my PMChildSlot should be free */
	int			i = bn->child_slot - 1;

	Assert(ShmemBackendArray[i].pid == 0);
	ShmemBackendArray[i] = *bn;
}

static void
ShmemBackendArrayRemove(Backend *bn)
{
	int			i = bn->child_slot - 1;

	Assert(ShmemBackendArray[i].pid == bn->pid);
	/* Mark the slot as empty */
	ShmemBackendArray[i].pid = 0;
}
#endif   /* EXEC_BACKEND */


#ifdef WIN32

static pid_t
win32_waitpid(int *exitstatus)
{
	DWORD		dwd;
	ULONG_PTR	key;
	OVERLAPPED *ovl;

	/*
	 * Check if there are any dead children. If there are, return the pid of
	 * the first one that died.
	 */
	if (GetQueuedCompletionStatus(win32ChildQueue, &dwd, &key, &ovl, 0))
	{
		*exitstatus = (int) key;
		return dwd;
	}

	return -1;
}

/*
 * Note! Code below executes on a thread pool! All operations must
 * be thread safe! Note that elog() and friends must *not* be used.
 */
static void WINAPI
pgwin32_deadchild_callback(PVOID lpParameter, BOOLEAN TimerOrWaitFired)
{
	win32_deadchild_waitinfo *childinfo = (win32_deadchild_waitinfo *) lpParameter;
	DWORD		exitcode;

	if (TimerOrWaitFired)
		return;					/* timeout. Should never happen, since we use
								 * INFINITE as timeout value. */

	/*
	 * Remove handle from wait - required even though it's set to wait only
	 * once
	 */
	UnregisterWaitEx(childinfo->waitHandle, NULL);

	if (!GetExitCodeProcess(childinfo->procHandle, &exitcode))
	{
		/*
		 * Should never happen. Inform user and set a fixed exitcode.
		 */
		write_stderr("could not read exit code for process\n");
		exitcode = 255;
	}

	if (!PostQueuedCompletionStatus(win32ChildQueue, childinfo->procId, (ULONG_PTR) exitcode, NULL))
		write_stderr("could not post child completion status\n");

	/*
	 * Handle is per-process, so we close it here instead of in the
	 * originating thread
	 */
	CloseHandle(childinfo->procHandle);

	/*
	 * Free struct that was allocated before the call to
	 * RegisterWaitForSingleObject()
	 */
	free(childinfo);

	/* Queue SIGCHLD signal */
	pg_queue_signal(SIGCHLD);
}

#endif   /* WIN32 */

#if defined(pg_on_solaris)
/* SOLARIS */
static void
setProcAffinity(int id)
{
	int i, r;
	processor_info_t info;
	int cpu_count=0;
	int cpus[64];

	int proc_to_bind;

	memset(cpus, 0, sizeof(cpus));

	/* first we figure out how many processors we're dealing with (up
	 * to 64). Note: we can't just assume that when we see the first
	 * failure that we're done -- The Solaris documentation claims
	 * that there can be "gaps." */
	for (i=0; i < 64; i++)
	{
		r = processor_info(i, &info);
		if (r == 0)
		{
			cpu_count++;
			cpus[cpu_count - 1] = i;
		}
	}

	/* now we use the id our caller provided to pick a processor. */
	proc_to_bind = cpus[id % cpu_count];

	r = processor_bind(P_PID, P_MYID, proc_to_bind, NULL);
	/* ignore an error -- we'll just stay with out old (default
	 * binding) */
	if (r == 0)
		elog(LOG, "Bound postmaster to processor %d", proc_to_bind);
	else
		elog(LOG, "process_bind() failed, will remain unbound");

	return;
}
#elif defined(HAVE_NUMA_H) && defined(HAVE_LIBNUMA)
/* LINUX */
static void
setProcAffinity(int id)
{
	int limit;
	nodemask_t mask;

	if (numa_available() < 0)
	{
		elog(LOG, "Numa unavailable, will remain unbound.");
		return;
	}

	limit = numa_max_node() + 1;

	nodemask_zero(&mask);
	nodemask_set(&mask, (id % limit));

	elog(LOG, "Numa binding to numa-node %d", (id % limit));

	/* this sets the memory */
	numa_bind(&mask);

	return;
}
#else
/* UNSUPPORTED */
static void
setProcAffinity(int id)
{
	elog(LOG, "gp_proc_affinity setting ignored; feature not configured");
}
#endif<|MERGE_RESOLUTION|>--- conflicted
+++ resolved
@@ -5591,7 +5591,6 @@
 		  "server process" */
 				(errmsg("%s (PID %d) was terminated by exception 0x%X",
 						procname, pid, WTERMSIG(exitstatus)),
-<<<<<<< HEAD
 				 errhint("See C include file \"ntstatus.h\" for a description of the hexadecimal value.")));
 #elif defined(HAVE_DECL_SYS_SIGLIST) && HAVE_DECL_SYS_SIGLIST
 	ereport(lev,
@@ -5603,20 +5602,6 @@
 					procname, pid, WTERMSIG(exitstatus),
 					WTERMSIG(exitstatus) < NSIG ?
 					sys_siglist[WTERMSIG(exitstatus)] : "(unknown)")));
-=======
-				 errhint("See C include file \"ntstatus.h\" for a description of the hex value.")));
-#elif defined(HAVE_DECL_SYS_SIGLIST) && HAVE_DECL_SYS_SIGLIST
-		ereport(lev,
-
-		/*------
-		  translator: %s is a noun phrase describing a child process, such as
-		  "server process" */
-				(errmsg("%s (PID %d) was terminated by signal %s (%d)",
-						procname, pid,
-						WTERMSIG(exitstatus) < NSIG ?
-						sys_siglist[WTERMSIG(exitstatus)] : "(unknown)",
-						WTERMSIG(exitstatus))));
->>>>>>> 76c7d2af
 #else
 	{
 		// If we don't have strsignal or sys_siglist, do our own translation
@@ -5629,14 +5614,9 @@
 		/*------
 		  translator: %s is a noun phrase describing a child process, such as
 		  "server process" */
-<<<<<<< HEAD
 			    (errmsg("%s (PID %d) was terminated by signal %d: %s",
 						procname, pid, WTERMSIG(exitstatus), signalName)));
 	}
-=======
-				(errmsg("%s (PID %d) was terminated by signal %d",
-						procname, pid, WTERMSIG(exitstatus))));
->>>>>>> 76c7d2af
 #endif
 	else
 		ereport(lev,
