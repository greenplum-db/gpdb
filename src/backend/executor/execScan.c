--- conflicted
+++ resolved
@@ -7,13 +7,9 @@
  *	  stuff - checking the qualification and projecting the tuple
  *	  appropriately.
  *
-<<<<<<< HEAD
  * Portions Copyright (c) 2006 - present, EMC/Greenplum
  * Portions Copyright (c) 2012-Present Pivotal Software, Inc.
- * Portions Copyright (c) 1996-2014, PostgreSQL Global Development Group
-=======
  * Portions Copyright (c) 1996-2015, PostgreSQL Global Development Group
->>>>>>> ab93f90c
  * Portions Copyright (c) 1994, Regents of the University of California
  *
  *
