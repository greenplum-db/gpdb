--- conflicted
+++ resolved
@@ -3,13 +3,9 @@
  * nodeFunctionscan.c
  *	  Support routines for scanning RangeFunctions (functions in rangetable).
  *
-<<<<<<< HEAD
  * Portions Copyright (c) 2006-2008, Greenplum inc
  * Portions Copyright (c) 2012-Present Pivotal Software, Inc.
- * Portions Copyright (c) 1996-2014, PostgreSQL Global Development Group
-=======
  * Portions Copyright (c) 1996-2015, PostgreSQL Global Development Group
->>>>>>> ab93f90c
  * Portions Copyright (c) 1994, Regents of the University of California
  *
  *
@@ -34,14 +30,11 @@
 #include "nodes/nodeFuncs.h"
 #include "utils/builtins.h"
 #include "utils/memutils.h"
-<<<<<<< HEAD
 
 #include "cdb/cdbvars.h"
 #include "cdb/memquota.h"
 #include "executor/spi.h"
 #include "optimizer/var.h"              /* CDB: contain_ctid_var_reference() */
-=======
->>>>>>> ab93f90c
 
 
 /*
@@ -561,7 +554,6 @@
 	}
 
 	ExecAssignScanType(&scanstate->ss, scan_tupdesc);
-<<<<<<< HEAD
 
 	/*
 	 * Initialize result tuple type and projection info.
@@ -580,8 +572,6 @@
 	 */
 	scanstate->delayEagerFree =
 		((eflags & (EXEC_FLAG_REWIND | EXEC_FLAG_BACKWARD | EXEC_FLAG_MARK)) != 0);
-=======
->>>>>>> ab93f90c
 
 	/*
 	 * Also don't free eagerly, if there are multiple functions. If a ROWS
@@ -636,7 +626,7 @@
  * ExecEndFunctionScan() will be called for a second time during ExecutorEnd().
  */
 void
-ExecFunctionScanExplainEnd(PlanState *planstate, struct StringInfoData *buf __attribute__((unused)))
+ExecFunctionScanExplainEnd(PlanState *planstate, struct StringInfoData *buf pg_attribute_unused())
 {
 	ExecEagerFreeFunctionScan((FunctionScanState *) planstate);
 }                               /* ExecFunctionScanExplainEnd */
