/*-------------------------------------------------------------------------
 *
 * nodeUnique.c
 *	  Routines to handle unique'ing of queries where appropriate
 *
 * Unique is a very simple node type that just filters out duplicate
 * tuples from a stream of sorted tuples from its subplan.  It's essentially
 * a dumbed-down form of Group: the duplicate-removal functionality is
 * identical.  However, Unique doesn't do projection nor qual checking,
 * so it's marginally more efficient for cases where neither is needed.
 * (It's debatable whether the savings justifies carrying two plan node
 * types, though.)
 *
 * Portions Copyright (c) 1996-2008, PostgreSQL Global Development Group
 * Portions Copyright (c) 1994, Regents of the University of California
 *
 *
 * IDENTIFICATION
<<<<<<< HEAD
 *	  $PostgreSQL: pgsql/src/backend/executor/nodeUnique.c,v 1.56.2.1 2008/08/05 21:28:36 tgl Exp $
=======
 *	  $PostgreSQL: pgsql/src/backend/executor/nodeUnique.c,v 1.57 2008/08/05 21:28:29 tgl Exp $
>>>>>>> eca13886
 *
 *-------------------------------------------------------------------------
 */
/*
 * INTERFACE ROUTINES
 *		ExecUnique		- generate a unique'd temporary relation
 *		ExecInitUnique	- initialize node and subnodes
 *		ExecEndUnique	- shutdown node and subnodes
 *
 * NOTES
 *		Assumes tuples returned from subplan arrive in
 *		sorted order.
 */

#include "postgres.h"

#include "cdb/cdbvars.h"
#include "executor/executor.h"
#include "executor/nodeUnique.h"
#include "utils/memutils.h"


/* ----------------------------------------------------------------
 *		ExecUnique
 * ----------------------------------------------------------------
 */
TupleTableSlot *				/* return: a tuple or NULL */
ExecUnique(UniqueState *node)
{
	Unique	   *plannode = (Unique *) node->ps.plan;
	TupleTableSlot *resultTupleSlot;
	TupleTableSlot *slot;
	PlanState  *outerPlan;

	/*
	 * get information from the node
	 */
	outerPlan = outerPlanState(node);
	resultTupleSlot = node->ps.ps_ResultTupleSlot;

	/*
	 * now loop, returning only non-duplicate tuples. We assume that the
	 * tuples arrive in sorted order so we can detect duplicates easily.
	 * The first tuple of each group is returned.
	 */
	for (;;)
	{
		/*
		 * fetch a tuple from the outer subplan
		 */
		slot = ExecProcNode(outerPlan);
		if (TupIsNull(slot))
		{
			/* end of subplan, so we're done */
			ExecClearTuple(resultTupleSlot);
			return NULL;
		}

		/*
		 * Always return the first tuple from the subplan.
		 */
		if (TupIsNull(resultTupleSlot))
			break;

		/*
		 * Else test if the new tuple and the previously returned tuple match.
		 * If so then we loop back and fetch another new tuple from the
		 * subplan.
		 */
		if (!execTuplesMatch(slot, resultTupleSlot,
							 plannode->numCols, plannode->uniqColIdx,
							 node->eqfunctions,
							 node->tempContext))
			break;
	}

	/*
	 * We have a new tuple different from the previous saved tuple (if any).
	 * Save it and return it.  We must copy it because the source subplan
	 * won't guarantee that this source tuple is still accessible after
	 * fetching the next source tuple.
	 */
	return ExecCopySlot(resultTupleSlot, slot);
}

/* ----------------------------------------------------------------
 *		ExecInitUnique
 *
 *		This initializes the unique node state structures and
 *		the node's subplan.
 * ----------------------------------------------------------------
 */
UniqueState *
ExecInitUnique(Unique *node, EState *estate, int eflags)
{
	UniqueState *uniquestate;

	/* check for unsupported flags */
	Assert(!(eflags & (EXEC_FLAG_BACKWARD | EXEC_FLAG_MARK)));

	/*
	 * create state structure
	 */
	uniquestate = makeNode(UniqueState);
	uniquestate->ps.plan = (Plan *) node;
	uniquestate->ps.state = estate;

	/*
	 * Miscellaneous initialization
	 *
	 * Unique nodes have no ExprContext initialization because they never call
	 * ExecQual or ExecProject.  But they do need a per-tuple memory context
	 * anyway for calling execTuplesMatch.
	 */
	uniquestate->tempContext =
		AllocSetContextCreate(CurrentMemoryContext,
							  "Unique",
							  ALLOCSET_DEFAULT_MINSIZE,
							  ALLOCSET_DEFAULT_INITSIZE,
							  ALLOCSET_DEFAULT_MAXSIZE);

#define UNIQUE_NSLOTS 1

	/*
	 * Tuple table initialization
	 */
	ExecInitResultTupleSlot(estate, &uniquestate->ps);

	/*
	 * then initialize outer plan
	 */
	outerPlanState(uniquestate) = ExecInitNode(outerPlan(node), estate, eflags);

	/*
	 * unique nodes do no projections, so initialize projection info for this
	 * node appropriately
	 */
	ExecAssignResultTypeFromTL(&uniquestate->ps);
	uniquestate->ps.ps_ProjInfo = NULL;

	/*
	 * Precompute fmgr lookup data for inner loop
	 */
	uniquestate->eqfunctions =
		execTuplesMatchPrepare(node->numCols,
							   node->uniqOperators);
	
	return uniquestate;
}

int
ExecCountSlotsUnique(Unique *node)
{
	return ExecCountSlotsNode(outerPlan(node)) +
		ExecCountSlotsNode(innerPlan(node)) +
		UNIQUE_NSLOTS;
}

/* ----------------------------------------------------------------
 *		ExecEndUnique
 *
 *		This shuts down the subplan and frees resources allocated
 *		to this node.
 * ----------------------------------------------------------------
 */
void
ExecEndUnique(UniqueState *node)
{
	/* clean up tuple table */
	ExecClearTuple(node->ps.ps_ResultTupleSlot);

	MemoryContextDelete(node->tempContext);

	ExecEndNode(outerPlanState(node));

	EndPlanStateGpmonPkt(&node->ps);
}


void
ExecReScanUnique(UniqueState *node, ExprContext *exprCtxt)
{
	/* must clear result tuple so first input tuple is returned */
	ExecClearTuple(node->ps.ps_ResultTupleSlot);

	/*
	 * if chgParam of subnode is not null then plan will be re-scanned by
	 * first ExecProcNode.
	 */
	if (((PlanState *) node)->lefttree->chgParam == NULL)
		ExecReScan(((PlanState *) node)->lefttree, exprCtxt);
}<|MERGE_RESOLUTION|>--- conflicted
+++ resolved
@@ -16,11 +16,7 @@
  *
  *
  * IDENTIFICATION
-<<<<<<< HEAD
- *	  $PostgreSQL: pgsql/src/backend/executor/nodeUnique.c,v 1.56.2.1 2008/08/05 21:28:36 tgl Exp $
-=======
  *	  $PostgreSQL: pgsql/src/backend/executor/nodeUnique.c,v 1.57 2008/08/05 21:28:29 tgl Exp $
->>>>>>> eca13886
  *
  *-------------------------------------------------------------------------
  */
@@ -167,7 +163,7 @@
 	uniquestate->eqfunctions =
 		execTuplesMatchPrepare(node->numCols,
 							   node->uniqOperators);
-	
+
 	return uniquestate;
 }
 
