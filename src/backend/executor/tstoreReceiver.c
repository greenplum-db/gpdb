/*-------------------------------------------------------------------------
 *
 * tstoreReceiver.c
 *	  An implementation of DestReceiver that stores the result tuples in
 *	  a Tuplestore.
 *
 * Optionally, we can force detoasting (but not decompression) of out-of-line
 * toasted values.  This is to support cursors WITH HOLD, which must retain
 * data even if the underlying table is dropped.
 *
 *
 * Portions Copyright (c) 1996-2019, PostgreSQL Global Development Group
 * Portions Copyright (c) 1994, Regents of the University of California
 *
 * IDENTIFICATION
 *	  src/backend/executor/tstoreReceiver.c
 *
 *-------------------------------------------------------------------------
 */

#include "postgres.h"

#include "access/heapam.h"
#include "access/tuptoaster.h"
#include "executor/tstoreReceiver.h"


typedef struct
{
	DestReceiver pub;
	/* parameters: */
	Tuplestorestate *tstore;	/* where to put the data */
	MemoryContext cxt;			/* context containing tstore */
	bool		detoast;		/* were we told to detoast? */
	/* workspace: */
	Datum	   *outvalues;		/* values array for result tuple */
	Datum	   *tofree;			/* temp values to be pfree'd */
} TStoreState;


static bool tstoreReceiveSlot_notoast(TupleTableSlot *slot, DestReceiver *self);
static bool tstoreReceiveSlot_detoast(TupleTableSlot *slot, DestReceiver *self);


/*
 * Prepare to receive tuples from executor.
 */
static void
tstoreStartupReceiver(DestReceiver *self, int operation, TupleDesc typeinfo)
{
	TStoreState *myState = (TStoreState *) self;
	bool		needtoast = false;
	int			natts = typeinfo->natts;
	int			i;

	/* Check if any columns require detoast work */
	if (myState->detoast)
	{
		for (i = 0; i < natts; i++)
		{
			Form_pg_attribute attr = TupleDescAttr(typeinfo, i);

			if (attr->attisdropped)
				continue;
			if (attr->attlen == -1)
			{
				needtoast = true;
				break;
			}
		}
	}

	/* Set up appropriate callback */
	if (needtoast)
	{
		myState->pub.receiveSlot = tstoreReceiveSlot_detoast;
		/* Create workspace */
		myState->outvalues = (Datum *)
			MemoryContextAlloc(myState->cxt, natts * sizeof(Datum));
		myState->tofree = (Datum *)
			MemoryContextAlloc(myState->cxt, natts * sizeof(Datum));
	}
	else
	{
		myState->pub.receiveSlot = tstoreReceiveSlot_notoast;
		myState->outvalues = NULL;
		myState->tofree = NULL;
	}
}

/*
 * Receive a tuple from the executor and store it in the tuplestore.
 * This is for the easy case where we don't have to detoast.
 */
static bool
tstoreReceiveSlot_notoast(TupleTableSlot *slot, DestReceiver *self)
{
	TStoreState *myState = (TStoreState *) self;

	tuplestore_puttupleslot(myState->tstore, slot);

	return true;
}

/*
 * Receive a tuple from the executor and store it in the tuplestore.
 * This is for the case where we have to detoast any toasted values.
 */
static bool
tstoreReceiveSlot_detoast(TupleTableSlot *slot, DestReceiver *self)
{
	TStoreState *myState = (TStoreState *) self;
	TupleDesc	typeinfo = slot->tts_tupleDescriptor;
	int			natts = typeinfo->natts;
	int			nfree;
	int			i;
	MemoryContext oldcxt;

	/* Make sure the tuple is fully deconstructed */
	slot_getallattrs(slot);

	/*
	 * Fetch back any out-of-line datums.  We build the new datums array in
	 * myState->outvalues[] (but we can re-use the slot's isnull array). Also,
	 * remember the fetched values to free afterwards.
	 */
	nfree = 0;
	for (i = 0; i < natts; i++)
	{
<<<<<<< HEAD
		Datum		val = slot_get_values(slot)[i];

		if (!attrs[i]->attisdropped &&
			attrs[i]->attlen == -1 &&
			!slot_get_isnull(slot)[i])
=======
		Datum		val = slot->tts_values[i];
		Form_pg_attribute attr = TupleDescAttr(typeinfo, i);

		if (!attr->attisdropped && attr->attlen == -1 && !slot->tts_isnull[i])
>>>>>>> 9e1c9f95
		{
			if (VARATT_IS_EXTERNAL(DatumGetPointer(val)))
			{
				val = PointerGetDatum(heap_tuple_fetch_attr((struct varlena *)
															DatumGetPointer(val)));
				myState->tofree[nfree++] = val;
			}
		}

		myState->outvalues[i] = val;
	}

	/*
	 * Push the modified tuple into the tuplestore.
	 */
	oldcxt = MemoryContextSwitchTo(myState->cxt);
	tuplestore_putvalues(myState->tstore, typeinfo,
						 myState->outvalues, slot_get_isnull(slot));
	MemoryContextSwitchTo(oldcxt);

	/* And release any temporary detoasted values */
	for (i = 0; i < nfree; i++)
		pfree(DatumGetPointer(myState->tofree[i]));

	return true;
}

/*
 * Clean up at end of an executor run
 */
static void
tstoreShutdownReceiver(DestReceiver *self)
{
	TStoreState *myState = (TStoreState *) self;

	/* Release workspace if any */
	if (myState->outvalues)
		pfree(myState->outvalues);
	myState->outvalues = NULL;
	if (myState->tofree)
		pfree(myState->tofree);
	myState->tofree = NULL;
}

/*
 * Destroy receiver when done with it
 */
static void
tstoreDestroyReceiver(DestReceiver *self)
{
	pfree(self);
}

/*
 * Initially create a DestReceiver object.
 */
DestReceiver *
CreateTuplestoreDestReceiver(void)
{
	TStoreState *self = (TStoreState *) palloc0(sizeof(TStoreState));

	self->pub.receiveSlot = tstoreReceiveSlot_notoast;	/* might change */
	self->pub.rStartup = tstoreStartupReceiver;
	self->pub.rShutdown = tstoreShutdownReceiver;
	self->pub.rDestroy = tstoreDestroyReceiver;
	self->pub.mydest = DestTuplestore;

	/* private fields will be set by SetTuplestoreDestReceiverParams */

	return (DestReceiver *) self;
}

/*
 * Set parameters for a TuplestoreDestReceiver
 */
void
SetTuplestoreDestReceiverParams(DestReceiver *self,
								Tuplestorestate *tStore,
								MemoryContext tContext,
								bool detoast)
{
	TStoreState *myState = (TStoreState *) self;

	Assert(myState->pub.mydest == DestTuplestore);
	myState->tstore = tStore;
	myState->cxt = tContext;
	myState->detoast = detoast;
}<|MERGE_RESOLUTION|>--- conflicted
+++ resolved
@@ -127,18 +127,10 @@
 	nfree = 0;
 	for (i = 0; i < natts; i++)
 	{
-<<<<<<< HEAD
-		Datum		val = slot_get_values(slot)[i];
-
-		if (!attrs[i]->attisdropped &&
-			attrs[i]->attlen == -1 &&
-			!slot_get_isnull(slot)[i])
-=======
 		Datum		val = slot->tts_values[i];
 		Form_pg_attribute attr = TupleDescAttr(typeinfo, i);
 
 		if (!attr->attisdropped && attr->attlen == -1 && !slot->tts_isnull[i])
->>>>>>> 9e1c9f95
 		{
 			if (VARATT_IS_EXTERNAL(DatumGetPointer(val)))
 			{
@@ -156,7 +148,7 @@
 	 */
 	oldcxt = MemoryContextSwitchTo(myState->cxt);
 	tuplestore_putvalues(myState->tstore, typeinfo,
-						 myState->outvalues, slot_get_isnull(slot));
+						 myState->outvalues, slot->tts_isnull);
 	MemoryContextSwitchTo(oldcxt);
 
 	/* And release any temporary detoasted values */
