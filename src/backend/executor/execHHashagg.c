/*
 * execHHashagg.c
 *		GPDB additions to support hybrid hash aggregation algorithm.
 *		This file could be merged into nodeAgg.c.  The separation is
 *		only to help isolate Greenplum Database-only code from future merges with
 *		PG code.  Note, however, that nodeAgg.c is also modified to
 *		make use of this code.
 *
 * Portions Copyright (c) 2006-2007, Greenplum
 * Portions Copyright (c) 2012-Present Pivotal Software, Inc.
 * Portions Copyright (c) 1996-2005, PostgreSQL Global Development Group
 * Portions Copyright (c) 1994, Regents of the University of California
 *
 * IDENTIFICATION
 *    $Id$
 *
 *-------------------------------------------------------------------------
 */
#include "postgres.h"

#include <math.h>

#include "miscadmin.h" /* work_mem */
#include "executor/executor.h"
#include "nodes/execnodes.h"
#include "executor/tuptable.h"
#include "executor/instrument.h"            /* Instrumentation */
#include "executor/execHHashagg.h"
#include "storage/buffile.h"
#include "utils/datum.h"
#include "utils/memutils.h"
#include "utils/lsyscache.h"
#include "utils/elog.h"
#include "cdb/memquota.h"
#include "utils/workfile_mgr.h"

#include "access/hash.h"

#include "cdb/cdbexplain.h"
#include "cdb/cdbvars.h"


#define HHA_MSG_LVL DEBUG2


/* Encapture data related to a batch file. */
struct BatchFileInfo
{
	int64 total_bytes;
	int64 ntuples;
	BufFile *wfile;
};

/*
 * Estimate per-file memory overhead. We assume that a BufFile consumed about
 * 64 bytes for various structs. It also keeps a buffer of size BLCKSZ. It
 * can be temporarily freed with BufFileSuspend().
 *
 * FIXME: This code used to use a different kind of abstraction for reading
 * files, called BFZ. That used a 16 kB buffer. To keep the calculations
 * unmodified, we claim the buffer size to still be 16 kB. I got assertion
 * failures in the regression tests when I tried changing this to BLCKSZ...
 */
/* #define FREEABLE_BATCHFILE_METADATA (BLCKSZ) */
#define FREEABLE_BATCHFILE_METADATA (16 * 1024)
#define BATCHFILE_METADATA \
	(sizeof(BatchFileInfo) + 64 + FREEABLE_BATCHFILE_METADATA)

/* Used for padding */
static char padding_dummy[MAXIMUM_ALIGNOF];

/*
 * Represent different types for input records to be inserted
 * into the hash table.
 */
typedef enum InputRecordType
{
	INPUT_RECORD_TUPLE = 0,
	INPUT_RECORD_GROUP_AND_AGGS,
} InputRecordType;

#define GET_BUFFER_SIZE(hashtable) \
	(mpool_total_bytes_allocated((hashtable)->group_buf))

#define GET_USED_BUFFER_SIZE(hashtable) \
	(mpool_bytes_used((hashtable)->group_buf))

#define SANITY_CHECK_METADATA_SIZE(hashtable) \
	do { \
		Assert((hashtable)->mem_for_metadata > 0); \
		Assert((hashtable)->mem_for_metadata > (hashtable)->nbuckets * OVERHEAD_PER_BUCKET); \
		if ((hashtable)->mem_for_metadata >= (hashtable)->max_mem) \
			ereport(ERROR, (errcode(ERRCODE_INTERNAL_ERROR), \
				errmsg(ERRMSG_GP_INSUFFICIENT_STATEMENT_MEMORY)));\
	} while (0)

#define GET_TOTAL_USED_SIZE(hashtable) \
		(GET_USED_BUFFER_SIZE(hashtable) + (hashtable)->mem_for_metadata)

#define AVAIL_MEM(hashtable) \
		(hashtable->max_mem - GET_TOTAL_USED_SIZE(hashtable))

#define HAVE_FREESPACE(hashtable) \
		(AVAIL_MEM(hashtable) > 0)

/* Actual memory needed per bucket = entry pointer + bloom value */
#define OVERHEAD_PER_BUCKET (sizeof(HashAggBucket) + sizeof(uint64))

#define BLOOMVAL(hashkey) ((uint64)1) << (((hashkey) >> 23) & 0x3f);

#define BUCKET_IDX(hashtable, hashkey) \
		(((hashkey) >> (hashtable)->pshift) & ((hashtable)->nbuckets - 1))

#define LOG2(x) (ceil(log((x)) / log(2)))

/* Methods that handle batch files */
static SpillSet *createSpillSet(unsigned branching_factor, unsigned parent_hash_bit);
static int closeSpillFile(AggState *aggstate, SpillSet *spill_set, int file_no);
static int closeSpillFiles(AggState *aggstate, SpillSet *spill_set);
static int suspendSpillFiles(SpillSet *spill_set);
static int32 writeHashEntry(AggState *aggstate,
							BatchFileInfo *file_info,
							HashAggEntry *entry);
static void *readHashEntry(AggState *aggstate,
						   BatchFileInfo *file_info,
						   HashKey *p_hashkey,
						   int32 *p_input_size);

/* Methods for hash table */
static uint32 calc_hash_value(AggState* aggstate, TupleTableSlot *inputslot);
static void spill_hash_table(AggState *aggstate);
static void expand_hash_table(AggState *aggstate);
static void init_agg_hash_iter(HashAggTable* ht);
static HashAggEntry *lookup_agg_hash_entry(AggState *aggstate, void *input_record,
										   InputRecordType input_type, int32 input_size,
										   uint32 hashkey, bool *p_isnew);
static void agg_hash_table_stat_upd(HashAggTable *ht);
static void reset_agg_hash_table(AggState *aggstate, int64 nentries);
static bool agg_hash_reload(AggState *aggstate);
static void reCalcNumberBatches(HashAggTable *hashtable, SpillFile *spill_file);
static inline void *mpool_cxt_alloc(void *manager, Size len);

static inline void *mpool_cxt_alloc(void *manager, Size len)
{
 	return mpool_alloc((MPool *)manager, len);
}

/* Function: calc_hash_value
 *
 * Calculate the hash value for the given input tuple.
 *
 * This based on but different from get_hash_value from the dynahash
 * API.  Use a different name to underline that we don't use dynahash.
 */
uint32
calc_hash_value(AggState* aggstate, TupleTableSlot *inputslot)
{
	Agg *agg;
	ExprContext *econtext;
	MemoryContext oldContext;
	int			i;
	FmgrInfo* info = aggstate->hashfunctions;
	HashAggTable *hashtable = aggstate->hhashtable;
	
	agg = (Agg*)aggstate->ss.ps.plan;
	econtext = aggstate->tmpcontext; /* short-lived, per-input-tuple */

	oldContext = MemoryContextSwitchTo(econtext->ecxt_per_tuple_memory);

	for (i = 0; i < agg->numCols; i++, info++)
	{
		AttrNumber	att = agg->grpColIdx[i];
		bool isnull = false;
		Datum value = slot_getattr(inputslot, att, &isnull);

		if (!isnull)			/* treat nulls as having hash key 0 */
		{
			hashtable->hashkey_buf[i] = DatumGetUInt32(FunctionCall1(info, value));
		}
		
		else
			hashtable->hashkey_buf[i] = 0xdeadbeef;
	}

	MemoryContextSwitchTo(oldContext);
	return (uint32) hash_any((unsigned char *) hashtable->hashkey_buf, agg->numCols * sizeof(HashKey));
}

/* Function: adjustInputGroup
 *
 * Adjust the datum pointers stored in the byte array of an input group.
 */
static inline void
adjustInputGroup(AggState *aggstate, 
				 void *input_group,
				 bool temporary)
{
	int32 tuple_size;
	void *datum;
	AggStatePerGroup pergroup;
	int aggno;
	Size datum_size;
	int16 byteaTranstypeLen = 0;
	bool byteaTranstypeByVal = 0;
	/* INTERNAL aggtype is always set to BYTEA in cdbgrouping and upstream partial-aggregation */
	get_typlenbyval(BYTEAOID, &byteaTranstypeLen, &byteaTranstypeByVal);

	tuple_size = memtuple_get_size((MemTuple)input_group);
	pergroup = (AggStatePerGroup) ((char *)input_group +
								   MAXALIGN(tuple_size));
	Assert(pergroup != NULL);
	datum = (char *)input_group + MAXALIGN(tuple_size) + 
		aggstate->numaggs * sizeof(AggStatePerGroupData);

	for (aggno = 0; aggno < aggstate->numaggs; aggno++)
	{
		/* GPDB_96_MERGE_FIXME: aggno is right for spilling? */
		AggStatePerTrans pertrans = &aggstate->pertrans[aggno];
		AggStatePerGroup pergroupstate = &pergroup[aggno];

		/* Skip null transValue */
		if (pergroupstate->transValueIsNull)
			continue;

		/* Deserialize the aggregate states loaded from the spill file */
		if (OidIsValid(pertrans->deserialfn.fn_oid))
		{
			FunctionCallInfoData _dsinfo;
			FunctionCallInfo dsinfo = &_dsinfo;
			MemoryContext oldContext;

			InitFunctionCallInfoData(_dsinfo,
									 &pertrans->deserialfn,
									 2,
									 InvalidOid,
									 (void *) aggstate, NULL);

			dsinfo->arg[0] = PointerGetDatum(datum);
			dsinfo->argnull[0] = pergroupstate->transValueIsNull;
			/* Dummy second argument for type-safety reasons */
			dsinfo->arg[1] = PointerGetDatum(NULL);
			dsinfo->argnull[1] = false;

			/*
			 * We run the deserialization functions in per-input-tuple
			 * memory context if it's safe to be dropped after.
			 */
			if (temporary)
				oldContext = MemoryContextSwitchTo(aggstate->tmpcontext->ecxt_per_tuple_memory);

			pergroupstate->transValue = FunctionCallInvoke(dsinfo);

			if (temporary)
				MemoryContextSwitchTo(oldContext);

			datum_size = datumGetSize(PointerGetDatum(datum), byteaTranstypeByVal, byteaTranstypeLen);
			Assert(MAXALIGN(datum_size) - datum_size <= MAXIMUM_ALIGNOF);
			datum = (char *)datum + MAXALIGN(datum_size);
		}
		else if (!pertrans->transtypeByVal)
		{
			pergroupstate->transValue = PointerGetDatum(datum);
			datum_size = datumGetSize(pergroupstate->transValue,
									  pertrans->transtypeByVal,
									  pertrans->transtypeLen);
			Assert(MAXALIGN(datum_size) - datum_size <= MAXIMUM_ALIGNOF);
			datum = (char *)datum + MAXALIGN(datum_size);
		}
	}
}

/* Function: getEmptyHashAggEntry
 *
 * Obtain a new empty HashAggEntry.
 */
static inline HashAggEntry *
getEmptyHashAggEntry(AggState *aggstate)
{
	return mpool_alloc(aggstate->hhashtable->group_buf, sizeof(HashAggEntry));
}

/* Function: makeHashAggEntryForInput
 *
 * Allocate a new hash agg entry for the given input tuple and hash key
 * of the given AggState. This includes installing the grouping key heap tuple.
 *
 * It is the caller's responsibility to link the entry into the hash table
 * and to initialize the per group data.
 *
 * If no enough memory is available, this function returns NULL.
 */
static HashAggEntry *
makeHashAggEntryForInput(AggState *aggstate, TupleTableSlot *inputslot, uint32 hashvalue)
{
	HashAggEntry *entry;
	MemoryContext oldcxt;
	HashAggTable *hashtable = aggstate->hhashtable;
	TupleTableSlot *hashslot = aggstate->hashslot;
	Datum *values = slot_get_values(aggstate->hashslot); 
	bool *isnull = slot_get_isnull(aggstate->hashslot); 
	ListCell *lc;
	uint32 tup_len;
	uint32 aggs_len;
	uint32 len;

	/*
	 * Extract the grouping columns from the inputslot, and store them into
	 * hashslot. The first integer in aggstate->hash_needed is the largest
	 * Var number for all grouping columns. 
	 */
	foreach (lc, aggstate->hash_needed)
	{
		const int n = lfirst_int(lc);
		values[n-1] = slot_getattr(inputslot, n, &(isnull[n-1])); 
	}

	tup_len = 0;
	aggs_len = aggstate->numaggs * sizeof(AggStatePerGroupData);

	oldcxt = MemoryContextSwitchTo(hashtable->entry_cxt);

	entry = getEmptyHashAggEntry(aggstate);
	entry->tuple_and_aggs = NULL;
	entry->hashvalue = hashvalue;
	entry->is_primodial = !(hashtable->is_spilling);
	entry->next = NULL;

	/*
	 * Calculate the tup_len we need.
	 *
	 * Since *tup_len is 0 and inline_toast is false, the only thing
	 * memtuple_form_to() does here is calculating the tup_len.
	 *
	 * The memtuple_form_to() next time does the actual memtuple copy.
	 */
	entry->tuple_and_aggs = (void *)memtuple_form_to(hashslot->tts_mt_bind,
													 values,
													 isnull,
													 entry->tuple_and_aggs,
													 &tup_len, false);
	Assert(tup_len > 0 && entry->tuple_and_aggs == NULL);

	if (GET_TOTAL_USED_SIZE(hashtable) + MAXALIGN(MAXALIGN(tup_len) + aggs_len) >=
		hashtable->max_mem)
	{
		MemoryContextSwitchTo(oldcxt);
		return NULL;
	}

	/*
	 * Form memtuple into group_buf.
	 */
	entry->tuple_and_aggs = mpool_alloc(hashtable->group_buf,
										MAXALIGN(MAXALIGN(tup_len) + aggs_len));
	len = tup_len;
	entry->tuple_and_aggs = (void *)memtuple_form_to(hashslot->tts_mt_bind,
													 values,
													 isnull,
													 entry->tuple_and_aggs,
													 &len, false);
	Assert(len == tup_len && entry->tuple_and_aggs != NULL);

	MemoryContextSwitchTo(oldcxt);
	return entry;
}

/*
 * Function: makeHashAggEntryForGroup
 *
 * Allocate a new hash agg entry for the given byte array representing
 * group keys and aggregate values. This function will initialize the
 * per group data by pointing to the data stored on the given byte
 * array.
 *
 * This function assumes that the given byte array contains both a
 * memtuple that represents grouping keys, and their aggregate values,
 * stored in the format defined in writeHashEntry().
 *
 * It is the caller's responsibility to link the entry into the hash table.
 *
 * If no enough memory is available, this function returns NULL.
 */
static HashAggEntry *
makeHashAggEntryForGroup(AggState *aggstate, void *tuple_and_aggs,
						 int32 input_size, uint32 hashvalue)
{
	HashAggEntry *entry;
	HashAggTable *hashtable = aggstate->hhashtable;
	void *copy_tuple_and_aggs;

	MemoryContext oldcxt;

	if (GET_TOTAL_USED_SIZE(hashtable) + input_size >= hashtable->max_mem)
		return NULL;

	copy_tuple_and_aggs = mpool_alloc(hashtable->group_buf, input_size);
	memcpy(copy_tuple_and_aggs, tuple_and_aggs, input_size);

	/*
	 * The deserialized transValues are not in mpool, put them
	 * in a separate context and reset with mpool_reset
	 */
	oldcxt = MemoryContextSwitchTo(hashtable->serialization_cxt);

	entry = getEmptyHashAggEntry(aggstate);
	entry->hashvalue = hashvalue;
	entry->is_primodial = !(hashtable->is_spilling);
	entry->tuple_and_aggs = copy_tuple_and_aggs;
	entry->next = NULL;

	/* Initialize per group data */
	adjustInputGroup(aggstate, entry->tuple_and_aggs, false);

	MemoryContextSwitchTo(oldcxt);

	return entry;
}

/*
 * Function: setGroupAggs
 *
 * Set the groupaggs buffer in the hashtable to point to the right place
 * in the given hash entry.
 */
static inline void
setGroupAggs(HashAggTable *hashtable, HashAggEntry *entry)
{
	if (entry != NULL)
	{
		int tup_len = memtuple_get_size((MemTuple)entry->tuple_and_aggs);
		hashtable->groupaggs->tuple = (MemTuple)entry->tuple_and_aggs;
		hashtable->groupaggs->aggs = (AggStatePerGroup)
			((char *)entry->tuple_and_aggs + MAXALIGN(tup_len));
	}
}

/*
 * Function: lookup_agg_hash_entry
 *
 * Returns a pointer to the old or new hash table entry corresponding
 * to the input record, or NULL if there is no such an entry (and
 * the table is full).
 *
 * The input record can be one of the following two types:
 *   TableTupleSlot -- representing an input tuple
 *   a byte array -- representing a contiguous space that contains
 *                   both group keys and aggregate values.
 *                   'input_size' represents how many bytes this byte array has.
 *
 * If an entry is returned and isNew is non-NULL, (*p_isnew) is set to true
 * or false depending on whether the returned entry is new.  Note that
 * a new entry will have *initialized* per-group data (Aggref states).
 */
static HashAggEntry *
lookup_agg_hash_entry(AggState *aggstate,
					  void *input_record,
					  InputRecordType input_type, int32 input_size,
					  uint32 hashkey, bool *p_isnew)
{
	HashAggEntry *entry;
	HashAggTable *hashtable = aggstate->hhashtable;
	MemTupleBinding *mt_bind = aggstate->hashslot->tts_mt_bind;
	ExprContext *tmpcontext = aggstate->tmpcontext; /* per input tuple context */
	Agg *agg = (Agg*)aggstate->ss.ps.plan;
	MemoryContext oldcxt;
	unsigned int bucket_idx;
	uint64 bloomval;			/* bloom filter value */
   
	Assert(mt_bind != NULL);

	if (p_isnew != NULL)
		*p_isnew = false;

	oldcxt = MemoryContextSwitchTo(tmpcontext->ecxt_per_tuple_memory);

	bucket_idx = BUCKET_IDX(hashtable, hashkey);
	bloomval = BLOOMVAL(hashkey);
	entry = (0 == (hashtable->bloom[bucket_idx] & bloomval) ? NULL :
			 hashtable->buckets[bucket_idx]);

	/*
	 * Search entry chain for the bucket. If such an entry found in the
	 * chain, move it to the front of the chain. Otherwise, if there
	 * are any space left, create a new entry, and insert it in
	 * the front of the chain.
	 */
	while (entry != NULL)
	{
		MemTuple mtup = (MemTuple) entry->tuple_and_aggs;
		int i;
		bool match = true;

		if (hashkey != entry->hashvalue)
		{
			entry = entry->next;
			continue;
		}
		
		for (i = 0; match && i < agg->numCols; i++)
		{
			AttrNumber	att = agg->grpColIdx[i];
			Datum input_datum = 0;
			Datum entry_datum = 0;
			bool input_isNull = false;
			bool entry_isNull = false;
				
			switch(input_type)
			{
				case INPUT_RECORD_TUPLE:
					input_datum = slot_getattr((TupleTableSlot *)input_record, att, &input_isNull);
					break;
				case INPUT_RECORD_GROUP_AND_AGGS:
					input_datum = memtuple_getattr((MemTuple)input_record, mt_bind, att, &input_isNull);
					break;
				default:
					elog(ERROR, "invalid record type %d", input_type);
			}

			entry_datum = memtuple_getattr(mtup, mt_bind, att, &entry_isNull);

			if ( !input_isNull && !entry_isNull &&
				 (DatumGetBool(FunctionCall2(&aggstate->phase->eqfunctions[i],
											 input_datum,
											 entry_datum)) ) )
				continue; /* Both non-NULL and equal. */
			match = (input_isNull && entry_isNull);/* NULLs match in group keys. */
		}
		
		/* Break if found an existing matching entry. */
		if (match)
			break;

		entry = entry->next;
	}

	if (entry == NULL)
	{
		/* Entry not found! Create a new matching entry. */
		switch(input_type)
		{
			case INPUT_RECORD_TUPLE:
				entry = makeHashAggEntryForInput(aggstate, (TupleTableSlot *)input_record, hashkey);
				break;
			case INPUT_RECORD_GROUP_AND_AGGS:
				entry = makeHashAggEntryForGroup(aggstate, input_record, input_size, hashkey);
				break;
			default:
				elog(ERROR, "invalid record type %d", input_type);
		}
			
		if (entry != NULL)
		{
			if (hashtable->expandable &&
					hashtable->num_entries >= (hashtable->nbuckets * gp_hashagg_groups_per_bucket))
			{
				/* The hashtable is denser than envisioned; increase the number of buckets */
				expand_hash_table(aggstate);
				/* Recompute bucket_idx in case nbuckets changed */
				bucket_idx = BUCKET_IDX(hashtable, hashkey);
			}

			entry->next = hashtable->buckets[bucket_idx];
			hashtable->buckets[bucket_idx] = entry;
			hashtable->bloom[bucket_idx] |= bloomval;
			
			++hashtable->num_ht_groups;
			++hashtable->num_entries;

			*p_isnew = true; /* created a new entry */
		}
		/*
		  else no matching entry, and no room to create one. 
		*/
	}

	(void) MemoryContextSwitchTo(oldcxt);

	return entry;
}

/*
 * Compute HHashTable entry size
 *
 * int numaggs    Est # of aggregate functions.
 * int keywidth   Est per entry size of hash key.
 * int transpace  Est per entry size of by-ref values.
 */
double
agg_hash_entrywidth(int numaggs, int keywidth, int transpace)
{
	return sizeof(HashAggEntry)
		+ numaggs * sizeof(AggStatePerGroupData)
		+ keywidth
		+ transpace;
}

/* Function: calcHashAggTableSizes
 *
 * Check if the current memory quota is enough to handle the aggregation
 * in the hash-based fashion.
 */
bool
calcHashAggTableSizes(double memquota,	/* Memory quota in bytes. */
					  double ngroups,	/* Est # of groups. */
					  double entrywidth, /* calculcate from agg_hash_entrywidth */
					  bool force,      /* true => succeed even if work_mem too small */
					  HashAggTableSizes   *out_hats)
{
	double entrysize, nbuckets, nentries;

	/* Assume we don't need to spill */
	bool expectSpill = false;
	double nbatches = 0, batchfile_mem = 0, entries_mem = 0, buckets_mem = 0;

	Assert(ngroups >= 0);

	/* Estimate the overhead per entry in the hash table */
	entrysize = entrywidth + OVERHEAD_PER_BUCKET / (double) gp_hashagg_groups_per_bucket;

	elog(HHA_MSG_LVL, "HashAgg: ngroups = %g, memquota = %g, entrysize = %g",
		 ngroups, memquota, entrysize);

	/*
	 * When all groups can not fit in the memory, we compute
	 * the number of batches to store spilled groups. Currently, we always
	 * set the number of batches to gp_hashagg_default_nbatches.
	 */			
	if (memquota < ngroups*entrysize)
	{
		nbatches = gp_hashagg_default_nbatches;
		batchfile_mem = BATCHFILE_METADATA * (1 + nbatches);
		expectSpill = true;

		/*
		 * If the memory quota is smaller than the overhead for batch files,
		 * return false. Note that we will always keep at most (nbatches + 1)
		 * batches in the memory.
		 */
		if (memquota < batchfile_mem)
		{
			elog(HHA_MSG_LVL, "HashAgg: not enough memory for the overhead of batch files.");
			return false;
		}
	}

	/* Reserve memory for batch files (if any are expected) */
	memquota -= batchfile_mem;

	/* How many entries will memquota allow ? */
	nentries = floor(memquota / entrysize);

	/* Yet, allocate only as many as needed */
	nentries = Min(ngroups, nentries);

	/* but at least a few hash entries as required */
	nentries = Max(nentries, gp_hashagg_groups_per_bucket);
	entries_mem = nentries * entrywidth;

	/*
	 * If the memory quota is smaller than the minimum number of entries
	 * required, return false
	 */
	if ((memquota - entries_mem) <= 0)
	{
		elog(HHA_MSG_LVL, "HashAgg: not enough memory for the overhead of buckets.");
		return false;
	}

	memquota -= entries_mem;

	/* Determine the number of buckets */
	nbuckets = ceil(nentries / gp_hashagg_groups_per_bucket);

	/* Use only as many allowed by memory */
	nbuckets = Min(nbuckets, floor(memquota / OVERHEAD_PER_BUCKET));

	/* Set nbuckets to the next power of 2. */
	nbuckets = (((unsigned)1) << ((unsigned) LOG2(nbuckets)));

	if ((nbuckets * OVERHEAD_PER_BUCKET) > memquota)
	{
		/*
		 * If the current nentries and nbuckets will make us go OOM, nbuckets was
		 * rounded up too high. Reduce the nbuckets to a lower power of 2
		 */
		nbuckets = nbuckets / 2;
	}

	/*
	 * Always set nbuckets greater than gp_hashagg_default_nbatches since
	 * the spilling relies on this fact to choose which files to spill
	 * groups to.
	 * Note: gp_hashagg_default_nbatches must be a power of two
	 */
	nbuckets = Max(nbuckets, gp_hashagg_default_nbatches);
	buckets_mem = nbuckets * OVERHEAD_PER_BUCKET;

	/* Reserve memory for the entries + hash table */
	memquota -= buckets_mem;

	if (memquota < 0)
	{
		elog(HHA_MSG_LVL, "HashAgg: not enough memory for the hash table parameters chosen:");
		elog(HHA_MSG_LVL, "HashAgg: nbuckets = %d, nentries = %d, nbatches = %d",
			 (int)nbuckets, (int)nentries, (int)nbatches);
		elog(HHA_MSG_LVL, "HashAgg: ngroups = %d, gp_hashagg_groups_per_bucket = %d",
			 (int)ngroups, (int)gp_hashagg_groups_per_bucket);
		return false;
	}

	if (nbatches > UINT_MAX || nentries > UINT_MAX || nbuckets > UINT_MAX)
	{
		if (force)
		{
			elog(ERROR, "too many passes or hash entries");
		}
		else
		{
			elog(HHA_MSG_LVL, "HashAgg: number of passes or hash entries bigger than int type!");
			return false; /* Too many groups. */
		}
	}

	if (out_hats)
	{
		out_hats->nbuckets = (unsigned)nbuckets;
		out_hats->nentries = (unsigned)nentries;
		out_hats->nbatches = (unsigned)nbatches;
		out_hats->hashentry_width = entrywidth;
		out_hats->spill = expectSpill;
		out_hats->workmem_initial = (unsigned)(batchfile_mem);
		out_hats->workmem_per_entry = (unsigned) entrysize;
	}
	
	elog(HHA_MSG_LVL, "HashAgg: nbuckets = %d, nentries = %d, nbatches = %d",
		 (int)nbuckets, (int)nentries, (int)nbatches);
	elog(HHA_MSG_LVL, "HashAgg: expected memory footprint = %d",
		(int)(batchfile_mem + buckets_mem + entries_mem));
	
	return true;
}

/* Function: est_hash_tuple_size
 *
 * Estimate the average memory requirement for the grouping key HeapTuple
 * in a hash table entry.
 *
 * This function purports to know (perhaps too much) about the format in
 * which a tuple representing a grouping key (non-aggregated attrbutes,
 * actually) will be stored.  But it's all guess work, so no sense being
 * too fussy.
 */
static Size est_hash_tuple_size(TupleTableSlot *hashslot, List *hash_needed)
{
	Form_pg_attribute *attrs;
	Form_pg_attribute attr;
	int natts;
	ListCell *lc;
	Size len;
	TupleDesc tupleDescriptor;
	
	tupleDescriptor = hashslot->tts_tupleDescriptor;
	attrs = tupleDescriptor->attrs;
	natts = tupleDescriptor->natts;
	
	len = offsetof(HeapTupleHeaderData, t_bits);
	len += BITMAPLEN(natts);
	
	if (tupleDescriptor->tdhasoid)
		len += sizeof(Oid);
	
	len = MAXALIGN(len);
	
	/* Add data sizes to len. */
	foreach( lc, hash_needed )
	{
		int varNumber = lfirst_int(lc) - 1;
		attr = attrs[varNumber];
		
		Assert( !attr->attisdropped );
		
		len = att_align_nominal(len, attr->attalign);
		len += get_typavgwidth(attr->atttypid, attr->atttypmod);
	}

	len = MAXALIGN(HEAPTUPLESIZE + len);

	elog(HHA_MSG_LVL, "HashAgg: estimated hash tuple size is %d", (int)len);
	
	return len;
}

/* Function: create_agg_hash_table
 *
 * Creates and initializes a hash table for the given AggState.  Should be
 * called after the rest of the AggState is initialized.  The resulting table
 * should be installed in the AggState.
 *
 * The main control structure for the hash table is allocated in the memory
 * context aggstate->aggcontext as is the bucket array, the hashtable and the items related
 * to overflow files.  
 */
HashAggTable *
create_agg_hash_table(AggState *aggstate)
{
	int keywidth;
	double entrywidth;
	HashAggTable *hashtable;
	Agg *agg = (Agg *)aggstate->ss.ps.plan;
	MemoryContext oldcxt;
	MemoryContext curaggcontext;

	curaggcontext = aggstate->aggcontexts[aggstate->current_set]->ecxt_per_tuple_memory;

	oldcxt = MemoryContextSwitchTo(curaggcontext);
	hashtable = (HashAggTable *) palloc0(sizeof(HashAggTable));

	hashtable->entry_cxt = AllocSetContextCreate(curaggcontext,
												 "HashAggTableEntryContext",
												 ALLOCSET_DEFAULT_MINSIZE,
												 ALLOCSET_DEFAULT_INITSIZE,
												 ALLOCSET_DEFAULT_MAXSIZE);

	hashtable->serialization_cxt = AllocSetContextCreate(hashtable->entry_cxt,
												 "HashAggTableEntrySerializationlContext",
												 ALLOCSET_DEFAULT_MINSIZE,
												 ALLOCSET_DEFAULT_INITSIZE,
												 ALLOCSET_DEFAULT_MAXSIZE);

	uint64 operatorMemKB = PlanStateOperatorMemKB( (PlanState *) aggstate);

	keywidth = est_hash_tuple_size(aggstate->ss.ss_ScanTupleSlot, aggstate->hash_needed);
	keywidth = Min(keywidth, agg->plan.plan_width);

	entrywidth = agg_hash_entrywidth(aggstate->numaggs, keywidth, 100 /* FIXME: was transspace */);

	if (!calcHashAggTableSizes(1024.0 * (double) operatorMemKB,
							agg->numGroups,
							entrywidth,
							true,
							&(hashtable->hats)))
	{
		elog(ERROR, ERRMSG_GP_INSUFFICIENT_STATEMENT_MEMORY);
	}

	/* Initialize the hash buckets */
	hashtable->nbuckets = hashtable->hats.nbuckets;
	hashtable->buckets = (HashAggBucket *) palloc0(hashtable->nbuckets * sizeof(HashAggBucket));
	hashtable->bloom = (uint64 *) palloc0(hashtable->nbuckets * sizeof(uint64));

	hashtable->pshift = 0;
	hashtable->expandable = true;

	MemoryContextSwitchTo(hashtable->entry_cxt);
	
	/* Initialize buffer for hash entries */
	hashtable->group_buf = mpool_create(hashtable->entry_cxt,
										"GroupsAndAggs Context");
	hashtable->groupaggs = (GroupKeysAndAggs *) palloc0(sizeof(GroupKeysAndAggs));

	/* Set hashagg's memory manager */
	aggstate->mem_manager.alloc = mpool_cxt_alloc;
	aggstate->mem_manager.free = NULL;
	aggstate->mem_manager.manager = hashtable->group_buf;
	aggstate->mem_manager.realloc_ratio = 2;

	MemoryContextSwitchTo(oldcxt);

	hashtable->max_mem = 1024.0 * operatorMemKB;
	hashtable->mem_for_metadata = sizeof(HashAggTable) +
			hashtable->nbuckets * OVERHEAD_PER_BUCKET +
			sizeof(GroupKeysAndAggs);
	hashtable->mem_wanted = hashtable->mem_for_metadata;
	hashtable->mem_used = hashtable->mem_for_metadata;

	hashtable->prev_slot = NULL;

	MemSet(padding_dummy, 0, MAXIMUM_ALIGNOF);
	
	init_agg_hash_iter(hashtable);

	Assert(hashtable->mem_for_metadata > 0);

	return hashtable;
}

/* Function: agg_hash_initial_pass
 *
 * Performs ExecAgg initialization for the first pass of the hashed case:
 * - reads the input tuples,
 * - builds a hash table with an entry per group,
 * - spills all groups in the hash table to several overflow batches
 *   to be processed during later passes.
 *
 * Note that overflowed groups are distributed to batches in such
 * a way that groups with matching grouping keys will be in the same
 * batch.
 *
 * When called, CurrentMemoryContext should be the per-query context.
 */
bool
agg_hash_initial_pass(AggState *aggstate)
{
	HashAggTable *hashtable = aggstate->hhashtable;
	ExprContext *tmpcontext = aggstate->tmpcontext; /* per input tuple context */
	TupleTableSlot *outerslot = NULL;
	bool streaming = ((Agg *) aggstate->ss.ps.plan)->streaming;
	bool tuple_remaining = true;

	Assert(hashtable);
	AssertImply(!streaming, aggstate->hashaggstatus == HASHAGG_BEFORE_FIRST_PASS);
	elog(HHA_MSG_LVL,
		 "HashAgg: initial pass -- beginning to load hash table");

	/*
	 * Check if an input tuple has been read, but not processed
	 * because of lack of space before streaming the results
	 * in the last call.
	 */
	if (aggstate->hashslot->tts_tupleDescriptor != NULL &&
		hashtable->prev_slot != NULL)
	{
		outerslot = hashtable->prev_slot;
		hashtable->prev_slot = NULL;
	}
	else
	{
		outerslot = fetch_input_tuple(aggstate);
	}

	/*
	 * Process outer-plan tuples, until we exhaust the outer plan.
	 */
	while(true)
	{
		HashKey hashkey;
		bool isNew;
		HashAggEntry *entry;

		/* no more tuple. Done */
		if (TupIsNull(outerslot))
		{
			tuple_remaining = false;
			break;
		}

		if (aggstate->hashslot->tts_tupleDescriptor == NULL)
		{
			int size;
							
			/* Initialize hashslot by cloning input slot. */
			ExecSetSlotDescriptor(aggstate->hashslot, outerslot->tts_tupleDescriptor); 
			ExecStoreAllNullTuple(aggstate->hashslot);

			size = ((Agg *)aggstate->ss.ps.plan)->numCols * sizeof(HashKey);
			
			hashtable->hashkey_buf = (HashKey *)palloc0(size);
			hashtable->mem_for_metadata += size;
		}

		/* set up for advance_aggregates call */
		tmpcontext->ecxt_outertuple = outerslot;

		/* Find or (if there's room) build a hash table entry for the
		 * input tuple's group. */
		hashkey = calc_hash_value(aggstate, outerslot);
		entry = lookup_agg_hash_entry(aggstate, (void *)outerslot,
									  INPUT_RECORD_TUPLE, 0, hashkey, &isNew);
		
		if (entry == NULL)
		{
			if (GET_TOTAL_USED_SIZE(hashtable) > hashtable->mem_used)
				hashtable->mem_used = GET_TOTAL_USED_SIZE(hashtable);

			if (hashtable->num_ht_groups <= 1)
				ereport(ERROR,
						(errcode(ERRCODE_INTERNAL_ERROR),
								 ERRMSG_GP_INSUFFICIENT_STATEMENT_MEMORY));
			
			/*
			 * If stream_bottom is on, we store outerslot into hashslot, so that
			 * we can process it later.
			 */
			if (streaming)
			{
				Assert(tuple_remaining);
				hashtable->prev_slot = outerslot;
				/* Stream existing entries instead of spilling */
				break;
			}

			if (!hashtable->is_spilling && aggstate->ss.ps.instrument && aggstate->ss.ps.instrument->need_cdb)
			{
				/* Update in-memory hash table statistics before spilling. */
				agg_hash_table_stat_upd(hashtable);
			}

			spill_hash_table(aggstate);

			entry = lookup_agg_hash_entry(aggstate, (void *)outerslot,
										  INPUT_RECORD_TUPLE, 0, hashkey, &isNew);
		}

		setGroupAggs(hashtable, entry);
		
		if (isNew)
		{
			int tup_len = memtuple_get_size((MemTuple)entry->tuple_and_aggs);
			MemSet((char *)entry->tuple_and_aggs + MAXALIGN(tup_len), 0,
				   aggstate->numaggs * sizeof(AggStatePerGroupData));
			initialize_aggregates(aggstate, hashtable->groupaggs->aggs, 0);
		}
			
		/* Advance the aggregates */
		if (DO_AGGSPLIT_COMBINE(aggstate->aggsplit))
			combine_aggregates(aggstate, hashtable->groupaggs->aggs);
		else
			advance_aggregates(aggstate, hashtable->groupaggs->aggs);

		hashtable->num_tuples++;

		/* Reset per-input-tuple context after each tuple */
		ResetExprContext(tmpcontext);

		if (streaming && !HAVE_FREESPACE(hashtable))
		{
			Assert(tuple_remaining);
			ExecClearTuple(aggstate->hashslot);
			/* Pause and stream entries before reading the next tuple */
			break;
		}

		/* Read the next tuple */
		outerslot = fetch_input_tuple(aggstate);
	}

	if (GET_TOTAL_USED_SIZE(hashtable) > hashtable->mem_used)
		hashtable->mem_used = GET_TOTAL_USED_SIZE(hashtable);

	if (hashtable->is_spilling)
	{
		int freed_size = 0;

		/*
		 * Split out the rest of groups in the hashtable if spilling has already
		 * happened. This is because none of these groups can be immediately outputted
		 * any more.
		 */
		spill_hash_table(aggstate);
		freed_size = suspendSpillFiles(hashtable->spill_set);
		hashtable->mem_for_metadata -= freed_size;

		Assert(hashtable->mem_for_metadata > 0);

		if (aggstate->ss.ps.instrument)
		{
			aggstate->ss.ps.instrument->workfileCreated = true;
		}
	}

	if (!hashtable->is_spilling && aggstate->ss.ps.instrument && aggstate->ss.ps.instrument->need_cdb)
	{
		/* Update in-memory hash table statistics if not already done when spilling */
		agg_hash_table_stat_upd(hashtable);
	}

	AssertImply(tuple_remaining, streaming);
	if(tuple_remaining) 
		elog(HHA_MSG_LVL, "HashAgg: streaming out the intermediate results.");

	return tuple_remaining;
}

/* Create a spill set for the given branching_factor (a power of two) 
 * and hash key range.
 *
 * Use the arguments to derive break values.  All but the first spill
 * file carries the minimum hash key value that may appear in the file.  
 * The minimum value of the first spill file in a set is unused, but is
 * set to the minimum of the spill set (debugging). The break values are 
 * chosen to distribute hash key values evenly across the given range.
 */
static SpillSet *
createSpillSet(unsigned branching_factor, unsigned parent_hash_bit)
{
	int i;
	SpillSet *spill_set;

	/* Allocate and initialize the SpillSet. */
	spill_set = palloc(sizeof(SpillSet) + (branching_factor-1) * sizeof (SpillFile));
	spill_set->parent_spill_file = NULL;
	spill_set->level = 0;
	spill_set->num_spill_files = branching_factor;
	
	/* Allocate and initialize its SpillFiles. */
	for ( i = 0; i < branching_factor; i++ )
	{
		SpillFile *spill_file = &spill_set->spill_files[i];
		
		spill_file->file_info = NULL;
		spill_file->spill_set = NULL;
		spill_file->parent_spill_set = spill_set;
		spill_file->index_in_parent = i;
		spill_file->respilled = false;
		spill_file->batch_hash_bit = parent_hash_bit;
	}

	elog(HHA_MSG_LVL, "HashAgg: created a new spill set with batch_hash_bit=%u, num_spill_files=%u",
	     parent_hash_bit, branching_factor);

	return spill_set;
}

/*
 * Free the space for a given SpillSet, and return the bytes that are freed.
 */
static inline int
freeSpillSet(SpillSet *spill_set)
{
	int freedspace = 0;
	if (spill_set == NULL)
	{
		return freedspace;
	}
	
	elog(gp_workfile_caching_loglevel, "freeing up SpillSet with %d files", spill_set->num_spill_files);

	freedspace += sizeof(SpillSet) + (spill_set->num_spill_files - 1) * sizeof (SpillFile);
	pfree(spill_set);

	return freedspace;
}


/* Get the spill file to which to spill a hash entry with the given key.
 *
 *
 * If the temporary file has not been created for this spill file, it
 * will be created in this function. The buffer space required for
 * this temporary file is returned through 'p_alloc_size'.
 */
static SpillFile *
getSpillFile(workfile_set *work_set, SpillSet *set, int file_no, int *p_alloc_size)
{
	SpillFile *spill_file;

	*p_alloc_size = 0;

	/* Find the right spill file */
	Assert(set != NULL);
	spill_file = &set->spill_files[file_no];

	if (spill_file->file_info == NULL)
	{

		spill_file->file_info = (BatchFileInfo *)palloc(sizeof(BatchFileInfo));
		spill_file->file_info->total_bytes = 0;
		spill_file->file_info->ntuples = 0;
		/* Initialize to NULL in case the create function below throws an exception */
		spill_file->file_info->wfile = NULL; 
		spill_file->file_info->wfile = BufFileCreateTempInSet(work_set, false /* interXact */);
		BufFilePledgeSequential(spill_file->file_info->wfile);	/* allow compression */

		elog(HHA_MSG_LVL, "HashAgg: create %d level batch file %d",
			 set->level, file_no);

		*p_alloc_size = BATCHFILE_METADATA;
	}

	return spill_file;
}

/*
 * suspendSpillFiles -- temporary suspend all spill files so that we
 * can have more space for the hash table.
 */
static int
suspendSpillFiles(SpillSet *spill_set)
{
	int file_no;
	int freed_size = 0;
	
	if (spill_set == NULL ||
		spill_set->num_spill_files == 0)
		return 0;

	for (file_no = 0; file_no < spill_set->num_spill_files; file_no++)
	{
		SpillFile *spill_file = &spill_set->spill_files[file_no];
	
		if (spill_file->file_info &&
			spill_file->file_info->wfile != NULL)
		{
			BufFileSuspend(spill_file->file_info->wfile);

			freed_size += FREEABLE_BATCHFILE_METADATA;

			elog(HHA_MSG_LVL, "HashAgg: %s contains " INT64_FORMAT " entries ("
				 INT64_FORMAT " bytes)",
				 BufFileGetFilename(spill_file->file_info->wfile),
				 spill_file->file_info->ntuples, spill_file->file_info->total_bytes);
		}
	}

	return freed_size;
}

/*
 * closeSpillFile -- close a given spill file and return its freed buffer
 * space. All files under its spill_set are also closed.
 */
static int
closeSpillFile(AggState *aggstate, SpillSet *spill_set, int file_no)
{
	int freedspace = 0;
	SpillFile *spill_file;
	
	Assert(spill_set != NULL && file_no < spill_set->num_spill_files);

	spill_file = &spill_set->spill_files[file_no];

	if (spill_file->spill_set != NULL)
	{
		freedspace += closeSpillFiles(aggstate, spill_file->spill_set);
	}
	
	if (spill_file->file_info &&
		spill_file->file_info->wfile != NULL)
	{
		BufFileClose(spill_file->file_info->wfile);
		spill_file->file_info->wfile = NULL;
		freedspace += (BATCHFILE_METADATA - sizeof(BatchFileInfo));
		
	}
	if (spill_file->file_info)
	{
		pfree(spill_file->file_info);
		spill_file->file_info = NULL;
		freedspace += sizeof(BatchFileInfo);
	}

	return freedspace;
}

/*
 * closeSpillFiles -- close all spill files for a given spill set to
 * save the buffer space, and return how much space freed.
 */
static int
closeSpillFiles(AggState *aggstate, SpillSet *spill_set)
{
	int file_no;
	int freedspace = 0;
	
	if (spill_set == NULL ||
		spill_set->num_spill_files == 0)
		return 0;

	for (file_no = 0; file_no < spill_set->num_spill_files; file_no++)
	{
		freedspace += closeSpillFile(aggstate, spill_set, file_no);
	}

	return freedspace;
}

/*
 * Obtain the spill set to which the overflown entries are spilled.
 *
 * If such a spill set does not exist, it is created here.
 *
 * The statistics in the hashtable is also updated.
 */
static SpillSet *
obtain_spill_set(HashAggTable *hashtable)
{
	SpillSet **p_spill_set;
	unsigned set_hash_bit = 0;
	
	if (hashtable->curr_spill_file != NULL)
	  {
		SpillSet *parent_spill_set;
		p_spill_set = &(hashtable->curr_spill_file->spill_set);
		parent_spill_set = hashtable->curr_spill_file->parent_spill_set;
		Assert(parent_spill_set != NULL);
		unsigned parent_hash_bit = hashtable->curr_spill_file->batch_hash_bit;
		set_hash_bit = parent_hash_bit +
			(unsigned) LOG2(parent_spill_set->num_spill_files);

	  }
	else
		p_spill_set = &(hashtable->spill_set);

	if (*p_spill_set == NULL)
	{
		/*
		 * The optimizer may estimate that there is no need for a spill. However,
		 * it is wrong in this case. We need to set nbatches to its rightful value.
		 */
		if (hashtable->hats.nbatches == 0)
		{
			elog(DEBUG2, "Not all groups fit into memory; writing to disk");
			hashtable->hats.nbatches = gp_hashagg_default_nbatches;
		}

		*p_spill_set = createSpillSet(hashtable->hats.nbatches, set_hash_bit);

		hashtable->num_overflows++;
		hashtable->mem_for_metadata +=
			sizeof(SpillSet) +
			(hashtable->hats.nbatches - 1) * sizeof(SpillFile);

		SANITY_CHECK_METADATA_SIZE(hashtable);

		if (hashtable->curr_spill_file != NULL)
		{
			hashtable->curr_spill_file->spill_set->level =
				hashtable->curr_spill_file->parent_spill_set->level + 1;
			hashtable->curr_spill_file->spill_set->parent_spill_file =
				hashtable->curr_spill_file;
		}
	}

	return *p_spill_set;
}

/* Spill all entries from the hash table to file in order to make room
 * for new hash entries.
 *
 * We want to maximize the sequential writes to each spill file. Since
 * the number of buckets and the number of batches (#batches) are the power of 2,
 * We simply write bucket 0, #batches, 2 * #batches, ... to the batch 0;
 * write bucket 1, (#batches + 1), (2 * #batches + 1), ... to the batch 1;
 * and etc.
 */
static void
spill_hash_table(AggState *aggstate)
{
	HashAggTable *hashtable = aggstate->hhashtable;
	elog(HHA_MSG_LVL, "Spilling hash table at %ld entries", hashtable->num_entries);
	SpillSet *spill_set;
	SpillFile *spill_file;
	int bucket_no;
	int file_no;
	MemoryContext oldcxt;
	uint64 old_num_spill_groups = hashtable->num_spill_groups;

	spill_set = obtain_spill_set(hashtable);

	oldcxt = MemoryContextSwitchTo(hashtable->entry_cxt);

	/* Spill set does not have a workfile_set. Use existing or create new one as needed */
	if (hashtable->work_set == NULL)
	{
		hashtable->work_set = workfile_mgr_create_set("HashAggregate", NULL);
	}

	/* Book keeping. */
	hashtable->is_spilling = true;

	Assert(hashtable->nbuckets > spill_set->num_spill_files);

	/*
	 * Write each spill file. Write the last spill file first, since it will
	 * be processed the last.
	 */
	for (file_no = spill_set->num_spill_files - 1; file_no >= 0; file_no--)
	{
		int alloc_size = 0;

		/*
		 * getSpillFile() requires a large amount of memory (BATCHFILE_METADATA =
		 * ~16 KB) per spill file it creates.  Since the hash table is already out
		 * of memory when spilling, it will have to overuse memory than is allowed.
		 * This could not have been pre-allocated that would have wasted memory,
		 * allowing us not to spill in the first place.
		 * FIXME : The amount of memory required at this point can be reduced
		 * substantially by suspending the file after it's written to (see
		 * suspendSpillFiles).
		 */
		spill_file = getSpillFile(hashtable->work_set, spill_set, file_no, &alloc_size);
		Assert(spill_file != NULL);
			
		hashtable->mem_for_metadata += alloc_size;
		if (alloc_size > 0)
		{
			SANITY_CHECK_METADATA_SIZE(hashtable);

			hashtable->num_batches++;
			
			CheckSendPlanStateGpmonPkt(&aggstate->ss.ps);
		}

		for (bucket_no = file_no; bucket_no < hashtable->nbuckets;
			 bucket_no += spill_set->num_spill_files)
		{
			HashAggEntry *entry = hashtable->buckets[bucket_no];
			
			/* Ignore empty chains. */
			if (entry == NULL) continue;
			
			/* Write all entries in the hash chain. */
			while ( entry  != NULL )
			{
				HashAggEntry *spill_entry = entry;
				entry = spill_entry->next;

				if (spill_entry != NULL)
				{
					int32 written_bytes;
					
					written_bytes = writeHashEntry(aggstate, spill_file->file_info, spill_entry);
					spill_file->file_info->ntuples++;
					spill_file->file_info->total_bytes += written_bytes;

					hashtable->num_spill_groups++;
				}
			}

			hashtable->buckets[bucket_no] = NULL;
			hashtable->bloom[bucket_no] = 0;
		}
	}

	/* Reset the buffer */
	mpool_reset(hashtable->group_buf);

	/* Reset serialization context */
	MemoryContextReset(hashtable->serialization_cxt);

	/* Reset in-memory entries count */
	hashtable->num_entries = 0;

	elog(HHA_MSG_LVL, "HashAgg: spill " INT64_FORMAT " groups",
		 hashtable->num_spill_groups - old_num_spill_groups);

	MemoryContextSwitchTo(oldcxt);
}

static void
expand_hash_table(AggState *aggstate)
{
	unsigned mem_needed, old_nbuckets, bucket_idx, new_bucket_idx;
	uint32 hashkey;
	uint64 bloomval;
	HashAggEntry *entry, *nextentry;
	HashAggTable *hashtable = aggstate->hhashtable;

#ifdef USE_ASSERT_CHECKING
	unsigned nentries = 0;
#endif

	Assert(hashtable);
	old_nbuckets = hashtable->nbuckets;

	/* Make sure there is memory available for additional buckets */
	mem_needed = old_nbuckets * OVERHEAD_PER_BUCKET;
	if (mem_needed > AVAIL_MEM(hashtable) || hashtable->nbuckets > (UINT_MAX / 2))
	{
		/* Cannot double the buckets if there is not enough space */
		elog(HHA_MSG_LVL, "HashAgg: cannot grow the number of buckets!");
		elog(HHA_MSG_LVL, "HashAgg: mem needed = %d available = %d; nbuckets = %d",
				mem_needed, (unsigned) AVAIL_MEM(hashtable), hashtable->nbuckets);
		hashtable->expandable = false;
		return;
	}
	elog(HHA_MSG_LVL, "Growing the hash table to %d buckets with %ld entries",
			hashtable->nbuckets * 2, hashtable->num_entries);

	Assert(hashtable->nbuckets > 1);

	/* OK, do it */

	hashtable->nbuckets = hashtable->nbuckets * 2;
	hashtable->mem_for_metadata += old_nbuckets * OVERHEAD_PER_BUCKET;
	hashtable->mem_wanted = Max(hashtable->mem_wanted, hashtable->mem_for_metadata);

	Assert(GET_TOTAL_USED_SIZE(hashtable) < hashtable->max_mem);

	hashtable->buckets = (HashAggBucket *) repalloc(hashtable->buckets,
		hashtable->nbuckets * sizeof(HashAggBucket));
	hashtable->bloom =  (uint64 *) repalloc(hashtable->bloom,
		hashtable->nbuckets * sizeof(uint64));

	memset(hashtable->bloom, 0, hashtable->nbuckets * sizeof(uint64));
	memset(hashtable->buckets + old_nbuckets, 0, old_nbuckets * sizeof(HashAggBucket));

	/* Iterate all the entries from the hashtable move them as needed */
	for(bucket_idx=0; bucket_idx < old_nbuckets; ++bucket_idx)
	{
		entry = hashtable->buckets[bucket_idx];
		hashtable->buckets[bucket_idx] = NULL;

		while(entry != NULL)
		{
			nextentry = entry->next;
			hashkey = entry->hashvalue;
			bloomval = BLOOMVAL(hashkey);

			new_bucket_idx = BUCKET_IDX(hashtable, hashkey);

			Assert(new_bucket_idx == bucket_idx ||
					new_bucket_idx == bucket_idx + old_nbuckets);

			/* Insert this at the head of the bucket */
			entry->next = hashtable->buckets[new_bucket_idx];
			hashtable->buckets[new_bucket_idx] = entry;
			hashtable->bloom[new_bucket_idx] |= bloomval;

			entry = nextentry;
#ifdef USE_ASSERT_CHECKING
			++nentries;
#endif
		}
	}
	hashtable->num_expansions++;
	Assert(hashtable->mem_for_metadata > 0);
	Assert(nentries == hashtable->num_entries);
}

static void
BufFileWriteOrError(BufFile *buffile, void *data, size_t size)
{
	size_t		ret;

	ret = BufFileWrite(buffile, data, size);

	if (ret != size && size != 0)
	{
		ereport(ERROR,
				(errcode_for_file_access(),
				 errmsg("could not write to temporary file: %m")));
	}
}

/*
 * writeHashEntry -- write an hash entry to a batch file.
 *
 * The hash entry is serialized here, including the tuple that contains
 * grouping keys and aggregate values.
 *
 * readHashEntry() should expect to retrieve hash entries in the
 * format defined in this function.
 */
static int32
writeHashEntry(AggState *aggstate, BatchFileInfo *file_info,
			   HashAggEntry *entry)
{
	int32 tuple_agg_size = 0;
	int32 total_size = 0;
	AggStatePerGroup pergroup;
	int aggno;
<<<<<<< HEAD
	int32 aggstateSize = 0;
=======
	AggStatePerAgg peragg = aggstate->peragg;
>>>>>>> f19073f2
	Size datum_size;
	Datum serializedVal;
	int16 byteaTranstypeLen = 0;
	bool byteaTranstypeByVal = 0;
	/* INTERNAL aggtype is always set to BYTEA in cdbgrouping and upstream partial-aggregation */
	get_typlenbyval(BYTEAOID, &byteaTranstypeLen, &byteaTranstypeByVal);

	Assert(file_info != NULL);
	Assert(file_info->wfile != NULL);

	/*
	 * Store all the data into a buffer then write it at one shot to the file. The
	 * spill files could be compressed, and we can't go back and update the total size
	 * once data is written, so better to get all the data and write it.
	 * aggDataBuffer is a static pointer because we want to initialize it only once
	 * in TopMemoryContext to avoid the overhead for allocation and freeing for every
	 * call of this function.
	 *
	 * We initially start the buffer with the 1024, and keep incrementing it
	 * with 1024 whenever the buffer + datum_size exceeds the current buffer size
	 */
	static char *aggDataBuffer = NULL;
	const int bufferIncrementSize = 1024;
	static int aggDataBufferSize = bufferIncrementSize;
	int32 aggDataOffset = 0;
	if (aggDataBuffer == NULL)
		aggDataBuffer = MemoryContextAlloc(TopMemoryContext, aggDataBufferSize);

	tuple_agg_size = memtuple_get_size((MemTuple)entry->tuple_and_aggs);
	pergroup = (AggStatePerGroup) ((char *)entry->tuple_and_aggs + MAXALIGN(tuple_agg_size));
	tuple_agg_size = MAXALIGN(tuple_agg_size) +
					 aggstate->numaggs * sizeof(AggStatePerGroupData);

	for (aggno = 0; aggno < aggstate->numaggs; aggno++)
	{
		/* GPDB_96_MERGE_FIXME: aggno is right for spilling? */
		AggStatePerTrans pertrans = &aggstate->pertrans[aggno];
		AggStatePerGroup pergroupstate = &pergroup[aggno];
		char *datum_value = NULL;

		/* Skip null transValue */
		if (pergroupstate->transValueIsNull)
			continue;

		/*
		 * If it has a serialization function, serialize it without checking
		 * transtypeByVal since it's INTERNALOID, a pointer but set to byVal.
		 *
		 * NOTE: pertrans->serialfn_oid and ->deserialfn_oid are only set if
		 * this is a partial aggregate, and the serial/deserial function are
		 * needed for that.
		 */
		if (OidIsValid(pertrans->serialfn.fn_oid))
		{
			FunctionCallInfoData fcinfo;
			MemoryContext old_ctx;

			InitFunctionCallInfoData(fcinfo,
									 &pertrans->serialfn,
									 1,
									 InvalidOid,
									 (void *) aggstate, NULL);

			fcinfo.arg[0] = pergroupstate->transValue;
			fcinfo.argnull[0] = pergroupstate->transValueIsNull;

			/* Not necessary to do this if the serialization func has no memory leak */
			old_ctx = MemoryContextSwitchTo(aggstate->hhashtable->serialization_cxt);
			serializedVal = FunctionCallInvoke(&fcinfo);
			datum_size = datumGetSize(serializedVal, byteaTranstypeByVal, byteaTranstypeLen);
			datum_value = DatumGetPointer(serializedVal);
			MemoryContextSwitchTo(old_ctx);
		}
		/* If it's a ByRef, write the data to the file */
		else if (!pertrans->transtypeByVal)
		{
			datum_size = datumGetSize(pergroupstate->transValue,
<<<<<<< HEAD
									  pertrans->transtypeByVal,
									  pertrans->transtypeLen);
			BufFileWriteOrError(file_info->wfile,
								DatumGetPointer(pergroupstate->transValue), datum_size);
=======
									  peraggstate->transtypeByVal,
									  peraggstate->transtypeLen);
			datum_value = DatumGetPointer(pergroupstate->transValue);
>>>>>>> f19073f2
		}
		/* Otherwise it's a real ByVal, do nothing */
		else
		{
			continue;
		}

		if ((aggDataOffset + MAXALIGN(datum_size)) >= aggDataBufferSize)
		{
			aggDataBufferSize += bufferIncrementSize;
			MemoryContext oldAggContext = MemoryContextSwitchTo(TopMemoryContext);
			aggDataBuffer = repalloc(aggDataBuffer, aggDataBufferSize);
			MemoryContextSwitchTo(oldAggContext);
		}
		memcpy((aggDataBuffer + aggDataOffset), datum_value, datum_size);

		aggDataOffset += MAXALIGN(datum_size);

		/* if it had a valid serialization function, then free the value */
		if  (OidIsValid(peraggstate->serialfn_oid))
			pfree(datum_value);
	}

	total_size = MAXALIGN(tuple_agg_size) + aggDataOffset;
	// write
	BufFileWriteOrError(file_info->wfile, (void *) &entry->hashvalue, sizeof(entry->hashvalue));
	BufFileWriteOrError(file_info->wfile, (char *) &total_size, sizeof(total_size));
	BufFileWriteOrError(file_info->wfile, entry->tuple_and_aggs, tuple_agg_size);
	Assert(MAXALIGN(tuple_agg_size) - tuple_agg_size <= MAXIMUM_ALIGNOF);

	if (MAXALIGN(tuple_agg_size) - tuple_agg_size > 0)
	{
		BufFileWriteOrError(file_info->wfile, padding_dummy, MAXALIGN(tuple_agg_size) - tuple_agg_size);
	}
	/* Write the transition aggstates */
	if (aggDataOffset)
		BufFileWriteOrError(file_info->wfile, aggDataBuffer, aggDataOffset);
	return (total_size + sizeof(total_size) + sizeof(entry->hashvalue));
}

/*
 * agg_hash_table_stat_upd
 *   Collect buckets and hash chain statistics of the in-memory hash table for
 *   EXPLAIN ANALYZE
 */
static void
agg_hash_table_stat_upd(HashAggTable *hashtable)
{
	unsigned int	i;

	for (i = 0; i < hashtable->nbuckets; i++)
	{
		HashAggEntry   *entry = hashtable->buckets[i];
		int             chainlength = 0;

		if (entry)
		{
			for (chainlength = 0; entry; chainlength++)
				entry = entry->next;
			cdbexplain_agg_upd(&hashtable->chainlength, chainlength, i);
		}
	}

	hashtable->total_buckets += hashtable->nbuckets;

	/* Cannot use more buckets than have been created */
	Assert(hashtable->chainlength.vcnt <= hashtable->total_buckets);
}

/* Function: init_agg_hash_iter
 *
 * Initialize the HashAggTable's (one and only) entry iterator. */
void init_agg_hash_iter(HashAggTable* hashtable)
{
	Assert( hashtable != NULL && hashtable->buckets != NULL && hashtable->nbuckets > 0 );
	
	hashtable->curr_bucket_idx = -1;
	hashtable->next_entry = NULL;
}

/* Function: agg_hash_iter
 *
 * Returns a pointer to the next HashAggEntry on the given HashAggTable's
 * iterator and advances the iterator.  Returns NULL when there are no more
 * entries.  Be sure to call init_agg_hash_iter before the first call here.
 *
 * During the iteration, this function also writes out entries that belong
 * to batch files which will be processed later.
 */
HashAggEntry *
agg_hash_iter(AggState *aggstate)
{
	HashAggTable* hashtable = aggstate->hhashtable;
	HashAggEntry *entry = hashtable->next_entry;
	SpillSet *spill_set = hashtable->spill_set;
	MemoryContext oldcxt;

	Assert( hashtable != NULL && hashtable->buckets != NULL && hashtable->nbuckets > 0 );

	if (hashtable->curr_spill_file != NULL)
		spill_set = hashtable->curr_spill_file->spill_set;
	
	oldcxt = MemoryContextSwitchTo(hashtable->entry_cxt);

	while (entry == NULL &&
		   hashtable->nbuckets > ++ hashtable->curr_bucket_idx)
	{
		entry = hashtable->buckets[hashtable->curr_bucket_idx];
		if (entry != NULL)
		{
			Assert(entry->is_primodial);
			break;
		}
	}

	if (entry != NULL)
	{
		hashtable->num_output_groups++;
		hashtable->next_entry = entry->next;
		entry->next = NULL;
	}

	MemoryContextSwitchTo(oldcxt);

	return entry;
}

/*
 * Read the serialized from of a hash entry from the given batch file.
 *
 * This function returns a byte array starting with a MemTuple which
 * represents grouping keys, and being followed by its aggregate values.
 * The complete format can be found at writeHashEntry(). The size
 * of the byte array is also returned.
 *
 * The byte array is allocated inside the per-tuple memory context.
 */
static void *
readHashEntry(AggState *aggstate, BatchFileInfo *file_info,
			  HashKey *p_hashkey, int32 *p_input_size)
{
	void *tuple_and_aggs = NULL;
	MemoryContext oldcxt;

	Assert(file_info != NULL && file_info->wfile != NULL);

	*p_input_size = 0;

	if (BufFileRead(file_info->wfile, (char *) p_hashkey, sizeof(HashKey)) != sizeof(HashKey))
	{
		return NULL;
	}

	if (BufFileRead(file_info->wfile, (char *) p_input_size, sizeof(int32)) != sizeof(int32))
	{
		ereport(ERROR,
				(errcode(ERRCODE_INTERNAL_ERROR),
				 errmsg("could not read from temporary file: %m")));
	}

	tuple_and_aggs = BufFileReadFromBuffer(file_info->wfile, *p_input_size);
	if (tuple_and_aggs == NULL)
	{
		oldcxt = MemoryContextSwitchTo(aggstate->tmpcontext->ecxt_per_tuple_memory);
		tuple_and_aggs = palloc(*p_input_size);
		int32 read_size = BufFileRead(file_info->wfile, tuple_and_aggs, *p_input_size);
		if (read_size != *p_input_size)
			ereport(ERROR,
					(errcode(ERRCODE_INTERNAL_ERROR),
					 errmsg("could not read from temporary file, requesting %d bytes, read %d bytes: %m",
							*p_input_size, read_size)));
		MemoryContextSwitchTo(oldcxt);
	}

	return tuple_and_aggs;
}

/* Function: agg_hash_stream
 *
 * Call agg_hash_initial_pass (again) to load more input tuples
 * into the hash table.  Used only for streaming lower phase
 * of a multiphase hashed aggregation to avoid spilling to 
 * file.
 *
 * Return true, if all input tuples have been consumed, else
 * return false (call me again).
 */
bool
agg_hash_stream(AggState *aggstate)
{
	Assert( ((Agg *) aggstate->ss.ps.plan)->streaming );
	
	elog(HHA_MSG_LVL,
		"HashAgg: streaming");

	reset_agg_hash_table(aggstate, 0 /* don't reallocate buckets */);
	
	return agg_hash_initial_pass(aggstate);
}

/*
 * Function: agg_hash_load
 *
 * Load spilled groups into the hash table. Similar to the initial
 * pass, when the hash table does not have space for new groups, all
 * groups in the hash table are spilled to overflown batch files.
 */
static bool
agg_hash_reload(AggState *aggstate)
{
	HashAggTable *hashtable = aggstate->hhashtable;
	ExprContext *tmpcontext = aggstate->tmpcontext; /* per input tuple context */
	bool has_tuples = false;
	SpillFile *spill_file = hashtable->curr_spill_file;

	Assert(spill_file && spill_file->file_info);

	reset_agg_hash_table(aggstate, spill_file->file_info->ntuples);
	reCalcNumberBatches(hashtable, spill_file);

	/*
	 * Record the start value for mem_for_metadata, since its value
	 * has already been accumulated into mem_wanted. Any more memory
	 * added to mem_for_metadata after this point will be added to
	 * mem_wanted at the end of loading hashtable.
	 */
	Assert(hashtable->mem_for_metadata > 0);
	double start_mem_for_metadata = hashtable->mem_for_metadata;

	Assert(spill_file != NULL && spill_file->parent_spill_set != NULL);

	hashtable->is_spilling = false;
	hashtable->num_reloads++;

	hashtable->pshift = spill_file->batch_hash_bit +
		(unsigned) LOG2(spill_file->parent_spill_set->num_spill_files);


	if (spill_file->file_info->wfile != NULL)
	{
		BufFileResume(spill_file->file_info->wfile);
		hashtable->mem_for_metadata  += FREEABLE_BATCHFILE_METADATA;
	}

	while(true)
	{
		HashKey hashkey;
		HashAggEntry *entry;
		bool isNew = false;
		int input_size = 0;
		
		void *input = readHashEntry(aggstate, spill_file->file_info, &hashkey, &input_size);

		if (input != NULL)
		{
			spill_file->file_info->ntuples--;
			Assert(spill_file->parent_spill_set != NULL);
			/* The following asserts the mapping between a hashkey bucket and the index in parent. */
			Assert((hashkey >> spill_file->batch_hash_bit) %
				   spill_file->parent_spill_set->num_spill_files == 
				   spill_file->index_in_parent);
		}

		else
		{
			/* Check we processed all tuples, only when not reading from disk */
			break;
		}

		has_tuples = true;

		/* set up for advance_aggregates call */
		tmpcontext->ecxt_outertuple = aggstate->hashslot;

		entry = lookup_agg_hash_entry(aggstate, input, INPUT_RECORD_GROUP_AND_AGGS, input_size,
									  hashkey, &isNew);
		
		if (entry == NULL)
		{
			Assert(hashtable->curr_spill_file != NULL);
			Assert(hashtable->curr_spill_file->parent_spill_set != NULL);
			
			if (GET_TOTAL_USED_SIZE(hashtable) > hashtable->mem_used)
				hashtable->mem_used = GET_TOTAL_USED_SIZE(hashtable);

			if (hashtable->num_ht_groups <= 1)
				ereport(ERROR,
						(errcode(ERRCODE_INTERNAL_ERROR),
								 ERRMSG_GP_INSUFFICIENT_STATEMENT_MEMORY));

			elog(gp_workfile_caching_loglevel, "HashAgg: respill occurring in agg_hash_reload while loading batch data");

			if (!hashtable->is_spilling && aggstate->ss.ps.instrument && aggstate->ss.ps.instrument->need_cdb)
			{
				/* Update in-memory hash table statistics before spilling. */
				agg_hash_table_stat_upd(hashtable);
			}

			spill_hash_table(aggstate);

			entry = lookup_agg_hash_entry(aggstate, input, INPUT_RECORD_GROUP_AND_AGGS, input_size,
										  hashkey, &isNew);
		}

		/* Combine it to the group state if it's not a new entry */
		if (!isNew)
		{
			int aggno;
			AggStatePerGroup input_pergroupstate = (AggStatePerGroup)
				((char *)input + MAXALIGN(memtuple_get_size((MemTuple) input)));

			setGroupAggs(hashtable, entry);

			/*
			 * Adjust the input in the per tuple memory context, since the
			 * value will be combined to the group state, we don't need the
			 * keep the memory storing the transValue.
			 */
			adjustInputGroup(aggstate, input, true);
			
			/* Advance the aggregates for the group by applying combine function. */
			for (aggno = 0; aggno < aggstate->numaggs; aggno++)
			{
				/* GPDB_96_MERGE_FIXME: aggno is right for spilling? */
				AggStatePerTrans pertrans = &aggstate->pertrans[aggno];
				AggStatePerGroup pergroupstate = &hashtable->groupaggs->aggs[aggno];
				FunctionCallInfo fcinfo = &pertrans->combinefn_fcinfo;

				/* Set the input aggregate values */
				fcinfo->arg[1] = input_pergroupstate[aggno].transValue;
				fcinfo->argnull[1] = input_pergroupstate[aggno].transValueIsNull;

				/* Combine to the transition aggstate */
				advance_combine_function(aggstate, pertrans, pergroupstate,
										 fcinfo);
				Assert(pertrans->transtypeByVal ||
				       (pergroupstate->transValueIsNull ||
					PointerIsValid(DatumGetPointer(pergroupstate->transValue))));
			}
		}
		
		/* Reset per-input-tuple context after each tuple */
		ResetExprContext(tmpcontext);
	}

	CheckSendPlanStateGpmonPkt(&aggstate->ss.ps);

	if (hashtable->is_spilling)
	{
        int freed_size = 0;

		/*
		 * Split out the rest of groups in the hashtable if spilling has already
		 * happened. This is because none of these groups can be immediately outputted
		 * any more.
		 */
		spill_hash_table(aggstate);
        freed_size = suspendSpillFiles(hashtable->curr_spill_file->spill_set);
        hashtable->mem_for_metadata -= freed_size;
        elog(gp_workfile_caching_loglevel, "loaded hashtable from file %s and then respilled. we should delete file from work_set now",
			 BufFileGetFilename(hashtable->curr_spill_file->file_info->wfile));
        hashtable->curr_spill_file->respilled = true;
	}

	else
	{
		/*
		 * Update the workmenwanted value when the hashtable is not spilling.
		 * At this point, we know that groups in this hashtable will not appear
		 * at later time.
		 */
		Assert(hashtable->mem_for_metadata >= start_mem_for_metadata);
		hashtable->mem_wanted += 
			((hashtable->mem_for_metadata - start_mem_for_metadata) +
			 GET_BUFFER_SIZE(hashtable));
	}

	if (!hashtable->is_spilling && aggstate->ss.ps.instrument && aggstate->ss.ps.instrument->need_cdb)
	{
		/* Update in-memory hash table statistics if not already done when spilling */
		agg_hash_table_stat_upd(hashtable);
	}

	return has_tuples;
}

/*
 * Function: reCalcNumberBatches
 *
 * Recalculate the number of batches based on the statistics we collected
 * for a given spill file. This function limits the maximum number of
 * batches to the default one -- gp_hashagg_default_nbatches.
 *
 * Note that we may over-estimate the number of batches, but it is still
 * better than under-estimate it.
 */
static void
reCalcNumberBatches(HashAggTable *hashtable, SpillFile *spill_file)
{
	unsigned nbatches;
	double metadata_size;
	uint64 total_bytes;
	
	Assert(spill_file->file_info != NULL);
	Assert(hashtable->max_mem > hashtable->mem_for_metadata);
		
	total_bytes = spill_file->file_info->total_bytes +
		spill_file->file_info->ntuples * sizeof(HashAggEntry);
	
	nbatches =
		(total_bytes - 1) / 
		(hashtable->max_mem - hashtable->mem_for_metadata) + 1;

	/* Also need to deduct the batch file buffer size */
	metadata_size = hashtable->mem_for_metadata +
		nbatches * BATCHFILE_METADATA;
	
	if (metadata_size < hashtable->max_mem)
		nbatches = (total_bytes - 1) / 
			(hashtable->max_mem - metadata_size) + 1;
	else
		nbatches = 4;

	/* We never respill to a single batch file. */
	if (nbatches == 1)
	    nbatches = 4;

	/* Set the number batches to the power of 2 */
	nbatches = (((unsigned)1) << (unsigned) LOG2(nbatches));

	/*
	 * We limit the number of batches to the default one.
	 */
	if (nbatches > gp_hashagg_default_nbatches)
		nbatches = gp_hashagg_default_nbatches;
	
	if (hashtable->mem_for_metadata +
		nbatches * BATCHFILE_METADATA > hashtable->max_mem)
		ereport(ERROR, (errcode(ERRCODE_INTERNAL_ERROR),
				 ERRMSG_GP_INSUFFICIENT_STATEMENT_MEMORY));
	
	hashtable->hats.nbatches = nbatches;
}

/*
 * Fucntion: agg_hash_next_pass
 *
 * This function identifies a batch file to be processed next.
 *
 * When there are no batch files left, this function returns false.
 */
bool
agg_hash_next_pass(AggState *aggstate)
{
	HashAggTable *hashtable = aggstate->hhashtable;
	SpillSet *spill_set;
	int file_no;
	bool more = false;

	Assert( !((Agg *) aggstate->ss.ps.plan)->streaming );
	
	if (hashtable->spill_set == NULL)
		return false;

	elog(HHA_MSG_LVL, "HashAgg: outputed " INT64_FORMAT " groups.", hashtable->num_output_groups);

	if (hashtable->curr_spill_file == NULL)
	{
		spill_set = hashtable->spill_set;
		file_no = 0;
	}
	else if (hashtable->curr_spill_file->spill_set != NULL)
	{
		spill_set = hashtable->curr_spill_file->spill_set;
		file_no = 0;
	}
	else
	{
		spill_set = hashtable->curr_spill_file->parent_spill_set;
		file_no = hashtable->curr_spill_file->index_in_parent;

		/*
		 * Close the current spill file since it is finished, and its buffer space
		 * can be freed to use.
		 */
		hashtable->mem_for_metadata -= closeSpillFile(aggstate, spill_set, file_no);
		file_no++;
	}

	Assert(hashtable->mem_for_metadata > 0);

	/* Find the next SpillSet */
	while (spill_set != NULL)
	{
		SpillFile *parent_spillfile;
		int freespace = 0;
		
		while (file_no < spill_set->num_spill_files)
		{
			if (spill_set->spill_files[file_no].file_info == NULL)
			{
				/* Gap in spill_files array, skip it */
				file_no++;
				continue;
			}

			Assert(spill_set->spill_files[file_no].file_info != NULL);
			if (spill_set->spill_files[file_no].file_info->ntuples == 0)
			{
				/* Batch file with no tuples in it, close it and skip it */
				Assert(spill_set->spill_files[file_no].file_info->total_bytes == 0);
				elog(HHA_MSG_LVL, "Skipping and closing empty batch file HashAgg_Slice%d_Batch_l%d_f%d",
										 currentSliceId,
										 spill_set->level, file_no);
				/*
				 * Close this spill file since it is empty, and its buffer space
				 * can be freed to use.
				 */
				hashtable->mem_for_metadata -= closeSpillFile(aggstate, spill_set, file_no);

				file_no++;
				continue;
			}

			/* Valid spill file, we're done */
			break;
		}

		Assert(hashtable->mem_for_metadata > 0);

		if (file_no < spill_set->num_spill_files)
			break;

		/* If this spill set is the root, break the loop. */
		if (spill_set->parent_spill_file == NULL)
		{
			freespace = freeSpillSet(spill_set);
			hashtable->mem_for_metadata -= freespace;
			spill_set = NULL;
			break;
		}

		parent_spillfile = spill_set->parent_spill_file;
		spill_set = spill_set->parent_spill_file->parent_spill_set;
		
		freespace += freeSpillSet(parent_spillfile->spill_set);
		hashtable->mem_for_metadata -= freespace;
		parent_spillfile->spill_set = NULL;
		
		file_no = parent_spillfile->index_in_parent + 1;

		/* Close parent_spillfile */
		hashtable->mem_for_metadata -= closeSpillFile(aggstate, spill_set,
													  parent_spillfile->index_in_parent);
		Assert(hashtable->mem_for_metadata > 0);
	}
	
	if (spill_set != NULL)
	{
		Assert(file_no < spill_set->num_spill_files);
		
		hashtable->curr_spill_file = &(spill_set->spill_files[file_no]);

		
		elog(HHA_MSG_LVL, "HashAgg: processing %d level batch file %d",
			 spill_set->level, file_no);

		more = agg_hash_reload(aggstate);
	}
	else
	{
		hashtable->curr_spill_file = NULL;
		hashtable->spill_set = NULL;
	}
	
	/* Report statistics for EXPLAIN ANALYZE. */
	if (!more && aggstate->ss.ps.instrument && aggstate->ss.ps.instrument->need_cdb)
	{
		Instrumentation    *instr = aggstate->ss.ps.instrument;

		instr->workmemwanted = Max(instr->workmemwanted, hashtable->mem_wanted);
		instr->workmemused = hashtable->mem_used;
	}

	return more;
}

/*
 * Append hashtable statistics to explain buffer for EXPLAIN ANALYZE
 */
void
agg_hash_explain(AggState *aggstate)
{
	HashAggTable *hashtable = aggstate->hhashtable;
	StringInfo hbuf = aggstate->ss.ps.cdbexplainbuf;

	/* If the hash table spilled */
	if (hashtable->num_spill_groups > 0 )
	{
		appendStringInfo(hbuf,
				INT64_FORMAT " groups total in %d batches",
				hashtable->num_output_groups,
				hashtable->num_batches);
		
		appendStringInfo(hbuf,
				"; %d overflows"
				"; " INT64_FORMAT " spill groups",
				hashtable->num_overflows,
				hashtable->num_spill_groups);

		appendStringInfo(hbuf, ".\n");
	}

	/* Hash chain statistics */
	if (hashtable->chainlength.vcnt > 0)
	{
		appendStringInfo(hbuf,
				"Hash chain length %.1f avg, %.0f max,"
				" using %d of " INT64_FORMAT " buckets"
				"; total %d expansions.\n",
				cdbexplain_agg_avg(&hashtable->chainlength),
				hashtable->chainlength.vmax,
				hashtable->chainlength.vcnt,
				hashtable->total_buckets,
				hashtable->num_expansions);
	}
}

/* Resets all gpmon states for this agg and sends an updated gpmon packet */
static void
Gpmon_ResetAggHashTable(AggState* aggstate)
{
	CheckSendPlanStateGpmonPkt(&aggstate->ss.ps);
}

/* Function: reset_agg_hash_table
 *
 * Clear the hash table content anchored by the bucket array.
 */
void reset_agg_hash_table(AggState *aggstate, int64 nentries)
{
	HashAggTable *hashtable = aggstate->hhashtable;
	bool reallocate_buckets = true;
	double old_nbuckets;
	HashAggTableSizes hats;
	MemoryContext oldcxt;
	MemoryContext curaggcontext;
	
	curaggcontext = aggstate->aggcontexts[aggstate->current_set]->ecxt_per_tuple_memory;

	elog(HHA_MSG_LVL,
		"HashAgg: resetting " INT64_FORMAT "-entry hash table",
		hashtable->num_ht_groups);

	Assert(hashtable->buckets && hashtable->bloom);

	/*
	 * Determine whether to reallocate buckets. Especially avoid re-allocation if
	 * already the right size
	 */
	reallocate_buckets = nentries > 0 &&
		calcHashAggTableSizes(hashtable->max_mem,
			nentries,
			hashtable->hats.hashentry_width,
			true,
			&hats) &&
		(hats.nbuckets != hashtable->nbuckets);

	if (reallocate_buckets)
	{
		Assert(hats.nbuckets > 0);
		old_nbuckets = hashtable->nbuckets;
		oldcxt = MemoryContextSwitchTo(curaggcontext);

		Assert(hashtable->mem_for_metadata > hashtable->nbuckets * OVERHEAD_PER_BUCKET);

		/* Recalculate memory used with the increase/decrease in nbuckets */
		hashtable->mem_for_metadata +=
			((hats.nbuckets - old_nbuckets) * OVERHEAD_PER_BUCKET);
		hashtable->nbuckets = hats.nbuckets;

		/* Copy relevant stats into the hashtable */
		hashtable->hats.nbuckets = hats.nbuckets;
		hashtable->hats.nentries = hats.nentries;

		pfree(hashtable->buckets);
		pfree(hashtable->bloom);

		hashtable->buckets = (HashAggBucket *) palloc0(hashtable->nbuckets * sizeof(HashAggBucket));
		hashtable->bloom = (uint64 *) palloc0(hashtable->nbuckets * sizeof(uint64));

		hashtable->expandable = true;

		MemoryContextSwitchTo(oldcxt);

		Assert(AVAIL_MEM(hashtable) > 0);
		elog(HHA_MSG_LVL, "Resetting with %d buckets for %d entries",
				hashtable->nbuckets, hats.nentries);
	}
	else
	{
		/* No need to reallocated buckets. Reset to zero. */
		MemSet(hashtable->buckets, 0, hashtable->nbuckets * sizeof(HashAggBucket));
		MemSet(hashtable->bloom, 0, hashtable->nbuckets * sizeof(uint64));
	}

	Assert(hashtable->mem_for_metadata > 0);

	hashtable->num_ht_groups = 0;
	hashtable->num_entries = 0;

	hashtable->pshift = 0;

	mpool_reset(hashtable->group_buf);

	MemoryContextReset(hashtable->serialization_cxt);

	init_agg_hash_iter(hashtable);

	Gpmon_ResetAggHashTable(aggstate);
}

/* Function: destroy_agg_hash_table
 *
 * Give back the resources anchored by the hash table.  Ok to call, even
 * if the hash table isn't set up.
 */
void destroy_agg_hash_table(AggState *aggstate)
{
	Agg *agg = (Agg*)aggstate->ss.ps.plan;
	
	if ( agg->aggstrategy == AGG_HASHED && aggstate->hhashtable != NULL )
	{

		elog(HHA_MSG_LVL,
			"HashAgg: destroying hash table -- ngroup=" INT64_FORMAT " ntuple=" INT64_FORMAT,
			aggstate->hhashtable->num_ht_groups,
			aggstate->hhashtable->num_tuples);
		
		Gpmon_ResetAggHashTable(aggstate);

		/* destroy_batches(aggstate->hhashtable); */
		pfree(aggstate->hhashtable->buckets);
		pfree(aggstate->hhashtable->bloom);
		if (aggstate->hhashtable->hashkey_buf)
			pfree(aggstate->hhashtable->hashkey_buf);

		closeSpillFiles(aggstate, aggstate->hhashtable->spill_set);

		if (NULL != aggstate->hhashtable->spill_set)
		{
			pfree(aggstate->hhashtable->spill_set);
			aggstate->hhashtable->spill_set = NULL;
		}

		if (NULL != aggstate->hhashtable->work_set)
		{
			workfile_mgr_close_set(aggstate->hhashtable->work_set);
		}

		mpool_delete(aggstate->hhashtable->group_buf);

		pfree(aggstate->hhashtable);
		aggstate->hhashtable = NULL;
	}
}

/* EOF */<|MERGE_RESOLUTION|>--- conflicted
+++ resolved
@@ -1550,11 +1550,6 @@
 	int32 total_size = 0;
 	AggStatePerGroup pergroup;
 	int aggno;
-<<<<<<< HEAD
-	int32 aggstateSize = 0;
-=======
-	AggStatePerAgg peragg = aggstate->peragg;
->>>>>>> f19073f2
 	Size datum_size;
 	Datum serializedVal;
 	int16 byteaTranstypeLen = 0;
@@ -1632,16 +1627,9 @@
 		else if (!pertrans->transtypeByVal)
 		{
 			datum_size = datumGetSize(pergroupstate->transValue,
-<<<<<<< HEAD
 									  pertrans->transtypeByVal,
 									  pertrans->transtypeLen);
-			BufFileWriteOrError(file_info->wfile,
-								DatumGetPointer(pergroupstate->transValue), datum_size);
-=======
-									  peraggstate->transtypeByVal,
-									  peraggstate->transtypeLen);
 			datum_value = DatumGetPointer(pergroupstate->transValue);
->>>>>>> f19073f2
 		}
 		/* Otherwise it's a real ByVal, do nothing */
 		else
@@ -1661,7 +1649,7 @@
 		aggDataOffset += MAXALIGN(datum_size);
 
 		/* if it had a valid serialization function, then free the value */
-		if  (OidIsValid(peraggstate->serialfn_oid))
+		if  (OidIsValid(pertrans->serialfn_oid))
 			pfree(datum_value);
 	}
 
