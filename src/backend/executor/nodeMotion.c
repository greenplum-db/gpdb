/*-------------------------------------------------------------------------
 *
 * nodeMotion.c
 *	  Routines to handle moving tuples around in Greenplum Database.
 *
 * Portions Copyright (c) 2005-2008, Greenplum inc
 * Portions Copyright (c) 2012-Present Pivotal Software, Inc.
 *
 *
 * IDENTIFICATION
 *	    src/backend/executor/nodeMotion.c
 *
 *-------------------------------------------------------------------------
 */

#include "postgres.h"

#include "access/heapam.h"
#include "nodes/execnodes.h"	/* Slice, SliceTable */
#include "cdb/cdbmotion.h"
#include "cdb/cdbutil.h"
#include "cdb/cdbvars.h"
#include "cdb/cdbhash.h"
#include "executor/executor.h"
#include "executor/execdebug.h"
#include "executor/execUtils.h"
#include "executor/nodeMotion.h"
#include "lib/binaryheap.h"
#include "utils/tuplesort.h"
#include "utils/tuplesort_mk_details.h"
#include "miscadmin.h"
#include "utils/memutils.h"


/* #define MEASURE_MOTION_TIME */

#ifdef MEASURE_MOTION_TIME
#include <unistd.h>				/* gettimeofday */
#endif

/* #define CDB_MOTION_DEBUG */

#ifdef CDB_MOTION_DEBUG
#include "lib/stringinfo.h"		/* StringInfo */
#endif

/*
 * CdbTupleHeapInfo
 *
 * A priority queue element holding the next tuple of the
 * sorted tuple stream received from a particular sender.
 * Used by sorted receiver (Merge Receive).
 */
typedef struct CdbTupleHeapInfo
{
	/* Next tuple from this sender */
	GenericTuple tuple;
	Datum		datum1;			/* value of first key column */
	bool		isnull1;		/* is first key column NULL? */
}			CdbTupleHeapInfo;

/*
 * CdbMergeComparatorContext
 *
 * This contains the information necessary to compare
 * two tuples (other than the tuples themselves).
 * It includes :
 *		1) the number and array of indexes into the tuples columns
 *			that are the basis for the ordering
 *			(numSortCols, sortColIdx)
 *		2) the FmgrInfo and flags of the compare function
 *			for each column being ordered
 *			(sortFunctions, cmpFlags)
 *		3) the tuple desc
 *			(tupDesc)
 * Used by sorted receiver (Merge Receive).  It is passed as the
 * context argument to the key comparator.
 */
typedef struct CdbMergeComparatorContext
{
	int			numSortCols;
	SortSupport sortKeys;
	TupleDesc	tupDesc;
	MemTupleBinding *mt_bind;

	CdbTupleHeapInfo *tupleheap_entries;
} CdbMergeComparatorContext;

static CdbMergeComparatorContext *CdbMergeComparator_CreateContext(CdbTupleHeapInfo *tupleheap_entries,
								 TupleDesc tupDesc,
								 int numSortCols,
								 AttrNumber *sortColIdx,
								 Oid *sortOperators,
								 Oid *sortCollations,
								 bool *nullsFirstFlags);

static void CdbMergeComparator_DestroyContext(CdbMergeComparatorContext *ctx);


/*=========================================================================
 * FUNCTIONS PROTOTYPES
 */
static TupleTableSlot *execMotionSender(MotionState *node);
static TupleTableSlot *execMotionUnsortedReceiver(MotionState *node);
static TupleTableSlot *execMotionSortedReceiver(MotionState *node);
static TupleTableSlot *execMotionSortedReceiver_mk(MotionState *node);

static void execMotionSortedReceiverFirstTime(MotionState *node);

static int	CdbMergeComparator(Datum lhs, Datum rhs, void *context);
static uint32 evalHashKey(ExprContext *econtext, List *hashkeys, CdbHash *h);

static void doSendEndOfStream(Motion *motion, MotionState *node);
static void doSendTuple(Motion *motion, MotionState *node, TupleTableSlot *outerTupleSlot);


/*=========================================================================
 */

#ifdef CDB_MOTION_DEBUG
static void
formatTuple(StringInfo buf, HeapTuple tup, TupleDesc tupdesc, Oid *outputFunArray)
{
	int			i;

	for (i = 0; i < tupdesc->natts; i++)
	{
		bool		isnull;
		Datum		d = heap_getattr(tup, i + 1, tupdesc, &isnull);

		if (d && !isnull)
		{
			Datum		ds = OidFunctionCall1(outputFunArray[i], d);
			char	   *s = DatumGetCString(ds);
			char	   *name = NameStr(tupdesc->attrs[i]->attname);

			if (name && *name)
				appendStringInfo(buf, "  %s=\"%.30s\"", name, s);
			else
				appendStringInfo(buf, "  \"%.30s\"", s);
			pfree(s);
		}
	}
	appendStringInfoChar(buf, '\n');
}
#endif

/* ----------------------------------------------------------------
 *		ExecMotion
 * ----------------------------------------------------------------
 */
TupleTableSlot *
ExecMotion(MotionState *node)
{
	Motion	   *motion = (Motion *) node->ps.plan;

	/* sanity check */
 	if (node->stopRequested)
 		ereport(ERROR,
 				(errcode(ERRCODE_INTERNAL_ERROR),
 				 errmsg("unexpected internal error"),
 				 errmsg("Already stopped motion node is executed again, data will lost"),
 				 errhint("Likely motion node is incorrectly squelched earlier")));

	/*
	 * at the top here we basically decide: -- SENDER vs. RECEIVER and --
	 * SORTED vs. UNSORTED
	 */
	if (node->mstype == MOTIONSTATE_RECV)
	{
		TupleTableSlot *tuple;
#ifdef MEASURE_MOTION_TIME
		struct timeval startTime;
		struct timeval stopTime;

		gettimeofday(&startTime, NULL);
#endif

		if (node->ps.state->active_recv_id >= 0)
		{
			if (node->ps.state->active_recv_id != motion->motionID)
			{
				/*
				 * See motion_sanity_walker() for details on how a deadlock
				 * may occur.
				 */
				elog(LOG, "DEADLOCK HAZARD: Updating active_motion_id from %d to %d",
					 node->ps.state->active_recv_id, motion->motionID);
				node->ps.state->active_recv_id = motion->motionID;
			}
		}
		else
			node->ps.state->active_recv_id = motion->motionID;

		if (motion->sendSorted)
		{
			if (gp_enable_motion_mk_sort)
				tuple = execMotionSortedReceiver_mk(node);
			else
				tuple = execMotionSortedReceiver(node);
		}
		else
			tuple = execMotionUnsortedReceiver(node);

		/*
		 * We tell the upper node as if this was the end of tuple stream if
		 * query-finish is requested.  Unlike other nodes, we skipped this
		 * check in ExecProc because this node in sender mode should send EoS
		 * to the receiver side, but the receiver side can simply stop
		 * processing the stream.  The sender side of this stream could still
		 * be sending more tuples, but this slice will eventually clean up the
		 * executor and eventually Stop message will be delivered to the
		 * sender side.
		 */
		if (QueryFinishPending)
			tuple = NULL;

		if (tuple == NULL)
			node->ps.state->active_recv_id = -1;
#ifdef MEASURE_MOTION_TIME
		gettimeofday(&stopTime, NULL);

		node->motionTime.tv_sec += stopTime.tv_sec - startTime.tv_sec;
		node->motionTime.tv_usec += stopTime.tv_usec - startTime.tv_usec;

		while (node->motionTime.tv_usec < 0)
		{
			node->motionTime.tv_usec += 1000000;
			node->motionTime.tv_sec--;
		}

		while (node->motionTime.tv_usec >= 1000000)
		{
			node->motionTime.tv_usec -= 1000000;
			node->motionTime.tv_sec++;
		}
#endif
		return tuple;
	}
	else if (node->mstype == MOTIONSTATE_SEND)
	{
		return execMotionSender(node);
	}
	else
	{
		elog(ERROR, "cannot execute inactive Motion");
		return NULL;
	}
}

static TupleTableSlot *
execMotionSender(MotionState *node)
{
	/* SENDER LOGIC */
	TupleTableSlot *outerTupleSlot;
	PlanState  *outerNode;
	Motion	   *motion = (Motion *) node->ps.plan;
	bool		done = false;
	int			numsegments = 0;

	/* need refactor */
	if (node->isExplictGatherMotion)
	{
		numsegments = motion->plan.flow->numsegments;
	}



#ifdef MEASURE_MOTION_TIME
	struct timeval time1;
	struct timeval time2;

	gettimeofday(&time1, NULL);
#endif

	AssertState(motion->motionType == MOTIONTYPE_GATHER ||
				motion->motionType == MOTIONTYPE_HASH ||
				motion->motionType == MOTIONTYPE_BROADCAST ||
				(motion->motionType == MOTIONTYPE_EXPLICIT && motion->segidColIdx > 0));
	Assert(node->ps.state->interconnect_context);

	while (!done)
	{
		/* grab TupleTableSlot from our child. */
		outerNode = outerPlanState(node);
		outerTupleSlot = ExecProcNode(outerNode);

#ifdef MEASURE_MOTION_TIME
		gettimeofday(&time2, NULL);

		node->otherTime.tv_sec += time2.tv_sec - time1.tv_sec;
		node->otherTime.tv_usec += time2.tv_usec - time1.tv_usec;

		while (node->otherTime.tv_usec < 0)
		{
			node->otherTime.tv_usec += 1000000;
			node->otherTime.tv_sec--;
		}

		while (node->otherTime.tv_usec >= 1000000)
		{
			node->otherTime.tv_usec -= 1000000;
			node->otherTime.tv_sec++;
		}
#endif

		if (done || TupIsNull(outerTupleSlot))
		{
			doSendEndOfStream(motion, node);
			done = true;
		}
		else if (node->isExplictGatherMotion &&
				 GpIdentity.segindex != (gp_session_id % numsegments))
		{
			/*
			 * For explicit gather motion, receiver get data from the
			 * singleton segment explictly.
			 */
		}
		else
		{
			doSendTuple(motion, node, outerTupleSlot);
			/* doSendTuple() may have set node->stopRequested as a side-effect */

			if (node->stopRequested)
			{
				elog(gp_workfile_caching_loglevel, "Motion calling Squelch on child node");
				/* propagate stop notification to our children */
				ExecSquelchNode(outerNode);
				done = true;
			}
		}
#ifdef MEASURE_MOTION_TIME
		gettimeofday(&time1, NULL);

		node->motionTime.tv_sec += time1.tv_sec - time2.tv_sec;
		node->motionTime.tv_usec += time1.tv_usec - time2.tv_usec;

		while (node->motionTime.tv_usec < 0)
		{
			node->motionTime.tv_usec += 1000000;
			node->motionTime.tv_sec--;
		}

		while (node->motionTime.tv_usec >= 1000000)
		{
			node->motionTime.tv_usec -= 1000000;
			node->motionTime.tv_sec++;
		}
#endif
	}

	Assert(node->stopRequested || node->numTuplesFromChild == node->numTuplesToAMS);

	/* nothing else to send out, so we return NULL up the tree. */
	return NULL;
}


static TupleTableSlot *
execMotionUnsortedReceiver(MotionState *node)
{
	/* RECEIVER LOGIC */
	TupleTableSlot *slot;
	GenericTuple tuple;
	Motion	   *motion = (Motion *) node->ps.plan;

	AssertState(motion->motionType == MOTIONTYPE_GATHER ||
				motion->motionType == MOTIONTYPE_HASH ||
				motion->motionType == MOTIONTYPE_BROADCAST ||
				(motion->motionType == MOTIONTYPE_EXPLICIT && motion->segidColIdx > 0));

	Assert(node->ps.state->motionlayer_context);
	Assert(node->ps.state->interconnect_context);

	if (node->stopRequested)
	{
		SendStopMessage(node->ps.state->motionlayer_context,
						node->ps.state->interconnect_context,
						motion->motionID);
		return NULL;
	}

	tuple = RecvTupleFrom(node->ps.state->motionlayer_context,
						  node->ps.state->interconnect_context,
						  motion->motionID, ANY_ROUTE);

	if (!tuple)
	{
#ifdef CDB_MOTION_DEBUG
		if (gp_log_interconnect >= GPVARS_VERBOSITY_DEBUG)
			elog(DEBUG4, "motionID=%d saw end of stream", motion->motionID);
#endif
		Assert(node->numTuplesFromAMS == node->numTuplesToParent);
		Assert(node->numTuplesFromChild == 0);
		Assert(node->numTuplesToAMS == 0);
		return NULL;
	}

	node->numTuplesFromAMS++;
	node->numTuplesToParent++;

	/* store it in our result slot and return this. */
	slot = node->ps.ps_ResultTupleSlot;
	slot = ExecStoreGenericTuple(tuple, slot, true /* shouldFree */ );

#ifdef CDB_MOTION_DEBUG
	if (node->numTuplesToParent <= 20)
	{
		StringInfoData buf;

		initStringInfo(&buf);
		appendStringInfo(&buf, "   motion%-3d rcv      %5d.",
						 motion->motionID,
						 node->numTuplesToParent);
		formatTuple(&buf, tuple, ExecGetResultType(&node->ps),
					node->outputFunArray);
		elog(DEBUG3, buf.data);
		pfree(buf.data);
	}
#endif

	return slot;
}



/*
 * General background on Sorted Motion:
 * -----------------------------------
 * NOTE: This function is only used for order-preserving motion.  There are
 * only 2 types of motion that order-preserving makes sense for: FIXED and
 * BROADCAST (HASH does not make sense). so we have:
 *
 * CASE 1:	 broadcast order-preserving fixed motion.  This should only be
 *			 called for SENDERs.
 *
 * CASE 2:	 single-destination order-preserving fixed motion.	The SENDER
 *			 side will act like Unsorted motion and won't call this. So only
 *			 the RECEIVER should be called for this case.
 *
 *
 * Sorted Receive Notes:
 * --------------------
 *
 * The 1st time we execute, we need to pull a tuple from each of our source
 * and store them in our tupleheap, this is what execMotionSortedFirstTime()
 * does.  Once that is done, we can pick the lowest (or whatever the
 * criterion is) value from amongst all the sources.  This works since each
 * stream is sorted itself.
 *
 * We keep track of which one was selected, this will be slot we will need
 * to fill during the next call.
 *
 * Subsequent calls to this function (after the 1st time) will start by
 * trying to receive a tuple for the slot that was emptied the previous call.
 * Then we again select the lowest value and return that tuple.
 *
 */

/* Sorted receiver using mk heap */
typedef struct MotionMKHeapReaderContext
{
	MotionState *node;
	int			srcRoute;
} MotionMKHeapReaderContext;

typedef struct MotionMKHeapContext
{
	MKHeapReader *readers;		/* Readers, one per sender */
	MKHeap	   *heap;			/* The mkheap */
	MKContext	mkctxt;			/* compare context */
} MotionMKHeapContext;

static bool
motion_mkhp_read(void *vpctxt, MKEntry *a)
{
	MotionMKHeapReaderContext *ctxt = (MotionMKHeapReaderContext *) vpctxt;
	MotionState *node = ctxt->node;

	GenericTuple inputTuple = NULL;
	Motion	   *motion = (Motion *) node->ps.plan;

	if (ctxt->srcRoute < 0)
	{
		/* routes have not been set yet so set them */
		ListCell   *lcProcess;
		int			routeIndex,
					readerIndex;
		MotionMKHeapContext *ctxt = node->tupleheap_mk;
		Slice	   *sendSlice = (Slice *) list_nth(node->ps.state->es_sliceTable->slices, motion->motionID);

		Assert(sendSlice->sliceIndex == motion->motionID);

		readerIndex = 0;
		foreach_with_count(lcProcess, sendSlice->primaryProcesses, routeIndex)
		{
			if (lfirst(lcProcess) != NULL)
			{
				MotionMKHeapReaderContext *readerContext;

				Assert(readerIndex < node->numInputSegs);

				readerContext = (MotionMKHeapReaderContext *) ctxt->readers[readerIndex].mkhr_ctxt;
				readerContext->srcRoute = routeIndex;
				readerIndex++;
			}
		}
		Assert(readerIndex == node->numInputSegs);
	}

	MemSet(a, 0, sizeof(MKEntry));

	/* Receive the successor of the tuple that we returned last time. */
	inputTuple = RecvTupleFrom(node->ps.state->motionlayer_context,
							   node->ps.state->interconnect_context,
							   motion->motionID,
							   ctxt->srcRoute);

	if (inputTuple)
	{
		a->ptr = inputTuple;
		return true;
	}

	return false;
}

static Datum
tupsort_fetch_datum_motion(MKEntry *a, MKContext *mkctxt, MKLvContext *lvctxt, bool *isNullOut)
{
	Datum		d;

	if (is_memtuple(a->ptr))
		d = memtuple_getattr((MemTuple) a->ptr, mkctxt->mt_bind, lvctxt->attno, isNullOut);
	else
		d = heap_getattr((HeapTuple) a->ptr, lvctxt->attno, mkctxt->tupdesc, isNullOut);
	return d;
}

static void
tupsort_free_datum_motion(MKEntry *e)
{
	pfree(e->ptr);
	e->ptr = NULL;
}

static void
create_motion_mk_heap(MotionState *node)
{
	MotionMKHeapContext *ctxt = palloc0(sizeof(MotionMKHeapContext));
	Motion	   *motion = (Motion *) node->ps.plan;
	int			nreader = node->numInputSegs;
	int			i = 0;

	Assert(nreader >= 1);

	create_mksort_context(
						  &ctxt->mkctxt,
						  motion->numSortCols, motion->sortColIdx,
						  motion->sortOperators,
						  motion->collations,
						  motion->nullsFirst,
						  NULL,
						  tupsort_fetch_datum_motion,
						  tupsort_free_datum_motion,
						  ExecGetResultType(&node->ps), false, 0 /* dummy does not matter */ );

	ctxt->readers = palloc0(sizeof(MKHeapReader) * nreader);

	for (i = 0; i < nreader; ++i)
	{
		MotionMKHeapReaderContext *hrctxt = palloc(sizeof(MotionMKHeapContext));

		hrctxt->node = node;
		hrctxt->srcRoute = -1;	/* set to a negative to indicate that we need
								 * to update it to the real value */
		ctxt->readers[i].reader = motion_mkhp_read;
		ctxt->readers[i].mkhr_ctxt = hrctxt;
	}

	node->tupleheap_mk = ctxt;
}

static void
destroy_motion_mk_heap(MotionState *node)
{
	/*
	 * Don't need to do anything.  Memory is allocated from query execution
	 * context.  By calling this, we are at the end of the life of a query.
	 */
}

static TupleTableSlot *
execMotionSortedReceiver_mk(MotionState *node)
{
	TupleTableSlot *slot = NULL;
	MKEntry		e;

	Motion	   *motion = (Motion *) node->ps.plan;
	MotionMKHeapContext *ctxt = node->tupleheap_mk;

	Assert(motion->motionType == MOTIONTYPE_GATHER &&
		   motion->sendSorted &&
		   ctxt
		);

	if (node->stopRequested)
	{
		SendStopMessage(node->ps.state->motionlayer_context,
						node->ps.state->interconnect_context,
						motion->motionID);
		return NULL;
	}

	if (!node->tupleheapReady)
	{
		Assert(ctxt->readers);
		Assert(!ctxt->heap);
		ctxt->heap = mkheap_from_reader(ctxt->readers, node->numInputSegs, &ctxt->mkctxt);
		node->tupleheapReady = true;
	}

	mke_set_empty(&e);
	mkheap_putAndGet(ctxt->heap, &e);
	if (mke_is_empty(&e))
		return NULL;

	slot = node->ps.ps_ResultTupleSlot;
	slot = ExecStoreGenericTuple(e.ptr, slot, true);
	return slot;
}

/* Sorted receiver using binary heap */
static TupleTableSlot *
execMotionSortedReceiver(MotionState *node)
{
	TupleTableSlot *slot;
	binaryheap *hp = node->tupleheap;
	GenericTuple tuple,
				inputTuple;
	Motion	   *motion = (Motion *) node->ps.plan;
	CdbTupleHeapInfo *tupHeapInfo;

	AssertState(motion->motionType == MOTIONTYPE_GATHER &&
				motion->sendSorted &&
				hp != NULL);

	/* Notify senders and return EOS if caller doesn't want any more data. */
	if (node->stopRequested)
	{

		SendStopMessage(node->ps.state->motionlayer_context,
						node->ps.state->interconnect_context,
						motion->motionID);
		return NULL;
	}

	/* On first call, fill the priority queue with each sender's first tuple. */
	if (!node->tupleheapReady)
	{
		execMotionSortedReceiverFirstTime(node);
	}

	/*
	 * Delete from the priority queue the element that we fetched last time.
	 * Receive and insert the next tuple from that same sender.
	 */
	else
	{
		/* Old element is still at the head of the pq. */
		Assert(DatumGetInt32(binaryheap_first(hp)) == node->routeIdNext);

		/* Receive the successor of the tuple that we returned last time. */
		inputTuple = RecvTupleFrom(node->ps.state->motionlayer_context,
								   node->ps.state->interconnect_context,
								   motion->motionID,
								   node->routeIdNext);

		/* Substitute it in the pq for its predecessor. */
		if (inputTuple)
		{
			CdbTupleHeapInfo *info = &node->tupleheap_entries[node->routeIdNext];
			AttrNumber key1_attno = node->tupleheap_cxt->sortKeys[0].ssup_attno;

			info->tuple = inputTuple;

			if (is_memtuple(inputTuple))
				info->datum1 = memtuple_getattr((MemTuple) inputTuple,
												node->tupleheap_cxt->mt_bind,
												key1_attno,
												&info->isnull1);
			else
				info->datum1 = heap_getattr((HeapTuple) inputTuple,
											key1_attno,
											node->tupleheap_cxt->tupDesc,
											&info->isnull1);

			binaryheap_replace_first(hp, Int32GetDatum(node->routeIdNext));

			node->numTuplesFromAMS++;

#ifdef CDB_MOTION_DEBUG
			if (node->numTuplesFromAMS <= 20)
			{
				StringInfoData buf;

				initStringInfo(&buf);
				appendStringInfo(&buf, "   motion%-3d rcv<-%-3d %5d.",
								 motion->motionID,
								 node->routeIdNext,
								 node->numTuplesFromAMS);
				formatTuple(&buf, inputTuple, ExecGetResultType(&node->ps),
							node->outputFunArray);
				elog(DEBUG3, buf.data);
				pfree(buf.data);
			}
#endif
		}

		/* At EOS, drop this sender from the priority queue. */
		else if (!binaryheap_empty(hp))
			binaryheap_remove_first(hp);
	}

	/* Finished if all senders have returned EOS. */
	if (binaryheap_empty(hp))
	{
		Assert(node->numTuplesFromAMS == node->numTuplesToParent);
		Assert(node->numTuplesFromChild == 0);
		Assert(node->numTuplesToAMS == 0);
		return NULL;
	}

	/*
	 * Our next result tuple, with lowest key among all senders, is now at the
	 * head of the priority queue.  Get it from there.
	 *
	 * We transfer ownership of the tuple from the pq element to our caller,
	 * but the pq element itself will remain in place until the next time we
	 * are called, to avoid an unnecessary rearrangement of the priority
	 * queue.
	 */
	node->routeIdNext = binaryheap_first(hp);
	tupHeapInfo = &node->tupleheap_entries[node->routeIdNext];
	tuple = tupHeapInfo->tuple;

	/* Zap dangling tuple ptr for safety. PQ element doesn't own it anymore. */
	tupHeapInfo->tuple = NULL;

	/* Update counters. */
	node->numTuplesToParent++;

	/* Store tuple in our result slot. */
	slot = node->ps.ps_ResultTupleSlot;
	slot = ExecStoreGenericTuple(tuple, slot, true /* shouldFree */ );

#ifdef CDB_MOTION_DEBUG
	if (node->numTuplesToParent <= 20)
	{
		StringInfoData buf;

		initStringInfo(&buf);
		appendStringInfo(&buf, "   motion%-3d mrg<-%-3d %5d.",
						 motion->motionID,
						 node->routeIdNext,
						 node->numTuplesToParent);
		formatTuple(&buf, tuple, ExecGetResultType(&node->ps),
					node->outputFunArray);
		elog(DEBUG3, buf.data);
		pfree(buf.data);
	}
#endif

	/* Return result slot. */
	return slot;
}								/* execMotionSortedReceiver */


void
execMotionSortedReceiverFirstTime(MotionState *node)
{
	GenericTuple inputTuple;
	binaryheap *hp = node->tupleheap;
	Motion	   *motion = (Motion *) node->ps.plan;
	int			iSegIdx;
	ListCell   *lcProcess;
	CdbMergeComparatorContext *comparatorContext = node->tupleheap_cxt;
	AttrNumber	key1_attno = motion->sortColIdx[0];
	Slice	   *sendSlice = (Slice *) list_nth(node->ps.state->es_sliceTable->slices, motion->motionID);

	Assert(sendSlice->sliceIndex == motion->motionID);

	/*
	 * Get the first tuple from every sender, and stick it into the heap.
	 */
	foreach_with_count(lcProcess, sendSlice->primaryProcesses, iSegIdx)
	{
		if (lfirst(lcProcess) == NULL)
			continue;			/* skip this one: we are not receiving from it */

		/*
		 * another place where we are mapping segid space to routeid space. so
		 * route[x] = inputSegIdx[x] now.
		 */
		inputTuple = RecvTupleFrom(node->ps.state->motionlayer_context,
								   node->ps.state->interconnect_context,
								   motion->motionID, iSegIdx);

		if (inputTuple)
		{
			CdbTupleHeapInfo *info = &node->tupleheap_entries[iSegIdx];

			info->tuple = inputTuple;

			binaryheap_add_unordered(hp, iSegIdx);

			if (is_memtuple(inputTuple))
				info->datum1 = memtuple_getattr((MemTuple) inputTuple,
												comparatorContext->mt_bind,
												key1_attno,
												&info->isnull1);
			else
				info->datum1 = heap_getattr((HeapTuple) inputTuple,
											key1_attno,
											comparatorContext->tupDesc,
											&info->isnull1);

			node->numTuplesFromAMS++;

#ifdef CDB_MOTION_DEBUG
			if (node->numTuplesFromAMS <= 20)
			{
				StringInfoData buf;

				initStringInfo(&buf);
				appendStringInfo(&buf, "   motion%-3d rcv<-%-3d %5d.",
								 motion->motionID,
								 iSegIdx,
								 node->numTuplesFromAMS);
				formatTuple(&buf, inputTuple, ExecGetResultType(&node->ps),
							node->outputFunArray);
				elog(DEBUG3, buf.data);
				pfree(buf.data);
			}
#endif
		}
	}
	Assert(iSegIdx == node->numInputSegs);

	/*
	 * Done adding the elements, now arrange the heap to satisfy the heap
	 * property. This is quicker than inserting the initial elements one by
	 * one.
	 */
	binaryheap_build(hp);

	node->tupleheapReady = true;
}								/* execMotionSortedReceiverFirstTime */


/* ----------------------------------------------------------------
 *		ExecInitMotion
 *
 * NOTE: have to be a bit careful, estate->es_cur_slice_idx is not the
 *		 ultimate correct value that it should be on the QE. this happens
 *		 after this call in mppexec.c.	This is ok since we don't need it,
 *		 but just be aware before you try and use it here.
 * ----------------------------------------------------------------
 */

MotionState *
ExecInitMotion(Motion *node, EState *estate, int eflags)
{
	MotionState *motionstate = NULL;
	TupleDesc	tupDesc;
	Slice	   *sendSlice = NULL;
	Slice	   *recvSlice = NULL;
	SliceTable *sliceTable = estate->es_sliceTable;
	PlanState  *outerPlan;

#ifdef CDB_MOTION_DEBUG
	int			i;
#endif

	/*
	 * If GDD is enabled, the lock of table may downgrade to RowExclusiveLock,
	 * (see CdbTryOpenRelation function), then EPQ would be triggered, EPQ will
	 * execute the subplan in the executor, so it will create a new EState,
	 * but there are no slice tables in the new EState and we can not AssignGangs
	 * on the QE. In this case, we raise an error.
	 */
	if (estate->es_epqTuple)
		ereport(ERROR,
				(errcode(ERRCODE_T_R_SERIALIZATION_FAILURE),
				 errmsg("EvalPlanQual can not handle subPlan with Motion node")));

	Assert(node->motionID > 0);
	Assert(node->motionID <= sliceTable->nMotions);

	estate->currentSliceIdInPlan = node->motionID;
	estate->currentExecutingSliceId = node->motionID;

	/*
	 * create state structure
	 */
	motionstate = makeNode(MotionState);
	motionstate->ps.plan = (Plan *) node;
	motionstate->ps.state = estate;
	motionstate->mstype = MOTIONSTATE_NONE;
	motionstate->stopRequested = false;
	motionstate->hashExprs = NIL;
	motionstate->cdbhash = NULL;
	motionstate->isExplictGatherMotion = false;

	/* Look up the sending gang's slice table entry. */
	sendSlice = (Slice *) list_nth(sliceTable->slices, node->motionID);
	Assert(IsA(sendSlice, Slice));
	Assert(sendSlice->sliceIndex == node->motionID);

	/* QD must fill in the global slice table. */
	if (Gp_role == GP_ROLE_DISPATCH)
	{
		MemoryContext oldcxt = MemoryContextSwitchTo(estate->es_query_cxt);

		/* Look up the receiving (parent) gang's slice table entry. */
		recvSlice = (Slice *) list_nth(sliceTable->slices, sendSlice->parentIndex);

		if (node->motionType == MOTIONTYPE_GATHER)
		{
			/* Sending to a single receiving process on the entry db? */
			/* Is receiving slice a root slice that runs here in the qDisp? */
			if (recvSlice->sliceIndex == recvSlice->rootIndex)
			{
				motionstate->mstype = MOTIONSTATE_RECV;
				Assert(recvSlice->gangType == GANGTYPE_UNALLOCATED ||
					   recvSlice->gangType == GANGTYPE_PRIMARY_WRITER);
			}
			else
			{
				/* sanity checks */
				if (recvSlice->gangSize != 1)
					elog(ERROR, "unexpected gang size: %d", recvSlice->gangSize);
			}
		}

		MemoryContextSwitchTo(oldcxt);
	}

	/* QE must fill in map from motionID to MotionState node. */
	else
	{
		Insist(Gp_role == GP_ROLE_EXECUTE);

		recvSlice = (Slice *) list_nth(sliceTable->slices, sendSlice->parentIndex);

		if (LocallyExecutingSliceIndex(estate) == recvSlice->sliceIndex)
		{
			/* this is recv */
			motionstate->mstype = MOTIONSTATE_RECV;
		}
		else if (LocallyExecutingSliceIndex(estate) == sendSlice->sliceIndex)
		{
			/* this is send */
			motionstate->mstype = MOTIONSTATE_SEND;
		}
		/* TODO: If neither sending nor receiving, don't bother to initialize. */
	}

	/*
	 * If it's gather motion and subplan's locus is CdbLocusType_Replicated,
	 * mark isExplictGatherMotion to true
	 */
	if (motionstate->mstype == MOTIONSTATE_SEND &&
		node->motionType == MOTIONTYPE_GATHER &&
		outerPlan(node) &&
		outerPlan(node)->flow &&
		outerPlan(node)->flow->locustype == CdbLocusType_Replicated)
	{
		motionstate->isExplictGatherMotion = true;
	}

	motionstate->tupleheapReady = false;
	motionstate->sentEndOfStream = false;

	motionstate->otherTime.tv_sec = 0;
	motionstate->otherTime.tv_usec = 0;
	motionstate->motionTime.tv_sec = 0;
	motionstate->motionTime.tv_usec = 0;

	motionstate->numTuplesFromChild = 0;
	motionstate->numTuplesToAMS = 0;
	motionstate->numTuplesFromAMS = 0;
	motionstate->numTuplesToParent = 0;

	motionstate->stopRequested = false;
	motionstate->numInputSegs = sendSlice->gangSize;

	/*
	 * Miscellaneous initialization
	 *
	 * create expression context for node
	 */
	ExecAssignExprContext(estate, &motionstate->ps);

	/*
	 * tuple table initialization
	 */
	ExecInitResultTupleSlot(estate, &motionstate->ps);

	/*
	 * Initializes child nodes. If alien elimination is on, we skip children
	 * of receiver motion.
	 */
	if (!estate->eliminateAliens || motionstate->mstype == MOTIONSTATE_SEND)
	{
		outerPlanState(motionstate) = ExecInitNode(outerPlan(node), estate, eflags);
	}

	/*
	 * initialize tuple type.  no need to initialize projection info because
	 * this node doesn't do projections.
	 */
	outerPlan = outerPlanState(motionstate);

	/*
	 * The advertised 'tdhasoid' flag in our result tuple desc must match what
	 * the outer plan produces. Otherwise, the sender will send tuples that
<<<<<<< HEAD
	 * have OIDs, but the receiver treats the tuples as if it doesn't have
	 * OIDs, or vice versa. This isn't so important for HeapTuples, but for
	 * a MemTuple, the flag is critical, because it affects the way the
	 * MemTuple is deformed.
=======
	 * have OIDs, but the receiver treats the tuples as if they doesn't have
	 * OIDs, or vice versa. This isn't so important for HeapTuples, which have
	 * an HAS_OIDS flag on every tuple, but for MemTuples it is critical,
	 * because it affects the way the they are deformed.
>>>>>>> 6b53e2d7
	 *
	 * GPDB_95_MERGE_FIXME: Should we force ORCA to always use the TL for
	 * motion nodes or modify ORCA to use the TL from the outer node?
	 */
	if (outerPlan && ExecGetResultType(outerPlan) && estate->es_plannedstmt->planGen == PLANGEN_PLANNER)
	{
		/*
		 * This is like ExecAssignResultTypeFromTL(), but we copy the tdhasoid
<<<<<<< HEAD
		 * flag from the subplan
=======
		 * flag from the subplan.
>>>>>>> 6b53e2d7
		 */
		bool		hasoid = ExecGetResultType(outerPlan)->tdhasoid;

		tupDesc = ExecTypeFromTL(motionstate->ps.plan->targetlist, hasoid);
		ExecAssignResultType(&motionstate->ps, tupDesc);
	}
	else
	{
		ExecAssignResultTypeFromTL(&motionstate->ps);
		tupDesc = ExecGetResultType(&motionstate->ps);
	}

	motionstate->ps.ps_ProjInfo = NULL;

	/* Set up motion send data structures */
	if (motionstate->mstype == MOTIONSTATE_SEND && node->motionType == MOTIONTYPE_HASH)
	{
		int			nkeys;
		int			numsegments;

		nkeys = list_length(node->hashExprs);

		if (nkeys > 0)
			motionstate->hashExprs = (List *) ExecInitExpr((Expr *) node->hashExprs,
														   (PlanState *) motionstate);

		/*
		 * Create hash API reference
		 */
		if (estate->es_plannedstmt->planGen == PLANGEN_PLANNER)
		{
			Assert(node->plan.flow);
			Assert(node->plan.flow->numsegments > 0);

			/*
			 * For planner generated plan the size of receiver slice can be
			 * determined from flow.
			 */
			numsegments = node->plan.flow->numsegments;
		}
		else
		{
			/*
			 * For ORCA generated plan we could distribute to ALL as partially
			 * distributed tables are not supported by ORCA yet.
			 */
			numsegments = getgpsegmentCount();
		}

		motionstate->cdbhash = makeCdbHash(numsegments, nkeys, node->hashFuncs);
	}

	/* Merge Receive: Set up the key comparator and priority queue. */
	if (node->sendSorted && motionstate->mstype == MOTIONSTATE_RECV)
	{
		if (gp_enable_motion_mk_sort)
			create_motion_mk_heap(motionstate);
		else
		{
			/* Allocate context object for the key comparator. */
			motionstate->tupleheap_entries =
				palloc(motionstate->numInputSegs * sizeof(CdbTupleHeapInfo));
			/* Create the priority queue structure. */
			motionstate->tupleheap_cxt =
				CdbMergeComparator_CreateContext(motionstate->tupleheap_entries,
												 tupDesc,
												 node->numSortCols,
												 node->sortColIdx,
												 node->sortOperators,
												 node->collations,
												 node->nullsFirst);
			motionstate->tupleheap =
				binaryheap_allocate(motionstate->numInputSegs,
									CdbMergeComparator,
									motionstate->tupleheap_cxt);
		}
	}

	/*
	 * Perform per-node initialization in the motion layer.
	 */
	UpdateMotionLayerNode(motionstate->ps.state->motionlayer_context,
						  node->motionID,
						  node->sendSorted,
						  tupDesc);


#ifdef CDB_MOTION_DEBUG
	motionstate->outputFunArray = (Oid *) palloc(tupDesc->natts * sizeof(Oid));
	for (i = 0; i < tupDesc->natts; i++)
	{
		bool		typisvarlena;

		getTypeOutputInfo(tupDesc->attrs[i]->atttypid,
						  &motionstate->outputFunArray[i],
						  &typisvarlena);
	}
#endif

	return motionstate;
}

/* ----------------------------------------------------------------
 *		ExecEndMotion(node)
 * ----------------------------------------------------------------
 */
void
ExecEndMotion(MotionState *node)
{
	Motion	   *motion = (Motion *) node->ps.plan;
	uint16		motNodeID = motion->motionID;
#ifdef MEASURE_MOTION_TIME
	double		otherTimeSec;
	double		motionTimeSec;
#endif

	ExecFreeExprContext(&node->ps);

	/*
	 * clean out the tuple table
	 */
	ExecClearTuple(node->ps.ps_ResultTupleSlot);

	/*
	 * Set the slice no for the nodes under this motion.
	 */
	Assert(node->ps.state != NULL);
	node->ps.state->currentSliceIdInPlan = motNodeID;
	int			parentExecutingSliceId = node->ps.state->currentExecutingSliceId;

	node->ps.state->currentExecutingSliceId = motNodeID;

	/*
	 * shut down the subplan
	 */
	ExecEndNode(outerPlanState(node));

#ifdef MEASURE_MOTION_TIME
	motionTimeSec = (double) node->motionTime.tv_sec + (double) node->motionTime.tv_usec / 1000000.0;

	if (node->mstype == MOTIONSTATE_RECV)
	{
		elog(DEBUG1,
			 "Motion Node %d (RECEIVER) Statistics:\n"
			 "Timing:  \n"
			 "\t Time receiving the tuple: %f sec\n"
			 "Counters: \n"
			 "\tnumTuplesFromChild: %d\n"
			 "\tnumTuplesFromAMS: %d\n"
			 "\tnumTuplesToAMS: %d\n"
			 "\tnumTuplesToParent: %d\n",
			 motNodeID,
			 motionTimeSec,
			 node->numTuplesFromChild,
			 node->numTuplesFromAMS,
			 node->numTuplesToAMS,
			 node->numTuplesToParent
			);
	}
	else if (node->mstype == MOTIONSTATE_SEND)
	{
		otherTimeSec = (double) node->otherTime.tv_sec + (double) node->otherTime.tv_usec / 1000000.0;
		elog(DEBUG1,
			 "Motion Node %d (SENDER) Statistics:\n"
			 "Timing:  \n"
			 "\t Time getting next tuple to send: %f sec \n"
			 "\t Time sending the tuple:          %f  sec\n"
			 "\t Percentage of time sending:      %2.2f%% \n"
			 "Counters: \n"
			 "\tnumTuplesFromChild: %d\n"
			 "\tnumTuplesToAMS: %d\n",
			 motNodeID,
			 otherTimeSec,
			 motionTimeSec,
			 (double) (motionTimeSec / (otherTimeSec + motionTimeSec)) * 100,
			 node->numTuplesFromChild,
			 node->numTuplesToAMS
			);
	}
#endif							/* MEASURE_MOTION_TIME */

	/* Merge Receive: Free the priority queue and associated structures. */
	if (node->tupleheap != NULL)
	{
		binaryheap_free(node->tupleheap);

		CdbMergeComparator_DestroyContext(node->tupleheap_cxt);
		node->tupleheap = NULL;
	}
	if (node->tupleheap_mk)
	{
		destroy_motion_mk_heap(node);
		node->tupleheap_mk = NULL;
	}

	/* Free the slices and routes */
	if (node->cdbhash != NULL)
	{
		pfree(node->cdbhash);
		node->cdbhash = NULL;
	}

	/*
	 * Free up this motion node's resources in the Motion Layer.
	 *
	 * TODO: For now, we don't flush the comm-layer.  NO ERRORS DURING AMS!!!
	 */
	EndMotionLayerNode(node->ps.state->motionlayer_context, motNodeID, /* flush-comm-layer */ false);

#ifdef CDB_MOTION_DEBUG
	if (node->outputFunArray)
		pfree(node->outputFunArray);
#endif

	/*
	 * Temporarily set currentExecutingSliceId to the parent value, since this
	 * motion might be in the top slice of an InitPlan.
	 */
	node->ps.state->currentExecutingSliceId = parentExecutingSliceId;
	EndPlanStateGpmonPkt(&node->ps);
	node->ps.state->currentExecutingSliceId = motNodeID;
}



/*=========================================================================
 * HELPER FUNCTIONS
 */

/*
 * CdbMergeComparator:
 * Used to compare tuples for a sorted motion node.
 */
static int
CdbMergeComparator(Datum lhs, Datum rhs, void *context)
{
	int			lSegIdx = DatumGetInt32(lhs);
	int			rSegIdx = DatumGetInt32(rhs);
	CdbMergeComparatorContext *ctx = (CdbMergeComparatorContext *) context;
	CdbTupleHeapInfo *linfo = (CdbTupleHeapInfo *) &ctx->tupleheap_entries[lSegIdx];
	CdbTupleHeapInfo *rinfo = (CdbTupleHeapInfo *) &ctx->tupleheap_entries[rSegIdx];
	GenericTuple ltup = linfo->tuple;
	GenericTuple rtup = rinfo->tuple;
	SortSupport	sortKeys = ctx->sortKeys;
	TupleDesc	tupDesc;
	int			nkey;
	int			numSortCols = ctx->numSortCols;
	int			compare;

	Assert(ltup && rtup);

	tupDesc = ctx->tupDesc;

	/* First column. We have the Datum for that extracted already. */
	compare = ApplySortComparator(linfo->datum1, linfo->isnull1,
								  rinfo->datum1, rinfo->isnull1,
								  &sortKeys[0]);
	if (compare != 0)
		return -compare;

	/* Rest of the columns. */
	for (nkey = 1; nkey < numSortCols; nkey++)
	{
		SortSupport ssup = &sortKeys[nkey];
		AttrNumber	attno = ssup->ssup_attno;
		Datum		datum1,
					datum2;
		bool		isnull1,
					isnull2;

		if (is_memtuple(ltup))
			datum1 = memtuple_getattr((MemTuple) ltup, ctx->mt_bind, attno, &isnull1);
		else
			datum1 = heap_getattr((HeapTuple) ltup, attno, tupDesc, &isnull1);

		if (is_memtuple(rtup))
			datum2 = memtuple_getattr((MemTuple) rtup, ctx->mt_bind, attno, &isnull2);
		else
			datum2 = heap_getattr((HeapTuple) rtup, attno, tupDesc, &isnull2);

		compare = ApplySortComparator(datum1, isnull1,
									  datum2, isnull2,
									  ssup);
		if (compare != 0)
			return -compare;
	}

	return 0;
}								/* CdbMergeComparator */


/* Create context object for use by CdbMergeComparator */
static CdbMergeComparatorContext *
CdbMergeComparator_CreateContext(CdbTupleHeapInfo *tupleheap_entries,
								 TupleDesc tupDesc,
								 int numSortCols,
								 AttrNumber *sortColIdx,
								 Oid *sortOperators,
								 Oid *sortCollations,
								 bool *nullsFirstFlags)
{
	CdbMergeComparatorContext *ctx;
	int			i;

	Assert(tupDesc &&
		   numSortCols > 0 &&
		   sortColIdx &&
		   sortOperators);

	/* Allocate and initialize the context object. */
	ctx = (CdbMergeComparatorContext *) palloc0(sizeof(*ctx));

	ctx->numSortCols = numSortCols;
	ctx->tupDesc = tupDesc;
	ctx->mt_bind = create_memtuple_binding(tupDesc);
	ctx->tupleheap_entries = tupleheap_entries;

	/* Prepare SortSupport data for each column */
	ctx->sortKeys = (SortSupport) palloc0(numSortCols * sizeof(SortSupportData));

	for (i = 0; i < numSortCols; i++)
	{
		SortSupport sortKey = &ctx->sortKeys[i];

		AssertArg(sortColIdx[i] != 0);
		AssertArg(sortOperators[i] != 0);

		sortKey->ssup_cxt = CurrentMemoryContext;
		sortKey->ssup_collation = sortCollations[i];
		sortKey->ssup_nulls_first = nullsFirstFlags[i];
		sortKey->ssup_attno = sortColIdx[i];

		PrepareSortSupportFromOrderingOp(sortOperators[i], sortKey);
	}

	return ctx;
}								/* CdbMergeComparator_CreateContext */


void
CdbMergeComparator_DestroyContext(CdbMergeComparatorContext *ctx)
{
	if (!ctx)
		return;
	if (ctx->sortKeys)
		pfree(ctx->sortKeys);
}								/* CdbMergeComparator_DestroyContext */


/*
 * Experimental code that will be replaced later with new hashing mechanism
 */
uint32
evalHashKey(ExprContext *econtext, List *hashkeys, CdbHash * h)
{
	ListCell   *hk;
	MemoryContext oldContext;
	unsigned int target_seg;

	ResetExprContext(econtext);

	oldContext = MemoryContextSwitchTo(econtext->ecxt_per_tuple_memory);

	/*
	 * If we have 1 or more distribution keys for this relation, hash them.
	 * However, If this happens to be a relation with an empty policy
	 * (partitioning policy with a NULL distribution key list) then we have no
	 * hash key value to feed in, so use cdbhashrandomseg() to pick a segment
	 * at random.
	 */
	if (list_length(hashkeys) > 0)
	{
		int			i;

		cdbhashinit(h);

		i = 0;
		foreach(hk, hashkeys)
		{
			ExprState  *keyexpr = (ExprState *) lfirst(hk);
			Datum		keyval;
			bool		isNull;

			/*
			 * Get the attribute value of the tuple
			 */
			keyval = ExecEvalExpr(keyexpr, econtext, &isNull, NULL);

			/*
			 * Compute the hash function
			 */
			cdbhash(h, i + 1, keyval, isNull);
			i++;
		}
		target_seg = cdbhashreduce(h);
	}
	else
	{
		target_seg = cdbhashrandomseg(h->numsegs);
	}

	MemoryContextSwitchTo(oldContext);

	return target_seg;
}


void
doSendEndOfStream(Motion *motion, MotionState *node)
{
	/*
	 * We have no more child tuples, but we have not successfully sent an
	 * End-of-Stream token yet.
	 */
	SendEndOfStream(node->ps.state->motionlayer_context,
					node->ps.state->interconnect_context,
					motion->motionID);
	node->sentEndOfStream = true;
}

/*
 * A crufty confusing part of the current code is how contentId is used within
 * the motion structures and then how that gets translated to targetRoutes by
 * this motion nodes.
 *
 * WARNING: There are ALOT of assumptions in here about how the motion node
 *			instructions are encoded into motion and stuff.
 *
 * There are 3 types of sending that can happen here:
 *
 *	FIXED - sending to a single process.  the value in node->fixedSegIdxMask[0]
 *			is the contentId of who to send to.  But we can actually ignore that
 *			since now with slice tables, we should only have a single CdbProcess
 *			that we could send to for this motion node.
 *
 *
 *	BROADCAST - actually a subcase of FIXED, but handling is simple. send to all
 *				of our routes.
 *
 *	HASH -	maps hash values to segid.	this mapping is 1->1 such that a hash
 *			value of 2 maps to contentid of 2 (for now).  Since we can't ever
 *			use Hash to send to the QD, the QD's contentid of -1 is not an issue.
 *			Also, the contentid maps directly to the routeid.
 *
 */
void
doSendTuple(Motion *motion, MotionState *node, TupleTableSlot *outerTupleSlot)
{
	int16		targetRoute;
	SendReturnCode sendRC;
	ExprContext *econtext = node->ps.ps_ExprContext;

	/* We got a tuple from the child-plan. */
	node->numTuplesFromChild++;

	if (motion->motionType == MOTIONTYPE_GATHER)
	{
		/*
		 * Actually, since we can only send to a single output segment
		 * here, we are guaranteed that we only have a single targetRoute
		 * setup that we could possibly send to.  So we can cheat and just
		 * fix the targetRoute to 0 (the 1st route).
		 */
		targetRoute = 0;

	}
	else if (motion->motionType == MOTIONTYPE_BROADCAST)
	{
		targetRoute = BROADCAST_SEGIDX;
	}
	else if (motion->motionType == MOTIONTYPE_HASH) /* Redistribute */
	{
		uint32		hval = 0;

		econtext->ecxt_outertuple = outerTupleSlot;

		hval = evalHashKey(econtext, node->hashExprs, node->cdbhash);

#ifdef USE_ASSERT_CHECKING
		if (node->ps.state->es_plannedstmt->planGen == PLANGEN_PLANNER)
		{
			Assert(hval < node->ps.plan->flow->numsegments &&
				   "redistribute destination outside segment array");
		}
		else
		{
			Assert(hval < getgpsegmentCount() &&
				   "redistribute destination outside segment array");
		}
#endif							/* USE_ASSERT_CHECKING */

		/*
		 * hashSegIdx takes our uint32 and maps it to an int, and here we
		 * assign it to an int16. See below.
		 */
		targetRoute = hval;

		/*
		 * see MPP-2099, let's not run into this one again! NOTE: the
		 * definition of BROADCAST_SEGIDX is key here, it *cannot* be a valid
		 * route which our map (above) will *ever* return.
		 *
		 * Note the "mapping" is generated at *planning* time in
		 * makeDefaultSegIdxArray() in cdbmutate.c (it is the trivial map, and
		 * is passed around our system a fair amount!).
		 */
		Assert(targetRoute != BROADCAST_SEGIDX);
	}
	else if (motion->motionType == MOTIONTYPE_EXPLICIT)
	{
		Datum		segidColIdxDatum;

		Assert(motion->segidColIdx > 0 && motion->segidColIdx <= list_length((motion->plan).targetlist));
		bool		is_null = false;

		segidColIdxDatum = slot_getattr(outerTupleSlot, motion->segidColIdx, &is_null);
		targetRoute = Int32GetDatum(segidColIdxDatum);
		Assert(!is_null);
	}
	else
		elog(ERROR, "unknown motion type %d", motion->motionType);

	CheckAndSendRecordCache(node->ps.state->motionlayer_context,
							node->ps.state->interconnect_context,
							motion->motionID,
							targetRoute);

	/* send the tuple out. */
	sendRC = SendTuple(node->ps.state->motionlayer_context,
					   node->ps.state->interconnect_context,
					   motion->motionID,
					   outerTupleSlot,
					   targetRoute);

	Assert(sendRC == SEND_COMPLETE || sendRC == STOP_SENDING);
	if (sendRC == SEND_COMPLETE)
		node->numTuplesToAMS++;
	else
		node->stopRequested = true;

#ifdef CDB_MOTION_DEBUG
	if (sendRC == SEND_COMPLETE && node->numTuplesToAMS <= 20)
	{
		StringInfoData buf;

		initStringInfo(&buf);
		appendStringInfo(&buf, "   motion%-3d snd->%-3d, %5d.",
						 motion->motionID,
						 targetRoute,
						 node->numTuplesToAMS);
		formatTuple(&buf, ExecFetchSlotGenericTuple(outerTupleSlot),
					ExecGetResultType(&node->ps),
					node->outputFunArray);
		elog(DEBUG3, buf.data);
		pfree(buf.data);
	}
#endif
}


/*
 * ExecReScanMotion
 *
 * Motion nodes do not allow rescan after a tuple has been fetched.
 *
 * When the planner knows that a NestLoop cannot have more than one outer
 * tuple, it can omit the usual Materialize operator atop the inner subplan,
 * which can lead to invocation of ExecReScanMotion before the motion node's
 * first tuple is fetched.  Rescan can be implemented as a no-op in this case.
 * (After ExecNestLoop fetches an outer tuple, it invokes rescan on the inner
 * subplan before fetching the first inner tuple.  That doesn't bother us,
 * provided there is only one outer tuple.)
 */
void
ExecReScanMotion(MotionState *node)
{
	if (node->mstype != MOTIONSTATE_RECV ||
		node->numTuplesToParent != 0)
	{
		ereport(ERROR,
				(errcode(ERRCODE_INTERNAL_ERROR),
				 errmsg("illegal rescan of motion node: invalid plan"),
				 errhint("Likely caused by bad NL-join, try setting enable_nestloop to off")));
	}
	return;
}


/*
 * Mark this node as "stopped." When ExecProcNode() is called on a
 * stopped motion node it should behave as if there are no tuples
 * available.
 *
 * ExecProcNode() on a stopped motion node should also notify the
 * "other end" of the motion node of the stoppage.
 *
 * Note: once this is called, it is possible that the motion node will
 * never be called again, so we *must* send the stop message now.
 */
void
ExecSquelchMotion(MotionState *node)
{
	Motion	   *motion;

	AssertArg(node != NULL);

	motion = (Motion *) node->ps.plan;
	node->stopRequested = true;
	node->ps.state->active_recv_id = -1;

	/* pass down */
	SendStopMessage(node->ps.state->motionlayer_context,
					node->ps.state->interconnect_context,
					motion->motionID);
}<|MERGE_RESOLUTION|>--- conflicted
+++ resolved
@@ -1026,17 +1026,10 @@
 	/*
 	 * The advertised 'tdhasoid' flag in our result tuple desc must match what
 	 * the outer plan produces. Otherwise, the sender will send tuples that
-<<<<<<< HEAD
-	 * have OIDs, but the receiver treats the tuples as if it doesn't have
-	 * OIDs, or vice versa. This isn't so important for HeapTuples, but for
-	 * a MemTuple, the flag is critical, because it affects the way the
-	 * MemTuple is deformed.
-=======
 	 * have OIDs, but the receiver treats the tuples as if they doesn't have
 	 * OIDs, or vice versa. This isn't so important for HeapTuples, which have
 	 * an HAS_OIDS flag on every tuple, but for MemTuples it is critical,
 	 * because it affects the way the they are deformed.
->>>>>>> 6b53e2d7
 	 *
 	 * GPDB_95_MERGE_FIXME: Should we force ORCA to always use the TL for
 	 * motion nodes or modify ORCA to use the TL from the outer node?
@@ -1045,11 +1038,7 @@
 	{
 		/*
 		 * This is like ExecAssignResultTypeFromTL(), but we copy the tdhasoid
-<<<<<<< HEAD
-		 * flag from the subplan
-=======
 		 * flag from the subplan.
->>>>>>> 6b53e2d7
 		 */
 		bool		hasoid = ExecGetResultType(outerPlan)->tdhasoid;
 
