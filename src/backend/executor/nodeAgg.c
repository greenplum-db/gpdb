/*-------------------------------------------------------------------------
 *
 * nodeAgg.c
 *	  Routines to handle aggregate nodes.
 *
 *	  ExecAgg evaluates each aggregate in the following steps:
 *
 *		 transvalue = initcond
 *		 foreach input_tuple do
 *			transvalue = transfunc(transvalue, input_value(s))
 *		 result = finalfunc(transvalue)
 *
 *	  If a finalfunc is not supplied then the result is just the ending
 *	  value of transvalue.
 *
 *	  If transfunc is marked "strict" in pg_proc and initcond is NULL,
 *	  then the first non-NULL input_value is assigned directly to transvalue,
 *	  and transfunc isn't applied until the second non-NULL input_value.
 *	  The agg's first input type and transtype must be the same in this case!
 *
 *	  If transfunc is marked "strict" then NULL input_values are skipped,
 *	  keeping the previous transvalue.	If transfunc is not strict then it
 *	  is called for every input tuple and must deal with NULL initcond
 *	  or NULL input_values for itself.
 *
 *	  If finalfunc is marked "strict" then it is not called when the
 *	  ending transvalue is NULL, instead a NULL result is created
 *	  automatically (this is just the usual handling of strict functions,
 *	  of course).  A non-strict finalfunc can make its own choice of
 *	  what to return for a NULL ending transvalue.
 *
 *	  We compute aggregate input expressions and run the transition functions
 *	  in a temporary econtext (aggstate->tmpcontext).  This is reset at
 *	  least once per input tuple, so when the transvalue datatype is
 *	  pass-by-reference, we have to be careful to copy it into a longer-lived
 *	  memory context, and free the prior value to avoid memory leakage.
 *
 *    Postgres stores transvalues in the memory context aggstate->aggcontext,
 *	  which is also used for the hashtable structures in AGG_HASHED mode.
 *    MPP (in order to support hybrid hash aggregation) stores hash table
 *    entries and associated transition values in aggstate->aggcontext.
 *
 *	  The node's regular econtext (aggstate->ss.ps.ps_ExprContext)
 *	  is used to run finalize functions and compute the output tuple;
 *	  this context can be reset once per output tuple.
 *
 *	  Beginning in PostgreSQL 8.1, the executor's AggState node is passed as
 *	  the fmgr "context" value in all transfunc and finalfunc calls.  It is
 *	  not really intended that the transition functions will look into the
 *	  AggState node, but they can use code like
 *			if (fcinfo->context && IsA(fcinfo->context, AggState))
 *	  to verify that they are being called by nodeAgg.c and not as ordinary
 *	  SQL functions.  The main reason a transition function might want to know
 *	  that is that it can avoid palloc'ing a fixed-size pass-by-ref transition
 *	  value on every call: it can instead just scribble on and return its left
 *	  input.  Ordinarily it is completely forbidden for functions to modify
 *	  pass-by-ref inputs, but in the aggregate case we know the left input is
 *	  either the initial transition value or a previous function result, and
 *	  in either case its value need not be preserved.  See int8inc() for an
 *	  example.	Notice that advance_transition_function() is coded to avoid a
 *	  data copy step when the previous transition value pointer is returned.
 *
 *	  In Greenplum 4.2.2, we add PercentileExpr support along with Aggref.
 *	  It is used to implement inverse distribution function support, namely
 *	  percentile_cont, percentile_disc and median.  The semantics for them
 *	  is almost same as Aggref, where the aggregate process is handled by
 *	  an individual function and the expression node only returns a pre-computed
 *	  result.  PercentileExpr is used in Agg node because we cannot change
 *	  the catalog in this release, and it may be removed and integrated to
 *	  standard Aggref itself.
 *
 * Portions Copyright (c) 2007-2008, Greenplum inc
 * Portions Copyright (c) 1996-2008, PostgreSQL Global Development Group
 * Portions Copyright (c) 1994, Regents of the University of California
 *
 * IDENTIFICATION
 *	  $PostgreSQL: pgsql/src/backend/executor/nodeAgg.c,v 1.149 2007/01/10 18:06:02 tgl Exp $
 *
 *-------------------------------------------------------------------------
 */

#include "postgres.h"

#include "access/heapam.h"
#include "catalog/catquery.h"
#include "catalog/pg_aggregate.h"
#include "catalog/pg_proc.h"
#include "catalog/pg_type.h"
#include "executor/executor.h"
#include "executor/execHHashagg.h"
#include "executor/nodeAgg.h"
#include "lib/stringinfo.h"             /* StringInfo */
#include "miscadmin.h"
#include "nodes/makefuncs.h"
#include "optimizer/clauses.h"
#include "optimizer/tlist.h"
#include "parser/parse_agg.h"
#include "parser/parse_coerce.h"
#include "parser/parse_expr.h"
#include "parser/parse_oper.h"
#include "utils/acl.h"
#include "utils/builtins.h"
#include "utils/lsyscache.h"
#include "utils/memutils.h"
#include "utils/syscache.h"
#include "utils/tuplesort.h"
#include "utils/datum.h"

#include "cdb/cdbexplain.h"
#include "cdb/cdbvars.h" /* mpp_hybrid_hash_agg */

#define IS_HASHAGG(aggstate) (((Agg *) (aggstate)->ss.ps.plan)->aggstrategy == AGG_HASHED)

/*
 * AggStatePerAggData -- per-aggregate working state
 * AggStatePerGroupData - per-aggregate-per-group working state
 *
 * Definition moved to nodeAgg.c to provide visibility to execHHashagg.c
 */


/*
 * To implement hashed aggregation, we need a hashtable that stores a
 * representative tuple and an array of AggStatePerGroup structs for each
 * distinct set of GROUP BY column values.	We compute the hash key from
 * the GROUP BY columns.
 */
typedef struct AggHashEntryData *AggHashEntry;

typedef struct AggHashEntryData
{
	TupleHashEntryData shared;	/* common header for hash table entries */
	/* per-aggregate transition status array - must be last! */
	AggStatePerGroupData pergroup[1];	/* VARIABLE LENGTH ARRAY */
} AggHashEntryData;				/* VARIABLE LENGTH STRUCT */

static void advance_transition_function(AggState *aggstate,
										AggStatePerAgg peraggstate,
										AggStatePerGroup pergroupstate,
										FunctionCallInfoData *fcinfo,
										MemoryManagerContainer *mem_manager);
static void process_ordered_aggregate_single(AggState *aggstate,
											 AggStatePerAgg peraggstate,
											 AggStatePerGroup pergroupstate);
static void process_ordered_aggregate_multi(AggState *aggstate,
											 AggStatePerAgg peraggstate,
											 AggStatePerGroup pergroupstate);
static void finalize_aggregate(AggState *aggstate,
				   AggStatePerAgg peraggstate,
				   AggStatePerGroup pergroupstate,
				   Datum *resultVal, bool *resultIsNull);
static Bitmapset *find_unaggregated_cols(AggState *aggstate);
static bool find_unaggregated_cols_walker(Node *node, Bitmapset **colnos);
static void clear_agg_object(AggState *aggstate);
static TupleTableSlot *agg_retrieve_direct(AggState *aggstate);
static TupleTableSlot *agg_retrieve_hash_table(AggState *aggstate);
static void ExecAggExplainEnd(PlanState *planstate, struct StringInfoData *buf);
static int count_extra_agg_slots(Node *node);
static bool count_extra_agg_slots_walker(Node *node, int *count);


Datum
datumCopyWithMemManager(Datum oldvalue, Datum value, bool typByVal, int typLen,
						MemoryManagerContainer *mem_manager)
{
	Datum		res;

	if (typByVal)
		res = value;
	else
	{
		Size realSize;
		Size old_realSize = 0;
		char *s;

		if (DatumGetPointer(value) == NULL)
			return PointerGetDatum(NULL);

		if (DatumGetPointer(oldvalue) != NULL)
			old_realSize = MAXALIGN(datumGetSize(oldvalue, typByVal, typLen));
		
		realSize = datumGetSize(value, typByVal, typLen);

		if (old_realSize == 0 || old_realSize < realSize)
		{
			int alloc_size = MAXALIGN(mem_manager->realloc_ratio * old_realSize);
			if (alloc_size < realSize)
				alloc_size = MAXALIGN(realSize);
			
			if (mem_manager->free)
			{
				(*mem_manager->free)(mem_manager->manager, DatumGetPointer(oldvalue));
			}
			
			s = (char *) (*mem_manager->alloc)(mem_manager->manager, alloc_size);
		}
			   
		else
			s = (char *) DatumGetPointer(oldvalue);
		
		memcpy(s, DatumGetPointer(value), realSize);
		res = PointerGetDatum(s);
	}
	return res;
}

/*
 * Initialize all aggregates for a new group of input values.
 *
 * When called, CurrentMemoryContext should be the per-query context.
 *
 * Note that the memory allocation is done through provided memory manager.
 */
void
initialize_aggregates(AggState *aggstate,
					  AggStatePerAgg peragg,
					  AggStatePerGroup pergroup,
					  MemoryManagerContainer *mem_manager)
{
	int			aggno;

	for (aggno = 0; aggno < aggstate->numaggs; aggno++)
	{
		AggStatePerAgg peraggstate = &peragg[aggno];
		AggStatePerGroup pergroupstate = &pergroup[aggno];

		/*
		 * Start a fresh sort operation for each DISTINCT/ORDER BY aggregate.
		 */
		if (peraggstate->numSortCols > 0)
		{
			/*
			 * In case of rescan, maybe there could be an uncompleted sort
			 * operation?  Clean it up if so.
			 */
			if(gp_enable_mk_sort)
			{
				if (peraggstate->sortstate)
					tuplesort_end_mk((Tuplesortstate_mk *) peraggstate->sortstate);

				/*
				 * We use a plain Datum sorter when there's a single input column;
				 * otherwise sort the full tuple.  (See comments for
				 * process_ordered_aggregate_single.)
				 */
				if (peraggstate->numInputs == 1)
				{
					peraggstate->sortstate =
						tuplesort_begin_datum_mk(&aggstate->ss,
												 peraggstate->evaldesc->attrs[0]->atttypid,
												 peraggstate->sortOperators[0], false,
												 PlanStateOperatorMemKB((PlanState *) aggstate), false);
				}
				else
				{
					bool	   *nullsFirstFlags = palloc0(peraggstate->numSortCols * sizeof(bool));

					peraggstate->sortstate =
						tuplesort_begin_heap_mk(&aggstate->ss,
												peraggstate->evaldesc,
												peraggstate->numSortCols, peraggstate->sortColIdx,
												peraggstate->sortOperators, nullsFirstFlags,
												PlanStateOperatorMemKB((PlanState *) aggstate), false);
					pfree(nullsFirstFlags);
				}

				/* 
				 * CDB: If EXPLAIN ANALYZE, let all of our tuplesort operations
				 * share our Instrumentation object and message buffer.
				 */
				if (aggstate->ss.ps.instrument)
					tuplesort_set_instrument_mk((Tuplesortstate_mk *) peraggstate->sortstate,
							aggstate->ss.ps.instrument,
							aggstate->ss.ps.cdbexplainbuf);
			}
			else /* gp_enable_mk_sort is off */
			{
				if (peraggstate->sortstate)
					tuplesort_end((Tuplesortstate *) peraggstate->sortstate);

				/*
				 * We use a plain Datum sorter when there's a single input column;
				 * otherwise sort the full tuple.  (See comments for
				 * process_ordered_aggregate_single.)
				 */
				if (peraggstate->numInputs == 1)
				{
					peraggstate->sortstate =
						tuplesort_begin_datum(peraggstate->evaldesc->attrs[0]->atttypid,
											  peraggstate->sortOperators[0], false,
											  PlanStateOperatorMemKB((PlanState *) aggstate), false);
				}
				else
				{
					bool	   *nullsFirstFlags = palloc0(peraggstate->numSortCols * sizeof(bool));

					peraggstate->sortstate =
						tuplesort_begin_heap(peraggstate->evaldesc,
											 peraggstate->numSortCols, peraggstate->sortColIdx,
											 peraggstate->sortOperators, nullsFirstFlags,
											 PlanStateOperatorMemKB((PlanState *) aggstate), false);
				}

				/* 
				 * CDB: If EXPLAIN ANALYZE, let all of our tuplesort operations
				 * share our Instrumentation object and message buffer.
				 */
				if (aggstate->ss.ps.instrument)
					tuplesort_set_instrument((Tuplesortstate *) peraggstate->sortstate,
							aggstate->ss.ps.instrument,
							aggstate->ss.ps.cdbexplainbuf);
			}

			/* CDB: Set enhanced sort options. */
			{
				int64 		limit = 0;
				int64 		offset = 0;
				int 		unique = peragg->aggref->aggdistinct &&
									 ( gp_enable_sort_distinct ? 1 : 0) ;
				int 		sort_flags = gp_sort_flags; /* get the guc */
				int         maxdistinct = gp_sort_max_distinct; /* get guc */

				if(gp_enable_mk_sort)
					cdb_tuplesort_init_mk((Tuplesortstate_mk *) peraggstate->sortstate, 
							offset, limit, unique, 
							sort_flags, maxdistinct);
				else
					cdb_tuplesort_init((Tuplesortstate *) peraggstate->sortstate, 
							offset, limit, unique, 
							sort_flags, maxdistinct);
			}
		}

		/*
		 * (Re)set transValue to the initial value.
		 *
		 * Note that when the initial value is pass-by-ref, we must copy it
		 * (into the aggcontext) since we will pfree the transValue later.
		 */
		if (peraggstate->initValueIsNull)
		{
			/* Clear the old transition value */
			if (!peraggstate->transtypeByVal &&
				!pergroupstate->transValueIsNull &&
				DatumGetPointer(pergroupstate->transValue) != NULL)
				pfree(DatumGetPointer(pergroupstate->transValue));
			pergroupstate->transValue = peraggstate->initValue;
		}
		
		else
		{
			if (!peraggstate->transtypeByVal &&
				!pergroupstate->transValueIsNull &&
				DatumGetPointer(pergroupstate->transValue) != NULL)
				pergroupstate->transValue =
					datumCopyWithMemManager(pergroupstate->transValue,
											peraggstate->initValue,
											peraggstate->transtypeByVal,
											peraggstate->transtypeLen,
											mem_manager);
			else
				pergroupstate->transValue =
					datumCopyWithMemManager(0,
											peraggstate->initValue,
											peraggstate->transtypeByVal,
											peraggstate->transtypeLen,
											mem_manager);
		}
		pergroupstate->transValueIsNull = peraggstate->initValueIsNull;

		/*
		 * If the initial value for the transition state doesn't exist in the
		 * pg_aggregate table then we will let the first non-NULL value
		 * returned from the outer procNode become the initial value. (This is
		 * useful for aggregates like max() and min().) The noTransValue flag
		 * signals that we still need to do this.
		 */
		pergroupstate->noTransValue = peraggstate->initValueIsNull;
	}
}

/*
 * Given new input value(s), advance the transition function of an aggregate.
 *
 * The new values (and null flags) have been preloaded into argument positions
 * 1 and up in fcinfo, so that we needn't copy them again to pass to the
 * transition function.  No other fields of fcinfo are assumed valid.
 *
 * It doesn't matter which memory context this is called in.
 */
static void
advance_transition_function(AggState *aggstate,
							AggStatePerAgg peraggstate,
							AggStatePerGroup pergroupstate,
							FunctionCallInfoData *fcinfo,
							MemoryManagerContainer *mem_manager)
{
	pergroupstate->transValue = 
		invoke_agg_trans_func(&(peraggstate->transfn), 
							  peraggstate->numArguments,
							  pergroupstate->transValue,
							  &(pergroupstate->noTransValue),
							  &(pergroupstate->transValueIsNull),
							  peraggstate->transtypeByVal,
							  peraggstate->transtypeLen,
							  fcinfo, (void *)aggstate,
							  aggstate->tmpcontext->ecxt_per_tuple_memory,
							  mem_manager);
}

Datum
invoke_agg_trans_func(FmgrInfo *transfn, int numargs, Datum transValue,
					  bool *noTransvalue, bool *transValueIsNull,
					  bool transtypeByVal, int16 transtypeLen, 
					  FunctionCallInfoData *fcinfo, void *funcctx,
					  MemoryContext tuplecontext,
					  MemoryManagerContainer *mem_manager)
{
	MemoryContext oldContext;
	Datum		newVal;
	int			i;

	if (transfn->fn_strict)
	{
		/*
		 * For a strict transfn, nothing happens when there's a NULL input; we
		 * just keep the prior transValue.
		 */
		for (i = 1; i <= numargs; i++)
		{
			if (fcinfo->argnull[i])
				return transValue;
		}
		if (*noTransvalue)
		{
			/*
			 * transValue has not been initialized. This is the first non-NULL
			 * input value. We use it as the initial value for transValue. (We
			 * already checked that the agg's input type is binary-compatible
			 * with its transtype, so straight copy here is OK.)
			 *
			 * We must copy the datum into aggcontext if it is pass-by-ref.
			 * We do not need to pfree the old transValue, since it's NULL.
			 */
			newVal = datumCopyWithMemManager(transValue, fcinfo->arg[1], transtypeByVal,
											 transtypeLen, mem_manager);
			*transValueIsNull = false;
			*noTransvalue = false;
			fcinfo->isnull = false;

			return newVal;
		}
		if (*transValueIsNull)
		{
			/*
			 * Don't call a strict function with NULL inputs.  Note it is
			 * possible to get here despite the above tests, if the transfn is
			 * strict *and* returned a NULL on a prior cycle. If that happens
			 * we will propagate the NULL all the way to the end.
			 */
			fcinfo->isnull = true;
			return transValue;
		}
	}

	/* We run the transition functions in per-input-tuple memory context */
	oldContext = MemoryContextSwitchTo(tuplecontext);

	/*
	 * OK to call the transition function
	 */
	InitFunctionCallInfoData(*fcinfo, transfn,
							 numargs + 1,
							 (void *) funcctx, NULL);
	fcinfo->arg[0] = transValue;
	fcinfo->argnull[0] = *transValueIsNull;

	newVal = FunctionCallInvoke(fcinfo);

	/*
	 * If pass-by-ref datatype, must copy the new value into aggcontext and
	 * pfree the prior transValue.	But if transfn returned a pointer to its
	 * first input, we don't need to do anything.
	 */
	if (!transtypeByVal && 
		DatumGetPointer(newVal) != DatumGetPointer(transValue))
	{
		if (!fcinfo->isnull)
		{
			newVal = datumCopyWithMemManager(transValue, newVal, transtypeByVal,
											 transtypeLen, mem_manager);
		}
	}

	*transValueIsNull = fcinfo->isnull;
    if (!fcinfo->isnull) 
        *noTransvalue = false;

	MemoryContextSwitchTo(oldContext);
	return newVal;
}

/*
 * Advance all the aggregates for one input tuple.	The input tuple
 * has been stored in tmpcontext->ecxt_scantuple, so that it is accessible
 * to ExecEvalExpr.  pergroup is the array of per-group structs to use
 * (this might be in a hashtable entry).
 *
 * When called, CurrentMemoryContext should be the per-query context.
 */
void
advance_aggregates(AggState *aggstate, AggStatePerGroup pergroup,
				   MemoryManagerContainer *mem_manager)
{
	int			aggno;

	for (aggno = 0; aggno < aggstate->numaggs; aggno++)
	{
		Datum value;
		bool isnull;
		AggStatePerAgg peraggstate = &aggstate->peragg[aggno];
		AggStatePerGroup pergroupstate = &pergroup[aggno];
		Aggref	   *aggref = peraggstate->aggref;
		PercentileExpr *perc = peraggstate->perc;
		int			i;
		TupleTableSlot *slot;
		int nargs;

		if (aggref)
			nargs = list_length(aggref->args);
		else
		{
			Assert (perc);
			nargs = list_length(perc->args);
		}

		/* Evaluate the current input expressions for this aggregate */
		slot = ExecProject(peraggstate->evalproj, NULL);
		slot_getallattrs(slot);	
		
		if (peraggstate->numSortCols > 0)
		{
			/* DISTINCT and/or ORDER BY case */
			Assert(slot->PRIVATE_tts_nvalid == peraggstate->numInputs);
			Assert(!perc);

			/*
			 * If the transfn is strict, we want to check for nullity before
			 * storing the row in the sorter, to save space if there are a lot
			 * of nulls.  Note that we must only check numArguments columns,
			 * not numInputs, since nullity in columns used only for sorting
			 * is not relevant here.
			 */
			if (peraggstate->transfn.fn_strict)
			{
				for (i = 0; i < nargs; i++)
				{
					value = slot_getattr(slot, i+1, &isnull);
					
					if (isnull)
						break; /* arg loop */
				}
				if (i < nargs)
					continue; /* aggno loop */
			}
			
			/* OK, put the tuple into the tuplesort object */
			if (peraggstate->numInputs == 1)
			{
				value = slot_getattr(slot, 1, &isnull);
				
				if (gp_enable_mk_sort)
					tuplesort_putdatum_mk((Tuplesortstate_mk*) peraggstate->sortstate,
									   value,
									   isnull);
				else 
					tuplesort_putdatum((Tuplesortstate*) peraggstate->sortstate,
									   value,
									   isnull);
			}
			else
			{
				if (gp_enable_mk_sort)
					tuplesort_puttupleslot_mk((Tuplesortstate_mk*) peraggstate->sortstate, 
											  slot);
				else 
					tuplesort_puttupleslot((Tuplesortstate*) peraggstate->sortstate, 
										   slot);
			}
		}
		else
		{
			/* We can apply the transition function immediately */
			FunctionCallInfoData fcinfo;
			
			/* Load values into fcinfo */
			/* Start from 1, since the 0th arg will be the transition value */
			Assert(slot->PRIVATE_tts_nvalid >= nargs);
			if (aggref)
			{
				for (i = 0; i < nargs; i++)
				{
					fcinfo.arg[i + 1] = slot_getattr(slot, i+1, &isnull);
					fcinfo.argnull[i + 1] = isnull;
				}

			}
			else
			{
				/*
				 * In case of percentile functions, put everything into
				 * fcinfo's argument since there should be the required
				 * attributes as arguments in the tuple.
				 */
				int		natts;

				Assert(perc);
				natts = slot->tts_tupleDescriptor->natts;
				for (i = 0; i < natts; i++)
				{
					fcinfo.arg[i + 1] = slot_getattr(slot, i + 1, &isnull);
					fcinfo.argnull[i + 1] = isnull;
				}
			}
			advance_transition_function(aggstate, peraggstate, pergroupstate,
										&fcinfo, mem_manager);
		}
	} /* aggno loop */
}

/*
 * Run the transition function for a DISTINCT or ORDER BY aggregate
 * with only one input.  This is called after we have completed
 * entering all the input values into the sort object.	We complete the
 * sort, read out the values in sorted order, and run the transition
 * function on each value (applying DISTINCT if appropriate).
 *
 * Note that the strictness of the transition function was checked when
 * entering the values into the sort, so we don't check it again here;
 * we just apply standard SQL DISTINCT logic.
 *
 * The one-input case is handled separately from the multi-input case
 * for performance reasons: for single by-value inputs, such as the
 * common case of count(distinct id), the tuplesort_getdatum code path
 * is around 300% faster.  (The speedup for by-reference types is less
 * but still noticeable.)
 *
 * When called, CurrentMemoryContext should be the per-query context.
 */
static void
process_ordered_aggregate_single(AggState *aggstate,
								 AggStatePerAgg peraggstate,
								 AggStatePerGroup pergroupstate)
{
	Datum		oldVal = (Datum) 0;
	bool		oldIsNull = true;
	bool		haveOldVal = false;
	MemoryContext workcontext = aggstate->tmpcontext->ecxt_per_tuple_memory;
	MemoryContext oldContext;
	bool		isDistinct = peraggstate->aggref->aggdistinct;
	Datum	   *newVal;
	bool	   *isNull;
	FunctionCallInfoData fcinfo;
	
	Assert(peraggstate->numInputs == 1);
	
	if(gp_enable_mk_sort)
		tuplesort_performsort_mk((Tuplesortstate_mk *) peraggstate->sortstate);
	else
		tuplesort_performsort((Tuplesortstate *) peraggstate->sortstate);
	
	/* Load the column into argument 1 (arg 0 will be transition value) */
	
	newVal = fcinfo.arg + 1;
	isNull = fcinfo.argnull + 1;
	
	/*
	 * Note: if input type is pass-by-ref, the datums returned by the sort are
	 * freshly palloc'd in the per-query context, so we must be careful to
	 * pfree them when they are no longer needed.
	 */
	
	while (
		   gp_enable_mk_sort ? 
		   tuplesort_getdatum_mk((Tuplesortstate_mk *)peraggstate->sortstate, true, newVal, isNull)
		   :
		   tuplesort_getdatum((Tuplesortstate *)peraggstate->sortstate, true, newVal, isNull)
		   )
	{
		/*
		 * Clear and select the working context for evaluation of the equality
		 * function and transition function.
		 */
		MemoryContextReset(workcontext);
		oldContext = MemoryContextSwitchTo(workcontext);
		
		/*
		 * If DISTINCT mode, and not distinct from prior, skip it.
		 */
		if (isDistinct && *isNull ) 
		{ 
			/* per SQL, DISTINCT doesn't use nulls */
		}
		else if (isDistinct &&
				 haveOldVal &&
				 ((oldIsNull && *isNull) ||
				  (!oldIsNull && !*isNull &&
				   DatumGetBool(FunctionCall2(&peraggstate->equalfn,
											  oldVal, *newVal)))))
		{
			/* equal to prior, so forget this one */
			if (!peraggstate->inputtypeByVal && !*isNull)
				pfree(DatumGetPointer(*newVal));
		}
		else
		{
			advance_transition_function(aggstate, peraggstate, pergroupstate,
										&fcinfo, &(aggstate->mem_manager));
			/* forget the old value, if any */
			if (!oldIsNull && !peraggstate->inputtypeByVal)
				pfree(DatumGetPointer(oldVal));
			/* and remember the new one for subsequent equality checks */
			oldVal = *newVal;
			oldIsNull = *isNull;
			haveOldVal = true;
		}
		
		MemoryContextSwitchTo(oldContext);
	}
	
	if (!oldIsNull && !peraggstate->inputtypeByVal)
		pfree(DatumGetPointer(oldVal));
	
	if(gp_enable_mk_sort)
		tuplesort_end_mk((Tuplesortstate_mk *) peraggstate->sortstate);
	else
		tuplesort_end((Tuplesortstate *) peraggstate->sortstate);
	
	peraggstate->sortstate = NULL;
}

/*
 * Run the transition function for an ORDER BY aggregate with more than 
 * one input.  In PG DISTINCT aggregates may also have multiple columns,
 * but in GPDB, only ORDER BY aggregates do.  This is called after we have 
 * completed  entering all the input values into the sort object.	We 
 * complete the sort, read out the values in sorted order, and run the 
 * transition function on each value.
 *
 * When called, CurrentMemoryContext should be the per-query context.
 */
static void
process_ordered_aggregate_multi(AggState *aggstate,
								AggStatePerAgg peraggstate,
								AggStatePerGroup pergroupstate)
{
	MemoryContext workcontext = aggstate->tmpcontext->ecxt_per_tuple_memory;
	FunctionCallInfoData fcinfo;
	TupleTableSlot *slot = peraggstate->evalslot;
	int			numArguments = peraggstate->numArguments;
	int			i;
	
	if(gp_enable_mk_sort)
		tuplesort_performsort_mk((Tuplesortstate_mk *) peraggstate->sortstate);
	else
		tuplesort_performsort((Tuplesortstate *) peraggstate->sortstate);
	
	ExecClearTuple(slot);
	
	PG_TRY();
	{
		while (
			gp_enable_mk_sort ? 
			tuplesort_gettupleslot_mk((Tuplesortstate_mk *)peraggstate->sortstate, true, slot)
			:
			tuplesort_gettupleslot((Tuplesortstate *)peraggstate->sortstate, true, slot)
			)
		{
			/*
			 * Extract the first numArguments as datums to pass to the transfn.
			 * (This will help execTuplesMatch too, so do it immediately.)
			 */
			slot_getsomeattrs(slot, numArguments);
			
			/* Load values into fcinfo */
			/* Start from 1, since the 0th arg will be the transition value */
			for (i = 0; i < numArguments; i++)
			{
				fcinfo.arg[i + 1] = slot_get_values(slot)[i];
				fcinfo.argnull[i + 1] = slot_get_isnull(slot)[i];
			}
		
			advance_transition_function(aggstate, peraggstate, pergroupstate,
										&fcinfo, &(aggstate->mem_manager));
		
			/* Reset context each time */
			MemoryContextReset(workcontext);
		
			ExecClearTuple(slot);
		}
	}
	PG_CATCH();
	{
		/* 
		 * The tuple is stored in a memory context that will be released during 
		 * the error handling.  If we don't clear it here we will attempt to 
		 * clear it later after the memory context has been released which would
		 * be a memory context error.
		 */
		ExecClearTuple(slot);

		/* Carry on with error handling. */
		PG_RE_THROW();
	}
	PG_END_TRY();

	if(gp_enable_mk_sort)
		tuplesort_end_mk((Tuplesortstate_mk *) peraggstate->sortstate);
	else
		tuplesort_end((Tuplesortstate *) peraggstate->sortstate);
	
	peraggstate->sortstate = NULL;
}

/*
 * Compute the final value of one aggregate.
 *
 * The finalfunction will be run, and the result delivered, in the
 * output-tuple context; caller's CurrentMemoryContext does not matter.
 */
static void
finalize_aggregate(AggState *aggstate,
				   AggStatePerAgg peraggstate,
				   AggStatePerGroup pergroupstate,
				   Datum *resultVal, bool *resultIsNull)
{
	MemoryContext oldContext;

	oldContext = MemoryContextSwitchTo(aggstate->ss.ps.ps_ExprContext->ecxt_per_tuple_memory);

	/*
	 * Apply the agg's finalfn if one is provided, else return transValue.
	 */
	if (OidIsValid(peraggstate->finalfn_oid))
	{
		FunctionCallInfoData fcinfo;

		InitFunctionCallInfoData(fcinfo, &(peraggstate->finalfn), 1,
								 (void *) aggstate, NULL);
		fcinfo.arg[0] = pergroupstate->transValue;
		fcinfo.argnull[0] = pergroupstate->transValueIsNull;
		if (fcinfo.flinfo->fn_strict && pergroupstate->transValueIsNull)
		{
			/* don't call a strict function with NULL inputs */
			*resultVal = (Datum) 0;
			*resultIsNull = true;
		}
		else
		{
			*resultVal = FunctionCallInvoke(&fcinfo);
			*resultIsNull = fcinfo.isnull;
		}
	}
	else
	{
		*resultVal = pergroupstate->transValue;
		*resultIsNull = pergroupstate->transValueIsNull;
	}

	/*
	 * If result is pass-by-ref, make sure it is in the right context.
	 */
	if (!peraggstate->resulttypeByVal && !*resultIsNull &&
		!MemoryContextContainsGenericAllocation(CurrentMemoryContext,
							   DatumGetPointer(*resultVal)))
		*resultVal = datumCopy(*resultVal,
							   peraggstate->resulttypeByVal,
							   peraggstate->resulttypeLen);

	MemoryContextSwitchTo(oldContext);
}

/*
 * find_unaggregated_cols
 *	  Construct a bitmapset of the column numbers of un-aggregated Vars
 *	  appearing in our targetlist and qual (HAVING clause)
 */
static Bitmapset *
find_unaggregated_cols(AggState *aggstate)
{
	Agg		   *node = (Agg *) aggstate->ss.ps.plan;
	Bitmapset *colnos;

	colnos = NULL;
	(void) find_unaggregated_cols_walker((Node *) node->plan.targetlist,
										 &colnos);
	(void) find_unaggregated_cols_walker((Node *) node->plan.qual,
										 &colnos);
	return colnos;
}

static bool
find_unaggregated_cols_walker(Node *node, Bitmapset **colnos)
{
	if (node == NULL)
		return false;
	if (IsA(node, Var))
	{
		Var		   *var = (Var *) node;

		/* setrefs.c should have set the varno to 0 */
		Assert(var->varno == 0);
		Assert(var->varlevelsup == 0);
		*colnos = bms_add_member(*colnos, var->varattno);
		return false;
	}
	if (IsA(node, Aggref))		/* do not descend into aggregate exprs */
		return false;
	return expression_tree_walker(node, find_unaggregated_cols_walker,
								  (void *) colnos);
}

/* 
 * Create a list of the tuple columns that actually need to be stored
 * in hashtable entries.  The incoming tuples from the child plan node
 * will contain grouping columns, other columns referenced in our
 * targetlist and qual, columns used to compute the aggregate functions,
 * and perhaps just junk columns we don't use at all.  Only columns of the
 * first two types need to be stored in the hashtable, and getting rid of
 * the others can make the table entries significantly smaller.  To avoid
 * messing up Var numbering, we keep the same tuple descriptor for
 * hashtable entries as the incoming tuples have, but set unwanted columns
 * to NULL in the tuples that go into the table.
 *
 * To eliminate duplicates, we build a bitmapset of the needed columns,
 * then convert it to an integer list (cheaper to scan at runtime).
 * The list is in decreasing order so that the first entry is the largest;
 * lookup_hash_entry depends on this to use slot_getsomeattrs correctly.
 *
 * Note: at present, searching the tlist/qual is not really necessary
 * since the parser should disallow any unaggregated references to
 * ungrouped columns.  However, the search will be needed when we add
 * support for SQL99 semantics that allow use of "functionally dependent"
 * columns that haven't been explicitly grouped by.
 */
List *
get_agg_hash_collist(AggState *aggstate)
{
	Agg		   *node = (Agg *) aggstate->ss.ps.plan;
	Bitmapset  *colnos;
	List	   *collist;
	int			i;

	/* Find Vars that will be needed in tlist and qual */
	colnos = find_unaggregated_cols(aggstate);
	/* Add in all the grouping columns */
	for (i = 0; i < node->numCols; i++)
		colnos = bms_add_member(colnos, node->grpColIdx[i]);
	/* Convert to list, using lcons so largest element ends up first */
	collist = NIL;
	while ((i = bms_first_member(colnos)) >= 0)
		collist = lcons_int(i, collist);
	return collist;
}


/*
 * Estimate per-hash-table-entry overhead for the planner.
 *
 * Note that the estimate does not include space for pass-by-reference
 * transition data values, nor for the representative tuple of each group.
 */
Size
hash_agg_entry_size(int numAggs)
{
	Size		entrysize;

	/* This must match build_hash_table */
	entrysize = sizeof(AggHashEntryData) +
		(numAggs - 1) *sizeof(AggStatePerGroupData);
	entrysize = MAXALIGN(entrysize);
	/* Account for hashtable overhead (assuming fill factor = 1) */
	entrysize += 3 * sizeof(void *);
	return entrysize;
}

/*
 * ExecAgg -
 *
 *	  ExecAgg receives tuples from its outer subplan and aggregates over
 *	  the appropriate attribute for each aggregate function use (Aggref
 *	  node) appearing in the targetlist or qual of the node.  The number
 *	  of tuples to aggregate over depends on whether grouped or plain
 *	  aggregation is selected.	In grouped aggregation, we produce a result
 *	  row for each group; in plain aggregation there's a single result row
 *	  for the whole query.	In either case, the value of each aggregate is
 *	  stored in the expression context to be used when ExecProject evaluates
 *	  the result tuple.
 *
 * XXX: Fix BTree code.
 *
 * Streaming bottom: forces end of passes when no tuple for underlying node.  
 *
 * MPP-2614: Btree scan will return null tuple at end of scan.  However,
 * if one calls ExecProNode again on a btree scan, it will restart from
 * beginning even though we did not call rescan.  This is a bug on
 * btree scan, but mask it off here for v3.1.  Really should fix Btree
 * code.
 */
TupleTableSlot *
ExecAgg(AggState *node)
{
	if (node->agg_done)
	{
		ExecEagerFreeAgg(node);
		return NULL;
	}
	

	if (((Agg *) node->ss.ps.plan)->aggstrategy == AGG_HASHED)
	{
		TupleTableSlot *tuple = NULL;
		bool streaming = ((Agg *) node->ss.ps.plan)->streaming;

		/*
		 * ExecAgg processing for hashed aggregation -- returns the
		 * next result tuple or NULL. When returning NULL also sets
		 * aggstate to prevent future calls.
		 */
	
		if (node->hhashtable == NULL)
		{
			bool tupremain;
			
			node->hhashtable = create_agg_hash_table(node);
			tupremain = agg_hash_initial_pass(node);
			
			if ( streaming )
			{
				if ( tupremain )
					node->hhashtable->state = HASHAGG_STREAMING;
				else
					node->hhashtable->state = HASHAGG_END_OF_PASSES;
			}
			else
				node->hhashtable->state = HASHAGG_BETWEEN_PASSES;
		}
		
		/* On each call we either return a tuple corresponding to a hash 
		 * entry (consuming the entry) or fall through to a state machine
		 * that tries to make additional hash entries available and continue
		 * the loop.  (This may result in reaching the "exit" state and
		 * returning a NULL tuple).
		 */
		for (;;)
		{
			if (!node->hhashtable->is_spilling)
			{
				tuple = agg_retrieve_hash_table(node);
				node->agg_done = false; /* Not done 'til batches used up. */
				
				if (tuple != NULL)
					return tuple;
			}
		
			switch (node->hhashtable->state)
			{
				case HASHAGG_BETWEEN_PASSES:
					Assert(!streaming);
					if (agg_hash_next_pass(node))
					{
						node->hhashtable->state = HASHAGG_BETWEEN_PASSES;
						continue;
					}
					node->hhashtable->state = HASHAGG_END_OF_PASSES;
					/*
					 * pass through. Be sure that the next case statment
					 * is HASHAGG_END_OF_PASSES.
					 */

				case HASHAGG_END_OF_PASSES:
					node->agg_done = true;
					if (gp_workfile_caching && node->workfiles_created)
					{
						/*
						 * HashAgg closes each spill file after it is done with
						 * them. Since we got here on the regular path, all
						 * files should be closed.
						 */
						Assert(node->hhashtable->work_set);
						Assert(node->hhashtable->spill_set == NULL);
						agg_hash_close_state_file(node->hhashtable);
						agg_hash_mark_spillset_complete(node);
					}
					ExecEagerFreeAgg(node);
					return NULL;

				case HASHAGG_STREAMING:
					Assert(streaming);
					if ( !agg_hash_stream(node) )
						node->hhashtable->state = HASHAGG_END_OF_PASSES;
					continue;

				case HASHAGG_BEFORE_FIRST_PASS:
				default:
					elog(ERROR,"hybrid hash aggregation sequencing error");
			}
		}
	}
#if 1
	else
		return agg_retrieve_direct(node);
#else
	else {
		/* debugging */
		TupleTableSlot *out = agg_retrieve_direct(node);
		Agg *agg_node = (Agg *) ((AggState *)node)->ss.ps.plan;
		if (!TupIsNull(out))
		elog(LOG, "nodeAgg: numNullCols=%d, inputHasGrouping=%d, output tuple: %s",
			 agg_node->numNullCols, agg_node->inputHasGrouping, tup2str(out));
		return out;
	}
#endif
}

/*
 * clear_agg_object
 * 		Clear necessary memory (pergroup & perpassthrough) when agg context memory get reset & deleted.
 * 		aggstate - pointer to aggstate
 */
static void
clear_agg_object(AggState *aggstate)
{
	int aggno = 0;
	for(aggno = 0; aggno < aggstate->numaggs; aggno++)
	{
		AggStatePerGroup pergroupstate = &aggstate->pergroup[aggno];
		pergroupstate->transValue = 0;
		pergroupstate->transValueIsNull = true;
		if (NULL != aggstate->perpassthru) {
			pergroupstate = &aggstate->perpassthru[aggno];
			pergroupstate->transValue = 0;
			pergroupstate->transValueIsNull = true;
		}
	}
}

/*
 * ExecAgg for non-hashed case
 */
static TupleTableSlot *
agg_retrieve_direct(AggState *aggstate)
{
	Agg		   *node = (Agg *) aggstate->ss.ps.plan;
	PlanState  *outerPlan;
	ExprContext *econtext;
	ExprContext *tmpcontext;
	ProjectionInfo *projInfo;
	Datum	   *aggvalues;
	bool	   *aggnulls;
	AggStatePerAgg peragg;
	AggStatePerGroup pergroup;
	AggStatePerGroup perpassthru;
	TupleTableSlot *outerslot = NULL;
	TupleTableSlot *firstSlot;
	int			aggno;

	bool        passthru_ready = false;
	bool        has_partial_agg = aggstate->has_partial_agg;

	uint64      input_grouping = node->inputGrouping;
	bool        input_has_grouping = node->inputHasGrouping;
	bool        is_final_rollup_agg =
		(node->lastAgg ||
		 (input_has_grouping && node->numNullCols == 0));
	bool        is_middle_rollup_agg =
		(input_has_grouping && node->numNullCols > 0);

	/*
	 * get state info from node
	 */
	outerPlan = outerPlanState(aggstate);
	/* econtext is the per-output-tuple expression context */
	econtext = aggstate->ss.ps.ps_ExprContext;
	aggvalues = econtext->ecxt_aggvalues;
	aggnulls = econtext->ecxt_aggnulls;
	/* tmpcontext is the per-input-tuple expression context */
	tmpcontext = aggstate->tmpcontext;
	projInfo = aggstate->ss.ps.ps_ProjInfo;
	peragg = aggstate->peragg;
	pergroup = aggstate->pergroup;
	perpassthru = aggstate->perpassthru;
	firstSlot = aggstate->ss.ss_ScanTupleSlot;

	if (aggstate->agg_done)
		return NULL;
	
	/*
	 * We loop retrieving tuples until we find one that matches
	 * aggstate->ss.ps.qual, or find a pass-thru tuple when this Agg
	 * node is part of a ROLLUP query.
	 */
	while (!aggstate->agg_done)
	{
		/* Indicate if an input tuple may need to be pass-thru. */
		bool maybe_passthru = false;

		/*
		 * grp_firstTuple represents three types of input tuples:
		 *   (1) an input tuple that is the first tuple in a new
		 *       group and needs to be aggregated.
		 *   (2) an input tuple that only needs to be pass-thru.
		 *   (3) an input tuple that needs to be aggregated and
		 *       be pass-thru.
		 *
		 * When this value is set here, it means that we have previously
		 * read a tuple that crossed the grouping boundary, and this is that
		 * tuple. It could be any of the above three types.
		 *
		 * When this value is not set, there are two cases:
		 *  (1) If aggstate->has_parital_agg is false, then the first tuple
		 *      in a new group is not read.
		 *  (2) If aggstate->has_parital_agg is true, then the first tuple
		 *      in a new group has been read and aggregated into the result.
		 */
		if (aggstate->grp_firstTuple != NULL)
			maybe_passthru = true;

		/*
		 * If we don't already have the first tuple of the new group,
		 * fetch it from the outer plan.
		 */
		if (!aggstate->has_partial_agg && aggstate->grp_firstTuple == NULL)
		{
			outerslot = ExecProcNode(outerPlan);
			if (!TupIsNull(outerslot))
			{
				/*
				 * Make a copy of the first tuple; we will use this for
				 * comparison (in group mode) and for projection.
				 */

				Gpmon_M_Incr(GpmonPktFromAggState(aggstate), GPMON_QEXEC_M_ROWSIN);
                                CheckSendPlanStateGpmonPkt(&aggstate->ss.ps);
				slot_getallattrs(outerslot);
				aggstate->grp_firstTuple = memtuple_form_to(firstSlot->tts_mt_bind,
						slot_get_values(outerslot),
						slot_get_isnull(outerslot),
						NULL, NULL, false);
			}
			else
			{
				/* outer plan produced no tuples at all */
				aggstate->agg_done = true;
				/* if we are grouping, we should produce no tuples too */
				if (node->aggstrategy != AGG_PLAIN)
					return NULL;
			}

		}
		
		if (!aggstate->has_partial_agg)
		{
			/*
			 * Clear the per-output-tuple context for each group
			 */
			ResetExprContext(econtext);

			MemoryContextResetAndDeleteChildren(aggstate->aggcontext);

			/* Clear necessary memory (pergroup & perpassthrough) when aggcontext get reset & deleted */
			clear_agg_object(aggstate);

			/*
			 * Initialize working state for a new input tuple group
			 */
			initialize_aggregates(aggstate, peragg, pergroup, &(aggstate->mem_manager));
		}

		/* Process the remaining tuples in the new group. */
		if (aggstate->has_partial_agg || aggstate->grp_firstTuple != NULL)
		{
			int outer_grouping = input_grouping;

			if (!aggstate->has_partial_agg)
			{
				/*
				 * Store the copied first input tuple in the tuple table slot
				 * reserved for it. The tuple will be deleted when it is cleared
				 * from the slot.
				 */

				ExecStoreMemTuple(aggstate->grp_firstTuple,
							   firstSlot,
							   true);
				aggstate->grp_firstTuple = NULL;        /* don't keep two pointers */

				/*
				 * Determine if this first tuple is a simple pass-thru tuple,
				 * or need to be aggregated.
				 */
				outer_grouping =
					tuple_grouping(firstSlot, node->numCols-node->numNullCols,
								   input_grouping, input_has_grouping,
								   (node->numCols-node->numNullCols) > 0 ?
								   node->grpColIdx[node->numCols-node->numNullCols-2]: 0);

				Assert(outer_grouping <= input_grouping);
			}
			
			if (outer_grouping < input_grouping)
			{
				/* This tuple is a pass-thru tuple. */
				passthru_ready = true;
				outerslot = firstSlot;
			}
			
			else
			{
				/* This tuple needs to be aggregated and may need to be passthru. */
				if (is_middle_rollup_agg &&
					!aggstate->has_partial_agg)
					maybe_passthru = true;
				
				/* set up for first advance aggregates call */
				tmpcontext->ecxt_scantuple = firstSlot;

				/*
				 * Process each outer-plan tuple, and then fetch the next one,
				 * until we exhause the outer plan or cross a group boundary.
				 */
				for (;;)
				{
					if (!aggstate->has_partial_agg)
					{
						has_partial_agg = true;
						advance_aggregates(aggstate, pergroup, &(aggstate->mem_manager));
					}

					/* Reset per-input-tuple context after each tuple */
					ResetExprContext(tmpcontext);

					if (is_middle_rollup_agg &&
						maybe_passthru)
					{
						outerslot = firstSlot;
						passthru_ready = true;
						aggstate->has_partial_agg = has_partial_agg;
						break;
					}
					
					outerslot = ExecProcNode(outerPlan);
					if (TupIsNull(outerslot))
					{
						/* no more outer-plan tuples avaiable */
						aggstate->agg_done = true;
						break;
					}

					Gpmon_M_Incr(GpmonPktFromAggState(aggstate), GPMON_QEXEC_M_ROWSIN); 
                                        CheckSendPlanStateGpmonPkt(&aggstate->ss.ps);
					/* set up for next advance aggregates call */
					tmpcontext->ecxt_scantuple = outerslot;

					/*
					 * If we are grouping, check whether we've crossed a group
					 * boundary.
					 */
					if (node->aggstrategy == AGG_SORTED)
					{
						bool tuple_match;
						int match_numcols;

						int outer_grouping =
							tuple_grouping(outerslot, node->numCols-node->numNullCols,
										   input_grouping, input_has_grouping,
										   (node->numCols-node->numNullCols) > 0 ?
										   node->grpColIdx[node->numCols-node->numNullCols-2]: 0);

						Assert(outer_grouping <= input_grouping);
						
						if (outer_grouping == input_grouping)
							match_numcols = node->numCols - node->numNullCols;
						else
							/* ignore Grouping/GroupId column */
							match_numcols = node->numCols - node->numNullCols - 2;
						
						tuple_match = execTuplesMatch(firstSlot, outerslot,
													  match_numcols, node->grpColIdx,
													  aggstate->eqfunctions,
													  tmpcontext->ecxt_per_tuple_memory);

						if (!tuple_match)
						{
							/* We've crossed a group boundary. */
							/* Make a copy of the first tuple for the new group. */
							aggstate->grp_firstTuple = ExecCopySlotMemTuple(outerslot);
							aggstate->has_partial_agg = false;
							break;
						}

						if (is_middle_rollup_agg || outer_grouping < input_grouping)
						{
							/* We have a pass-through tuple.
							 * We will advance the aggregate result before passing it
							 * thru.
							 */
							if (aggstate->has_partial_agg &&
								outer_grouping == input_grouping)
							{
								has_partial_agg = true;
								tmpcontext->ecxt_scantuple = outerslot;
								advance_aggregates(aggstate, pergroup, &(aggstate->mem_manager));
							}
							
							passthru_ready = true;
							aggstate->has_partial_agg = has_partial_agg;
							break;
						}
					}
					
				}
				
			}
		}

		/*
		 * We found a pass-thru tuple. When this tuple appears in the middle
		 * Agg node in a ROLLUP, we can simply return outerslot. If this appears
		 * in the final Agg node in a ROLLUP, we need to finalize its
		 * aggregate value.
		 *
		 * If this pass-thru tuple needs to be aggregated into the result, at this
		 * point, it is done.
		 */
		if (passthru_ready)
		{
			if (!node->lastAgg && is_middle_rollup_agg)
				return outerslot;

			/*
			 * For the top-level of a rollup, we need to finalize
			 * the aggregate value. First, we reset the context,
			 * and prepare the aggregate value.
			 */
			ResetExprContext(econtext);
			initialize_aggregates(aggstate, peragg, perpassthru, &(aggstate->mem_manager));

			/* finalize the pass-through tuple */
			ResetExprContext(tmpcontext);
			tmpcontext->ecxt_scantuple = outerslot;

			advance_aggregates(aggstate, perpassthru, &(aggstate->mem_manager));
		}
		

		/*
		 * Done scanning input tuple group. Finalize each aggregate
		 * calculation, and stash results in the per-output-tuple context.
		 */
		for (aggno = 0; aggno < aggstate->numaggs; aggno++)
		{
			AggStatePerAgg peraggstate = &peragg[aggno];
			AggStatePerGroup pergroupstate;

			if (!passthru_ready)
				pergroupstate = &pergroup[aggno];
			else
				pergroupstate = &perpassthru[aggno];

			if ( peraggstate->numSortCols > 0 )
			{
				if ( peraggstate->numInputs == 1 )
					process_ordered_aggregate_single(aggstate, peraggstate, pergroupstate);
				else 
					process_ordered_aggregate_multi(aggstate, peraggstate, pergroupstate);

			}

			finalize_aggregate(aggstate, peraggstate, pergroupstate,
							   &aggvalues[aggno], &aggnulls[aggno]);
		}

		/*
		 * Use the representative input tuple for any references to
		 * non-aggregated input columns in the qual and tlist.	(If we are not
		 * grouping, and there are no input rows at all, we will come here
		 * with an empty firstSlot ... but if not grouping, there can't be any
		 * references to non-aggregated input columns, so no problem.)
		 */
		if (passthru_ready)
			econtext->ecxt_scantuple = outerslot;
		else
			econtext->ecxt_scantuple = firstSlot;

		/*
		 * We obtain GROUP_ID from the input tuples when this is
		 * the middle Agg or final Agg in a ROLLUP.
		 */
		if ((is_final_rollup_agg ||
			(passthru_ready && is_middle_rollup_agg)) &&
			input_has_grouping)
			econtext->group_id =
				get_grouping_groupid(econtext->ecxt_scantuple,
									 node->grpColIdx[node->numCols-node->numNullCols-1]);
		else
			econtext->group_id = node->rollupGSTimes;

		/* Set GROUPING value */
		if ((is_final_rollup_agg ||
			 (passthru_ready && is_middle_rollup_agg)) &&
			input_has_grouping)
			econtext->grouping =
				get_grouping_groupid(econtext->ecxt_scantuple,
									 node->grpColIdx[node->numCols-node->numNullCols-2]);
		else
			econtext->grouping = node->grouping;

		/*
		 * When some grouping columns do not appear in this Agg node,
		 * We modify the input tuple before doing projection.
		 */
		if (!passthru_ready && node->numNullCols > 0)
		{
			/*
			 * For a ROLLUP query, we may need to modify the input tuple
			 * to match with the current rollup level. We initialize those
			 * arrays that are needed for this process. (Only do this once.)
			 */
			if (aggstate->num_attrs == 0 && node->numNullCols > 0)
			{
				int num_grpattrs = node->numCols;
				int attno;

				aggstate->num_attrs =
				    firstSlot->tts_tupleDescriptor->natts;
				aggstate->replValues =
					palloc0(aggstate->num_attrs * sizeof(Datum));
				aggstate->replIsnull = palloc0(aggstate->num_attrs * sizeof(bool));
				aggstate->doReplace = palloc0(aggstate->num_attrs * sizeof(bool));

				Assert(num_grpattrs >= node->numNullCols);

				for (attno=num_grpattrs - node->numNullCols; attno<num_grpattrs; attno++)
				{
					aggstate->replIsnull[node->grpColIdx[attno] - 1] = true;
					aggstate->doReplace[node->grpColIdx[attno] - 1] = true;
				}
			}

			/*
			 * Modify the input tuple when this node requires some grouping
			 * columns to be set to NULL.
			 */
			if (node->numNullCols > 0)
			{
				ExecModifyMemTuple(econtext->ecxt_scantuple,
							aggstate->replValues,
							aggstate->replIsnull,
							aggstate->doReplace
							);
			}
		}

		/*
		 * Check the qual (HAVING clause); if the group does not match, ignore
		 * it and loop back to try to process another group.
		 */
		if (ExecQual(aggstate->ss.ps.qual, econtext, false))
		{
			/*
			 * Form and return a projection tuple using the aggregate results
			 * and the representative input tuple.	Note we do not support
			 * aggregates returning sets ...
			 */
			Gpmon_M_Incr_Rows_Out(GpmonPktFromAggState(aggstate)); 
			CheckSendPlanStateGpmonPkt(&aggstate->ss.ps);
			
			return ExecProject(projInfo, NULL);
		}
	}

	/* No more groups */
	return NULL;
}

/*
 * ExecAgg for hashed case: retrieve groups from hash table
 */
static TupleTableSlot *
agg_retrieve_hash_table(AggState *aggstate)
{
	ExprContext *econtext;
	ProjectionInfo *projInfo;
	Datum	   *aggvalues;
	bool	   *aggnulls;
	AggStatePerAgg peragg;
	AggStatePerGroup pergroup;
	TupleTableSlot *firstSlot;
	int			aggno;
	Agg		   *node = (Agg *) aggstate->ss.ps.plan;
	bool        input_has_grouping = node->inputHasGrouping;
	bool        is_final_rollup_agg =
		(node->lastAgg ||
		 (input_has_grouping && node->numNullCols == 0));

	/*
	 * get state info from node
	 */
	/* econtext is the per-output-tuple expression context */
	econtext = aggstate->ss.ps.ps_ExprContext;
	aggvalues = econtext->ecxt_aggvalues;
	aggnulls = econtext->ecxt_aggnulls;
	projInfo = aggstate->ss.ps.ps_ProjInfo;
	peragg = aggstate->peragg;
	firstSlot = aggstate->ss.ss_ScanTupleSlot;

	if (aggstate->agg_done)
		return NULL;

	/*
	 * We loop retrieving groups until we find one satisfying
	 * aggstate->ss.ps.qual
	 */
	while (!aggstate->agg_done)
	{
		HashAggEntry *entry = agg_hash_iter(aggstate);
			
		if (entry == NULL)
		{
			aggstate->agg_done = TRUE;

			return NULL;
		}
			
		ResetExprContext(econtext);

		/*
		 * Store the copied first input tuple in the tuple table slot reserved
		 * for it, so that it can be used in ExecProject.
		 */
		ExecStoreMemTuple((MemTuple)entry->tuple_and_aggs, firstSlot, false);
		pergroup = (AggStatePerGroup)((char *)entry->tuple_and_aggs + 
					      MAXALIGN(memtuple_get_size((MemTuple)entry->tuple_and_aggs,
									 aggstate->hashslot->tts_mt_bind)));

		/*
		 * Finalize each aggregate calculation, and stash results in the
		 * per-output-tuple context.
		 */
		for (aggno = 0; aggno < aggstate->numaggs; aggno++)
		{
			AggStatePerAgg peraggstate = &peragg[aggno];
			AggStatePerGroup pergroupstate = &pergroup[aggno];

			Assert(!peraggstate->aggref->aggdistinct);
			finalize_aggregate(aggstate, peraggstate, pergroupstate,
							   &aggvalues[aggno], &aggnulls[aggno]);
		}

		/*
		 * Use the representative input tuple for any references to
		 * non-aggregated input columns in the qual and tlist.
		 */
		econtext->ecxt_scantuple = firstSlot;

		if (is_final_rollup_agg && input_has_grouping)
		{
			econtext->group_id =
				get_grouping_groupid(econtext->ecxt_scantuple,
									 node->grpColIdx[node->numCols-node->numNullCols-1]);
			econtext->grouping =
				get_grouping_groupid(econtext->ecxt_scantuple,
									 node->grpColIdx[node->numCols-node->numNullCols-2]);
		}
		else
		{
			econtext->group_id = node->rollupGSTimes;
			econtext->grouping = node->grouping;
		}

		/*
		 * Check the qual (HAVING clause); if the group does not match, ignore
		 * it and loop back to try to process another group.
		 */
		if (ExecQual(aggstate->ss.ps.qual, econtext, false))
		{
			/*
			 * Form and return a projection tuple using the aggregate results
			 * and the representative input tuple.	Note we do not support
			 * aggregates returning sets ...
			 */
			Gpmon_M_Incr_Rows_Out(GpmonPktFromAggState(aggstate)); 
			CheckSendPlanStateGpmonPkt(&aggstate->ss.ps);
			return ExecProject(projInfo, NULL);
		}
	}

	/* No more groups */
	return NULL;
}

/* -----------------
 * ExecInitAgg
 *
 *	Creates the run-time information for the agg node produced by the
 *	planner and initializes its outer subtree
 * -----------------
 */
AggState *
ExecInitAgg(Agg *node, EState *estate, int eflags)
{
	AggState   *aggstate;
	AggStatePerAgg peragg;
	Plan	   *outerPlan;
	ExprContext *econtext;
	int			numaggs,
				aggno;
	ListCell   *l;

	/* check for unsupported flags */
	Assert(!(eflags & (EXEC_FLAG_BACKWARD | EXEC_FLAG_MARK)));

	/*
	 * create state structure
	 */
	aggstate = makeNode(AggState);
	aggstate->ss.ps.plan = (Plan *) node;
	aggstate->ss.ps.state = estate;

	aggstate->aggs = NIL;
	aggstate->numaggs = 0;
	aggstate->eqfunctions = NULL;
	aggstate->hashfunctions = NULL;
	aggstate->peragg = NULL;
	aggstate->agg_done = false;
	aggstate->has_partial_agg = false;
	aggstate->pergroup = NULL;
	aggstate->grp_firstTuple = NULL;
	aggstate->hashtable = NULL;
	agg_hash_reset_workfile_state(aggstate);

	/*
	 * Create expression contexts.	We need two, one for per-input-tuple
	 * processing and one for per-output-tuple processing.	We cheat a little
	 * by using ExecAssignExprContext() to build both.
	 */
	ExecAssignExprContext(estate, &aggstate->ss.ps);
	aggstate->tmpcontext = aggstate->ss.ps.ps_ExprContext;
	ExecAssignExprContext(estate, &aggstate->ss.ps);

	/*
	 * We also need a long-lived memory context for holding hashtable data
	 * structures and transition values.  NOTE: the details of what is stored
	 * in aggcontext and what is stored in the regular per-query memory
	 * context are driven by a simple decision: we want to reset the
	 * aggcontext in ExecReScanAgg to recover no-longer-wanted space.
	 */
	aggstate->aggcontext =
		AllocSetContextCreate(CurrentMemoryContext,
							  "AggContext",
							  ALLOCSET_DEFAULT_MINSIZE,
							  ALLOCSET_DEFAULT_INITSIZE,
							  ALLOCSET_DEFAULT_MAXSIZE);

#define AGG_NSLOTS 3

	/*
	 * tuple table initialization
	 */
	aggstate->ss.ss_ScanTupleSlot = ExecInitExtraTupleSlot(estate);
	ExecInitResultTupleSlot(estate, &aggstate->ss.ps);
	aggstate->hashslot = ExecInitExtraTupleSlot(estate);

	/*
	 * initialize child expressions
	 *
	 * Note: ExecInitExpr finds Aggrefs for us, and also checks that no aggs
	 * contain other agg calls in their arguments.	This would make no sense
	 * under SQL semantics anyway (and it's forbidden by the spec). Because
	 * that is true, we don't need to worry about evaluating the aggs in any
	 * particular order.
	 */
	aggstate->ss.ps.targetlist = (List *)
		ExecInitExpr((Expr *) node->plan.targetlist,
					 (PlanState *) aggstate);
	aggstate->ss.ps.qual = (List *)
		ExecInitExpr((Expr *) node->plan.qual,
					 (PlanState *) aggstate);

    /* 
     * CDB: Offer extra info for EXPLAIN ANALYZE. 
     */
    if (estate->es_instrument)
    {
	    /* Allocate string buffer. */
        aggstate->ss.ps.cdbexplainbuf = makeStringInfo();        
        
        /* Request a callback at end of query. */
        aggstate->ss.ps.cdbexplainfun = ExecAggExplainEnd;
    }

	/*
	 * initialize child nodes
	 */
	outerPlan = outerPlan(node);
	outerPlanState(aggstate) = ExecInitNode(outerPlan, estate, eflags);

	/*
	 * initialize source tuple type.
	 */
	ExecAssignScanTypeFromOuterPlan(&aggstate->ss);

	/*
	 * Initialize result tuple type and projection info.
	 */
	ExecAssignResultTypeFromTL(&aggstate->ss.ps);
	ExecAssignProjectionInfo(&aggstate->ss.ps, NULL);

	/*
	 * get the count of aggregates in targetlist and quals
	 */
	numaggs = aggstate->numaggs;
	Assert(numaggs == list_length(aggstate->aggs) + list_length(aggstate->percs));
	if (numaggs <= 0)
	{
		/*
		 * This is not an error condition: we might be using the Agg node just
		 * to do hash-based grouping.  Even in the regular case,
		 * constant-expression simplification could optimize away all of the
		 * Aggrefs in the targetlist and qual.	So keep going, but force local
		 * copy of numaggs positive so that palloc()s below don't choke.
		 */
		numaggs = 1;
	}

	/*
	 * If we are grouping, precompute fmgr lookup data for inner loop. We need
	 * both equality and hashing functions to do it by hashing, but only
	 * equality if not hashing.
	 */
	if (node->numCols > 0)
	{
		if (node->aggstrategy == AGG_HASHED)
			execTuplesHashPrepare(node->numCols,
								  node->grpOperators,
								  &aggstate->eqfunctions,
								  &aggstate->hashfunctions);
		else
			aggstate->eqfunctions =
				execTuplesMatchPrepare(node->numCols,
									   node->grpOperators);
	}

	/*
	 * Set up aggregate-result storage in the output expr context, and also
	 * allocate my private per-agg working storage
	 */
	econtext = aggstate->ss.ps.ps_ExprContext;
	econtext->ecxt_aggvalues = (Datum *) palloc0(sizeof(Datum) * numaggs);
	econtext->ecxt_aggnulls = (bool *) palloc0(sizeof(bool) * numaggs);

	peragg = (AggStatePerAgg) palloc0(sizeof(AggStatePerAggData) * numaggs);
	aggstate->peragg = peragg;

	if (node->aggstrategy == AGG_HASHED)
	{
		aggstate->hash_needed = get_agg_hash_collist(aggstate);
	}
	else
	{
		AggStatePerGroup pergroup;

		pergroup = (AggStatePerGroup) palloc0(sizeof(AggStatePerGroupData) * numaggs);
		aggstate->pergroup = pergroup;
	}

	/*
	 * Perform lookups of aggregate function info, and initialize the
	 * unchanging fields of the per-agg data.  We also detect duplicate
	 * aggregates (for example, "SELECT sum(x) ... HAVING sum(x) > 0"). When
	 * duplicates are detected, we only make an AggStatePerAgg struct for the
	 * first one.  The clones are simply pointed at the same result entry by
	 * giving them duplicate aggno values.
	 */
	aggno = -1;
	foreach(l, aggstate->aggs)
	{
		AggrefExprState *aggrefstate = (AggrefExprState *) lfirst(l);
		Aggref	   *aggref = (Aggref *) aggrefstate->xprstate.expr;
		AggStatePerAgg peraggstate;
		List	   *inputTargets = NIL;
		List	   *inputSortClauses = NIL;
		Oid		   *inputTypes = NULL;
		int			numInputs;
		int			numArguments;
		int			numSortCols;
		List	   *sortlist;
		HeapTuple	aggTuple;
		Form_pg_aggregate aggform;
		Oid			aggtranstype;
		AclResult	aclresult;
		Oid			transfn_oid = InvalidOid,
					finalfn_oid = InvalidOid;
		Expr	   *transfnexpr = NULL,
				   *finalfnexpr = NULL,
				   *prelimfnexpr = NULL;
		Datum		textInitVal;
		int			i;
		ListCell   *lc;
		cqContext  *pcqCtx;
		
		/* Planner should have assigned aggregate to correct level */
		Assert(aggref->agglevelsup == 0);

		/* Look for a previous duplicate aggregate */
		for (i = 0; i <= aggno; i++)
		{
			if (equal(aggref, peragg[i].aggref) &&
				!contain_volatile_functions((Node *) aggref))
				break;
		}
		if (i <= aggno)
		{
			/* Found a match to an existing entry, so just mark it */
			aggrefstate->aggno = i;
			continue;
		}

		/* Nope, so assign a new PerAgg record */
		peraggstate = &peragg[++aggno];

		/* Mark Aggref state node with assigned index in the result array */
		aggrefstate->aggno = aggno;

		/* Fill in the peraggstate data */
		peraggstate->aggrefstate = aggrefstate;
		peraggstate->aggref = aggref;
		numArguments = list_length(aggref->args);
		peraggstate->numArguments = numArguments;

		/*
		 * Use these information from ExecInitExpr for per agg info.
		 */
		inputTargets = aggrefstate->inputTargets;
		inputSortClauses = aggrefstate->inputSortClauses;
		numInputs = list_length(inputTargets);
		numSortCols = list_length(inputSortClauses);

		peraggstate->numSortCols = numSortCols;
		peraggstate->numInputs = numInputs;
		
		/* MPP has some restrictions. */
		Assert(!(aggref->aggdistinct && aggref->aggorder));
		Assert(numArguments == 1 || !aggref->aggdistinct);

		/* Get actual datatypes of the inputs.	These could be different from
		 * the agg's declared input types, when the agg accepts ANY, ANYARRAY
		 * or ANYELEMENT. The result will have argument types at 0 through 
		 * numArguments-1 and sort key types mixed in or at numArguments through 
		 * numInputs.
		 */
		inputTypes = (Oid*)palloc0(sizeof(Oid)*(numInputs));
		i = 0;
		foreach(lc, inputTargets)
		{
			TargetEntry *tle = (TargetEntry *) lfirst(lc);
			inputTypes[i++] = exprType((Node*)tle->expr);
		}

		pcqCtx = caql_beginscan(
				NULL,
				cql("SELECT * FROM pg_aggregate "
					" WHERE aggfnoid = :1 ",
					ObjectIdGetDatum(aggref->aggfnoid)));

		aggTuple = caql_getnext(pcqCtx);

		if (!HeapTupleIsValid(aggTuple))
			elog(ERROR, "cache lookup failed for aggregate %u",
				 aggref->aggfnoid);
		aggform = (Form_pg_aggregate) GETSTRUCT(aggTuple);

		/* Check permission to call aggregate function */
		aclresult = pg_proc_aclcheck(aggref->aggfnoid, GetUserId(),
									 ACL_EXECUTE);
		if (aclresult != ACLCHECK_OK)
			aclcheck_error(aclresult, ACL_KIND_PROC,
						   get_func_name(aggref->aggfnoid));

		switch ( aggref->aggstage) /* MPP */
		{
		case AGGSTAGE_NORMAL: /* Single-stage aggregation */
			peraggstate->transfn_oid = transfn_oid = aggform->aggtransfn;
			peraggstate->finalfn_oid = finalfn_oid = aggform->aggfinalfn;
			break;

		case AGGSTAGE_PARTIAL:/* Two-stage aggregation -- preliminary stage */
			/* the perliminary stage for two-stage aggregation */
			peraggstate->transfn_oid = transfn_oid = aggform->aggtransfn;
			peraggstate->finalfn_oid = finalfn_oid = InvalidOid;
			break;

		case AGGSTAGE_INTERMEDIATE:
			peraggstate->transfn_oid = transfn_oid = aggform->aggprelimfn;
			peraggstate->finalfn_oid = finalfn_oid = InvalidOid;
			break;

		case AGGSTAGE_FINAL: /* Two-stage aggregation - final stage */
			peraggstate->transfn_oid = transfn_oid = aggform->aggprelimfn;
			peraggstate->finalfn_oid = finalfn_oid = aggform->aggfinalfn;
			break;
		}

		peraggstate->prelimfn_oid = aggform->aggprelimfn;

		/* Check that aggregate owner has permission to call component fns */
		{
			Oid			aggOwner;
			int			fetchCount;

			aggOwner = caql_getoid_plus(
					NULL,
					&fetchCount,
					NULL,
					cql("SELECT proowner FROM pg_proc "
						" WHERE oid = :1 ",
						ObjectIdGetDatum(aggref->aggfnoid)));

			if (!fetchCount)
				elog(ERROR, "cache lookup failed for function %u",
					 aggref->aggfnoid);

			aclresult = pg_proc_aclcheck(transfn_oid, aggOwner,
										 ACL_EXECUTE);
			if (aclresult != ACLCHECK_OK)
				aclcheck_error(aclresult, ACL_KIND_PROC,
							   get_func_name(transfn_oid));
			if (OidIsValid(finalfn_oid))
			{
				aclresult = pg_proc_aclcheck(finalfn_oid, aggOwner,
											 ACL_EXECUTE);
				if (aclresult != ACLCHECK_OK)
					aclcheck_error(aclresult, ACL_KIND_PROC,
								   get_func_name(finalfn_oid));
			}
			if (OidIsValid(peraggstate->prelimfn_oid))
			{
				aclresult = pg_proc_aclcheck(peraggstate->prelimfn_oid, aggOwner,
											 ACL_EXECUTE);
				if (aclresult != ACLCHECK_OK)
					aclcheck_error(aclresult, ACL_KIND_PROC,
								   get_func_name(peraggstate->prelimfn_oid));
			}
		}

		/* check if the transition type is polymorphic and if so resolve it */
		aggtranstype = resolve_polymorphic_transtype(aggform->aggtranstype, 
													 aggref->aggfnoid,
											   		 inputTypes);
											   
		/* build expression trees using actual argument & result types */
		build_aggregate_fnexprs(inputTypes,
								numArguments,
								aggtranstype,
								aggref->aggtype,
								transfn_oid,
								finalfn_oid,
								peraggstate->prelimfn_oid /* prelim */,
								InvalidOid /* invtrans */,
								InvalidOid /* invprelim */,
								&transfnexpr,
								&finalfnexpr,
								&prelimfnexpr,
								NULL,
								NULL);
		
		fmgr_info(transfn_oid, &peraggstate->transfn);
		peraggstate->transfn.fn_expr = (Node *) transfnexpr;

		if (OidIsValid(finalfn_oid))
		{
			fmgr_info(finalfn_oid, &peraggstate->finalfn);
			peraggstate->finalfn.fn_expr = (Node *) finalfnexpr;
		}
		
		if (OidIsValid(peraggstate->prelimfn_oid))
		{
			fmgr_info(peraggstate->prelimfn_oid, &peraggstate->prelimfn);
			peraggstate->prelimfn.fn_expr = (Node *) prelimfnexpr;
		}
		
		get_typlenbyval(aggref->aggtype,
						&peraggstate->resulttypeLen,
						&peraggstate->resulttypeByVal);
		get_typlenbyval(aggtranstype,
						&peraggstate->transtypeLen,
						&peraggstate->transtypeByVal);

		/*
		 * initval is potentially null, so don't try to access it as a struct
		 * field. Must do it the hard way with caql_getattr
		 */
		textInitVal = caql_getattr(pcqCtx,
								   Anum_pg_aggregate_agginitval,
								   &peraggstate->initValueIsNull);

		if (peraggstate->initValueIsNull)
			peraggstate->initValue = (Datum) 0;
		else
			peraggstate->initValue = GetAggInitVal(textInitVal,
												   aggtranstype);

		/*
		 * If the transfn is strict and the initval is NULL, make sure input
		 * type and transtype are the same (or at least binary-compatible), so
		 * that it's OK to use the first input value as the initial
		 * transValue.	This should have been checked at agg definition time,
		 * but just in case...
		 */
		if (peraggstate->transfn.fn_strict && peraggstate->initValueIsNull)
		{
			if (numArguments < 1 ||
				!IsBinaryCoercible(inputTypes[0], aggtranstype))
				ereport(ERROR,
						(errcode(ERRCODE_INVALID_FUNCTION_DEFINITION),
						 errmsg("aggregate %u needs to have compatible input type and transition type",
								aggref->aggfnoid)));
		}

		/*
		 * Get a tupledesc corresponding to the inputs (including sort
		 * expressions) of the agg.
		 */
		peraggstate->evaldesc = ExecTypeFromTL(inputTargets, false);
		
		/* Create slot we're going to do argument evaluation in */
		peraggstate->evalslot = ExecInitExtraTupleSlot(estate);
		ExecSetSlotDescriptor(peraggstate->evalslot, peraggstate->evaldesc);

		/* Set up projection info for evaluation */
		peraggstate->evalproj = ExecBuildProjectionInfo(aggrefstate->args,
														aggstate->tmpcontext,
														peraggstate->evalslot,
														NULL);
		
		/*
		 * If we're doing either DISTINCT or ORDER BY, then we have a list of
		 * SortGroupClause nodes; fish out the data in them and stick them
		 * into arrays.
		 *
		 * Note that by construction, if there is a DISTINCT clause then the
		 * ORDER BY clause is a prefix of it (see transformDistinctClause).
		 */
		if (aggref->aggdistinct)
		{
			TargetEntry *tle;
			SortClause *sc;
			Oid			eq_function;

			/*
			 * GPDB 4 doesh't implement DISTINCT aggs for aggs having more than
			 * than one argument, nor does it allow an ordered aggregate to
			 * specify distinct, but PG 9 does.  The SQL standard allows the
			 * one-arg-for-DISTINCT restriction, but we really we ought to 
			 * implement it the way PG 9 does eventually.
			 *
			 * For now we use the scalar equalfn field of AggStatePerAggData
			 * for DQAs instead of treating DQAs more generally. 
			 */
			if (numArguments != 1)
				ereport(ERROR,
						(errcode(ERRCODE_FEATURE_NOT_SUPPORTED),
						 errmsg("DISTINCT is supported only for single-argument aggregates")));

<<<<<<< HEAD
=======
			peraggstate->inputType = inputTypes[0];
			get_typlenbyval(inputTypes[0],
							&peraggstate->inputtypeLen,
							&peraggstate->inputtypeByVal);

			/*
			 * Look up the sorting and comparison operators to use.  XXX it's
			 * pretty bletcherous to be making this sort of semantic decision
			 * in the executor.  Probably the parser should decide this and
			 * record it in the Aggref node ... or at latest, do it in the
			 * planner.
			 */
>>>>>>> a191a169
			eq_function = equality_oper_funcid(inputTypes[0]);
			fmgr_info(eq_function, &(peraggstate->equalfn));
			
			tle = (TargetEntry*)linitial(inputTargets);
			tle->ressortgroupref = 1;
			
			sc = makeNode(SortClause);
			sc->tleSortGroupRef = tle->ressortgroupref;
			sc->sortop = ordering_oper_opid(inputTypes[0]);
			
			sortlist = list_make1(sc);
			numSortCols = 1;
		}
		else if ( aggref->aggorder )
		{
			sortlist = aggref->aggorder->sortClause;
			numSortCols = list_length(sortlist);
		}
		else 
		{
			sortlist = NULL;
			numSortCols = 0;
		}

		
		peraggstate->numSortCols = numSortCols;

		if (numSortCols > 0)
		{
			/*
			 * We don't implement DISTINCT or ORDER BY aggs in the HASHED case
			 * (yet)
			 */
			Assert(node->aggstrategy != AGG_HASHED);
			
			/* If we have only one input, we need its len/byval info. */
			if (numInputs == 1)
			{
				get_typlenbyval(inputTypes[0],
								&peraggstate->inputtypeLen,
								&peraggstate->inputtypeByVal);
			}
			
			/* Extract the sort information for use later */
			peraggstate->sortColIdx =
				(AttrNumber *) palloc(numSortCols * sizeof(AttrNumber));
			peraggstate->sortOperators =
				(Oid *) palloc(numSortCols * sizeof(Oid));
			
			i = 0;
			foreach(lc, sortlist)
			{
				SortClause *sortcl = (SortClause *) lfirst(lc);
				TargetEntry *tle = get_sortgroupclause_tle(sortcl,
														   inputTargets);
				
				/* the parser should have made sure of this */
				Assert(OidIsValid(sortcl->sortop));
				
				peraggstate->sortColIdx[i] = tle->resno;
				peraggstate->sortOperators[i] = sortcl->sortop;
				i++;
			}
			Assert(i == numSortCols);
		}

		if (aggref->aggdistinct)
		{
			Oid eqfunc;
			
			Assert(numArguments == 1);
			Assert(numSortCols == 1);
			
			/*
			 * We need the equal function for the DISTINCT comparison we will
			 * make.
			 */
			eqfunc = equality_oper_funcid(inputTypes[0]);
			fmgr_info(eqfunc, &peraggstate->equalfn);
		}
		
		caql_endscan(pcqCtx);
	}

	/*
	 * Process percentile expressions.  These are treated separately from
	 * Aggref expressions at the moment as we cannot change the catalog, but
	 * this will be incorporated into the existing Agggref architecture
	 * when we can change the catalog.  The operation for percentile functions
	 * is very similar to the Aggref operation except that there is no
	 * function oid for transition function.  We manually manupilate
	 * FmgrInfo without the oid.
	 * In case the Agg handles PercentileExpr, there shouldn't be Aggref
	 * in conjunction with PercentileExpr in the target list (and havingQual),
	 * or vice versa, from the current design of percentile functions.
	 * However, we don't assert anything to keep that assumption, for the
	 * later extensibility.
	 */
	foreach (l, aggstate->percs)
	{
		PercentileExprState *percstate = (PercentileExprState *) lfirst(l);
		PercentileExpr	   *perc = (PercentileExpr *) percstate->xprstate.expr;
		AggStatePerAgg		peraggstate;
		FmgrInfo		   *transfn;
		int					numArguments;
		int					i;
		Oid					trans_argtypes[FUNC_MAX_ARGS];
		ListCell		   *lc;
		Expr			   *dummy_expr;

		/* Look for a previous duplicate aggregate */
		for (i = 0; i <= aggno; i++)
		{
			/*
			 * In practice, percentile expression doesn't contain
			 * volatile functions since everything is evaluated and
			 * becomes Var during the preprocess such as ordering operations.
			 * However, adding a check for volatile may be robust and
			 * consistent with Aggref initialization.
			 */
			if (equal(perc, peragg[i].perc) &&
				!contain_volatile_functions((Node *) perc))
				break;
		}
		if (i <= aggno)
		{
			/* Found a match to an existing entry, so just mark it */
			percstate->aggno = i;
			continue;
		}

		/* Nope, so assign a new PerAgg record */
		peraggstate = &peragg[++aggno];

		/* Mark Aggref state node with assigned index in the result array */
		percstate->aggno = aggno;

		/* Fill in the peraggstate data */
		peraggstate->percstate = percstate;
		peraggstate->perc = perc;
		/*
		 * numArguments = arg + ORDER BY + pc + tc
		 * See notes on percentile_cont_trans() and ExecInitExpr() for
		 * PercentileExpr.
		 */
		numArguments = list_length(perc->args) + list_length(perc->sortClause) + 2;
		peraggstate->numArguments = numArguments;

		/*
		 * Set up transfn.  In general, we should use fmgr_info, but we don't
		 * have the catalog function (thus no oid for functions) due to the
		 * difficulity of changing the catalog at the moment.  This should
		 * be cleaned when we can change the catalog.
		 */
		transfn = &peraggstate->transfn;
		transfn->fn_nargs = list_length(perc->args) + 1;
		transfn->fn_strict = false;
		transfn->fn_retset = false;
		transfn->fn_mcxt = CurrentMemoryContext;
		transfn->fn_addr = perc->perckind == PERC_DISC ?
			percentile_disc_trans : percentile_cont_trans;
		transfn->fn_oid = InvalidOid;

		/*
		 * trans type is the same as result type, as they don't have final func.
		 */
		trans_argtypes[0] = perc->perctype;
		i = 1;
		/*
		 * Literal arguments.
		 */
		foreach (lc, perc->args)
		{
			Node	   *arg = lfirst(lc);
			trans_argtypes[i++] = exprType(arg);
		}
		/*
		 * ORDER BY arguments.
		 */
		foreach (lc, perc->sortTargets)
		{
			TargetEntry	   *tle = lfirst(lc);
			trans_argtypes[i++] = exprType((Node *) tle->expr);
		}
		/*
		 * Peer count and total count.
		 */
		trans_argtypes[i++] = INT8OID;
		trans_argtypes[i++] = INT8OID;
		/*
		 * Build FuncExpr for the transition function.
		 */
		build_aggregate_fnexprs(trans_argtypes,
								i,
								perc->perctype,
								perc->perctype,
								InvalidOid,
								InvalidOid,
								InvalidOid,
								InvalidOid,
								InvalidOid,
								(Expr **) &transfn->fn_expr,
								&dummy_expr, NULL, NULL, NULL);

		get_typlenbyval(perc->perctype,
						&peraggstate->resulttypeLen,
						&peraggstate->resulttypeByVal);
		get_typlenbyval(perc->perctype,
						&peraggstate->transtypeLen,
						&peraggstate->transtypeByVal);

		/*
		 * Hard code for the known information.
		 */
		peraggstate->initValueIsNull = true;
		peraggstate->initValue = (Datum) 0;

		peraggstate->finalfn_oid = InvalidOid;
		peraggstate->prelimfn_oid = InvalidOid;

		/*
		 * Get a tupledesc corresponding to the inputs (including sort
		 * expressions) of the agg.
		 */
		peraggstate->evaldesc = ExecTypeFromTL(percstate->tlist, false);

		/* Create slot we're going to do argument evaluation in */
		peraggstate->evalslot = ExecInitExtraTupleSlot(estate);
		ExecSetSlotDescriptor(peraggstate->evalslot, peraggstate->evaldesc);

		/* Set up projection info for evaluation */
		peraggstate->evalproj = ExecBuildProjectionInfo(percstate->args,
														aggstate->tmpcontext,
														peraggstate->evalslot,
														NULL);
	}

	/* Update numaggs to match number of unique aggregates found */
	aggstate->numaggs = aggno + 1;
	
	/* MPP */
	aggstate->hhashtable = NULL;

	/* ROLLUP */
	aggstate->perpassthru = NULL;

	if (node->inputHasGrouping)
	{
		AggStatePerGroup perpassthru;

		perpassthru = (AggStatePerGroup) palloc0(sizeof(AggStatePerGroupData) * numaggs);
		aggstate->perpassthru = perpassthru;

	}

	aggstate->num_attrs = 0;


	/* Set the default memory manager */
	aggstate->mem_manager.alloc = cxt_alloc;
	aggstate->mem_manager.free = cxt_free;
	aggstate->mem_manager.manager = aggstate->aggcontext;
	aggstate->mem_manager.realloc_ratio = 1;

	initGpmonPktForAgg((Plan *)node, &aggstate->ss.ps.gpmon_pkt, estate);
	
	return aggstate;
}

Datum
GetAggInitVal(Datum textInitVal, Oid transtype)
{
	Oid			typinput,
				typioparam;
	char	   *strInitVal;
	Datum		initVal;

	getTypeInputInfo(transtype, &typinput, &typioparam);
	strInitVal = DatumGetCString(DirectFunctionCall1(textout, textInitVal));
	initVal = OidInputFunctionCall(typinput, strInitVal,
								   typioparam, -1);
	pfree(strInitVal);
	return initVal;
}

/*
 * Standard API to count tuple table slots used by an execution 
 * instance of an Agg node.  
 *
 * GPDB precomputes tuple table size, but use of projection means
 * aggregates use a slot.  Since the count is needed earlier, we 
 * than the determination of then number of different aggregate
 * call that happens during initializaiton, we just count Aggref 
 * nodes.  This may be an over count (in case some aggregate
 * calls are duplicated), but shouldn't be too bad.
 */
int
ExecCountSlotsAgg(Agg *node)
{
	int nextraslots = 0;
	
	nextraslots += count_extra_agg_slots((Node*)node->plan.targetlist);
	nextraslots += count_extra_agg_slots((Node*)node->plan.qual);
	
	return ExecCountSlotsNode(outerPlan(node)) +
	ExecCountSlotsNode(innerPlan(node)) +
	nextraslots + /* may be high due to duplicate Aggref nodes. */
	AGG_NSLOTS;
}

void
ExecEndAgg(AggState *node)
{
	PlanState  *outerPlan;

	ExecEagerFreeAgg(node);

	/*
	 * Free both the expr contexts.
	 */
	ExecFreeExprContext(&node->ss.ps);
	node->ss.ps.ps_ExprContext = node->tmpcontext;
	ExecFreeExprContext(&node->ss.ps);

	/* clean up tuple table */
	ExecClearTuple(node->ss.ss_ScanTupleSlot);

	if (node->num_attrs > 0)
	{
		pfree(node->replValues);
		pfree(node->replIsnull);
		pfree(node->doReplace);
	}

	MemoryContextDelete(node->aggcontext);

	outerPlan = outerPlanState(node);
	ExecEndNode(outerPlan);

	EndPlanStateGpmonPkt(&node->ss.ps);
}

void
ExecReScanAgg(AggState *node, ExprContext *exprCtxt)
{
	ExprContext *econtext = node->ss.ps.ps_ExprContext;

	ExecEagerFreeAgg(node);

	/*
	 * Release all temp storage. Note that with AGG_HASHED, the hash table
	 * is allocated in a sub-context of the aggcontext. We're going to
	 * rebuild the hash table from scratch, so we need to use
	 * MemoryContextResetAndDeleteChildren() to avoid leaking the old hash
	 * table's memory context header.
	 */
	MemoryContextResetAndDeleteChildren(node->aggcontext);

	/* Re-initialize some variables */
	node->agg_done = false;

	ExecClearTuple(node->ss.ss_ScanTupleSlot);
	node->has_partial_agg = false;

	/* Forget current agg values */
	MemSet(econtext->ecxt_aggvalues, 0, sizeof(Datum) * node->numaggs);
	MemSet(econtext->ecxt_aggnulls, 0, sizeof(bool) * node->numaggs);

	if (!IS_HASHAGG(node))
	{
		/*
		 * Reset the per-group state (in particular, mark transvalues null)
		 */
		MemSet(node->pergroup, 0,
			   sizeof(AggStatePerGroupData) * node->numaggs);
	}

	if (((Agg *) node->ss.ps.plan)->inputHasGrouping)
	{
		/*
		 * Reset the per-passthru state (in particular, mark transvalues null)
		 */
		MemSet(node->perpassthru, 0,
			   sizeof(AggStatePerGroupData) * node->numaggs);
	}	

	/*
	 * if chgParam of subnode is not null then plan will be re-scanned by
	 * first ExecProcNode.
	 */
	if (((PlanState *) node)->lefttree->chgParam == NULL)
		ExecReScan(((PlanState *) node)->lefttree, exprCtxt);
}


/*
 * ExecAggExplainEnd
 *      Called before ExecutorEnd to finish EXPLAIN ANALYZE reporting.
 */
void
ExecAggExplainEnd(PlanState *planstate, struct StringInfoData *buf)
{
    AggState   *aggstate = (AggState *)planstate;

    /* Report executor memory used by our memory context. */
    planstate->instrument->execmemused += 
        (double)MemoryContextGetPeakSpace(aggstate->aggcontext);
}                               /* ExecAggExplainEnd */

/*
 * aggregate_dummy - dummy execution routine for aggregate functions
 *
 * This function is listed as the implementation (prosrc field) of pg_proc
 * entries for aggregate functions.  Its only purpose is to throw an error
 * if someone mistakenly executes such a function in the normal way.
 *
 * Perhaps someday we could assign real meaning to the prosrc field of
 * an aggregate?
 */
Datum
aggregate_dummy(PG_FUNCTION_ARGS)
{
	elog(ERROR, "aggregate function %u called as normal function",
		 fcinfo->flinfo->fn_oid);
	return (Datum) 0;			/* keep compiler quiet */
}

/* resolve actual type of transition state, if polymorphic */
Oid
resolve_polymorphic_transtype(Oid aggtranstype, Oid aggfnoid,
							  Oid *inputTypes)
{
	if (aggtranstype == ANYARRAYOID || aggtranstype == ANYELEMENTOID)
	{
		/* have to fetch the agg's declared input types... */
		Oid		   *declaredArgTypes;
		int			agg_nargs;

		(void) get_func_signature(aggfnoid, &declaredArgTypes, &agg_nargs);
		aggtranstype = enforce_generic_type_consistency(inputTypes,
														declaredArgTypes,
														agg_nargs,
														aggtranstype);
		pfree(declaredArgTypes);
	}
	return aggtranstype;
}

/*
 * tuple_grouping - return the GROUPING value for an input tuple.
 *
 * This is used for a ROLLUP.
 */
int64
tuple_grouping(TupleTableSlot *outerslot, int numGroupCols,
			   int input_grouping, bool input_has_grouping,
			   int grpingIdx)
{
	Datum grping_datum;
	int64 grping;
	bool isnull;

	/* Simple return 0 if input_grouping is 0. */
	if (input_grouping == 0)
		return 0;

	grping_datum = slot_getattr(outerslot, grpingIdx, &isnull);

	Assert(!isnull);

	grping = DatumGetInt64(grping_datum);

	return grping;
}

/*
 * get_grouping_groupid() -- return either grouping or group_id
 * as given in 'grping_attno'.
 */
uint64
get_grouping_groupid(TupleTableSlot *slot, int grping_attno)
{
	bool isnull;
	uint64 grouping;
	
	/* Obtain grouping or group_id from input */
	Datum grping_datum = slot_getattr(slot,
									  grping_attno,
									  &isnull);
	Assert(!isnull);
	grouping = DatumGetInt64(grping_datum);

	return grouping;
}

void
initGpmonPktForAgg(Plan *planNode, gpmon_packet_t *gpmon_pkt, EState *estate)
{
	Assert(planNode != NULL && gpmon_pkt != NULL && IsA(planNode, Agg));

	{
		PerfmonNodeType type = PMNT_Invalid;

		switch(((Agg*)planNode)->aggstrategy)
		{
			case AGG_PLAIN:
				type = PMNT_Aggregate;
				break;
			case AGG_SORTED:
				type = PMNT_GroupAggregate;
				break;
			case AGG_HASHED:
				type = PMNT_HashAggregate;
				break;
		}
			
		Assert(type != PMNT_Invalid);
		Assert(GPMON_AGG_TOTAL <= (int)GPMON_QEXEC_M_COUNT);
		InitPlanNodeGpmonPkt(planNode, gpmon_pkt, estate, type,
							 (int64)planNode->plan_rows,
							 NULL);
	}
}

/*
 * Combine the argument and sortkey expressions of an Aggref
 * node into a single target list (of TargetEntry*) and, if
 * needed, an associated sort key list (of SortClause*).  
 *
 * The explicit result is a  palloc'd target list incorporating 
 * the underlying expressions by reference.  (Everything but
 * the expressions is newly allocated.)
 *
 * The implicit result, if requested by passing a non-null
 * pointer in sort_clauses, is a palloc'd sort key list.
 */
List *
combineAggrefArgs(Aggref *aggref, List **sort_clauses)
{
 	ListCell *lc;
 	TargetEntry *tle;
	List *inputTargets = NIL;
	List *inputSorts = NIL;
	int i = 0;
	
	/* In GPDB, can't have it both ways. */
	Assert( !aggref->aggdistinct || aggref->aggorder == NULL ); 
	
	/* Target list for cataloged aggregate arguments. */
	foreach(lc, aggref->args)
	{
		TargetEntry *tle = makeNode(TargetEntry);
		tle->expr = (Expr*)lfirst(lc);
		tle->resno = ++i;
		inputTargets = lappend(inputTargets, tle);
	}
	
	if ( aggref->aggorder != NULL )
	{
		/* Add targets and sort clauses for call supplied ordering. */
		inputSorts = aggref->aggorder->sortClause;
		if ( sort_clauses != NULL )
			inputSorts = (List*)copyObject(inputSorts);
		
		foreach(lc, inputSorts)
		{
			SortClause *sc = (SortClause*)lfirst(lc);
			TargetEntry *newtle;
			
			tle = get_sortgroupclause_tle(sc, aggref->aggorder->sortTargets);
			
			/* XXX Is it worth looking for tle->expr in the tlist so far to avoid copy? */
			newtle = makeNode(TargetEntry);
			newtle->expr = tle->expr; /* by reference */
			newtle->resno = ++i;
			newtle->resname = tle->resname ? pstrdup(tle->resname) : NULL;
			newtle->ressortgroupref = tle->ressortgroupref;
			
			inputTargets = lappend(inputTargets, newtle);
		}
	}
	else if ( aggref->aggdistinct )
	{ 
		SortClause *sc;
		
		/* In GPDB, DISTINCT implies single argument. */
		Assert( list_length(inputTargets) == 1 );
		
		
		/* Add targets and sort clauses for implied DISTINCT ordering. */
		tle = (TargetEntry*)linitial(inputTargets);
		tle->ressortgroupref = 1;
		
		if ( sort_clauses != NULL )
		{
			sc = makeNode(SortClause);
			sc->tleSortGroupRef = tle->ressortgroupref;
			inputSorts = list_make1(sc);
		}
	}
	
	if ( sort_clauses != NULL )
		*sort_clauses = inputSorts;
	
	return inputTargets;
}

/*
 * Combine the argument and ordering expression with the peer count
 * and the total count, to create the TupleTableSlot for this
 * expression.  This is similar to ordered aggregate Aggref,
 * but the difference is that PercentileExpr will accept those
 * additional values as the arguments to the transition function.
 */
List *
combinePercentileArgs(PercentileExpr *p)
{
	List			   *tlist;
	ListCell		   *l;
	AttrNumber			resno;
	TargetEntry		   *tle;

	tlist = NIL;
	resno = 1;
	foreach (l, p->args)
	{
		Expr		   *arg = lfirst(l);

		tle = makeTargetEntry((Expr *) arg,
							  resno++,
							  NULL,
							  false);
		tlist = lappend(tlist, tle);
	}

	/*
	 * Extract ordering expressions from sortTargets.
	 */
	foreach (l, p->sortClause)
	{
		SortClause	   *sc = lfirst(l);
		TargetEntry	   *sc_tle;

		sc_tle = get_sortgroupclause_tle(sc, p->sortTargets);
		tle = flatCopyTargetEntry(sc_tle);
		tle->resno = resno++;

		tlist = lappend(tlist, tle);
	}

	/*
	 * peer count expresssion.
	 */
	Assert(p->pcExpr);
	tle = makeTargetEntry((Expr *) p->pcExpr,
						  resno++,
						  "peer_count",
						  false);
	tlist = lappend(tlist, tle);

	/*
	 * total count expresssion.
	 */
	Assert(p->tcExpr);
	tle = makeTargetEntry((Expr *) p->tcExpr,
						  resno++,
						  "total_count",
						  false);
	tlist = lappend(tlist, tle);

	return tlist;
}

/*
 * Subroutines for ExecCountSlotsAgg.
 */
int
count_extra_agg_slots(Node *node)
{
	int count = 0;
	
	count_extra_agg_slots_walker(node, &count);
	return count;
}

bool 
count_extra_agg_slots_walker(Node *node, int *count)
{
	if (node == NULL)
 		return false;
	
	if (IsA(node, Aggref))
	{
		(*count)++;
	}
	else if (IsA(node, PercentileExpr))
	{
		(*count)++;
	}
	
	return expression_tree_walker(node, count_extra_agg_slots_walker, (void *) count);
}

void
ExecEagerFreeAgg(AggState *node)
{
	/* Close any open tuplesorts */
	for (int aggno = 0; aggno < node->numaggs; aggno++)
	{
		AggStatePerAgg peraggstate = &node->peragg[aggno];

		if (!peraggstate->sortstate)
		{
			continue;
		}
		
		if (gp_enable_mk_sort)
		{
			tuplesort_end_mk((Tuplesortstate_mk *) peraggstate->sortstate);
		}
		
		else
		{
			tuplesort_end((Tuplesortstate *) peraggstate->sortstate);
		}

		peraggstate->sortstate = NULL;
	}
	
	if (IS_HASHAGG(node))
	{
		destroy_agg_hash_table(node);

		/**
		 * Clean out the tuple descriptor.
		 */
		if (node->hashslot
				&& node->hashslot->tts_tupleDescriptor)
		{
			ReleaseTupleDesc(node->hashslot->tts_tupleDescriptor);
			node->hashslot->tts_tupleDescriptor = NULL;
		}
	}

	/* Release first tuple of group, if we have made a copy. */
	if (node->grp_firstTuple != NULL)
	{
		pfree(node->grp_firstTuple);
		node->grp_firstTuple = NULL;
	}
}<|MERGE_RESOLUTION|>--- conflicted
+++ resolved
@@ -2083,13 +2083,13 @@
 			fmgr_info(finalfn_oid, &peraggstate->finalfn);
 			peraggstate->finalfn.fn_expr = (Node *) finalfnexpr;
 		}
-		
+
 		if (OidIsValid(peraggstate->prelimfn_oid))
 		{
 			fmgr_info(peraggstate->prelimfn_oid, &peraggstate->prelimfn);
 			peraggstate->prelimfn.fn_expr = (Node *) prelimfnexpr;
 		}
-		
+
 		get_typlenbyval(aggref->aggtype,
 						&peraggstate->resulttypeLen,
 						&peraggstate->resulttypeByVal);
@@ -2173,13 +2173,6 @@
 						(errcode(ERRCODE_FEATURE_NOT_SUPPORTED),
 						 errmsg("DISTINCT is supported only for single-argument aggregates")));
 
-<<<<<<< HEAD
-=======
-			peraggstate->inputType = inputTypes[0];
-			get_typlenbyval(inputTypes[0],
-							&peraggstate->inputtypeLen,
-							&peraggstate->inputtypeByVal);
-
 			/*
 			 * Look up the sorting and comparison operators to use.  XXX it's
 			 * pretty bletcherous to be making this sort of semantic decision
@@ -2187,11 +2180,10 @@
 			 * record it in the Aggref node ... or at latest, do it in the
 			 * planner.
 			 */
->>>>>>> a191a169
 			eq_function = equality_oper_funcid(inputTypes[0]);
 			fmgr_info(eq_function, &(peraggstate->equalfn));
-			
-			tle = (TargetEntry*)linitial(inputTargets);
+
+			tle = (TargetEntry *)linitial(inputTargets);
 			tle->ressortgroupref = 1;
 			
 			sc = makeNode(SortClause);
@@ -2488,14 +2480,14 @@
 ExecCountSlotsAgg(Agg *node)
 {
 	int nextraslots = 0;
-	
+
 	nextraslots += count_extra_agg_slots((Node*)node->plan.targetlist);
 	nextraslots += count_extra_agg_slots((Node*)node->plan.qual);
-	
+
 	return ExecCountSlotsNode(outerPlan(node)) +
-	ExecCountSlotsNode(innerPlan(node)) +
-	nextraslots + /* may be high due to duplicate Aggref nodes. */
-	AGG_NSLOTS;
+		ExecCountSlotsNode(innerPlan(node)) +
+		nextraslots + /* may be high due to duplicate Aggref nodes. */
+		AGG_NSLOTS;
 }
 
 void
