--- conflicted
+++ resolved
@@ -3,13 +3,9 @@
  * nodeNestloop.c
  *	  routines to support nest-loop joins
  *
-<<<<<<< HEAD
  * Portions Copyright (c) 2005-2008, Greenplum inc
  * Portions Copyright (c) 2012-Present Pivotal Software, Inc.
- * Portions Copyright (c) 1996-2010, PostgreSQL Global Development Group
-=======
  * Portions Copyright (c) 1996-2011, PostgreSQL Global Development Group
->>>>>>> a4bebdd9
  * Portions Copyright (c) 1994, Regents of the University of California
  *
  *
@@ -141,7 +137,7 @@
 			return NULL;
 		}
 
-		ExecReScan(innerPlan, econtext);
+		ExecReScan(innerPlan);
 		ResetExprContext(econtext);
 
 		node->nl_innerSquelchNeeded = false; /* no need to squelch inner since it was completely prefetched */
@@ -228,16 +224,12 @@
 			/*
 			 * now rescan the inner plan
 			 */
-<<<<<<< HEAD
-			if ( node->require_inner_reset || node->reset_inner )
-			{
-				ExecReScan(innerPlan, econtext);
+			ENL1_printf("rescanning inner plan");
+			if (node->require_inner_reset || node->reset_inner)
+			{
+				ExecReScan(innerPlan);
 				node->reset_inner = false;
 			}
-=======
-			ENL1_printf("rescanning inner plan");
-			ExecReScan(innerPlan);
->>>>>>> a4bebdd9
 		}
 
 		/*
@@ -434,7 +426,7 @@
 	 * inner child, because it will always be rescanned with fresh parameter
 	 * values.
 	 */
-<<<<<<< HEAD
+
 	/*
 	 * XXX ftian: Because share input need to make the whole thing into a tree,
 	 * we can put the underlying share only under one shareinputscan.  During execution,
@@ -448,10 +440,13 @@
 	 * Until we find a better way to handle the dependency of ShareInputScan on 
 	 * execution order, this is pretty much what we have to deal with.
 	 */
+	if (node->nestParams == NIL)
+		eflags |= EXEC_FLAG_REWIND;
+	else
+		eflags &= ~EXEC_FLAG_REWIND;
 	if (nlstate->prefetch_inner)
 	{
-		innerPlanState(nlstate) = ExecInitNode(innerPlan(node), estate,
-				eflags | EXEC_FLAG_REWIND);
+		innerPlanState(nlstate) = ExecInitNode(innerPlan(node), estate, eflags);
 		if (!node->shared_outer)
 			outerPlanState(nlstate) = ExecInitNode(outerPlan(node), estate, eflags);
 	}
@@ -459,17 +454,8 @@
 	{
 		if (!node->shared_outer)
 			outerPlanState(nlstate) = ExecInitNode(outerPlan(node), estate, eflags);
-		innerPlanState(nlstate) = ExecInitNode(innerPlan(node), estate,
-				eflags | EXEC_FLAG_REWIND);
+		innerPlanState(nlstate) = ExecInitNode(innerPlan(node), estate, eflags);
 	}
-=======
-	outerPlanState(nlstate) = ExecInitNode(outerPlan(node), estate, eflags);
-	if (node->nestParams == NIL)
-		eflags |= EXEC_FLAG_REWIND;
-	else
-		eflags &= ~EXEC_FLAG_REWIND;
-	innerPlanState(nlstate) = ExecInitNode(innerPlan(node), estate, eflags);
->>>>>>> a4bebdd9
 
 	/*
 	 * tuple table initialization
