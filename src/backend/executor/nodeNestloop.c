/*-------------------------------------------------------------------------
 *
 * nodeNestloop.c
 *	  routines to support nest-loop joins
 *
<<<<<<< HEAD
 * Portions Copyright (c) 2005-2008, Greenplum inc
 * Portions Copyright (c) 2012-Present Pivotal Software, Inc.
 * Portions Copyright (c) 1996-2016, PostgreSQL Global Development Group
=======
 * Portions Copyright (c) 1996-2019, PostgreSQL Global Development Group
>>>>>>> 9e1c9f95
 * Portions Copyright (c) 1994, Regents of the University of California
 *
 *
 * IDENTIFICATION
 *	  src/backend/executor/nodeNestloop.c
 *
 *-------------------------------------------------------------------------
 */
/*
 *	 INTERFACE ROUTINES
 *		ExecNestLoop	 - process a nestloop join of two plans
 *		ExecInitNestLoop - initialize the join
 *		ExecEndNestLoop  - shut down the join
 */

#include "postgres.h"

#include "cdb/cdbvars.h"
#include "executor/execdebug.h"
#include "executor/nodeNestloop.h"
<<<<<<< HEAD
#include "optimizer/clauses.h"
#include "utils/lsyscache.h"
=======
#include "miscadmin.h"
>>>>>>> 9e1c9f95
#include "utils/memutils.h"

extern bool Test_print_prefetch_joinqual;

static void splitJoinQualExpr(NestLoopState *nlstate);
static void extractFuncExprArgs(FuncExprState *fstate, List **lclauses, List **rclauses);

/* ----------------------------------------------------------------
 *		ExecNestLoop(node)
 *
 * old comments
 *		Returns the tuple joined from inner and outer tuples which
 *		satisfies the qualification clause.
 *
 *		It scans the inner relation to join with current outer tuple.
 *
 *		If none is found, next tuple from the outer relation is retrieved
 *		and the inner relation is scanned from the beginning again to join
 *		with the outer tuple.
 *
 *		NULL is returned if all the remaining outer tuples are tried and
 *		all fail to join with the inner tuples.
 *
 *		NULL is also returned if there is no tuple from inner relation.
 *
 *		Conditions:
 *		  -- outerTuple contains current tuple from outer relation and
 *			 the right son(inner relation) maintains "cursor" at the tuple
 *			 returned previously.
 *				This is achieved by maintaining a scan position on the outer
 *				relation.
 *
 *		Initial States:
 *		  -- the outer child and the inner child
 *			   are prepared to return the first tuple.
 * ----------------------------------------------------------------
 */
static TupleTableSlot *
<<<<<<< HEAD
ExecNestLoop_guts(NestLoopState *node)
=======
ExecNestLoop(PlanState *pstate)
>>>>>>> 9e1c9f95
{
	NestLoopState *node = castNode(NestLoopState, pstate);
	NestLoop   *nl;
	PlanState  *innerPlan;
	PlanState  *outerPlan;
	TupleTableSlot *outerTupleSlot;
	TupleTableSlot *innerTupleSlot;
	ExprState  *joinqual;
	ExprState  *otherqual;
	ExprContext *econtext;
	ListCell   *lc;

	CHECK_FOR_INTERRUPTS();

	/*
	 * get information from the node
	 */
	ENL1_printf("getting info from node");

	nl = (NestLoop *) node->js.ps.plan;
	joinqual = node->js.joinqual;
	otherqual = node->js.ps.qual;
	outerPlan = outerPlanState(node);
	innerPlan = innerPlanState(node);
	econtext = node->js.ps.ps_ExprContext;

	/*
	 * Reset per-tuple memory context to free any expression evaluation
<<<<<<< HEAD
	 * storage allocated in the previous tuple cycle.  Note this can't happen
	 * until we're done projecting out tuples from a join tuple.
	 */
	ResetExprContext(econtext);

	/*
	 * MPP-4165: My fix for MPP-3300 was correct in that we avoided
	 * the *deadlock* but had very unexpected (and painful)
	 * performance characteristics: we basically de-pipeline and
	 * de-parallelize execution of any query which has motion below
	 * us.
	 *
	 * So now prefetch_inner is set (see createplan.c) if we have *any* motion
	 * below us. If we don't have any motion, it doesn't matter.
	 *
	 * See motion_sanity_walker() for details on how a deadlock may occur.
	 */
	if (node->prefetch_inner)
	{
		/*
		 * Prefetch inner is Greenplum specific behavior.
		 * However, inner plan may depend on outer plan as
		 * outerParams. If so, we have to fake those params
		 * to avoid null pointer reference issue. And because
		 * of the nestParams, those inner results prefetched
		 * will be discarded (following code will rescan inner,
		 * even if inner's top is material node because of chgParam
		 * it will be re-executed too) that it is safe to fake
		 * nestParams here. The target is to materialize motion scan.
		 */
		if (nl->nestParams)
		{
			EState	   *estate = node->js.ps.state;

			econtext->ecxt_outertuple = ExecInitNullTupleSlot(estate,
															  ExecGetResultType(outerPlan));
			fake_outer_params(&(node->js));
		}

		innerTupleSlot = ExecProcNode(innerPlan);
		node->reset_inner = true;
		econtext->ecxt_innertuple = innerTupleSlot;

		if (TupIsNull(innerTupleSlot))
		{
			/*
			 * Finished one complete scan of the inner side. Mark it here
			 * so that we don't keep checking for inner nulls at subsequent
			 * iterations.
			 */
			node->nl_innerSideScanned = true;
		}

		if ((node->js.jointype == JOIN_LASJ_NOTIN) &&
				(!node->nl_innerSideScanned) &&
				(node->nl_InnerJoinKeys && isJoinExprNull(node->nl_InnerJoinKeys, econtext)))
		{
			/*
			 * If LASJ_NOTIN and a null was found on the inner side, all tuples
			 * We'll read no more from either inner or outer subtree. To keep our
			 * in outer sider will be treated as "not in" tuples in inner side.
			 */
			ENL1_printf("Found NULL tuple on the inner side, clean out");
			return NULL;
		}

		ExecReScan(innerPlan);
		ResetExprContext(econtext);

		node->prefetch_inner = false;
		node->reset_inner = false;
	}

	/*
	 * Prefetch JoinQual to prevent motion hazard.
	 *
	 * See ExecPrefetchJoinQual() for details.
=======
	 * storage allocated in the previous tuple cycle.
>>>>>>> 9e1c9f95
	 */
	if (node->prefetch_joinqual)
	{
		ExecPrefetchJoinQual(&node->js);
		node->prefetch_joinqual = false;
	}

	/*
	 * Ok, everything is setup for the join so now loop until we return a
	 * qualifying join tuple.
	 */
	ENL1_printf("entering main loop");

	for (;;)
	{
		/*
		 * If we don't have an outer tuple, get the next one and reset the
		 * inner scan.
		 */
		if (node->nl_NeedNewOuter)
		{
			ENL1_printf("getting new outer tuple");
			outerTupleSlot = ExecProcNode(outerPlan);

			/*
			 * if there are no more outer tuples, then the join is complete..
			 */
			if (TupIsNull(outerTupleSlot))
			{
				ENL1_printf("no outer tuple, ending join");
				return NULL;
			}

			ENL1_printf("saving new outer tuple information");
			econtext->ecxt_outertuple = outerTupleSlot;
			node->nl_NeedNewOuter = false;
			node->nl_MatchedOuter = false;

			/*
			 * fetch the values of any outer Vars that must be passed to the
			 * inner scan, and store them in the appropriate PARAM_EXEC slots.
			 */
			foreach(lc, nl->nestParams)
			{
				NestLoopParam *nlp = (NestLoopParam *) lfirst(lc);
				int			paramno = nlp->paramno;
				ParamExecData *prm;

				prm = &(econtext->ecxt_param_exec_vals[paramno]);
				/* Param value should be an OUTER_VAR var */
				Assert(IsA(nlp->paramval, Var));
				Assert(nlp->paramval->varno == OUTER_VAR);
				Assert(nlp->paramval->varattno > 0);
				prm->value = slot_getattr(outerTupleSlot,
										  nlp->paramval->varattno,
										  &(prm->isnull));
				/* Flag parameter value as changed */
				innerPlan->chgParam = bms_add_member(innerPlan->chgParam,
													 paramno);
			}

			/*
			 * now rescan the inner plan
			 */
			ENL1_printf("rescanning inner plan");
			if (node->require_inner_reset || node->reset_inner)
			{
				ExecReScan(innerPlan);
				node->reset_inner = false;
			}
		}

		/*
		 * we have an outerTuple, try to get the next inner tuple.
		 */
		ENL1_printf("getting new inner tuple");

		innerTupleSlot = ExecProcNode(innerPlan);

		node->reset_inner = true;
		econtext->ecxt_innertuple = innerTupleSlot;

		if (TupIsNull(innerTupleSlot))
		{
			ENL1_printf("no inner tuple, need new outer tuple");

			node->nl_NeedNewOuter = true;
			/*
			 * Finished one complete scan of the inner side. Mark it here
			 * so that we don't keep checking for inner nulls at subsequent
			 * iterations.
			 */
			node->nl_innerSideScanned = true;

			if (!node->nl_MatchedOuter &&
				(node->js.jointype == JOIN_LEFT ||
				 node->js.jointype == JOIN_ANTI ||
				 node->js.jointype == JOIN_LASJ_NOTIN))
			{
				/*
				 * We are doing an outer join and there were no join matches
				 * for this outer tuple.  Generate a fake join tuple with
				 * nulls for the inner tuple, and return it if it passes the
				 * non-join quals.
				 */
				econtext->ecxt_innertuple = node->nl_NullInnerTupleSlot;

				ENL1_printf("testing qualification for outer-join tuple");

				if (otherqual == NULL || ExecQual(otherqual, econtext))
				{
					/*
					 * qualification was satisfied so we project and return
					 * the slot containing the result tuple using
					 * ExecProject().
					 */
					ENL1_printf("qualification succeeded, projecting tuple");

<<<<<<< HEAD
					return ExecProject(node->js.ps.ps_ProjInfo, NULL);
=======
					return ExecProject(node->js.ps.ps_ProjInfo);
>>>>>>> 9e1c9f95
				}
				else
					InstrCountFiltered2(node, 1);
			}

			/*
			 * Otherwise just return to top of loop for a new outer tuple.
			 */
			continue;
		}


		if ((node->js.jointype == JOIN_LASJ_NOTIN) &&
				(!node->nl_innerSideScanned) &&
				(node->nl_InnerJoinKeys && isJoinExprNull(node->nl_InnerJoinKeys, econtext)))
		{
			/*
			 * If LASJ_NOTIN and a null was found on the inner side, all tuples
			 * We'll read no more from either inner or outer subtree. To keep our
			 * in outer sider will be treated as "not in" tuples in inner side.
			 */
			ENL1_printf("Found NULL tuple on the inner side, clean out");
			return NULL;
		}

		/*
		 * at this point we have a new pair of inner and outer tuples so we
		 * test the inner and outer tuples to see if they satisfy the node's
		 * qualification.
		 *
		 * Only the joinquals determine MatchedOuter status, but all quals
		 * must pass to actually return the tuple.
		 */
		ENL1_printf("testing qualification");

<<<<<<< HEAD
		if (ExecQual(joinqual, econtext, node->nl_qualResultForNull))
=======
		if (ExecQual(joinqual, econtext))
>>>>>>> 9e1c9f95
		{
			node->nl_MatchedOuter = true;

			/* In an antijoin, we never return a matched tuple */
			if (node->js.jointype == JOIN_LASJ_NOTIN || node->js.jointype == JOIN_ANTI)
			{
				node->nl_NeedNewOuter = true;
				continue;		/* return to top of loop */
			}

			/*
			 * If we only need to join to the first matching inner tuple, then
			 * consider returning this one, but after that continue with next
			 * outer tuple.
			 */
			if (node->js.single_match)
				node->nl_NeedNewOuter = true;

			if (otherqual == NULL || ExecQual(otherqual, econtext))
			{
				/*
				 * qualification was satisfied so we project and return the
				 * slot containing the result tuple using ExecProject().
				 */
<<<<<<< HEAD
				TupleTableSlot *result;

				ENL1_printf("qualification succeeded, projecting tuple");

				result = ExecProject(node->js.ps.ps_ProjInfo, NULL);

				return result;
=======
				ENL1_printf("qualification succeeded, projecting tuple");

				return ExecProject(node->js.ps.ps_ProjInfo);
>>>>>>> 9e1c9f95
			}
			else
				InstrCountFiltered2(node, 1);
		}
		else
			InstrCountFiltered1(node, 1);

		/*
		 * Tuple fails qual, so free per-tuple memory and try again.
		 */
		ResetExprContext(econtext);

		ENL1_printf("qualification failed, looping");
	}
}

TupleTableSlot *
ExecNestLoop(NestLoopState *node)
{
	TupleTableSlot *result;

	result = ExecNestLoop_guts(node);

	if (TupIsNull(result))
	{
		/*
		 * CDB: We'll read no more from inner subtree. To keep our
		 * sibling QEs from being starved, tell source QEs not to
		 * clog up the pipeline with our never-to-be-consumed
		 * data.
		 */
		ExecSquelchNode((PlanState *) node);
	}

	return result;
}

/* ----------------------------------------------------------------
 *		ExecInitNestLoop
 * ----------------------------------------------------------------
 */
NestLoopState *
ExecInitNestLoop(NestLoop *node, EState *estate, int eflags)
{
	NestLoopState *nlstate;

	/* check for unsupported flags */
	Assert(!(eflags & (EXEC_FLAG_BACKWARD | EXEC_FLAG_MARK)));

	NL1_printf("ExecInitNestLoop: %s\n",
			   "initializing node");

	/*
	 * create state structure
	 */
	nlstate = makeNode(NestLoopState);
	nlstate->js.ps.plan = (Plan *) node;
	nlstate->js.ps.state = estate;
	nlstate->js.ps.ExecProcNode = ExecNestLoop;

	nlstate->shared_outer = node->shared_outer;

	nlstate->prefetch_inner = node->join.prefetch_inner;
	nlstate->prefetch_joinqual = node->join.prefetch_joinqual;

	if (Test_print_prefetch_joinqual && nlstate->prefetch_joinqual)
		elog(NOTICE,
			 "prefetch join qual in slice %d of plannode %d",
			 currentSliceId, ((Plan *) node)->plan_node_id);

	/*CDB-OLAP*/
	nlstate->reset_inner = false;
	nlstate->require_inner_reset = !node->singleton_outer;

	/*
	 * Miscellaneous initialization
	 *
	 * create expression context for node
	 */
	ExecAssignExprContext(estate, &nlstate->js.ps);

	/*
	 * initialize child nodes
	 *
	 * If we have no parameters to pass into the inner rel from the outer,
	 * tell the inner child that cheap rescans would be good.  If we do have
	 * such parameters, then there is no point in REWIND support at all in the
	 * inner child, because it will always be rescanned with fresh parameter
	 * values.
	 */

	/*
	 * XXX ftian: Because share input need to make the whole thing into a tree,
	 * we can put the underlying share only under one shareinputscan.  During execution,
	 * we need the shareinput node that has underlying subtree be inited/executed first.
	 * This means, 
	 * 	1. Init and first ExecProcNode call must be in the same order
	 *	2. Init order above is the same as the tree walking order in cdbmutate.c
	 * For nest loop join, it is more strange than others.  Depends on prefetch_inner,
	 * the execution order may change.  Handle this correctly here.
	 * 
	 * Until we find a better way to handle the dependency of ShareInputScan on 
	 * execution order, this is pretty much what we have to deal with.
	 */
	if (node->nestParams == NIL)
		eflags |= EXEC_FLAG_REWIND;
	else
		eflags &= ~EXEC_FLAG_REWIND;
	if (nlstate->prefetch_inner)
	{
		innerPlanState(nlstate) = ExecInitNode(innerPlan(node), estate, eflags);
		if (!node->shared_outer)
			outerPlanState(nlstate) = ExecInitNode(outerPlan(node), estate, eflags);
	}
	else
	{
		if (!node->shared_outer)
			outerPlanState(nlstate) = ExecInitNode(outerPlan(node), estate, eflags);
		innerPlanState(nlstate) = ExecInitNode(innerPlan(node), estate, eflags);
	}

	/*
	 * Initialize result slot, type and projection.
	 */
	ExecInitResultTupleSlotTL(&nlstate->js.ps, &TTSOpsVirtual);
	ExecAssignProjectionInfo(&nlstate->js.ps, NULL);

	/*
	 * initialize child expressions
	 */
	nlstate->js.ps.qual =
		ExecInitQual(node->join.plan.qual, (PlanState *) nlstate);
	nlstate->js.jointype = node->join.jointype;
	nlstate->js.joinqual =
		ExecInitQual(node->join.joinqual, (PlanState *) nlstate);

	/*
	 * detect whether we need only consider the first matching inner tuple
	 */
	nlstate->js.single_match = (node->join.inner_unique ||
								node->join.jointype == JOIN_SEMI);

	/* set up null tuples for outer joins, if needed */
	switch (node->join.jointype)
	{
		case JOIN_INNER:
		case JOIN_SEMI:
			break;
		case JOIN_LEFT:
		case JOIN_ANTI:
		case JOIN_LASJ_NOTIN:
			nlstate->nl_NullInnerTupleSlot =
				ExecInitNullTupleSlot(estate,
									  ExecGetResultType(innerPlanState(nlstate)),
									  &TTSOpsVirtual);
			break;
		default:
			elog(ERROR, "unrecognized join type: %d",
				 (int) node->join.jointype);
	}

	/*
	 * finally, wipe the current outer tuple clean.
	 */
	nlstate->nl_NeedNewOuter = true;
	nlstate->nl_MatchedOuter = false;

    if (node->join.jointype == JOIN_LASJ_NOTIN)
    {
    	splitJoinQualExpr(nlstate);
    	/*
    	 * For LASJ_NOTIN, when we evaluate the join condition, we want to
    	 * return true when one of the conditions is NULL, so we exclude
    	 * that tuple from the output.
    	 */
		nlstate->nl_qualResultForNull = true;
    }
    else
    {
        nlstate->nl_qualResultForNull = false;
    }

	NL1_printf("ExecInitNestLoop: %s\n",
			   "node initialized");

	return nlstate;
}

/* ----------------------------------------------------------------
 *		ExecEndNestLoop
 *
 *		closes down scans and frees allocated storage
 * ----------------------------------------------------------------
 */
void
ExecEndNestLoop(NestLoopState *node)
{
	NL1_printf("ExecEndNestLoop: %s\n",
			   "ending node processing");

	/*
	 * Free the exprcontext
	 */
	ExecFreeExprContext(&node->js.ps);

	/*
	 * clean out the tuple table
	 */
	ExecClearTuple(node->js.ps.ps_ResultTupleSlot);

	/*
	 * close down subplans
	 */
	if (!node->shared_outer)
		ExecEndNode(outerPlanState(node));
	ExecEndNode(innerPlanState(node));

	NL1_printf("ExecEndNestLoop: %s\n",
			   "node processing ended");
}

/* ----------------------------------------------------------------
 *		ExecReScanNestLoop
 * ----------------------------------------------------------------
 */
void
ExecReScanNestLoop(NestLoopState *node)
{
	PlanState  *outerPlan = outerPlanState(node);

	/*
	 * If outerPlan->chgParam is not null then plan will be automatically
	 * re-scanned by first ExecProcNode.
	 */
	if (outerPlan->chgParam == NULL)
		ExecReScan(outerPlan);

	/*
	 * innerPlan is re-scanned for each new outer tuple and MUST NOT be
	 * re-scanned from here or you'll get troubles from inner index scans when
	 * outer Vars are used as run-time keys...
	 */

	node->nl_NeedNewOuter = true;
	node->nl_MatchedOuter = false;
	node->nl_innerSideScanned = false;
}

/* ----------------------------------------------------------------
 * splitJoinQualExpr
 *
 * Deconstruct the join clauses into outer and inner argument values, so
 * that we can evaluate those subexpressions separately. Note: for constant
 * expression we don't need to split (MPP-21294). However, if constant expressions
 * have peer splittable expressions we *do* split those.
 *
 * This is used for NOTIN joins, as we need to look for NULLs on both
 * inner and outer side.
 * ----------------------------------------------------------------
 */
static void
splitJoinQualExpr(NestLoopState *nlstate)
{
	List *lclauses = NIL;
	List *rclauses = NIL;
	ListCell *lc = NULL;

	foreach(lc, nlstate->js.joinqual)
	{
		GenericExprState *exprstate = (GenericExprState *) lfirst(lc);
		switch (exprstate->xprstate.type)
		{
		case T_FuncExprState:
			extractFuncExprArgs((FuncExprState *) exprstate, &lclauses, &rclauses);
			break;
		case T_BoolExprState:
		{
			BoolExprState *bstate = (BoolExprState *) exprstate;
			ListCell *argslc = NULL;
			foreach(argslc,bstate->args)
			{
				FuncExprState *fstate = (FuncExprState *) lfirst(argslc);
				Assert(IsA(fstate, FuncExprState));
				extractFuncExprArgs(fstate, &lclauses, &rclauses);
			}
			break;
		}
		case T_ExprState:
			/* For constant expression we don't need to split */
			if (exprstate->xprstate.expr->type == T_Const)
			{
				/*
				 * Constant expressions do not need to be splitted into left and
				 * right as they don't need to be considered for NULL value special
				 * cases
				 */
				continue;
			}

			elog(ERROR, "unexpected expression type in NestLoopJoin qual");

			break; /* Unreachable */
		default:
			elog(ERROR, "unexpected expression type in NestLoopJoin qual");
		}
	}
	Assert(NIL == nlstate->nl_InnerJoinKeys && NIL == nlstate->nl_OuterJoinKeys);
	nlstate->nl_InnerJoinKeys = rclauses;
	nlstate->nl_OuterJoinKeys = lclauses;
}


/* ----------------------------------------------------------------
 * extractFuncExprArgs
 *
 * Extract the arguments of a FuncExpr and append them into two
 * given lists:
 *   - lclauses for the left side of the expression,
 *   - rclauses for the right side
 *
 * This function is only used for LASJ. Once we find a NULL from inner side, we
 * can skip the join and just return an empty set as result. This is only true
 * if the equality operator is strict, that is, if a tuple from inner side is
 * NULL then the equality operator returns NULL.
 *
 * If the number of arguments is not two, we just return leaving lclauses and
 * rclauses remaining NULL. In this case, the LASJ join would be actually
 * performed.
 * ----------------------------------------------------------------
 */
static void
extractFuncExprArgs(FuncExprState *fstate, List **lclauses, List **rclauses)
{
	Node *clause;

	if (list_length(fstate->args) != 2)
		return;

	/* Check for strictness of the equality operator */
	clause = (Node *)fstate->xprstate.expr;
	if ((is_opclause(clause) && op_strict(((OpExpr *) clause)->opno)) ||
			(is_funcclause(clause) && func_strict(((FuncExpr *) clause)->funcid)))
	{
		*lclauses = lappend(*lclauses, linitial(fstate->args));
		*rclauses = lappend(*rclauses, lsecond(fstate->args));
	}
}<|MERGE_RESOLUTION|>--- conflicted
+++ resolved
@@ -3,13 +3,9 @@
  * nodeNestloop.c
  *	  routines to support nest-loop joins
  *
-<<<<<<< HEAD
  * Portions Copyright (c) 2005-2008, Greenplum inc
  * Portions Copyright (c) 2012-Present Pivotal Software, Inc.
- * Portions Copyright (c) 1996-2016, PostgreSQL Global Development Group
-=======
  * Portions Copyright (c) 1996-2019, PostgreSQL Global Development Group
->>>>>>> 9e1c9f95
  * Portions Copyright (c) 1994, Regents of the University of California
  *
  *
@@ -30,18 +26,15 @@
 #include "cdb/cdbvars.h"
 #include "executor/execdebug.h"
 #include "executor/nodeNestloop.h"
-<<<<<<< HEAD
 #include "optimizer/clauses.h"
 #include "utils/lsyscache.h"
-=======
 #include "miscadmin.h"
->>>>>>> 9e1c9f95
 #include "utils/memutils.h"
 
 extern bool Test_print_prefetch_joinqual;
 
-static void splitJoinQualExpr(NestLoopState *nlstate);
-static void extractFuncExprArgs(FuncExprState *fstate, List **lclauses, List **rclauses);
+static void splitJoinQualExpr(List *joinqual, List **inner_join_keys_p, List **outer_join_keys_p);
+static void extractFuncExprArgs(Expr *clause, List **lclauses, List **rclauses);
 
 /* ----------------------------------------------------------------
  *		ExecNestLoop(node)
@@ -74,11 +67,7 @@
  * ----------------------------------------------------------------
  */
 static TupleTableSlot *
-<<<<<<< HEAD
-ExecNestLoop_guts(NestLoopState *node)
-=======
-ExecNestLoop(PlanState *pstate)
->>>>>>> 9e1c9f95
+ExecNestLoop_guts(PlanState *pstate)
 {
 	NestLoopState *node = castNode(NestLoopState, pstate);
 	NestLoop   *nl;
@@ -107,9 +96,7 @@
 
 	/*
 	 * Reset per-tuple memory context to free any expression evaluation
-<<<<<<< HEAD
-	 * storage allocated in the previous tuple cycle.  Note this can't happen
-	 * until we're done projecting out tuples from a join tuple.
+	 * storage allocated in the previous tuple cycle.
 	 */
 	ResetExprContext(econtext);
 
@@ -143,7 +130,8 @@
 			EState	   *estate = node->js.ps.state;
 
 			econtext->ecxt_outertuple = ExecInitNullTupleSlot(estate,
-															  ExecGetResultType(outerPlan));
+															  ExecGetResultType(outerPlan),
+															 &TTSOpsVirtual);
 			fake_outer_params(&(node->js));
 		}
 
@@ -185,9 +173,6 @@
 	 * Prefetch JoinQual to prevent motion hazard.
 	 *
 	 * See ExecPrefetchJoinQual() for details.
-=======
-	 * storage allocated in the previous tuple cycle.
->>>>>>> 9e1c9f95
 	 */
 	if (node->prefetch_joinqual)
 	{
@@ -306,11 +291,7 @@
 					 */
 					ENL1_printf("qualification succeeded, projecting tuple");
 
-<<<<<<< HEAD
-					return ExecProject(node->js.ps.ps_ProjInfo, NULL);
-=======
 					return ExecProject(node->js.ps.ps_ProjInfo);
->>>>>>> 9e1c9f95
 				}
 				else
 					InstrCountFiltered2(node, 1);
@@ -346,11 +327,8 @@
 		 */
 		ENL1_printf("testing qualification");
 
-<<<<<<< HEAD
-		if (ExecQual(joinqual, econtext, node->nl_qualResultForNull))
-=======
-		if (ExecQual(joinqual, econtext))
->>>>>>> 9e1c9f95
+        if((node->nl_qualResultForNull && ExecCheck(joinqual, econtext))
+                ||(!node->nl_qualResultForNull && ExecQual(joinqual, econtext)))
 		{
 			node->nl_MatchedOuter = true;
 
@@ -375,19 +353,9 @@
 				 * qualification was satisfied so we project and return the
 				 * slot containing the result tuple using ExecProject().
 				 */
-<<<<<<< HEAD
-				TupleTableSlot *result;
-
 				ENL1_printf("qualification succeeded, projecting tuple");
 
-				result = ExecProject(node->js.ps.ps_ProjInfo, NULL);
-
-				return result;
-=======
-				ENL1_printf("qualification succeeded, projecting tuple");
-
 				return ExecProject(node->js.ps.ps_ProjInfo);
->>>>>>> 9e1c9f95
 			}
 			else
 				InstrCountFiltered2(node, 1);
@@ -404,12 +372,12 @@
 	}
 }
 
-TupleTableSlot *
-ExecNestLoop(NestLoopState *node)
+static TupleTableSlot *
+ExecNestLoop(PlanState *pstate)
 {
 	TupleTableSlot *result;
 
-	result = ExecNestLoop_guts(node);
+	result = ExecNestLoop_guts(pstate);
 
 	if (TupIsNull(result))
 	{
@@ -419,7 +387,7 @@
 		 * clog up the pipeline with our never-to-be-consumed
 		 * data.
 		 */
-		ExecSquelchNode((PlanState *) node);
+		ExecSquelchNode(pstate);
 	}
 
 	return result;
@@ -521,8 +489,59 @@
 	nlstate->js.ps.qual =
 		ExecInitQual(node->join.plan.qual, (PlanState *) nlstate);
 	nlstate->js.jointype = node->join.jointype;
-	nlstate->js.joinqual =
-		ExecInitQual(node->join.joinqual, (PlanState *) nlstate);
+
+	if (node->join.jointype == JOIN_LASJ_NOTIN)
+	{
+		List	   *inner_join_keys;
+		List	   *outer_join_keys;
+		ListCell   *lc;
+
+		/* not initialized yet */
+		Assert(nlstate->nl_InnerJoinKeys == NIL);
+		Assert(nlstate->nl_OuterJoinKeys == NIL);
+
+		splitJoinQualExpr(node->join.joinqual,
+						  &inner_join_keys,
+						  &outer_join_keys);
+		foreach(lc, inner_join_keys)
+		{
+			Expr	   *expr = (Expr *) lfirst(lc);
+			ExprState  *exprstate;
+
+			exprstate = ExecInitExpr(expr, (PlanState *) nlstate);
+
+			nlstate->nl_InnerJoinKeys = lappend(nlstate->nl_InnerJoinKeys,
+												exprstate);
+		}
+		foreach(lc, outer_join_keys)
+		{
+			Expr	   *expr = (Expr *) lfirst(lc);
+			ExprState  *exprstate;
+
+			exprstate = ExecInitExpr(expr, (PlanState *) nlstate);
+
+			nlstate->nl_OuterJoinKeys = lappend(nlstate->nl_OuterJoinKeys,
+												exprstate);
+		}
+
+		/*
+		 * For LASJ_NOTIN, when we evaluate the join condition, we want to
+		 * return true when one of the conditions is NULL, so we exclude
+		 * that tuple from the output.
+		 */
+		nlstate->nl_qualResultForNull = true;
+	}
+	else
+	{
+		nlstate->nl_qualResultForNull = false;
+	}
+
+	if (nlstate->nl_qualResultForNull)
+		nlstate->js.joinqual =
+			ExecInitCheck(node->join.joinqual, (PlanState *) nlstate);
+	else
+		nlstate->js.joinqual =
+			ExecInitQual(node->join.joinqual, (PlanState *) nlstate);
 
 	/*
 	 * detect whether we need only consider the first matching inner tuple
@@ -555,21 +574,6 @@
 	nlstate->nl_NeedNewOuter = true;
 	nlstate->nl_MatchedOuter = false;
 
-    if (node->join.jointype == JOIN_LASJ_NOTIN)
-    {
-    	splitJoinQualExpr(nlstate);
-    	/*
-    	 * For LASJ_NOTIN, when we evaluate the join condition, we want to
-    	 * return true when one of the conditions is NULL, so we exclude
-    	 * that tuple from the output.
-    	 */
-		nlstate->nl_qualResultForNull = true;
-    }
-    else
-    {
-        nlstate->nl_qualResultForNull = false;
-    }
-
 	NL1_printf("ExecInitNestLoop: %s\n",
 			   "node initialized");
 
@@ -646,64 +650,62 @@
  *
  * This is used for NOTIN joins, as we need to look for NULLs on both
  * inner and outer side.
+ *
+ * XXX: This would be more appropriate in the planner.
  * ----------------------------------------------------------------
  */
 static void
-splitJoinQualExpr(NestLoopState *nlstate)
+splitJoinQualExpr(List *joinqual, List **inner_join_keys_p, List **outer_join_keys_p)
 {
 	List *lclauses = NIL;
 	List *rclauses = NIL;
-	ListCell *lc = NULL;
-
-	foreach(lc, nlstate->js.joinqual)
-	{
-		GenericExprState *exprstate = (GenericExprState *) lfirst(lc);
-		switch (exprstate->xprstate.type)
-		{
-		case T_FuncExprState:
-			extractFuncExprArgs((FuncExprState *) exprstate, &lclauses, &rclauses);
-			break;
-		case T_BoolExprState:
-		{
-			BoolExprState *bstate = (BoolExprState *) exprstate;
-			ListCell *argslc = NULL;
-			foreach(argslc,bstate->args)
-			{
-				FuncExprState *fstate = (FuncExprState *) lfirst(argslc);
-				Assert(IsA(fstate, FuncExprState));
-				extractFuncExprArgs(fstate, &lclauses, &rclauses);
-			}
-			break;
-		}
-		case T_ExprState:
-			/* For constant expression we don't need to split */
-			if (exprstate->xprstate.expr->type == T_Const)
-			{
+	ListCell   *lc;
+
+	foreach(lc, joinqual)
+	{
+		Expr	   *expr = (Expr *) lfirst(lc);
+
+		switch (expr->type)
+		{
+			case T_FuncExpr:
+			case T_OpExpr:
+				extractFuncExprArgs(expr, &lclauses, &rclauses);
+				break;
+
+			case T_BoolExpr:
+				{
+					BoolExpr   *bexpr = (BoolExpr *) expr;
+					ListCell   *argslc;
+
+					foreach(argslc, bexpr->args)
+					{
+						extractFuncExprArgs(lfirst(argslc), &lclauses, &rclauses);
+					}
+				}
+				break;
+
+			case T_Const:
 				/*
 				 * Constant expressions do not need to be splitted into left and
 				 * right as they don't need to be considered for NULL value special
 				 * cases
 				 */
-				continue;
-			}
-
-			elog(ERROR, "unexpected expression type in NestLoopJoin qual");
-
-			break; /* Unreachable */
-		default:
-			elog(ERROR, "unexpected expression type in NestLoopJoin qual");
-		}
-	}
-	Assert(NIL == nlstate->nl_InnerJoinKeys && NIL == nlstate->nl_OuterJoinKeys);
-	nlstate->nl_InnerJoinKeys = rclauses;
-	nlstate->nl_OuterJoinKeys = lclauses;
+				break;
+
+			default:
+				elog(ERROR, "unexpected expression type in NestLoopJoin qual");
+		}
+	}
+
+	*inner_join_keys_p = rclauses;
+	*outer_join_keys_p = lclauses;
 }
 
 
 /* ----------------------------------------------------------------
  * extractFuncExprArgs
  *
- * Extract the arguments of a FuncExpr and append them into two
+ * Extract the arguments of a FuncExpr or an OpExpr and append them into two
  * given lists:
  *   - lclauses for the left side of the expression,
  *   - rclauses for the right side
@@ -719,19 +721,34 @@
  * ----------------------------------------------------------------
  */
 static void
-extractFuncExprArgs(FuncExprState *fstate, List **lclauses, List **rclauses)
+extractFuncExprArgs(Expr *clause, List **lclauses, List **rclauses)
 {
-	Node *clause;
-
-	if (list_length(fstate->args) != 2)
-		return;
-
-	/* Check for strictness of the equality operator */
-	clause = (Node *)fstate->xprstate.expr;
-	if ((is_opclause(clause) && op_strict(((OpExpr *) clause)->opno)) ||
-			(is_funcclause(clause) && func_strict(((FuncExpr *) clause)->funcid)))
-	{
-		*lclauses = lappend(*lclauses, linitial(fstate->args));
-		*rclauses = lappend(*rclauses, lsecond(fstate->args));
-	}
+	if (IsA(clause, OpExpr))
+	{
+		OpExpr	   *opexpr = (OpExpr *) clause;
+
+		if (list_length(opexpr->args) != 2)
+			return;
+
+		if (!op_strict(opexpr->opno))
+			return;
+
+		*lclauses = lappend(*lclauses, linitial(opexpr->args));
+		*rclauses = lappend(*rclauses, lsecond(opexpr->args));
+	}
+	else if (IsA(clause, FuncExpr))
+	{
+		FuncExpr   *fexpr = (FuncExpr *) clause;
+
+		if (list_length(fexpr->args) != 2)
+			return;
+
+		if (!func_strict(fexpr->funcid))
+			return;
+
+		*lclauses = lappend(*lclauses, linitial(fexpr->args));
+		*rclauses = lappend(*rclauses, lsecond(fexpr->args));
+	}
+	else
+		elog(ERROR, "unexpected join qual in JOIN_LASJ_NOTIN join");
 }