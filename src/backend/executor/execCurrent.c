--- conflicted
+++ resolved
@@ -564,11 +564,6 @@
 		return NULL;
 	switch (nodeTag(node))
 	{
-<<<<<<< HEAD
-		/*
-		 * Relation scan nodes can all be treated alike
-		 */
-=======
 			/*
 			 * Relation scan nodes can all be treated alike: check to see if
 			 * they are scanning the specified table.
@@ -579,7 +574,6 @@
 			 * relationship of such a node's current output tuple to the
 			 * children's current outputs.)
 			 */
->>>>>>> 7cd0d523
 		case T_SeqScanState:
 		case T_SampleScanState:
 		case T_IndexScanState:
