--- conflicted
+++ resolved
@@ -5033,14 +5033,9 @@
 	 * We can skip WAL-logging the insertions, unless PITR is in use.  We
 	 * can skip the FSM in any case.
 	 */
-<<<<<<< HEAD
 	myState->hi_options = HEAP_INSERT_SKIP_FSM |
-		(XLogArchivingActive() ? 0 : HEAP_INSERT_SKIP_WAL);
+		(use_wal ? 0 : HEAP_INSERT_SKIP_WAL);
 	myState->bistate = GetBulkInsertState();
-=======
-	myState->use_wal = use_wal;
-	myState->rel = intoRelationDesc;
->>>>>>> 9d0b7d17
 
 	/* Not using WAL requires rd_targblock be initially invalid */
 	Assert(intoRelationDesc->rd_targblock == InvalidBlockNumber);
@@ -5096,35 +5091,20 @@
 	{
 		Relation	rel = myState->rel;
 
-<<<<<<< HEAD
 		FreeBulkInsertState(myState->bistate);
 
-		/* APPEND_ONLY is closed in the intorel_shutdown */
-		if (!(RelationIsAoRows(rel) || RelationIsAoCols(rel)))
-=======
 		/*
 		 * APPEND_ONLY is closed in the intorel_shutdown.
 		 * If we skipped using WAL, must heap_sync before commit.
 		 */
-		if (RelationIsHeap(rel) && !myState->use_wal)
->>>>>>> 9d0b7d17
+		if (RelationIsHeap(rel) && (myState->hi_options & HEAP_INSERT_SKIP_WAL) != 0)
 		{
 			int32 numOfBlocks;
 			bool mirrorDataLossOccurred;
 
-<<<<<<< HEAD
-			/* If we skipped using WAL, must heap_sync before commit */
-			if (myState->is_bulkload)
-			{
-				FlushRelationBuffers(rel);
-				/* FlushRelationBuffers will have opened rd_smgr */
-				smgrimmedsync(rel->rd_smgr, MAIN_FORKNUM);
-			}
-=======
 			FlushRelationBuffers(rel);
 			/* FlushRelationBuffers will have opened rd_smgr */
-			smgrimmedsync(rel->rd_smgr);
->>>>>>> 9d0b7d17
+			smgrimmedsync(rel->rd_smgr, MAIN_FORKNUM);
 
 			if (PersistentStore_IsZeroTid(&myState->last_heap_tid))
 				numOfBlocks = 0;
@@ -5273,13 +5253,8 @@
 		heap_insert(into_rel,
 					tuple,
 					myState->estate->es_output_cid,
-<<<<<<< HEAD
 					myState->hi_options,
 					myState->bistate,
-=======
-					myState->use_wal,
-					false, /* never any point in using FSM */
->>>>>>> 9d0b7d17
 					GetCurrentTransactionId());
 
 		myState->last_heap_tid = tuple->t_self;
