--- conflicted
+++ resolved
@@ -142,16 +142,9 @@
 			 * In any case the planner has most likely inserted an INT4 null.
 			 * What we insist on is just *some* NULL constant.
 			 */
-<<<<<<< HEAD
 			/* GPDB_96_MERGE_FIXME: the subplan can be a Motion, so that the NULLs
 			 * are transferred throught he Motion node.
 			 */
-=======
-			// GPDB_96_MERGE_FIXME: currently, the planner puts the NULL constant *below* the Motion
-			// node, if Motion is needed. Not optimal, but doesn't seem worth fixing
-			// until 9.6, where the upper planner is pathified, and we'll have to rework
-			// this anyway.
->>>>>>> 00e25afe
 #if 0
 			if (!IsA(tle->expr, Const) ||
 				!((Const *) tle->expr)->constisnull)
