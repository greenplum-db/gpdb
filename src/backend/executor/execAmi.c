--- conflicted
+++ resolved
@@ -507,11 +507,8 @@
 			 */
 			if (IsA(pathnode, ProjectionPath))
 				return ExecSupportsMarkRestore(((ProjectionPath *) pathnode)->subpath);
-<<<<<<< HEAD
 			else if (IsA(pathnode, MinMaxAggPath))
 				return false;	/* childless Result */
-=======
->>>>>>> 00e25afe
 			else
 			{
 				Assert(IsA(pathnode, ResultPath));
