/*-------------------------------------------------------------------------
 *
 * copyfuncs.c
 *	  Copy functions for Postgres tree nodes.
 *
 * NOTE: we currently support copying all node types found in parse and
 * plan trees.	We do not support copying executor state trees; there
 * is no need for that, and no point in maintaining all the code that
 * would be needed.  We also do not support copying Path trees, mainly
 * because the circular linkages between RelOptInfo and Path nodes can't
 * be handled easily in a simple depth-first traversal.
 *
 *
 * Portions Copyright (c) 2005-2010, Greenplum inc
 * Portions Copyright (c) 1996-2008, PostgreSQL Global Development Group
 * Portions Copyright (c) 1994, Regents of the University of California
 *
 * IDENTIFICATION
 *	  $PostgreSQL: pgsql/src/backend/nodes/copyfuncs.c,v 1.362 2007/01/20 20:45:38 tgl Exp $
 *
 *-------------------------------------------------------------------------
 */

#include "postgres.h"

#include "access/attnum.h"
#include "catalog/caqlparse.h"
#include "catalog/gp_policy.h"
#include "nodes/plannodes.h"
#include "nodes/execnodes.h" /* CdbProcess, Slice, and SliceTable. */
#include "nodes/relation.h"
#include "utils/datum.h"
#include "cdb/cdbgang.h"
#include "nodes/nodeFuncs.h"

/*
 * Macros to simplify copying of different kinds of fields.  Use these
 * wherever possible to reduce the chance for silly typos.	Note that these
 * hard-wire the convention that the local variables in a Copy routine are
 * named 'newnode' and 'from'.
 */

/* Copy a simple scalar field (int, float, bool, enum, etc) */
#define COPY_SCALAR_FIELD(fldname) \
	(newnode->fldname = from->fldname)

/* Copy a field that is a pointer to some kind of Node or Node tree */
#define COPY_NODE_FIELD(fldname) \
	(newnode->fldname = copyObject(from->fldname))

/* Copy a field that is a pointer to a Bitmapset */
#define COPY_BITMAPSET_FIELD(fldname) \
	(newnode->fldname = bms_copy(from->fldname))

/* Copy a field that is a pointer to a C string, or perhaps NULL */
#define COPY_STRING_FIELD(fldname) \
	(newnode->fldname = from->fldname ? pstrdup(from->fldname) : (char *) NULL)

/* Copy a field that is a pointer to a simple palloc'd object of size sz */
#define COPY_POINTER_FIELD(fldname, sz) \
	do { \
		Size	_size = (sz); \
		newnode->fldname = palloc(_size); \
		memcpy(newnode->fldname, from->fldname, _size); \
	} while (0)

#define COPY_BINARY_FIELD(fldname, sz) \
	do { \
		Size _size = (sz); \
		memcpy(&newnode->fldname, &from->fldname, _size); \
	} while (0)

/* Copy a field that is a varlena datum */
#define COPY_VARLENA_FIELD(fldname, len) \
	do { \
		if (from->fldname) \
		{ \
			newnode->fldname = DatumGetPointer( \
					datumCopy(PointerGetDatum(from->fldname), false, len)); \
		} \
	} while (0)

/* Copy a parse location field (for Copy, this is same as scalar case) */
#define COPY_LOCATION_FIELD(fldname) \
	(newnode->fldname = from->fldname)


/* ****************************************************************
 *					 plannodes.h copy functions
 * ****************************************************************
 */

/*
 * CopyPlanFields
 *
 *		This function copies the fields of the Plan node.  It is used by
 *		all the copy functions for classes which inherit from Plan.
 */
static void
CopyPlanFields(Plan *from, Plan *newnode)
{

	COPY_SCALAR_FIELD(plan_node_id);
	COPY_SCALAR_FIELD(plan_parent_node_id);

	COPY_SCALAR_FIELD(startup_cost);
	COPY_SCALAR_FIELD(total_cost);
	COPY_SCALAR_FIELD(plan_rows);
	COPY_SCALAR_FIELD(plan_width);
	COPY_NODE_FIELD(targetlist);
	COPY_NODE_FIELD(qual);
	COPY_NODE_FIELD(lefttree);
	COPY_NODE_FIELD(righttree);
	COPY_NODE_FIELD(initPlan);
	COPY_BITMAPSET_FIELD(extParam);
	COPY_BITMAPSET_FIELD(allParam);
	COPY_SCALAR_FIELD(nParamExec);
	COPY_NODE_FIELD(flow);
	COPY_SCALAR_FIELD(dispatch);
	COPY_SCALAR_FIELD(nMotionNodes);
	COPY_SCALAR_FIELD(nInitPlans);
	COPY_NODE_FIELD(sliceTable);

	COPY_SCALAR_FIELD(directDispatch.isDirectDispatch);
	COPY_NODE_FIELD(directDispatch.contentIds);
	COPY_SCALAR_FIELD(operatorMemKB);

}

/*
 * CopyLogicalIndexInfo
 *
 *		This function copies the LogicalIndexInfo, which is part of
 *		DynamicIndexScan node.
 */
static void
CopyLogicalIndexInfo(const LogicalIndexInfo *from, LogicalIndexInfo *newnode)
{
	COPY_SCALAR_FIELD(logicalIndexOid);
	COPY_SCALAR_FIELD(nColumns);
	COPY_POINTER_FIELD(indexKeys, from->nColumns * sizeof(AttrNumber));
	COPY_NODE_FIELD(indPred);
	COPY_NODE_FIELD(indExprs);
	COPY_SCALAR_FIELD(indIsUnique);
	COPY_SCALAR_FIELD(indType);
	COPY_NODE_FIELD(partCons);
	COPY_NODE_FIELD(defaultLevels);
}

/*
 * _copyPlannedStmt 
 */
static PlannedStmt *
_copyPlannedStmt(PlannedStmt *from)
{
	PlannedStmt   *newnode = makeNode(PlannedStmt);

	COPY_SCALAR_FIELD(commandType);
	COPY_SCALAR_FIELD(planGen);
	COPY_SCALAR_FIELD(canSetTag);
	COPY_SCALAR_FIELD(transientPlan);

	COPY_NODE_FIELD(planTree);
	COPY_NODE_FIELD(rtable);
	
	COPY_NODE_FIELD(resultRelations);
	COPY_NODE_FIELD(utilityStmt);
	COPY_NODE_FIELD(intoClause);
	COPY_NODE_FIELD(subplans);
	COPY_NODE_FIELD(rewindPlanIDs);
	COPY_NODE_FIELD(returningLists);
	
	COPY_NODE_FIELD(result_partitions);
	COPY_NODE_FIELD(result_aosegnos);
	COPY_NODE_FIELD(queryPartOids);
	COPY_NODE_FIELD(queryPartsMetadata);
	COPY_NODE_FIELD(numSelectorsPerScanId);
	COPY_NODE_FIELD(rowMarks);
	COPY_NODE_FIELD(relationOids);
	COPY_SCALAR_FIELD(invalItems);
	COPY_SCALAR_FIELD(nCrossLevelParams);
	COPY_SCALAR_FIELD(nMotionNodes);
	COPY_SCALAR_FIELD(nInitPlans);
	
	if (from->intoPolicy)
	{
		COPY_POINTER_FIELD(intoPolicy,sizeof(GpPolicy) + from->intoPolicy->nattrs*sizeof(from->intoPolicy->attrs[0]));
	}
	else
		newnode->intoPolicy = NULL;
	COPY_NODE_FIELD(sliceTable);

	COPY_SCALAR_FIELD(query_mem);

	return newnode;
}

/*
 * _copyPlan
 */
static Plan *
_copyPlan(Plan *from)
{
	Plan	   *newnode = makeNode(Plan);

	/*
	 * copy node superclass fields
	 */
	CopyPlanFields(from, newnode);

	return newnode;
}


/*
 * _copyResult
 */
static Result *
_copyResult(Result *from)
{
	Result	   *newnode = makeNode(Result);

	/*
	 * copy node superclass fields
	 */
	CopyPlanFields((Plan *) from, (Plan *) newnode);

	/*
	 * copy remainder of node
	 */
	COPY_NODE_FIELD(resconstantqual);

	COPY_SCALAR_FIELD(hashFilter);
	COPY_NODE_FIELD(hashList);

	return newnode;
}

/*
 * _copyRepeat
 */
static Repeat *
_copyRepeat(Repeat *from)
{
	Repeat *newnode = makeNode(Repeat);

	/*
	 * copy node superclass fields
	 */
	CopyPlanFields((Plan *)from, (Plan *)newnode);

	/*
	 * copy remainder of node
	 */
	COPY_NODE_FIELD(repeatCountExpr);
	COPY_SCALAR_FIELD(grouping);

	return newnode;
}

/*
 * _copyAppend
 */
static Append *
_copyAppend(Append *from)
{
	Append	   *newnode = makeNode(Append);

	/*
	 * copy node superclass fields
	 */
	CopyPlanFields((Plan *) from, (Plan *) newnode);

	/*
	 * copy remainder of node
	 */
	COPY_NODE_FIELD(appendplans);
	COPY_SCALAR_FIELD(isTarget);
	COPY_SCALAR_FIELD(isZapped);
	COPY_SCALAR_FIELD(hasXslice);

	return newnode;
}

static Sequence *
_copySequence(Sequence *from)
{
	Sequence *newnode = makeNode(Sequence);
	CopyPlanFields((Plan *) from, (Plan *) newnode);
	COPY_NODE_FIELD(subplans);

	return newnode;
}

/*
 * _copyBitmapAnd
 */
static BitmapAnd *
_copyBitmapAnd(BitmapAnd *from)
{
	BitmapAnd  *newnode = makeNode(BitmapAnd);

	/*
	 * copy node superclass fields
	 */
	CopyPlanFields((Plan *) from, (Plan *) newnode);

	/*
	 * copy remainder of node
	 */
	COPY_NODE_FIELD(bitmapplans);

	return newnode;
}

/*
 * _copyBitmapOr
 */
static BitmapOr *
_copyBitmapOr(BitmapOr *from)
{
	BitmapOr   *newnode = makeNode(BitmapOr);

	/*
	 * copy node superclass fields
	 */
	CopyPlanFields((Plan *) from, (Plan *) newnode);

	/*
	 * copy remainder of node
	 */
	COPY_NODE_FIELD(bitmapplans);

	return newnode;
}


/*
 * CopyScanFields
 *
 *		This function copies the fields of the Scan node.  It is used by
 *		all the copy functions for classes which inherit from Scan.
 */
static void
CopyScanFields(Scan *from, Scan *newnode)
{
	CopyPlanFields((Plan *) from, (Plan *) newnode);

	COPY_SCALAR_FIELD(scanrelid);
	COPY_SCALAR_FIELD(partIndex);
	COPY_SCALAR_FIELD(partIndexPrintable);
}

/*
 * _copyScan
 */
static Scan *
_copyScan(Scan *from)
{
	Scan	   *newnode = makeNode(Scan);

	/*
	 * copy node superclass fields
	 */
	CopyScanFields((Scan *) from, (Scan *) newnode);

	return newnode;
}

/*
 * _copySeqScan
 */
static SeqScan *
_copySeqScan(SeqScan *from)
{
	SeqScan    *newnode = makeNode(SeqScan);

	/*
	 * copy node superclass fields
	 */
	CopyScanFields((Scan *) from, (Scan *) newnode);

	return newnode;
}

/*
 * _copyAppendOnlyScan
 */
static AppendOnlyScan *
_copyAppendOnlyScan(AppendOnlyScan *from)
{
	AppendOnlyScan    *newnode = makeNode(AppendOnlyScan);

	/*
	 * copy node superclass fields
	 */
	CopyScanFields((Scan *) from, (Scan *) newnode);

	return newnode;
}

/*
 * _copyAppendOnlyScan
 */
static AOCSScan *
_copyAOCSScan(AOCSScan *from)
{
	AOCSScan    *newnode = makeNode(AOCSScan);

	/*
	 * copy node superclass fields
	 */
	CopyScanFields((Scan *) from, (Scan *) newnode);

	return newnode;
}

static TableScan *
_copyTableScan(TableScan *from)
{
	TableScan *newnode = makeNode(TableScan);
	CopyScanFields((Scan *) from, (Scan *) newnode);

	return newnode;
}

static DynamicTableScan *
_copyDynamicTableScan(DynamicTableScan *from)
{
	DynamicTableScan *newnode = makeNode(DynamicTableScan);
	CopyScanFields((Scan *) from, (Scan *) newnode);
	COPY_SCALAR_FIELD(partIndex);
	COPY_SCALAR_FIELD(partIndexPrintable);

	return newnode;
}

/*
 * _copyExternalScan
 */
static ExternalScan *
_copyExternalScan(ExternalScan *from)
{
	ExternalScan    *newnode = makeNode(ExternalScan);

	/*
	 * copy node superclass fields
	 */
	CopyScanFields((Scan *) from, (Scan *) newnode);

	/*
	 * copy remainder of node
	 */
	COPY_NODE_FIELD(uriList);
	COPY_NODE_FIELD(fmtOpts);
	COPY_SCALAR_FIELD(fmtType);
	COPY_SCALAR_FIELD(isMasterOnly);
	COPY_SCALAR_FIELD(rejLimit);
	COPY_SCALAR_FIELD(rejLimitInRows);
	COPY_SCALAR_FIELD(fmterrtbl);
	COPY_SCALAR_FIELD(encoding);
	COPY_SCALAR_FIELD(scancounter);

	return newnode;
}

static void
copyIndexScanFields(const IndexScan *from, IndexScan *newnode)
{
	CopyScanFields((Scan *) from, (Scan *) newnode);

	COPY_SCALAR_FIELD(indexid);
	COPY_NODE_FIELD(indexqual);
	COPY_NODE_FIELD(indexqualorig);
	COPY_NODE_FIELD(indexstrategy);
	COPY_NODE_FIELD(indexsubtype);
	COPY_SCALAR_FIELD(indexorderdir);

	/*
	 * If we don't have a valid partIndex, we also don't have
	 * a valid logicalIndexInfo (it should be set to NULL). So,
	 * we don't copy.
	 */
	if (isDynamicScan(&from->scan))
	{
		Assert(NULL != ((IndexScan *) from)->logicalIndexInfo);
		Assert(NULL == newnode->logicalIndexInfo);
		newnode->logicalIndexInfo = palloc(sizeof(LogicalIndexInfo));

		CopyLogicalIndexInfo(((IndexScan *) from)->logicalIndexInfo, newnode->logicalIndexInfo);
	}
	else
	{
		Assert(newnode->logicalIndexInfo == NULL);
	}
}

/*
 * _copyIndexScan
 */
static IndexScan *
_copyIndexScan(IndexScan *from)
{
	IndexScan  *newnode = makeNode(IndexScan);

	copyIndexScanFields(from, newnode);

	return newnode;
}

/*
 * _copyDynamicIndexScan
 */
static DynamicIndexScan *
_copyDynamicIndexScan(const DynamicIndexScan *from)
{
	DynamicIndexScan  *newnode = makeNode(DynamicIndexScan);

	/* DynamicIndexScan has some content from IndexScan */
	copyIndexScanFields((IndexScan *)from, (IndexScan *)newnode);

	return newnode;
}

/*
 * _copyBitmapIndexScan
 */
static BitmapIndexScan *
_copyBitmapIndexScan(BitmapIndexScan *from)
{
	BitmapIndexScan *newnode = makeNode(BitmapIndexScan);

	/* DynamicIndexScan has some content from IndexScan */
	copyIndexScanFields((IndexScan *)from, (IndexScan *)newnode);

	return newnode;
}

/*
 * _copyBitmapHeapScan
 */
static BitmapHeapScan *
_copyBitmapHeapScan(BitmapHeapScan *from)
{
	BitmapHeapScan *newnode = makeNode(BitmapHeapScan);

	/*
	 * copy node superclass fields
	 */
	CopyScanFields((Scan *) from, (Scan *) newnode);

	/*
	 * copy remainder of node
	 */
	COPY_NODE_FIELD(bitmapqualorig);

	return newnode;
}

/*
 * _copyBitmapAppendOnlyScan
 */
static BitmapAppendOnlyScan *
_copyBitmapAppendOnlyScan(BitmapAppendOnlyScan *from)
{
	BitmapAppendOnlyScan *newnode = makeNode(BitmapAppendOnlyScan);

	/*
	 * copy node superclass fields
	 */
	CopyScanFields((Scan *) from, (Scan *) newnode);

	/*
	 * copy remainder of node
	 */
	COPY_NODE_FIELD(bitmapqualorig);
	COPY_SCALAR_FIELD(isAORow);

	return newnode;
}

/*
 * _copyBitmapTableScan
 */
static BitmapTableScan *
_copyBitmapTableScan(BitmapTableScan *from)
{
	BitmapTableScan *newnode = makeNode(BitmapTableScan);

	/*
	 * copy node superclass fields
	 */
	CopyScanFields((Scan *) from, (Scan *) newnode);

	/*
	 * copy remainder of node
	 */
	COPY_NODE_FIELD(bitmapqualorig);

	return newnode;
}

/*
 * _copyTidScan
 */
static TidScan *
_copyTidScan(TidScan *from)
{
	TidScan    *newnode = makeNode(TidScan);

	/*
	 * copy node superclass fields
	 */
	CopyScanFields((Scan *) from, (Scan *) newnode);

	/*
	 * copy remainder of node
	 */
	COPY_NODE_FIELD(tidquals);

	return newnode;
}

/*
 * _copySubqueryScan
 */
static SubqueryScan *
_copySubqueryScan(SubqueryScan *from)
{
	SubqueryScan *newnode = makeNode(SubqueryScan);

	/*
	 * copy node superclass fields
	 */
	CopyScanFields((Scan *) from, (Scan *) newnode);

	/*
	 * copy remainder of node
	 */
	COPY_NODE_FIELD(subplan);

	COPY_NODE_FIELD(subrtable);
	
	return newnode;
}

/*
 * _copyFunctionScan
 */
static FunctionScan *
_copyFunctionScan(FunctionScan *from)
{
	FunctionScan *newnode = makeNode(FunctionScan);

	/*
	 * copy node superclass fields
	 */
	CopyScanFields((Scan *) from, (Scan *) newnode);

	return newnode;
}

/*
 * _copyValuesScan
 */
static ValuesScan *
_copyValuesScan(ValuesScan *from)
{
	ValuesScan *newnode = makeNode(ValuesScan);

	/*
	 * copy node superclass fields
	 */
	CopyScanFields((Scan *) from, (Scan *) newnode);

	return newnode;
}

/*
 * CopyJoinFields
 *
 *		This function copies the fields of the Join node.  It is used by
 *		all the copy functions for classes which inherit from Join.
 */
static void
CopyJoinFields(Join *from, Join *newnode)
{
	CopyPlanFields((Plan *) from, (Plan *) newnode);

    COPY_SCALAR_FIELD(prefetch_inner);

	COPY_SCALAR_FIELD(jointype);
	COPY_NODE_FIELD(joinqual);
}


/*
 * _copyJoin
 */
static Join *
_copyJoin(Join *from)
{
	Join	   *newnode = makeNode(Join);

	/*
	 * copy node superclass fields
	 */
	CopyJoinFields(from, newnode);

	return newnode;
}


/*
 * _copyNestLoop
 */
static NestLoop *
_copyNestLoop(NestLoop *from)
{
	NestLoop   *newnode = makeNode(NestLoop);

	/*
	 * copy node superclass fields
	 */
	CopyJoinFields((Join *) from, (Join *) newnode);

    COPY_SCALAR_FIELD(outernotreferencedbyinner);   /*CDB*/
    COPY_SCALAR_FIELD(shared_outer);
    COPY_SCALAR_FIELD(singleton_outer); /*CDB-OLAP*/

    return newnode;
}

/*
 * _copyMergeJoin
 */
static MergeJoin *
_copyMergeJoin(MergeJoin *from)
{
	MergeJoin  *newnode = makeNode(MergeJoin);
	int			numCols;

	/*
	 * copy node superclass fields
	 */
	CopyJoinFields((Join *) from, (Join *) newnode);

	/*
	 * copy remainder of node
	 */
	COPY_NODE_FIELD(mergeclauses);
	numCols = list_length(from->mergeclauses);
	COPY_POINTER_FIELD(mergeFamilies, numCols * sizeof(Oid));
	COPY_POINTER_FIELD(mergeStrategies, numCols * sizeof(int));
	COPY_POINTER_FIELD(mergeNullsFirst, numCols * sizeof(bool));
	COPY_SCALAR_FIELD(unique_outer);

	return newnode;
}

/*
 * _copyHashJoin
 */
static HashJoin *
_copyHashJoin(HashJoin *from)
{
	HashJoin   *newnode = makeNode(HashJoin);

	/*
	 * copy node superclass fields
	 */
	CopyJoinFields((Join *) from, (Join *) newnode);

	/*
	 * copy remainder of node
	 */
	COPY_NODE_FIELD(hashclauses);
	COPY_NODE_FIELD(hashqualclauses);

	return newnode;
}

/*
 * _copyShareInputScan
 */
static ShareInputScan *
_copyShareInputScan(ShareInputScan *from)
{
	ShareInputScan *newnode = makeNode(ShareInputScan);

	/* copy node superclass fields */
	CopyPlanFields((Plan *) from, (Plan *) newnode);
	COPY_SCALAR_FIELD(share_type);
	COPY_SCALAR_FIELD(share_id);
	COPY_SCALAR_FIELD(driver_slice);
	return newnode;
}


/*
 * _copyMaterial
 */
static Material *
_copyMaterial(Material *from)
{
	Material   *newnode = makeNode(Material);

	/*
	 * copy node superclass fields
	 */
	CopyPlanFields((Plan *) from, (Plan *) newnode);
    COPY_SCALAR_FIELD(cdb_strict);
	COPY_SCALAR_FIELD(share_type);
	COPY_SCALAR_FIELD(share_id);
	COPY_SCALAR_FIELD(driver_slice);
	COPY_SCALAR_FIELD(nsharer);
	COPY_SCALAR_FIELD(nsharer_xslice);

    return newnode;
}


/*
 * _copySort
 */
static Sort *
_copySort(Sort *from)
{
	Sort	   *newnode = makeNode(Sort);

	/*
	 * copy node superclass fields
	 */
	CopyPlanFields((Plan *) from, (Plan *) newnode);

	COPY_SCALAR_FIELD(numCols);
	COPY_POINTER_FIELD(sortColIdx, from->numCols * sizeof(AttrNumber));
	COPY_POINTER_FIELD(sortOperators, from->numCols * sizeof(Oid));
	COPY_POINTER_FIELD(nullsFirst, from->numCols * sizeof(bool));

    /* CDB */
	COPY_NODE_FIELD(limitOffset);
	COPY_NODE_FIELD(limitCount);
	COPY_SCALAR_FIELD(noduplicates);

	COPY_SCALAR_FIELD(share_type);
	COPY_SCALAR_FIELD(share_id);
	COPY_SCALAR_FIELD(driver_slice);
	COPY_SCALAR_FIELD(nsharer);
	COPY_SCALAR_FIELD(nsharer_xslice);

	return newnode;
}

/*
 * _copyAgg
 */
static Agg *
_copyAgg(Agg *from)
{
	Agg		   *newnode = makeNode(Agg);

	CopyPlanFields((Plan *) from, (Plan *) newnode);

	COPY_SCALAR_FIELD(aggstrategy);
	COPY_SCALAR_FIELD(numCols);
	if (from->numCols > 0)
	{
		COPY_POINTER_FIELD(grpColIdx, from->numCols * sizeof(AttrNumber));
		COPY_POINTER_FIELD(grpOperators, from->numCols * sizeof(Oid));
	}
	COPY_SCALAR_FIELD(numGroups);
	COPY_SCALAR_FIELD(transSpace);
	COPY_SCALAR_FIELD(numNullCols);
	COPY_SCALAR_FIELD(inputGrouping);
	COPY_SCALAR_FIELD(grouping);
	COPY_SCALAR_FIELD(inputHasGrouping);
	COPY_SCALAR_FIELD(rollupGSTimes);
	COPY_SCALAR_FIELD(lastAgg);
	COPY_SCALAR_FIELD(streaming);

	return newnode;
}

/*
 * _copyWindowKey
 */
static WindowKey *
_copyWindowKey(WindowKey *from)
{
	WindowKey   *newnode = makeNode(WindowKey);

	COPY_SCALAR_FIELD(numSortCols);
	if (from->numSortCols > 0)
	{
		COPY_POINTER_FIELD(sortColIdx, from->numSortCols * sizeof(AttrNumber));
		COPY_POINTER_FIELD(sortOperators, from->numSortCols * sizeof(Oid));
	}
	COPY_NODE_FIELD(frame);

	return newnode;
}

/*
 * _copyWindow
 */
static Window *
_copyWindow(Window *from)
{
	Window	*newnode = makeNode(Window);

	CopyPlanFields((Plan *) from, (Plan *) newnode);

	COPY_SCALAR_FIELD(numPartCols);
	if (from->numPartCols > 0)
	{
		COPY_POINTER_FIELD(partColIdx, from->numPartCols * sizeof(AttrNumber));
		COPY_POINTER_FIELD(partOperators, from->numPartCols * sizeof(Oid));
	}
	COPY_NODE_FIELD(windowKeys);

	return newnode;
}

/*
 * _copyTableFunctionScan
 */
static TableFunctionScan *
_copyTableFunctionScan(TableFunctionScan *from)
{
	TableFunctionScan	*newnode = makeNode(TableFunctionScan);

	CopyScanFields((Scan *) from, (Scan *) newnode);

	return newnode;
}


/*
 * _copyUnique
 */
static Unique *
_copyUnique(Unique *from)
{
	Unique	   *newnode = makeNode(Unique);

	/*
	 * copy node superclass fields
	 */
	CopyPlanFields((Plan *) from, (Plan *) newnode);

	/*
	 * copy remainder of node
	 */
	COPY_SCALAR_FIELD(numCols);
	COPY_POINTER_FIELD(uniqColIdx, from->numCols * sizeof(AttrNumber));
	COPY_POINTER_FIELD(uniqOperators, from->numCols * sizeof(Oid));

	return newnode;
}

/*
 * _copyHash
 */
static Hash *
_copyHash(Hash *from)
{
	Hash	   *newnode = makeNode(Hash);

	/*
	 * copy node superclass fields
	 */
	CopyPlanFields((Plan *) from, (Plan *) newnode);

	/*
	 * copy remainder of node
	 */

	return newnode;
}

/*
 * _copySetOp
 */
static SetOp *
_copySetOp(SetOp *from)
{
	SetOp	   *newnode = makeNode(SetOp);

	/*
	 * copy node superclass fields
	 */
	CopyPlanFields((Plan *) from, (Plan *) newnode);

	/*
	 * copy remainder of node
	 */
	COPY_SCALAR_FIELD(cmd);
	COPY_SCALAR_FIELD(numCols);
	COPY_POINTER_FIELD(dupColIdx, from->numCols * sizeof(AttrNumber));
	COPY_POINTER_FIELD(dupOperators, from->numCols * sizeof(Oid));
	COPY_SCALAR_FIELD(flagColIdx);

	return newnode;
}

/*
 * _copyLimit
 */
static Limit *
_copyLimit(Limit *from)
{
	Limit	   *newnode = makeNode(Limit);

	/*
	 * copy node superclass fields
	 */
	CopyPlanFields((Plan *) from, (Plan *) newnode);

	/*
	 * copy remainder of node
	 */
	COPY_NODE_FIELD(limitOffset);
	COPY_NODE_FIELD(limitCount);

	return newnode;
}

/*
 * _copyMotion
 */
static Motion *
_copyMotion(Motion *from)
{
	Motion	   *newnode = makeNode(Motion);

	/*
	 * copy node superclass fields
	 */
	CopyPlanFields((Plan *) from, (Plan *) newnode);

	COPY_SCALAR_FIELD(sendSorted);
	COPY_SCALAR_FIELD(motionID);

	COPY_SCALAR_FIELD(motionType);

	COPY_NODE_FIELD(hashExpr);
	COPY_NODE_FIELD(hashDataTypes);

	COPY_SCALAR_FIELD(numOutputSegs);
	COPY_POINTER_FIELD(outputSegIdx, from->numOutputSegs * sizeof(int));

	COPY_SCALAR_FIELD(numSortCols);
	COPY_POINTER_FIELD(sortColIdx, from->numSortCols * sizeof(AttrNumber));
	COPY_POINTER_FIELD(sortOperators, from->numSortCols * sizeof(Oid));
	COPY_POINTER_FIELD(nullsFirst, from->numSortCols * sizeof(bool));
	
	COPY_SCALAR_FIELD(segidColIdx);
	
	return newnode;
}

/*
 * _copyDML
 */
static DML *
_copyDML(const DML *from)
{
	DML *newnode = makeNode(DML);

	/*
	 * copy node superclass fields
	 */
	CopyPlanFields((Plan *) from, (Plan *) newnode);

	COPY_SCALAR_FIELD(scanrelid);
	COPY_SCALAR_FIELD(oidColIdx);
	COPY_SCALAR_FIELD(actionColIdx);
	COPY_SCALAR_FIELD(ctidColIdx);
	COPY_SCALAR_FIELD(tupleoidColIdx);

	return newnode;
}

/*
 * _copySplitUpdate
 */
static SplitUpdate *
_copySplitUpdate(const SplitUpdate *from)
{
	SplitUpdate *newnode = makeNode(SplitUpdate);

	/*
	 * copy node superclass fields
	 */
	CopyPlanFields((Plan *) from, (Plan *) newnode);

	COPY_SCALAR_FIELD(actionColIdx);
	COPY_SCALAR_FIELD(ctidColIdx);
	COPY_SCALAR_FIELD(tupleoidColIdx);
	COPY_NODE_FIELD(insertColIdx);
	COPY_NODE_FIELD(deleteColIdx);

	return newnode;
}

/*
 * _copyRowTrigger
 */
static RowTrigger *
_copyRowTrigger(const RowTrigger *from)
{
	RowTrigger *newnode = makeNode(RowTrigger);

	/*
	 * copy node superclass fields
	 */
	CopyPlanFields((Plan *) from, (Plan *) newnode);

	COPY_SCALAR_FIELD(relid);
	COPY_SCALAR_FIELD(eventFlags);
	COPY_NODE_FIELD(oldValuesColIdx);
	COPY_NODE_FIELD(newValuesColIdx);

	return newnode;
}

/*
 * _copyAssertOp
 */
static AssertOp *
_copyAssertOp(const AssertOp *from)
{
	AssertOp *newnode = makeNode(AssertOp);

	/*
	 * copy node superclass fields
	 */
	CopyPlanFields((Plan *) from, (Plan *) newnode);

	COPY_SCALAR_FIELD(errcode);
	COPY_NODE_FIELD(errmessage);
	
	return newnode;
}

/*
 * _copyPartitionSelector
 */
static PartitionSelector *
_copyPartitionSelector(const PartitionSelector *from)
{
	PartitionSelector *newnode = makeNode(PartitionSelector);

	/*
	 * copy node superclass fields
	 */
	CopyPlanFields((Plan *) from, (Plan *) newnode);

	COPY_SCALAR_FIELD(relid);
	COPY_SCALAR_FIELD(nLevels);
	COPY_SCALAR_FIELD(scanId);
	COPY_SCALAR_FIELD(selectorId);
	COPY_NODE_FIELD(levelEqExpressions);
	COPY_NODE_FIELD(levelExpressions);
	COPY_NODE_FIELD(residualPredicate);
	COPY_NODE_FIELD(propagationExpression);
	COPY_NODE_FIELD(printablePredicate);
	COPY_SCALAR_FIELD(staticSelection);
	COPY_NODE_FIELD(staticPartOids);
	COPY_NODE_FIELD(staticScanIds);

	return newnode;
}

/* ****************************************************************
 *					   primnodes.h copy functions
 * ****************************************************************
 */

/*
 * _copyAlias
 */
static Alias *
_copyAlias(Alias *from)
{
	Alias	   *newnode = makeNode(Alias);

	COPY_STRING_FIELD(aliasname);
	COPY_NODE_FIELD(colnames);

	return newnode;
}

/*
 * _copyRangeVar
 */
static RangeVar *
_copyRangeVar(RangeVar *from)
{
	RangeVar   *newnode = makeNode(RangeVar);

	Assert(from->schemaname == NULL || strlen(from->schemaname)>0);
	COPY_STRING_FIELD(catalogname);
	COPY_STRING_FIELD(schemaname);
	COPY_STRING_FIELD(relname);
	COPY_SCALAR_FIELD(inhOpt);
	COPY_SCALAR_FIELD(istemp);
	COPY_NODE_FIELD(alias);
	COPY_SCALAR_FIELD(location);    /*CDB*/

	return newnode;
}

/*
 * _copyIntoClause
 */
static IntoClause *
_copyIntoClause(IntoClause *from)
{
	IntoClause *newnode = makeNode(IntoClause);
	
	COPY_NODE_FIELD(rel);
	COPY_NODE_FIELD(colNames);
	COPY_NODE_FIELD(options);
	COPY_SCALAR_FIELD(onCommit);
	COPY_STRING_FIELD(tableSpaceName);
	COPY_SCALAR_FIELD(oidInfo.relOid);
	COPY_SCALAR_FIELD(oidInfo.comptypeOid);
	COPY_SCALAR_FIELD(oidInfo.toastOid);
	COPY_SCALAR_FIELD(oidInfo.toastIndexOid);
	COPY_SCALAR_FIELD(oidInfo.toastComptypeOid);
	COPY_SCALAR_FIELD(oidInfo.aosegOid);
	COPY_SCALAR_FIELD(oidInfo.aosegIndexOid);
	COPY_SCALAR_FIELD(oidInfo.aosegComptypeOid);
	
	return newnode;
}

/*
 * We don't need a _copyExpr because Expr is an abstract supertype which
 * should never actually get instantiated.	Also, since it has no common
 * fields except NodeTag, there's no need for a helper routine to factor
 * out copying the common fields...
 */

/*
 * _copyVar
 */
static Var *
_copyVar(Var *from)
{
	Var		   *newnode = makeNode(Var);

	COPY_SCALAR_FIELD(varno);
	COPY_SCALAR_FIELD(varattno);
	COPY_SCALAR_FIELD(vartype);
	COPY_SCALAR_FIELD(vartypmod);
	COPY_SCALAR_FIELD(varlevelsup);
	COPY_SCALAR_FIELD(varnoold);
	COPY_SCALAR_FIELD(varoattno);

	return newnode;
}

/*
 * _copyConst
 */
static Const *
_copyConst(Const *from)
{
	Const	   *newnode = makeNode(Const);

	COPY_SCALAR_FIELD(consttype);
	COPY_SCALAR_FIELD(constlen);

	if (from->constbyval || from->constisnull)
	{
		/*
		 * passed by value so just copy the datum. Also, don't try to copy
		 * struct when value is null!
		 */
		newnode->constvalue = from->constvalue;
	}
	else
	{
		/*
		 * passed by reference.  We need a palloc'd copy.
		 */
		newnode->constvalue = datumCopy(from->constvalue,
										from->constbyval,
										from->constlen);
	}

	COPY_SCALAR_FIELD(constisnull);
	COPY_SCALAR_FIELD(constbyval);

	return newnode;
}

/*
 * _copyParam
 */
static Param *
_copyParam(Param *from)
{
	Param	   *newnode = makeNode(Param);

	COPY_SCALAR_FIELD(paramkind);
	COPY_SCALAR_FIELD(paramid);
	COPY_SCALAR_FIELD(paramtype);
	COPY_SCALAR_FIELD(paramtypmod);

	return newnode;
}

/*
 * _copyAggref
 */
static Aggref *
_copyAggref(Aggref *from)
{
	Aggref	   *newnode = makeNode(Aggref);

	COPY_SCALAR_FIELD(aggfnoid);
	COPY_SCALAR_FIELD(aggtype);
	COPY_NODE_FIELD(args);
	COPY_SCALAR_FIELD(agglevelsup);
	COPY_SCALAR_FIELD(aggstar);
	COPY_SCALAR_FIELD(aggdistinct);
	COPY_SCALAR_FIELD(aggstage);
    COPY_NODE_FIELD(aggorder);

	return newnode;
}

/*
 * _copyAggOrder
 */
static AggOrder *
_copyAggOrder(AggOrder *from)
{
	AggOrder   *newnode = makeNode(AggOrder);

    COPY_SCALAR_FIELD(sortImplicit);
	COPY_NODE_FIELD(sortTargets);
    COPY_NODE_FIELD(sortClause);

	return newnode;
}

/*
 * _copyWindowRef
 */
static WindowRef *
_copyWindowRef(WindowRef *from)
{
	WindowRef	   *newnode = makeNode(WindowRef);

	COPY_SCALAR_FIELD(winfnoid);
	COPY_SCALAR_FIELD(restype);
	COPY_NODE_FIELD(args);
	COPY_SCALAR_FIELD(winlevelsup);
	COPY_SCALAR_FIELD(windistinct);
	COPY_SCALAR_FIELD(winspec);
	COPY_SCALAR_FIELD(winindex);
	COPY_SCALAR_FIELD(winstage);
	COPY_SCALAR_FIELD(winlevel);

	return newnode;
}

/*
 * _copyArrayRef
 */
static ArrayRef *
_copyArrayRef(ArrayRef *from)
{
	ArrayRef   *newnode = makeNode(ArrayRef);

	COPY_SCALAR_FIELD(refrestype);
	COPY_SCALAR_FIELD(refarraytype);
	COPY_SCALAR_FIELD(refelemtype);
	COPY_NODE_FIELD(refupperindexpr);
	COPY_NODE_FIELD(reflowerindexpr);
	COPY_NODE_FIELD(refexpr);
	COPY_NODE_FIELD(refassgnexpr);

	return newnode;
}

/*
 * _copyFuncExpr
 */
static FuncExpr *
_copyFuncExpr(FuncExpr *from)
{
	FuncExpr   *newnode = makeNode(FuncExpr);

	COPY_SCALAR_FIELD(funcid);
	COPY_SCALAR_FIELD(funcresulttype);
	COPY_SCALAR_FIELD(funcretset);
	COPY_SCALAR_FIELD(funcformat);
	COPY_NODE_FIELD(args);
	COPY_SCALAR_FIELD(is_tablefunc);

	return newnode;
}

/*
 * _copyOpExpr
 */
static OpExpr *
_copyOpExpr(OpExpr *from)
{
	OpExpr	   *newnode = makeNode(OpExpr);

	COPY_SCALAR_FIELD(opno);
	COPY_SCALAR_FIELD(opfuncid);
	COPY_SCALAR_FIELD(opresulttype);
	COPY_SCALAR_FIELD(opretset);
	COPY_NODE_FIELD(args);

	return newnode;
}

/*
 * _copyDistinctExpr (same as OpExpr)
 */
static DistinctExpr *
_copyDistinctExpr(DistinctExpr *from)
{
	DistinctExpr *newnode = makeNode(DistinctExpr);

	COPY_SCALAR_FIELD(opno);
	COPY_SCALAR_FIELD(opfuncid);
	COPY_SCALAR_FIELD(opresulttype);
	COPY_SCALAR_FIELD(opretset);
	COPY_NODE_FIELD(args);

	return newnode;
}

/*
 * _copyScalarArrayOpExpr
 */
static ScalarArrayOpExpr *
_copyScalarArrayOpExpr(ScalarArrayOpExpr *from)
{
	ScalarArrayOpExpr *newnode = makeNode(ScalarArrayOpExpr);

	COPY_SCALAR_FIELD(opno);
	COPY_SCALAR_FIELD(opfuncid);
	COPY_SCALAR_FIELD(useOr);
	COPY_NODE_FIELD(args);

	return newnode;
}

/*
 * _copyBoolExpr
 */
static BoolExpr *
_copyBoolExpr(BoolExpr *from)
{
	BoolExpr   *newnode = makeNode(BoolExpr);

	COPY_SCALAR_FIELD(boolop);
	COPY_NODE_FIELD(args);

	return newnode;
}

/*
 * _copySubLink
 */
static SubLink *
_copySubLink(SubLink *from)
{
	SubLink    *newnode = makeNode(SubLink);

	COPY_SCALAR_FIELD(subLinkType);
	COPY_NODE_FIELD(testexpr);
	COPY_NODE_FIELD(operName);
	COPY_SCALAR_FIELD(location);    /*CDB*/
	COPY_NODE_FIELD(subselect);

	return newnode;
}

/*
 * _copySubPlan
 */
static SubPlan *
_copySubPlan(SubPlan *from)
{
	SubPlan    *newnode = makeNode(SubPlan);

	COPY_SCALAR_FIELD(subLinkType);
	COPY_SCALAR_FIELD(qDispSliceId);    /*CDB*/
	COPY_NODE_FIELD(testexpr);
	COPY_NODE_FIELD(paramIds);
	COPY_SCALAR_FIELD(plan_id);
	COPY_STRING_FIELD(plan_name);
	COPY_SCALAR_FIELD(firstColType);
	COPY_SCALAR_FIELD(firstColTypmod);
	COPY_SCALAR_FIELD(useHashTable);
	COPY_SCALAR_FIELD(unknownEqFalse);
	COPY_SCALAR_FIELD(is_initplan);	/*CDB*/
	COPY_SCALAR_FIELD(is_multirow);	/*CDB*/
	COPY_NODE_FIELD(setParam);
	COPY_NODE_FIELD(parParam);
	COPY_NODE_FIELD(args);
	COPY_NODE_FIELD(extParam);

	return newnode;
}

/*
 * _copyFieldSelect
 */
static FieldSelect *
_copyFieldSelect(FieldSelect *from)
{
	FieldSelect *newnode = makeNode(FieldSelect);

	COPY_NODE_FIELD(arg);
	COPY_SCALAR_FIELD(fieldnum);
	COPY_SCALAR_FIELD(resulttype);
	COPY_SCALAR_FIELD(resulttypmod);

	return newnode;
}

/*
 * _copyFieldStore
 */
static FieldStore *
_copyFieldStore(FieldStore *from)
{
	FieldStore *newnode = makeNode(FieldStore);

	COPY_NODE_FIELD(arg);
	COPY_NODE_FIELD(newvals);
	COPY_NODE_FIELD(fieldnums);
	COPY_SCALAR_FIELD(resulttype);

	return newnode;
}

/*
 * _copyRelabelType
 */
static RelabelType *
_copyRelabelType(RelabelType *from)
{
	RelabelType *newnode = makeNode(RelabelType);

	COPY_NODE_FIELD(arg);
	COPY_SCALAR_FIELD(resulttype);
	COPY_SCALAR_FIELD(resulttypmod);
	COPY_SCALAR_FIELD(relabelformat);

	return newnode;
}

/*
 * _copyConvertRowtypeExpr
 */
static ConvertRowtypeExpr *
_copyConvertRowtypeExpr(ConvertRowtypeExpr *from)
{
	ConvertRowtypeExpr *newnode = makeNode(ConvertRowtypeExpr);

	COPY_NODE_FIELD(arg);
	COPY_SCALAR_FIELD(resulttype);
	COPY_SCALAR_FIELD(convertformat);

	return newnode;
}

/*
 * _copyCaseExpr
 */
static CaseExpr *
_copyCaseExpr(CaseExpr *from)
{
	CaseExpr   *newnode = makeNode(CaseExpr);

	COPY_SCALAR_FIELD(casetype);
	COPY_NODE_FIELD(arg);
	COPY_NODE_FIELD(args);
	COPY_NODE_FIELD(defresult);

	return newnode;
}

/*
 * _copyCaseWhen
 */
static CaseWhen *
_copyCaseWhen(CaseWhen *from)
{
	CaseWhen   *newnode = makeNode(CaseWhen);

	COPY_NODE_FIELD(expr);
	COPY_NODE_FIELD(result);

	return newnode;
}

/*
 * _copyCaseTestExpr
 */
static CaseTestExpr *
_copyCaseTestExpr(CaseTestExpr *from)
{
	CaseTestExpr *newnode = makeNode(CaseTestExpr);

	COPY_SCALAR_FIELD(typeId);
	COPY_SCALAR_FIELD(typeMod);

	return newnode;
}

/*
 * _copyArrayExpr
 */
static ArrayExpr *
_copyArrayExpr(ArrayExpr *from)
{
	ArrayExpr  *newnode = makeNode(ArrayExpr);

	COPY_SCALAR_FIELD(array_typeid);
	COPY_SCALAR_FIELD(element_typeid);
	COPY_NODE_FIELD(elements);
	COPY_SCALAR_FIELD(multidims);

	return newnode;
}

/*
 * _copyRowExpr
 */
static RowExpr *
_copyRowExpr(RowExpr *from)
{
	RowExpr    *newnode = makeNode(RowExpr);

	COPY_NODE_FIELD(args);
	COPY_SCALAR_FIELD(row_typeid);
	COPY_SCALAR_FIELD(row_format);

	return newnode;
}

/*
 * _copyRowCompareExpr
 */
static RowCompareExpr *
_copyRowCompareExpr(RowCompareExpr *from)
{
	RowCompareExpr *newnode = makeNode(RowCompareExpr);

	COPY_SCALAR_FIELD(rctype);
	COPY_NODE_FIELD(opnos);
	COPY_NODE_FIELD(opfamilies);
	COPY_NODE_FIELD(largs);
	COPY_NODE_FIELD(rargs);

	return newnode;
}

/*
 * _copyCoalesceExpr
 */
static CoalesceExpr *
_copyCoalesceExpr(CoalesceExpr *from)
{
	CoalesceExpr *newnode = makeNode(CoalesceExpr);

	COPY_SCALAR_FIELD(coalescetype);
	COPY_NODE_FIELD(args);

	return newnode;
}

/*
 * _copyMinMaxExpr
 */
static MinMaxExpr *
_copyMinMaxExpr(MinMaxExpr *from)
{
	MinMaxExpr *newnode = makeNode(MinMaxExpr);

	COPY_SCALAR_FIELD(minmaxtype);
	COPY_SCALAR_FIELD(op);
	COPY_NODE_FIELD(args);

	return newnode;
}

/*
 * _copyXmlExpr
 */
static XmlExpr *
_copyXmlExpr(XmlExpr *from)
{
	XmlExpr *newnode = makeNode(XmlExpr);

	COPY_SCALAR_FIELD(op);
	COPY_STRING_FIELD(name);
	COPY_NODE_FIELD(named_args);
	COPY_NODE_FIELD(arg_names);
	COPY_NODE_FIELD(args);
	COPY_SCALAR_FIELD(xmloption);
	COPY_SCALAR_FIELD(type);
	COPY_SCALAR_FIELD(typmod);
	COPY_LOCATION_FIELD(location);

	return newnode;
}

/*
 * _copyNullIfExpr (same as OpExpr)
 */
static NullIfExpr *
_copyNullIfExpr(NullIfExpr *from)
{
	NullIfExpr *newnode = makeNode(NullIfExpr);

	COPY_SCALAR_FIELD(opno);
	COPY_SCALAR_FIELD(opfuncid);
	COPY_SCALAR_FIELD(opresulttype);
	COPY_SCALAR_FIELD(opretset);
	COPY_NODE_FIELD(args);

	return newnode;
}

/*
 * _copyNullTest
 */
static NullTest *
_copyNullTest(NullTest *from)
{
	NullTest   *newnode = makeNode(NullTest);

	COPY_NODE_FIELD(arg);
	COPY_SCALAR_FIELD(nulltesttype);

	return newnode;
}

/*
 * _copyBooleanTest
 */
static BooleanTest *
_copyBooleanTest(BooleanTest *from)
{
	BooleanTest *newnode = makeNode(BooleanTest);

	COPY_NODE_FIELD(arg);
	COPY_SCALAR_FIELD(booltesttype);

	return newnode;
}

/*
 * _copyCoerceToDomain
 */
static CoerceToDomain *
_copyCoerceToDomain(CoerceToDomain *from)
{
	CoerceToDomain *newnode = makeNode(CoerceToDomain);

	COPY_NODE_FIELD(arg);
	COPY_SCALAR_FIELD(resulttype);
	COPY_SCALAR_FIELD(resulttypmod);
	COPY_SCALAR_FIELD(coercionformat);

	return newnode;
}

/*
 * _copyCoerceToDomainValue
 */
static CoerceToDomainValue *
_copyCoerceToDomainValue(CoerceToDomainValue *from)
{
	CoerceToDomainValue *newnode = makeNode(CoerceToDomainValue);

	COPY_SCALAR_FIELD(typeId);
	COPY_SCALAR_FIELD(typeMod);

	return newnode;
}

/*
 * _copySetToDefault
 */
static SetToDefault *
_copySetToDefault(SetToDefault *from)
{
	SetToDefault *newnode = makeNode(SetToDefault);

	COPY_SCALAR_FIELD(typeId);
	COPY_SCALAR_FIELD(typeMod);

	return newnode;
}

/*
 * _copyCurrentOfExpr
 */
static CurrentOfExpr *
_copyCurrentOfExpr(CurrentOfExpr *from)
{
	CurrentOfExpr *newnode = makeNode(CurrentOfExpr);

	COPY_STRING_FIELD(cursor_name);
	COPY_SCALAR_FIELD(cvarno);
	COPY_SCALAR_FIELD(target_relid);
	COPY_SCALAR_FIELD(gp_segment_id);
	COPY_BINARY_FIELD(ctid, sizeof(ItemPointerData));
	COPY_SCALAR_FIELD(tableoid);

	return newnode;
}

/*
 * _copyTargetEntry
 */
static TargetEntry *
_copyTargetEntry(TargetEntry *from)
{
	TargetEntry *newnode = makeNode(TargetEntry);

	COPY_NODE_FIELD(expr);
	COPY_SCALAR_FIELD(resno);
	COPY_STRING_FIELD(resname);
	COPY_SCALAR_FIELD(ressortgroupref);
	COPY_SCALAR_FIELD(resorigtbl);
	COPY_SCALAR_FIELD(resorigcol);
	COPY_SCALAR_FIELD(resjunk);

	return newnode;
}

/*
 * _copyRangeTblRef
 */
static RangeTblRef *
_copyRangeTblRef(RangeTblRef *from)
{
	RangeTblRef *newnode = makeNode(RangeTblRef);

	COPY_SCALAR_FIELD(rtindex);

	return newnode;
}

/*
 * _copyJoinExpr
 */
static JoinExpr *
_copyJoinExpr(JoinExpr *from)
{
	JoinExpr   *newnode = makeNode(JoinExpr);

	COPY_SCALAR_FIELD(jointype);
	COPY_SCALAR_FIELD(isNatural);
	COPY_NODE_FIELD(larg);
	COPY_NODE_FIELD(rarg);
	COPY_NODE_FIELD(usingClause);
	COPY_NODE_FIELD(quals);
	COPY_NODE_FIELD(alias);
	COPY_SCALAR_FIELD(rtindex);
	COPY_NODE_FIELD(subqfromlist);          /*CDB*/

	return newnode;
}

/*
 * _copyFromExpr
 */
static FromExpr *
_copyFromExpr(FromExpr *from)
{
	FromExpr   *newnode = makeNode(FromExpr);

	COPY_NODE_FIELD(fromlist);
	COPY_NODE_FIELD(quals);

	return newnode;
}

/*
 * _copyFlow
 */
static Flow *
_copyFlow(Flow *from)
{
	Flow   *newnode = makeNode(Flow);

	COPY_SCALAR_FIELD(flotype);
	COPY_SCALAR_FIELD(req_move);
	COPY_SCALAR_FIELD(locustype);
	COPY_SCALAR_FIELD(segindex);
	COPY_SCALAR_FIELD(numSortCols);
	COPY_POINTER_FIELD(sortColIdx, from->numSortCols*sizeof(AttrNumber));
	COPY_POINTER_FIELD(sortOperators, from->numSortCols*sizeof(Oid));
	COPY_POINTER_FIELD(nullsFirst, from->numSortCols*sizeof(bool));
	COPY_NODE_FIELD(hashExpr);
	COPY_NODE_FIELD(flow_before_req_move);

	return newnode;
}


/* ****************************************************************
 *						relation.h copy functions
 *
 * We don't support copying RelOptInfo, IndexOptInfo, or Path nodes.
 * There are some subsidiary structs that are useful to copy, though.
 * ****************************************************************
 */

/*
<<<<<<< HEAD
 * _copyCdbRelColumnInfo
 */
static CdbRelColumnInfo *
_copyCdbRelColumnInfo(CdbRelColumnInfo *from)
{
	CdbRelColumnInfo *newnode = makeNode(CdbRelColumnInfo);

	COPY_SCALAR_FIELD(pseudoattno);
    COPY_SCALAR_FIELD(targetresno);
	COPY_NODE_FIELD(defexpr);
	COPY_BITMAPSET_FIELD(where_needed);
	COPY_SCALAR_FIELD(attr_width);
    COPY_BINARY_FIELD(colname, sizeof(from->colname));

	return newnode;
}

/*
 * _copyPathKeyItem
=======
 * _copyPathKey
>>>>>>> ebef17c7
 */
static PathKey *
_copyPathKey(PathKey *from)
{
	PathKey *newnode = makeNode(PathKey);

<<<<<<< HEAD
	COPY_NODE_FIELD(key);
	COPY_SCALAR_FIELD(sortop);
	COPY_SCALAR_FIELD(nulls_first);
	COPY_BITMAPSET_FIELD(cdb_key_relids);   /*CDB*/
	COPY_SCALAR_FIELD(cdb_num_relids);      /*CDB*/
=======
	/* EquivalenceClasses are never moved, so just shallow-copy the pointer */
	COPY_SCALAR_FIELD(pk_eclass);
	COPY_SCALAR_FIELD(pk_opfamily);
	COPY_SCALAR_FIELD(pk_strategy);
	COPY_SCALAR_FIELD(pk_nulls_first);
>>>>>>> ebef17c7

	return newnode;
}

/*
 * _copyRestrictInfo
 */
static RestrictInfo *
_copyRestrictInfo(RestrictInfo *from)
{
	RestrictInfo *newnode = makeNode(RestrictInfo);

	COPY_NODE_FIELD(clause);
	COPY_SCALAR_FIELD(is_pushed_down);
	COPY_SCALAR_FIELD(outerjoin_delayed);
	COPY_SCALAR_FIELD(can_join);
	COPY_SCALAR_FIELD(pseudoconstant);
	COPY_BITMAPSET_FIELD(clause_relids);
	COPY_BITMAPSET_FIELD(required_relids);
	COPY_BITMAPSET_FIELD(left_relids);
	COPY_BITMAPSET_FIELD(right_relids);
	COPY_NODE_FIELD(orclause);
	/* EquivalenceClasses are never copied, so shallow-copy the pointers */
	COPY_SCALAR_FIELD(parent_ec);
	COPY_SCALAR_FIELD(eval_cost);
	COPY_SCALAR_FIELD(this_selec);
	COPY_NODE_FIELD(mergeopfamilies);
	/* EquivalenceClasses are never copied, so shallow-copy the pointers */
	COPY_SCALAR_FIELD(left_ec);
	COPY_SCALAR_FIELD(right_ec);
	COPY_SCALAR_FIELD(outer_is_left);
	COPY_SCALAR_FIELD(hashjoinoperator);
	COPY_SCALAR_FIELD(left_bucketsize);
	COPY_SCALAR_FIELD(right_bucketsize);

	return newnode;
}

/*
 * _copyOuterJoinInfo
 */
static OuterJoinInfo *
_copyOuterJoinInfo(OuterJoinInfo *from)
{
	OuterJoinInfo *newnode = makeNode(OuterJoinInfo);

	COPY_BITMAPSET_FIELD(min_lefthand);
	COPY_BITMAPSET_FIELD(min_righthand);
	COPY_BITMAPSET_FIELD(syn_lefthand);
	COPY_BITMAPSET_FIELD(syn_righthand);
	COPY_SCALAR_FIELD(join_type);
	COPY_SCALAR_FIELD(lhs_strict);
	COPY_SCALAR_FIELD(delay_upper_joins);
    COPY_NODE_FIELD(left_equi_key_list);
    COPY_NODE_FIELD(right_equi_key_list);
	return newnode;
}

/*
 * _copyInClauseInfo
 */
static InClauseInfo *
_copyInClauseInfo(InClauseInfo *from)
{
	InClauseInfo *newnode = makeNode(InClauseInfo);

	COPY_BITMAPSET_FIELD(righthand);
	COPY_NODE_FIELD(sub_targetlist);
	COPY_NODE_FIELD(in_operators);

    COPY_SCALAR_FIELD(try_join_unique);                 /*CDB*/

	return newnode;
}

/*
 * _copyAppendRelInfo
 */
static AppendRelInfo *
_copyAppendRelInfo(AppendRelInfo *from)
{
	AppendRelInfo *newnode = makeNode(AppendRelInfo);

	COPY_SCALAR_FIELD(parent_relid);
	COPY_SCALAR_FIELD(child_relid);
	COPY_SCALAR_FIELD(parent_reltype);
	COPY_SCALAR_FIELD(child_reltype);
	COPY_NODE_FIELD(col_mappings);
	COPY_NODE_FIELD(translated_vars);
	COPY_SCALAR_FIELD(parent_reloid);

	return newnode;
}

/* ****************************************************************
 *					parsenodes.h copy functions
 * ****************************************************************
 */

static RangeTblEntry *
_copyRangeTblEntry(RangeTblEntry *from)
{
	RangeTblEntry *newnode = makeNode(RangeTblEntry);

	COPY_SCALAR_FIELD(rtekind);
	COPY_SCALAR_FIELD(relid);
	COPY_NODE_FIELD(subquery);
	COPY_NODE_FIELD(funcexpr);
	COPY_NODE_FIELD(funccoltypes);
	COPY_NODE_FIELD(funccoltypmods);
	COPY_VARLENA_FIELD(funcuserdata, -1);
	COPY_NODE_FIELD(values_lists);
	COPY_SCALAR_FIELD(jointype);
	COPY_NODE_FIELD(joinaliasvars);
	COPY_NODE_FIELD(alias);
	COPY_NODE_FIELD(eref);
	COPY_SCALAR_FIELD(inh);
	COPY_SCALAR_FIELD(inFromCl);
	COPY_SCALAR_FIELD(requiredPerms);
	COPY_SCALAR_FIELD(checkAsUser);

	COPY_STRING_FIELD(ctename);
	COPY_SCALAR_FIELD(ctelevelsup);
	COPY_SCALAR_FIELD(self_reference);
	COPY_NODE_FIELD(ctecoltypes);
	COPY_NODE_FIELD(ctecoltypmods);

	COPY_SCALAR_FIELD(forceDistRandom);
    COPY_NODE_FIELD(pseudocols);                /*CDB*/

	return newnode;
}

static FkConstraint *
_copyFkConstraint(FkConstraint *from)
{
	FkConstraint *newnode = makeNode(FkConstraint);

	COPY_STRING_FIELD(constr_name);
	COPY_SCALAR_FIELD(constrOid);
	COPY_NODE_FIELD(pktable);
	COPY_NODE_FIELD(fk_attrs);
	COPY_NODE_FIELD(pk_attrs);
	COPY_SCALAR_FIELD(fk_matchtype);
	COPY_SCALAR_FIELD(fk_upd_action);
	COPY_SCALAR_FIELD(fk_del_action);
	COPY_SCALAR_FIELD(deferrable);
	COPY_SCALAR_FIELD(initdeferred);
	COPY_SCALAR_FIELD(skip_validation);
	COPY_SCALAR_FIELD(trig1Oid);
	COPY_SCALAR_FIELD(trig2Oid);
	COPY_SCALAR_FIELD(trig3Oid);
	COPY_SCALAR_FIELD(trig4Oid);

	return newnode;
}

static SortClause *
_copySortClause(SortClause *from)
{
	SortClause *newnode = makeNode(SortClause);

	COPY_SCALAR_FIELD(tleSortGroupRef);
	COPY_SCALAR_FIELD(sortop);
	COPY_SCALAR_FIELD(nulls_first);

	return newnode;
}

static GroupClause *
_copyGroupClause(GroupClause *from)
{
	GroupClause *newnode = makeNode(GroupClause);

	COPY_SCALAR_FIELD(tleSortGroupRef);
	COPY_SCALAR_FIELD(sortop);
	COPY_SCALAR_FIELD(nulls_first);

	return newnode;
}

static GroupingClause *
_copyGroupingClause(GroupingClause *from)
{
	GroupingClause *newnode = makeNode(GroupingClause);
	COPY_SCALAR_FIELD(groupType);
	COPY_NODE_FIELD(groupsets);

	return newnode;
}

static GroupingFunc *
_copyGroupingFunc(GroupingFunc *from)
{
	GroupingFunc *newnode = makeNode(GroupingFunc);

	COPY_NODE_FIELD(args);
	COPY_SCALAR_FIELD(ngrpcols);

	return newnode;
}

static Grouping *
_copyGrouping(Grouping *from)
{
	Grouping *newnode = makeNode(Grouping);

	return newnode;
}

static GroupId *
_copyGroupId(GroupId *from)
{
	GroupId *newnode = makeNode(GroupId);

	return newnode;
}

static WindowSpecParse *
_copyWindowSpecParse(WindowSpecParse *from)
{
	WindowSpecParse *newnode = makeNode(WindowSpecParse);

	COPY_STRING_FIELD(name);
	COPY_NODE_FIELD(elems);

	return newnode;
}

static WindowSpec *
_copyWindowSpec(WindowSpec *from)
{
	WindowSpec *newnode = makeNode(WindowSpec);

	COPY_STRING_FIELD(name);
	COPY_STRING_FIELD(parent);
	COPY_NODE_FIELD(partition);
	COPY_NODE_FIELD(order);
	COPY_NODE_FIELD(frame);
	COPY_SCALAR_FIELD(location);

	return newnode;
}

static WindowFrame *
_copyWindowFrame(WindowFrame *from)
{
	WindowFrame *newnode = makeNode(WindowFrame);

	COPY_SCALAR_FIELD(is_rows);
	COPY_SCALAR_FIELD(is_between);
	COPY_NODE_FIELD(trail);
	COPY_NODE_FIELD(lead);
	COPY_SCALAR_FIELD(exclude);

	return newnode;
}

static WindowFrameEdge *
_copyWindowFrameEdge(WindowFrameEdge *from)
{
	WindowFrameEdge *newnode = makeNode(WindowFrameEdge);

	COPY_SCALAR_FIELD(kind);
	COPY_NODE_FIELD(val);

	return newnode;
}

static PercentileExpr *
_copyPercentileExpr(PercentileExpr *from)
{
	PercentileExpr *newnode = makeNode(PercentileExpr);

	COPY_SCALAR_FIELD(perctype);
	COPY_NODE_FIELD(args);
	COPY_SCALAR_FIELD(perckind);
	COPY_NODE_FIELD(sortClause);
	COPY_NODE_FIELD(sortTargets);
	COPY_NODE_FIELD(pcExpr);
	COPY_NODE_FIELD(tcExpr);
	COPY_SCALAR_FIELD(location);

	return newnode;
}

static RowMarkClause *
_copyRowMarkClause(RowMarkClause *from)
{
	RowMarkClause *newnode = makeNode(RowMarkClause);

	COPY_SCALAR_FIELD(rti);
	COPY_SCALAR_FIELD(forUpdate);
	COPY_SCALAR_FIELD(noWait);

	return newnode;
}

static WithClause *
_copyWithClause(WithClause *from)
{
	WithClause *newnode = makeNode(WithClause);
	
	COPY_NODE_FIELD(ctes);
	COPY_SCALAR_FIELD(recursive);
	COPY_SCALAR_FIELD(location);
	
	return newnode;
}

static CommonTableExpr *
_copyCommonTableExpr(CommonTableExpr *from)
{
	CommonTableExpr *newnode = makeNode(CommonTableExpr);
	
	COPY_STRING_FIELD(ctename);
	COPY_NODE_FIELD(aliascolnames);
	COPY_NODE_FIELD(ctequery);
	COPY_SCALAR_FIELD(location);
	COPY_SCALAR_FIELD(cterecursive);
	COPY_SCALAR_FIELD(cterefcount);
	COPY_NODE_FIELD(ctecolnames);
	COPY_NODE_FIELD(ctecoltypes);
	COPY_NODE_FIELD(ctecoltypmods);

	return newnode;
}

static A_Expr *
_copyAExpr(A_Expr *from)
{
	A_Expr	   *newnode = makeNode(A_Expr);

	COPY_SCALAR_FIELD(kind);
	COPY_NODE_FIELD(name);
	COPY_NODE_FIELD(lexpr);
	COPY_NODE_FIELD(rexpr);
	COPY_SCALAR_FIELD(location);

	return newnode;
}

static ColumnRef *
_copyColumnRef(ColumnRef *from)
{
	ColumnRef  *newnode = makeNode(ColumnRef);

	COPY_NODE_FIELD(fields);
	COPY_SCALAR_FIELD(location);

	return newnode;
}

static ParamRef *
_copyParamRef(ParamRef *from)
{
	ParamRef   *newnode = makeNode(ParamRef);

	COPY_SCALAR_FIELD(number);
	COPY_SCALAR_FIELD(location);    /*CDB*/

	return newnode;
}

static A_Const *
_copyAConst(A_Const *from)
{
	A_Const    *newnode = makeNode(A_Const);

	/* This part must duplicate _copyValue */
	COPY_SCALAR_FIELD(val.type);
	switch (from->val.type)
	{
		case T_Integer:
			COPY_SCALAR_FIELD(val.val.ival);
			break;
		case T_Float:
		case T_String:
		case T_BitString:
			COPY_STRING_FIELD(val.val.str);
			break;
		case T_Null:
			/* nothing to do */
			break;
		default:
			elog(ERROR, "unrecognized node type: %d",
				 (int) from->val.type);
			break;
	}

	COPY_NODE_FIELD(typname);
	COPY_SCALAR_FIELD(location);    /*CDB*/

	return newnode;
}

static FuncCall *
_copyFuncCall(FuncCall *from)
{
	FuncCall   *newnode = makeNode(FuncCall);

	COPY_NODE_FIELD(funcname);
	COPY_NODE_FIELD(args);
    COPY_NODE_FIELD(agg_order);
	COPY_SCALAR_FIELD(agg_star);
	COPY_SCALAR_FIELD(agg_distinct);
	COPY_NODE_FIELD(over);
	COPY_SCALAR_FIELD(location);
	COPY_NODE_FIELD(agg_filter);

	return newnode;
}

static A_Indices *
_copyAIndices(A_Indices *from)
{
	A_Indices  *newnode = makeNode(A_Indices);

	COPY_NODE_FIELD(lidx);
	COPY_NODE_FIELD(uidx);

	return newnode;
}

static A_Indirection *
_copyA_Indirection(A_Indirection *from)
{
	A_Indirection *newnode = makeNode(A_Indirection);

	COPY_NODE_FIELD(arg);
	COPY_NODE_FIELD(indirection);

	return newnode;
}

static ResTarget *
_copyResTarget(ResTarget *from)
{
	ResTarget  *newnode = makeNode(ResTarget);

	COPY_STRING_FIELD(name);
	COPY_NODE_FIELD(indirection);
	COPY_NODE_FIELD(val);
	COPY_SCALAR_FIELD(location);

	return newnode;
}

static TypeName *
_copyTypeName(TypeName *from)
{
	TypeName   *newnode = makeNode(TypeName);

	COPY_NODE_FIELD(names);
	COPY_SCALAR_FIELD(typid);
	COPY_SCALAR_FIELD(timezone);
	COPY_SCALAR_FIELD(setof);
	COPY_SCALAR_FIELD(pct_type);
	COPY_NODE_FIELD(typmods);
	COPY_SCALAR_FIELD(typemod);
	COPY_NODE_FIELD(arrayBounds);
	COPY_SCALAR_FIELD(location);

	return newnode;
}

static SortBy *
_copySortBy(SortBy *from)
{
	SortBy	   *newnode = makeNode(SortBy);

	COPY_SCALAR_FIELD(sortby_dir);
	COPY_SCALAR_FIELD(sortby_nulls);
	COPY_NODE_FIELD(useOp);
	COPY_NODE_FIELD(node);

	return newnode;
}

static RangeSubselect *
_copyRangeSubselect(RangeSubselect *from)
{
	RangeSubselect *newnode = makeNode(RangeSubselect);

	COPY_NODE_FIELD(subquery);
	COPY_NODE_FIELD(alias);

	return newnode;
}

static RangeFunction *
_copyRangeFunction(RangeFunction *from)
{
	RangeFunction *newnode = makeNode(RangeFunction);

	COPY_NODE_FIELD(funccallnode);
	COPY_NODE_FIELD(alias);
	COPY_NODE_FIELD(coldeflist);

	return newnode;
}

static TypeCast *
_copyTypeCast(TypeCast *from)
{
	TypeCast   *newnode = makeNode(TypeCast);

	COPY_NODE_FIELD(arg);
	COPY_NODE_FIELD(typname);

	return newnode;
}

static IndexElem *
_copyIndexElem(IndexElem *from)
{
	IndexElem  *newnode = makeNode(IndexElem);

	COPY_STRING_FIELD(name);
	COPY_NODE_FIELD(expr);
	COPY_NODE_FIELD(opclass);
	COPY_SCALAR_FIELD(ordering);
	COPY_SCALAR_FIELD(nulls_ordering);

	return newnode;
}

static ColumnDef *
_copyColumnDef(ColumnDef *from)
{
	ColumnDef  *newnode = makeNode(ColumnDef);

	COPY_STRING_FIELD(colname);
	COPY_NODE_FIELD(typname);
	COPY_SCALAR_FIELD(inhcount);
	COPY_SCALAR_FIELD(is_local);
	COPY_SCALAR_FIELD(is_not_null);
	COPY_SCALAR_FIELD(attnum);
	COPY_SCALAR_FIELD(default_oid);
	COPY_NODE_FIELD(raw_default);
	COPY_SCALAR_FIELD(default_is_null);
	COPY_STRING_FIELD(cooked_default);
	COPY_NODE_FIELD(constraints);
	COPY_NODE_FIELD(encoding);

	return newnode;
}

static ColumnReferenceStorageDirective *
_copyColumnReferenceStorageDirective(ColumnReferenceStorageDirective *from)
{
	ColumnReferenceStorageDirective *newnode =
		makeNode(ColumnReferenceStorageDirective);

	COPY_NODE_FIELD(column);
	COPY_SCALAR_FIELD(deflt);
	COPY_NODE_FIELD(encoding);

	return newnode;
}

static Constraint *
_copyConstraint(Constraint *from)
{
	Constraint *newnode = makeNode(Constraint);

	COPY_SCALAR_FIELD(contype);
	COPY_SCALAR_FIELD(conoid);
	COPY_STRING_FIELD(name);
	COPY_NODE_FIELD(raw_expr);
	COPY_STRING_FIELD(cooked_expr);
	COPY_NODE_FIELD(keys);
	COPY_NODE_FIELD(options);
	COPY_STRING_FIELD(indexspace);

	return newnode;
}

static DefElem *
_copyDefElem(DefElem *from)
{
	DefElem    *newnode = makeNode(DefElem);

	COPY_STRING_FIELD(defname);
	COPY_NODE_FIELD(arg);
	COPY_SCALAR_FIELD(defaction);

	return newnode;
}

static LockingClause *
_copyLockingClause(LockingClause *from)
{
	LockingClause *newnode = makeNode(LockingClause);

	COPY_NODE_FIELD(lockedRels);
	COPY_SCALAR_FIELD(forUpdate);
	COPY_SCALAR_FIELD(noWait);

	return newnode;
}

static XmlSerialize *
_copyXmlSerialize(XmlSerialize *from)
{
	XmlSerialize *newnode = makeNode(XmlSerialize);

	COPY_SCALAR_FIELD(xmloption);
	COPY_NODE_FIELD(expr);
	COPY_NODE_FIELD(typeName);
	COPY_LOCATION_FIELD(location);

	return newnode;
}

static DMLActionExpr *
_copyDMLActionExpr(const DMLActionExpr *from)
{
	DMLActionExpr *newnode = makeNode(DMLActionExpr);

	return newnode;
}

static PartOidExpr *
_copyPartOidExpr(const PartOidExpr *from)
{
	PartOidExpr *newnode = makeNode(PartOidExpr);
	COPY_SCALAR_FIELD(level);

	return newnode;
}

static PartDefaultExpr *
_copyPartDefaultExpr(const PartDefaultExpr *from)
{
	PartDefaultExpr *newnode = makeNode(PartDefaultExpr);
	COPY_SCALAR_FIELD(level);

	return newnode;
}

static PartBoundExpr *
_copyPartBoundExpr(const PartBoundExpr *from)
{
	PartBoundExpr *newnode = makeNode(PartBoundExpr);
	COPY_SCALAR_FIELD(level);
	COPY_SCALAR_FIELD(boundType);
	COPY_SCALAR_FIELD(isLowerBound);

	return newnode;
}

static PartBoundInclusionExpr *
_copyPartBoundInclusionExpr(const PartBoundInclusionExpr *from)
{
	PartBoundInclusionExpr *newnode = makeNode(PartBoundInclusionExpr);
	COPY_SCALAR_FIELD(level);
	COPY_SCALAR_FIELD(isLowerBound);

	return newnode;
}

static PartBoundOpenExpr *
_copyPartBoundOpenExpr(const PartBoundOpenExpr *from)
{
	PartBoundOpenExpr *newnode = makeNode(PartBoundOpenExpr);
	COPY_SCALAR_FIELD(level);
	COPY_SCALAR_FIELD(isLowerBound);

	return newnode;
}

static Query *
_copyQuery(Query *from)
{
	Query	   *newnode = makeNode(Query);

	COPY_SCALAR_FIELD(commandType);
	COPY_SCALAR_FIELD(querySource);
	COPY_SCALAR_FIELD(canSetTag);
	COPY_NODE_FIELD(utilityStmt);
	COPY_SCALAR_FIELD(resultRelation);
	COPY_NODE_FIELD(intoClause);
	COPY_SCALAR_FIELD(hasAggs);
	COPY_SCALAR_FIELD(hasWindFuncs);
	COPY_SCALAR_FIELD(hasSubLinks);
	COPY_NODE_FIELD(rtable);
	COPY_NODE_FIELD(jointree);
	COPY_NODE_FIELD(targetList);
	COPY_NODE_FIELD(returningList);
	COPY_NODE_FIELD(groupClause);
	COPY_NODE_FIELD(havingQual);
	COPY_NODE_FIELD(windowClause);
	COPY_NODE_FIELD(distinctClause);
	COPY_NODE_FIELD(sortClause);
	COPY_NODE_FIELD(scatterClause);
	COPY_NODE_FIELD(cteList);
	COPY_SCALAR_FIELD(hasRecursive);
	COPY_SCALAR_FIELD(hasModifyingCTE);
	COPY_NODE_FIELD(limitOffset);
	COPY_NODE_FIELD(limitCount);
	COPY_NODE_FIELD(rowMarks);
	COPY_NODE_FIELD(setOperations);
	COPY_NODE_FIELD(resultRelations);
	COPY_NODE_FIELD(returningLists);
	if (from->intoPolicy)
	{
		COPY_POINTER_FIELD(intoPolicy,sizeof(GpPolicy) + from->intoPolicy->nattrs*sizeof(from->intoPolicy->attrs[0]));
	}
	else
		newnode->intoPolicy = NULL;

	return newnode;
}

static InsertStmt *
_copyInsertStmt(InsertStmt *from)
{
	InsertStmt *newnode = makeNode(InsertStmt);

	COPY_NODE_FIELD(relation);
	COPY_NODE_FIELD(cols);
	COPY_NODE_FIELD(selectStmt);
	COPY_NODE_FIELD(returningList);

	return newnode;
}

static DeleteStmt *
_copyDeleteStmt(DeleteStmt *from)
{
	DeleteStmt *newnode = makeNode(DeleteStmt);

	COPY_NODE_FIELD(relation);
	COPY_NODE_FIELD(usingClause);
	COPY_NODE_FIELD(whereClause);
	COPY_NODE_FIELD(returningList);

	return newnode;
}

static UpdateStmt *
_copyUpdateStmt(UpdateStmt *from)
{
	UpdateStmt *newnode = makeNode(UpdateStmt);

	COPY_NODE_FIELD(relation);
	COPY_NODE_FIELD(targetList);
	COPY_NODE_FIELD(whereClause);
	COPY_NODE_FIELD(fromClause);
	COPY_NODE_FIELD(returningList);

	return newnode;
}

static SelectStmt *
_copySelectStmt(SelectStmt *from)
{
	SelectStmt *newnode = makeNode(SelectStmt);

	COPY_NODE_FIELD(distinctClause);
	COPY_NODE_FIELD(intoClause);
	COPY_NODE_FIELD(targetList);
	COPY_NODE_FIELD(fromClause);
	COPY_NODE_FIELD(whereClause);
	COPY_NODE_FIELD(groupClause);
	COPY_NODE_FIELD(havingClause);
	COPY_NODE_FIELD(windowClause);
	COPY_NODE_FIELD(valuesLists);
	COPY_NODE_FIELD(sortClause);
	COPY_NODE_FIELD(scatterClause);
	COPY_NODE_FIELD(withClause);
	COPY_NODE_FIELD(limitOffset);
	COPY_NODE_FIELD(limitCount);
	COPY_NODE_FIELD(lockingClause);
	COPY_SCALAR_FIELD(op);
	COPY_SCALAR_FIELD(all);
	COPY_NODE_FIELD(larg);
	COPY_NODE_FIELD(rarg);
	COPY_NODE_FIELD(distributedBy);

	return newnode;
}

static SetOperationStmt *
_copySetOperationStmt(SetOperationStmt *from)
{
	SetOperationStmt *newnode = makeNode(SetOperationStmt);

	COPY_SCALAR_FIELD(op);
	COPY_SCALAR_FIELD(all);
	COPY_NODE_FIELD(larg);
	COPY_NODE_FIELD(rarg);
	COPY_NODE_FIELD(colTypes);
	COPY_NODE_FIELD(colTypmods);
	return newnode;
}

static AlterTableStmt *
_copyAlterTableStmt(AlterTableStmt *from)
{
	AlterTableStmt *newnode = makeNode(AlterTableStmt);

	COPY_NODE_FIELD(relation);
	COPY_NODE_FIELD(cmds);
	COPY_SCALAR_FIELD(relkind);
	
	/* No need to copy AT workspace fields. */

	return newnode;
}

static AlterTableCmd *
_copyAlterTableCmd(AlterTableCmd *from)
{
	AlterTableCmd *newnode = makeNode(AlterTableCmd);

	COPY_SCALAR_FIELD(subtype);
	COPY_STRING_FIELD(name);
	COPY_NODE_FIELD(def);
	COPY_NODE_FIELD(transform);
	COPY_SCALAR_FIELD(behavior);
	COPY_SCALAR_FIELD(part_expanded);
	
	/* Need to copy AT workspace since process uses copy internally. */
	COPY_NODE_FIELD(partoids);

	return newnode;
}

static SetDistributionCmd*
_copySetDistributionCmd(SetDistributionCmd *from)
{
	SetDistributionCmd *newnode = makeNode(SetDistributionCmd);

	COPY_SCALAR_FIELD(backendId);
	COPY_NODE_FIELD(relids);
	COPY_NODE_FIELD(indexOidMap);
	COPY_NODE_FIELD(hiddenTypes);

	return newnode;
}

static InheritPartitionCmd *
_copyInheritPartitionCmd(InheritPartitionCmd *from)
{
	InheritPartitionCmd *newnode = makeNode(InheritPartitionCmd);

	COPY_NODE_FIELD(parent);

	return newnode;
}

static AlterPartitionCmd *
_copyAlterPartitionCmd(AlterPartitionCmd *from)
{
	AlterPartitionCmd *newnode = makeNode(AlterPartitionCmd);

	COPY_NODE_FIELD(partid);
	COPY_NODE_FIELD(arg1);
	COPY_NODE_FIELD(arg2);

	return newnode;
}

static AlterPartitionId *
_copyAlterPartitionId(AlterPartitionId *from)
{
	AlterPartitionId *newnode = makeNode(AlterPartitionId);

	COPY_SCALAR_FIELD(idtype);
	COPY_NODE_FIELD(partiddef);

	return newnode;
}


static AlterDomainStmt *
_copyAlterDomainStmt(AlterDomainStmt *from)
{
	AlterDomainStmt *newnode = makeNode(AlterDomainStmt);

	COPY_SCALAR_FIELD(subtype);
	COPY_NODE_FIELD(typname);
	COPY_STRING_FIELD(name);
	COPY_NODE_FIELD(def);
	COPY_SCALAR_FIELD(behavior);

	return newnode;
}

static GrantStmt *
_copyGrantStmt(GrantStmt *from)
{
	GrantStmt  *newnode = makeNode(GrantStmt);

	COPY_SCALAR_FIELD(is_grant);
	COPY_SCALAR_FIELD(objtype);
	COPY_NODE_FIELD(objects);
	COPY_NODE_FIELD(privileges);
	COPY_NODE_FIELD(grantees);
	COPY_SCALAR_FIELD(grant_option);
	COPY_SCALAR_FIELD(behavior);
	COPY_NODE_FIELD(cooked_privs);

	return newnode;
}

static PrivGrantee *
_copyPrivGrantee(PrivGrantee *from)
{
	PrivGrantee *newnode = makeNode(PrivGrantee);

	COPY_STRING_FIELD(rolname);

	return newnode;
}

static FuncWithArgs *
_copyFuncWithArgs(FuncWithArgs *from)
{
	FuncWithArgs *newnode = makeNode(FuncWithArgs);

	COPY_NODE_FIELD(funcname);
	COPY_NODE_FIELD(funcargs);

	return newnode;
}

static GrantRoleStmt *
_copyGrantRoleStmt(GrantRoleStmt *from)
{
	GrantRoleStmt *newnode = makeNode(GrantRoleStmt);

	COPY_NODE_FIELD(granted_roles);
	COPY_NODE_FIELD(grantee_roles);
	COPY_SCALAR_FIELD(is_grant);
	COPY_SCALAR_FIELD(admin_opt);
	COPY_STRING_FIELD(grantor);
	COPY_SCALAR_FIELD(behavior);

	return newnode;
}

static DeclareCursorStmt *
_copyDeclareCursorStmt(DeclareCursorStmt *from)
{
	DeclareCursorStmt *newnode = makeNode(DeclareCursorStmt);

	COPY_STRING_FIELD(portalname);
	COPY_SCALAR_FIELD(options);
	COPY_NODE_FIELD(query);
	COPY_SCALAR_FIELD(is_simply_updatable);

	return newnode;
}

static ClosePortalStmt *
_copyClosePortalStmt(ClosePortalStmt *from)
{
	ClosePortalStmt *newnode = makeNode(ClosePortalStmt);

	COPY_STRING_FIELD(portalname);

	return newnode;
}

static ClusterStmt *
_copyClusterStmt(ClusterStmt *from)
{
	ClusterStmt *newnode = makeNode(ClusterStmt);

	COPY_NODE_FIELD(relation);
	COPY_STRING_FIELD(indexname);
	COPY_SCALAR_FIELD(oidInfo.relOid);
	COPY_SCALAR_FIELD(oidInfo.comptypeOid);
	COPY_SCALAR_FIELD(oidInfo.toastOid);
	COPY_SCALAR_FIELD(oidInfo.toastIndexOid);
	COPY_SCALAR_FIELD(oidInfo.toastComptypeOid);
	COPY_NODE_FIELD(new_ind_oids);

	return newnode;
}

static SingleRowErrorDesc *
_copySingleRowErrorDesc(SingleRowErrorDesc *from)
{
	SingleRowErrorDesc *newnode = makeNode(SingleRowErrorDesc);

	COPY_NODE_FIELD(errtable);
	COPY_SCALAR_FIELD(rejectlimit);
	COPY_SCALAR_FIELD(is_keep);
	COPY_SCALAR_FIELD(is_limit_in_rows);
	COPY_SCALAR_FIELD(reusing_existing_errtable);
	COPY_SCALAR_FIELD(into_file);

	return newnode;
}

static CopyStmt *
_copyCopyStmt(CopyStmt *from)
{
	CopyStmt   *newnode = makeNode(CopyStmt);

	COPY_NODE_FIELD(relation);
	COPY_NODE_FIELD(query);
	COPY_NODE_FIELD(attlist);
	COPY_SCALAR_FIELD(is_from);
	COPY_SCALAR_FIELD(skip_ext_partition);
	COPY_STRING_FIELD(filename);
	COPY_NODE_FIELD(options);
	COPY_NODE_FIELD(sreh);

	return newnode;
}

static CreateStmt *
_copyCreateStmt(CreateStmt *from)
{
	CreateStmt *newnode = makeNode(CreateStmt);

	COPY_NODE_FIELD(relation);
	COPY_NODE_FIELD(tableElts);
	COPY_NODE_FIELD(inhRelations);
	COPY_NODE_FIELD(inhOids);
	COPY_SCALAR_FIELD(parentOidCount);
	COPY_NODE_FIELD(constraints);
	COPY_NODE_FIELD(options);
	COPY_SCALAR_FIELD(oncommit);
	COPY_STRING_FIELD(tablespacename);
	COPY_NODE_FIELD(distributedBy);
	COPY_SCALAR_FIELD(oidInfo.relOid);
	COPY_SCALAR_FIELD(oidInfo.comptypeOid);
	COPY_SCALAR_FIELD(oidInfo.toastOid);
	COPY_SCALAR_FIELD(oidInfo.toastIndexOid);
	COPY_SCALAR_FIELD(oidInfo.toastComptypeOid);
	COPY_SCALAR_FIELD(relKind);
	COPY_SCALAR_FIELD(relStorage);
	if (from->policy)
	{
		COPY_POINTER_FIELD(policy,sizeof(GpPolicy) + from->policy->nattrs*sizeof(from->policy->attrs[0]));
	}
	else
		newnode->policy = NULL;
	/* postCreate omitted (why?) */
	COPY_NODE_FIELD(deferredStmts);
	COPY_SCALAR_FIELD(is_part_child);
	COPY_SCALAR_FIELD(is_add_part);
	COPY_SCALAR_FIELD(ownerid);
	COPY_SCALAR_FIELD(buildAoBlkdir);
	COPY_NODE_FIELD(attr_encodings);

	return newnode;
}

static PartitionBy *
_copyPartitionBy(PartitionBy *from)
{
	PartitionBy *newnode = makeNode(PartitionBy);

	COPY_SCALAR_FIELD(partType);
	COPY_NODE_FIELD(keys);
	COPY_NODE_FIELD(keyopclass);
	COPY_NODE_FIELD(partNum);
	COPY_NODE_FIELD(subPart);
	COPY_NODE_FIELD(partSpec);
	COPY_SCALAR_FIELD(partDepth);
	COPY_NODE_FIELD(parentRel);
	COPY_SCALAR_FIELD(partQuiet);
	COPY_SCALAR_FIELD(location);

	return newnode;
}

static PartitionSpec *
_copyPartitionSpec(PartitionSpec *from)
{
	PartitionSpec *newnode = makeNode(PartitionSpec);

	COPY_NODE_FIELD(partElem);
	COPY_NODE_FIELD(subSpec);
	COPY_SCALAR_FIELD(istemplate);
	COPY_NODE_FIELD(enc_clauses);
	COPY_SCALAR_FIELD(location);

	return newnode;
}

static PartitionValuesSpec *
_copyPartitionValuesSpec(PartitionValuesSpec *from)
{
	PartitionValuesSpec *newnode = makeNode(PartitionValuesSpec);

	COPY_NODE_FIELD(partValues);
	COPY_SCALAR_FIELD(location);

	return newnode;
}

static PartitionElem *
_copyPartitionElem(PartitionElem *from)
{
	PartitionElem *newnode = makeNode(PartitionElem);

	COPY_NODE_FIELD(partName);
	COPY_NODE_FIELD(boundSpec);
	COPY_NODE_FIELD(subSpec);
	COPY_SCALAR_FIELD(isDefault);
	COPY_NODE_FIELD(storeAttr);
	COPY_SCALAR_FIELD(partno);
	COPY_SCALAR_FIELD(rrand);
	COPY_NODE_FIELD(colencs);
	COPY_SCALAR_FIELD(location);

	return newnode;
}

static PartitionRangeItem *
_copyPartitionRangeItem(PartitionRangeItem *from)
{
	PartitionRangeItem *newnode = makeNode(PartitionRangeItem);

	COPY_NODE_FIELD(partRangeVal);
	COPY_SCALAR_FIELD(partedge);
	COPY_SCALAR_FIELD(location);

	return newnode;
}

static PartitionBoundSpec *
_copyPartitionBoundSpec(PartitionBoundSpec *from)
{
	PartitionBoundSpec *newnode = makeNode(PartitionBoundSpec);

	COPY_NODE_FIELD(partStart);
	COPY_NODE_FIELD(partEnd);
	COPY_NODE_FIELD(partEvery);
	COPY_SCALAR_FIELD(location);

	return newnode;
}

static PgPartRule *
_copyPgPartRule(PgPartRule *from)
{
	PgPartRule *newnode = makeNode(PgPartRule);

	COPY_NODE_FIELD(pNode);
	COPY_NODE_FIELD(topRule);
	COPY_STRING_FIELD(partIdStr);
	COPY_SCALAR_FIELD(isName);
	COPY_SCALAR_FIELD(topRuleRank);
	COPY_STRING_FIELD(relname);

	return newnode;
}

static Partition *
_copyPartition(Partition *from)
{
	Partition *newnode = makeNode(Partition);

	COPY_SCALAR_FIELD(partid);
	COPY_SCALAR_FIELD(parrelid);
	COPY_SCALAR_FIELD(parkind);
	COPY_SCALAR_FIELD(parlevel);
	COPY_SCALAR_FIELD(paristemplate);
	COPY_SCALAR_FIELD(parnatts);
	COPY_POINTER_FIELD(paratts, from->parnatts * sizeof(AttrNumber));
	COPY_POINTER_FIELD(parclass, from->parnatts * sizeof(Oid));

	return newnode;
}

static PartitionRule *
_copyPartitionRule(PartitionRule *from)
{
	PartitionRule *newnode = makeNode(PartitionRule);

	COPY_SCALAR_FIELD(parruleid);
	COPY_SCALAR_FIELD(paroid);
	COPY_SCALAR_FIELD(parchildrelid);
	COPY_SCALAR_FIELD(parparentoid);
	COPY_SCALAR_FIELD(parisdefault);
	COPY_STRING_FIELD(parname);
	COPY_NODE_FIELD(parrangestart);
	COPY_SCALAR_FIELD(parrangestartincl);
	COPY_NODE_FIELD(parrangeend);
	COPY_SCALAR_FIELD(parrangeendincl);
	COPY_NODE_FIELD(parrangeevery);
	COPY_NODE_FIELD(parlistvalues);
	COPY_SCALAR_FIELD(parruleord);
	COPY_NODE_FIELD(parreloptions);
	COPY_SCALAR_FIELD(partemplatespaceId);
	COPY_NODE_FIELD(children); /* sub partition */

	return newnode;
}

static PartitionNode *
_copyPartitionNode(PartitionNode *from)
{
	PartitionNode *newnode = makeNode(PartitionNode);

	COPY_NODE_FIELD(part);
	COPY_NODE_FIELD(default_part);
	COPY_NODE_FIELD(rules);

	return newnode;
}

static ExtTableTypeDesc *
_copyExtTableTypeDesc(ExtTableTypeDesc *from)
{
	ExtTableTypeDesc *newnode = makeNode(ExtTableTypeDesc);

	COPY_SCALAR_FIELD(exttabletype);
	COPY_NODE_FIELD(location_list);
	COPY_NODE_FIELD(on_clause);
	COPY_STRING_FIELD(command_string);

	return newnode;
}

static CreateExternalStmt *
_copyCreateExternalStmt(CreateExternalStmt *from)
{
	CreateExternalStmt *newnode = makeNode(CreateExternalStmt);

	COPY_NODE_FIELD(relation);
	COPY_NODE_FIELD(tableElts);
	COPY_NODE_FIELD(exttypedesc);
	COPY_STRING_FIELD(format);
	COPY_NODE_FIELD(formatOpts);
	COPY_SCALAR_FIELD(isweb);
	COPY_SCALAR_FIELD(iswritable);
	COPY_NODE_FIELD(sreh);
	COPY_NODE_FIELD(encoding);
	COPY_NODE_FIELD(distributedBy);	
	if (from->policy)
	{
		COPY_POINTER_FIELD(policy,sizeof(GpPolicy) + from->policy->nattrs*sizeof(from->policy->attrs[0]));
	}
	else
		newnode->policy = NULL;

	return newnode;
}

static InhRelation *
_copyInhRelation(InhRelation *from)
{
	InhRelation *newnode = makeNode(InhRelation);

	COPY_NODE_FIELD(relation);
	COPY_NODE_FIELD(options);

	return newnode;
}

static DefineStmt *
_copyDefineStmt(DefineStmt *from)
{
	DefineStmt *newnode = makeNode(DefineStmt);

	COPY_SCALAR_FIELD(kind);
	COPY_SCALAR_FIELD(oldstyle);
	COPY_NODE_FIELD(defnames);
	COPY_NODE_FIELD(args);
	COPY_NODE_FIELD(definition);
	COPY_SCALAR_FIELD(newOid);
	COPY_SCALAR_FIELD(shadowOid);
	COPY_SCALAR_FIELD(ordered);  /* CDB */
	COPY_SCALAR_FIELD(trusted);  /* CDB */

	return newnode;
}

static DropStmt *
_copyDropStmt(DropStmt *from)
{
	DropStmt   *newnode = makeNode(DropStmt);

	COPY_SCALAR_FIELD(removeType);
	COPY_NODE_FIELD(objects);
	COPY_SCALAR_FIELD(behavior);
	COPY_SCALAR_FIELD(missing_ok);
	COPY_SCALAR_FIELD(bAllowPartn);

	return newnode;
}

static TruncateStmt *
_copyTruncateStmt(TruncateStmt *from)
{
	TruncateStmt *newnode = makeNode(TruncateStmt);

	COPY_NODE_FIELD(relations);
	COPY_SCALAR_FIELD(behavior);

	return newnode;
}

static CommentStmt *
_copyCommentStmt(CommentStmt *from)
{
	CommentStmt *newnode = makeNode(CommentStmt);

	COPY_SCALAR_FIELD(objtype);
	COPY_NODE_FIELD(objname);
	COPY_NODE_FIELD(objargs);
	COPY_STRING_FIELD(comment);

	return newnode;
}

static FetchStmt *
_copyFetchStmt(FetchStmt *from)
{
	FetchStmt  *newnode = makeNode(FetchStmt);

	COPY_SCALAR_FIELD(direction);
	COPY_SCALAR_FIELD(howMany);
	COPY_STRING_FIELD(portalname);
	COPY_SCALAR_FIELD(ismove);

	return newnode;
}

static IndexStmt *
_copyIndexStmt(IndexStmt *from)
{
	IndexStmt  *newnode = makeNode(IndexStmt);

	COPY_STRING_FIELD(idxname);
	COPY_NODE_FIELD(relation);
	COPY_STRING_FIELD(accessMethod);
	COPY_STRING_FIELD(tableSpace);
	COPY_NODE_FIELD(indexParams);
	COPY_NODE_FIELD(options);
	COPY_NODE_FIELD(whereClause);
	COPY_NODE_FIELD(rangetable);
	COPY_SCALAR_FIELD(is_part_child);
	COPY_SCALAR_FIELD(unique);
	COPY_SCALAR_FIELD(primary);
	COPY_SCALAR_FIELD(isconstraint);
	COPY_STRING_FIELD(altconname);
	COPY_SCALAR_FIELD(constrOid);
	COPY_SCALAR_FIELD(concurrent);
	COPY_NODE_FIELD(idxOids);
	COPY_SCALAR_FIELD(do_part);

	return newnode;
}

static CreateFunctionStmt *
_copyCreateFunctionStmt(CreateFunctionStmt *from)
{
	CreateFunctionStmt *newnode = makeNode(CreateFunctionStmt);

	COPY_SCALAR_FIELD(replace);
	COPY_NODE_FIELD(funcname);
	COPY_NODE_FIELD(parameters);
	COPY_NODE_FIELD(returnType);
	COPY_NODE_FIELD(options);
	COPY_NODE_FIELD(withClause);
	COPY_SCALAR_FIELD(funcOid);
	COPY_SCALAR_FIELD(shelltypeOid);

	return newnode;
}

static FunctionParameter *
_copyFunctionParameter(FunctionParameter *from)
{
	FunctionParameter *newnode = makeNode(FunctionParameter);

	COPY_STRING_FIELD(name);
	COPY_NODE_FIELD(argType);
	COPY_SCALAR_FIELD(mode);

	return newnode;
}

static AlterFunctionStmt *
_copyAlterFunctionStmt(AlterFunctionStmt *from)
{
	AlterFunctionStmt *newnode = makeNode(AlterFunctionStmt);

	COPY_NODE_FIELD(func);
	COPY_NODE_FIELD(actions);

	return newnode;
}

static RemoveFuncStmt *
_copyRemoveFuncStmt(RemoveFuncStmt *from)
{
	RemoveFuncStmt *newnode = makeNode(RemoveFuncStmt);

	COPY_SCALAR_FIELD(kind);
	COPY_NODE_FIELD(name);
	COPY_NODE_FIELD(args);
	COPY_SCALAR_FIELD(behavior);
	COPY_SCALAR_FIELD(missing_ok);

	return newnode;
}

static RemoveOpClassStmt *
_copyRemoveOpClassStmt(RemoveOpClassStmt *from)
{
	RemoveOpClassStmt *newnode = makeNode(RemoveOpClassStmt);

	COPY_NODE_FIELD(opclassname);
	COPY_STRING_FIELD(amname);
	COPY_SCALAR_FIELD(behavior);
	COPY_SCALAR_FIELD(missing_ok);

	return newnode;
}

static RenameStmt *
_copyRenameStmt(RenameStmt *from)
{
	RenameStmt *newnode = makeNode(RenameStmt);

	COPY_SCALAR_FIELD(renameType);
	COPY_NODE_FIELD(relation);
	COPY_SCALAR_FIELD(objid);
	COPY_NODE_FIELD(object);
	COPY_NODE_FIELD(objarg);
	COPY_STRING_FIELD(subname);
	COPY_STRING_FIELD(newname);
	COPY_SCALAR_FIELD(bAllowPartn);

	return newnode;
}

static AlterObjectSchemaStmt *
_copyAlterObjectSchemaStmt(AlterObjectSchemaStmt *from)
{
	AlterObjectSchemaStmt *newnode = makeNode(AlterObjectSchemaStmt);

	COPY_SCALAR_FIELD(objectType);
	COPY_NODE_FIELD(relation);
	COPY_NODE_FIELD(object);
	COPY_NODE_FIELD(objarg);
	COPY_STRING_FIELD(addname);
	COPY_STRING_FIELD(newschema);

	return newnode;
}

static AlterOwnerStmt *
_copyAlterOwnerStmt(AlterOwnerStmt *from)
{
	AlterOwnerStmt *newnode = makeNode(AlterOwnerStmt);

	COPY_SCALAR_FIELD(objectType);
	COPY_NODE_FIELD(relation);
	COPY_NODE_FIELD(object);
	COPY_NODE_FIELD(objarg);
	COPY_STRING_FIELD(addname);
	COPY_STRING_FIELD(newowner);

	return newnode;
}

static RuleStmt *
_copyRuleStmt(RuleStmt *from)
{
	RuleStmt   *newnode = makeNode(RuleStmt);

	COPY_NODE_FIELD(relation);
	COPY_STRING_FIELD(rulename);
	COPY_NODE_FIELD(whereClause);
	COPY_SCALAR_FIELD(event);
	COPY_SCALAR_FIELD(instead);
	COPY_NODE_FIELD(actions);
	COPY_SCALAR_FIELD(replace);
	COPY_SCALAR_FIELD(ruleOid);

	return newnode;
}

static NotifyStmt *
_copyNotifyStmt(NotifyStmt *from)
{
	NotifyStmt *newnode = makeNode(NotifyStmt);

	COPY_NODE_FIELD(relation);

	return newnode;
}

static ListenStmt *
_copyListenStmt(ListenStmt *from)
{
	ListenStmt *newnode = makeNode(ListenStmt);

	COPY_NODE_FIELD(relation);

	return newnode;
}

static UnlistenStmt *
_copyUnlistenStmt(UnlistenStmt *from)
{
	UnlistenStmt *newnode = makeNode(UnlistenStmt);

	COPY_NODE_FIELD(relation);

	return newnode;
}

static TransactionStmt *
_copyTransactionStmt(TransactionStmt *from)
{
	TransactionStmt *newnode = makeNode(TransactionStmt);

	COPY_SCALAR_FIELD(kind);
	COPY_NODE_FIELD(options);
	COPY_STRING_FIELD(gid);

	return newnode;
}

static CompositeTypeStmt *
_copyCompositeTypeStmt(CompositeTypeStmt *from)
{
	CompositeTypeStmt *newnode = makeNode(CompositeTypeStmt);

	COPY_NODE_FIELD(typevar);
	COPY_NODE_FIELD(coldeflist);
	COPY_SCALAR_FIELD(relOid);
	COPY_SCALAR_FIELD(comptypeOid);

	return newnode;
}

static ViewStmt *
_copyViewStmt(ViewStmt *from)
{
	ViewStmt   *newnode = makeNode(ViewStmt);

	COPY_NODE_FIELD(view);
	COPY_NODE_FIELD(aliases);
	COPY_NODE_FIELD(query);
	COPY_SCALAR_FIELD(replace);
	COPY_SCALAR_FIELD(relOid);
	COPY_SCALAR_FIELD(comptypeOid);
	COPY_SCALAR_FIELD(rewriteOid);

	return newnode;
}

static LoadStmt *
_copyLoadStmt(LoadStmt *from)
{
	LoadStmt   *newnode = makeNode(LoadStmt);

	COPY_STRING_FIELD(filename);

	return newnode;
}

static CreateDomainStmt *
_copyCreateDomainStmt(CreateDomainStmt *from)
{
	CreateDomainStmt *newnode = makeNode(CreateDomainStmt);

	COPY_NODE_FIELD(domainname);
	COPY_NODE_FIELD(typname);
	COPY_NODE_FIELD(constraints);
	COPY_SCALAR_FIELD(domainOid);

	return newnode;
}

static CreateOpClassStmt *
_copyCreateOpClassStmt(CreateOpClassStmt *from)
{
	CreateOpClassStmt *newnode = makeNode(CreateOpClassStmt);

	COPY_NODE_FIELD(opclassname);
	COPY_NODE_FIELD(opfamilyname);
	COPY_STRING_FIELD(amname);
	COPY_NODE_FIELD(datatype);
	COPY_NODE_FIELD(items);
	COPY_SCALAR_FIELD(isDefault);

	return newnode;
}

static CreateOpClassItem *
_copyCreateOpClassItem(CreateOpClassItem *from)
{
	CreateOpClassItem *newnode = makeNode(CreateOpClassItem);

	COPY_SCALAR_FIELD(itemtype);
	COPY_NODE_FIELD(name);
	COPY_NODE_FIELD(args);
	COPY_SCALAR_FIELD(number);
	COPY_SCALAR_FIELD(recheck);
	COPY_NODE_FIELD(storedtype);

	return newnode;
}

static CreatedbStmt *
_copyCreatedbStmt(CreatedbStmt *from)
{
	CreatedbStmt *newnode = makeNode(CreatedbStmt);

	COPY_STRING_FIELD(dbname);
	COPY_NODE_FIELD(options);
	COPY_SCALAR_FIELD(dbOid);

	return newnode;
}

static AlterDatabaseStmt *
_copyAlterDatabaseStmt(AlterDatabaseStmt *from)
{
	AlterDatabaseStmt *newnode = makeNode(AlterDatabaseStmt);

	COPY_STRING_FIELD(dbname);
	COPY_NODE_FIELD(options);

	return newnode;
}

static AlterDatabaseSetStmt *
_copyAlterDatabaseSetStmt(AlterDatabaseSetStmt *from)
{
	AlterDatabaseSetStmt *newnode = makeNode(AlterDatabaseSetStmt);

	COPY_STRING_FIELD(dbname);
	COPY_STRING_FIELD(variable);
	COPY_NODE_FIELD(value);

	return newnode;
}

static DropdbStmt *
_copyDropdbStmt(DropdbStmt *from)
{
	DropdbStmt *newnode = makeNode(DropdbStmt);

	COPY_STRING_FIELD(dbname);
	COPY_SCALAR_FIELD(missing_ok);

	return newnode;
}

static VacuumStmt *
_copyVacuumStmt(VacuumStmt *from)
{
	VacuumStmt *newnode = makeNode(VacuumStmt);

	COPY_SCALAR_FIELD(vacuum);
	COPY_SCALAR_FIELD(full);
	COPY_SCALAR_FIELD(analyze);
	COPY_SCALAR_FIELD(verbose);
	COPY_SCALAR_FIELD(rootonly);
	COPY_SCALAR_FIELD(freeze_min_age);
	COPY_NODE_FIELD(relation);
	COPY_NODE_FIELD(va_cols);
	COPY_NODE_FIELD(expanded_relids);
	COPY_NODE_FIELD(extra_oids);

	return newnode;
}

static ExplainStmt *
_copyExplainStmt(ExplainStmt *from)
{
	ExplainStmt *newnode = makeNode(ExplainStmt);

	COPY_NODE_FIELD(query);
	COPY_SCALAR_FIELD(verbose);
	COPY_SCALAR_FIELD(analyze);

	return newnode;
}

static CreateSeqStmt *
_copyCreateSeqStmt(CreateSeqStmt *from)
{
	CreateSeqStmt *newnode = makeNode(CreateSeqStmt);

	COPY_NODE_FIELD(sequence);
	COPY_NODE_FIELD(options);
	COPY_SCALAR_FIELD(relOid);
	COPY_SCALAR_FIELD(comptypeOid);

	return newnode;
}

static AlterSeqStmt *
_copyAlterSeqStmt(AlterSeqStmt *from)
{
	AlterSeqStmt *newnode = makeNode(AlterSeqStmt);

	COPY_NODE_FIELD(sequence);
	COPY_NODE_FIELD(options);

	return newnode;
}

static VariableSetStmt *
_copyVariableSetStmt(VariableSetStmt *from)
{
	VariableSetStmt *newnode = makeNode(VariableSetStmt);

	COPY_STRING_FIELD(name);
	COPY_NODE_FIELD(args);
	COPY_SCALAR_FIELD(is_local);

	return newnode;
}

static VariableShowStmt *
_copyVariableShowStmt(VariableShowStmt *from)
{
	VariableShowStmt *newnode = makeNode(VariableShowStmt);

	COPY_STRING_FIELD(name);

	return newnode;
}

static VariableResetStmt *
_copyVariableResetStmt(VariableResetStmt *from)
{
	VariableResetStmt *newnode = makeNode(VariableResetStmt);

	COPY_STRING_FIELD(name);

	return newnode;
}

static CreateFileSpaceStmt *
_copyCreateFileSpaceStmt(CreateFileSpaceStmt *from)
{
	CreateFileSpaceStmt *newnode = makeNode(CreateFileSpaceStmt);

	COPY_STRING_FIELD(filespacename);
	COPY_STRING_FIELD(owner);
	COPY_NODE_FIELD(locations);
	COPY_SCALAR_FIELD(fsoid);

	return newnode;
}

static FileSpaceEntry *
_copyFileSpaceEntry(FileSpaceEntry *from)
{
	FileSpaceEntry *newnode = makeNode(FileSpaceEntry);

	COPY_SCALAR_FIELD(dbid);
	COPY_SCALAR_FIELD(contentid);	
	COPY_STRING_FIELD(location);
	COPY_STRING_FIELD(hostname);

	return newnode;
}

static CreateTableSpaceStmt *
_copyCreateTableSpaceStmt(CreateTableSpaceStmt *from)
{
	CreateTableSpaceStmt *newnode = makeNode(CreateTableSpaceStmt);

	COPY_STRING_FIELD(tablespacename);
	COPY_STRING_FIELD(owner);
	COPY_STRING_FIELD(filespacename);
	COPY_SCALAR_FIELD(tsoid);

	return newnode;
}

static CreateTrigStmt *
_copyCreateTrigStmt(CreateTrigStmt *from)
{
	CreateTrigStmt *newnode = makeNode(CreateTrigStmt);

	COPY_STRING_FIELD(trigname);
	COPY_NODE_FIELD(relation);
	COPY_NODE_FIELD(funcname);
	COPY_NODE_FIELD(args);
	COPY_SCALAR_FIELD(before);
	COPY_SCALAR_FIELD(row);
	strcpy(newnode->actions, from->actions);	/* in-line string field */
	COPY_SCALAR_FIELD(isconstraint);
	COPY_SCALAR_FIELD(deferrable);
	COPY_SCALAR_FIELD(initdeferred);
	COPY_NODE_FIELD(constrrel);

	return newnode;
}

static DropPropertyStmt *
_copyDropPropertyStmt(DropPropertyStmt *from)
{
	DropPropertyStmt *newnode = makeNode(DropPropertyStmt);

	COPY_NODE_FIELD(relation);
	COPY_STRING_FIELD(property);
	COPY_SCALAR_FIELD(removeType);
	COPY_SCALAR_FIELD(behavior);
	COPY_SCALAR_FIELD(missing_ok);

	return newnode;
}

static CreatePLangStmt *
_copyCreatePLangStmt(CreatePLangStmt *from)
{
	CreatePLangStmt *newnode = makeNode(CreatePLangStmt);

	COPY_STRING_FIELD(plname);
	COPY_NODE_FIELD(plhandler);
	COPY_NODE_FIELD(plvalidator);
	COPY_SCALAR_FIELD(pltrusted);
	COPY_SCALAR_FIELD(plangOid);
	COPY_SCALAR_FIELD(plhandlerOid);
	COPY_SCALAR_FIELD(plvalidatorOid);

	return newnode;
}

static DropPLangStmt *
_copyDropPLangStmt(DropPLangStmt *from)
{
	DropPLangStmt *newnode = makeNode(DropPLangStmt);

	COPY_STRING_FIELD(plname);
	COPY_SCALAR_FIELD(behavior);
	COPY_SCALAR_FIELD(missing_ok);

	return newnode;
}

static CreateRoleStmt *
_copyCreateRoleStmt(CreateRoleStmt *from)
{
	CreateRoleStmt *newnode = makeNode(CreateRoleStmt);

	COPY_SCALAR_FIELD(stmt_type);
	COPY_STRING_FIELD(role);
	COPY_NODE_FIELD(options);
	COPY_SCALAR_FIELD(roleOid);

	return newnode;
}

static DenyLoginInterval *
_copyDenyLoginInterval(DenyLoginInterval *from)
{
	DenyLoginInterval *newnode = makeNode(DenyLoginInterval);

	COPY_NODE_FIELD(start);
	COPY_NODE_FIELD(end);

	return newnode;
}

static DenyLoginPoint *
_copyDenyLoginPoint(DenyLoginPoint *from)
{
	DenyLoginPoint *newnode = makeNode(DenyLoginPoint);

	COPY_NODE_FIELD(day);
	COPY_NODE_FIELD(time);

	return newnode;
}

static AlterRoleStmt *
_copyAlterRoleStmt(AlterRoleStmt *from)
{
	AlterRoleStmt *newnode = makeNode(AlterRoleStmt);

	COPY_STRING_FIELD(role);
	COPY_NODE_FIELD(options);
	COPY_SCALAR_FIELD(action);

	return newnode;
}

static AlterRoleSetStmt *
_copyAlterRoleSetStmt(AlterRoleSetStmt *from)
{
	AlterRoleSetStmt *newnode = makeNode(AlterRoleSetStmt);

	COPY_STRING_FIELD(role);
	COPY_STRING_FIELD(variable);
	COPY_NODE_FIELD(value);

	return newnode;
}

static DropRoleStmt *
_copyDropRoleStmt(DropRoleStmt *from)
{
	DropRoleStmt *newnode = makeNode(DropRoleStmt);

	COPY_NODE_FIELD(roles);
	COPY_SCALAR_FIELD(missing_ok);

	return newnode;
}

static LockStmt *
_copyLockStmt(LockStmt *from)
{
	LockStmt   *newnode = makeNode(LockStmt);

	COPY_NODE_FIELD(relations);
	COPY_SCALAR_FIELD(mode);
	COPY_SCALAR_FIELD(nowait);

	return newnode;
}

static ConstraintsSetStmt *
_copyConstraintsSetStmt(ConstraintsSetStmt *from)
{
	ConstraintsSetStmt *newnode = makeNode(ConstraintsSetStmt);

	COPY_NODE_FIELD(constraints);
	COPY_SCALAR_FIELD(deferred);

	return newnode;
}

static ReindexStmt *
_copyReindexStmt(ReindexStmt *from)
{
	ReindexStmt *newnode = makeNode(ReindexStmt);

	COPY_SCALAR_FIELD(kind);
	COPY_NODE_FIELD(relation);
	COPY_STRING_FIELD(name);
	COPY_SCALAR_FIELD(do_system);
	COPY_SCALAR_FIELD(do_user);
	COPY_NODE_FIELD(new_ind_oids);
	COPY_SCALAR_FIELD(relid);

	return newnode;
}

static CreateSchemaStmt *
_copyCreateSchemaStmt(CreateSchemaStmt *from)
{
	CreateSchemaStmt *newnode = makeNode(CreateSchemaStmt);

	COPY_STRING_FIELD(schemaname);
	COPY_STRING_FIELD(authid);
	COPY_NODE_FIELD(schemaElts);
	COPY_SCALAR_FIELD(istemp);
	COPY_SCALAR_FIELD(schemaOid);

	return newnode;
}

static CreateConversionStmt *
_copyCreateConversionStmt(CreateConversionStmt *from)
{
	CreateConversionStmt *newnode = makeNode(CreateConversionStmt);

	COPY_NODE_FIELD(conversion_name);
	COPY_STRING_FIELD(for_encoding_name);
	COPY_STRING_FIELD(to_encoding_name);
	COPY_NODE_FIELD(func_name);
	COPY_SCALAR_FIELD(def);

	return newnode;
}

static CreateCastStmt *
_copyCreateCastStmt(CreateCastStmt *from)
{
	CreateCastStmt *newnode = makeNode(CreateCastStmt);

	COPY_NODE_FIELD(sourcetype);
	COPY_NODE_FIELD(targettype);
	COPY_NODE_FIELD(func);
	COPY_SCALAR_FIELD(context);

	return newnode;
}

static DropCastStmt *
_copyDropCastStmt(DropCastStmt *from)
{
	DropCastStmt *newnode = makeNode(DropCastStmt);

	COPY_NODE_FIELD(sourcetype);
	COPY_NODE_FIELD(targettype);
	COPY_SCALAR_FIELD(behavior);
	COPY_SCALAR_FIELD(missing_ok);

	return newnode;
}

static PrepareStmt *
_copyPrepareStmt(PrepareStmt *from)
{
	PrepareStmt *newnode = makeNode(PrepareStmt);

	COPY_STRING_FIELD(name);
	COPY_NODE_FIELD(argtypes);
	COPY_NODE_FIELD(argtype_oids);
	COPY_NODE_FIELD(query);

	return newnode;
}

static ExecuteStmt *
_copyExecuteStmt(ExecuteStmt *from)
{
	ExecuteStmt *newnode = makeNode(ExecuteStmt);

	COPY_STRING_FIELD(name);
	COPY_NODE_FIELD(into);
	COPY_NODE_FIELD(params);

	return newnode;
}

static DeallocateStmt *
_copyDeallocateStmt(DeallocateStmt *from)
{
	DeallocateStmt *newnode = makeNode(DeallocateStmt);

	COPY_STRING_FIELD(name);

	return newnode;
}

static DropOwnedStmt *
_copyDropOwnedStmt(DropOwnedStmt *from)
{
	DropOwnedStmt *newnode = makeNode(DropOwnedStmt);

	COPY_NODE_FIELD(roles);
	COPY_SCALAR_FIELD(behavior);

	return newnode;
}

static ReassignOwnedStmt *
_copyReassignOwnedStmt(ReassignOwnedStmt *from)
{
	ReassignOwnedStmt *newnode = makeNode(ReassignOwnedStmt);

	COPY_NODE_FIELD(roles);
	COPY_SCALAR_FIELD(newrole);

	return newnode;
}



static CdbProcess *
_copyCdbProcess(CdbProcess *from)
{
	CdbProcess *newnode = makeNode(CdbProcess);

	COPY_STRING_FIELD(listenerAddr);
	COPY_SCALAR_FIELD(listenerPort);
	COPY_SCALAR_FIELD(pid);
	COPY_SCALAR_FIELD(contentid);

	return newnode;
}

static Slice *
_copySlice(Slice *from)
{
	Slice *newnode = makeNode(Slice);

	COPY_SCALAR_FIELD(sliceIndex);
	COPY_SCALAR_FIELD(rootIndex);
	COPY_SCALAR_FIELD(gangType);
	COPY_SCALAR_FIELD(gangSize);
	COPY_SCALAR_FIELD(numGangMembersToBeActive);
	COPY_SCALAR_FIELD(directDispatch.isDirectDispatch);
	COPY_NODE_FIELD(directDispatch.contentIds);

	newnode->primaryGang = from->primaryGang;
	COPY_SCALAR_FIELD(primary_gang_id);
	COPY_SCALAR_FIELD(parentIndex);
	COPY_NODE_FIELD(children);
	COPY_NODE_FIELD(primaryProcesses);

	return newnode;
}

static SliceTable *
_copySliceTable(SliceTable *from)
{
	SliceTable *newnode = makeNode(SliceTable);

	COPY_SCALAR_FIELD(nMotions);
	COPY_SCALAR_FIELD(nInitPlans);
	COPY_SCALAR_FIELD(localSlice);
	COPY_NODE_FIELD(slices);
    COPY_SCALAR_FIELD(doInstrument);
    COPY_SCALAR_FIELD(ic_instance_id);

	return newnode;
}



static CreateQueueStmt *
_copyCreateQueueStmt(CreateQueueStmt *from)
{
	CreateQueueStmt *newnode = makeNode(CreateQueueStmt);

	COPY_STRING_FIELD(queue);
	COPY_NODE_FIELD(options);

	return newnode;
}

static AlterQueueStmt *
_copyAlterQueueStmt(AlterQueueStmt *from)
{
	AlterQueueStmt *newnode = makeNode(AlterQueueStmt);

	COPY_STRING_FIELD(queue);
	COPY_NODE_FIELD(options);

	return newnode;
}

static DropQueueStmt *
_copyDropQueueStmt(DropQueueStmt *from)
{
	DropQueueStmt *newnode = makeNode(DropQueueStmt);

	COPY_STRING_FIELD(queue);

	return newnode;
}

static TableValueExpr *
_copyTableValueExpr(TableValueExpr *from)
{
	TableValueExpr *newnode = makeNode(TableValueExpr);

	COPY_NODE_FIELD(subquery);

	return newnode;
}

static AlterTypeStmt *
_copyAlterTypeStmt(AlterTypeStmt *from)
{
	AlterTypeStmt *newnode = makeNode(AlterTypeStmt);

	COPY_NODE_FIELD(typname);
	COPY_NODE_FIELD(encoding);

	return newnode;
}

static CaQLSelect *
_copyCaQLSelect(const CaQLSelect *from)
{
	CaQLSelect *newnode = makeNode(CaQLSelect);

	COPY_NODE_FIELD(targetlist);
	COPY_STRING_FIELD(from);
	COPY_NODE_FIELD(where);
	COPY_NODE_FIELD(orderby);
	COPY_SCALAR_FIELD(forupdate);
	COPY_SCALAR_FIELD(count);

	return newnode;
}

static CaQLInsert *
_copyCaQLInsert(const CaQLInsert *from)
{
	CaQLInsert *newnode = makeNode(CaQLInsert);

	COPY_STRING_FIELD(into);

	return newnode;
}

static CaQLDelete *
_copyCaQLDelete(const CaQLDelete *from)
{
	CaQLDelete *newnode = makeNode(CaQLDelete);

	COPY_STRING_FIELD(from);
	COPY_NODE_FIELD(where);

	return newnode;
}

static CaQLExpr *
_copyCaQLExpr(const CaQLExpr *from)
{
	CaQLExpr *newnode = makeNode(CaQLExpr);

	COPY_STRING_FIELD(left);
	COPY_STRING_FIELD(op);
	COPY_SCALAR_FIELD(right);
	COPY_SCALAR_FIELD(attnum);
	COPY_SCALAR_FIELD(strategy);
	COPY_SCALAR_FIELD(fnoid);
	COPY_SCALAR_FIELD(typid);

	return newnode;
}

/* ****************************************************************
 *					pg_list.h copy functions
 * ****************************************************************
 */

/*
 * Perform a deep copy of the specified list, using copyObject(). The
 * list MUST be of type T_List; T_IntList and T_OidList nodes don't
 * need deep copies, so they should be copied via list_copy()
 */
#define COPY_NODE_CELL(new, old)					\
	(new) = (ListCell *) palloc(sizeof(ListCell));	\
	lfirst(new) = copyObject(lfirst(old));

static List *
_copyList(List *from)
{
	List	   *new;
	ListCell   *curr_old;
	ListCell   *prev_new;

	Assert(list_length(from) >= 1);

	new = makeNode(List);
	new->length = from->length;

	COPY_NODE_CELL(new->head, from->head);
	prev_new = new->head;
	curr_old = lnext(from->head);

	while (curr_old)
	{
		COPY_NODE_CELL(prev_new->next, curr_old);
		prev_new = prev_new->next;
		curr_old = curr_old->next;
	}
	prev_new->next = NULL;
	new->tail = prev_new;

	return new;
}

/* ****************************************************************
 *					value.h copy functions
 * ****************************************************************
 */
static Value *
_copyValue(Value *from)
{
	Value	   *newnode = makeNode(Value);

	/* See also _copyAConst when changing this code! */

	COPY_SCALAR_FIELD(type);
	switch (from->type)
	{
		case T_Integer:
			COPY_SCALAR_FIELD(val.ival);
			break;
		case T_Float:
		case T_String:
		case T_BitString:
			COPY_STRING_FIELD(val.str);
			break;
		case T_Null:
			/* nothing to do */
			break;
		default:
			elog(ERROR, "unrecognized node type: %d",
				 (int) from->type);
			break;
	}
	return newnode;
}

/*
 * copyObject
 *
 * Create a copy of a Node tree or list.  This is a "deep" copy: all
 * substructure is copied too, recursively.
 */
void *
copyObject(void *from)
{
	void	   *retval;

	if (from == NULL)
		return NULL;

	switch (nodeTag(from))
	{
			/*
			 * PLAN NODES
			 */
		case T_PlannedStmt:
			retval = _copyPlannedStmt(from);
			break;
		case T_Plan:
			retval = _copyPlan(from);
			break;
		case T_Result:
			retval = _copyResult(from);
			break;
		case T_Repeat:
			retval = _copyRepeat(from);
			break;
		case T_Append:
			retval = _copyAppend(from);
			break;
		case T_Sequence:
			retval = _copySequence(from);
			break;
		case T_BitmapAnd:
			retval = _copyBitmapAnd(from);
			break;
		case T_BitmapOr:
			retval = _copyBitmapOr(from);
			break;
		case T_Scan:
			retval = _copyScan(from);
			break;
		case T_SeqScan:
			retval = _copySeqScan(from);
			break;
		case T_AppendOnlyScan:
			retval = _copyAppendOnlyScan(from);
			break;
		case T_AOCSScan:
			retval = _copyAOCSScan(from);
			break;
		case T_TableScan:
			retval = _copyTableScan(from);
			break;
		case T_DynamicTableScan:
			retval = _copyDynamicTableScan(from);
			break;
		case T_ExternalScan:
			retval = _copyExternalScan(from);
			break;
		case T_IndexScan:
			retval = _copyIndexScan(from);
			break;
		case T_DynamicIndexScan:
			retval = _copyDynamicIndexScan(from);
			break;
		case T_BitmapIndexScan:
			retval = _copyBitmapIndexScan(from);
			break;
		case T_BitmapHeapScan:
			retval = _copyBitmapHeapScan(from);
			break;
		case T_BitmapAppendOnlyScan:
			retval = _copyBitmapAppendOnlyScan(from);
			break;
		case T_BitmapTableScan:
			retval = _copyBitmapTableScan(from);
			break;
		case T_TidScan:
			retval = _copyTidScan(from);
			break;
		case T_SubqueryScan:
			retval = _copySubqueryScan(from);
			break;
		case T_FunctionScan:
			retval = _copyFunctionScan(from);
			break;
		case T_ValuesScan:
			retval = _copyValuesScan(from);
			break;
		case T_Join:
			retval = _copyJoin(from);
			break;
		case T_NestLoop:
			retval = _copyNestLoop(from);
			break;
		case T_MergeJoin:
			retval = _copyMergeJoin(from);
			break;
		case T_HashJoin:
			retval = _copyHashJoin(from);
			break;
		case T_ShareInputScan:
			retval = _copyShareInputScan(from);
			break;
		case T_Material:
			retval = _copyMaterial(from);
			break;
		case T_Sort:
			retval = _copySort(from);
			break;
		case T_Agg:
			retval = _copyAgg(from);
			break;
		case T_WindowKey:
			retval = _copyWindowKey(from);
			break;
		case T_Window:
			retval = _copyWindow(from);
			break;
		case T_TableFunctionScan:
			retval = _copyTableFunctionScan(from);
			break;
		case T_Unique:
			retval = _copyUnique(from);
			break;
		case T_Hash:
			retval = _copyHash(from);
			break;
		case T_SetOp:
			retval = _copySetOp(from);
			break;
		case T_Limit:
			retval = _copyLimit(from);
			break;
		case T_Motion:
			retval = _copyMotion(from);
			break;
		case T_DML:
			retval = _copyDML(from);
			break;
		case T_SplitUpdate:
			retval = _copySplitUpdate(from);
			break;
		case T_RowTrigger:
			retval = _copyRowTrigger(from);
			break;
		case T_AssertOp:
			retval = _copyAssertOp(from);
			break;
		case T_PartitionSelector:
			retval = _copyPartitionSelector(from);
			break;

			/*
			 * PRIMITIVE NODES
			 */
		case T_Alias:
			retval = _copyAlias(from);
			break;
		case T_RangeVar:
			retval = _copyRangeVar(from);
			break;
		case T_IntoClause:
			retval = _copyIntoClause(from);
			break;
		case T_Var:
			retval = _copyVar(from);
			break;
		case T_Const:
			retval = _copyConst(from);
			break;
		case T_Param:
			retval = _copyParam(from);
			break;
		case T_Aggref:
			retval = _copyAggref(from);
			break;
		case T_AggOrder:
			retval = _copyAggOrder(from);
			break;
		case T_WindowRef:
			retval = _copyWindowRef(from);
			break;
		case T_ArrayRef:
			retval = _copyArrayRef(from);
			break;
		case T_FuncExpr:
			retval = _copyFuncExpr(from);
			break;
		case T_OpExpr:
			retval = _copyOpExpr(from);
			break;
		case T_DistinctExpr:
			retval = _copyDistinctExpr(from);
			break;
		case T_ScalarArrayOpExpr:
			retval = _copyScalarArrayOpExpr(from);
			break;
		case T_BoolExpr:
			retval = _copyBoolExpr(from);
			break;
		case T_SubLink:
			retval = _copySubLink(from);
			break;
		case T_SubPlan:
			retval = _copySubPlan(from);
			break;
		case T_FieldSelect:
			retval = _copyFieldSelect(from);
			break;
		case T_FieldStore:
			retval = _copyFieldStore(from);
			break;
		case T_RelabelType:
			retval = _copyRelabelType(from);
			break;
		case T_ConvertRowtypeExpr:
			retval = _copyConvertRowtypeExpr(from);
			break;
		case T_CaseExpr:
			retval = _copyCaseExpr(from);
			break;
		case T_CaseWhen:
			retval = _copyCaseWhen(from);
			break;
		case T_CaseTestExpr:
			retval = _copyCaseTestExpr(from);
			break;
		case T_ArrayExpr:
			retval = _copyArrayExpr(from);
			break;
		case T_RowExpr:
			retval = _copyRowExpr(from);
			break;
		case T_RowCompareExpr:
			retval = _copyRowCompareExpr(from);
			break;
		case T_CoalesceExpr:
			retval = _copyCoalesceExpr(from);
			break;
		case T_MinMaxExpr:
			retval = _copyMinMaxExpr(from);
			break;
		case T_XmlExpr:
			retval = _copyXmlExpr(from);
			break;
		case T_NullIfExpr:
			retval = _copyNullIfExpr(from);
			break;
		case T_NullTest:
			retval = _copyNullTest(from);
			break;
		case T_BooleanTest:
			retval = _copyBooleanTest(from);
			break;
		case T_CoerceToDomain:
			retval = _copyCoerceToDomain(from);
			break;
		case T_CoerceToDomainValue:
			retval = _copyCoerceToDomainValue(from);
			break;
		case T_SetToDefault:
			retval = _copySetToDefault(from);
			break;
		case T_CurrentOfExpr:
			retval = _copyCurrentOfExpr(from);
			break;
		case T_TargetEntry:
			retval = _copyTargetEntry(from);
			break;
		case T_RangeTblRef:
			retval = _copyRangeTblRef(from);
			break;
		case T_JoinExpr:
			retval = _copyJoinExpr(from);
			break;
		case T_FromExpr:
			retval = _copyFromExpr(from);
			break;
		case T_Flow:
			retval = _copyFlow(from);
			break;

			/*
			 * RELATION NODES
			 */
<<<<<<< HEAD
		case T_CdbRelColumnInfo:
			retval = _copyCdbRelColumnInfo(from);
			break;
		case T_PathKeyItem:
			retval = _copyPathKeyItem(from);
=======
		case T_PathKey:
			retval = _copyPathKey(from);
>>>>>>> ebef17c7
			break;
		case T_RestrictInfo:
			retval = _copyRestrictInfo(from);
			break;
		case T_OuterJoinInfo:
			retval = _copyOuterJoinInfo(from);
			break;
		case T_InClauseInfo:
			retval = _copyInClauseInfo(from);
			break;
		case T_AppendRelInfo:
			retval = _copyAppendRelInfo(from);
			break;

			/*
			 * VALUE NODES
			 */
		case T_Integer:
		case T_Float:
		case T_String:
		case T_BitString:
		case T_Null:
			retval = _copyValue(from);
			break;

			/*
			 * LIST NODES
			 */
		case T_List:
			retval = _copyList(from);
			break;

			/*
			 * Lists of integers and OIDs don't need to be deep-copied, so we
			 * perform a shallow copy via list_copy()
			 */
		case T_IntList:
		case T_OidList:
			retval = list_copy(from);
			break;

			/*
			 * PARSE NODES
			 */
		case T_Query:
			retval = _copyQuery(from);
			break;
		case T_InsertStmt:
			retval = _copyInsertStmt(from);
			break;
		case T_DeleteStmt:
			retval = _copyDeleteStmt(from);
			break;
		case T_UpdateStmt:
			retval = _copyUpdateStmt(from);
			break;
		case T_SelectStmt:
			retval = _copySelectStmt(from);
			break;
		case T_SetOperationStmt:
			retval = _copySetOperationStmt(from);
			break;
		case T_AlterTableStmt:
			retval = _copyAlterTableStmt(from);
			break;
		case T_AlterTableCmd:
			retval = _copyAlterTableCmd(from);
			break;
		case T_SetDistributionCmd:
			retval = _copySetDistributionCmd(from);
			break;
		case T_InheritPartitionCmd:
			retval = _copyInheritPartitionCmd(from);
			break;
		case T_AlterPartitionCmd:
			retval = _copyAlterPartitionCmd(from);
			break;
		case T_AlterPartitionId:
			retval = _copyAlterPartitionId(from);
			break;
		case T_AlterDomainStmt:
			retval = _copyAlterDomainStmt(from);
			break;
		case T_GrantStmt:
			retval = _copyGrantStmt(from);
			break;
		case T_GrantRoleStmt:
			retval = _copyGrantRoleStmt(from);
			break;
		case T_DeclareCursorStmt:
			retval = _copyDeclareCursorStmt(from);
			break;
		case T_ClosePortalStmt:
			retval = _copyClosePortalStmt(from);
			break;
		case T_ClusterStmt:
			retval = _copyClusterStmt(from);
			break;
		case T_SingleRowErrorDesc:
			retval = _copySingleRowErrorDesc(from);
			break;
		case T_CopyStmt:
			retval = _copyCopyStmt(from);
			break;
		case T_CreateStmt:
			retval = _copyCreateStmt(from);
			break;
		case T_PartitionBy:
			retval = _copyPartitionBy(from);
			break;
		case T_PartitionSpec:
			retval = _copyPartitionSpec(from);
			break;
		case T_PartitionValuesSpec:
			retval = _copyPartitionValuesSpec(from);
			break;
		case T_PartitionElem:
			retval = _copyPartitionElem(from);
			break;
		case T_PartitionRangeItem:
			retval = _copyPartitionRangeItem(from);
			break;
		case T_PartitionBoundSpec:
			retval = _copyPartitionBoundSpec(from);
			break;
		case T_PgPartRule:
			retval = _copyPgPartRule(from);
			break;
		case T_PartitionNode:
			retval = _copyPartitionNode(from);
			break;
		case T_Partition:
			retval = _copyPartition(from);
			break;
		case T_PartitionRule:
			retval = _copyPartitionRule(from);
			break;
		case T_ExtTableTypeDesc:
			retval = _copyExtTableTypeDesc(from);
			break;
		case T_CreateExternalStmt:
			retval = _copyCreateExternalStmt(from);
			break;
		case T_InhRelation:
			retval = _copyInhRelation(from);
			break;
		case T_DefineStmt:
			retval = _copyDefineStmt(from);
			break;
		case T_DropStmt:
			retval = _copyDropStmt(from);
			break;
		case T_TruncateStmt:
			retval = _copyTruncateStmt(from);
			break;
		case T_CommentStmt:
			retval = _copyCommentStmt(from);
			break;
		case T_FetchStmt:
			retval = _copyFetchStmt(from);
			break;
		case T_IndexStmt:
			retval = _copyIndexStmt(from);
			break;
		case T_CreateFunctionStmt:
			retval = _copyCreateFunctionStmt(from);
			break;
		case T_FunctionParameter:
			retval = _copyFunctionParameter(from);
			break;
		case T_AlterFunctionStmt:
			retval = _copyAlterFunctionStmt(from);
			break;
		case T_RemoveFuncStmt:
			retval = _copyRemoveFuncStmt(from);
			break;
		case T_RemoveOpClassStmt:
			retval = _copyRemoveOpClassStmt(from);
			break;
		case T_RenameStmt:
			retval = _copyRenameStmt(from);
			break;
		case T_AlterObjectSchemaStmt:
			retval = _copyAlterObjectSchemaStmt(from);
			break;
		case T_AlterOwnerStmt:
			retval = _copyAlterOwnerStmt(from);
			break;
		case T_RuleStmt:
			retval = _copyRuleStmt(from);
			break;
		case T_NotifyStmt:
			retval = _copyNotifyStmt(from);
			break;
		case T_ListenStmt:
			retval = _copyListenStmt(from);
			break;
		case T_UnlistenStmt:
			retval = _copyUnlistenStmt(from);
			break;
		case T_TransactionStmt:
			retval = _copyTransactionStmt(from);
			break;
		case T_CompositeTypeStmt:
			retval = _copyCompositeTypeStmt(from);
			break;
		case T_ViewStmt:
			retval = _copyViewStmt(from);
			break;
		case T_LoadStmt:
			retval = _copyLoadStmt(from);
			break;
		case T_CreateDomainStmt:
			retval = _copyCreateDomainStmt(from);
			break;
		case T_CreateOpClassStmt:
			retval = _copyCreateOpClassStmt(from);
			break;
		case T_CreateOpClassItem:
			retval = _copyCreateOpClassItem(from);
			break;
		case T_CreatedbStmt:
			retval = _copyCreatedbStmt(from);
			break;
		case T_AlterDatabaseStmt:
			retval = _copyAlterDatabaseStmt(from);
			break;
		case T_AlterDatabaseSetStmt:
			retval = _copyAlterDatabaseSetStmt(from);
			break;
		case T_DropdbStmt:
			retval = _copyDropdbStmt(from);
			break;
		case T_VacuumStmt:
			retval = _copyVacuumStmt(from);
			break;
		case T_ExplainStmt:
			retval = _copyExplainStmt(from);
			break;
		case T_CreateSeqStmt:
			retval = _copyCreateSeqStmt(from);
			break;
		case T_AlterSeqStmt:
			retval = _copyAlterSeqStmt(from);
			break;
		case T_VariableSetStmt:
			retval = _copyVariableSetStmt(from);
			break;
		case T_VariableShowStmt:
			retval = _copyVariableShowStmt(from);
			break;
		case T_VariableResetStmt:
			retval = _copyVariableResetStmt(from);
			break;
		case T_CreateFileSpaceStmt:
			retval = _copyCreateFileSpaceStmt(from);
			break;
		case T_FileSpaceEntry:
			retval = _copyFileSpaceEntry(from);
			break;
		case T_CreateTableSpaceStmt:
			retval = _copyCreateTableSpaceStmt(from);
			break;
		case T_CreateTrigStmt:
			retval = _copyCreateTrigStmt(from);
			break;
		case T_DropPropertyStmt:
			retval = _copyDropPropertyStmt(from);
			break;
		case T_CreatePLangStmt:
			retval = _copyCreatePLangStmt(from);
			break;
		case T_DropPLangStmt:
			retval = _copyDropPLangStmt(from);
			break;
		case T_CreateRoleStmt:
			retval = _copyCreateRoleStmt(from);
			break;
		case T_AlterRoleStmt:
			retval = _copyAlterRoleStmt(from);
			break;
		case T_AlterRoleSetStmt:
			retval = _copyAlterRoleSetStmt(from);
			break;
		case T_DropRoleStmt:
			retval = _copyDropRoleStmt(from);
			break;
		case T_LockStmt:
			retval = _copyLockStmt(from);
			break;
		case T_ConstraintsSetStmt:
			retval = _copyConstraintsSetStmt(from);
			break;
		case T_ReindexStmt:
			retval = _copyReindexStmt(from);
			break;
		case T_CheckPointStmt:
			retval = (void *) makeNode(CheckPointStmt);
			break;
		case T_CreateSchemaStmt:
			retval = _copyCreateSchemaStmt(from);
			break;
		case T_CreateConversionStmt:
			retval = _copyCreateConversionStmt(from);
			break;
		case T_CreateCastStmt:
			retval = _copyCreateCastStmt(from);
			break;
		case T_DropCastStmt:
			retval = _copyDropCastStmt(from);
			break;
		case T_PrepareStmt:
			retval = _copyPrepareStmt(from);
			break;
		case T_ExecuteStmt:
			retval = _copyExecuteStmt(from);
			break;
		case T_DeallocateStmt:
			retval = _copyDeallocateStmt(from);
			break;
		case T_DropOwnedStmt:
			retval = _copyDropOwnedStmt(from);
			break;
		case T_ReassignOwnedStmt:
			retval = _copyReassignOwnedStmt(from);
			break;

		case T_CreateQueueStmt:
			retval = _copyCreateQueueStmt(from);
			break;
		case T_AlterQueueStmt:
			retval = _copyAlterQueueStmt(from);
			break;
		case T_DropQueueStmt:
			retval = _copyDropQueueStmt(from);
			break;
		case T_A_Expr:
			retval = _copyAExpr(from);
			break;
		case T_ColumnRef:
			retval = _copyColumnRef(from);
			break;
		case T_ParamRef:
			retval = _copyParamRef(from);
			break;
		case T_A_Const:
			retval = _copyAConst(from);
			break;
		case T_FuncCall:
			retval = _copyFuncCall(from);
			break;
		case T_A_Indices:
			retval = _copyAIndices(from);
			break;
		case T_A_Indirection:
			retval = _copyA_Indirection(from);
			break;
		case T_ResTarget:
			retval = _copyResTarget(from);
			break;
		case T_TypeCast:
			retval = _copyTypeCast(from);
			break;
		case T_SortBy:
			retval = _copySortBy(from);
			break;
		case T_RangeSubselect:
			retval = _copyRangeSubselect(from);
			break;
		case T_RangeFunction:
			retval = _copyRangeFunction(from);
			break;
		case T_TypeName:
			retval = _copyTypeName(from);
			break;
		case T_IndexElem:
			retval = _copyIndexElem(from);
			break;
		case T_ColumnDef:
			retval = _copyColumnDef(from);
			break;
		case T_ColumnReferenceStorageDirective:
			retval = _copyColumnReferenceStorageDirective(from);
			break;
		case T_Constraint:
			retval = _copyConstraint(from);
			break;
		case T_DefElem:
			retval = _copyDefElem(from);
			break;
		case T_LockingClause:
			retval = _copyLockingClause(from);
			break;
		case T_DMLActionExpr:
			retval = _copyDMLActionExpr(from);
			break;
		case T_PartOidExpr:
			retval = _copyPartOidExpr(from);
			break;
		case T_PartDefaultExpr:
			retval = _copyPartDefaultExpr(from);
			break;
		case T_PartBoundExpr:
			retval = _copyPartBoundExpr(from);
			break;
		case T_PartBoundInclusionExpr:
			retval = _copyPartBoundInclusionExpr(from);
			break;
		case T_PartBoundOpenExpr:
			retval = _copyPartBoundOpenExpr(from);
			break;
		case T_RangeTblEntry:
			retval = _copyRangeTblEntry(from);
			break;
		case T_SortClause:
			retval = _copySortClause(from);
			break;
		case T_GroupClause:
			retval = _copyGroupClause(from);
			break;
		case T_GroupingClause:
			retval = _copyGroupingClause(from);
			break;
		case T_GroupingFunc:
			retval = _copyGroupingFunc(from);
			break;
		case T_Grouping:
			retval = _copyGrouping(from);
			break;
		case T_GroupId:
			retval = _copyGroupId(from);
			break;
		case T_WindowSpecParse:
			retval = _copyWindowSpecParse(from);
			break;
		case T_WindowSpec:
			retval = _copyWindowSpec(from);
			break;
		case T_WindowFrame:
			retval = _copyWindowFrame(from);
			break;
		case T_WindowFrameEdge:
			retval = _copyWindowFrameEdge(from);
			break;
		case T_PercentileExpr:
			retval = _copyPercentileExpr(from);
			break;
		case T_RowMarkClause:
			retval = _copyRowMarkClause(from);
			break;
		case T_WithClause:
			retval = _copyWithClause(from);
			break;
		case T_CommonTableExpr:
			retval = _copyCommonTableExpr(from);
			break;
		case T_FkConstraint:
			retval = _copyFkConstraint(from);
			break;
		case T_PrivGrantee:
			retval = _copyPrivGrantee(from);
			break;
		case T_FuncWithArgs:
			retval = _copyFuncWithArgs(from);
			break;
		case T_XmlSerialize:
			retval = _copyXmlSerialize(from);
			break;

		case T_CdbProcess:
			retval = _copyCdbProcess(from);
			break;
		case T_Slice:
			retval = _copySlice(from);
			break;
		case T_SliceTable:
			retval = _copySliceTable(from);
			break;
		case T_TableValueExpr:
			retval = _copyTableValueExpr(from);
			break;
		case T_AlterTypeStmt:
			retval = _copyAlterTypeStmt(from);
			break;

		case T_DenyLoginInterval:
			retval = _copyDenyLoginInterval(from);
			break;
		case T_DenyLoginPoint:
			retval = _copyDenyLoginPoint(from);
			break;

		case T_CaQLSelect:
			retval = _copyCaQLSelect(from);
			break;
		case T_CaQLInsert:
			retval = _copyCaQLInsert(from);
			break;
		case T_CaQLDelete:
			retval = _copyCaQLDelete(from);
			break;
		case T_CaQLExpr:
			retval = _copyCaQLExpr(from);
			break;

		default:
			elog(ERROR, "unrecognized node type: %d", (int) nodeTag(from));
			retval = from;		/* keep compiler quiet */
			break;
	}

	return retval;
}<|MERGE_RESOLUTION|>--- conflicted
+++ resolved
@@ -1927,7 +1927,6 @@
  */
 
 /*
-<<<<<<< HEAD
  * _copyCdbRelColumnInfo
  */
 static CdbRelColumnInfo *
@@ -1946,29 +1945,20 @@
 }
 
 /*
- * _copyPathKeyItem
-=======
  * _copyPathKey
->>>>>>> ebef17c7
  */
 static PathKey *
 _copyPathKey(PathKey *from)
 {
 	PathKey *newnode = makeNode(PathKey);
 
-<<<<<<< HEAD
-	COPY_NODE_FIELD(key);
-	COPY_SCALAR_FIELD(sortop);
-	COPY_SCALAR_FIELD(nulls_first);
 	COPY_BITMAPSET_FIELD(cdb_key_relids);   /*CDB*/
 	COPY_SCALAR_FIELD(cdb_num_relids);      /*CDB*/
-=======
 	/* EquivalenceClasses are never moved, so just shallow-copy the pointer */
 	COPY_SCALAR_FIELD(pk_eclass);
 	COPY_SCALAR_FIELD(pk_opfamily);
 	COPY_SCALAR_FIELD(pk_strategy);
 	COPY_SCALAR_FIELD(pk_nulls_first);
->>>>>>> ebef17c7
 
 	return newnode;
 }
@@ -4558,16 +4548,11 @@
 			/*
 			 * RELATION NODES
 			 */
-<<<<<<< HEAD
 		case T_CdbRelColumnInfo:
 			retval = _copyCdbRelColumnInfo(from);
 			break;
-		case T_PathKeyItem:
-			retval = _copyPathKeyItem(from);
-=======
 		case T_PathKey:
 			retval = _copyPathKey(from);
->>>>>>> ebef17c7
 			break;
 		case T_RestrictInfo:
 			retval = _copyRestrictInfo(from);
