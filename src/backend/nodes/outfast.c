/*-------------------------------------------------------------------------
 *
 * outfast.c
 *	  Fast serialization functions for Postgres tree nodes.
 *
 * Portions Copyright (c) 2005-2010, Greenplum inc
 * Portions Copyright (c) 2012-Present Pivotal Software, Inc.
 * Portions Copyright (c) 1996-2008, PostgreSQL Global Development Group
 * Portions Copyright (c) 1994, Regents of the University of California
 *
 *
 * NOTES
 *	  Every node type that can appear in an Greenplum Database serialized query or plan
 *    tree must have an output function defined here.
 *
 * 	  There *MUST* be a one-to-one correspondence between this routine
 *    and readfast.c.  If not, you will likely crash the system.
 *
 *     By design, the only user of these routines is the function
 *     serializeNode in cdbsrlz.c.  Other callers beware.
 *
 *    Like readfast.c, this file borrows the definitions of most functions
 *    from outfuncs.c.
 *
 * 	  Rather than serialize to a (somewhat human-readable) string, these
 *    routines create a binary serialization via a simple depth-first walk
 *    of the tree.
 *
 *-------------------------------------------------------------------------
 */
#include "postgres.h"

#include <ctype.h>

#include "lib/stringinfo.h"
#include "nodes/params.h"
#include "nodes/parsenodes.h"
#include "nodes/plannodes.h"
#include "nodes/relation.h"
#include "utils/datum.h"
#include "catalog/heap.h"
#include "cdb/cdbgang.h"
#include "utils/workfile_mgr.h"
#include "parser/parsetree.h"


/*
 * Macros to simplify output of different kinds of fields.	Use these
 * wherever possible to reduce the chance for silly typos.	Note that these
 * hard-wire conventions about the names of the local variables in an Out
 * routine.
 */

/*
 * Write the label for the node type.  nodelabel is accepted for
 * compatibility with outfuncs.c, but is ignored
 */
#define WRITE_NODE_TYPE(nodelabel) \
	{ int16 nt =nodeTag(node); appendBinaryStringInfo(str, (const char *)&nt, sizeof(int16)); }

/* Write an integer field  */
#define WRITE_INT_FIELD(fldname) \
	{ appendBinaryStringInfo(str, (const char *)&node->fldname, sizeof(int)); }

/* Write an integer field  */
#define WRITE_INT8_FIELD(fldname) \
	{ appendBinaryStringInfo(str, (const char *)&node->fldname, sizeof(int8)); }

/* Write an integer field  */
#define WRITE_INT16_FIELD(fldname) \
	{ appendBinaryStringInfo(str, (const char *)&node->fldname, sizeof(int16)); }

/* Write an unsigned integer field */
#define WRITE_UINT_FIELD(fldname) \
	appendBinaryStringInfo(str, (const char *)&node->fldname, sizeof(int))

/* Write an uint64 field */
#define WRITE_UINT64_FIELD(fldname) \
	appendBinaryStringInfo(str, (const char *)&node->fldname, sizeof(uint64))

/* Write an OID field (don't hard-wire assumption that OID is same as uint) */
#define WRITE_OID_FIELD(fldname) \
	appendBinaryStringInfo(str, (const char *)&node->fldname, sizeof(Oid))

/* Write a long-integer field */
#define WRITE_LONG_FIELD(fldname) \
	appendBinaryStringInfo(str, (const char *)&node->fldname, sizeof(long))

/* Write a char field (ie, one ascii character) */
#define WRITE_CHAR_FIELD(fldname) \
	appendBinaryStringInfo(str, &node->fldname, 1)

/* Write an enumerated-type field as an integer code */
#define WRITE_ENUM_FIELD(fldname, enumtype) \
	{ int16 en=node->fldname; appendBinaryStringInfo(str, (const char *)&en, sizeof(int16)); }

/* Write a float field --- the format is accepted but ignored (for compat with outfuncs.c)  */
#define WRITE_FLOAT_FIELD(fldname,format) \
	appendBinaryStringInfo(str, (const char *)&node->fldname, sizeof(double))

/* Write a boolean field */
#define WRITE_BOOL_FIELD(fldname) \
	{ \
		char b = node->fldname ? 1 : 0; \
		appendBinaryStringInfo(str, (const char *)&b, 1); }

/* Write a character-string (possibly NULL) field */
#define WRITE_STRING_FIELD(fldname) \
	{ int slen = node->fldname != NULL ? strlen(node->fldname) : 0; \
		appendBinaryStringInfo(str, (const char *)&slen, sizeof(int)); \
		if (slen>0) appendBinaryStringInfo(str, node->fldname, strlen(node->fldname));}

/* Write a parse location field (actually same as INT case) */
#define WRITE_LOCATION_FIELD(fldname) \
	{ appendBinaryStringInfo(str, (const char *)&node->fldname, sizeof(int)); }

<<<<<<< HEAD
/* Write a Node field */
/* GPDB_96_MERGE_FIXME: For debugging purposes, I modified this to write out the field
 * name in the serialized form. And the read function checks that. Makes it much easier
 * to debug bugs where the out and read functions are not in sync, as you get an error
 * much earlier, and it can print the field name where the mismatch occurred.
 *
 * We should probably have a cleaner #ifdef'd version of this permanently in the tree,
 * so clean this up and open a separate PR..
 */
#define WRITE_NODE_FIELD(fldname) \
	do { \
		const char *xx = CppAsString(fldname); \
		appendBinaryStringInfo(str, xx, strlen(xx) + 1); \
		(_outNode(str, node->fldname)); \
	} while (0)
=======
/*
 * Write a Node field
 *
 * If compiled with GP_SERIALIZATION_DEBUG, write the field name in the
 * serialized form, and check that it matches in the read function
 * (READ_NODE_FIELD in readfast.c). That makes it much easier to debug bugs
 * where the out and read functions are not in sync, as you get an error
 * much earlier, and it can print the field name where the mismatch occurred.
 * It makes the serialized plans much larger, though, so we don't want to do
 * it production.
 */
#ifdef GP_SERIALIZATION_DEBUG
#define WRITE_NODE_FIELD(fldname) \
	do { \
		const char *xx = CppAsString(fldname); \
		appendBinaryStringInfo(str, xx, strlen(xx) + 1); \
		(_outNode(str, node->fldname)); \
	} while (0)
#else
#define WRITE_NODE_FIELD(fldname) \
	(_outNode(str, node->fldname))
#endif

>>>>>>> fafe9bed

/* Write a bitmapset field */
#define WRITE_BITMAPSET_FIELD(fldname) \
	 _outBitmapset(str, node->fldname)

/* Write a binary field */
#define WRITE_BINARY_FIELD(fldname, sz) \
{ appendBinaryStringInfo(str, (const char *) &node->fldname, (sz)); }

/* Write a bytea field */
#define WRITE_BYTEA_FIELD(fldname) \
	(_outDatum(str, PointerGetDatum(node->fldname), -1, false))

/* Write a dummy field -- value not displayable or copyable */
#define WRITE_DUMMY_FIELD(fldname) \
	{ /*int * dummy = 0; appendBinaryStringInfo(str,(const char *)&dummy, sizeof(int *)) ;*/ }

	/* Read an integer array */
#define WRITE_INT_ARRAY(fldname, count, Type) \
	if ( (count) > 0 ) \
	{ \
		int i; \
		for(i = 0; i < (count); i++) \
		{ \
			appendBinaryStringInfo(str, (const char *)&node->fldname[i], sizeof(Type)); \
		} \
	}

/* Write a boolean array  */
#define WRITE_BOOL_ARRAY(fldname, count) \
	if ( (count) > 0 ) \
	{ \
		int i; \
		for(i = 0; i < (count); i++) \
		{ \
			char b = node->fldname[i] ? 1 : 0;								\
			appendBinaryStringInfo(str, (const char *)&b, 1); \
		} \
	}

/* Write an Trasnaction ID array  */
#define WRITE_XID_ARRAY(fldname, count) \
	if ( (count) > 0 ) \
	{ \
		int i; \
		for(i = 0; i < (count); i++) \
		{ \
			appendBinaryStringInfo(str, (const char *)&node->fldname[i], sizeof(TransactionId)); \
		} \
	}

/* Write an Oid array  */
#define WRITE_OID_ARRAY(fldname, count) \
	if ( (count) > 0 ) \
	{ \
		int i; \
		for(i = 0; i < (count); i++) \
		{ \
			appendBinaryStringInfo(str, (const char *)&node->fldname[i], sizeof(Oid)); \
		} \
	}

static void _outNode(StringInfo str, void *obj);

static void
_outList(StringInfo str, List *node)
{
	ListCell   *lc;

	if (node == NULL)
	{
		int16 tg = 0;
		appendBinaryStringInfo(str, (const char *)&tg, sizeof(int16));
		return;
	}

	WRITE_NODE_TYPE("");
    WRITE_INT_FIELD(length);

	foreach(lc, node)
	{

		if (IsA(node, List))
		{
			_outNode(str, lfirst(lc));
		}
		else if (IsA(node, IntList))
		{
			int n = lfirst_int(lc);
			appendBinaryStringInfo(str, (const char *)&n, sizeof(int));
		}
		else if (IsA(node, OidList))
		{
			Oid n = lfirst_oid(lc);
			appendBinaryStringInfo(str, (const char *)&n, sizeof(Oid));
		}
	}
}

/*
 * _outBitmapset -
 *	   converts a bitmap set of integers
 *
 * Currently bitmapsets do not appear in any node type that is stored in
 * rules, so there is no support in readfast.c for reading this format.
 */
static void
_outBitmapset(StringInfo str, const Bitmapset *bms)
{
	int i;
	int nwords = 0;
	if (bms) nwords = bms->nwords;
	appendBinaryStringInfo(str, (char *)&nwords, sizeof(int));
	for (i = 0; i < nwords; i++)
	{
		appendBinaryStringInfo(str, (char *)&bms->words[i], sizeof(bitmapword));
	}

}

/*
 * Print the value of a Datum given its type.
 */
static void
_outDatum(StringInfo str, Datum value, int typlen, bool typbyval)
{
	Size		length;
	char	   *s;

	if (typbyval)
	{
		s = (char *) (&value);
		appendBinaryStringInfo(str, s, sizeof(Datum));
	}
	else
	{
		s = (char *) DatumGetPointer(value);
		if (!PointerIsValid(s))
		{
			length = 0;
			appendBinaryStringInfo(str, (char *)&length, sizeof(Size));
		}
		else
		{
			if (typlen == -1 && VARATT_IS_EXTERNAL_EXPANDED(s))
			{
				ExpandedObjectHeader *eoh = DatumGetEOHP(value);
				Size		resultsize;
				char		*resultptr;

				resultsize = EOH_get_flat_size(eoh);
				resultptr = (char *) palloc(resultsize);
				EOH_flatten_into(eoh, (void *) resultptr, resultsize);
				appendBinaryStringInfo(str, (char *)&resultsize, sizeof(Size));
				appendBinaryStringInfo(str, resultptr, resultsize);
			}
			else
			{
				length = datumGetSize(value, typbyval, typlen);
				appendBinaryStringInfo(str, (char *)&length, sizeof(Size));
				appendBinaryStringInfo(str, s, length);
			}
		}
	}
}

#define COMPILING_BINARY_FUNCS
#include "outfuncs.c"

/*
 *	Stuff from plannodes.h
 */

static void
_outResult(StringInfo str, const Result *node)
{
	WRITE_NODE_TYPE("RESULT");

	_outPlanInfo(str, (const Plan *) node);

	WRITE_NODE_FIELD(resconstantqual);

	WRITE_INT_FIELD(numHashFilterCols);
	WRITE_INT_ARRAY(hashFilterColIdx, node->numHashFilterCols, AttrNumber);
	WRITE_OID_ARRAY(hashFilterFuncs, node->numHashFilterCols);
}

static void
_outRecursiveUnion(StringInfo str, RecursiveUnion *node)
{
	WRITE_NODE_TYPE("RECURSIVEUNION");

	_outPlanInfo(str, (Plan *) node);

	WRITE_INT_FIELD(wtParam);
	WRITE_INT_FIELD(numCols);

	WRITE_INT_ARRAY(dupColIdx, node->numCols, AttrNumber);
	WRITE_OID_ARRAY(dupOperators, node->numCols);

	WRITE_LONG_FIELD(numGroups);
}

static void
_outCopyStmt(StringInfo str, CopyStmt *node)
{
	WRITE_NODE_TYPE("COPYSTMT");
	WRITE_NODE_FIELD(relation);
	WRITE_NODE_FIELD(attlist);
	WRITE_BOOL_FIELD(is_from);
	WRITE_BOOL_FIELD(is_program);
	WRITE_BOOL_FIELD(skip_ext_partition);
	WRITE_STRING_FIELD(filename);
	WRITE_NODE_FIELD(options);
	WRITE_NODE_FIELD(sreh);
	WRITE_NODE_FIELD(partitions);
	WRITE_NODE_FIELD(ao_segnos);
}

static void
_outSubqueryScan(StringInfo str, SubqueryScan *node)
{
	WRITE_NODE_TYPE("SUBQUERYSCAN");

	_outScanInfo(str, (Scan *) node);

	WRITE_NODE_FIELD(subplan);
}

static void
_outMergeJoin(StringInfo str, MergeJoin *node)
{
	int			numCols;

	WRITE_NODE_TYPE("MERGEJOIN");

	_outJoinPlanInfo(str, (Join *) node);

	WRITE_NODE_FIELD(mergeclauses);

	numCols = list_length(node->mergeclauses);

	WRITE_OID_ARRAY(mergeFamilies, numCols);
	WRITE_OID_ARRAY(mergeCollations, numCols);
	WRITE_INT_ARRAY(mergeStrategies, numCols, int);
	WRITE_BOOL_ARRAY(mergeNullsFirst, numCols);

	WRITE_BOOL_FIELD(unique_outer);
}

static void
_outAgg(StringInfo str, Agg *node)
{
	WRITE_NODE_TYPE("AGG");

	_outPlanInfo(str, (Plan *) node);

	WRITE_ENUM_FIELD(aggstrategy, AggStrategy);
	WRITE_ENUM_FIELD(aggsplit, AggSplit);
	WRITE_INT_FIELD(numCols);

	WRITE_INT_ARRAY(grpColIdx, node->numCols, AttrNumber);
	WRITE_OID_ARRAY(grpOperators, node->numCols);

	WRITE_LONG_FIELD(numGroups);
	WRITE_NODE_FIELD(groupingSets);
	WRITE_NODE_FIELD(chain);
	WRITE_BOOL_FIELD(streaming);
}

static void
_outWindowAgg(StringInfo str, WindowAgg *node)
{
	WRITE_NODE_TYPE("WINDOWAGG");

	_outPlanInfo(str, (Plan *) node);

	WRITE_UINT_FIELD(winref);
	WRITE_INT_FIELD(partNumCols);
	WRITE_INT_ARRAY(partColIdx, node->partNumCols, AttrNumber);
	WRITE_OID_ARRAY(partOperators, node->partNumCols);

	WRITE_INT_FIELD(ordNumCols);

	WRITE_INT_ARRAY(ordColIdx, node->ordNumCols, AttrNumber);
	WRITE_OID_ARRAY(ordOperators, node->ordNumCols);
	WRITE_INT_FIELD(firstOrderCol);
	WRITE_OID_FIELD(firstOrderCmpOperator);
	WRITE_BOOL_FIELD(firstOrderNullsFirst);
	WRITE_INT_FIELD(frameOptions);
	WRITE_NODE_FIELD(startOffset);
	WRITE_NODE_FIELD(endOffset);
}

static void
_outSort(StringInfo str, Sort *node)
{

	WRITE_NODE_TYPE("SORT");

	_outPlanInfo(str, (Plan *) node);

	WRITE_INT_FIELD(numCols);
	WRITE_INT_ARRAY(sortColIdx, node->numCols, AttrNumber);
	WRITE_OID_ARRAY(sortOperators, node->numCols);
	WRITE_OID_ARRAY(collations, node->numCols);
	WRITE_BOOL_ARRAY(nullsFirst, node->numCols);

    /* CDB */
    WRITE_BOOL_FIELD(noduplicates);

	WRITE_ENUM_FIELD(share_type, ShareType);
	WRITE_INT_FIELD(share_id);
	WRITE_INT_FIELD(driver_slice);
	WRITE_INT_FIELD(nsharer);
	WRITE_INT_FIELD(nsharer_xslice);
}

static void
_outMergeAppend(StringInfo str, MergeAppend *node)
{
	WRITE_NODE_TYPE("MERGEAPPEND");

	_outPlanInfo(str, (Plan *) node);

	WRITE_NODE_FIELD(mergeplans);

	WRITE_INT_FIELD(numCols);

	WRITE_INT_ARRAY(sortColIdx, node->numCols, AttrNumber);
	WRITE_OID_ARRAY(sortOperators, node->numCols);
	WRITE_OID_ARRAY(collations, node->numCols);
	WRITE_BOOL_ARRAY(nullsFirst, node->numCols);
}

static void
_outUnique(StringInfo str, Unique *node)
{

	WRITE_NODE_TYPE("UNIQUE");

	_outPlanInfo(str, (Plan *) node);

	WRITE_INT_FIELD(numCols);
	WRITE_INT_ARRAY(uniqColIdx, node->numCols, AttrNumber);
	WRITE_OID_ARRAY(uniqOperators, node->numCols);
}

static void
_outSetOp(StringInfo str, SetOp *node)
{

	WRITE_NODE_TYPE("SETOP");

	_outPlanInfo(str, (Plan *) node);

	WRITE_ENUM_FIELD(cmd, SetOpCmd);
	WRITE_ENUM_FIELD(strategy, SetOpStrategy);
	WRITE_INT_FIELD(numCols);
	WRITE_INT_ARRAY(dupColIdx, node->numCols, AttrNumber);
	WRITE_OID_ARRAY(dupOperators, node->numCols);

	WRITE_INT_FIELD(flagColIdx);
	WRITE_INT_FIELD(firstFlag);
	WRITE_LONG_FIELD(numGroups);
}

static void
_outMotion(StringInfo str, Motion *node)
{
	WRITE_NODE_TYPE("MOTION");

	WRITE_INT_FIELD(motionID);
	WRITE_ENUM_FIELD(motionType, MotionType);
	WRITE_BOOL_FIELD(sendSorted);

	WRITE_NODE_FIELD(hashExprs);
	WRITE_OID_ARRAY(hashFuncs, list_length(node->hashExprs));

	WRITE_INT_FIELD(numSortCols);
	WRITE_INT_ARRAY(sortColIdx, node->numSortCols, AttrNumber);
	WRITE_OID_ARRAY(sortOperators, node->numSortCols);
	WRITE_OID_ARRAY(collations, node->numSortCols);
	WRITE_BOOL_ARRAY(nullsFirst, node->numSortCols);

	WRITE_INT_FIELD(segidColIdx);

	_outPlanInfo(str, (Plan *) node);
}

/*****************************************************************************
 *
 *	Stuff from primnodes.h.
 *
 *****************************************************************************/

static void
_outConst(StringInfo str, Const *node)
{
	WRITE_NODE_TYPE("CONST");

	WRITE_OID_FIELD(consttype);
	WRITE_INT_FIELD(consttypmod);
	WRITE_OID_FIELD(constcollid);
	WRITE_INT_FIELD(constlen);
	WRITE_BOOL_FIELD(constbyval);
	WRITE_BOOL_FIELD(constisnull);
	WRITE_LOCATION_FIELD(location);

	if (!node->constisnull)
		_outDatum(str, node->constvalue, node->constlen, node->constbyval);
}

static void
_outBoolExpr(StringInfo str, BoolExpr *node)
{
	WRITE_NODE_TYPE("BOOLEXPR");
	WRITE_ENUM_FIELD(boolop, BoolExprType);

	WRITE_NODE_FIELD(args);
	WRITE_LOCATION_FIELD(location);
}

static void
_outCurrentOfExpr(StringInfo str, CurrentOfExpr *node)
{
	WRITE_NODE_TYPE("CURRENTOFEXPR");

	WRITE_UINT_FIELD(cvarno);
	WRITE_STRING_FIELD(cursor_name);
	WRITE_INT_FIELD(cursor_param);
	WRITE_OID_FIELD(target_relid);
}

static void
_outJoinExpr(StringInfo str, JoinExpr *node)
{
	WRITE_NODE_TYPE("JOINEXPR");

	WRITE_ENUM_FIELD(jointype, JoinType);
	WRITE_BOOL_FIELD(isNatural);
	WRITE_NODE_FIELD(larg);
	WRITE_NODE_FIELD(rarg);
	WRITE_NODE_FIELD(usingClause);
	WRITE_NODE_FIELD(quals);
	WRITE_NODE_FIELD(alias);
	WRITE_INT_FIELD(rtindex);
}

/*****************************************************************************
 *
 *	Stuff from parsenodes.h.
 *
 *****************************************************************************/

static void
_outCreateExtensionStmt(StringInfo str, CreateExtensionStmt *node)
{
	WRITE_NODE_TYPE("CREATEEXTENSIONSTMT");
	WRITE_STRING_FIELD(extname);
	WRITE_BOOL_FIELD(if_not_exists);
	WRITE_NODE_FIELD(options);
	WRITE_ENUM_FIELD(create_ext_state, CreateExtensionState);
}

static void
_outCreateStmt_common(StringInfo str, CreateStmt *node)
{
	WRITE_NODE_FIELD(relation);
	WRITE_NODE_FIELD(tableElts);
	WRITE_NODE_FIELD(inhRelations);
	WRITE_NODE_FIELD(inhOids);
	WRITE_INT_FIELD(parentOidCount);
	WRITE_NODE_FIELD(ofTypename);
	WRITE_NODE_FIELD(constraints);

	WRITE_NODE_FIELD(options);
	WRITE_ENUM_FIELD(oncommit, OnCommitAction);
	WRITE_STRING_FIELD(tablespacename);
	WRITE_BOOL_FIELD(if_not_exists);

	WRITE_NODE_FIELD(distributedBy);
	WRITE_CHAR_FIELD(relKind);
	WRITE_CHAR_FIELD(relStorage);
	/* deferredStmts - for analysis, QD only */
	WRITE_BOOL_FIELD(is_part_child);
	WRITE_BOOL_FIELD(is_part_parent);
	WRITE_BOOL_FIELD(is_add_part);
	WRITE_BOOL_FIELD(is_split_part);
	WRITE_OID_FIELD(ownerid);
	WRITE_BOOL_FIELD(buildAoBlkdir);
	WRITE_NODE_FIELD(attr_encodings);
}

static void
_outCreateStmt(StringInfo str, CreateStmt *node)
{
	WRITE_NODE_TYPE("CREATESTMT");

	_outCreateStmt_common(str, node);
}

static void
_outCreateForeignTableStmt(StringInfo str, CreateForeignTableStmt *node)
{
	WRITE_NODE_TYPE("CREATEFOREIGNTABLESTMT");

	_outCreateStmt_common(str, &node->base);

	WRITE_STRING_FIELD(servername);
	WRITE_NODE_FIELD(options);
}

static void
_outRoleSpec(StringInfo str, const RoleSpec *node)
{
	WRITE_NODE_TYPE("ROLESPEC");

	WRITE_ENUM_FIELD(roletype, RoleSpecType);
	WRITE_STRING_FIELD(rolename);
	WRITE_LOCATION_FIELD(location);
}

static void
_outPartitionSpec(StringInfo str, PartitionSpec *node)
{
	WRITE_NODE_TYPE("PARTITIONSPEC");
	WRITE_NODE_FIELD(partElem);
	WRITE_NODE_FIELD(subSpec);
	WRITE_BOOL_FIELD(istemplate);
	WRITE_LOCATION_FIELD(location);
	WRITE_NODE_FIELD(enc_clauses);
}

static void
_outPartitionBoundSpec(StringInfo str, PartitionBoundSpec *node)
{
	WRITE_NODE_TYPE("PARTITIONBOUNDSPEC");
	WRITE_NODE_FIELD(partStart);
	WRITE_NODE_FIELD(partEnd);
	WRITE_NODE_FIELD(partEvery);
	WRITE_LOCATION_FIELD(location);
}

static void
_outPartition(StringInfo str, Partition *node)
{
	WRITE_NODE_TYPE("PARTITION");

	WRITE_OID_FIELD(partid);
	WRITE_OID_FIELD(parrelid);
	WRITE_CHAR_FIELD(parkind);
	WRITE_INT_FIELD(parlevel);
	WRITE_BOOL_FIELD(paristemplate);
	WRITE_BINARY_FIELD(parnatts, sizeof(int16));
	WRITE_INT_ARRAY(paratts, node->parnatts, int16);
	WRITE_OID_ARRAY(parclass, node->parnatts);
}

static void
_outPartitionRule(StringInfo str, PartitionRule *node)
{
	WRITE_NODE_TYPE("PARTITIONRULE");

	WRITE_OID_FIELD(parruleid);
	WRITE_OID_FIELD(paroid);
	WRITE_OID_FIELD(parchildrelid);
	WRITE_OID_FIELD(parparentoid);
	WRITE_BOOL_FIELD(parisdefault);
	WRITE_STRING_FIELD(parname);
	WRITE_NODE_FIELD(parrangestart);
	WRITE_BOOL_FIELD(parrangestartincl);
	WRITE_NODE_FIELD(parrangeend);
	WRITE_BOOL_FIELD(parrangeendincl);
	WRITE_NODE_FIELD(parrangeevery);
	WRITE_NODE_FIELD(parlistvalues);
	WRITE_BINARY_FIELD(parruleord, sizeof(int16));
	WRITE_NODE_FIELD(parreloptions);
	WRITE_OID_FIELD(partemplatespaceId);
	WRITE_NODE_FIELD(children);
}

static void
_outAlterPartitionCmd(StringInfo str, AlterPartitionCmd *node)
{
	WRITE_NODE_TYPE("ALTERPARTITIONCMD");

	WRITE_NODE_FIELD(partid);
	WRITE_NODE_FIELD(arg1);
	WRITE_NODE_FIELD(arg2);
}

static void
_outCreateDomainStmt(StringInfo str, CreateDomainStmt *node)
{
	WRITE_NODE_TYPE("CREATEDOMAINSTMT");
	WRITE_NODE_FIELD(domainname);
	WRITE_NODE_FIELD(typeName);
	WRITE_NODE_FIELD(constraints);
}

static void
_outAlterDomainStmt(StringInfo str, AlterDomainStmt *node)
{
	WRITE_NODE_TYPE("ALTERDOMAINSTMT");
	WRITE_CHAR_FIELD(subtype);
	WRITE_NODE_FIELD(typeName);
	WRITE_STRING_FIELD(name);
	WRITE_NODE_FIELD(def);
	WRITE_ENUM_FIELD(behavior, DropBehavior);
	WRITE_BOOL_FIELD(missing_ok);
}

static void
_outAlterDefaultPrivilegesStmt(StringInfo str, AlterDefaultPrivilegesStmt *node)
{
	WRITE_NODE_TYPE("ALTERDEFAULTPRIVILEGESSTMT");
	WRITE_NODE_FIELD(options);
	WRITE_NODE_FIELD(action);
}

static void
_outQuery(StringInfo str, Query *node)
{
	WRITE_NODE_TYPE("QUERY");

	WRITE_ENUM_FIELD(commandType, CmdType);
	WRITE_ENUM_FIELD(querySource, QuerySource);
	WRITE_BOOL_FIELD(canSetTag);

	WRITE_NODE_FIELD(utilityStmt);
	WRITE_INT_FIELD(resultRelation);
	WRITE_BOOL_FIELD(hasAggs);
	WRITE_BOOL_FIELD(hasWindowFuncs);
	WRITE_BOOL_FIELD(hasSubLinks);
	WRITE_BOOL_FIELD(hasDynamicFunctions);
	WRITE_BOOL_FIELD(hasFuncsWithExecRestrictions);
	WRITE_BOOL_FIELD(hasDistinctOn);
	WRITE_BOOL_FIELD(hasRecursive);
	WRITE_BOOL_FIELD(hasModifyingCTE);
	WRITE_BOOL_FIELD(hasForUpdate);
	WRITE_BOOL_FIELD(hasRowSecurity);
	WRITE_BOOL_FIELD(canOptSelectLockingClause);
	WRITE_NODE_FIELD(cteList);
	WRITE_NODE_FIELD(rtable);
	WRITE_NODE_FIELD(jointree);
	WRITE_NODE_FIELD(targetList);
	WRITE_NODE_FIELD(withCheckOptions);
	WRITE_NODE_FIELD(onConflict);
	WRITE_NODE_FIELD(returningList);
	WRITE_NODE_FIELD(groupClause);
	WRITE_NODE_FIELD(groupingSets);
	WRITE_NODE_FIELD(havingQual);
	WRITE_NODE_FIELD(windowClause);
	WRITE_NODE_FIELD(distinctClause);
	WRITE_NODE_FIELD(sortClause);
	WRITE_NODE_FIELD(scatterClause);
	WRITE_BOOL_FIELD(isTableValueSelect);
	WRITE_NODE_FIELD(limitOffset);
	WRITE_NODE_FIELD(limitCount);
	WRITE_NODE_FIELD(rowMarks);
	WRITE_NODE_FIELD(setOperations);
	WRITE_NODE_FIELD(constraintDeps);
	WRITE_BOOL_FIELD(parentStmtType);

	/* Don't serialize policy */
}

static void
_outAExpr(StringInfo str, A_Expr *node)
{
	WRITE_NODE_TYPE("AEXPR");
	WRITE_ENUM_FIELD(kind, A_Expr_Kind);

	switch (node->kind)
	{
		case AEXPR_OP:

			WRITE_NODE_FIELD(name);
			break;
		case AEXPR_OP_ANY:

			WRITE_NODE_FIELD(name);

			break;
		case AEXPR_OP_ALL:

			WRITE_NODE_FIELD(name);

			break;
		case AEXPR_DISTINCT:

			WRITE_NODE_FIELD(name);
			break;
		case AEXPR_NULLIF:

			WRITE_NODE_FIELD(name);
			break;
		case AEXPR_OF:

			WRITE_NODE_FIELD(name);
			break;
		case AEXPR_IN:

			WRITE_NODE_FIELD(name);
			break;
		case AEXPR_LIKE:

			WRITE_NODE_FIELD(name);
			break;
		case AEXPR_ILIKE:

			WRITE_NODE_FIELD(name);
			break;
		case AEXPR_SIMILAR:

			WRITE_NODE_FIELD(name);
			break;
		case AEXPR_BETWEEN:

			WRITE_NODE_FIELD(name);
			break;
		case AEXPR_NOT_BETWEEN:

			WRITE_NODE_FIELD(name);
			break;
		case AEXPR_BETWEEN_SYM:

			WRITE_NODE_FIELD(name);
			break;
		case AEXPR_NOT_BETWEEN_SYM:

			WRITE_NODE_FIELD(name);
			break;
		case AEXPR_PAREN:

			break;

		default:

			break;
	}

	WRITE_NODE_FIELD(lexpr);
	WRITE_NODE_FIELD(rexpr);
	WRITE_LOCATION_FIELD(location);
}

static void
_outValue(StringInfo str, Value *value)
{

	int16 vt = value->type;
	appendBinaryStringInfo(str, (const char *)&vt, sizeof(int16));
	switch (value->type)
	{
		case T_Integer:
			appendBinaryStringInfo(str, (const char *)&value->val.ival, sizeof(long));
			break;
		case T_Float:
		case T_String:
		case T_BitString:
			{
				int slen = (value->val.str != NULL ? strlen(value->val.str) : 0);
				appendBinaryStringInfo(str, (const char *)&slen, sizeof(int));
				if (slen > 0)
					appendBinaryStringInfo(str, value->val.str, slen);
			}
			break;
		case T_Null:
			/* nothing to do */
			break;
		default:
			elog(ERROR, "unrecognized node type: %d", (int) value->type);
			break;
	}
}

static void
_outAConst(StringInfo str, A_Const *node)
{
	WRITE_NODE_TYPE("A_CONST");

	_outValue(str, &(node->val));
	WRITE_LOCATION_FIELD(location);  /*CDB*/

}

static void
_outConstraint(StringInfo str, Constraint *node)
{
	WRITE_NODE_TYPE("CONSTRAINT");

	WRITE_STRING_FIELD(conname);
	WRITE_BOOL_FIELD(deferrable);
	WRITE_BOOL_FIELD(initdeferred);
	WRITE_LOCATION_FIELD(location);

	WRITE_ENUM_FIELD(contype,ConstrType);

	switch (node->contype)
	{
		case CONSTR_PRIMARY:
		case CONSTR_UNIQUE:
			WRITE_NODE_FIELD(keys);
			WRITE_NODE_FIELD(options);
			WRITE_STRING_FIELD(indexspace);
			/* access_method and where_clause not currently used */
			break;

		case CONSTR_CHECK:
			/*
			 * GPDB: need dispatch skip_validation and is_no_inherit for statement like:
			 * ALTER DOMAIN things ADD CONSTRAINT meow CHECK (VALUE < 11) NOT VALID;
			 * ALTER TABLE constraint_rename_test ADD CONSTRAINT con2 CHECK NO INHERIT (b > 0);
			 */
			WRITE_BOOL_FIELD(skip_validation);
			WRITE_BOOL_FIELD(initially_valid);
			WRITE_BOOL_FIELD(is_no_inherit);
			/* fallthrough */
		case CONSTR_DEFAULT:
			WRITE_NODE_FIELD(raw_expr);
			WRITE_STRING_FIELD(cooked_expr);
			break;

		case CONSTR_EXCLUSION:
			WRITE_NODE_FIELD(exclusions);
			WRITE_NODE_FIELD(options);
			WRITE_STRING_FIELD(indexspace);
			WRITE_STRING_FIELD(access_method);
			WRITE_NODE_FIELD(where_clause);
			break;

		case CONSTR_FOREIGN:
			WRITE_NODE_FIELD(pktable);
			WRITE_NODE_FIELD(fk_attrs);
			WRITE_NODE_FIELD(pk_attrs);
			WRITE_CHAR_FIELD(fk_matchtype);
			WRITE_CHAR_FIELD(fk_upd_action);
			WRITE_CHAR_FIELD(fk_del_action);
			WRITE_BOOL_FIELD(skip_validation);
			WRITE_BOOL_FIELD(initially_valid);
			WRITE_OID_FIELD(trig1Oid);
			WRITE_OID_FIELD(trig2Oid);
			WRITE_OID_FIELD(trig3Oid);
			WRITE_OID_FIELD(trig4Oid);
			break;

		case CONSTR_NULL:
		case CONSTR_NOTNULL:
		case CONSTR_ATTR_DEFERRABLE:
		case CONSTR_ATTR_NOT_DEFERRABLE:
		case CONSTR_ATTR_DEFERRED:
		case CONSTR_ATTR_IMMEDIATE:
			break;

		default:
			elog(WARNING,"serialization doesn't know what to do with this constraint");
			break;
	}
}

static void
_outCreateQueueStmt(StringInfo str, CreateQueueStmt *node)
{
	WRITE_NODE_TYPE("CREATEQUEUESTMT");

	WRITE_STRING_FIELD(queue);
	WRITE_NODE_FIELD(options); /* List of DefElem nodes */
}

static void
_outAlterQueueStmt(StringInfo str, AlterQueueStmt *node)
{
	WRITE_NODE_TYPE("ALTERQUEUESTMT");

	WRITE_STRING_FIELD(queue);
	WRITE_NODE_FIELD(options); /* List of DefElem nodes */
}

static void
_outCreateResourceGroupStmt(StringInfo str, CreateResourceGroupStmt *node)
{
	WRITE_NODE_TYPE("CREATERESOURCEGROUPSTMT");

	WRITE_STRING_FIELD(name);
	WRITE_NODE_FIELD(options); /* List of DefElem nodes */
}

static void
_outAlterResourceGroupStmt(StringInfo str, AlterResourceGroupStmt *node)
{
	WRITE_NODE_TYPE("ALTERRESOURCEGROUPSTMT");

	WRITE_STRING_FIELD(name);
	WRITE_NODE_FIELD(options); /* List of DefElem nodes */
}

/*
 * Support for serializing TupleDescs and ParamListInfos.
 *
 * TupleDescs and ParamListInfos are not Nodes as such, but if you wrap them
 * in TupleDescNode and ParamListInfoNode structs, we allow serializing them.
 */
static void
_outTupleDescNode(StringInfo str, TupleDescNode *node)
{
	int			i;

	Assert(node->tuple->tdtypeid == RECORDOID);

	WRITE_NODE_TYPE("TUPLEDESCNODE");
	WRITE_INT_FIELD(natts);
	WRITE_INT_FIELD(tuple->natts);

	for (i = 0; i < node->tuple->natts; i++)
		appendBinaryStringInfo(str, node->tuple->attrs[i], ATTRIBUTE_FIXED_PART_SIZE);

	Assert(node->tuple->constr == NULL);

	WRITE_OID_FIELD(tuple->tdtypeid);
	WRITE_INT_FIELD(tuple->tdtypmod);
	WRITE_BOOL_FIELD(tuple->tdhasoid);
	WRITE_INT_FIELD(tuple->tdrefcount);
}

static void
_outSerializedParamExternData(StringInfo str, SerializedParamExternData *node)
{
	WRITE_NODE_TYPE("SERIALIZEDPARAMEXTERNDATA");

	WRITE_BOOL_FIELD(isnull);
	WRITE_INT16_FIELD(pflags);
	WRITE_OID_FIELD(ptype);
	WRITE_INT16_FIELD(plen);
	WRITE_BOOL_FIELD(pbyval);

	if (!node->isnull)
		_outDatum(str, node->value, node->plen, node->pbyval);
}

static void
_outCookedConstraint(StringInfo str, CookedConstraint *node)
{
	WRITE_NODE_TYPE("COOKEDCONSTRAINT");

	WRITE_ENUM_FIELD(contype,ConstrType);
	WRITE_STRING_FIELD(name);
	WRITE_INT_FIELD(attnum);
	WRITE_NODE_FIELD(expr);
	WRITE_BOOL_FIELD(is_local);
	WRITE_INT_FIELD(inhcount);
	WRITE_BOOL_FIELD(is_no_inherit);
}

static void
_outAlterEnumStmt(StringInfo str, AlterEnumStmt *node)
{
	WRITE_NODE_TYPE("ALTERENUMSTMT");

	WRITE_NODE_FIELD(typeName);
	WRITE_STRING_FIELD(newVal);
	WRITE_STRING_FIELD(newValNeighbor);
	WRITE_BOOL_FIELD(newValIsAfter);
	WRITE_BOOL_FIELD(skipIfExists);
}

static void
_outCreateFdwStmt(StringInfo str, CreateFdwStmt *node)
{
	WRITE_NODE_TYPE("CREATEFDWSTMT");

	WRITE_STRING_FIELD(fdwname);
	WRITE_NODE_FIELD(func_options);
	WRITE_NODE_FIELD(options);
}

static void
_outAlterFdwStmt(StringInfo str, AlterFdwStmt *node)
{
	WRITE_NODE_TYPE("ALTERFDWSTMT");

	WRITE_STRING_FIELD(fdwname);
	WRITE_NODE_FIELD(func_options);
	WRITE_NODE_FIELD(options);
}

static void
_outCreateForeignServerStmt(StringInfo str, CreateForeignServerStmt *node)
{
	WRITE_NODE_TYPE("CREATEFOREIGNSERVERSTMT");

	WRITE_STRING_FIELD(servername);
	WRITE_STRING_FIELD(servertype);
	WRITE_STRING_FIELD(version);
	WRITE_STRING_FIELD(fdwname);
	WRITE_NODE_FIELD(options);
}

static void
_outAlterForeignServerStmt(StringInfo str, AlterForeignServerStmt *node)
{
	WRITE_NODE_TYPE("ALTERFOREIGNSERVERSTMT");

	WRITE_STRING_FIELD(servername);
	WRITE_STRING_FIELD(version);
	WRITE_NODE_FIELD(options);
	WRITE_BOOL_FIELD(has_version);
}

static void
_outCreateUserMappingStmt(StringInfo str, CreateUserMappingStmt *node)
{
	WRITE_NODE_TYPE("CREATEUSERMAPPINGSTMT");

	WRITE_NODE_FIELD(user);
	WRITE_STRING_FIELD(servername);
	WRITE_NODE_FIELD(options);
}

static void
_outAlterUserMappingStmt(StringInfo str, AlterUserMappingStmt *node)
{
	WRITE_NODE_TYPE("ALTERUSERMAPPINGSTMT");

	WRITE_NODE_FIELD(user);
	WRITE_STRING_FIELD(servername);
	WRITE_NODE_FIELD(options);
}

static void
_outAlterObjectDependsStmt(StringInfo str, const AlterObjectDependsStmt *node)
{
	WRITE_NODE_TYPE("ALTEROBJECTDEPENDSSTMT");

	WRITE_ENUM_FIELD(objectType,ObjectType);
	WRITE_NODE_FIELD(relation);
	WRITE_NODE_FIELD(objname);
	WRITE_NODE_FIELD(objargs);
	WRITE_NODE_FIELD(extname);
}

static void
_outCustomScan(StringInfo str, const CustomScan *node)
{
	WRITE_NODE_TYPE("CUSTOMSCAN");

	_outScanInfo(str, (const Scan *) node);

	WRITE_UINT_FIELD(flags);
	WRITE_NODE_FIELD(custom_plans);
	WRITE_NODE_FIELD(custom_exprs);
	WRITE_NODE_FIELD(custom_private);
	WRITE_NODE_FIELD(custom_scan_tlist);
	WRITE_BITMAPSET_FIELD(custom_relids);
	
	/* 
	 * node->methods contain CreateCustomScanState function which is used
	 * by ExecInitCustomScan() to allocate the CustomScanState object.
	 *
	 * Obviously, QEs also need this function and sending the function ptr
	 * directly here is improper. A CustomScan depends largely on how users
	 * implement CustomPath, let's leave node->methods empty so it can raise
	 * an error quickly when someone actually implemented a CustomPath.
	 */
}

static void
_outDropUserMappingStmt(StringInfo str, DropUserMappingStmt *node)
{
	WRITE_NODE_TYPE("DROPUSERMAPPINGSTMT");

	WRITE_NODE_FIELD(user);
	WRITE_STRING_FIELD(servername);
	WRITE_BOOL_FIELD(missing_ok);
}

static void
_outAccessPriv(StringInfo str, AccessPriv *node)
{
	WRITE_NODE_TYPE("ACCESSPRIV");

	WRITE_STRING_FIELD(priv_name);
	WRITE_NODE_FIELD(cols);
}

static void
_outGpPolicy(StringInfo str, GpPolicy *node)
{
	WRITE_NODE_TYPE("GPPOLICY");

	WRITE_ENUM_FIELD(ptype, GpPolicyType);
	WRITE_INT_FIELD(numsegments);
	WRITE_INT_FIELD(nattrs);
	WRITE_INT_ARRAY(attrs, node->nattrs, AttrNumber);
	WRITE_INT_ARRAY(opclasses, node->nattrs, Oid);
}

static void
_outAlterTableMoveAllStmt(StringInfo str, AlterTableMoveAllStmt *node)
{
	WRITE_NODE_TYPE("ALTERTABLESPACEMOVESTMT");

	WRITE_STRING_FIELD(orig_tablespacename);
	WRITE_ENUM_FIELD(objtype, ObjectType);
	WRITE_NODE_FIELD(roles);
	WRITE_STRING_FIELD(new_tablespacename);
	WRITE_BOOL_FIELD(nowait);
}

static void
_outAlterTableSpaceOptionsStmt(StringInfo str, AlterTableSpaceOptionsStmt *node)
{
	WRITE_NODE_TYPE("ALTERTABLESPACEOPTIONS");

	WRITE_STRING_FIELD(tablespacename);
	WRITE_NODE_FIELD(options);
	WRITE_BOOL_FIELD(isReset);
}

static void
_outCreateAmStmt(StringInfo str, const CreateAmStmt *node)
{
	WRITE_NODE_TYPE("CREATEAMSTMT");

	WRITE_STRING_FIELD(amname);
	WRITE_NODE_FIELD(handler_name);
	WRITE_INT_FIELD(amtype);
}

/*
 * _outNode -
 *	  converts a Node into binary string and append it to 'str'
 */
static void
_outNode(StringInfo str, void *obj)
{
	if (obj == NULL)
	{
		int16 tg = 0;
		appendBinaryStringInfo(str, (const char *)&tg, sizeof(int16));
	}
	else if (IsA(obj, List) ||IsA(obj, IntList) || IsA(obj, OidList))
		_outList(str, obj);
	else if (IsA(obj, Integer) ||
			 IsA(obj, Float) ||
			 IsA(obj, String) ||
			 IsA(obj, Null) ||
			 IsA(obj, BitString))
	{
		_outValue(str, obj);
	}
	else
	{
		switch (nodeTag(obj))
		{
			case T_PlannedStmt:
				_outPlannedStmt(str,obj);
				break;
			case T_QueryDispatchDesc:
				_outQueryDispatchDesc(str,obj);
				break;
			case T_OidAssignment:
				_outOidAssignment(str,obj);
				break;
			case T_Plan:
				_outPlan(str, obj);
				break;
			case T_Result:
				_outResult(str, obj);
				break;
			case T_Repeat:
				_outRepeat(str, obj);
				break;
			case T_ModifyTable:
				_outModifyTable(str, obj);
				break;
			case T_Append:
				_outAppend(str, obj);
				break;
			case T_MergeAppend:
				_outMergeAppend(str, obj);
				break;
			case T_Sequence:
				_outSequence(str, obj);
				break;
			case T_RecursiveUnion:
				_outRecursiveUnion(str, obj);
				break;
			case T_BitmapAnd:
				_outBitmapAnd(str, obj);
				break;
			case T_BitmapOr:
				_outBitmapOr(str, obj);
				break;
			case T_Gather:
				_outGather(str, obj);
				break;
			case T_Scan:
				_outScan(str, obj);
				break;
			case T_SeqScan:
				_outSeqScan(str, obj);
				break;
			case T_DynamicSeqScan:
				_outDynamicSeqScan(str, obj);
				break;
			case T_SampleScan:
				_outSampleScan(str, obj);
				break;
			case T_CteScan:
				_outCteScan(str, obj);
				break;
			case T_WorkTableScan:
				_outWorkTableScan(str, obj);
				break;
			case T_ForeignScan:
				_outForeignScan(str, obj);
				break;
			case T_CustomScan:
				_outCustomScan(str, obj);
				break;
			case T_ExternalScan:
				_outExternalScan(str, obj);
				break;
			case T_IndexScan:
				_outIndexScan(str, obj);
				break;
			case T_IndexOnlyScan:
				_outIndexOnlyScan(str, obj);
				break;
			case T_DynamicIndexScan:
				_outDynamicIndexScan(str, obj);
				break;
			case T_BitmapIndexScan:
				_outBitmapIndexScan(str, obj);
				break;
			case T_DynamicBitmapIndexScan:
				_outDynamicBitmapIndexScan(str, obj);
				break;
			case T_BitmapHeapScan:
				_outBitmapHeapScan(str, obj);
				break;
			case T_DynamicBitmapHeapScan:
				_outDynamicBitmapHeapScan(str, obj);
				break;
			case T_TidScan:
				_outTidScan(str, obj);
				break;
			case T_SubqueryScan:
				_outSubqueryScan(str, obj);
				break;
			case T_FunctionScan:
				_outFunctionScan(str, obj);
				break;
			case T_ValuesScan:
				_outValuesScan(str, obj);
				break;
			case T_Join:
				_outJoin(str, obj);
				break;
			case T_NestLoop:
				_outNestLoop(str, obj);
				break;
			case T_MergeJoin:
				_outMergeJoin(str, obj);
				break;
			case T_HashJoin:
				_outHashJoin(str, obj);
				break;
			case T_Agg:
				_outAgg(str, obj);
				break;
			case T_WindowAgg:
				_outWindowAgg(str, obj);
				break;
			case T_TableFunctionScan:
				_outTableFunctionScan(str, obj);
				break;
			case T_Material:
				_outMaterial(str, obj);
				break;
			case T_ShareInputScan:
				_outShareInputScan(str, obj);
				break;
			case T_Sort:
				_outSort(str, obj);
				break;
			case T_Unique:
				_outUnique(str, obj);
				break;
			case T_SetOp:
				_outSetOp(str, obj);
				break;
			case T_LockRows:
				_outLockRows(str, obj);
				break;
			case T_Limit:
				_outLimit(str, obj);
				break;
			case T_NestLoopParam:
				_outNestLoopParam(str, obj);
				break;
			case T_PlanRowMark:
				_outPlanRowMark(str, obj);
				break;
			case T_Hash:
				_outHash(str, obj);
				break;
			case T_Motion:
				_outMotion(str, obj);
				break;
			case T_DML:
				_outDML(str, obj);
				break;
			case T_SplitUpdate:
				_outSplitUpdate(str, obj);
				break;
			case T_RowTrigger:
				_outRowTrigger(str, obj);
				break;
			case T_AssertOp:
				_outAssertOp(str, obj);
				break;
			case T_PartitionSelector:
				_outPartitionSelector(str, obj);
				break;
			case T_Alias:
				_outAlias(str, obj);
				break;
			case T_RangeVar:
				_outRangeVar(str, obj);
				break;
			case T_IntoClause:
				_outIntoClause(str, obj);
				break;
			case T_CopyIntoClause:
				_outCopyIntoClause(str, obj);
				break;
			case T_RefreshClause:
				_outRefreshClause(str, obj);
				break;
			case T_Var:
				_outVar(str, obj);
				break;
			case T_Const:
				_outConst(str, obj);
				break;
			case T_Param:
				_outParam(str, obj);
				break;
			case T_Aggref:
				_outAggref(str, obj);
				break;
			case T_GroupingFunc:
				_outGroupingFunc(str, obj);
				break;
			case T_GroupId:
				_outGroupId(str, obj);
				break;
			case T_WindowFunc:
				_outWindowFunc(str, obj);
				break;
			case T_ArrayRef:
				_outArrayRef(str, obj);
				break;
			case T_FuncExpr:
				_outFuncExpr(str, obj);
				break;
			case T_NamedArgExpr:
				_outNamedArgExpr(str, obj);
				break;
			case T_OpExpr:
				_outOpExpr(str, obj);
				break;
			case T_DistinctExpr:
				_outDistinctExpr(str, obj);
				break;
			case T_ScalarArrayOpExpr:
				_outScalarArrayOpExpr(str, obj);
				break;
			case T_BoolExpr:
				_outBoolExpr(str, obj);
				break;
			case T_SubLink:
				_outSubLink(str, obj);
				break;
			case T_SubPlan:
				_outSubPlan(str, obj);
				break;
			case T_AlternativeSubPlan:
				_outAlternativeSubPlan(str, obj);
				break;
			case T_FieldSelect:
				_outFieldSelect(str, obj);
				break;
			case T_FieldStore:
				_outFieldStore(str, obj);
				break;
			case T_RelabelType:
				_outRelabelType(str, obj);
				break;
			case T_CoerceViaIO:
				_outCoerceViaIO(str, obj);
				break;
			case T_ArrayCoerceExpr:
				_outArrayCoerceExpr(str, obj);
				break;
			case T_ConvertRowtypeExpr:
				_outConvertRowtypeExpr(str, obj);
				break;
			case T_CollateExpr:
				_outCollateExpr(str, obj);
				break;
			case T_CaseExpr:
				_outCaseExpr(str, obj);
				break;
			case T_CaseWhen:
				_outCaseWhen(str, obj);
				break;
			case T_CaseTestExpr:
				_outCaseTestExpr(str, obj);
				break;
			case T_ArrayExpr:
				_outArrayExpr(str, obj);
				break;
			case T_RowExpr:
				_outRowExpr(str, obj);
				break;
			case T_RowCompareExpr:
				_outRowCompareExpr(str, obj);
				break;
			case T_CoalesceExpr:
				_outCoalesceExpr(str, obj);
				break;
			case T_MinMaxExpr:
				_outMinMaxExpr(str, obj);
				break;
			case T_NullIfExpr:
				_outNullIfExpr(str, obj);
				break;
			case T_NullTest:
				_outNullTest(str, obj);
				break;
			case T_BooleanTest:
				_outBooleanTest(str, obj);
				break;
			case T_XmlExpr:
				_outXmlExpr(str, obj);
				break;
			case T_CoerceToDomain:
				_outCoerceToDomain(str, obj);
				break;
			case T_CoerceToDomainValue:
				_outCoerceToDomainValue(str, obj);
				break;
			case T_SetToDefault:
				_outSetToDefault(str, obj);
				break;
			case T_CurrentOfExpr:
				_outCurrentOfExpr(str, obj);
				break;
			case T_InferenceElem:
				_outInferenceElem(str, obj);
				break;
			case T_TargetEntry:
				_outTargetEntry(str, obj);
				break;
			case T_RangeTblRef:
				_outRangeTblRef(str, obj);
				break;
			case T_JoinExpr:
				_outJoinExpr(str, obj);
				break;
			case T_FromExpr:
				_outFromExpr(str, obj);
				break;
			case T_Flow:
				_outFlow(str, obj);
				break;
			case T_OnConflictExpr:
				_outOnConflictExpr(str, obj);
				break;

			case T_CreateExtensionStmt:
				_outCreateExtensionStmt(str, obj);
				break;
			case T_GrantStmt:
				_outGrantStmt(str, obj);
				break;
			case T_AccessPriv:
				_outAccessPriv(str, obj);
				break;
			case T_FuncWithArgs:
				_outFuncWithArgs(str, obj);
				break;
			case T_GrantRoleStmt:
				_outGrantRoleStmt(str, obj);
				break;
			case T_LockStmt:
				_outLockStmt(str, obj);
				break;

			case T_CreateStmt:
				_outCreateStmt(str, obj);
				break;
			case T_CreateForeignTableStmt:
				_outCreateForeignTableStmt(str, obj);
				break;
			case T_ColumnReferenceStorageDirective:
				_outColumnReferenceStorageDirective(str, obj);
				break;
			case T_RoleSpec:
				_outRoleSpec(str, obj);
				break;
			case T_PartitionBy:
				_outPartitionBy(str, obj);
				break;
			case T_PartitionElem:
				_outPartitionElem(str, obj);
				break;
			case T_PartitionRangeItem:
				_outPartitionRangeItem(str, obj);
				break;
			case T_PartitionBoundSpec:
				_outPartitionBoundSpec(str, obj);
				break;
			case T_PartitionSpec:
				_outPartitionSpec(str, obj);
				break;
			case T_PartitionValuesSpec:
				_outPartitionValuesSpec(str, obj);
				break;
			case T_ExpandStmtSpec:
				_outExpandStmtSpec(str, obj);
				break;
			case T_Partition:
				_outPartition(str, obj);
				break;
			case T_PartitionRule:
				_outPartitionRule(str, obj);
				break;
			case T_PartitionNode:
				_outPartitionNode(str, obj);
				break;
			case T_PgPartRule:
				_outPgPartRule(str, obj);
				break;

			case T_SegfileMapNode:
				_outSegfileMapNode(str, obj);
				break;

			case T_ExtTableTypeDesc:
				_outExtTableTypeDesc(str, obj);
				break;
            case T_CreateExternalStmt:
				_outCreateExternalStmt(str, obj);
				break;

			case T_IndexStmt:
				_outIndexStmt(str, obj);
				break;
			case T_ReindexStmt:
				_outReindexStmt(str, obj);
				break;

			case T_ConstraintsSetStmt:
				_outConstraintsSetStmt(str, obj);
				break;

			case T_CreateFunctionStmt:
				_outCreateFunctionStmt(str, obj);
				break;
			case T_FunctionParameter:
				_outFunctionParameter(str, obj);
				break;
			case T_AlterFunctionStmt:
				_outAlterFunctionStmt(str, obj);
				break;

			case T_AlterObjectDependsStmt:
				_outAlterObjectDependsStmt(str, obj);
				break;

			case T_DefineStmt:
				_outDefineStmt(str,obj);
				break;

			case T_CompositeTypeStmt:
				_outCompositeTypeStmt(str,obj);
				break;
			case T_CreateEnumStmt:
				_outCreateEnumStmt(str,obj);
				break;
			case T_CreateRangeStmt:
				_outCreateRangeStmt(str, obj);
				break;
			case T_AlterEnumStmt:
				_outAlterEnumStmt(str, obj);
				break;

			case T_CreateCastStmt:
				_outCreateCastStmt(str,obj);
				break;
			case T_CreateOpClassStmt:
				_outCreateOpClassStmt(str,obj);
				break;
			case T_CreateOpClassItem:
				_outCreateOpClassItem(str,obj);
				break;
			case T_CreateOpFamilyStmt:
				_outCreateOpFamilyStmt(str,obj);
				break;
			case T_AlterOpFamilyStmt:
				_outAlterOpFamilyStmt(str,obj);
				break;
			case T_CreateConversionStmt:
				_outCreateConversionStmt(str,obj);
				break;


			case T_ViewStmt:
				_outViewStmt(str, obj);
				break;
			case T_RuleStmt:
				_outRuleStmt(str, obj);
				break;
			case T_DropStmt:
				_outDropStmt(str, obj);
				break;
			case T_DropOwnedStmt:
				_outDropOwnedStmt(str, obj);
				break;
			case T_ReassignOwnedStmt:
				_outReassignOwnedStmt(str, obj);
				break;
			case T_TruncateStmt:
				_outTruncateStmt(str, obj);
				break;
			case T_ReplicaIdentityStmt:
				_outReplicaIdentityStmt(str, obj);
				break;
			case T_AlterTableStmt:
				_outAlterTableStmt(str, obj);
				break;
			case T_AlterTableCmd:
				_outAlterTableCmd(str, obj);
				break;
			case T_SetDistributionCmd:
				_outSetDistributionCmd(str, obj);
				break;
			case T_InheritPartitionCmd:
				_outInheritPartitionCmd(str, obj);
				break;

			case T_AlterPartitionCmd:
				_outAlterPartitionCmd(str, obj);
				break;
			case T_AlterPartitionId:
				_outAlterPartitionId(str, obj);
				break;

			case T_CreateRoleStmt:
				_outCreateRoleStmt(str, obj);
				break;
			case T_DropRoleStmt:
				_outDropRoleStmt(str, obj);
				break;
			case T_AlterRoleStmt:
				_outAlterRoleStmt(str, obj);
				break;
			case T_AlterRoleSetStmt:
				_outAlterRoleSetStmt(str, obj);
				break;

			case T_AlterObjectSchemaStmt:
				_outAlterObjectSchemaStmt(str, obj);
				break;

			case T_AlterOwnerStmt:
				_outAlterOwnerStmt(str, obj);
				break;

			case T_RenameStmt:
				_outRenameStmt(str, obj);
				break;

			case T_CreateSeqStmt:
				_outCreateSeqStmt(str, obj);
				break;
			case T_AlterSeqStmt:
				_outAlterSeqStmt(str, obj);
				break;
			case T_ClusterStmt:
				_outClusterStmt(str, obj);
				break;
			case T_CreatedbStmt:
				_outCreatedbStmt(str, obj);
				break;
			case T_DropdbStmt:
				_outDropdbStmt(str, obj);
				break;
			case T_CreateDomainStmt:
				_outCreateDomainStmt(str, obj);
				break;
			case T_AlterDomainStmt:
				_outAlterDomainStmt(str, obj);
				break;
			case T_AlterDefaultPrivilegesStmt:
				_outAlterDefaultPrivilegesStmt(str, obj);
				break;

			case T_TransactionStmt:
				_outTransactionStmt(str, obj);
				break;

			case T_NotifyStmt:
				_outNotifyStmt(str, obj);
				break;
			case T_DeclareCursorStmt:
				_outDeclareCursorStmt(str, obj);
				break;
			case T_SingleRowErrorDesc:
				_outSingleRowErrorDesc(str, obj);
				break;
			case T_CopyStmt:
				_outCopyStmt(str, obj);
				break;
			case T_SelectStmt:
				_outSelectStmt(str, obj);
				break;
			case T_InsertStmt:
				_outInsertStmt(str, obj);
				break;
			case T_DeleteStmt:
				_outDeleteStmt(str, obj);
				break;
			case T_UpdateStmt:
				_outUpdateStmt(str, obj);
				break;
			case T_ColumnDef:
				_outColumnDef(str, obj);
				break;
			case T_TypeName:
				_outTypeName(str, obj);
				break;
			case T_SortBy:
				_outSortBy(str, obj);
				break;
			case T_TypeCast:
				_outTypeCast(str, obj);
				break;
			case T_CollateClause:
				_outCollateClause(str, obj);
				break;
			case T_IndexElem:
				_outIndexElem(str, obj);
				break;
			case T_Query:
				_outQuery(str, obj);
				break;
			case T_WithCheckOption:
				_outWithCheckOption(str, obj);
				break;
			case T_SortGroupClause:
				_outSortGroupClause(str, obj);
				break;
			case T_GroupingSet:
				_outGroupingSet(str, obj);
				break;
			case T_WindowClause:
				_outWindowClause(str, obj);
				break;
			case T_RowMarkClause:
				_outRowMarkClause(str, obj);
				break;
			case T_WithClause:
				_outWithClause(str, obj);
				break;
			case T_CommonTableExpr:
				_outCommonTableExpr(str, obj);
				break;
			case T_SetOperationStmt:
				_outSetOperationStmt(str, obj);
				break;
			case T_RangeTblEntry:
				_outRangeTblEntry(str, obj);
				break;
			case T_RangeTblFunction:
				_outRangeTblFunction(str, obj);
				break;
			case T_TableSampleClause:
				_outTableSampleClause(str, obj);
				break;
			case T_A_Expr:
				_outAExpr(str, obj);
				break;
			case T_ColumnRef:
				_outColumnRef(str, obj);
				break;
			case T_ParamRef:
				_outParamRef(str, obj);
				break;
			case T_A_Const:
				_outAConst(str, obj);
				break;
			case T_A_Star:
				_outA_Star(str, obj);
				break;
			case T_A_Indices:
				_outA_Indices(str, obj);
				break;
			case T_A_Indirection:
				_outA_Indirection(str, obj);
				break;
			case T_A_ArrayExpr:
				_outA_ArrayExpr(str,obj);
				break;
			case T_ResTarget:
				_outResTarget(str, obj);
				break;
			case T_MultiAssignRef:
				_outMultiAssignRef(str, obj);
				break;
			case T_Constraint:
				_outConstraint(str, obj);
				break;
			case T_FuncCall:
				_outFuncCall(str, obj);
				break;
			case T_DefElem:
				_outDefElem(str, obj);
				break;
			case T_TableLikeClause:
				_outTableLikeClause(str, obj);
				break;
			case T_LockingClause:
				_outLockingClause(str, obj);
				break;
			case T_XmlSerialize:
				_outXmlSerialize(str, obj);
				break;

			case T_CreateSchemaStmt:
				_outCreateSchemaStmt(str, obj);
				break;
			case T_CreatePLangStmt:
				_outCreatePLangStmt(str, obj);
				break;
			case T_VacuumStmt:
				_outVacuumStmt(str, obj);
				break;
			case T_AOVacuumPhaseConfig:
				_outAOVacuumPhaseConfig(str, obj);
				break;
			case T_CdbProcess:
				_outCdbProcess(str, obj);
				break;
			case T_Slice:
				_outSlice(str, obj);
				break;
			case T_SliceTable:
				_outSliceTable(str, obj);
				break;
			case T_CursorPosInfo:
				_outCursorPosInfo(str, obj);
				break;
			case T_VariableSetStmt:
				_outVariableSetStmt(str, obj);
				break;

			case T_DMLActionExpr:
				_outDMLActionExpr(str, obj);
				break;

			case T_PartSelectedExpr:
				_outPartSelectedExpr(str, obj);
				break;

			case T_PartDefaultExpr:
				_outPartDefaultExpr(str, obj);
				break;

			case T_PartBoundExpr:
				_outPartBoundExpr(str, obj);
				break;

			case T_PartBoundInclusionExpr:
				_outPartBoundInclusionExpr(str, obj);
				break;

			case T_PartBoundOpenExpr:
				_outPartBoundOpenExpr(str, obj);
				break;

			case T_PartListRuleExpr:
				_outPartListRuleExpr(str, obj);
				break;

			case T_PartListNullTestExpr:
				_outPartListNullTestExpr(str, obj);
				break;

			case T_CreateTrigStmt:
				_outCreateTrigStmt(str, obj);
				break;

			case T_CreateTableSpaceStmt:
				_outCreateTableSpaceStmt(str, obj);
				break;

			case T_DropTableSpaceStmt:
				_outDropTableSpaceStmt(str, obj);
				break;

			case T_CreateQueueStmt:
				_outCreateQueueStmt(str, obj);
				break;
			case T_AlterQueueStmt:
				_outAlterQueueStmt(str, obj);
				break;
			case T_DropQueueStmt:
				_outDropQueueStmt(str, obj);
				break;

			case T_CreateResourceGroupStmt:
				_outCreateResourceGroupStmt(str, obj);
				break;
			case T_DropResourceGroupStmt:
				_outDropResourceGroupStmt(str, obj);
				break;
			case T_AlterResourceGroupStmt:
				_outAlterResourceGroupStmt(str, obj);
				break;

            case T_CommentStmt:
                _outCommentStmt(str, obj);
                break;
			case T_TableValueExpr:
				_outTableValueExpr(str, obj);
                break;
			case T_DenyLoginInterval:
				_outDenyLoginInterval(str, obj);
				break;
			case T_DenyLoginPoint:
				_outDenyLoginPoint(str, obj);
				break;

			case T_AlterTypeStmt:
				_outAlterTypeStmt(str, obj);
				break;
			case T_AlterExtensionStmt:
				_outAlterExtensionStmt(str, obj);
				break;
			case T_AlterExtensionContentsStmt:
				_outAlterExtensionContentsStmt(str, obj);
				break;

			case T_TupleDescNode:
				_outTupleDescNode(str, obj);
				break;
			case T_SerializedParamExternData:
				_outSerializedParamExternData(str, obj);
				break;

			case T_AlterTSConfigurationStmt:
				_outAlterTSConfigurationStmt(str, obj);
				break;
			case T_AlterTSDictionaryStmt:
				_outAlterTSDictionaryStmt(str, obj);
				break;

			case T_CookedConstraint:
				_outCookedConstraint(str, obj);
				break;

			case T_DropUserMappingStmt:
				_outDropUserMappingStmt(str, obj);
				break;
			case T_AlterUserMappingStmt:
				_outAlterUserMappingStmt(str, obj);
				break;
			case T_CreateUserMappingStmt:
				_outCreateUserMappingStmt(str, obj);
				break;
			case T_AlterForeignServerStmt:
				_outAlterForeignServerStmt(str, obj);
				break;
			case T_CreateForeignServerStmt:
				_outCreateForeignServerStmt(str, obj);
				break;
			case T_AlterFdwStmt:
				_outAlterFdwStmt(str, obj);
				break;
			case T_CreateFdwStmt:
				_outCreateFdwStmt(str, obj);
				break;
			case T_GpPolicy:
				_outGpPolicy(str, obj);
				break;
			case T_DistributedBy:
				_outDistributedBy(str, obj);
				break;
			case T_ImportForeignSchemaStmt:
				_outImportForeignSchemaStmt(str, obj);
				break;
			case T_AlterTableMoveAllStmt:
				_outAlterTableMoveAllStmt(str, obj);
				break;
			case T_AlterTableSpaceOptionsStmt:
				_outAlterTableSpaceOptionsStmt(str, obj);
				break;

			case T_CreatePolicyStmt:
				_outCreatePolicyStmt(str, obj);
				break;
			case T_AlterPolicyStmt:
				_outAlterPolicyStmt(str, obj);
				break;
			case T_CreateTransformStmt:
				_outCreateTransformStmt(str, obj);
				break;
			case T_CreateAmStmt:
				_outCreateAmStmt(str, obj);
				break;

			default:
				elog(ERROR, "could not serialize unrecognized node type: %d",
						 (int) nodeTag(obj));
				break;
		}
	}
}

/*
 * nodeToBinaryStringFast -
 *	   returns a binary representation of the Node as a palloc'd string
 */
char *
nodeToBinaryStringFast(void *obj, int *length)
{
	StringInfoData str;
	int16 tg = (int16) 0xDEAD;

	/* see stringinfo.h for an explanation of this maneuver */
	initStringInfoOfSize(&str, 4096);

	_outNode(&str, obj);

	/* Add something special at the end that we can check in readfast.c */
	appendBinaryStringInfo(&str, (const char *)&tg, sizeof(int16));

	*length = str.len;
	return str.data;
}<|MERGE_RESOLUTION|>--- conflicted
+++ resolved
@@ -114,23 +114,6 @@
 #define WRITE_LOCATION_FIELD(fldname) \
 	{ appendBinaryStringInfo(str, (const char *)&node->fldname, sizeof(int)); }
 
-<<<<<<< HEAD
-/* Write a Node field */
-/* GPDB_96_MERGE_FIXME: For debugging purposes, I modified this to write out the field
- * name in the serialized form. And the read function checks that. Makes it much easier
- * to debug bugs where the out and read functions are not in sync, as you get an error
- * much earlier, and it can print the field name where the mismatch occurred.
- *
- * We should probably have a cleaner #ifdef'd version of this permanently in the tree,
- * so clean this up and open a separate PR..
- */
-#define WRITE_NODE_FIELD(fldname) \
-	do { \
-		const char *xx = CppAsString(fldname); \
-		appendBinaryStringInfo(str, xx, strlen(xx) + 1); \
-		(_outNode(str, node->fldname)); \
-	} while (0)
-=======
 /*
  * Write a Node field
  *
@@ -154,7 +137,6 @@
 	(_outNode(str, node->fldname))
 #endif
 
->>>>>>> fafe9bed
 
 /* Write a bitmapset field */
 #define WRITE_BITMAPSET_FIELD(fldname) \
