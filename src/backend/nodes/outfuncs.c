/*-------------------------------------------------------------------------
 *
 * outfuncs.c
 *	  Output functions for Postgres tree nodes.
 *
 * Portions Copyright (c) 2005-2010, Greenplum inc
 * Portions Copyright (c) 2012-Present Pivotal Software, Inc.
 * Portions Copyright (c) 1996-2016, PostgreSQL Global Development Group
 * Portions Copyright (c) 1994, Regents of the University of California
 *
 *
 * IDENTIFICATION
 *	  src/backend/nodes/outfuncs.c
 *
 * NOTES
 *	  Every node type that can appear in stored rules' parsetrees *must*
 *	  have an output function defined here (as well as an input function
 *	  in readfuncs.c).  In addition, plan nodes should have input and
 *	  output functions so that they can be sent to parallel workers.
 *	  For use in debugging, we also provide output functions for nodes
 *	  that appear in raw parsetrees and path.  These nodes however need
 *	  not have input functions.
 *
 *    N.B. Faster variants of these functions (producing illegible output)
 *         are supplied in outfast.c for use in Greenplum Database serialization.  The
 *         function in this file are intended to produce legible output.
 *
 *-------------------------------------------------------------------------
 */
#include "postgres.h"

#include <ctype.h>

#include "lib/stringinfo.h"
#include "nodes/extensible.h"
#include "nodes/plannodes.h"
#include "nodes/relation.h"
#include "utils/datum.h"
#include "utils/rel.h"
#include "cdb/cdbgang.h"


/*
 * outfuncs.c is compiled normally into outfuncs.o, but it's also
 * #included from outfast.c. When #included, outfast.c defines
 * COMPILING_BINARY_FUNCS, and provides replacements WRITE_* macros. See
 * comments at top of readfast.c.
 */
#ifndef COMPILING_BINARY_FUNCS

/*
 * Macros to simplify output of different kinds of fields.  Use these
 * wherever possible to reduce the chance for silly typos.  Note that these
 * hard-wire conventions about the names of the local variables in an Out
 * routine.
 */

/* Write the label for the node type */
#define WRITE_NODE_TYPE(nodelabel) \
	appendStringInfoLiteral(str, nodelabel)

/* Write an integer field (anything written as ":fldname %d") */
#define WRITE_INT_FIELD(fldname) \
	appendStringInfo(str, " :" CppAsString(fldname) " %d", node->fldname)

/* Write an unsigned integer field (anything written as ":fldname %u") */
#define WRITE_UINT_FIELD(fldname) \
	appendStringInfo(str, " :" CppAsString(fldname) " %u", node->fldname)

/* Write an uint64 field (anything written as ":fldname %u") */
#define WRITE_UINT64_FIELD(fldname) \
	appendStringInfo(str, " :" CppAsString(fldname) " " UINT64_FORMAT, node->fldname)

/* Write an OID field (don't hard-wire assumption that OID is same as uint) */
#define WRITE_OID_FIELD(fldname) \
	appendStringInfo(str, " :" CppAsString(fldname) " %u", node->fldname)

/* CDB: Write an OID field, renamed */
#define WRITE_OID_FIELD_AS(fldname, asname) \
	appendStringInfo(str, " :" CppAsString(asname) " %u", node->fldname)

/* Write a long-integer field */
#define WRITE_LONG_FIELD(fldname) \
	appendStringInfo(str, " :" CppAsString(fldname) " %ld", node->fldname)

/* Write a char field (ie, one ascii character) */
#define WRITE_CHAR_FIELD(fldname) \
	if ( node->fldname == '\\' ) \
		appendStringInfo(str, " :" CppAsString(fldname) " \\\\"); \
	else if ( isprint(node->fldname) ) \
		appendStringInfo(str, " :" CppAsString(fldname) " %c", node->fldname); \
	else \
		appendStringInfo(str, " :" CppAsString(fldname) " %03u", (unsigned)node->fldname)


/* Write an enumerated-type field as an integer code */
#define WRITE_ENUM_FIELD(fldname, enumtype) \
	appendStringInfo(str, " :" CppAsString(fldname) " %d", \
					 (int) node->fldname)

/* Write a float field --- caller must give format to define precision */
#define WRITE_FLOAT_FIELD(fldname,format) \
	appendStringInfo(str, " :" CppAsString(fldname) " " format, node->fldname)

/* Write a boolean field */
#define WRITE_BOOL_FIELD(fldname) \
	appendStringInfo(str, " :" CppAsString(fldname) " %s", \
					 booltostr(node->fldname))

/* Write a character-string (possibly NULL) field */
#define WRITE_STRING_FIELD(fldname) \
	(appendStringInfo(str, " :" CppAsString(fldname) " "), \
	 _outToken(str, node->fldname))

/* Write a parse location field (actually same as INT case) */
#define WRITE_LOCATION_FIELD(fldname) \
	appendStringInfo(str, " :" CppAsString(fldname) " %d", node->fldname)

/* Write a Node field */
#define WRITE_NODE_FIELD(fldname) \
	(appendStringInfo(str, " :" CppAsString(fldname) " "), \
	 outNode(str, node->fldname))

/* CDB: Write a Node field, renamed */
#define WRITE_NODE_FIELD_AS(fldname, asname) \
	(appendStringInfo(str, " :" CppAsString(asname) " "), \
	 outNode(str, node->fldname))

/* Write a bitmapset field */
#define WRITE_BITMAPSET_FIELD(fldname) \
	(appendStringInfo(str, " :" CppAsString(fldname) " "), \
	 _outBitmapset(str, node->fldname))

/* Write a bytea field */
#define WRITE_BYTEA_FIELD(fldname) \
	(_outDatum(str, PointerGetDatum(node->fldname), -1, false))

/* Write a dummy field -- value not displayable or copyable */
#define WRITE_DUMMY_FIELD(fldname) \
	(appendStringInfo(str, " :" CppAsString(fldname) " "), \
	 _outToken(str, NULL))

#endif /* COMPILING_BINARY_FUNCS */

#define booltostr(x)  ((x) ? "true" : "false")


#ifndef COMPILING_BINARY_FUNCS
/*
 * _outToken
 *	  Convert an ordinary string (eg, an identifier) into a form that
 *	  will be decoded back to a plain token by read.c's functions.
 *
 *	  If a null or empty string is given, it is encoded as "<>".
 */
static void
_outToken(StringInfo str, const char *s)
{
	if (s == NULL || *s == '\0')
	{
		appendStringInfoString(str, "<>");
		return;
	}

	/*
	 * Look for characters or patterns that are treated specially by read.c
	 * (either in pg_strtok() or in nodeRead()), and therefore need a
	 * protective backslash.
	 */
	/* These characters only need to be quoted at the start of the string */
	if (*s == '<' ||
		*s == '"' ||
		isdigit((unsigned char) *s) ||
		((*s == '+' || *s == '-') &&
		 (isdigit((unsigned char) s[1]) || s[1] == '.')))
		appendStringInfoChar(str, '\\');
	while (*s)
	{
		/* These chars must be backslashed anywhere in the string */
		if (*s == ' ' || *s == '\n' || *s == '\t' ||
			*s == '(' || *s == ')' || *s == '{' || *s == '}' ||
			*s == '\\')
			appendStringInfoChar(str, '\\');
		appendStringInfoChar(str, *s++);
	}
}

/* for use by extensions which define extensible nodes */
void
outToken(StringInfo str, const char *s)
{
	_outToken(str, s);
}

static void
_outList(StringInfo str, const List *node)
{
	const ListCell *lc;

	appendStringInfoChar(str, '(');

	if (IsA(node, IntList))
		appendStringInfoChar(str, 'i');
	else if (IsA(node, OidList))
		appendStringInfoChar(str, 'o');

	foreach(lc, node)
	{
		/*
		 * For the sake of backward compatibility, we emit a slightly
		 * different whitespace format for lists of nodes vs. other types of
		 * lists. XXX: is this necessary?
		 */
		if (IsA(node, List))
		{
			outNode(str, lfirst(lc));
			if (lnext(lc))
				appendStringInfoChar(str, ' ');
		}
		else if (IsA(node, IntList))
			appendStringInfo(str, " %d", lfirst_int(lc));
		else if (IsA(node, OidList))
			appendStringInfo(str, " %u", lfirst_oid(lc));
		else
			elog(ERROR, "unrecognized list node type: %d",
				 (int) node->type);
	}

	appendStringInfoChar(str, ')');
}
#endif /* COMPILING_BINARY_FUNCS */

#ifndef COMPILING_BINARY_FUNCS
/*
 * _outBitmapset -
 *	   converts a bitmap set of integers
 *
 * Note: the output format is "(b int int ...)", similar to an integer List.
 */
static void
_outBitmapset(StringInfo str, const Bitmapset *bms)
{
	int			x;

	appendStringInfoChar(str, '(');
	appendStringInfoChar(str, 'b');
	x = -1;
	while ((x = bms_next_member(bms, x)) >= 0)
		appendStringInfo(str, " %d", x);
	appendStringInfoChar(str, ')');
}

/* for use by extensions which define extensible nodes */
void
outBitmapset(StringInfo str, const Bitmapset *bms)
{
	_outBitmapset(str, bms);
}

/*
 * Print the value of a Datum given its type.
 */
void
outDatum(StringInfo str, Datum value, int typlen, bool typbyval)
{
	Size		length,
				i;
	char	   *s;

	length = datumGetSize(value, typbyval, typlen);

	if (typbyval)
	{
		s = (char *) (&value);
		appendStringInfo(str, "%u [ ", (unsigned int) length);
		for (i = 0; i < (Size) sizeof(Datum); i++)
			appendStringInfo(str, "%d ", (int) (s[i]));
		appendStringInfoChar(str, ']');
	}
	else
	{
		s = (char *) DatumGetPointer(value);
		if (!PointerIsValid(s))
			appendStringInfoString(str, "0 [ ]");
		else
		{
			appendStringInfo(str, "%u [ ", (unsigned int) length);
			for (i = 0; i < length; i++)
				appendStringInfo(str, "%d ", (int) (s[i]));
			appendStringInfoChar(str, ']');
		}
	}
}
#endif /* COMPILING_BINARY_FUNCS */

static void outLogicalIndexInfo(StringInfo str, const LogicalIndexInfo *node);

/*
 *	Stuff from plannodes.h
 */

static void
_outPlannedStmt(StringInfo str, const PlannedStmt *node)
{
	WRITE_NODE_TYPE("PLANNEDSTMT");

	WRITE_ENUM_FIELD(commandType, CmdType);
	WRITE_ENUM_FIELD(planGen, PlanGenerator);
	WRITE_UINT_FIELD(queryId);
	WRITE_BOOL_FIELD(hasReturning);
	WRITE_BOOL_FIELD(hasModifyingCTE);
	WRITE_BOOL_FIELD(canSetTag);
	WRITE_BOOL_FIELD(transientPlan);
	WRITE_BOOL_FIELD(oneoffPlan);
	WRITE_BOOL_FIELD(simplyUpdatable);
	WRITE_BOOL_FIELD(dependsOnRole);
	WRITE_BOOL_FIELD(parallelModeNeeded);
	WRITE_NODE_FIELD(planTree);
	WRITE_NODE_FIELD(rtable);
	WRITE_NODE_FIELD(resultRelations);
	WRITE_NODE_FIELD(utilityStmt);
	WRITE_NODE_FIELD(subplans);
	WRITE_BITMAPSET_FIELD(rewindPlanIDs);
#ifdef COMPILING_BINARY_FUNCS
	WRITE_INT_ARRAY(subplan_sliceIds, list_length(node->subplans) + 1, int);
	WRITE_INT_ARRAY(subplan_initPlanParallel, list_length(node->subplans) + 1, bool);
#endif /* COMPILING_BINARY_FUNCS */

	WRITE_NODE_FIELD(result_partitions);
	WRITE_NODE_FIELD(result_aosegnos);
	WRITE_NODE_FIELD(queryPartOids);
	WRITE_NODE_FIELD(queryPartsMetadata);
	WRITE_NODE_FIELD(numSelectorsPerScanId);
	WRITE_NODE_FIELD(rowMarks);
	WRITE_NODE_FIELD(relationOids);

	/*
	 * Don't serialize invalItems when dispatching. The TIDs of the invalidated items wouldn't
	 * make sense in segments.
	 */
#ifndef COMPILING_BINARY_FUNCS
	WRITE_NODE_FIELD(invalItems);
#endif /* COMPILING_BINARY_FUNCS */
	WRITE_INT_FIELD(nParamExec);

	WRITE_INT_FIELD(nMotionNodes);
	WRITE_INT_FIELD(nInitPlans);

	WRITE_NODE_FIELD(intoPolicy);

	WRITE_UINT64_FIELD(query_mem);
	WRITE_NODE_FIELD(intoClause);
	WRITE_NODE_FIELD(copyIntoClause);
	WRITE_NODE_FIELD(refreshClause);
	WRITE_INT_FIELD(metricsQueryType);
}

static void
_outQueryDispatchDesc(StringInfo str, const QueryDispatchDesc *node)
{
	WRITE_NODE_TYPE("QUERYDISPATCHDESC");

	WRITE_STRING_FIELD(intoTableSpaceName);
	WRITE_NODE_FIELD(oidAssignments);
	WRITE_NODE_FIELD(sliceTable);
	WRITE_NODE_FIELD(cursorPositions);
	WRITE_BOOL_FIELD(useChangedAOOpts);
}

static void
_outOidAssignment(StringInfo str, const OidAssignment *node)
{
	WRITE_NODE_TYPE("OIDASSIGNMENT");

	WRITE_OID_FIELD(catalog);
	WRITE_STRING_FIELD(objname);
	WRITE_OID_FIELD(namespaceOid);
	WRITE_OID_FIELD(keyOid1);
	WRITE_OID_FIELD(keyOid2);
	WRITE_OID_FIELD(oid);
}

/*
 * print the basic stuff of all nodes that inherit from Plan
 */
static void
_outPlanInfo(StringInfo str, const Plan *node)
{
	WRITE_FLOAT_FIELD(startup_cost, "%.2f");
	WRITE_FLOAT_FIELD(total_cost, "%.2f");
	WRITE_FLOAT_FIELD(plan_rows, "%.0f");
	WRITE_INT_FIELD(plan_width);
	WRITE_BOOL_FIELD(parallel_aware);
	WRITE_INT_FIELD(plan_node_id);
	WRITE_NODE_FIELD(targetlist);
	WRITE_NODE_FIELD(qual);
	WRITE_NODE_FIELD(lefttree);
	WRITE_NODE_FIELD(righttree);
	WRITE_NODE_FIELD(initPlan);

	WRITE_BITMAPSET_FIELD(extParam);
	WRITE_BITMAPSET_FIELD(allParam);

	WRITE_NODE_FIELD(flow);
	WRITE_ENUM_FIELD(dispatch, DispatchMethod);
	WRITE_BOOL_FIELD(directDispatch.isDirectDispatch);
	WRITE_NODE_FIELD(directDispatch.contentIds);

	WRITE_UINT64_FIELD(operatorMemKB);
}

/*
 * print the basic stuff of all nodes that inherit from Scan
 */
static void
_outScanInfo(StringInfo str, const Scan *node)
{
	_outPlanInfo(str, (const Plan *) node);

	WRITE_UINT_FIELD(scanrelid);
}

/*
 * print the basic stuff of all nodes that inherit from Join
 */
static void
_outJoinPlanInfo(StringInfo str, const Join *node)
{
	_outPlanInfo(str, (const Plan *) node);

	WRITE_BOOL_FIELD(prefetch_inner);
	WRITE_BOOL_FIELD(prefetch_joinqual);

	WRITE_ENUM_FIELD(jointype, JoinType);
	WRITE_NODE_FIELD(joinqual);
}

static void
_outPlan(StringInfo str, const Plan *node)
{
	WRITE_NODE_TYPE("PLAN");

	_outPlanInfo(str, (const Plan *) node);
}

#ifndef COMPILING_BINARY_FUNCS
static void
_outResult(StringInfo str, const Result *node)
{
	int			i;

	WRITE_NODE_TYPE("RESULT");

	_outPlanInfo(str, (const Plan *) node);

	WRITE_NODE_FIELD(resconstantqual);

	WRITE_INT_FIELD(numHashFilterCols);
	appendStringInfoString(str, " :hashFilterColIdx");
	for (i = 0; i < node->numHashFilterCols; i++)
		appendStringInfo(str, " %d", node->hashFilterColIdx[i]);

	for (i = 0; i < node->numHashFilterCols; i++)
		appendStringInfo(str, " %u", node->hashFilterFuncs[i]);
}
#endif

static void
_outRepeat(StringInfo str, const Repeat *node)
{
	WRITE_NODE_TYPE("REPEAT");

	_outPlanInfo(str, (Plan *) node);

	WRITE_NODE_FIELD(repeatCountExpr);
	WRITE_UINT64_FIELD(grouping);
}

static void
_outModifyTable(StringInfo str, const ModifyTable *node)
{
	WRITE_NODE_TYPE("MODIFYTABLE");

	_outPlanInfo(str, (const Plan *) node);

	WRITE_ENUM_FIELD(operation, CmdType);
	WRITE_BOOL_FIELD(canSetTag);
	WRITE_UINT_FIELD(nominalRelation);
	WRITE_NODE_FIELD(resultRelations);
	WRITE_INT_FIELD(resultRelIndex);
	WRITE_NODE_FIELD(plans);
	WRITE_NODE_FIELD(withCheckOptionLists);
	WRITE_NODE_FIELD(returningLists);
	WRITE_NODE_FIELD(fdwPrivLists);
	WRITE_BITMAPSET_FIELD(fdwDirectModifyPlans);
	WRITE_NODE_FIELD(rowMarks);
	WRITE_INT_FIELD(epqParam);
	WRITE_ENUM_FIELD(onConflictAction, OnConflictAction);
	WRITE_NODE_FIELD(arbiterIndexes);
	WRITE_NODE_FIELD(onConflictSet);
	WRITE_NODE_FIELD(onConflictWhere);
	WRITE_UINT_FIELD(exclRelRTI);
	WRITE_NODE_FIELD(exclRelTlist);
	WRITE_NODE_FIELD(action_col_idxes);
	WRITE_NODE_FIELD(oid_col_idxes);
}

static void
_outAppend(StringInfo str, const Append *node)
{
	WRITE_NODE_TYPE("APPEND");

	_outPlanInfo(str, (const Plan *) node);

	WRITE_NODE_FIELD(appendplans);
}

static void
_outSequence(StringInfo str, const Sequence *node)
{
	WRITE_NODE_TYPE("SEQUENCE");
	_outPlanInfo(str, (Plan *)node);
	WRITE_NODE_FIELD(subplans);
}

#ifndef COMPILING_BINARY_FUNCS
static void
_outMergeAppend(StringInfo str, const MergeAppend *node)
{
	int			i;

	WRITE_NODE_TYPE("MERGEAPPEND");

	_outPlanInfo(str, (const Plan *) node);

	WRITE_NODE_FIELD(mergeplans);

	WRITE_INT_FIELD(numCols);

	appendStringInfoString(str, " :sortColIdx");
	for (i = 0; i < node->numCols; i++)
		appendStringInfo(str, " %d", node->sortColIdx[i]);

	appendStringInfoString(str, " :sortOperators");
	for (i = 0; i < node->numCols; i++)
		appendStringInfo(str, " %u", node->sortOperators[i]);

	appendStringInfoString(str, " :collations");
	for (i = 0; i < node->numCols; i++)
		appendStringInfo(str, " %u", node->collations[i]);

	appendStringInfoString(str, " :nullsFirst");
	for (i = 0; i < node->numCols; i++)
		appendStringInfo(str, " %s", booltostr(node->nullsFirst[i]));
}
#endif

#ifndef COMPILING_BINARY_FUNCS
static void
_outRecursiveUnion(StringInfo str, const RecursiveUnion *node)
{
	int			i;

	WRITE_NODE_TYPE("RECURSIVEUNION");

	_outPlanInfo(str, (const Plan *) node);

	WRITE_INT_FIELD(wtParam);
	WRITE_INT_FIELD(numCols);

	appendStringInfoString(str, " :dupColIdx");
	for (i = 0; i < node->numCols; i++)
		appendStringInfo(str, " %d", node->dupColIdx[i]);

	appendStringInfoString(str, " :dupOperators");
	for (i = 0; i < node->numCols; i++)
		appendStringInfo(str, " %u", node->dupOperators[i]);

	WRITE_LONG_FIELD(numGroups);
}
#endif /* COMPILING_BINARY_FUNCS */

static void
_outBitmapAnd(StringInfo str, const BitmapAnd *node)
{
	WRITE_NODE_TYPE("BITMAPAND");

	_outPlanInfo(str, (const Plan *) node);

	WRITE_NODE_FIELD(bitmapplans);
}

static void
_outBitmapOr(StringInfo str, const BitmapOr *node)
{
	WRITE_NODE_TYPE("BITMAPOR");

	_outPlanInfo(str, (const Plan *) node);

	WRITE_NODE_FIELD(bitmapplans);
}

static void
_outGather(StringInfo str, const Gather *node)
{
	WRITE_NODE_TYPE("GATHER");

	_outPlanInfo(str, (const Plan *) node);

	WRITE_INT_FIELD(num_workers);
	WRITE_BOOL_FIELD(single_copy);
	WRITE_BOOL_FIELD(invisible);
}

static void
_outScan(StringInfo str, const Scan *node)
{
	WRITE_NODE_TYPE("SCAN");

	_outScanInfo(str, node);
}

static void
_outSeqScan(StringInfo str, const SeqScan *node)
{
	WRITE_NODE_TYPE("SEQSCAN");

	_outScanInfo(str, (const Scan *) node);
}

static void
_outDynamicSeqScan(StringInfo str, const DynamicSeqScan *node)
{
	WRITE_NODE_TYPE("DYNAMICSEQSCAN");

	_outScanInfo(str, (Scan *)node);
	WRITE_INT_FIELD(partIndex);
	WRITE_INT_FIELD(partIndexPrintable);
}

static void
_outSampleScan(StringInfo str, const SampleScan *node)
{
	WRITE_NODE_TYPE("SAMPLESCAN");

	_outScanInfo(str, (const Scan *) node);

	WRITE_NODE_FIELD(tablesample);
}

static void
_outExternalScan(StringInfo str, const ExternalScan *node)
{
	WRITE_NODE_TYPE("EXTERNALSCAN");

	_outScanInfo(str, (Scan *) node);

	WRITE_NODE_FIELD(uriList);
	WRITE_STRING_FIELD(fmtOptString);
	WRITE_CHAR_FIELD(fmtType);
	WRITE_BOOL_FIELD(isMasterOnly);
	WRITE_INT_FIELD(rejLimit);
	WRITE_BOOL_FIELD(rejLimitInRows);
	WRITE_BOOL_FIELD(logErrors);
	WRITE_INT_FIELD(encoding);
	WRITE_INT_FIELD(scancounter);
}

#ifndef COMPILING_BINARY_FUNCS
static void
outLogicalIndexInfo(StringInfo str, const LogicalIndexInfo *node)
{
	WRITE_OID_FIELD(logicalIndexOid);
	WRITE_INT_FIELD(nColumns);
	appendStringInfoLiteral(str, " :indexKeys");
	for (int i = 0; i < node->nColumns; i++)
	{
		appendStringInfo(str, " %d", node->indexKeys[i]);
	}
	WRITE_NODE_FIELD(indPred);
	WRITE_NODE_FIELD(indExprs);
	WRITE_BOOL_FIELD(indIsUnique);
	WRITE_ENUM_FIELD(indType, LogicalIndexType);
	WRITE_NODE_FIELD(partCons);
	WRITE_NODE_FIELD(defaultLevels);
}
#endif /* COMPILING_BINARY_FUNCS */

static void
outIndexScanFields(StringInfo str, const IndexScan *node)
{
	_outScanInfo(str, (const Scan *) node);

	WRITE_OID_FIELD(indexid);
	WRITE_NODE_FIELD(indexqual);
	WRITE_NODE_FIELD(indexqualorig);
	WRITE_NODE_FIELD(indexorderby);
	WRITE_NODE_FIELD(indexorderbyorig);
	WRITE_NODE_FIELD(indexorderbyops);
	WRITE_ENUM_FIELD(indexorderdir, ScanDirection);
}

static void
_outIndexScan(StringInfo str, const IndexScan *node)
{
	WRITE_NODE_TYPE("INDEXSCAN");

	outIndexScanFields(str, node);
}

static void
_outIndexOnlyScan(StringInfo str, const IndexOnlyScan *node)
{
	WRITE_NODE_TYPE("INDEXONLYSCAN");

	_outScanInfo(str, (const Scan *) node);

	WRITE_OID_FIELD(indexid);
	WRITE_NODE_FIELD(indexqual);
	WRITE_NODE_FIELD(indexorderby);
	WRITE_NODE_FIELD(indextlist);
	WRITE_ENUM_FIELD(indexorderdir, ScanDirection);
}

static void
_outDynamicIndexScan(StringInfo str, const DynamicIndexScan *node)
{
	WRITE_NODE_TYPE("DYNAMICINDEXSCAN");

	outIndexScanFields(str, &node->indexscan);
	WRITE_INT_FIELD(partIndex);
	WRITE_INT_FIELD(partIndexPrintable);
	outLogicalIndexInfo(str, node->logicalIndexInfo);
}

static void
_outBitmapIndexScanFields(StringInfo str, const BitmapIndexScan *node)
{
	_outScanInfo(str, (Scan *) node);

	WRITE_OID_FIELD(indexid);
	WRITE_NODE_FIELD(indexqual);
	WRITE_NODE_FIELD(indexqualorig);
}

static void
_outBitmapIndexScan(StringInfo str, const BitmapIndexScan *node)
{
	WRITE_NODE_TYPE("BITMAPINDEXSCAN");

	_outBitmapIndexScanFields(str, node);
}

static void
_outDynamicBitmapIndexScan(StringInfo str, const DynamicBitmapIndexScan *node)
{
	WRITE_NODE_TYPE("DYNAMICBITMAPINDEXSCAN");

	_outBitmapIndexScanFields(str, &node->biscan);
	WRITE_INT_FIELD(partIndex);
	WRITE_INT_FIELD(partIndexPrintable);
	outLogicalIndexInfo(str, node->logicalIndexInfo);
}

static void
outBitmapHeapScanFields(StringInfo str, const BitmapHeapScan *node)
{
	_outScanInfo(str, (const Scan *) node);

	WRITE_NODE_FIELD(bitmapqualorig);
}

static void
_outBitmapHeapScan(StringInfo str, const BitmapHeapScan *node)
{
	WRITE_NODE_TYPE("BITMAPHEAPSCAN");

	outBitmapHeapScanFields(str, node);
}

static void
_outDynamicBitmapHeapScan(StringInfo str, const DynamicBitmapHeapScan *node)
{
	WRITE_NODE_TYPE("DYNAMICBITMAPHEAPSCAN");

	outBitmapHeapScanFields(str, &node->bitmapheapscan);
	WRITE_INT_FIELD(partIndex);
	WRITE_INT_FIELD(partIndexPrintable);
}

static void
_outTidScan(StringInfo str, const TidScan *node)
{
	WRITE_NODE_TYPE("TIDSCAN");

	_outScanInfo(str, (const Scan *) node);

	WRITE_NODE_FIELD(tidquals);
}

#ifndef COMPILING_BINARY_FUNCS
static void
_outSubqueryScan(StringInfo str, const SubqueryScan *node)
{
	WRITE_NODE_TYPE("SUBQUERYSCAN");

	_outScanInfo(str, (const Scan *) node);

	WRITE_NODE_FIELD(subplan);
}
#endif /* COMPILING_BINARY_FUNCS */

static void
_outFunctionScan(StringInfo str, const FunctionScan *node)
{
	WRITE_NODE_TYPE("FUNCTIONSCAN");

	_outScanInfo(str, (const Scan *) node);

	WRITE_NODE_FIELD(functions);
	WRITE_BOOL_FIELD(funcordinality);
}

static void
_outValuesScan(StringInfo str, const ValuesScan *node)
{
	WRITE_NODE_TYPE("VALUESSCAN");

	_outScanInfo(str, (const Scan *) node);

	WRITE_NODE_FIELD(values_lists);
}

static void
_outCteScan(StringInfo str, const CteScan *node)
{
	WRITE_NODE_TYPE("CTESCAN");

	_outScanInfo(str, (const Scan *) node);

	WRITE_INT_FIELD(ctePlanId);
	WRITE_INT_FIELD(cteParam);
}

static void
_outWorkTableScan(StringInfo str, const WorkTableScan *node)
{
	WRITE_NODE_TYPE("WORKTABLESCAN");

	_outScanInfo(str, (const Scan *) node);

	WRITE_INT_FIELD(wtParam);
}

static void
_outForeignScan(StringInfo str, const ForeignScan *node)
{
	WRITE_NODE_TYPE("FOREIGNSCAN");

	_outScanInfo(str, (const Scan *) node);

	WRITE_ENUM_FIELD(operation, CmdType);
	WRITE_OID_FIELD(fs_server);
	WRITE_NODE_FIELD(fdw_exprs);
	WRITE_NODE_FIELD(fdw_private);
	WRITE_NODE_FIELD(fdw_scan_tlist);
	WRITE_NODE_FIELD(fdw_recheck_quals);
	WRITE_BITMAPSET_FIELD(fs_relids);
	WRITE_BOOL_FIELD(fsSystemCol);
}

#ifndef COMPILING_BINARY_FUNCS
static void
_outCustomScan(StringInfo str, const CustomScan *node)
{
	WRITE_NODE_TYPE("CUSTOMSCAN");

	_outScanInfo(str, (const Scan *) node);

	WRITE_UINT_FIELD(flags);
	WRITE_NODE_FIELD(custom_plans);
	WRITE_NODE_FIELD(custom_exprs);
	WRITE_NODE_FIELD(custom_private);
	WRITE_NODE_FIELD(custom_scan_tlist);
	WRITE_BITMAPSET_FIELD(custom_relids);
	/* CustomName is a key to lookup CustomScanMethods */
	appendStringInfoString(str, " :methods ");
	_outToken(str, node->methods->CustomName);
}
#endif /* COMPILING_BINARY_FUNCS */

static void
_outJoin(StringInfo str, const Join *node)
{
	WRITE_NODE_TYPE("JOIN");

	_outJoinPlanInfo(str, (const Join *) node);
}

static void
_outNestLoop(StringInfo str, const NestLoop *node)
{
	WRITE_NODE_TYPE("NESTLOOP");

	_outJoinPlanInfo(str, (const Join *) node);

	WRITE_NODE_FIELD(nestParams);

	WRITE_BOOL_FIELD(shared_outer);
	WRITE_BOOL_FIELD(singleton_outer); /*CDB-OLAP*/
}

#ifndef COMPILING_BINARY_FUNCS
static void
_outMergeJoin(StringInfo str, const MergeJoin *node)
{
	int			numCols;
	int			i;

	WRITE_NODE_TYPE("MERGEJOIN");

	_outJoinPlanInfo(str, (const Join *) node);

	WRITE_NODE_FIELD(mergeclauses);

	numCols = list_length(node->mergeclauses);

	appendStringInfoString(str, " :mergeFamilies");
	for (i = 0; i < numCols; i++)
		appendStringInfo(str, " %u", node->mergeFamilies[i]);

	appendStringInfoString(str, " :mergeCollations");
	for (i = 0; i < numCols; i++)
		appendStringInfo(str, " %u", node->mergeCollations[i]);

	appendStringInfoString(str, " :mergeStrategies");
	for (i = 0; i < numCols; i++)
		appendStringInfo(str, " %d", node->mergeStrategies[i]);

	appendStringInfoString(str, " :mergeNullsFirst");
	for (i = 0; i < numCols; i++)
		appendStringInfo(str, " %s", booltostr(node->mergeNullsFirst[i]));

	WRITE_BOOL_FIELD(unique_outer);
}
#endif /* COMPILING_BINARY_FUNCS */

static void
_outHashJoin(StringInfo str, const HashJoin *node)
{
	WRITE_NODE_TYPE("HASHJOIN");

	_outJoinPlanInfo(str, (const Join *) node);

	WRITE_NODE_FIELD(hashclauses);
	WRITE_NODE_FIELD(hashqualclauses);
}

#ifndef COMPILING_BINARY_FUNCS
static void
_outAgg(StringInfo str, const Agg *node)
{
	int         i;

	WRITE_NODE_TYPE("AGG");

	_outPlanInfo(str, (const Plan *) node);

	WRITE_ENUM_FIELD(aggstrategy, AggStrategy);
	WRITE_ENUM_FIELD(aggsplit, AggSplit);
	WRITE_INT_FIELD(numCols);

	appendStringInfoString(str, " :grpColIdx");
	for (i = 0; i < node->numCols; i++)
		appendStringInfo(str, " %d", node->grpColIdx[i]);

	appendStringInfoString(str, " :grpOperators");
	for (i = 0; i < node->numCols; i++)
		appendStringInfo(str, " %u", node->grpOperators[i]);

	WRITE_LONG_FIELD(numGroups);
	WRITE_NODE_FIELD(groupingSets);
	WRITE_NODE_FIELD(chain);
	WRITE_BOOL_FIELD(streaming);
}
#endif /* COMPILING_BINARY_FUNCS */

#ifndef COMPILING_BINARY_FUNCS
static void
_outWindowAgg(StringInfo str, const WindowAgg *node)
{
	int			i;

	WRITE_NODE_TYPE("WINDOWAGG");

	_outPlanInfo(str, (const Plan *) node);

	WRITE_UINT_FIELD(winref);
	WRITE_INT_FIELD(partNumCols);

	appendStringInfoString(str, " :partColIdx");
	for (i = 0; i < node->partNumCols; i++)
		appendStringInfo(str, " %d", node->partColIdx[i]);

	appendStringInfoString(str, " :partOperations");
	for (i = 0; i < node->partNumCols; i++)
		appendStringInfo(str, " %u", node->partOperators[i]);

	WRITE_INT_FIELD(ordNumCols);

	appendStringInfoString(str, " :ordColIdx");
	for (i = 0; i < node->ordNumCols; i++)
		appendStringInfo(str, " %d", node->ordColIdx[i]);

	appendStringInfoString(str, " :ordOperations");
	for (i = 0; i < node->ordNumCols; i++)
		appendStringInfo(str, " %u", node->ordOperators[i]);

	WRITE_INT_FIELD(firstOrderCol);
	WRITE_OID_FIELD(firstOrderCmpOperator);
	WRITE_BOOL_FIELD(firstOrderNullsFirst);

	WRITE_INT_FIELD(frameOptions);
	WRITE_NODE_FIELD(startOffset);
	WRITE_NODE_FIELD(endOffset);
}
#endif /* COMPILING_BINARY_FUNCS */

static void
_outTableFunctionScan(StringInfo str, const TableFunctionScan *node)
{
	WRITE_NODE_TYPE("TABLEFUNCTIONSCAN");

	_outScanInfo(str, (Scan *) node);

	WRITE_NODE_FIELD(function);
}

static void
_outMaterial(StringInfo str, const Material *node)
{
	WRITE_NODE_TYPE("MATERIAL");

	_outPlanInfo(str, (Plan *) node);

	WRITE_BOOL_FIELD(cdb_strict);
	WRITE_BOOL_FIELD(cdb_shield_child_from_rescans);

	WRITE_ENUM_FIELD(share_type, ShareType);
	WRITE_INT_FIELD(share_id);
	WRITE_INT_FIELD(driver_slice);
	WRITE_INT_FIELD(nsharer);
	WRITE_INT_FIELD(nsharer_xslice);
}

static void
_outShareInputScan(StringInfo str, const ShareInputScan *node)
{
	WRITE_NODE_TYPE("SHAREINPUTSCAN");

	WRITE_ENUM_FIELD(share_type, ShareType);
	WRITE_INT_FIELD(share_id);
	WRITE_INT_FIELD(driver_slice);

	_outPlanInfo(str, (Plan *) node);
}

#ifndef COMPILING_BINARY_FUNCS
static void
_outSort(StringInfo str, const Sort *node)
{
	int			i;

	WRITE_NODE_TYPE("SORT");

	_outPlanInfo(str, (const Plan *) node);

	WRITE_INT_FIELD(numCols);

	appendStringInfoString(str, " :sortColIdx");
	for (i = 0; i < node->numCols; i++)
		appendStringInfo(str, " %d", node->sortColIdx[i]);

	appendStringInfoString(str, " :sortOperators");
	for (i = 0; i < node->numCols; i++)
		appendStringInfo(str, " %u", node->sortOperators[i]);

	appendStringInfoString(str, " :collations");
	for (i = 0; i < node->numCols; i++)
		appendStringInfo(str, " %u", node->collations[i]);

	appendStringInfoString(str, " :nullsFirst");
	for (i = 0; i < node->numCols; i++)
		appendStringInfo(str, " %s", booltostr(node->nullsFirst[i]));

	/* CDB */
    WRITE_BOOL_FIELD(noduplicates);

	WRITE_ENUM_FIELD(share_type, ShareType);
	WRITE_INT_FIELD(share_id);
	WRITE_INT_FIELD(driver_slice);
	WRITE_INT_FIELD(nsharer);
	WRITE_INT_FIELD(nsharer_xslice);
}
#endif /* COMPILING_BINARY_FUNCS */

#ifndef COMPILING_BINARY_FUNCS
static void
_outUnique(StringInfo str, const Unique *node)
{
	int			i;

	WRITE_NODE_TYPE("UNIQUE");

	_outPlanInfo(str, (const Plan *) node);

	WRITE_INT_FIELD(numCols);

	appendStringInfoString(str, " :uniqColIdx");
	for (i = 0; i < node->numCols; i++)
		appendStringInfo(str, " %d", node->uniqColIdx[i]);

	appendStringInfoString(str, " :uniqOperators");
	for (i = 0; i < node->numCols; i++)
		appendStringInfo(str, " %u", node->uniqOperators[i]);
}
#endif /* COMPILING_BINARY_FUNCS */

static void
_outHash(StringInfo str, const Hash *node)
{
	WRITE_NODE_TYPE("HASH");

	_outPlanInfo(str, (const Plan *) node);

	WRITE_OID_FIELD(skewTable);
	WRITE_INT_FIELD(skewColumn);
	WRITE_BOOL_FIELD(skewInherit);
	WRITE_OID_FIELD(skewColType);
	WRITE_INT_FIELD(skewColTypmod);

	WRITE_BOOL_FIELD(rescannable);          /*CDB*/
}

#ifndef COMPILING_BINARY_FUNCS
static void
_outSetOp(StringInfo str, const SetOp *node)
{
	int			i;

	WRITE_NODE_TYPE("SETOP");

	_outPlanInfo(str, (const Plan *) node);

	WRITE_ENUM_FIELD(cmd, SetOpCmd);
	WRITE_ENUM_FIELD(strategy, SetOpStrategy);
	WRITE_INT_FIELD(numCols);

	appendStringInfoString(str, " :dupColIdx");
	for (i = 0; i < node->numCols; i++)
		appendStringInfo(str, " %d", node->dupColIdx[i]);

	appendStringInfoString(str, " :dupOperators");
	for (i = 0; i < node->numCols; i++)
		appendStringInfo(str, " %u", node->dupOperators[i]);

	WRITE_INT_FIELD(flagColIdx);
	WRITE_INT_FIELD(firstFlag);
	WRITE_LONG_FIELD(numGroups);
}
#endif /* COMPILING_BINARY_FUNCS */

static void
_outLockRows(StringInfo str, const LockRows *node)
{
	WRITE_NODE_TYPE("LOCKROWS");

	_outPlanInfo(str, (const Plan *) node);

	WRITE_NODE_FIELD(rowMarks);
	WRITE_INT_FIELD(epqParam);
}

static void
_outLimit(StringInfo str, const Limit *node)
{
	WRITE_NODE_TYPE("LIMIT");

	_outPlanInfo(str, (const Plan *) node);

	WRITE_NODE_FIELD(limitOffset);
	WRITE_NODE_FIELD(limitCount);
}

static void
_outNestLoopParam(StringInfo str, const NestLoopParam *node)
{
	WRITE_NODE_TYPE("NESTLOOPPARAM");

	WRITE_INT_FIELD(paramno);
	WRITE_NODE_FIELD(paramval);
}

static void
_outPlanRowMark(StringInfo str, const PlanRowMark *node)
{
	WRITE_NODE_TYPE("PLANROWMARK");

	WRITE_UINT_FIELD(rti);
	WRITE_UINT_FIELD(prti);
	WRITE_UINT_FIELD(rowmarkId);
	WRITE_ENUM_FIELD(markType, RowMarkType);
	WRITE_INT_FIELD(allMarkTypes);
	WRITE_ENUM_FIELD(strength, LockClauseStrength);
	WRITE_ENUM_FIELD(waitPolicy, LockWaitPolicy);
	WRITE_BOOL_FIELD(isParent);
	WRITE_BOOL_FIELD(canOptSelectLockingClause);
}

#ifndef COMPILING_BINARY_FUNCS
static void
_outPlanInvalItem(StringInfo str, const PlanInvalItem *node)
{
	WRITE_NODE_TYPE("PLANINVALITEM");

	WRITE_INT_FIELD(cacheId);
	WRITE_UINT_FIELD(hashValue);
}
#endif /* COMPILING_BINARY_FUNCS */

#ifndef COMPILING_BINARY_FUNCS
static void
_outMotion(StringInfo str, const Motion *node)
{
	int i;

	WRITE_NODE_TYPE("MOTION");

	WRITE_INT_FIELD(motionID);
	WRITE_ENUM_FIELD(motionType, MotionType);

	WRITE_BOOL_FIELD(sendSorted);

	WRITE_NODE_FIELD(hashExprs);
	appendStringInfoLiteral(str, " :hashFuncs");
	for (i = 0; i < list_length(node->hashExprs); i++)
		appendStringInfo(str, " %u", node->hashFuncs[i]);

	WRITE_INT_FIELD(numSortCols);
	appendStringInfoLiteral(str, " :sortColIdx");
	for (i = 0; i < node->numSortCols; i++)
		appendStringInfo(str, " %d", node->sortColIdx[i]);

	appendStringInfoLiteral(str, " :sortOperators");
	for (i = 0; i < node->numSortCols; i++)
		appendStringInfo(str, " %u", node->sortOperators[i]);

	appendStringInfoLiteral(str, " :collations");
	for (i = 0; i < node->numSortCols; i++)
		appendStringInfo(str, " %u", node->collations[i]);

	WRITE_INT_FIELD(segidColIdx);

	_outPlanInfo(str, (Plan *) node);
}
#endif /* COMPILING_BINARY_FUNCS */

/*
 * _outDML
 */
static void
_outDML(StringInfo str, const DML *node)
{
	WRITE_NODE_TYPE("DML");

	WRITE_UINT_FIELD(scanrelid);
	WRITE_INT_FIELD(actionColIdx);
	WRITE_INT_FIELD(ctidColIdx);
	WRITE_INT_FIELD(tupleoidColIdx);

	_outPlanInfo(str, (Plan *) node);
}

/*
 * _outSplitUpdate
 */
static void
_outSplitUpdate(StringInfo str, const SplitUpdate *node)
{
	WRITE_NODE_TYPE("SplitUpdate");

	WRITE_INT_FIELD(actionColIdx);
	WRITE_INT_FIELD(tupleoidColIdx);
	WRITE_NODE_FIELD(insertColIdx);
	WRITE_NODE_FIELD(deleteColIdx);

	WRITE_INT_FIELD(numHashAttrs);
#ifdef COMPILING_BINARY_FUNCS
	WRITE_INT_ARRAY(hashAttnos, node->numHashAttrs, AttrNumber);
	WRITE_OID_ARRAY(hashFuncs, node->numHashAttrs);
#else
	appendStringInfoLiteral(str, " :hashAttnos");
	for (int i = 0; i < node->numHashAttrs; i++)
		appendStringInfo(str, " %d", node->hashAttnos[i]);
	appendStringInfoLiteral(str, " :hashFuncs");
	for (int i = 0; i < node->numHashAttrs; i++)
		appendStringInfo(str, " %u", node->hashFuncs[i]);
#endif

	_outPlanInfo(str, (Plan *) node);
}

/*
 * _outRowTrigger
 */
static void
_outRowTrigger(StringInfo str, const RowTrigger *node)
{
	WRITE_NODE_TYPE("RowTrigger");

	WRITE_INT_FIELD(relid);
	WRITE_INT_FIELD(eventFlags);
	WRITE_NODE_FIELD(oldValuesColIdx);
	WRITE_NODE_FIELD(newValuesColIdx);

	_outPlanInfo(str, (Plan *) node);
}

/*
 * _outAssertOp
 */
static void
_outAssertOp(StringInfo str, const AssertOp *node)
{
	WRITE_NODE_TYPE("AssertOp");

	WRITE_NODE_FIELD(errmessage);
	WRITE_INT_FIELD(errcode);

	_outPlanInfo(str, (Plan *) node);
}

/*
 * _outPartitionSelector
 */
static void
_outPartitionSelector(StringInfo str, const PartitionSelector *node)
{
	WRITE_NODE_TYPE("PartitionSelector");

	WRITE_INT_FIELD(relid);
	WRITE_INT_FIELD(nLevels);
	WRITE_INT_FIELD(scanId);
	WRITE_INT_FIELD(selectorId);
	WRITE_NODE_FIELD(levelEqExpressions);
	WRITE_NODE_FIELD(levelExpressions);
	WRITE_NODE_FIELD(residualPredicate);
	WRITE_NODE_FIELD(propagationExpression);
	WRITE_NODE_FIELD(printablePredicate);
	WRITE_BOOL_FIELD(staticSelection);
	WRITE_NODE_FIELD(staticPartOids);
	WRITE_NODE_FIELD(staticScanIds);
	WRITE_NODE_FIELD(partTabTargetlist);

	_outPlanInfo(str, (Plan *) node);
}

/*****************************************************************************
 *
 *	Stuff from primnodes.h.
 *
 *****************************************************************************/

static void
_outAlias(StringInfo str, const Alias *node)
{
	WRITE_NODE_TYPE("ALIAS");

	WRITE_STRING_FIELD(aliasname);
	WRITE_NODE_FIELD(colnames);
}

static void
_outRangeVar(StringInfo str, const RangeVar *node)
{
	WRITE_NODE_TYPE("RANGEVAR");

	/*
	 * we deliberately ignore catalogname here, since it is presently not
	 * semantically meaningful
	 */
	WRITE_STRING_FIELD(catalogname);
	WRITE_STRING_FIELD(schemaname);
	WRITE_STRING_FIELD(relname);
	WRITE_ENUM_FIELD(inhOpt, InhOption);
	WRITE_CHAR_FIELD(relpersistence);
	WRITE_NODE_FIELD(alias);
	WRITE_LOCATION_FIELD(location);
}

static void
_outIntoClause(StringInfo str, const IntoClause *node)
{
	WRITE_NODE_TYPE("INTOCLAUSE");

	WRITE_NODE_FIELD(rel);
	WRITE_NODE_FIELD(colNames);
	WRITE_NODE_FIELD(options);
	WRITE_ENUM_FIELD(onCommit, OnCommitAction);
	WRITE_STRING_FIELD(tableSpaceName);
	WRITE_NODE_FIELD(viewQuery);
	WRITE_BOOL_FIELD(skipData);
	WRITE_NODE_FIELD(distributedBy);
}

static void
_outCopyIntoClause(StringInfo str, const CopyIntoClause *node)
{
	WRITE_NODE_TYPE("COPYINTOCLAUSE");

	WRITE_NODE_FIELD(attlist);
	WRITE_BOOL_FIELD(is_program);
	WRITE_STRING_FIELD(filename);
	WRITE_NODE_FIELD(options);
	WRITE_NODE_FIELD(ao_segnos);

}

static void
_outRefreshClause(StringInfo str, const RefreshClause *node)
{
	WRITE_NODE_TYPE("REFRESHCLAUSE");

	WRITE_BOOL_FIELD(concurrent);
	WRITE_NODE_FIELD(relation);
}

static void
_outVar(StringInfo str, const Var *node)
{
	WRITE_NODE_TYPE("VAR");

	WRITE_UINT_FIELD(varno);
	WRITE_INT_FIELD(varattno);
	WRITE_OID_FIELD(vartype);
	WRITE_INT_FIELD(vartypmod);
	WRITE_OID_FIELD(varcollid);
	WRITE_UINT_FIELD(varlevelsup);
	WRITE_UINT_FIELD(varnoold);
	WRITE_INT_FIELD(varoattno);
	WRITE_LOCATION_FIELD(location);
}

#ifndef COMPILING_BINARY_FUNCS
static void
_outConst(StringInfo str, const Const *node)
{
	WRITE_NODE_TYPE("CONST");

	WRITE_OID_FIELD(consttype);
	WRITE_INT_FIELD(consttypmod);
	WRITE_OID_FIELD(constcollid);
	WRITE_INT_FIELD(constlen);
	WRITE_BOOL_FIELD(constbyval);
	WRITE_BOOL_FIELD(constisnull);
	WRITE_LOCATION_FIELD(location);

	appendStringInfoString(str, " :constvalue ");
	if (node->constisnull)
		appendStringInfoString(str, "<>");
	else
		outDatum(str, node->constvalue, node->constlen, node->constbyval);
}
#endif /* COMPILING_BINARY_FUNCS */

static void
_outParam(StringInfo str, const Param *node)
{
	WRITE_NODE_TYPE("PARAM");

	WRITE_ENUM_FIELD(paramkind, ParamKind);
	WRITE_INT_FIELD(paramid);
	WRITE_OID_FIELD(paramtype);
	WRITE_INT_FIELD(paramtypmod);
	WRITE_OID_FIELD(paramcollid);
	WRITE_LOCATION_FIELD(location);
}

static void
_outAggref(StringInfo str, const Aggref *node)
{
	WRITE_NODE_TYPE("AGGREF");

	WRITE_OID_FIELD(aggfnoid);
	WRITE_OID_FIELD(aggtype);
	WRITE_OID_FIELD(aggcollid);
	WRITE_OID_FIELD(inputcollid);
	WRITE_OID_FIELD(aggtranstype);
	WRITE_NODE_FIELD(aggargtypes);
	WRITE_NODE_FIELD(aggdirectargs);
	WRITE_NODE_FIELD(args);
	WRITE_NODE_FIELD(aggorder);
	WRITE_NODE_FIELD(aggdistinct);
	WRITE_NODE_FIELD(aggfilter);
	WRITE_BOOL_FIELD(aggstar);
	WRITE_BOOL_FIELD(aggvariadic);
	WRITE_CHAR_FIELD(aggkind);
	WRITE_UINT_FIELD(agglevelsup);
	WRITE_ENUM_FIELD(aggsplit, AggSplit);
	WRITE_LOCATION_FIELD(location);
}

static void
_outGroupingFunc(StringInfo str, const GroupingFunc *node)
{
	WRITE_NODE_TYPE("GROUPINGFUNC");

	WRITE_NODE_FIELD(args);
	WRITE_NODE_FIELD(refs);
	WRITE_NODE_FIELD(cols);
	WRITE_UINT_FIELD(agglevelsup);
	WRITE_LOCATION_FIELD(location);
}

static void
_outGroupId(StringInfo str, const GroupId *node)
{
	WRITE_NODE_TYPE("GROUPID");

	WRITE_INT_FIELD(agglevelsup);
	WRITE_LOCATION_FIELD(location);
}

static void
_outWindowFunc(StringInfo str, const WindowFunc *node)
{
	WRITE_NODE_TYPE("WINDOWFUNC");

	WRITE_OID_FIELD(winfnoid);
	WRITE_OID_FIELD(wintype);
	WRITE_OID_FIELD(wincollid);
	WRITE_OID_FIELD(inputcollid);
	WRITE_NODE_FIELD(args);
	WRITE_NODE_FIELD(aggfilter);
	WRITE_UINT_FIELD(winref);
	WRITE_BOOL_FIELD(winstar);
	WRITE_BOOL_FIELD(winagg);
	WRITE_BOOL_FIELD(windistinct);
	WRITE_LOCATION_FIELD(location);
}

static void
_outArrayRef(StringInfo str, const ArrayRef *node)
{
	WRITE_NODE_TYPE("ARRAYREF");

	WRITE_OID_FIELD(refarraytype);
	WRITE_OID_FIELD(refelemtype);
	WRITE_INT_FIELD(reftypmod);
	WRITE_OID_FIELD(refcollid);
	WRITE_NODE_FIELD(refupperindexpr);
	WRITE_NODE_FIELD(reflowerindexpr);
	WRITE_NODE_FIELD(refexpr);
	WRITE_NODE_FIELD(refassgnexpr);
}

static void
_outFuncExpr(StringInfo str, const FuncExpr *node)
{
	WRITE_NODE_TYPE("FUNCEXPR");

	WRITE_OID_FIELD(funcid);
	WRITE_OID_FIELD(funcresulttype);
	WRITE_BOOL_FIELD(funcretset);
	WRITE_BOOL_FIELD(funcvariadic);
	WRITE_ENUM_FIELD(funcformat, CoercionForm);
	WRITE_OID_FIELD(funccollid);
	WRITE_OID_FIELD(inputcollid);
	WRITE_NODE_FIELD(args);
	WRITE_BOOL_FIELD(is_tablefunc);  /* GPDB */
	WRITE_LOCATION_FIELD(location);
}

static void
_outNamedArgExpr(StringInfo str, const NamedArgExpr *node)
{
	WRITE_NODE_TYPE("NAMEDARGEXPR");

	WRITE_NODE_FIELD(arg);
	WRITE_STRING_FIELD(name);
	WRITE_INT_FIELD(argnumber);
	WRITE_LOCATION_FIELD(location);
}

static void
_outOpExpr(StringInfo str, const OpExpr *node)
{
	WRITE_NODE_TYPE("OPEXPR");

	WRITE_OID_FIELD(opno);
	WRITE_OID_FIELD(opfuncid);
	WRITE_OID_FIELD(opresulttype);
	WRITE_BOOL_FIELD(opretset);
	WRITE_OID_FIELD(opcollid);
	WRITE_OID_FIELD(inputcollid);
	WRITE_NODE_FIELD(args);
	WRITE_LOCATION_FIELD(location);
}

static void
_outDistinctExpr(StringInfo str, const DistinctExpr *node)
{
	WRITE_NODE_TYPE("DISTINCTEXPR");

	WRITE_OID_FIELD(opno);
	WRITE_OID_FIELD(opfuncid);
	WRITE_OID_FIELD(opresulttype);
	WRITE_BOOL_FIELD(opretset);
	WRITE_OID_FIELD(opcollid);
	WRITE_OID_FIELD(inputcollid);
	WRITE_NODE_FIELD(args);
	WRITE_LOCATION_FIELD(location);
}

static void
_outNullIfExpr(StringInfo str, const NullIfExpr *node)
{
	WRITE_NODE_TYPE("NULLIFEXPR");

	WRITE_OID_FIELD(opno);
	WRITE_OID_FIELD(opfuncid);
	WRITE_OID_FIELD(opresulttype);
	WRITE_BOOL_FIELD(opretset);
	WRITE_OID_FIELD(opcollid);
	WRITE_OID_FIELD(inputcollid);
	WRITE_NODE_FIELD(args);
	WRITE_LOCATION_FIELD(location);
}

static void
_outScalarArrayOpExpr(StringInfo str, const ScalarArrayOpExpr *node)
{
	WRITE_NODE_TYPE("SCALARARRAYOPEXPR");

	WRITE_OID_FIELD(opno);
	WRITE_OID_FIELD(opfuncid);
	WRITE_BOOL_FIELD(useOr);
	WRITE_OID_FIELD(inputcollid);
	WRITE_NODE_FIELD(args);
	WRITE_LOCATION_FIELD(location);
}

#ifndef COMPILING_BINARY_FUNCS
static void
_outBoolExpr(StringInfo str, const BoolExpr *node)
{
	char	   *opstr = NULL;

	WRITE_NODE_TYPE("BOOLEXPR");

	/* do-it-yourself enum representation */
	switch (node->boolop)
	{
		case AND_EXPR:
			opstr = "and";
			break;
		case OR_EXPR:
			opstr = "or";
			break;
		case NOT_EXPR:
			opstr = "not";
			break;
	}
	appendStringInfoString(str, " :boolop ");
	_outToken(str, opstr);

	WRITE_NODE_FIELD(args);
	WRITE_LOCATION_FIELD(location);
}
#endif /* COMPILING_BINARY_FUNCS */

static void
_outSubLink(StringInfo str, const SubLink *node)
{
	WRITE_NODE_TYPE("SUBLINK");

	WRITE_ENUM_FIELD(subLinkType, SubLinkType);
	WRITE_INT_FIELD(subLinkId);
	WRITE_NODE_FIELD(testexpr);
	WRITE_NODE_FIELD(operName);
	WRITE_NODE_FIELD(subselect);
	WRITE_LOCATION_FIELD(location);
}

static void
_outSubPlan(StringInfo str, const SubPlan *node)
{
	WRITE_NODE_TYPE("SUBPLAN");

	WRITE_ENUM_FIELD(subLinkType, SubLinkType);
	WRITE_NODE_FIELD(testexpr);
	WRITE_NODE_FIELD(paramIds);
	WRITE_INT_FIELD(plan_id);
	WRITE_STRING_FIELD(plan_name);
	WRITE_OID_FIELD(firstColType);
	WRITE_INT_FIELD(firstColTypmod);
	WRITE_OID_FIELD(firstColCollation);
	WRITE_BOOL_FIELD(useHashTable);
	WRITE_BOOL_FIELD(unknownEqFalse);
	WRITE_BOOL_FIELD(is_initplan); /*CDB*/
	WRITE_BOOL_FIELD(is_multirow); /*CDB*/
	WRITE_NODE_FIELD(setParam);
	WRITE_NODE_FIELD(parParam);
	WRITE_NODE_FIELD(args);
	WRITE_NODE_FIELD(extParam);
	WRITE_FLOAT_FIELD(startup_cost, "%.2f");
	WRITE_FLOAT_FIELD(per_call_cost, "%.2f");
}

static void
_outAlternativeSubPlan(StringInfo str, const AlternativeSubPlan *node)
{
	WRITE_NODE_TYPE("ALTERNATIVESUBPLAN");

	WRITE_NODE_FIELD(subplans);
}

static void
_outFieldSelect(StringInfo str, const FieldSelect *node)
{
	WRITE_NODE_TYPE("FIELDSELECT");

	WRITE_NODE_FIELD(arg);
	WRITE_INT_FIELD(fieldnum);
	WRITE_OID_FIELD(resulttype);
	WRITE_INT_FIELD(resulttypmod);
	WRITE_OID_FIELD(resultcollid);
}

static void
_outFieldStore(StringInfo str, const FieldStore *node)
{
	WRITE_NODE_TYPE("FIELDSTORE");

	WRITE_NODE_FIELD(arg);
	WRITE_NODE_FIELD(newvals);
	WRITE_NODE_FIELD(fieldnums);
	WRITE_OID_FIELD(resulttype);
}

static void
_outRelabelType(StringInfo str, const RelabelType *node)
{
	WRITE_NODE_TYPE("RELABELTYPE");

	WRITE_NODE_FIELD(arg);
	WRITE_OID_FIELD(resulttype);
	WRITE_INT_FIELD(resulttypmod);
	WRITE_OID_FIELD(resultcollid);
	WRITE_ENUM_FIELD(relabelformat, CoercionForm);
	WRITE_LOCATION_FIELD(location);
}

static void
_outCoerceViaIO(StringInfo str, const CoerceViaIO *node)
{
	WRITE_NODE_TYPE("COERCEVIAIO");

	WRITE_NODE_FIELD(arg);
	WRITE_OID_FIELD(resulttype);
	WRITE_OID_FIELD(resultcollid);
	WRITE_ENUM_FIELD(coerceformat, CoercionForm);
	WRITE_LOCATION_FIELD(location);
}

static void
_outArrayCoerceExpr(StringInfo str, const ArrayCoerceExpr *node)
{
	WRITE_NODE_TYPE("ARRAYCOERCEEXPR");

	WRITE_NODE_FIELD(arg);
	WRITE_OID_FIELD(elemfuncid);
	WRITE_OID_FIELD(resulttype);
	WRITE_INT_FIELD(resulttypmod);
	WRITE_OID_FIELD(resultcollid);
	WRITE_BOOL_FIELD(isExplicit);
	WRITE_ENUM_FIELD(coerceformat, CoercionForm);
	WRITE_LOCATION_FIELD(location);
}

static void
_outConvertRowtypeExpr(StringInfo str, const ConvertRowtypeExpr *node)
{
	WRITE_NODE_TYPE("CONVERTROWTYPEEXPR");

	WRITE_NODE_FIELD(arg);
	WRITE_OID_FIELD(resulttype);
	WRITE_ENUM_FIELD(convertformat, CoercionForm);
	WRITE_LOCATION_FIELD(location);
}

static void
_outCollateExpr(StringInfo str, const CollateExpr *node)
{
	WRITE_NODE_TYPE("COLLATE");

	WRITE_NODE_FIELD(arg);
	WRITE_OID_FIELD(collOid);
	WRITE_LOCATION_FIELD(location);
}

static void
_outCaseExpr(StringInfo str, const CaseExpr *node)
{
	WRITE_NODE_TYPE("CASE");

	WRITE_OID_FIELD(casetype);
	WRITE_OID_FIELD(casecollid);
	WRITE_NODE_FIELD(arg);
	WRITE_NODE_FIELD(args);
	WRITE_NODE_FIELD(defresult);
	WRITE_LOCATION_FIELD(location);
}

static void
_outCaseWhen(StringInfo str, const CaseWhen *node)
{
	WRITE_NODE_TYPE("WHEN");

	WRITE_NODE_FIELD(expr);
	WRITE_NODE_FIELD(result);
	WRITE_LOCATION_FIELD(location);
}

static void
_outCaseTestExpr(StringInfo str, const CaseTestExpr *node)
{
	WRITE_NODE_TYPE("CASETESTEXPR");

	WRITE_OID_FIELD(typeId);
	WRITE_INT_FIELD(typeMod);
	WRITE_OID_FIELD(collation);
}

static void
_outArrayExpr(StringInfo str, const ArrayExpr *node)
{
	WRITE_NODE_TYPE("ARRAY");

	WRITE_OID_FIELD(array_typeid);
	WRITE_OID_FIELD(array_collid);
	WRITE_OID_FIELD(element_typeid);
	WRITE_NODE_FIELD(elements);
	WRITE_BOOL_FIELD(multidims);
	WRITE_LOCATION_FIELD(location);
}

static void
_outRowExpr(StringInfo str, const RowExpr *node)
{
	WRITE_NODE_TYPE("ROW");

	WRITE_NODE_FIELD(args);
	WRITE_OID_FIELD(row_typeid);
	WRITE_ENUM_FIELD(row_format, CoercionForm);
	WRITE_NODE_FIELD(colnames);
	WRITE_LOCATION_FIELD(location);
}

static void
_outRowCompareExpr(StringInfo str, const RowCompareExpr *node)
{
	WRITE_NODE_TYPE("ROWCOMPARE");

	WRITE_ENUM_FIELD(rctype, RowCompareType);
	WRITE_NODE_FIELD(opnos);
	WRITE_NODE_FIELD(opfamilies);
	WRITE_NODE_FIELD(inputcollids);
	WRITE_NODE_FIELD(largs);
	WRITE_NODE_FIELD(rargs);
}

static void
_outCoalesceExpr(StringInfo str, const CoalesceExpr *node)
{
	WRITE_NODE_TYPE("COALESCE");

	WRITE_OID_FIELD(coalescetype);
	WRITE_OID_FIELD(coalescecollid);
	WRITE_NODE_FIELD(args);
	WRITE_LOCATION_FIELD(location);
}

static void
_outMinMaxExpr(StringInfo str, const MinMaxExpr *node)
{
	WRITE_NODE_TYPE("MINMAX");

	WRITE_OID_FIELD(minmaxtype);
	WRITE_OID_FIELD(minmaxcollid);
	WRITE_OID_FIELD(inputcollid);
	WRITE_ENUM_FIELD(op, MinMaxOp);
	WRITE_NODE_FIELD(args);
	WRITE_LOCATION_FIELD(location);
}

static void
_outXmlExpr(StringInfo str, const XmlExpr *node)
{
	WRITE_NODE_TYPE("XMLEXPR");

	WRITE_ENUM_FIELD(op, XmlExprOp);
	WRITE_STRING_FIELD(name);
	WRITE_NODE_FIELD(named_args);
	WRITE_NODE_FIELD(arg_names);
	WRITE_NODE_FIELD(args);
	WRITE_ENUM_FIELD(xmloption, XmlOptionType);
	WRITE_OID_FIELD(type);
	WRITE_INT_FIELD(typmod);
	WRITE_LOCATION_FIELD(location);
}

static void
_outNullTest(StringInfo str, const NullTest *node)
{
	WRITE_NODE_TYPE("NULLTEST");

	WRITE_NODE_FIELD(arg);
	WRITE_ENUM_FIELD(nulltesttype, NullTestType);
	WRITE_BOOL_FIELD(argisrow);
	WRITE_LOCATION_FIELD(location);
}

static void
_outBooleanTest(StringInfo str, const BooleanTest *node)
{
	WRITE_NODE_TYPE("BOOLEANTEST");

	WRITE_NODE_FIELD(arg);
	WRITE_ENUM_FIELD(booltesttype, BoolTestType);
	WRITE_LOCATION_FIELD(location);
}

static void
_outCoerceToDomain(StringInfo str, const CoerceToDomain *node)
{
	WRITE_NODE_TYPE("COERCETODOMAIN");

	WRITE_NODE_FIELD(arg);
	WRITE_OID_FIELD(resulttype);
	WRITE_INT_FIELD(resulttypmod);
	WRITE_OID_FIELD(resultcollid);
	WRITE_ENUM_FIELD(coercionformat, CoercionForm);
	WRITE_LOCATION_FIELD(location);
}

static void
_outCoerceToDomainValue(StringInfo str, const CoerceToDomainValue *node)
{
	WRITE_NODE_TYPE("COERCETODOMAINVALUE");

	WRITE_OID_FIELD(typeId);
	WRITE_INT_FIELD(typeMod);
	WRITE_OID_FIELD(collation);
	WRITE_LOCATION_FIELD(location);
}

static void
_outSetToDefault(StringInfo str, const SetToDefault *node)
{
	WRITE_NODE_TYPE("SETTODEFAULT");

	WRITE_OID_FIELD(typeId);
	WRITE_INT_FIELD(typeMod);
	WRITE_OID_FIELD(collation);
	WRITE_LOCATION_FIELD(location);
}

#ifndef COMPILING_BINARY_FUNCS
static void
_outCurrentOfExpr(StringInfo str, const CurrentOfExpr *node)
{
	WRITE_NODE_TYPE("CURRENTOFEXPR");

	WRITE_INT_FIELD(cvarno);
	WRITE_STRING_FIELD(cursor_name);
	WRITE_INT_FIELD(cursor_param);
	WRITE_OID_FIELD(target_relid);

	/* some attributes omitted as they're bound only just before executor dispatch */
}
#endif /* COMPILING_BINARY_FUNCS */

static void
_outInferenceElem(StringInfo str, const InferenceElem *node)
{
	WRITE_NODE_TYPE("INFERENCEELEM");

	WRITE_NODE_FIELD(expr);
	WRITE_OID_FIELD(infercollid);
	WRITE_OID_FIELD(inferopclass);
}

static void
_outTargetEntry(StringInfo str, const TargetEntry *node)
{
	WRITE_NODE_TYPE("TARGETENTRY");

	WRITE_NODE_FIELD(expr);
	WRITE_INT_FIELD(resno);
	WRITE_STRING_FIELD(resname);
	WRITE_UINT_FIELD(ressortgroupref);
	WRITE_OID_FIELD(resorigtbl);
	WRITE_INT_FIELD(resorigcol);
	WRITE_BOOL_FIELD(resjunk);
}

static void
_outRangeTblRef(StringInfo str, const RangeTblRef *node)
{
	WRITE_NODE_TYPE("RANGETBLREF");

	WRITE_INT_FIELD(rtindex);
}

#ifndef COMPILING_BINARY_FUNCS
static void
_outJoinExpr(StringInfo str, const JoinExpr *node)
{
	WRITE_NODE_TYPE("JOINEXPR");

	WRITE_ENUM_FIELD(jointype, JoinType);
	WRITE_BOOL_FIELD(isNatural);
	WRITE_NODE_FIELD(larg);
	WRITE_NODE_FIELD(rarg);
	WRITE_NODE_FIELD(usingClause);
	WRITE_NODE_FIELD(quals);
	WRITE_NODE_FIELD(alias);
	WRITE_INT_FIELD(rtindex);
}
#endif /* COMPILING_BINARY_FUNCS */

static void
_outFromExpr(StringInfo str, const FromExpr *node)
{
	WRITE_NODE_TYPE("FROMEXPR");

	WRITE_NODE_FIELD(fromlist);
	WRITE_NODE_FIELD(quals);
}

static void
_outOnConflictExpr(StringInfo str, const OnConflictExpr *node)
{
	WRITE_NODE_TYPE("ONCONFLICTEXPR");

	WRITE_ENUM_FIELD(action, OnConflictAction);
	WRITE_NODE_FIELD(arbiterElems);
	WRITE_NODE_FIELD(arbiterWhere);
	WRITE_OID_FIELD(constraint);
	WRITE_NODE_FIELD(onConflictSet);
	WRITE_NODE_FIELD(onConflictWhere);
	WRITE_INT_FIELD(exclRelIndex);
	WRITE_NODE_FIELD(exclRelTlist);
}

static void
_outFlow(StringInfo str, const Flow *node)
{
	WRITE_NODE_TYPE("FLOW");

	WRITE_ENUM_FIELD(flotype, FlowType);
	WRITE_ENUM_FIELD(locustype, CdbLocusType);
	WRITE_INT_FIELD(segindex);
	WRITE_INT_FIELD(numsegments);

	/*
	 * Don't send hashExprs to segments. It's not needed in segments.
	 * Also, the hash expressions are not processed by set_plan_references(),
	 * and might therefore still contain PlaceHolderVars, and we're missing
	 * out/readfast support for them, too.
	 *
	 * FIXME: It's a bit ugly that we need the other fields from 'flow'.
	 * We should clean that up, copying any information that's needed after
	 * planning elsewhere.
	 */
#ifndef COMPILING_BINARY_FUNCS
	WRITE_NODE_FIELD(hashExprs);
	WRITE_NODE_FIELD(hashOpfamilies);
#endif /* COMPILING_BINARY_FUNCS */
}

/*****************************************************************************
 *
 *	Stuff from cdbpathlocus.h.
 *
 *****************************************************************************/

/*
 * _outCdbPathLocus
 */
#ifndef COMPILING_BINARY_FUNCS
static void
_outCdbPathLocus(StringInfo str, const CdbPathLocus *node)
{
	WRITE_ENUM_FIELD(locustype, CdbLocusType);
	WRITE_NODE_FIELD(distkey);
	WRITE_INT_FIELD(numsegments);
}                               /* _outCdbPathLocus */
#endif /* COMPILING_BINARY_FUNCS */
<<<<<<< HEAD
=======

static void
_outOnConflictExpr(StringInfo str, const OnConflictExpr *node)
{
	WRITE_NODE_TYPE("ONCONFLICTEXPR");

	WRITE_ENUM_FIELD(action, OnConflictAction);
	WRITE_NODE_FIELD(arbiterElems);
	WRITE_NODE_FIELD(arbiterWhere);
	WRITE_NODE_FIELD(onConflictSet);
	WRITE_NODE_FIELD(onConflictWhere);
	WRITE_OID_FIELD(constraint);
	WRITE_INT_FIELD(exclRelIndex);
	WRITE_NODE_FIELD(exclRelTlist);
}
>>>>>>> f19073f2

/*****************************************************************************
 *
 *	Stuff from relation.h.
 *
 *****************************************************************************/

#ifndef COMPILING_BINARY_FUNCS

/*
 * None of this stuff is needed after planning, and doesn't need to be
 * dispatched to QEs.
 */
#ifndef COMPILING_BINARY_FUNCS

/*
 * print the basic stuff of all nodes that inherit from Path
 *
 * Note we do NOT print the parent, else we'd be in infinite recursion.
 * We can print the parent's relids for identification purposes, though.
 * We print the pathtarget only if it's not the default one for the rel.
 * We also do not print the whole of param_info, since it's printed by
 * _outRelOptInfo; it's sufficient and less cluttering to print just the
 * required outer relids.
 */
static void
_outPathInfo(StringInfo str, const Path *node)
{
	WRITE_ENUM_FIELD(pathtype, NodeTag);
	appendStringInfoString(str, " :parent_relids ");
	_outBitmapset(str, node->parent->relids);
	if (node->pathtarget != node->parent->reltarget)
		WRITE_NODE_FIELD(pathtarget);
	appendStringInfoString(str, " :required_outer ");
	if (node->param_info)
		_outBitmapset(str, node->param_info->ppi_req_outer);
	else
		_outBitmapset(str, NULL);
	WRITE_BOOL_FIELD(parallel_aware);
	WRITE_BOOL_FIELD(parallel_safe);
	WRITE_INT_FIELD(parallel_workers);
	WRITE_FLOAT_FIELD(rows, "%.0f");
	WRITE_FLOAT_FIELD(startup_cost, "%.2f");
	WRITE_FLOAT_FIELD(total_cost, "%.2f");
    _outCdbPathLocus(str, &node->locus);
	WRITE_NODE_FIELD(pathkeys);
}

/*
 * print the basic stuff of all nodes that inherit from JoinPath
 */
static void
_outJoinPathInfo(StringInfo str, const JoinPath *node)
{
	_outPathInfo(str, (const Path *) node);

	WRITE_ENUM_FIELD(jointype, JoinType);
	WRITE_NODE_FIELD(outerjoinpath);
	WRITE_NODE_FIELD(innerjoinpath);
	WRITE_NODE_FIELD(joinrestrictinfo);
}

static void
_outPath(StringInfo str, const Path *node)
{
	WRITE_NODE_TYPE("PATH");

	_outPathInfo(str, (const Path *) node);
}

static void
_outIndexPath(StringInfo str, const IndexPath *node)
{
	WRITE_NODE_TYPE("INDEXPATH");

	_outPathInfo(str, (const Path *) node);

	WRITE_NODE_FIELD(indexinfo);
	WRITE_NODE_FIELD(indexclauses);
	WRITE_NODE_FIELD(indexquals);
	WRITE_NODE_FIELD(indexqualcols);
	WRITE_NODE_FIELD(indexorderbys);
	WRITE_NODE_FIELD(indexorderbycols);
	WRITE_ENUM_FIELD(indexscandir, ScanDirection);
	WRITE_FLOAT_FIELD(indextotalcost, "%.2f");
	WRITE_FLOAT_FIELD(indexselectivity, "%.4f");
    WRITE_INT_FIELD(num_leading_eq);
}

static void
_outBitmapHeapPath(StringInfo str, const BitmapHeapPath *node)
{
	WRITE_NODE_TYPE("BITMAPHEAPPATH");

	_outPathInfo(str, (const Path *) node);

	WRITE_NODE_FIELD(bitmapqual);
}

static void
_outBitmapAndPath(StringInfo str, const BitmapAndPath *node)
{
	WRITE_NODE_TYPE("BITMAPANDPATH");

	_outPathInfo(str, (const Path *) node);

	WRITE_NODE_FIELD(bitmapquals);
	WRITE_FLOAT_FIELD(bitmapselectivity, "%.4f");
}

static void
_outBitmapOrPath(StringInfo str, const BitmapOrPath *node)
{
	WRITE_NODE_TYPE("BITMAPORPATH");

	_outPathInfo(str, (const Path *) node);

	WRITE_NODE_FIELD(bitmapquals);
	WRITE_FLOAT_FIELD(bitmapselectivity, "%.4f");
}

static void
_outTidPath(StringInfo str, const TidPath *node)
{
	WRITE_NODE_TYPE("TIDPATH");

	_outPathInfo(str, (const Path *) node);

	WRITE_NODE_FIELD(tidquals);
}

static void
_outSubqueryScanPath(StringInfo str, const SubqueryScanPath *node)
{
	WRITE_NODE_TYPE("SUBQUERYSCANPATH");

	_outPathInfo(str, (const Path *) node);

	WRITE_NODE_FIELD(subpath);
}

static void
_outTableFunctionScanPath(StringInfo str, const TableFunctionScanPath *node)
{
	WRITE_NODE_TYPE("TABLEFUNCTIONSCANPATH");

	_outPathInfo(str, (const Path *) node);

	WRITE_NODE_FIELD(subpath);
}

static void
_outForeignPath(StringInfo str, const ForeignPath *node)
{
	WRITE_NODE_TYPE("FOREIGNPATH");

	_outPathInfo(str, (const Path *) node);

	WRITE_NODE_FIELD(fdw_outerpath);
	WRITE_NODE_FIELD(fdw_private);
}

static void
_outCustomPath(StringInfo str, const CustomPath *node)
{
	WRITE_NODE_TYPE("CUSTOMPATH");

	_outPathInfo(str, (const Path *) node);

	WRITE_UINT_FIELD(flags);
	WRITE_NODE_FIELD(custom_paths);
	WRITE_NODE_FIELD(custom_private);
	appendStringInfoString(str, " :methods ");
	_outToken(str, node->methods->CustomName);
}

static void
_outAppendPath(StringInfo str, const AppendPath *node)
{
	WRITE_NODE_TYPE("APPENDPATH");

	_outPathInfo(str, (const Path *) node);

	WRITE_NODE_FIELD(subpaths);
}

static void
_outMergeAppendPath(StringInfo str, const MergeAppendPath *node)
{
	WRITE_NODE_TYPE("MERGEAPPENDPATH");

	_outPathInfo(str, (const Path *) node);

	WRITE_NODE_FIELD(subpaths);
	WRITE_FLOAT_FIELD(limit_tuples, "%.0f");
}

static void
_outAppendOnlyPath(StringInfo str, const AppendOnlyPath *node)
{
	WRITE_NODE_TYPE("APPENDONLYPATH");

	_outPathInfo(str, (Path *) node);
}

static void
_outAOCSPath(StringInfo str, const AOCSPath *node)
{
	WRITE_NODE_TYPE("APPENDONLYPATH");

	_outPathInfo(str, (Path *) node);
}

static void
_outResultPath(StringInfo str, const ResultPath *node)
{
	WRITE_NODE_TYPE("RESULTPATH");

	_outPathInfo(str, (const Path *) node);

	WRITE_NODE_FIELD(quals);
}

static void
_outMaterialPath(StringInfo str, const MaterialPath *node)
{
	WRITE_NODE_TYPE("MATERIALPATH");

	_outPathInfo(str, (const Path *) node);
	WRITE_BOOL_FIELD(cdb_strict);
	WRITE_BOOL_FIELD(cdb_shield_child_from_rescans);

	WRITE_NODE_FIELD(subpath);
}

static void
_outUniquePath(StringInfo str, const UniquePath *node)
{
	WRITE_NODE_TYPE("UNIQUEPATH");

	_outPathInfo(str, (const Path *) node);

	WRITE_NODE_FIELD(subpath);
	WRITE_ENUM_FIELD(umethod, UniquePathMethod);
	WRITE_NODE_FIELD(in_operators);
	WRITE_NODE_FIELD(uniq_exprs);

    WRITE_BOOL_FIELD(must_repartition);                 /*CDB*/
    WRITE_BITMAPSET_FIELD(distinct_on_rowid_relids);    /*CDB*/
}

static void
_outGatherPath(StringInfo str, const GatherPath *node)
{
	WRITE_NODE_TYPE("GATHERPATH");

	_outPathInfo(str, (const Path *) node);

	WRITE_NODE_FIELD(subpath);
	WRITE_BOOL_FIELD(single_copy);
}

static void
_outProjectionPath(StringInfo str, const ProjectionPath *node)
{
	WRITE_NODE_TYPE("PROJECTIONPATH");

	_outPathInfo(str, (const Path *) node);

	WRITE_NODE_FIELD(subpath);
	WRITE_BOOL_FIELD(dummypp);
}

static void
_outSortPath(StringInfo str, const SortPath *node)
{
	WRITE_NODE_TYPE("SORTPATH");

	_outPathInfo(str, (const Path *) node);

	WRITE_NODE_FIELD(subpath);
}

static void
_outGroupPath(StringInfo str, const GroupPath *node)
{
	WRITE_NODE_TYPE("GROUPPATH");

	_outPathInfo(str, (const Path *) node);

	WRITE_NODE_FIELD(subpath);
	WRITE_NODE_FIELD(groupClause);
	WRITE_NODE_FIELD(qual);
}

static void
_outUpperUniquePath(StringInfo str, const UpperUniquePath *node)
{
	WRITE_NODE_TYPE("UPPERUNIQUEPATH");

	_outPathInfo(str, (const Path *) node);

	WRITE_NODE_FIELD(subpath);
	WRITE_INT_FIELD(numkeys);
}

static void
_outAggPath(StringInfo str, const AggPath *node)
{
	WRITE_NODE_TYPE("AGGPATH");

	_outPathInfo(str, (const Path *) node);

	WRITE_NODE_FIELD(subpath);
	WRITE_ENUM_FIELD(aggstrategy, AggStrategy);
	WRITE_ENUM_FIELD(aggsplit, AggSplit);
	WRITE_FLOAT_FIELD(numGroups, "%.0f");
	WRITE_NODE_FIELD(groupClause);
	WRITE_NODE_FIELD(qual);
	WRITE_BOOL_FIELD(streaming);
}

static void
_outGroupingSetsPath(StringInfo str, const GroupingSetsPath *node)
{
	WRITE_NODE_TYPE("GROUPINGSETSPATH");

	_outPathInfo(str, (const Path *) node);

	WRITE_NODE_FIELD(subpath);
	WRITE_NODE_FIELD(rollup_groupclauses);
	WRITE_NODE_FIELD(rollup_lists);
	WRITE_NODE_FIELD(qual);
}

static void
_outMinMaxAggPath(StringInfo str, const MinMaxAggPath *node)
{
	WRITE_NODE_TYPE("MINMAXAGGPATH");

	_outPathInfo(str, (const Path *) node);

	WRITE_NODE_FIELD(mmaggregates);
	WRITE_NODE_FIELD(quals);
}

static void
_outWindowAggPath(StringInfo str, const WindowAggPath *node)
{
	WRITE_NODE_TYPE("WINDOWAGGPATH");

	_outPathInfo(str, (const Path *) node);

	WRITE_NODE_FIELD(subpath);
	WRITE_NODE_FIELD(winclause);
	WRITE_NODE_FIELD(winpathkeys);
}

static void
_outSetOpPath(StringInfo str, const SetOpPath *node)
{
	WRITE_NODE_TYPE("SETOPPATH");

	_outPathInfo(str, (const Path *) node);

	WRITE_NODE_FIELD(subpath);
	WRITE_ENUM_FIELD(cmd, SetOpCmd);
	WRITE_ENUM_FIELD(strategy, SetOpStrategy);
	WRITE_NODE_FIELD(distinctList);
	WRITE_INT_FIELD(flagColIdx);
	WRITE_INT_FIELD(firstFlag);
	WRITE_FLOAT_FIELD(numGroups, "%.0f");
}

static void
_outRecursiveUnionPath(StringInfo str, const RecursiveUnionPath *node)
{
	WRITE_NODE_TYPE("RECURSIVEUNIONPATH");

	_outPathInfo(str, (const Path *) node);

	WRITE_NODE_FIELD(leftpath);
	WRITE_NODE_FIELD(rightpath);
	WRITE_NODE_FIELD(distinctList);
	WRITE_INT_FIELD(wtParam);
	WRITE_FLOAT_FIELD(numGroups, "%.0f");
}

static void
_outLockRowsPath(StringInfo str, const LockRowsPath *node)
{
	WRITE_NODE_TYPE("LOCKROWSPATH");

	_outPathInfo(str, (const Path *) node);

	WRITE_NODE_FIELD(subpath);
	WRITE_NODE_FIELD(rowMarks);
	WRITE_INT_FIELD(epqParam);
}

static void
_outModifyTablePath(StringInfo str, const ModifyTablePath *node)
{
	WRITE_NODE_TYPE("MODIFYTABLEPATH");

	_outPathInfo(str, (const Path *) node);

	WRITE_ENUM_FIELD(operation, CmdType);
	WRITE_BOOL_FIELD(canSetTag);
	WRITE_UINT_FIELD(nominalRelation);
	WRITE_NODE_FIELD(resultRelations);
	WRITE_NODE_FIELD(subpaths);
	WRITE_NODE_FIELD(subroots);
	WRITE_NODE_FIELD(withCheckOptionLists);
	WRITE_NODE_FIELD(returningLists);
	WRITE_NODE_FIELD(rowMarks);
	WRITE_NODE_FIELD(onconflict);
	WRITE_INT_FIELD(epqParam);
}

static void
_outLimitPath(StringInfo str, const LimitPath *node)
{
	WRITE_NODE_TYPE("LIMITPATH");

	_outPathInfo(str, (const Path *) node);

	WRITE_NODE_FIELD(subpath);
	WRITE_NODE_FIELD(limitOffset);
	WRITE_NODE_FIELD(limitCount);
}

static void
_outNestPath(StringInfo str, const NestPath *node)
{
	WRITE_NODE_TYPE("NESTPATH");

	_outJoinPathInfo(str, (const JoinPath *) node);
}

static void
_outMergePath(StringInfo str, const MergePath *node)
{
	WRITE_NODE_TYPE("MERGEPATH");

	_outJoinPathInfo(str, (const JoinPath *) node);

	WRITE_NODE_FIELD(path_mergeclauses);
	WRITE_NODE_FIELD(outersortkeys);
	WRITE_NODE_FIELD(innersortkeys);
	WRITE_BOOL_FIELD(materialize_inner);
}

static void
_outHashPath(StringInfo str, const HashPath *node)
{
	WRITE_NODE_TYPE("HASHPATH");

	_outJoinPathInfo(str, (const JoinPath *) node);

	WRITE_NODE_FIELD(path_hashclauses);
	WRITE_INT_FIELD(num_batches);
}

<<<<<<< HEAD
=======
static void
_outProjectionPath(StringInfo str, const ProjectionPath *node)
{
	WRITE_NODE_TYPE("PROJECTIONPATH");

	_outPathInfo(str, (const Path *) node);

	WRITE_NODE_FIELD(subpath);
	WRITE_BOOL_FIELD(dummypp);
}

>>>>>>> f19073f2
static void
_outCdbMotionPath(StringInfo str, const CdbMotionPath *node)
{
    WRITE_NODE_TYPE("MOTIONPATH");

    _outPathInfo(str, &node->path);

    WRITE_NODE_FIELD(subpath);
}

static void
_outPlannerGlobal(StringInfo str, const PlannerGlobal *node)
{
	WRITE_NODE_TYPE("PLANNERGLOBAL");

	/* NB: this isn't a complete set of fields */
	WRITE_NODE_FIELD(subplans);
	WRITE_BITMAPSET_FIELD(rewindPlanIDs);
	WRITE_NODE_FIELD(finalrtable);
	WRITE_NODE_FIELD(finalrowmarks);
	WRITE_NODE_FIELD(resultRelations);
	WRITE_NODE_FIELD(relationOids);
	WRITE_NODE_FIELD(invalItems);
	WRITE_INT_FIELD(nParamExec);
	WRITE_UINT_FIELD(lastPHId);
	WRITE_UINT_FIELD(lastRowMarkId);
	WRITE_INT_FIELD(lastPlanNodeId);
	WRITE_BOOL_FIELD(transientPlan);
	WRITE_BOOL_FIELD(oneoffPlan);
	WRITE_NODE_FIELD(share.motStack);
	WRITE_NODE_FIELD(share.qdShares);
	WRITE_NODE_FIELD(share.qdSlices);
	WRITE_INT_FIELD(share.nextPlanId);
	WRITE_BOOL_FIELD(dependsOnRole);
	WRITE_BOOL_FIELD(parallelModeOK);
	WRITE_BOOL_FIELD(parallelModeNeeded);
}

#ifndef COMPILING_BINARY_FUNCS
static void
_outPlannerInfo(StringInfo str, const PlannerInfo *node)
{
	WRITE_NODE_TYPE("PLANNERINFO");

	/* NB: this isn't a complete set of fields */
	WRITE_NODE_FIELD(parse);
	WRITE_NODE_FIELD(glob);
	WRITE_UINT_FIELD(query_level);
	WRITE_NODE_FIELD(plan_params);
	WRITE_BITMAPSET_FIELD(outer_params);
	WRITE_BITMAPSET_FIELD(all_baserels);
	WRITE_BITMAPSET_FIELD(nullable_baserels);
	WRITE_NODE_FIELD(join_rel_list);
	WRITE_INT_FIELD(join_cur_level);
	WRITE_NODE_FIELD(init_plans);
	WRITE_NODE_FIELD(cte_plan_ids);
	WRITE_NODE_FIELD(multiexpr_params);
	WRITE_NODE_FIELD(eq_classes);
	WRITE_NODE_FIELD(canon_pathkeys);
	WRITE_NODE_FIELD(left_join_clauses);
	WRITE_NODE_FIELD(right_join_clauses);
	WRITE_NODE_FIELD(full_join_clauses);
	WRITE_NODE_FIELD(join_info_list);
	WRITE_NODE_FIELD(append_rel_list);
	WRITE_NODE_FIELD(rowMarks);
	WRITE_NODE_FIELD(placeholder_list);
	WRITE_NODE_FIELD(fkey_list);
	WRITE_NODE_FIELD(query_pathkeys);
	WRITE_NODE_FIELD(group_pathkeys);
	WRITE_NODE_FIELD(window_pathkeys);
	WRITE_NODE_FIELD(distinct_pathkeys);
	WRITE_NODE_FIELD(sort_pathkeys);
	WRITE_NODE_FIELD(processed_tlist);
	WRITE_NODE_FIELD(minmax_aggs);
	WRITE_FLOAT_FIELD(total_table_pages, "%.0f");
	WRITE_FLOAT_FIELD(tuple_fraction, "%.4f");
	WRITE_FLOAT_FIELD(limit_tuples, "%.0f");
	WRITE_BOOL_FIELD(hasInheritedTarget);
	WRITE_BOOL_FIELD(hasJoinRTEs);
	WRITE_BOOL_FIELD(hasLateralRTEs);
	WRITE_BOOL_FIELD(hasDeletedRTEs);
	WRITE_BOOL_FIELD(hasHavingQual);
	WRITE_BOOL_FIELD(hasPseudoConstantQuals);
	WRITE_BOOL_FIELD(hasRecursion);
	WRITE_INT_FIELD(wt_param_id);
	WRITE_BITMAPSET_FIELD(curOuterRels);
	WRITE_NODE_FIELD(curOuterParams);
}
#endif /* COMPILING_BINARY_FUNCS */

#ifndef COMPILING_BINARY_FUNCS
static void
_outRelOptInfo(StringInfo str, const RelOptInfo *node)
{
	WRITE_NODE_TYPE("RELOPTINFO");

	/* NB: this isn't a complete set of fields */
	WRITE_ENUM_FIELD(reloptkind, RelOptKind);
	WRITE_BITMAPSET_FIELD(relids);
	WRITE_FLOAT_FIELD(rows, "%.0f");
	WRITE_BOOL_FIELD(consider_startup);
	WRITE_BOOL_FIELD(consider_param_startup);
<<<<<<< HEAD
	WRITE_BOOL_FIELD(consider_parallel);
	WRITE_NODE_FIELD(reltarget);
	WRITE_NODE_FIELD(pathlist);
	WRITE_NODE_FIELD(ppilist);
	WRITE_NODE_FIELD(partial_pathlist);
	/* Skip writing Path ptrs to avoid endless recursion */
	/* WRITE_NODE_FIELD(cheapest_startup_path); */
	/* WRITE_NODE_FIELD(cheapest_total_path); */
	/* WRITE_NODE_FIELD(cheapest_unique_path); */
	/* WRITE_NODE_FIELD(cheapest_parameterized_paths); */
	WRITE_BITMAPSET_FIELD(direct_lateral_relids);
=======
	WRITE_NODE_FIELD(reltargetlist);
	WRITE_NODE_FIELD(pathlist);
	WRITE_NODE_FIELD(ppilist);
	WRITE_NODE_FIELD(cheapest_startup_path);
	WRITE_NODE_FIELD(cheapest_total_path);
	WRITE_NODE_FIELD(cheapest_unique_path);
	WRITE_NODE_FIELD(cheapest_parameterized_paths);
>>>>>>> f19073f2
	WRITE_BITMAPSET_FIELD(lateral_relids);
	WRITE_UINT_FIELD(relid);
	WRITE_OID_FIELD(reltablespace);
	WRITE_ENUM_FIELD(rtekind, RTEKind);
	WRITE_INT_FIELD(min_attr);
	WRITE_INT_FIELD(max_attr);
	WRITE_NODE_FIELD(lateral_vars);
	WRITE_BITMAPSET_FIELD(lateral_referencers);
	WRITE_NODE_FIELD(indexlist);
	WRITE_UINT_FIELD(pages);
	WRITE_FLOAT_FIELD(tuples, "%.0f");
	WRITE_FLOAT_FIELD(allvisfrac, "%.6f");
	WRITE_NODE_FIELD(subroot);
	WRITE_NODE_FIELD(subplan_params);
	WRITE_INT_FIELD(rel_parallel_workers);
	WRITE_OID_FIELD(serverid);
	WRITE_OID_FIELD(userid);
	WRITE_BOOL_FIELD(useridiscurrent);
	/* we don't try to print fdwroutine or fdw_private */
	WRITE_NODE_FIELD(baserestrictinfo);
	WRITE_NODE_FIELD(joininfo);
	WRITE_BOOL_FIELD(has_eclass_joins);
}
#endif /* COMPILING_BINARY_FUNCS */

static void
_outIndexOptInfo(StringInfo str, const IndexOptInfo *node)
{
	WRITE_NODE_TYPE("INDEXOPTINFO");

	/* NB: this isn't a complete set of fields */
	WRITE_OID_FIELD(indexoid);
	/* Do NOT print rel field, else infinite recursion */
	WRITE_UINT_FIELD(pages);
	WRITE_FLOAT_FIELD(tuples, "%.0f");
	WRITE_INT_FIELD(tree_height);
	WRITE_INT_FIELD(ncolumns);
	/* array fields aren't really worth the trouble to print */
	WRITE_OID_FIELD(relam);
<<<<<<< HEAD

=======
>>>>>>> f19073f2
	/* indexprs is redundant since we print indextlist */
	WRITE_NODE_FIELD(indpred);
	WRITE_NODE_FIELD(indextlist);
	WRITE_NODE_FIELD(indrestrictinfo);
	WRITE_BOOL_FIELD(predOK);
	WRITE_BOOL_FIELD(unique);
	WRITE_BOOL_FIELD(immediate);
	WRITE_BOOL_FIELD(hypothetical);
	/* we don't bother with fields copied from the index AM's API struct */
}
#endif /* COMPILING_BINARY_FUNCS */

#ifndef COMPILING_BINARY_FUNCS
static void
_outForeignKeyOptInfo(StringInfo str, const ForeignKeyOptInfo *node)
{
	int			i;

	WRITE_NODE_TYPE("FOREIGNKEYOPTINFO");

	WRITE_UINT_FIELD(con_relid);
	WRITE_UINT_FIELD(ref_relid);
	WRITE_INT_FIELD(nkeys);
	appendStringInfoString(str, " :conkey");
	for (i = 0; i < node->nkeys; i++)
		appendStringInfo(str, " %d", node->conkey[i]);
	appendStringInfoString(str, " :confkey");
	for (i = 0; i < node->nkeys; i++)
		appendStringInfo(str, " %d", node->confkey[i]);
	appendStringInfoString(str, " :conpfeqop");
	for (i = 0; i < node->nkeys; i++)
		appendStringInfo(str, " %u", node->conpfeqop[i]);
	WRITE_INT_FIELD(nmatched_ec);
	WRITE_INT_FIELD(nmatched_rcols);
	WRITE_INT_FIELD(nmatched_ri);
	/* for compactness, just print the number of matches per column: */
	appendStringInfoString(str, " :eclass");
	for (i = 0; i < node->nkeys; i++)
		appendStringInfo(str, " %d", (node->eclass[i] != NULL));
	appendStringInfoString(str, " :rinfos");
	for (i = 0; i < node->nkeys; i++)
		appendStringInfo(str, " %d", list_length(node->rinfos[i]));
}

static void
_outEquivalenceClass(StringInfo str, const EquivalenceClass *node)
{
	/*
	 * To simplify reading, we just chase up to the topmost merged EC and
	 * print that, without bothering to show the merge-ees separately.
	 */
	while (node->ec_merged)
		node = node->ec_merged;

	WRITE_NODE_TYPE("EQUIVALENCECLASS");

	WRITE_NODE_FIELD(ec_opfamilies);
	WRITE_OID_FIELD(ec_collation);
	WRITE_NODE_FIELD(ec_members);
	WRITE_NODE_FIELD(ec_sources);
	WRITE_NODE_FIELD(ec_derives);
	WRITE_BITMAPSET_FIELD(ec_relids);
	WRITE_BOOL_FIELD(ec_has_const);
	WRITE_BOOL_FIELD(ec_has_volatile);
	WRITE_BOOL_FIELD(ec_below_outer_join);
	WRITE_BOOL_FIELD(ec_broken);
	WRITE_UINT_FIELD(ec_sortref);
}

static void
_outEquivalenceMember(StringInfo str, const EquivalenceMember *node)
{
	WRITE_NODE_TYPE("EQUIVALENCEMEMBER");

	WRITE_NODE_FIELD(em_expr);
	WRITE_BITMAPSET_FIELD(em_relids);
	WRITE_BITMAPSET_FIELD(em_nullable_relids);
	WRITE_BOOL_FIELD(em_is_const);
	WRITE_BOOL_FIELD(em_is_child);
	WRITE_OID_FIELD(em_datatype);
}

static void
_outPathKey(StringInfo str, const PathKey *node)
{
	WRITE_NODE_TYPE("PATHKEY");

	WRITE_NODE_FIELD(pk_eclass);
	WRITE_OID_FIELD(pk_opfamily);
	WRITE_INT_FIELD(pk_strategy);
	WRITE_BOOL_FIELD(pk_nulls_first);
}

static void
_outDistributionKey(StringInfo str, const DistributionKey *node)
{
	WRITE_NODE_TYPE("DISTRIBUTIONKEY");

	WRITE_NODE_FIELD(dk_eclasses);
	WRITE_OID_FIELD(dk_opfamily);
}

#ifndef COMPILING_BINARY_FUNCS
static void
_outPathTarget(StringInfo str, const PathTarget *node)
{
	WRITE_NODE_TYPE("PATHTARGET");

	WRITE_NODE_FIELD(exprs);
	if (node->sortgrouprefs)
	{
		int			i;

		appendStringInfoString(str, " :sortgrouprefs");
		for (i = 0; i < list_length(node->exprs); i++)
			appendStringInfo(str, " %u", node->sortgrouprefs[i]);
	}
	WRITE_FLOAT_FIELD(cost.startup, "%.2f");
	WRITE_FLOAT_FIELD(cost.per_tuple, "%.2f");
	WRITE_INT_FIELD(width);
}
#endif /* COMPILING_BINARY_FUNCS */

#ifndef COMPILING_BINARY_FUNCS
static void
_outParamPathInfo(StringInfo str, const ParamPathInfo *node)
{
	WRITE_NODE_TYPE("PARAMPATHINFO");

	WRITE_BITMAPSET_FIELD(ppi_req_outer);
	WRITE_FLOAT_FIELD(ppi_rows, "%.0f");
	WRITE_NODE_FIELD(ppi_clauses);
}
#endif /* COMPILING_BINARY_FUNCS */

static void
_outRestrictInfo(StringInfo str, const RestrictInfo *node)
{
	WRITE_NODE_TYPE("RESTRICTINFO");

	/* NB: this isn't a complete set of fields */
	WRITE_NODE_FIELD(clause);
	WRITE_BOOL_FIELD(is_pushed_down);
	WRITE_BOOL_FIELD(outerjoin_delayed);
	WRITE_BOOL_FIELD(can_join);
	WRITE_BOOL_FIELD(pseudoconstant);
	WRITE_BOOL_FIELD(contain_outer_query_references);
	WRITE_BITMAPSET_FIELD(clause_relids);
	WRITE_BITMAPSET_FIELD(required_relids);
	WRITE_BITMAPSET_FIELD(outer_relids);
	WRITE_BITMAPSET_FIELD(nullable_relids);
	WRITE_BITMAPSET_FIELD(left_relids);
	WRITE_BITMAPSET_FIELD(right_relids);
	WRITE_NODE_FIELD(orclause);
	/* don't write parent_ec, leads to infinite recursion in plan tree dump */
	WRITE_FLOAT_FIELD(norm_selec, "%.4f");
	WRITE_FLOAT_FIELD(outer_selec, "%.4f");
	WRITE_NODE_FIELD(mergeopfamilies);
	/* don't write left_ec, leads to infinite recursion in plan tree dump */
	/* don't write right_ec, leads to infinite recursion in plan tree dump */
	WRITE_NODE_FIELD(left_em);
	WRITE_NODE_FIELD(right_em);
	WRITE_BOOL_FIELD(outer_is_left);
	WRITE_OID_FIELD(hashjoinoperator);
}

static void
_outPlaceHolderVar(StringInfo str, const PlaceHolderVar *node)
{
	WRITE_NODE_TYPE("PLACEHOLDERVAR");

	WRITE_NODE_FIELD(phexpr);
	WRITE_BITMAPSET_FIELD(phrels);
	WRITE_UINT_FIELD(phid);
	WRITE_UINT_FIELD(phlevelsup);
}

static void
_outSpecialJoinInfo(StringInfo str, const SpecialJoinInfo *node)
{
	WRITE_NODE_TYPE("SPECIALJOININFO");

	WRITE_BITMAPSET_FIELD(min_lefthand);
	WRITE_BITMAPSET_FIELD(min_righthand);
	WRITE_BITMAPSET_FIELD(syn_lefthand);
	WRITE_BITMAPSET_FIELD(syn_righthand);
	WRITE_ENUM_FIELD(jointype, JoinType);
	WRITE_BOOL_FIELD(lhs_strict);
	WRITE_BOOL_FIELD(delay_upper_joins);
	WRITE_BOOL_FIELD(semi_can_btree);
	WRITE_BOOL_FIELD(semi_can_hash);
	WRITE_NODE_FIELD(semi_operators);
	WRITE_NODE_FIELD(semi_rhs_exprs);
}

static void
_outAppendRelInfo(StringInfo str, const AppendRelInfo *node)
{
	WRITE_NODE_TYPE("APPENDRELINFO");

	WRITE_UINT_FIELD(parent_relid);
	WRITE_UINT_FIELD(child_relid);
	WRITE_OID_FIELD(parent_reltype);
	WRITE_OID_FIELD(child_reltype);
	WRITE_NODE_FIELD(translated_vars);
	WRITE_OID_FIELD(parent_reloid);
}

static void
_outPlaceHolderInfo(StringInfo str, const PlaceHolderInfo *node)
{
	WRITE_NODE_TYPE("PLACEHOLDERINFO");

	WRITE_UINT_FIELD(phid);
	WRITE_NODE_FIELD(ph_var);
	WRITE_BITMAPSET_FIELD(ph_eval_at);
	WRITE_BITMAPSET_FIELD(ph_lateral);
	WRITE_BITMAPSET_FIELD(ph_needed);
	WRITE_INT_FIELD(ph_width);
}

static void
_outMinMaxAggInfo(StringInfo str, const MinMaxAggInfo *node)
{
	WRITE_NODE_TYPE("MINMAXAGGINFO");

	WRITE_OID_FIELD(aggfnoid);
	WRITE_OID_FIELD(aggsortop);
	WRITE_NODE_FIELD(target);
	/* We intentionally omit subroot --- too large, not interesting enough */
	WRITE_NODE_FIELD(path);
	WRITE_FLOAT_FIELD(pathcost, "%.2f");
	WRITE_NODE_FIELD(param);
}

static void
_outPlannerParamItem(StringInfo str, const PlannerParamItem *node)
{
	WRITE_NODE_TYPE("PLANNERPARAMITEM");

	WRITE_NODE_FIELD(item);
	WRITE_INT_FIELD(paramId);
}

#endif /* COMPILING_BINARY_FUNCS */

/*****************************************************************************
 *
 *	Stuff from extensible.h
 *
 *****************************************************************************/

/* GPDB_96_MERGE_FIXME: I think we'd need outfast/readfast support for this */
#ifndef COMPILING_BINARY_FUNCS
static void
_outExtensibleNode(StringInfo str, const ExtensibleNode *node)
{
	const ExtensibleNodeMethods *methods;

	methods = GetExtensibleNodeMethods(node->extnodename, false);

	WRITE_NODE_TYPE("EXTENSIBLENODE");

	WRITE_STRING_FIELD(extnodename);

	/* serialize the private fields */
	methods->nodeOut(str, node);
}
#endif /* COMPILING_BINARY_FUNCS */

/*****************************************************************************
 *
 *	Stuff from parsenodes.h.
 *
 *****************************************************************************/

#ifndef COMPILING_BINARY_FUNCS
/*
 * print the basic stuff of all nodes that inherit from CreateStmt
 */
static void
_outCreateStmtInfo(StringInfo str, const CreateStmt *node)
{
	WRITE_NODE_FIELD(relation);
	WRITE_NODE_FIELD(tableElts);
	WRITE_NODE_FIELD(inhRelations);
	WRITE_NODE_FIELD(inhOids);
	WRITE_INT_FIELD(parentOidCount);
	WRITE_NODE_FIELD(ofTypename);
	WRITE_NODE_FIELD(constraints);
	WRITE_NODE_FIELD(options);
	WRITE_ENUM_FIELD(oncommit, OnCommitAction);
	WRITE_STRING_FIELD(tablespacename);
	WRITE_BOOL_FIELD(if_not_exists);

	WRITE_NODE_FIELD(distributedBy);
	WRITE_NODE_FIELD(partitionBy);
	WRITE_CHAR_FIELD(relKind);
	WRITE_CHAR_FIELD(relStorage);
	/* policy omitted */
	WRITE_NODE_FIELD(deferredStmts);
	WRITE_BOOL_FIELD(is_part_child);
	WRITE_BOOL_FIELD(is_part_parent);
	WRITE_BOOL_FIELD(is_add_part);
	WRITE_BOOL_FIELD(is_split_part);
	WRITE_OID_FIELD(ownerid);
	WRITE_BOOL_FIELD(buildAoBlkdir);
	WRITE_NODE_FIELD(attr_encodings);
}

static void
_outCreateStmt(StringInfo str, const CreateStmt *node)
{
	WRITE_NODE_TYPE("CREATESTMT");

	_outCreateStmtInfo(str, (const CreateStmt *) node);
}

static void
_outCreateForeignTableStmt(StringInfo str, const CreateForeignTableStmt *node)
{
	WRITE_NODE_TYPE("CREATEFOREIGNTABLESTMT");

	_outCreateStmtInfo(str, (const CreateStmt *) node);

	WRITE_STRING_FIELD(servername);
	WRITE_NODE_FIELD(options);
}

#endif /* COMPILING_BINARY_FUNCS */

static void
_outColumnReferenceStorageDirective(StringInfo str, const ColumnReferenceStorageDirective *node)
{
	WRITE_NODE_TYPE("COLUMNREFERENCESTORAGEDIRECTIVE");

	WRITE_STRING_FIELD(column);
	WRITE_BOOL_FIELD(deflt);
	WRITE_NODE_FIELD(encoding);
}

static void
_outExtTableTypeDesc(StringInfo str, const ExtTableTypeDesc *node)
{
	WRITE_NODE_TYPE("EXTTABLETYPEDESC");

	WRITE_ENUM_FIELD(exttabletype, ExtTableType);
	WRITE_NODE_FIELD(location_list);
	WRITE_NODE_FIELD(on_clause);
	WRITE_STRING_FIELD(command_string);
}

static void
_outCreateExternalStmt(StringInfo str, const CreateExternalStmt *node)
{
	WRITE_NODE_TYPE("CREATEEXTERNALSTMT");

	WRITE_NODE_FIELD(relation);
	WRITE_NODE_FIELD(tableElts);
	WRITE_NODE_FIELD(exttypedesc);
	WRITE_STRING_FIELD(format);
	WRITE_NODE_FIELD(formatOpts);
	WRITE_BOOL_FIELD(isweb);
	WRITE_BOOL_FIELD(iswritable);
	WRITE_NODE_FIELD(sreh);
	WRITE_NODE_FIELD(extOptions);
	WRITE_NODE_FIELD(encoding);
	WRITE_NODE_FIELD(distributedBy);
}

static void
_outDistributedBy(StringInfo str, const DistributedBy *node)
{
	WRITE_NODE_TYPE("DISTRIBUTEDBY");

	WRITE_ENUM_FIELD(ptype, GpPolicyType);
	WRITE_INT_FIELD(numsegments);
	WRITE_NODE_FIELD(keyCols);
}


static void
_outImportForeignSchemaStmt(StringInfo str, const ImportForeignSchemaStmt *node)
{
	WRITE_NODE_TYPE("IMPORTFOREIGNSCHEMASTMT");

	WRITE_STRING_FIELD(server_name);
	WRITE_STRING_FIELD(remote_schema);
	WRITE_STRING_FIELD(local_schema);
	WRITE_ENUM_FIELD(list_type, ImportForeignSchemaType);
	WRITE_NODE_FIELD(table_list);
	WRITE_NODE_FIELD(options);
}

static void
_outIndexStmt(StringInfo str, const IndexStmt *node)
{
	WRITE_NODE_TYPE("INDEXSTMT");

	WRITE_STRING_FIELD(idxname);
	WRITE_NODE_FIELD(relation);
	WRITE_OID_FIELD(relationOid);
	WRITE_STRING_FIELD(accessMethod);
	WRITE_STRING_FIELD(tableSpace);
	WRITE_NODE_FIELD(indexParams);
	WRITE_NODE_FIELD(options);

	WRITE_NODE_FIELD(whereClause);
	WRITE_NODE_FIELD(excludeOpNames);
	WRITE_STRING_FIELD(idxcomment);
	WRITE_OID_FIELD(indexOid);
	WRITE_OID_FIELD(oldNode);
	WRITE_BOOL_FIELD(is_part_child);
	WRITE_BOOL_FIELD(unique);
	WRITE_BOOL_FIELD(primary);
	WRITE_BOOL_FIELD(isconstraint);
	WRITE_BOOL_FIELD(deferrable);
	WRITE_BOOL_FIELD(initdeferred);
	WRITE_BOOL_FIELD(transformed);
	WRITE_BOOL_FIELD(concurrent);
	WRITE_BOOL_FIELD(if_not_exists);
	WRITE_BOOL_FIELD(is_split_part);
	WRITE_OID_FIELD(parentIndexId);
	WRITE_OID_FIELD(parentConstraintId);
}

static void
_outReindexStmt(StringInfo str, const ReindexStmt *node)
{
	WRITE_NODE_TYPE("REINDEXSTMT");

	WRITE_ENUM_FIELD(kind,ReindexObjectType);
	WRITE_NODE_FIELD(relation);
	WRITE_STRING_FIELD(name);
	WRITE_OID_FIELD(relid);
}


static void
_outViewStmt(StringInfo str, const ViewStmt *node)
{
	WRITE_NODE_TYPE("VIEWSTMT");

	WRITE_NODE_FIELD(view);
	WRITE_NODE_FIELD(aliases);
	WRITE_NODE_FIELD(query);
	WRITE_BOOL_FIELD(replace);
}

static void
_outRuleStmt(StringInfo str, const RuleStmt *node)
{
	WRITE_NODE_TYPE("RULESTMT");

	WRITE_NODE_FIELD(relation);
	WRITE_STRING_FIELD(rulename);
	WRITE_NODE_FIELD(whereClause);
	WRITE_ENUM_FIELD(event, CmdType);
	WRITE_BOOL_FIELD(instead);
	WRITE_NODE_FIELD(actions);
	WRITE_BOOL_FIELD(replace);
}

static void
_outDropStmt(StringInfo str, const DropStmt *node)
{
	WRITE_NODE_TYPE("DROPSTMT");

	WRITE_NODE_FIELD(objects);
	WRITE_NODE_FIELD(arguments);
	WRITE_ENUM_FIELD(removeType, ObjectType);
	WRITE_ENUM_FIELD(behavior, DropBehavior);
	WRITE_BOOL_FIELD(missing_ok);
	WRITE_BOOL_FIELD(bAllowPartn);
	WRITE_BOOL_FIELD(concurrent);
}

static void
_outDropOwnedStmt(StringInfo str, const DropOwnedStmt *node)
{
	WRITE_NODE_TYPE("DROPOWNEDSTMT");

	WRITE_NODE_FIELD(roles);
	WRITE_ENUM_FIELD(behavior, DropBehavior);
}

static void
_outReassignOwnedStmt(StringInfo str, const ReassignOwnedStmt *node)
{
	WRITE_NODE_TYPE("REASSIGNOWNEDSTMT");

	WRITE_NODE_FIELD(roles);
	WRITE_NODE_FIELD(newrole);
}

static void
_outTruncateStmt(StringInfo str, const TruncateStmt *node)
{
	WRITE_NODE_TYPE("TRUNCATESTMT");

	WRITE_NODE_FIELD(relations);
	WRITE_ENUM_FIELD(behavior, DropBehavior);
}

static void
_outReplicaIdentityStmt(StringInfo str, const ReplicaIdentityStmt *node)
{
	WRITE_NODE_TYPE("REPLICAIDENTITYSTMT");

	WRITE_CHAR_FIELD(identity_type);
	WRITE_STRING_FIELD(name);
}

static void
_outAlterTableStmt(StringInfo str, const AlterTableStmt *node)
{
	WRITE_NODE_TYPE("ALTERTABLESTMT");

	WRITE_NODE_FIELD(relation);
	WRITE_NODE_FIELD(cmds);
	WRITE_ENUM_FIELD(relkind, ObjectType);
}

static void
_outAlterTableCmd(StringInfo str, const AlterTableCmd *node)
{
	WRITE_NODE_TYPE("ALTERTABLECMD");

	WRITE_ENUM_FIELD(subtype, AlterTableType);
	WRITE_STRING_FIELD(name);
	WRITE_NODE_FIELD(newowner);
	WRITE_NODE_FIELD(def);
	WRITE_NODE_FIELD(transform);
	WRITE_ENUM_FIELD(behavior, DropBehavior);
	WRITE_BOOL_FIELD(part_expanded);
	WRITE_NODE_FIELD(partoids);
	WRITE_BOOL_FIELD(missing_ok);
}

static void
_outSetDistributionCmd(StringInfo str, const SetDistributionCmd *node)
{
	WRITE_NODE_TYPE("SETDISTRIBUTIONCMD");

	WRITE_INT_FIELD(backendId);
	WRITE_NODE_FIELD(relids);
}

static void
_outInheritPartitionCmd(StringInfo str, const InheritPartitionCmd *node)
{
	WRITE_NODE_TYPE("INHERITPARTITION");

	WRITE_NODE_FIELD(parent);
}

#ifndef COMPILING_BINARY_FUNCS
static void
_outAlterPartitionCmd(StringInfo str, const AlterPartitionCmd *node)
{
	WRITE_NODE_TYPE("ALTERPARTITIONCMD");

	WRITE_NODE_FIELD(partid);
	WRITE_NODE_FIELD(arg1);
	WRITE_NODE_FIELD(arg2);
}
#endif /* COMPILING_BINARY_FUNCS */

static void
_outAlterPartitionId(StringInfo str, const AlterPartitionId *node)
{
	WRITE_NODE_TYPE("ALTERPARTITIONID");

	WRITE_ENUM_FIELD(idtype, AlterPartitionIdType);
	WRITE_NODE_FIELD(partiddef);
}

static void
_outCreateRoleStmt(StringInfo str, const CreateRoleStmt *node)
{
	WRITE_NODE_TYPE("CREATEROLESTMT");

	WRITE_ENUM_FIELD(stmt_type, RoleStmtType);
	WRITE_STRING_FIELD(role);
	WRITE_NODE_FIELD(options);
}

static void
_outDenyLoginInterval(StringInfo str, const DenyLoginInterval *node)
{
	WRITE_NODE_TYPE("DENYLOGININTERVAL");

	WRITE_NODE_FIELD(start);
	WRITE_NODE_FIELD(end);
}

static void
_outDenyLoginPoint(StringInfo str, const DenyLoginPoint *node)
{
	WRITE_NODE_TYPE("DENYLOGINPOINT");

	WRITE_NODE_FIELD(day);
	WRITE_NODE_FIELD(time);
}

static  void
_outDropRoleStmt(StringInfo str, const DropRoleStmt *node)
{
	WRITE_NODE_TYPE("DROPROLESTMT");

	WRITE_NODE_FIELD(roles);
	WRITE_BOOL_FIELD(missing_ok);
}

static  void
_outAlterRoleStmt(StringInfo str, const AlterRoleStmt *node)
{
	WRITE_NODE_TYPE("ALTERROLESTMT");

	WRITE_NODE_FIELD(role);
	WRITE_NODE_FIELD(options);
	WRITE_INT_FIELD(action);
}

static  void
_outAlterRoleSetStmt(StringInfo str, const AlterRoleSetStmt *node)
{
	WRITE_NODE_TYPE("ALTERROLESETSTMT");

	WRITE_NODE_FIELD(role);
	WRITE_NODE_FIELD(setstmt);
}


static  void
_outAlterOwnerStmt(StringInfo str, const AlterOwnerStmt *node)
{
	WRITE_NODE_TYPE("ALTEROWNERSTMT");

	WRITE_ENUM_FIELD(objectType,ObjectType);
	WRITE_NODE_FIELD(relation);
	WRITE_NODE_FIELD(object);
	WRITE_NODE_FIELD(objarg);
	WRITE_NODE_FIELD(newowner);
}


static void
_outRenameStmt(StringInfo str, const RenameStmt *node)
{
	WRITE_NODE_TYPE("RENAMESTMT");

	WRITE_ENUM_FIELD(renameType, ObjectType);
	WRITE_ENUM_FIELD(relationType, ObjectType);
	WRITE_NODE_FIELD(relation);
	WRITE_OID_FIELD(objid);
	WRITE_NODE_FIELD(object);
	WRITE_NODE_FIELD(objarg);
	WRITE_STRING_FIELD(subname);
	WRITE_STRING_FIELD(newname);
	WRITE_ENUM_FIELD(behavior,DropBehavior);

	WRITE_BOOL_FIELD(bAllowPartn);
	WRITE_BOOL_FIELD(missing_ok);
}

static void
_outAlterObjectSchemaStmt(StringInfo str, const AlterObjectSchemaStmt *node)
{
	WRITE_NODE_TYPE("ALTEROBJECTSCHEMASTMT");

	WRITE_NODE_FIELD(relation);
	WRITE_NODE_FIELD(object);
	WRITE_NODE_FIELD(objarg);
	WRITE_STRING_FIELD(newschema);
	WRITE_BOOL_FIELD(missing_ok);
	WRITE_ENUM_FIELD(objectType,ObjectType);
}

static void
_outCreateSeqStmt(StringInfo str, const CreateSeqStmt *node)
{
	WRITE_NODE_TYPE("CREATESEQSTMT");
	WRITE_NODE_FIELD(sequence);
	WRITE_NODE_FIELD(options);
}

static void
_outAlterSeqStmt(StringInfo str, const AlterSeqStmt *node)
{
	WRITE_NODE_TYPE("ALTERSEQSTMT");
	WRITE_NODE_FIELD(sequence);
	WRITE_NODE_FIELD(options);
}

static void
_outClusterStmt(StringInfo str, const ClusterStmt *node)
{
	WRITE_NODE_TYPE("CLUSTERSTMT");

	WRITE_NODE_FIELD(relation);
	WRITE_STRING_FIELD(indexname);
}

static void
_outCreatedbStmt(StringInfo str, const CreatedbStmt *node)
{
	WRITE_NODE_TYPE("CREATEDBSTMT");
	WRITE_STRING_FIELD(dbname);
	WRITE_NODE_FIELD(options);
}

static void
_outDropdbStmt(StringInfo str, const DropdbStmt *node)
{
	WRITE_NODE_TYPE("DROPDBSTMT");
	WRITE_STRING_FIELD(dbname);
	WRITE_BOOL_FIELD(missing_ok);
}

#ifndef COMPILING_BINARY_FUNCS
static void
_outCreateDomainStmt(StringInfo str, const CreateDomainStmt *node)
{
	WRITE_NODE_TYPE("CREATEDOMAINSTMT");
	WRITE_NODE_FIELD(domainname);
	WRITE_NODE_FIELD_AS(typeName, typename);
	WRITE_NODE_FIELD(constraints);
}
#endif /* COMPILING_BINARY_FUNCS */

#ifndef COMPILING_BINARY_FUNCS
static void
_outAlterDomainStmt(StringInfo str, const AlterDomainStmt *node)
{
	WRITE_NODE_TYPE("ALTERDOMAINSTMT");
	WRITE_CHAR_FIELD(subtype);
	WRITE_NODE_FIELD_AS(typeName, typename);
	WRITE_STRING_FIELD(name);
	WRITE_NODE_FIELD(def);
	WRITE_ENUM_FIELD(behavior, DropBehavior);
	WRITE_BOOL_FIELD(missing_ok);
}
#endif /* COMPILING_BINARY_FUNCS */

static void
_outCreateFunctionStmt(StringInfo str, const CreateFunctionStmt *node)
{
	WRITE_NODE_TYPE("CREATEFUNCSTMT");
	WRITE_BOOL_FIELD(replace);
	WRITE_NODE_FIELD(funcname);
	WRITE_NODE_FIELD(parameters);
	WRITE_NODE_FIELD(returnType);
	WRITE_NODE_FIELD(options);
	WRITE_NODE_FIELD(withClause);
}

static void
_outFunctionParameter(StringInfo str, const FunctionParameter *node)
{
	WRITE_NODE_TYPE("FUNCTIONPARAMETER");
	WRITE_STRING_FIELD(name);
	WRITE_NODE_FIELD(argType);
	WRITE_ENUM_FIELD(mode, FunctionParameterMode);
	WRITE_NODE_FIELD(defexpr);
}

static void
_outAlterFunctionStmt(StringInfo str, const AlterFunctionStmt *node)
{
	WRITE_NODE_TYPE("ALTERFUNCTIONSTMT");
	WRITE_NODE_FIELD(func);
	WRITE_NODE_FIELD(actions);
}

static void
_outPartitionBy(StringInfo str, const PartitionBy *node)
{
	WRITE_NODE_TYPE("PARTITIONBY");
	WRITE_ENUM_FIELD(partType, PartitionByType);
	WRITE_NODE_FIELD(keys);
	WRITE_NODE_FIELD(keyopclass);
	WRITE_NODE_FIELD(subPart);
	WRITE_NODE_FIELD(partSpec);
	WRITE_INT_FIELD(partDepth);
	WRITE_INT_FIELD(partQuiet);
	WRITE_LOCATION_FIELD(location);
}

#ifndef COMPILING_BINARY_FUNCS
static void
_outPartitionSpec(StringInfo str, const PartitionSpec *node)
{
	WRITE_NODE_TYPE("PARTITIONSPEC");
	WRITE_NODE_FIELD(partElem);
	WRITE_NODE_FIELD(subSpec);
	WRITE_BOOL_FIELD(istemplate);
	WRITE_LOCATION_FIELD(location);
}
#endif /* COMPILING_BINARY_FUNCS */

static void
_outPartitionElem(StringInfo str, const PartitionElem *node)
{
	WRITE_NODE_TYPE("PARTITIONELEM");
	WRITE_STRING_FIELD(partName);
	WRITE_NODE_FIELD(boundSpec);
	WRITE_NODE_FIELD(subSpec);
	WRITE_BOOL_FIELD(isDefault);
	WRITE_NODE_FIELD(storeAttr);
	WRITE_INT_FIELD(partno);
	WRITE_LONG_FIELD(rrand);
	WRITE_NODE_FIELD(colencs);
	WRITE_LOCATION_FIELD(location);
}

static void
_outPartitionRangeItem(StringInfo str, const PartitionRangeItem *node)
{
	WRITE_NODE_TYPE("PARTITIONRANGEITEM");
	WRITE_NODE_FIELD(partRangeVal);
	WRITE_ENUM_FIELD(partedge, PartitionEdgeBounding);
	WRITE_LOCATION_FIELD(location);
}

#ifndef COMPILING_BINARY_FUNCS
static void
_outPartitionBoundSpec(StringInfo str, const PartitionBoundSpec *node)
{
	WRITE_NODE_TYPE("PARTITIONBOUNDSPEC");
	WRITE_NODE_FIELD(partStart);
	WRITE_NODE_FIELD(partEnd);
	WRITE_NODE_FIELD(partEvery);
	WRITE_NODE_FIELD(everyGenList);
	WRITE_STRING_FIELD(pWithTnameStr);
	WRITE_LOCATION_FIELD(location);
}
#endif /* COMPILING_BINARY_FUNCS */

static void
_outPartitionValuesSpec(StringInfo str, const PartitionValuesSpec *node)
{
	WRITE_NODE_TYPE("PARTITIONVALUESSPEC");
	WRITE_NODE_FIELD(partValues);
	WRITE_LOCATION_FIELD(location);
}

static void
_outExpandStmtSpec(StringInfo str, const ExpandStmtSpec *node)
{
	WRITE_NODE_TYPE("EXPANDSTMTSPEC");
	WRITE_OID_FIELD(backendId);
}


#ifndef COMPILING_BINARY_FUNCS
static void
_outPartition(StringInfo str, const Partition *node)
{
	int i;

	WRITE_NODE_TYPE("PARTITION");

	WRITE_OID_FIELD(partid);
	WRITE_OID_FIELD(parrelid);
	WRITE_CHAR_FIELD(parkind);
	WRITE_INT_FIELD(parlevel);
	WRITE_BOOL_FIELD(paristemplate);
	WRITE_INT_FIELD(parnatts);
	appendStringInfoLiteral(str, " :paratts");
	for (i = 0; i < node->parnatts; i++)
		appendStringInfo(str, " %i", node->paratts[i]);

	appendStringInfoLiteral(str, " :parclass");
	for (i = 0; i < node->parnatts; i++)
		appendStringInfo(str, " %d", node->parclass[i]);
}
#endif /* COMPILING_BINARY_FUNCS */

#ifndef COMPILING_BINARY_FUNCS
static void
_outPartitionRule(StringInfo str, const PartitionRule *node)
{
	WRITE_NODE_TYPE("PARTITIONRULE");

	WRITE_OID_FIELD(parruleid);
	WRITE_OID_FIELD(paroid);
	WRITE_OID_FIELD(parchildrelid);
	WRITE_OID_FIELD(parparentoid);
	WRITE_STRING_FIELD(parname);
	WRITE_NODE_FIELD(parrangestart);
	WRITE_BOOL_FIELD(parrangestartincl);
	WRITE_NODE_FIELD(parrangeend);
	WRITE_BOOL_FIELD(parrangeendincl);
	WRITE_NODE_FIELD(parrangeevery);
	WRITE_NODE_FIELD(parlistvalues);
	WRITE_INT_FIELD(parruleord);
	WRITE_NODE_FIELD(parreloptions);
	WRITE_OID_FIELD(partemplatespaceId);
	WRITE_NODE_FIELD(children);
}
#endif /* COMPILING_BINARY_FUNCS */

static void
_outPartitionNode(StringInfo str, const PartitionNode *node)
{
	WRITE_NODE_TYPE("PARTITIONNODE");

	WRITE_NODE_FIELD(part);
	WRITE_NODE_FIELD(default_part);
	WRITE_NODE_FIELD(rules);
}

static void
_outPgPartRule(StringInfo str, const PgPartRule *node)
{
	WRITE_NODE_TYPE("PGPARTRULE");

	WRITE_NODE_FIELD(pNode);
	WRITE_NODE_FIELD(topRule);
	WRITE_STRING_FIELD(partIdStr);
	WRITE_BOOL_FIELD(isName);
	WRITE_INT_FIELD(topRuleRank);
	WRITE_STRING_FIELD(relname);
}

static void
_outSegfileMapNode(StringInfo str, const SegfileMapNode *node)
{
	WRITE_NODE_TYPE("SEGFILEMAPNODE");

	WRITE_OID_FIELD(relid);
	WRITE_INT_FIELD(segno);
}


static void
_outDefineStmt(StringInfo str, const DefineStmt *node)
{
	WRITE_NODE_TYPE("DEFINESTMT");
	WRITE_ENUM_FIELD(kind, ObjectType);
	WRITE_BOOL_FIELD(oldstyle);
	WRITE_NODE_FIELD(defnames);
	WRITE_NODE_FIELD(args);
	WRITE_NODE_FIELD(definition);
	WRITE_BOOL_FIELD(trusted);  /* CDB */
}

static void
_outCompositeTypeStmt(StringInfo str, const CompositeTypeStmt *node)
{
	WRITE_NODE_TYPE("COMPTYPESTMT");

	WRITE_NODE_FIELD(typevar);
	WRITE_NODE_FIELD(coldeflist);
}

static void
_outCreateEnumStmt(StringInfo str, const CreateEnumStmt *node)
{
	WRITE_NODE_TYPE("CREATEENUMSTMT");

	WRITE_NODE_FIELD(typeName);
	WRITE_NODE_FIELD(vals);
}

static void
_outCreateRangeStmt(StringInfo str, const CreateRangeStmt *node)
{
	WRITE_NODE_TYPE("CREATERANGESTMT");

	WRITE_NODE_FIELD(typeName);
	WRITE_NODE_FIELD(params);
}

static void
_outCreateCastStmt(StringInfo str, const CreateCastStmt *node)
{
	WRITE_NODE_TYPE("CREATECAST");
	WRITE_NODE_FIELD(sourcetype);
	WRITE_NODE_FIELD(targettype);
	WRITE_NODE_FIELD(func);
	WRITE_ENUM_FIELD(context, CoercionContext);
	WRITE_BOOL_FIELD(inout);
}

static void
_outCreateOpClassStmt(StringInfo str, const CreateOpClassStmt *node)
{
	WRITE_NODE_TYPE("CREATEOPCLASS");
	WRITE_NODE_FIELD(opclassname);
	WRITE_NODE_FIELD(opfamilyname);
	WRITE_STRING_FIELD(amname);
	WRITE_NODE_FIELD(datatype);
	WRITE_NODE_FIELD(items);
	WRITE_BOOL_FIELD(isDefault);
}

static void
_outCreateOpClassItem(StringInfo str, const CreateOpClassItem *node)
{
	WRITE_NODE_TYPE("CREATEOPCLASSITEM");
	WRITE_INT_FIELD(itemtype);
	WRITE_NODE_FIELD(name);
	WRITE_NODE_FIELD(args);
	WRITE_INT_FIELD(number);
	WRITE_NODE_FIELD(order_family);
	WRITE_NODE_FIELD(class_args);
	WRITE_NODE_FIELD(storedtype);
}

static void
_outCreateOpFamilyStmt(StringInfo str, const CreateOpFamilyStmt *node)
{
	WRITE_NODE_TYPE("CREATEOPFAMILY");
	WRITE_NODE_FIELD(opfamilyname);
	WRITE_STRING_FIELD(amname);
}

static void
_outAlterOpFamilyStmt(StringInfo str, const AlterOpFamilyStmt *node)
{
	WRITE_NODE_TYPE("ALTEROPFAMILY");
	WRITE_NODE_FIELD(opfamilyname);
	WRITE_STRING_FIELD(amname);
	WRITE_BOOL_FIELD(isDrop);
	WRITE_NODE_FIELD(items);
}

static void
_outCreatePolicyStmt(StringInfo str, const CreatePolicyStmt *node)
{
	WRITE_NODE_TYPE("CREATEPOLICYSTMT");

	WRITE_STRING_FIELD(policy_name);
	WRITE_NODE_FIELD(table);
	WRITE_STRING_FIELD(cmd_name);
	WRITE_NODE_FIELD(roles);
	WRITE_NODE_FIELD(qual);
	WRITE_NODE_FIELD(with_check);
}

static void
_outAlterPolicyStmt(StringInfo str, const AlterPolicyStmt *node)
{
	WRITE_NODE_TYPE("ALTERPOLICYSTMT");

	WRITE_STRING_FIELD(policy_name);
	WRITE_NODE_FIELD(table);
	WRITE_NODE_FIELD(roles);
	WRITE_NODE_FIELD(qual);
	WRITE_NODE_FIELD(with_check);
}

static void
_outCreateTransformStmt(StringInfo str, const CreateTransformStmt *node)
{
	WRITE_NODE_TYPE("CREATETRANSFORMSTMT");

	WRITE_BOOL_FIELD(replace);
	WRITE_NODE_FIELD(type_name);
	WRITE_STRING_FIELD(lang);
	WRITE_NODE_FIELD(fromsql);
	WRITE_NODE_FIELD(tosql);
}

static void
_outCreateConversionStmt(StringInfo str, const CreateConversionStmt *node)
{
	WRITE_NODE_TYPE("CREATECONVERSION");
	WRITE_NODE_FIELD(conversion_name);
	WRITE_STRING_FIELD(for_encoding_name);
	WRITE_STRING_FIELD(to_encoding_name);
	WRITE_NODE_FIELD(func_name);
	WRITE_BOOL_FIELD(def);
}

static void
_outTransactionStmt(StringInfo str, const TransactionStmt *node)
{
	WRITE_NODE_TYPE("TRANSACTIONSTMT");

	WRITE_ENUM_FIELD(kind, TransactionStmtKind);
	WRITE_NODE_FIELD(options);
}

static void
_outNotifyStmt(StringInfo str, const NotifyStmt *node)
{
	WRITE_NODE_TYPE("NOTIFY");

	WRITE_STRING_FIELD(conditionname);
	WRITE_STRING_FIELD(payload);
}

static void
_outDeclareCursorStmt(StringInfo str, const DeclareCursorStmt *node)
{
	WRITE_NODE_TYPE("DECLARECURSOR");

	WRITE_STRING_FIELD(portalname);
	WRITE_INT_FIELD(options);
	WRITE_NODE_FIELD(query);
}

static void
_outSingleRowErrorDesc(StringInfo str, const SingleRowErrorDesc *node)
{
	WRITE_NODE_TYPE("SINGLEROWERRORDESC");
	WRITE_INT_FIELD(rejectlimit);
	WRITE_BOOL_FIELD(is_limit_in_rows);
	WRITE_BOOL_FIELD(into_file);
}

#ifndef COMPILING_BINARY_FUNCS
static void
_outCopyStmt(StringInfo str, const CopyStmt *node)
{
	WRITE_NODE_TYPE("COPYSTMT");
	WRITE_NODE_FIELD(relation);
	WRITE_NODE_FIELD(attlist);
	WRITE_BOOL_FIELD(is_from);
	WRITE_BOOL_FIELD(is_program);
	WRITE_BOOL_FIELD(skip_ext_partition);
	WRITE_STRING_FIELD(filename);
	WRITE_NODE_FIELD(options);
	WRITE_NODE_FIELD(sreh);
	WRITE_NODE_FIELD(partitions);
	WRITE_NODE_FIELD(ao_segnos);
}
#endif/* COMPILING_BINARY_FUNCS */


static void
_outGrantStmt(StringInfo str, const GrantStmt *node)
{
	WRITE_NODE_TYPE("GRANTSTMT");
	WRITE_BOOL_FIELD(is_grant);
	WRITE_ENUM_FIELD(targtype,GrantTargetType);
	WRITE_ENUM_FIELD(objtype,GrantObjectType);
	WRITE_NODE_FIELD(objects);
	WRITE_NODE_FIELD(privileges);
	WRITE_NODE_FIELD(grantees);
	WRITE_BOOL_FIELD(grant_option);
	WRITE_ENUM_FIELD(behavior, DropBehavior);
}

static void
_outFuncWithArgs(StringInfo str, const FuncWithArgs *node)
{
	WRITE_NODE_TYPE("FUNCWITHARGS");
	WRITE_NODE_FIELD(funcname);
	WRITE_NODE_FIELD(funcargs);
}

static void
_outGrantRoleStmt(StringInfo str, const GrantRoleStmt *node)
{
	WRITE_NODE_TYPE("GRANTROLESTMT");
	WRITE_NODE_FIELD(granted_roles);
	WRITE_NODE_FIELD(grantee_roles);
	WRITE_BOOL_FIELD(is_grant);
	WRITE_BOOL_FIELD(admin_opt);
	WRITE_NODE_FIELD(grantor);
	WRITE_ENUM_FIELD(behavior, DropBehavior);
}

static void
_outLockStmt(StringInfo str, const LockStmt *node)
{
	WRITE_NODE_TYPE("LOCKSTMT");
	WRITE_NODE_FIELD(relations);
	WRITE_INT_FIELD(mode);
	WRITE_BOOL_FIELD(nowait);
}

static void
_outConstraintsSetStmt(StringInfo str, const ConstraintsSetStmt *node)
{
	WRITE_NODE_TYPE("CONSTRAINTSSETSTMT");
	WRITE_NODE_FIELD(constraints);
	WRITE_BOOL_FIELD(deferred);
}

/*
 * SelectStmt's are never written to the catalog, they only exist
 * between parse and parseTransform.  The only use of this function
 * is for debugging purposes.
 *
 * In GPDB, these are also dispatched from QD to QEs, so we need full
 * out/read support.
 *
 * If the Nodes Struct changed, we need to maintain these funtions.
 */
static void
_outSelectStmt(StringInfo str, const SelectStmt *node)
{
	WRITE_NODE_TYPE("SELECT");

	WRITE_NODE_FIELD(distinctClause);
	WRITE_NODE_FIELD(intoClause);
	WRITE_NODE_FIELD(targetList);
	WRITE_NODE_FIELD(fromClause);
	WRITE_NODE_FIELD(whereClause);
	WRITE_NODE_FIELD(groupClause);
	WRITE_NODE_FIELD(havingClause);
	WRITE_NODE_FIELD(windowClause);
	WRITE_NODE_FIELD(valuesLists);
	WRITE_NODE_FIELD(sortClause);
	WRITE_NODE_FIELD(scatterClause);
	WRITE_NODE_FIELD(limitOffset);
	WRITE_NODE_FIELD(limitCount);
	WRITE_NODE_FIELD(lockingClause);
	WRITE_NODE_FIELD(withClause);
	WRITE_ENUM_FIELD(op, SetOperation);
	WRITE_BOOL_FIELD(all);
	WRITE_NODE_FIELD(larg);
	WRITE_NODE_FIELD(rarg);
	WRITE_BOOL_FIELD(disableLockingOptimization);
}

static void
_outInsertStmt(StringInfo str, const InsertStmt *node)
{
	WRITE_NODE_TYPE("INSERT");

	WRITE_NODE_FIELD(relation);
	WRITE_NODE_FIELD(cols);
	WRITE_NODE_FIELD(selectStmt);
	WRITE_NODE_FIELD(returningList);
	WRITE_NODE_FIELD(withClause);
}

static void
_outDeleteStmt(StringInfo str, const DeleteStmt *node)
{
	WRITE_NODE_TYPE("DELETE");

	WRITE_NODE_FIELD(relation);
	WRITE_NODE_FIELD(usingClause);
	WRITE_NODE_FIELD(whereClause);
	WRITE_NODE_FIELD(returningList);
	WRITE_NODE_FIELD(withClause);
}

static void
_outUpdateStmt(StringInfo str, const UpdateStmt *node)
{
	WRITE_NODE_TYPE("UPDATE");

	WRITE_NODE_FIELD(relation);
	WRITE_NODE_FIELD(targetList);
	WRITE_NODE_FIELD(whereClause);
	WRITE_NODE_FIELD(fromClause);
	WRITE_NODE_FIELD(returningList);
	WRITE_NODE_FIELD(withClause);
}

static void
_outFuncCall(StringInfo str, const FuncCall *node)
{
	WRITE_NODE_TYPE("FUNCCALL");

	WRITE_NODE_FIELD(funcname);
	WRITE_NODE_FIELD(args);
	WRITE_NODE_FIELD(agg_order);
	WRITE_NODE_FIELD(agg_filter);
	WRITE_BOOL_FIELD(agg_within_group);
	WRITE_BOOL_FIELD(agg_star);
	WRITE_BOOL_FIELD(agg_distinct);
	WRITE_BOOL_FIELD(func_variadic);
	WRITE_NODE_FIELD(over);
	WRITE_LOCATION_FIELD(location);
}

static void
_outDefElem(StringInfo str, const DefElem *node)
{
	WRITE_NODE_TYPE("DEFELEM");

	WRITE_STRING_FIELD(defnamespace);
	WRITE_STRING_FIELD(defname);
	WRITE_NODE_FIELD(arg);
	WRITE_ENUM_FIELD(defaction, DefElemAction);
}

static void
_outTableLikeClause(StringInfo str, const TableLikeClause *node)
{
	WRITE_NODE_TYPE("TABLELIKECLAUSE");

	WRITE_NODE_FIELD(relation);
	WRITE_UINT_FIELD(options);
}

static void
_outLockingClause(StringInfo str, const LockingClause *node)
{
	WRITE_NODE_TYPE("LOCKINGCLAUSE");

	WRITE_NODE_FIELD(lockedRels);
	WRITE_ENUM_FIELD(strength, LockClauseStrength);
	WRITE_ENUM_FIELD(waitPolicy, LockWaitPolicy);
}

static void
_outXmlSerialize(StringInfo str, const XmlSerialize *node)
{
	WRITE_NODE_TYPE("XMLSERIALIZE");

	WRITE_ENUM_FIELD(xmloption, XmlOptionType);
	WRITE_NODE_FIELD(expr);
	WRITE_NODE_FIELD(typeName);
	WRITE_LOCATION_FIELD(location);
}

static void
_outDMLActionExpr(StringInfo str, const DMLActionExpr *node)
{
	WRITE_NODE_TYPE("DMLACTIONEXPR");
}

static void
_outPartSelectedExpr(StringInfo str, const PartSelectedExpr *node)
{
	WRITE_NODE_TYPE("PARTSELECTEDEXPR");

	WRITE_INT_FIELD(dynamicScanId);
	WRITE_OID_FIELD(partOid);
}

static void
_outPartDefaultExpr(StringInfo str, const PartDefaultExpr *node)
{
	WRITE_NODE_TYPE("PARTDEFAULTEXPR");

	WRITE_INT_FIELD(level);
}

static void
_outPartBoundExpr(StringInfo str, const PartBoundExpr *node)
{
	WRITE_NODE_TYPE("PARTBOUNDEXPR");

	WRITE_INT_FIELD(level);
	WRITE_OID_FIELD(boundType);
	WRITE_BOOL_FIELD(isLowerBound);
}

static void
_outPartBoundInclusionExpr(StringInfo str, const PartBoundInclusionExpr *node)
{
	WRITE_NODE_TYPE("PARTBOUNDINCLUSIONEXPR");

	WRITE_INT_FIELD(level);
	WRITE_BOOL_FIELD(isLowerBound);
}

static void
_outPartBoundOpenExpr(StringInfo str, const PartBoundOpenExpr *node)
{
	WRITE_NODE_TYPE("PARTBOUNDOPENEXPR");

	WRITE_INT_FIELD(level);
	WRITE_BOOL_FIELD(isLowerBound);
}

static void
_outPartListRuleExpr(StringInfo str, const PartListRuleExpr *node)
{
	WRITE_NODE_TYPE("PARTLISTRULEEXPR");

	WRITE_INT_FIELD(level);
	WRITE_OID_FIELD(resulttype);
	WRITE_OID_FIELD(elementtype);
}

static void
_outPartListNullTestExpr(StringInfo str, const PartListNullTestExpr *node)
{
	WRITE_NODE_TYPE("PARTLISTNULLTESTEXPR");

	WRITE_INT_FIELD(level);
	WRITE_ENUM_FIELD(nulltesttype, NullTestType);
}

static void
_outColumnDef(StringInfo str, const ColumnDef *node)
{
	WRITE_NODE_TYPE("COLUMNDEF");

	WRITE_STRING_FIELD(colname);
	WRITE_NODE_FIELD(typeName);
	WRITE_INT_FIELD(inhcount);
	WRITE_BOOL_FIELD(is_local);
	WRITE_BOOL_FIELD(is_not_null);
	WRITE_BOOL_FIELD(is_from_type);
	WRITE_INT_FIELD(attnum);
	WRITE_INT_FIELD(storage);
	WRITE_NODE_FIELD(raw_default);
	WRITE_NODE_FIELD(cooked_default);
	WRITE_NODE_FIELD(collClause);
	WRITE_OID_FIELD(collOid);
	WRITE_NODE_FIELD(constraints);
	WRITE_NODE_FIELD(encoding);
	WRITE_NODE_FIELD(fdwoptions);
	WRITE_LOCATION_FIELD(location);
}

static void
_outTypeName(StringInfo str, const TypeName *node)
{
	WRITE_NODE_TYPE("TYPENAME");

	WRITE_NODE_FIELD(names);
	WRITE_OID_FIELD(typeOid);
	WRITE_BOOL_FIELD(setof);
	WRITE_BOOL_FIELD(pct_type);
	WRITE_NODE_FIELD(typmods);
	WRITE_INT_FIELD(typemod);
	WRITE_NODE_FIELD(arrayBounds);
	WRITE_LOCATION_FIELD(location);
}

static void
_outTypeCast(StringInfo str, const TypeCast *node)
{
	WRITE_NODE_TYPE("TYPECAST");

	WRITE_NODE_FIELD(arg);
	WRITE_NODE_FIELD(typeName);
	WRITE_LOCATION_FIELD(location);
}

static void
_outCollateClause(StringInfo str, const CollateClause *node)
{
	WRITE_NODE_TYPE("COLLATECLAUSE");

	WRITE_NODE_FIELD(arg);
	WRITE_NODE_FIELD(collname);
	WRITE_LOCATION_FIELD(location);
}

static void
_outIndexElem(StringInfo str, const IndexElem *node)
{
	WRITE_NODE_TYPE("INDEXELEM");

	WRITE_STRING_FIELD(name);
	WRITE_NODE_FIELD(expr);
	WRITE_STRING_FIELD(indexcolname);
	WRITE_NODE_FIELD(collation);
	WRITE_NODE_FIELD(opclass);
	WRITE_ENUM_FIELD(ordering, SortByDir);
	WRITE_ENUM_FIELD(nulls_ordering, SortByNulls);
}

static void
_outVariableSetStmt(StringInfo str, const VariableSetStmt *node)
{
	WRITE_NODE_TYPE("VARIABLESETSTMT");

	WRITE_STRING_FIELD(name);
	WRITE_ENUM_FIELD(kind, VariableSetKind);
	WRITE_NODE_FIELD(args);
	WRITE_BOOL_FIELD(is_local);
}

#ifndef COMPILING_BINARY_FUNCS
static void
_outQuery(StringInfo str, const Query *node)
{
	WRITE_NODE_TYPE("QUERY");

	WRITE_ENUM_FIELD(commandType, CmdType);
	WRITE_ENUM_FIELD(querySource, QuerySource);
	/* we intentionally do not print the queryId field */
	WRITE_BOOL_FIELD(canSetTag);

	/*
	 * Hack to work around missing outfuncs routines for a lot of the
	 * utility-statement node types.  (The only one we actually *need* for
	 * rules support is NotifyStmt.)  Someday we ought to support 'em all, but
	 * for the meantime do this to avoid getting lots of warnings when running
	 * with debug_print_parse on.
	 */
	if (node->utilityStmt)
	{
		switch (nodeTag(node->utilityStmt))
		{
			case T_CreateStmt:
			case T_CreateExternalStmt:
			case T_DropStmt:
			case T_TruncateStmt:
			case T_AlterTableStmt:
			case T_AlterTableCmd:
			case T_SetDistributionCmd:
			case T_ViewStmt:
			case T_RuleStmt:

			case T_CreateRoleStmt:
			case T_AlterRoleStmt:
			case T_AlterRoleSetStmt:
			case T_DropRoleStmt:

			case T_CreateSchemaStmt:
			case T_CreatePLangStmt:
			case T_AlterOwnerStmt:
			case T_AlterObjectSchemaStmt:

			case T_CreateTableSpaceStmt:

			case T_RenameStmt:
			case T_IndexStmt:
			case T_NotifyStmt:
			case T_DeclareCursorStmt:
			case T_VacuumStmt:
			case T_CreateSeqStmt:
			case T_AlterSeqStmt:
			case T_CreatedbStmt:
			case T_AlterDatabaseSetStmt:
			case T_DropdbStmt:
			case T_CreateDomainStmt:
			case T_AlterDomainStmt:
			case T_ClusterStmt:

			case T_CreateFunctionStmt:
			case T_AlterFunctionStmt:

			case T_TransactionStmt:
			case T_GrantStmt:
			case T_GrantRoleStmt:
			case T_LockStmt:
			case T_CopyStmt:
			case T_ReindexStmt:
			case T_ConstraintsSetStmt:
			case T_VariableSetStmt:
			case T_CreateTrigStmt:
			case T_DefineStmt:
			case T_CompositeTypeStmt:
			case T_CreateCastStmt:
			case T_CreateOpClassStmt:
			case T_CreateOpClassItem:
			case T_CreateConversionStmt:
				WRITE_NODE_FIELD(utilityStmt);
				break;
			default:
				appendStringInfoString(str, " :utilityStmt ?");
				appendStringInfo(str, "%u", nodeTag(node->utilityStmt));
				break;
		}
	}
	else
		appendStringInfoString(str, " :utilityStmt <>");

	WRITE_INT_FIELD(resultRelation);
	WRITE_BOOL_FIELD(hasAggs);
	WRITE_BOOL_FIELD(hasWindowFuncs);
	WRITE_BOOL_FIELD(hasSubLinks);
	WRITE_BOOL_FIELD(hasDynamicFunctions);
	WRITE_BOOL_FIELD(hasFuncsWithExecRestrictions);
	WRITE_BOOL_FIELD(hasDistinctOn);
	WRITE_BOOL_FIELD(hasRecursive);
	WRITE_BOOL_FIELD(hasModifyingCTE);
	WRITE_BOOL_FIELD(hasForUpdate);
	WRITE_BOOL_FIELD(hasRowSecurity);
	WRITE_BOOL_FIELD(canOptSelectLockingClause);
	WRITE_NODE_FIELD(cteList);
	WRITE_NODE_FIELD(rtable);
	WRITE_NODE_FIELD(jointree);
	WRITE_NODE_FIELD(targetList);
	WRITE_NODE_FIELD(onConflict);
	WRITE_NODE_FIELD(returningList);
	WRITE_NODE_FIELD(groupClause);
	WRITE_NODE_FIELD(groupingSets);
	WRITE_NODE_FIELD(havingQual);
	WRITE_NODE_FIELD(windowClause);
	WRITE_NODE_FIELD(distinctClause);
	WRITE_NODE_FIELD(sortClause);
	WRITE_NODE_FIELD(scatterClause);
	WRITE_BOOL_FIELD(isTableValueSelect);
	WRITE_NODE_FIELD(limitOffset);
	WRITE_NODE_FIELD(limitCount);
	WRITE_NODE_FIELD(rowMarks);
	WRITE_NODE_FIELD(setOperations);
	WRITE_NODE_FIELD(constraintDeps);
	WRITE_BOOL_FIELD(parentStmtType);

	/* Don't serialize policy */
}
#endif /* COMPILING_BINARY_FUNCS */

static void
_outWithCheckOption(StringInfo str, const WithCheckOption *node)
{
	WRITE_NODE_TYPE("WITHCHECKOPTION");

	WRITE_ENUM_FIELD(kind, WCOKind);
	WRITE_STRING_FIELD(relname);
	WRITE_STRING_FIELD(polname);
	WRITE_NODE_FIELD(qual);
	WRITE_BOOL_FIELD(cascaded);
}

static void
_outSortGroupClause(StringInfo str, const SortGroupClause *node)
{
	WRITE_NODE_TYPE("SORTGROUPCLAUSE");

	WRITE_UINT_FIELD(tleSortGroupRef);
	WRITE_OID_FIELD(eqop);
	WRITE_OID_FIELD(sortop);
	WRITE_BOOL_FIELD(nulls_first);
	WRITE_BOOL_FIELD(hashable);
}

static void
_outGroupingSet(StringInfo str, const GroupingSet *node)
{
	WRITE_NODE_TYPE("GROUPINGSET");

	WRITE_ENUM_FIELD(kind, GroupingSetKind);
	WRITE_NODE_FIELD(content);
	WRITE_LOCATION_FIELD(location);
}

static void
_outWindowClause(StringInfo str, const WindowClause *node)
{
	WRITE_NODE_TYPE("WINDOWCLAUSE");

	WRITE_STRING_FIELD(name);
	WRITE_STRING_FIELD(refname);
	WRITE_NODE_FIELD(partitionClause);
	WRITE_NODE_FIELD(orderClause);
	WRITE_INT_FIELD(frameOptions);
	WRITE_NODE_FIELD(startOffset);
	WRITE_NODE_FIELD(endOffset);
	WRITE_UINT_FIELD(winref);
	WRITE_BOOL_FIELD(copiedOrder);
}

static void
_outRowMarkClause(StringInfo str, const RowMarkClause *node)
{
	WRITE_NODE_TYPE("ROWMARKCLAUSE");

	WRITE_UINT_FIELD(rti);
	WRITE_ENUM_FIELD(strength, LockClauseStrength);
	WRITE_ENUM_FIELD(waitPolicy, LockWaitPolicy);
	WRITE_BOOL_FIELD(pushedDown);
}

static void
_outWithClause(StringInfo str, const WithClause *node)
{
	WRITE_NODE_TYPE("WITHCLAUSE");

	WRITE_NODE_FIELD(ctes);
	WRITE_BOOL_FIELD(recursive);
	WRITE_LOCATION_FIELD(location);
}

static void
_outCommonTableExpr(StringInfo str, const CommonTableExpr *node)
{
	WRITE_NODE_TYPE("COMMONTABLEEXPR");

	WRITE_STRING_FIELD(ctename);
	WRITE_NODE_FIELD(aliascolnames);
	WRITE_NODE_FIELD(ctequery);
	WRITE_LOCATION_FIELD(location);
	WRITE_BOOL_FIELD(cterecursive);
	WRITE_INT_FIELD(cterefcount);
	WRITE_NODE_FIELD(ctecolnames);
	WRITE_NODE_FIELD(ctecoltypes);
	WRITE_NODE_FIELD(ctecoltypmods);
	WRITE_NODE_FIELD(ctecolcollations);
}

static void
_outSetOperationStmt(StringInfo str, const SetOperationStmt *node)
{
	WRITE_NODE_TYPE("SETOPERATIONSTMT");

	WRITE_ENUM_FIELD(op, SetOperation);
	WRITE_BOOL_FIELD(all);
	WRITE_NODE_FIELD(larg);
	WRITE_NODE_FIELD(rarg);
	WRITE_NODE_FIELD(colTypes);
	WRITE_NODE_FIELD(colTypmods);
	WRITE_NODE_FIELD(colCollations);
	WRITE_NODE_FIELD(groupClauses);
}

static void
_outRangeTblEntry(StringInfo str, const RangeTblEntry *node)
{
	WRITE_NODE_TYPE("RTE");

	/* put alias + eref first to make dump more legible */
	WRITE_NODE_FIELD(alias);
	WRITE_NODE_FIELD(eref);
	WRITE_ENUM_FIELD(rtekind, RTEKind);

	switch (node->rtekind)
	{
		case RTE_RELATION:
			WRITE_OID_FIELD(relid);
			WRITE_CHAR_FIELD(relkind);
			WRITE_NODE_FIELD(tablesample);
			break;
		case RTE_SUBQUERY:
			WRITE_NODE_FIELD(subquery);
			WRITE_BOOL_FIELD(security_barrier);
			break;
		case RTE_JOIN:
			WRITE_ENUM_FIELD(jointype, JoinType);
			WRITE_NODE_FIELD(joinaliasvars);
			break;
		case RTE_FUNCTION:
			WRITE_NODE_FIELD(functions);
			WRITE_BOOL_FIELD(funcordinality);
			break;
		case RTE_TABLEFUNCTION:
			WRITE_NODE_FIELD(subquery);
			WRITE_NODE_FIELD(functions);
			WRITE_BOOL_FIELD(funcordinality);
			break;
		case RTE_VALUES:
			WRITE_NODE_FIELD(values_lists);
			WRITE_NODE_FIELD(values_collations);
			break;
		case RTE_CTE:
			WRITE_STRING_FIELD(ctename);
			WRITE_UINT_FIELD(ctelevelsup);
			WRITE_BOOL_FIELD(self_reference);
			WRITE_NODE_FIELD(ctecoltypes);
			WRITE_NODE_FIELD(ctecoltypmods);
			WRITE_NODE_FIELD(ctecolcollations);
			break;
        case RTE_VOID:                                                  /*CDB*/
            break;
		default:
			elog(ERROR, "unrecognized RTE kind: %d", (int) node->rtekind);
			break;
	}

	WRITE_BOOL_FIELD(lateral);
	WRITE_BOOL_FIELD(inh);
	WRITE_BOOL_FIELD(inFromCl);
	WRITE_UINT_FIELD(requiredPerms);
	WRITE_OID_FIELD(checkAsUser);
	WRITE_BITMAPSET_FIELD(selectedCols);
	WRITE_BITMAPSET_FIELD(insertedCols);
	WRITE_BITMAPSET_FIELD(updatedCols);
	WRITE_NODE_FIELD(securityQuals);

	WRITE_BOOL_FIELD(forceDistRandom);
	/*
	 * pseudocols is intentionally not serialized. It's only used in the planning
	 * stage, so no need to transfer it to the QEs.
	 */
}

static void
_outRangeTblFunction(StringInfo str, const RangeTblFunction *node)
{
	WRITE_NODE_TYPE("RANGETBLFUNCTION");

	WRITE_NODE_FIELD(funcexpr);
	WRITE_INT_FIELD(funccolcount);
	WRITE_NODE_FIELD(funccolnames);
	WRITE_NODE_FIELD(funccoltypes);
	WRITE_NODE_FIELD(funccoltypmods);
	WRITE_NODE_FIELD(funccolcollations);
	/* funcuserdata is only serialized in binary out/read functions */
#ifdef COMPILING_BINARY_FUNCS
	WRITE_BYTEA_FIELD(funcuserdata);
#endif
	WRITE_BITMAPSET_FIELD(funcparams);
}

static void
_outTableSampleClause(StringInfo str, const TableSampleClause *node)
{
	WRITE_NODE_TYPE("TABLESAMPLECLAUSE");

	WRITE_OID_FIELD(tsmhandler);
	WRITE_NODE_FIELD(args);
	WRITE_NODE_FIELD(repeatable);
}

#ifndef COMPILING_BINARY_FUNCS
static void
_outAExpr(StringInfo str, const A_Expr *node)
{
	WRITE_NODE_TYPE("AEXPR");

	switch (node->kind)
	{
		case AEXPR_OP:
			appendStringInfoChar(str, ' ');
			WRITE_NODE_FIELD(name);
			break;
		case AEXPR_OP_ANY:
			appendStringInfoChar(str, ' ');
			WRITE_NODE_FIELD(name);
			appendStringInfoString(str, " ANY ");
			break;
		case AEXPR_OP_ALL:
			appendStringInfoChar(str, ' ');
			WRITE_NODE_FIELD(name);
			appendStringInfoString(str, " ALL ");
			break;
		case AEXPR_DISTINCT:
			appendStringInfoString(str, " DISTINCT ");
			WRITE_NODE_FIELD(name);
			break;
		case AEXPR_NOT_DISTINCT:
			appendStringInfoString(str, " NOT_DISTINCT ");
			WRITE_NODE_FIELD(name);
			break;
		case AEXPR_NULLIF:
			appendStringInfoString(str, " NULLIF ");
			WRITE_NODE_FIELD(name);
			break;
		case AEXPR_OF:
			appendStringInfoString(str, " OF ");
			WRITE_NODE_FIELD(name);
			break;
		case AEXPR_IN:
			appendStringInfoString(str, " IN ");
			WRITE_NODE_FIELD(name);
			break;
		case AEXPR_LIKE:
			appendStringInfoString(str, " LIKE ");
			WRITE_NODE_FIELD(name);
			break;
		case AEXPR_ILIKE:
			appendStringInfoString(str, " ILIKE ");
			WRITE_NODE_FIELD(name);
			break;
		case AEXPR_SIMILAR:
			appendStringInfoString(str, " SIMILAR ");
			WRITE_NODE_FIELD(name);
			break;
		case AEXPR_BETWEEN:
			appendStringInfoString(str, " BETWEEN ");
			WRITE_NODE_FIELD(name);
			break;
		case AEXPR_NOT_BETWEEN:
			appendStringInfoString(str, " NOT_BETWEEN ");
			WRITE_NODE_FIELD(name);
			break;
		case AEXPR_BETWEEN_SYM:
			appendStringInfoString(str, " BETWEEN_SYM ");
			WRITE_NODE_FIELD(name);
			break;
		case AEXPR_NOT_BETWEEN_SYM:
			appendStringInfoString(str, " NOT_BETWEEN_SYM ");
			WRITE_NODE_FIELD(name);
			break;
		case AEXPR_PAREN:
			appendStringInfoString(str, " PAREN");
			break;
		default:
			appendStringInfoString(str, " ??");
			break;
	}

	WRITE_NODE_FIELD(lexpr);
	WRITE_NODE_FIELD(rexpr);
	WRITE_LOCATION_FIELD(location);
}
#endif /* COMPILING_BINARY_FUNCS */

#ifndef COMPILING_BINARY_FUNCS
static void
_outValue(StringInfo str, const Value *value)
{
	switch (value->type)
	{
		case T_Integer:
			appendStringInfo(str, "%ld", value->val.ival);
			break;
		case T_Float:

			/*
			 * We assume the value is a valid numeric literal and so does not
			 * need quoting.
			 */
			appendStringInfoString(str, value->val.str);
			break;
		case T_String:

			/*
			 * We use _outToken to provide escaping of the string's content,
			 * but we don't want it to do anything with an empty string.
			 */
			appendStringInfoChar(str, '"');
			if (value->val.str[0] != '\0')
				_outToken(str, value->val.str);
			appendStringInfoChar(str, '"');
			break;
		case T_BitString:
			/* internal representation already has leading 'b' */
			appendStringInfoString(str, value->val.str);
			break;
		case T_Null:
			/* this is seen only within A_Const, not in transformed trees */
			appendStringInfoString(str, "NULL");
			break;
		default:
			elog(ERROR, "unrecognized node type: %d", (int) value->type);
			break;
	}
}
#endif /* COMPILING_BINARY_FUNCS */

#ifndef COMPILING_BINARY_FUNCS
static void
_outNull(StringInfo str, const Node *n pg_attribute_unused())
{
	WRITE_NODE_TYPE("NULL");
}
#endif /* COMPILING_BINARY_FUNCS */

static void
_outColumnRef(StringInfo str, const ColumnRef *node)
{
	WRITE_NODE_TYPE("COLUMNREF");

	WRITE_NODE_FIELD(fields);
	WRITE_LOCATION_FIELD(location);
}

static void
_outParamRef(StringInfo str, const ParamRef *node)
{
	WRITE_NODE_TYPE("PARAMREF");

	WRITE_INT_FIELD(number);
	WRITE_LOCATION_FIELD(location);
}

#ifndef COMPILING_BINARY_FUNCS
static void
_outAConst(StringInfo str, const A_Const *node)
{
	WRITE_NODE_TYPE("A_CONST");

	appendStringInfoString(str, " :val ");
	_outValue(str, &(node->val));
	WRITE_LOCATION_FIELD(location);
}
#endif /* COMPILING_BINARY_FUNCS */

static void
_outA_Star(StringInfo str, const A_Star *node)
{
	WRITE_NODE_TYPE("A_STAR");
}

static void
_outA_Indices(StringInfo str, const A_Indices *node)
{
	WRITE_NODE_TYPE("A_INDICES");

	WRITE_BOOL_FIELD(is_slice);
	WRITE_NODE_FIELD(lidx);
	WRITE_NODE_FIELD(uidx);
}

static void
_outA_Indirection(StringInfo str, const A_Indirection *node)
{
	WRITE_NODE_TYPE("A_INDIRECTION");

	WRITE_NODE_FIELD(arg);
	WRITE_NODE_FIELD(indirection);
}

static void
_outA_ArrayExpr(StringInfo str, const A_ArrayExpr *node)
{
	WRITE_NODE_TYPE("A_ARRAYEXPR");

	WRITE_NODE_FIELD(elements);
	WRITE_LOCATION_FIELD(location);
}

static void
_outResTarget(StringInfo str, const ResTarget *node)
{
	WRITE_NODE_TYPE("RESTARGET");

	WRITE_STRING_FIELD(name);
	WRITE_NODE_FIELD(indirection);
	WRITE_NODE_FIELD(val);
	WRITE_LOCATION_FIELD(location);
}

static void
_outMultiAssignRef(StringInfo str, const MultiAssignRef *node)
{
	WRITE_NODE_TYPE("MULTIASSIGNREF");

	WRITE_NODE_FIELD(source);
	WRITE_INT_FIELD(colno);
	WRITE_INT_FIELD(ncolumns);
}

static void
_outSortBy(StringInfo str, const SortBy *node)
{
	WRITE_NODE_TYPE("SORTBY");

	WRITE_NODE_FIELD(node);
	WRITE_ENUM_FIELD(sortby_dir, SortByDir);
	WRITE_ENUM_FIELD(sortby_nulls, SortByNulls);
	WRITE_NODE_FIELD(useOp);
	WRITE_NODE_FIELD(node);
	WRITE_LOCATION_FIELD(location);
}

#ifndef COMPILING_BINARY_FUNCS
static void
_outWindowDef(StringInfo str, const WindowDef *node)
{
	WRITE_NODE_TYPE("WINDOWDEF");

	WRITE_STRING_FIELD(name);
	WRITE_STRING_FIELD(refname);
	WRITE_NODE_FIELD(partitionClause);
	WRITE_NODE_FIELD(orderClause);
	WRITE_INT_FIELD(frameOptions);
	WRITE_NODE_FIELD(startOffset);
	WRITE_NODE_FIELD(endOffset);
	WRITE_LOCATION_FIELD(location);
}

static void
_outRangeSubselect(StringInfo str, const RangeSubselect *node)
{
	WRITE_NODE_TYPE("RANGESUBSELECT");

	WRITE_BOOL_FIELD(lateral);
	WRITE_NODE_FIELD(subquery);
	WRITE_NODE_FIELD(alias);
}

static void
_outRangeFunction(StringInfo str, const RangeFunction *node)
{
	WRITE_NODE_TYPE("RANGEFUNCTION");

	WRITE_BOOL_FIELD(lateral);
	WRITE_BOOL_FIELD(ordinality);
	WRITE_BOOL_FIELD(is_rowsfrom);
	WRITE_NODE_FIELD(functions);
	WRITE_NODE_FIELD(alias);
	WRITE_NODE_FIELD(coldeflist);
}
#endif

#ifndef COMPILING_BINARY_FUNCS
static void
_outRangeTableSample(StringInfo str, const RangeTableSample *node)
{
	WRITE_NODE_TYPE("RANGETABLESAMPLE");

	WRITE_NODE_FIELD(relation);
	WRITE_NODE_FIELD(method);
	WRITE_NODE_FIELD(args);
	WRITE_NODE_FIELD(repeatable);
	WRITE_LOCATION_FIELD(location);
}

static void
_outConstraint(StringInfo str, const Constraint *node)
{
	WRITE_NODE_TYPE("CONSTRAINT");

	WRITE_STRING_FIELD(conname);
	WRITE_BOOL_FIELD(deferrable);
	WRITE_BOOL_FIELD(initdeferred);
	WRITE_LOCATION_FIELD(location);

	appendStringInfoString(str, " :contype ");
	switch (node->contype)
	{
		case CONSTR_NULL:
			appendStringInfoString(str, "NULL");
			break;

		case CONSTR_NOTNULL:
			appendStringInfoString(str, "NOT_NULL");
			break;

		case CONSTR_DEFAULT:
			appendStringInfoString(str, "DEFAULT");
			WRITE_NODE_FIELD(raw_expr);
			WRITE_STRING_FIELD(cooked_expr);
			break;

		case CONSTR_CHECK:
			appendStringInfoString(str, "CHECK");
			WRITE_NODE_FIELD(raw_expr);
			WRITE_STRING_FIELD(cooked_expr);
			/*
			 * GPDB: need dispatch skip_validation and is_no_inherit for statement like:
			 * ALTER DOMAIN things ADD CONSTRAINT meow CHECK (VALUE < 11) NOT VALID;
			 * ALTER TABLE constraint_rename_test ADD CONSTRAINT con2 CHECK NO INHERIT (b > 0);
			 */
			WRITE_BOOL_FIELD(skip_validation);
			WRITE_BOOL_FIELD(initially_valid);
			WRITE_BOOL_FIELD(is_no_inherit);
			break;

		case CONSTR_PRIMARY:
			appendStringInfoString(str, "PRIMARY_KEY");
			WRITE_NODE_FIELD(keys);
			WRITE_NODE_FIELD(options);
			WRITE_STRING_FIELD(indexname);
			WRITE_STRING_FIELD(indexspace);
			/* access_method and where_clause not currently used */
			break;

		case CONSTR_UNIQUE:
			appendStringInfoString(str, "UNIQUE");
			WRITE_NODE_FIELD(keys);
			WRITE_NODE_FIELD(options);
			WRITE_STRING_FIELD(indexname);
			WRITE_STRING_FIELD(indexspace);
			/* access_method and where_clause not currently used */
			break;

		case CONSTR_EXCLUSION:
			appendStringInfoString(str, "EXCLUSION");
			WRITE_NODE_FIELD(exclusions);
			WRITE_NODE_FIELD(options);
			WRITE_STRING_FIELD(indexname);
			WRITE_STRING_FIELD(indexspace);
			WRITE_STRING_FIELD(access_method);
			WRITE_NODE_FIELD(where_clause);
			break;

		case CONSTR_FOREIGN:
			appendStringInfoString(str, "FOREIGN_KEY");
			WRITE_NODE_FIELD(pktable);
			WRITE_NODE_FIELD(fk_attrs);
			WRITE_NODE_FIELD(pk_attrs);
			WRITE_CHAR_FIELD(fk_matchtype);
			WRITE_CHAR_FIELD(fk_upd_action);
			WRITE_CHAR_FIELD(fk_del_action);
			WRITE_NODE_FIELD(old_conpfeqop);
			WRITE_OID_FIELD(old_pktable_oid);
			WRITE_BOOL_FIELD(skip_validation);
			WRITE_BOOL_FIELD(initially_valid);
			WRITE_OID_FIELD(trig1Oid);
			WRITE_OID_FIELD(trig2Oid);
			WRITE_OID_FIELD(trig3Oid);
			WRITE_OID_FIELD(trig4Oid);
			break;

		case CONSTR_ATTR_DEFERRABLE:
			appendStringInfoString(str, "ATTR_DEFERRABLE");
			break;

		case CONSTR_ATTR_NOT_DEFERRABLE:
			appendStringInfoString(str, "ATTR_NOT_DEFERRABLE");
			break;

		case CONSTR_ATTR_DEFERRED:
			appendStringInfoString(str, "ATTR_DEFERRED");
			break;

		case CONSTR_ATTR_IMMEDIATE:
			appendStringInfoString(str, "ATTR_IMMEDIATE");
			break;

		default:
			appendStringInfo(str, "<unrecognized_constraint %d>",
							(int) node->contype);
			break;
	}
}

static void
_outForeignKeyCacheInfo(StringInfo str, const ForeignKeyCacheInfo *node)
{
	int			i;

	WRITE_NODE_TYPE("FOREIGNKEYCACHEINFO");

	WRITE_OID_FIELD(conrelid);
	WRITE_OID_FIELD(confrelid);
	WRITE_INT_FIELD(nkeys);
	appendStringInfoString(str, " :conkey");
	for (i = 0; i < node->nkeys; i++)
		appendStringInfo(str, " %d", node->conkey[i]);
	appendStringInfoString(str, " :confkey");
	for (i = 0; i < node->nkeys; i++)
		appendStringInfo(str, " %d", node->confkey[i]);
	appendStringInfoString(str, " :conpfeqop");
	for (i = 0; i < node->nkeys; i++)
		appendStringInfo(str, " %u", node->conpfeqop[i]);
}
#endif /* COMPILING_BINARY_FUNCS */

static void
_outCreateSchemaStmt(StringInfo str, const CreateSchemaStmt *node)
{
	WRITE_NODE_TYPE("CREATESCHEMASTMT");

	WRITE_STRING_FIELD(schemaname);
	WRITE_NODE_FIELD(authrole);
	WRITE_BOOL_FIELD(istemp);
}

static void
_outCreatePLangStmt(StringInfo str, const CreatePLangStmt *node)
{
	WRITE_NODE_TYPE("CREATEPLANGSTMT");

	WRITE_BOOL_FIELD(replace);
	WRITE_STRING_FIELD(plname);
	WRITE_NODE_FIELD(plhandler);
	WRITE_NODE_FIELD(plinline);
	WRITE_NODE_FIELD(plvalidator);
	WRITE_BOOL_FIELD(pltrusted);
}

static void
_outAOVacuumPhaseConfig(StringInfo str, const AOVacuumPhaseConfig *node)
{
	WRITE_NODE_TYPE("AOVACUUMPHASECONFIG");

	WRITE_NODE_FIELD(appendonly_compaction_segno);
	WRITE_NODE_FIELD(appendonly_compaction_insert_segno);
	WRITE_BOOL_FIELD(appendonly_relation_empty);
	WRITE_ENUM_FIELD(appendonly_phase,AOVacuumPhase);
}

static void
_outVacuumStmt(StringInfo str, const VacuumStmt *node)
{
	WRITE_NODE_TYPE("VACUUMSTMT");

	WRITE_INT_FIELD(options);
	WRITE_NODE_FIELD(relation);
	WRITE_NODE_FIELD(va_cols);

	WRITE_BOOL_FIELD(skip_twophase);
	WRITE_NODE_FIELD(ao_vacuum_phase_config);
}

static void
_outCdbProcess(StringInfo str, const CdbProcess *node)
{
	WRITE_NODE_TYPE("CDBPROCESS");
	WRITE_STRING_FIELD(listenerAddr);
	WRITE_INT_FIELD(listenerPort);
	WRITE_INT_FIELD(pid);
	WRITE_INT_FIELD(contentid);
}

static void
_outSlice(StringInfo str, const Slice *node)
{
	WRITE_NODE_TYPE("SLICE");
	WRITE_INT_FIELD(sliceIndex);
	WRITE_INT_FIELD(rootIndex);
	WRITE_INT_FIELD(parentIndex);
	WRITE_NODE_FIELD(children); /* List of int index */
	WRITE_ENUM_FIELD(gangType,GangType);
	WRITE_INT_FIELD(gangSize);
	WRITE_BOOL_FIELD(directDispatch.isDirectDispatch);
	WRITE_NODE_FIELD(directDispatch.contentIds); /* List of int */
	WRITE_DUMMY_FIELD(primaryGang);
	WRITE_NODE_FIELD(primaryProcesses); /* List of (CDBProcess *) */
	WRITE_BITMAPSET_FIELD(processesMap);
}

static void
_outSliceTable(StringInfo str, const SliceTable *node)
{
	WRITE_NODE_TYPE("SLICETABLE");

	WRITE_BITMAPSET_FIELD(used_subplans);
	WRITE_INT_FIELD(nMotions);
	WRITE_INT_FIELD(nInitPlans);
	WRITE_INT_FIELD(localSlice);
	WRITE_NODE_FIELD(slices); /* List of int */
	WRITE_INT_FIELD(instrument_options);
	WRITE_INT_FIELD(ic_instance_id);
}

static void
_outCursorPosInfo(StringInfo str, const CursorPosInfo *node)
{
	WRITE_NODE_TYPE("CURSORPOSINFO");

	WRITE_STRING_FIELD(cursor_name);
	WRITE_INT_FIELD(gp_segment_id);
	WRITE_UINT_FIELD(ctid.ip_blkid.bi_hi);
	WRITE_UINT_FIELD(ctid.ip_blkid.bi_lo);
	WRITE_UINT_FIELD(ctid.ip_posid);
	WRITE_OID_FIELD(table_oid);
}

static void
_outCreateTrigStmt(StringInfo str, const CreateTrigStmt *node)
{
	WRITE_NODE_TYPE("CREATETRIGSTMT");

	WRITE_STRING_FIELD(trigname);
	WRITE_NODE_FIELD(relation);
	WRITE_NODE_FIELD(funcname);
	WRITE_NODE_FIELD(args);
	WRITE_BOOL_FIELD(row);
	WRITE_INT_FIELD(timing);
	WRITE_INT_FIELD(events);
	WRITE_NODE_FIELD(columns);
	WRITE_NODE_FIELD(whenClause);
	WRITE_BOOL_FIELD(isconstraint);
	WRITE_BOOL_FIELD(deferrable);
	WRITE_BOOL_FIELD(initdeferred);
	WRITE_NODE_FIELD(constrrel);
	WRITE_OID_FIELD(trigOid);
}

static void
_outCreateTableSpaceStmt(StringInfo str, const CreateTableSpaceStmt *node)
{
	WRITE_NODE_TYPE("CREATETABLESPACESTMT");

	WRITE_STRING_FIELD(tablespacename);
	WRITE_NODE_FIELD(owner);
	WRITE_STRING_FIELD(location);
	WRITE_NODE_FIELD(options);
}

static void
_outDropTableSpaceStmt(StringInfo str, const DropTableSpaceStmt *node)
{
	WRITE_NODE_TYPE("DROPTABLESPACESTMT");

	WRITE_STRING_FIELD(tablespacename);
	WRITE_BOOL_FIELD(missing_ok);
}

#ifndef COMPILING_BINARY_FUNCS
static void
_outCreateQueueStmt(StringInfo str, const CreateQueueStmt *node)
{
	WRITE_NODE_TYPE("CREATEQUEUESTMT");

	WRITE_STRING_FIELD(queue);
	WRITE_NODE_FIELD(options); /* List of DefElem nodes */
}
#endif /* COMPILING_BINARY_FUNCS */

#ifndef COMPILING_BINARY_FUNCS
static void
_outAlterQueueStmt(StringInfo str, const AlterQueueStmt *node)
{
	WRITE_NODE_TYPE("ALTERQUEUESTMT");

	WRITE_STRING_FIELD(queue);
	WRITE_NODE_FIELD(options); /* List of DefElem nodes */
}
#endif /* COMPILING_BINARY_FUNCS */

static void
_outDropQueueStmt(StringInfo str, const DropQueueStmt *node)
{
	WRITE_NODE_TYPE("DROPQUEUESTMT");

	WRITE_STRING_FIELD(queue);
}

#ifndef COMPILING_BINARY_FUNCS
static void
_outCreateResourceGroupStmt(StringInfo str, const CreateResourceGroupStmt *node)
{
	WRITE_NODE_TYPE("CREATERESOURCEGROUPSTMT");

	WRITE_STRING_FIELD(name);
	WRITE_NODE_FIELD(options); /* List of DefElem nodes */
}
#endif /* COMPILING_BINARY_FUNCS */

static void
_outDropResourceGroupStmt(StringInfo str, const DropResourceGroupStmt *node)
{
	WRITE_NODE_TYPE("DROPRESOURCEGROUPSTMT");

	WRITE_STRING_FIELD(name);
}

#ifndef COMPILING_BINARY_FUNCS
static void
_outAlterResourceGroupStmt(StringInfo str, const AlterResourceGroupStmt *node)
{
	WRITE_NODE_TYPE("ALTERRESOURCEGROUPSTMT");

	WRITE_STRING_FIELD(name);
	WRITE_NODE_FIELD(options); /* List of DefElem nodes */
}
#endif /* COMPILING_BINARY_FUNCS */


static void
_outCommentStmt(StringInfo str, const CommentStmt *node)
{
	WRITE_NODE_TYPE("COMMENTSTMT");

	WRITE_ENUM_FIELD(objtype, ObjectType);
	WRITE_NODE_FIELD(objname);
	WRITE_NODE_FIELD(objargs);
	WRITE_STRING_FIELD(comment);
}

static void
_outTableValueExpr(StringInfo str, const TableValueExpr *node)
{
	WRITE_NODE_TYPE("TABLEVALUEEXPR");

	WRITE_NODE_FIELD(subquery);
}

static void
_outAlterTypeStmt(StringInfo str, const AlterTypeStmt *node)
{
	WRITE_NODE_TYPE("ALTERTYPESTMT");

	WRITE_NODE_FIELD(typeName);
	WRITE_NODE_FIELD(encoding);
}

static void
_outAlterExtensionStmt(StringInfo str, const AlterExtensionStmt *node)
{
	WRITE_NODE_TYPE("ALTEREXTENSIONSTMT");

	WRITE_STRING_FIELD(extname);
	WRITE_NODE_FIELD(options);
}

static void
_outAlterExtensionContentsStmt(StringInfo str, const AlterExtensionContentsStmt *node)
{
	WRITE_NODE_TYPE("ALTEREXTENSIONCONTENTSSTMT");

	WRITE_STRING_FIELD(extname);
	WRITE_INT_FIELD(action);
	WRITE_ENUM_FIELD(objtype, ObjectType);
	WRITE_NODE_FIELD(objname);
	WRITE_NODE_FIELD(objargs);
}

static void
_outAlterTSConfigurationStmt(StringInfo str, const AlterTSConfigurationStmt *node)
{
	WRITE_NODE_TYPE("ALTERTSCONFIGURATIONSTMT");

	WRITE_NODE_FIELD(cfgname);
	WRITE_NODE_FIELD(tokentype);
	WRITE_NODE_FIELD(dicts);
	WRITE_BOOL_FIELD(override);
	WRITE_BOOL_FIELD(replace);
	WRITE_BOOL_FIELD(missing_ok);
}

static void
_outAlterTSDictionaryStmt(StringInfo str, const AlterTSDictionaryStmt *node)
{
	WRITE_NODE_TYPE("ALTERTSDICTIONARYSTMT");

	WRITE_NODE_FIELD(dictname);
	WRITE_NODE_FIELD(options);
}

#ifndef COMPILING_BINARY_FUNCS
static void
_outTupleDescNode(StringInfo str, const TupleDescNode *node)
{
	int			i;

	Assert(node->tuple->tdtypeid == RECORDOID);

	WRITE_NODE_TYPE("TUPLEDESCNODE");
	WRITE_INT_FIELD(natts);
	WRITE_INT_FIELD(tuple->natts);

	for (i = 0; i < node->tuple->natts; i++)
		appendBinaryStringInfo(str, node->tuple->attrs[i], ATTRIBUTE_FIXED_PART_SIZE);

	Assert(node->tuple->constr == NULL);

	WRITE_OID_FIELD(tuple->tdtypeid);
	WRITE_INT_FIELD(tuple->tdtypmod);
	WRITE_BOOL_FIELD(tuple->tdhasoid);
	WRITE_INT_FIELD(tuple->tdrefcount);
}
#endif /* COMPILING_BINARY_FUNCS */

#ifndef COMPILING_BINARY_FUNCS
/*
 * outNode -
 *	  converts a Node into ascii string and append it to 'str'
 */
void
outNode(StringInfo str, const void *obj)
{
	if (obj == NULL)
		appendStringInfoString(str, "<>");
	else if (IsA(obj, List) ||IsA(obj, IntList) || IsA(obj, OidList))
		_outList(str, obj);
	else if (IsA(obj, Integer) ||
			 IsA(obj, Float) ||
			 IsA(obj, String) ||
			 IsA(obj, BitString))
	{
		/* nodeRead does not want to see { } around these! */
		_outValue(str, obj);
	}
	else
	{
		appendStringInfoChar(str, '{');
		switch (nodeTag(obj))
		{
			case T_PlannedStmt:
				_outPlannedStmt(str, obj);
				break;
			case T_QueryDispatchDesc:
				_outQueryDispatchDesc(str, obj);
				break;
			case T_OidAssignment:
				_outOidAssignment(str, obj);
				break;
			case T_Plan:
				_outPlan(str, obj);
				break;
			case T_Result:
				_outResult(str, obj);
				break;
			case T_Repeat:
				_outRepeat(str, obj);
				break;
			case T_ModifyTable:
				_outModifyTable(str, obj);
				break;
			case T_Append:
				_outAppend(str, obj);
				break;
			case T_MergeAppend:
				_outMergeAppend(str, obj);
				break;
			case T_Sequence:
				_outSequence(str, obj);
				break;
			case T_RecursiveUnion:
				_outRecursiveUnion(str, obj);
				break;
			case T_BitmapAnd:
				_outBitmapAnd(str, obj);
				break;
			case T_BitmapOr:
				_outBitmapOr(str, obj);
				break;
			case T_Gather:
				_outGather(str, obj);
				break;
			case T_Scan:
				_outScan(str, obj);
				break;
			case T_SeqScan:
				_outSeqScan(str, obj);
				break;
			case T_DynamicSeqScan:
				_outDynamicSeqScan(str, obj);
				break;
			case T_ExternalScan:
				_outExternalScan(str, obj);
				break;
			case T_SampleScan:
				_outSampleScan(str, obj);
				break;
			case T_IndexScan:
				_outIndexScan(str, obj);
				break;
			case T_DynamicIndexScan:
				_outDynamicIndexScan(str,obj);
				break;
			case T_IndexOnlyScan:
				_outIndexOnlyScan(str, obj);
				break;
			case T_BitmapIndexScan:
				_outBitmapIndexScan(str, obj);
				break;
			case T_DynamicBitmapIndexScan:
				_outDynamicBitmapIndexScan(str, obj);
				break;
			case T_BitmapHeapScan:
				_outBitmapHeapScan(str, obj);
				break;
			case T_DynamicBitmapHeapScan:
				_outDynamicBitmapHeapScan(str, obj);
				break;
			case T_TidScan:
				_outTidScan(str, obj);
				break;
			case T_SubqueryScan:
				_outSubqueryScan(str, obj);
				break;
			case T_FunctionScan:
				_outFunctionScan(str, obj);
				break;
			case T_ValuesScan:
				_outValuesScan(str, obj);
				break;
			case T_CteScan:
				_outCteScan(str, obj);
				break;
			case T_WorkTableScan:
				_outWorkTableScan(str, obj);
				break;
			case T_ForeignScan:
				_outForeignScan(str, obj);
				break;
			case T_CustomScan:
				_outCustomScan(str, obj);
				break;
			case T_Join:
				_outJoin(str, obj);
				break;
			case T_NestLoop:
				_outNestLoop(str, obj);
				break;
			case T_MergeJoin:
				_outMergeJoin(str, obj);
				break;
			case T_HashJoin:
				_outHashJoin(str, obj);
				break;
			case T_Agg:
				_outAgg(str, obj);
				break;
			case T_WindowAgg:
				_outWindowAgg(str, obj);
				break;
			case T_TableFunctionScan:
				_outTableFunctionScan(str, obj);
				break;
			case T_Material:
				_outMaterial(str, obj);
				break;
			case T_ShareInputScan:
				_outShareInputScan(str, obj);
				break;
			case T_Sort:
				_outSort(str, obj);
				break;
			case T_Unique:
				_outUnique(str, obj);
				break;
			case T_Hash:
				_outHash(str, obj);
				break;
			case T_SetOp:
				_outSetOp(str, obj);
				break;
			case T_LockRows:
				_outLockRows(str, obj);
				break;
			case T_Limit:
				_outLimit(str, obj);
				break;
			case T_NestLoopParam:
				_outNestLoopParam(str, obj);
				break;
			case T_PlanRowMark:
				_outPlanRowMark(str, obj);
				break;
			case T_PlanInvalItem:
				_outPlanInvalItem(str, obj);
				break;
			case T_Motion:
				_outMotion(str, obj);
				break;
			case T_DML:
				_outDML(str, obj);
				break;
			case T_SplitUpdate:
				_outSplitUpdate(str, obj);
				break;
			case T_RowTrigger:
				_outRowTrigger(str, obj);
				break;
			case T_AssertOp:
				_outAssertOp(str, obj);
				break;
			case T_PartitionSelector:
				_outPartitionSelector(str, obj);
				break;
			case T_Alias:
				_outAlias(str, obj);
				break;
			case T_RangeVar:
				_outRangeVar(str, obj);
				break;
			case T_IntoClause:
				_outIntoClause(str, obj);
				break;
			case T_CopyIntoClause:
				_outCopyIntoClause(str, obj);
				break;
			case T_RefreshClause:
				_outRefreshClause(str, obj);
				break;
			case T_Var:
				_outVar(str, obj);
				break;
			case T_Const:
				_outConst(str, obj);
				break;
			case T_Param:
				_outParam(str, obj);
				break;
			case T_Aggref:
				_outAggref(str, obj);
				break;
			case T_GroupingFunc:
				_outGroupingFunc(str, obj);
				break;
			case T_GroupId:
				_outGroupId(str, obj);
				break;
			case T_WindowFunc:
				_outWindowFunc(str, obj);
				break;
			case T_ArrayRef:
				_outArrayRef(str, obj);
				break;
			case T_FuncExpr:
				_outFuncExpr(str, obj);
				break;
			case T_NamedArgExpr:
				_outNamedArgExpr(str, obj);
				break;
			case T_OpExpr:
				_outOpExpr(str, obj);
				break;
			case T_DistinctExpr:
				_outDistinctExpr(str, obj);
				break;
			case T_NullIfExpr:
				_outNullIfExpr(str, obj);
				break;
			case T_ScalarArrayOpExpr:
				_outScalarArrayOpExpr(str, obj);
				break;
			case T_BoolExpr:
				_outBoolExpr(str, obj);
				break;
			case T_SubLink:
				_outSubLink(str, obj);
				break;
			case T_SubPlan:
				_outSubPlan(str, obj);
				break;
			case T_AlternativeSubPlan:
				_outAlternativeSubPlan(str, obj);
				break;
			case T_FieldSelect:
				_outFieldSelect(str, obj);
				break;
			case T_FieldStore:
				_outFieldStore(str, obj);
				break;
			case T_RelabelType:
				_outRelabelType(str, obj);
				break;
			case T_CoerceViaIO:
				_outCoerceViaIO(str, obj);
				break;
			case T_ArrayCoerceExpr:
				_outArrayCoerceExpr(str, obj);
				break;
			case T_ConvertRowtypeExpr:
				_outConvertRowtypeExpr(str, obj);
				break;
			case T_CollateExpr:
				_outCollateExpr(str, obj);
				break;
			case T_CaseExpr:
				_outCaseExpr(str, obj);
				break;
			case T_CaseWhen:
				_outCaseWhen(str, obj);
				break;
			case T_CaseTestExpr:
				_outCaseTestExpr(str, obj);
				break;
			case T_ArrayExpr:
				_outArrayExpr(str, obj);
				break;
			case T_RowExpr:
				_outRowExpr(str, obj);
				break;
			case T_RowCompareExpr:
				_outRowCompareExpr(str, obj);
				break;
			case T_CoalesceExpr:
				_outCoalesceExpr(str, obj);
				break;
			case T_MinMaxExpr:
				_outMinMaxExpr(str, obj);
				break;
			case T_XmlExpr:
				_outXmlExpr(str, obj);
				break;
			case T_NullTest:
				_outNullTest(str, obj);
				break;
			case T_BooleanTest:
				_outBooleanTest(str, obj);
				break;
			case T_CoerceToDomain:
				_outCoerceToDomain(str, obj);
				break;
			case T_CoerceToDomainValue:
				_outCoerceToDomainValue(str, obj);
				break;
			case T_SetToDefault:
				_outSetToDefault(str, obj);
				break;
			case T_CurrentOfExpr:
				_outCurrentOfExpr(str, obj);
				break;
			case T_InferenceElem:
				_outInferenceElem(str, obj);
				break;
			case T_TargetEntry:
				_outTargetEntry(str, obj);
				break;
			case T_RangeTblRef:
				_outRangeTblRef(str, obj);
				break;
			case T_JoinExpr:
				_outJoinExpr(str, obj);
				break;
			case T_FromExpr:
				_outFromExpr(str, obj);
				break;
			case T_Flow:
				_outFlow(str, obj);
				break;
			case T_OnConflictExpr:
				_outOnConflictExpr(str, obj);
				break;
			case T_Path:
				_outPath(str, obj);
				break;
			case T_IndexPath:
				_outIndexPath(str, obj);
				break;
			case T_BitmapHeapPath:
				_outBitmapHeapPath(str, obj);
				break;
			case T_BitmapAndPath:
				_outBitmapAndPath(str, obj);
				break;
			case T_BitmapOrPath:
				_outBitmapOrPath(str, obj);
				break;
			case T_TidPath:
				_outTidPath(str, obj);
				break;
			case T_SubqueryScanPath:
				_outSubqueryScanPath(str, obj);
				break;
			case T_TableFunctionScanPath:
				_outTableFunctionScanPath(str, obj);
				break;
			case T_ForeignPath:
				_outForeignPath(str, obj);
				break;
			case T_CustomPath:
				_outCustomPath(str, obj);
				break;
			case T_AppendPath:
				_outAppendPath(str, obj);
				break;
			case T_MergeAppendPath:
				_outMergeAppendPath(str, obj);
				break;
			case T_AppendOnlyPath:
				_outAppendOnlyPath(str, obj);
				break;
			case T_AOCSPath:
				_outAOCSPath(str, obj);
				break;
			case T_ResultPath:
				_outResultPath(str, obj);
				break;
			case T_MaterialPath:
				_outMaterialPath(str, obj);
				break;
			case T_UniquePath:
				_outUniquePath(str, obj);
				break;
			case T_GatherPath:
				_outGatherPath(str, obj);
				break;
			case T_ProjectionPath:
				_outProjectionPath(str, obj);
				break;
			case T_SortPath:
				_outSortPath(str, obj);
				break;
			case T_GroupPath:
				_outGroupPath(str, obj);
				break;
			case T_UpperUniquePath:
				_outUpperUniquePath(str, obj);
				break;
			case T_AggPath:
				_outAggPath(str, obj);
				break;
			case T_GroupingSetsPath:
				_outGroupingSetsPath(str, obj);
				break;
			case T_MinMaxAggPath:
				_outMinMaxAggPath(str, obj);
				break;
			case T_WindowAggPath:
				_outWindowAggPath(str, obj);
				break;
			case T_SetOpPath:
				_outSetOpPath(str, obj);
				break;
			case T_RecursiveUnionPath:
				_outRecursiveUnionPath(str, obj);
				break;
			case T_LockRowsPath:
				_outLockRowsPath(str, obj);
				break;
			case T_ModifyTablePath:
				_outModifyTablePath(str, obj);
				break;
			case T_LimitPath:
				_outLimitPath(str, obj);
				break;
			case T_NestPath:
				_outNestPath(str, obj);
				break;
			case T_MergePath:
				_outMergePath(str, obj);
				break;
			case T_HashPath:
				_outHashPath(str, obj);
				break;
            case T_CdbMotionPath:
                _outCdbMotionPath(str, obj);
                break;
			case T_PlannerGlobal:
				_outPlannerGlobal(str, obj);
				break;
			case T_PlannerInfo:
				_outPlannerInfo(str, obj);
				break;
			case T_RelOptInfo:
				_outRelOptInfo(str, obj);
				break;
			case T_IndexOptInfo:
				_outIndexOptInfo(str, obj);
				break;
			case T_ForeignKeyOptInfo:
				_outForeignKeyOptInfo(str, obj);
				break;
			case T_EquivalenceClass:
				_outEquivalenceClass(str, obj);
				break;
			case T_EquivalenceMember:
				_outEquivalenceMember(str, obj);
				break;
			case T_PathKey:
				_outPathKey(str, obj);
				break;
			case T_DistributionKey:
				_outDistributionKey(str, obj);
				break;
			case T_PathTarget:
				_outPathTarget(str, obj);
				break;
			case T_ParamPathInfo:
				_outParamPathInfo(str, obj);
				break;
			case T_RestrictInfo:
				_outRestrictInfo(str, obj);
				break;
			case T_PlaceHolderVar:
				_outPlaceHolderVar(str, obj);
				break;
			case T_SpecialJoinInfo:
				_outSpecialJoinInfo(str, obj);
				break;
			case T_AppendRelInfo:
				_outAppendRelInfo(str, obj);
				break;
			case T_PlaceHolderInfo:
				_outPlaceHolderInfo(str, obj);
				break;
			case T_MinMaxAggInfo:
				_outMinMaxAggInfo(str, obj);
				break;
			case T_PlannerParamItem:
				_outPlannerParamItem(str, obj);
				break;

			case T_GrantStmt:
				_outGrantStmt(str, obj);
				break;
			case T_FuncWithArgs:
				_outFuncWithArgs(str, obj);
				break;
			case T_GrantRoleStmt:
				_outGrantRoleStmt(str, obj);
				break;
			case T_LockStmt:
				_outLockStmt(str, obj);
				break;

			case T_ExtensibleNode:
				_outExtensibleNode(str, obj);
				break;

			case T_CreateStmt:
				_outCreateStmt(str, obj);
				break;
			case T_CreateForeignTableStmt:
				_outCreateForeignTableStmt(str, obj);
				break;
			case T_ColumnReferenceStorageDirective:
				_outColumnReferenceStorageDirective(str, obj);
				break;
			case T_PartitionElem:
				_outPartitionElem(str, obj);
				break;
			case T_PartitionRangeItem:
				_outPartitionRangeItem(str, obj);
				break;
			case T_PartitionBoundSpec:
				_outPartitionBoundSpec(str, obj);
				break;
			case T_PartitionSpec:
				_outPartitionSpec(str, obj);
				break;
			case T_Partition:
				_outPartition(str, obj);
				break;
			case T_PartitionRule:
				_outPartitionRule(str, obj);
				break;
			case T_PartitionNode:
				_outPartitionNode(str, obj);
				break;
			case T_PgPartRule:
				_outPgPartRule(str, obj);
				break;
			case T_PartitionValuesSpec:
				_outPartitionValuesSpec(str, obj);
				break;
			case T_ExpandStmtSpec:
				_outExpandStmtSpec(str, obj);
				break;
			case T_SegfileMapNode:
				_outSegfileMapNode(str, obj);
				break;
			case T_ExtTableTypeDesc:
				_outExtTableTypeDesc(str, obj);
				break;
			case T_CreateExternalStmt:
				_outCreateExternalStmt(str, obj);
				break;
			case T_PartitionBy:
				_outPartitionBy(str, obj);
				break;
			case T_DistributedBy:
				_outDistributedBy(str, obj);
				break;
			case T_ImportForeignSchemaStmt:
				_outImportForeignSchemaStmt(str, obj);
				break;
			case T_IndexStmt:
				_outIndexStmt(str, obj);
				break;
			case T_ReindexStmt:
				_outReindexStmt(str, obj);
				break;

			case T_ConstraintsSetStmt:
				_outConstraintsSetStmt(str, obj);
				break;

			case T_CreateFunctionStmt:
				_outCreateFunctionStmt(str, obj);
				break;
			case T_FunctionParameter:
				_outFunctionParameter(str, obj);
				break;
			case T_AlterFunctionStmt:
				_outAlterFunctionStmt(str, obj);
				break;

			case T_DefineStmt:
				_outDefineStmt(str,obj);
				break;

			case T_CompositeTypeStmt:
				_outCompositeTypeStmt(str,obj);
				break;
			case T_CreateEnumStmt:
				_outCreateEnumStmt(str,obj);
				break;
			case T_CreateRangeStmt:
				_outCreateRangeStmt(str,obj);
				break;
			case T_CreateCastStmt:
				_outCreateCastStmt(str,obj);
				break;
			case T_CreateOpClassStmt:
				_outCreateOpClassStmt(str,obj);
				break;
			case T_CreateOpClassItem:
				_outCreateOpClassItem(str,obj);
				break;
			case T_CreateOpFamilyStmt:
				_outCreateOpFamilyStmt(str,obj);
				break;
			case T_AlterOpFamilyStmt:
				_outAlterOpFamilyStmt(str,obj);
				break;
			case T_CreateConversionStmt:
				_outCreateConversionStmt(str,obj);
				break;
			case T_ViewStmt:
				_outViewStmt(str, obj);
				break;
			case T_RuleStmt:
				_outRuleStmt(str, obj);
				break;
			case T_DropStmt:
				_outDropStmt(str, obj);
				break;
			case T_DropOwnedStmt:
				_outDropOwnedStmt(str, obj);
				break;
			case T_ReassignOwnedStmt:
				_outReassignOwnedStmt(str, obj);
				break;
			case T_TruncateStmt:
				_outTruncateStmt(str, obj);
				break;

			case T_ReplicaIdentityStmt:
				_outReplicaIdentityStmt(str, obj);
				break;
			case T_AlterTableStmt:
				_outAlterTableStmt(str, obj);
				break;
			case T_AlterTableCmd:
				_outAlterTableCmd(str, obj);
				break;
			case T_SetDistributionCmd:
				_outSetDistributionCmd(str, obj);
				break;
			case T_InheritPartitionCmd:
				_outInheritPartitionCmd(str, obj);
				break;

			case T_AlterPartitionCmd:
				_outAlterPartitionCmd(str, obj);
				break;
			case T_AlterPartitionId:
				_outAlterPartitionId(str, obj);
				break;


			case T_CreateRoleStmt:
				_outCreateRoleStmt(str, obj);
				break;
			case T_DropRoleStmt:
				_outDropRoleStmt(str, obj);
				break;
			case T_AlterRoleStmt:
				_outAlterRoleStmt(str, obj);
				break;
			case T_AlterRoleSetStmt:
				_outAlterRoleSetStmt(str, obj);
				break;

			case T_AlterObjectSchemaStmt:
				_outAlterObjectSchemaStmt(str, obj);
				break;

			case T_AlterOwnerStmt:
				_outAlterOwnerStmt(str, obj);
				break;

			case T_RenameStmt:
				_outRenameStmt(str, obj);
				break;

			case T_CreateSeqStmt:
				_outCreateSeqStmt(str, obj);
				break;
			case T_AlterSeqStmt:
				_outAlterSeqStmt(str, obj);
				break;
			case T_ClusterStmt:
				_outClusterStmt(str, obj);
				break;
			case T_CreatedbStmt:
				_outCreatedbStmt(str, obj);
				break;
			case T_DropdbStmt:
				_outDropdbStmt(str, obj);
				break;
			case T_CreateDomainStmt:
				_outCreateDomainStmt(str, obj);
				break;
			case T_AlterDomainStmt:
				_outAlterDomainStmt(str, obj);
				break;

			case T_TransactionStmt:
				_outTransactionStmt(str, obj);
				break;

			case T_NotifyStmt:
				_outNotifyStmt(str, obj);
				break;
			case T_DeclareCursorStmt:
				_outDeclareCursorStmt(str, obj);
				break;
			case T_SingleRowErrorDesc:
				_outSingleRowErrorDesc(str, obj);
				break;
			case T_CopyStmt:
				_outCopyStmt(str, obj);
				break;
			case T_SelectStmt:
				_outSelectStmt(str, obj);
				break;
			case T_InsertStmt:
				_outInsertStmt(str, obj);
				break;
			case T_DeleteStmt:
				_outDeleteStmt(str, obj);
				break;
			case T_UpdateStmt:
				_outUpdateStmt(str, obj);
				break;
			case T_Null:
				_outNull(str, obj);
				break;
			case T_ColumnDef:
				_outColumnDef(str, obj);
				break;
			case T_TypeName:
				_outTypeName(str, obj);
				break;
			case T_TypeCast:
				_outTypeCast(str, obj);
				break;
			case T_CollateClause:
				_outCollateClause(str, obj);
				break;
			case T_IndexElem:
				_outIndexElem(str, obj);
				break;
			case T_Query:
				_outQuery(str, obj);
				break;
			case T_WithCheckOption:
				_outWithCheckOption(str, obj);
				break;
			case T_SortGroupClause:
				_outSortGroupClause(str, obj);
				break;
			case T_GroupingSet:
				_outGroupingSet(str, obj);
				break;
			case T_WindowClause:
				_outWindowClause(str, obj);
				break;
			case T_RowMarkClause:
				_outRowMarkClause(str, obj);
				break;
			case T_WithClause:
				_outWithClause(str, obj);
				break;
			case T_CommonTableExpr:
				_outCommonTableExpr(str, obj);
				break;
			case T_SetOperationStmt:
				_outSetOperationStmt(str, obj);
				break;
			case T_RangeTblEntry:
				_outRangeTblEntry(str, obj);
				break;
			case T_RangeTblFunction:
				_outRangeTblFunction(str, obj);
				break;
			case T_TableSampleClause:
				_outTableSampleClause(str, obj);
				break;
			case T_A_Expr:
				_outAExpr(str, obj);
				break;
			case T_ColumnRef:
				_outColumnRef(str, obj);
				break;
			case T_ParamRef:
				_outParamRef(str, obj);
				break;
			case T_A_Const:
				_outAConst(str, obj);
				break;
			case T_A_Star:
				_outA_Star(str, obj);
				break;
			case T_A_Indices:
				_outA_Indices(str, obj);
				break;
			case T_A_Indirection:
				_outA_Indirection(str, obj);
				break;
			case T_A_ArrayExpr:
				_outA_ArrayExpr(str, obj);
				break;
			case T_ResTarget:
				_outResTarget(str, obj);
				break;
			case T_MultiAssignRef:
				_outMultiAssignRef(str, obj);
				break;
			case T_SortBy:
				_outSortBy(str, obj);
				break;
			case T_WindowDef:
				_outWindowDef(str, obj);
				break;
			case T_RangeSubselect:
				_outRangeSubselect(str, obj);

				break;
			case T_RangeFunction:
				_outRangeFunction(str, obj);
				break;
			case T_RangeTableSample:
				_outRangeTableSample(str, obj);
				break;
			case T_Constraint:
				_outConstraint(str, obj);
				break;
			case T_FuncCall:
				_outFuncCall(str, obj);
				break;
			case T_DefElem:
				_outDefElem(str, obj);
				break;
			case T_TableLikeClause:
				_outTableLikeClause(str, obj);
				break;
			case T_LockingClause:
				_outLockingClause(str, obj);
				break;
			case T_XmlSerialize:
				_outXmlSerialize(str, obj);
				break;
			case T_ForeignKeyCacheInfo:
				_outForeignKeyCacheInfo(str, obj);
				break;

			case T_CreateSchemaStmt:
				_outCreateSchemaStmt(str, obj);
				break;
			case T_CreatePLangStmt:
				_outCreatePLangStmt(str, obj);
				break;
			case T_VacuumStmt:
				_outVacuumStmt(str, obj);
				break;
			case T_AOVacuumPhaseConfig:
				_outAOVacuumPhaseConfig(str, obj);
				break;
			case T_CdbProcess:
				_outCdbProcess(str, obj);
				break;
			case T_Slice:
				_outSlice(str, obj);
				break;
			case T_SliceTable:
				_outSliceTable(str, obj);
				break;
			case T_CursorPosInfo:
				_outCursorPosInfo(str, obj);
				break;
			case T_VariableSetStmt:
				_outVariableSetStmt(str, obj);
				break;

			case T_DMLActionExpr:
				_outDMLActionExpr(str, obj);
				break;

			case T_PartSelectedExpr:
				_outPartSelectedExpr(str, obj);
				break;

			case T_PartDefaultExpr:
				_outPartDefaultExpr(str, obj);
				break;

			case T_PartBoundExpr:
				_outPartBoundExpr(str, obj);
				break;

			case T_PartBoundInclusionExpr:
				_outPartBoundInclusionExpr(str, obj);
				break;

			case T_PartBoundOpenExpr:
				_outPartBoundOpenExpr(str, obj);
				break;

			case T_PartListRuleExpr:
				_outPartListRuleExpr(str, obj);
				break;

			case T_PartListNullTestExpr:
				_outPartListNullTestExpr(str, obj);
				break;

			case T_CreateTrigStmt:
				_outCreateTrigStmt(str, obj);
				break;

			case T_CreateTableSpaceStmt:
				_outCreateTableSpaceStmt(str, obj);
				break;

			case T_DropTableSpaceStmt:
				_outDropTableSpaceStmt(str, obj);
				break;

			case T_CreateQueueStmt:
				_outCreateQueueStmt(str, obj);
				break;
			case T_AlterQueueStmt:
				_outAlterQueueStmt(str, obj);
				break;
			case T_DropQueueStmt:
				_outDropQueueStmt(str, obj);
				break;

			case T_CreateResourceGroupStmt:
				_outCreateResourceGroupStmt(str, obj);
				break;
			case T_DropResourceGroupStmt:
				_outDropResourceGroupStmt(str, obj);
				break;
			case T_AlterResourceGroupStmt:
				_outAlterResourceGroupStmt(str, obj);
				break;

			case T_CommentStmt:
				_outCommentStmt(str, obj);
				break;

			case T_TableValueExpr:
				_outTableValueExpr(str, obj);
                break;
			case T_DenyLoginInterval:
				_outDenyLoginInterval(str, obj);
				break;
			case T_DenyLoginPoint:
				_outDenyLoginPoint(str, obj);
				break;

			case T_AlterTypeStmt:
				_outAlterTypeStmt(str, obj);
				break;
			case T_AlterExtensionStmt:
				_outAlterExtensionStmt(str, obj);
				break;
			case T_AlterExtensionContentsStmt:
				_outAlterExtensionContentsStmt(str, obj);
				break;
			case T_TupleDescNode:
				_outTupleDescNode(str, obj);
				break;

			case T_AlterTSConfigurationStmt:
				_outAlterTSConfigurationStmt(str, obj);
				break;
			case T_AlterTSDictionaryStmt:
				_outAlterTSDictionaryStmt(str, obj);
				break;

			case T_CreatePolicyStmt:
				_outCreatePolicyStmt(str, obj);
				break;
			case T_AlterPolicyStmt:
				_outAlterPolicyStmt(str, obj);
				break;
			case T_CreateTransformStmt:
				_outCreateTransformStmt(str, obj);
				break;

			default:

				/*
				 * This should be an ERROR, but it's too useful to be able to
				 * dump structures that outNode only understands part of.
				 */
				elog(WARNING, "could not dump unrecognized node type: %d",
					 (int) nodeTag(obj));
				break;
		}
		appendStringInfoChar(str, '}');
	}
}

/*
 * nodeToString -
 *	   returns the ascii representation of the Node as a palloc'd string
 */
char *
nodeToString(const void *obj)
{
	StringInfoData str;

	/* see stringinfo.h for an explanation of this maneuver */
	initStringInfo(&str);
	outNode(&str, obj);
	return str.data;
}

#endif /* COMPILING_BINARY_FUNCS */<|MERGE_RESOLUTION|>--- conflicted
+++ resolved
@@ -2108,32 +2108,12 @@
 	WRITE_INT_FIELD(numsegments);
 }                               /* _outCdbPathLocus */
 #endif /* COMPILING_BINARY_FUNCS */
-<<<<<<< HEAD
-=======
-
-static void
-_outOnConflictExpr(StringInfo str, const OnConflictExpr *node)
-{
-	WRITE_NODE_TYPE("ONCONFLICTEXPR");
-
-	WRITE_ENUM_FIELD(action, OnConflictAction);
-	WRITE_NODE_FIELD(arbiterElems);
-	WRITE_NODE_FIELD(arbiterWhere);
-	WRITE_NODE_FIELD(onConflictSet);
-	WRITE_NODE_FIELD(onConflictWhere);
-	WRITE_OID_FIELD(constraint);
-	WRITE_INT_FIELD(exclRelIndex);
-	WRITE_NODE_FIELD(exclRelTlist);
-}
->>>>>>> f19073f2
 
 /*****************************************************************************
  *
  *	Stuff from relation.h.
  *
  *****************************************************************************/
-
-#ifndef COMPILING_BINARY_FUNCS
 
 /*
  * None of this stuff is needed after planning, and doesn't need to be
@@ -2590,20 +2570,6 @@
 	WRITE_INT_FIELD(num_batches);
 }
 
-<<<<<<< HEAD
-=======
-static void
-_outProjectionPath(StringInfo str, const ProjectionPath *node)
-{
-	WRITE_NODE_TYPE("PROJECTIONPATH");
-
-	_outPathInfo(str, (const Path *) node);
-
-	WRITE_NODE_FIELD(subpath);
-	WRITE_BOOL_FIELD(dummypp);
-}
-
->>>>>>> f19073f2
 static void
 _outCdbMotionPath(StringInfo str, const CdbMotionPath *node)
 {
@@ -2706,27 +2672,16 @@
 	WRITE_FLOAT_FIELD(rows, "%.0f");
 	WRITE_BOOL_FIELD(consider_startup);
 	WRITE_BOOL_FIELD(consider_param_startup);
-<<<<<<< HEAD
 	WRITE_BOOL_FIELD(consider_parallel);
 	WRITE_NODE_FIELD(reltarget);
 	WRITE_NODE_FIELD(pathlist);
 	WRITE_NODE_FIELD(ppilist);
 	WRITE_NODE_FIELD(partial_pathlist);
-	/* Skip writing Path ptrs to avoid endless recursion */
-	/* WRITE_NODE_FIELD(cheapest_startup_path); */
-	/* WRITE_NODE_FIELD(cheapest_total_path); */
-	/* WRITE_NODE_FIELD(cheapest_unique_path); */
-	/* WRITE_NODE_FIELD(cheapest_parameterized_paths); */
-	WRITE_BITMAPSET_FIELD(direct_lateral_relids);
-=======
-	WRITE_NODE_FIELD(reltargetlist);
-	WRITE_NODE_FIELD(pathlist);
-	WRITE_NODE_FIELD(ppilist);
 	WRITE_NODE_FIELD(cheapest_startup_path);
 	WRITE_NODE_FIELD(cheapest_total_path);
 	WRITE_NODE_FIELD(cheapest_unique_path);
 	WRITE_NODE_FIELD(cheapest_parameterized_paths);
->>>>>>> f19073f2
+	WRITE_BITMAPSET_FIELD(direct_lateral_relids);
 	WRITE_BITMAPSET_FIELD(lateral_relids);
 	WRITE_UINT_FIELD(relid);
 	WRITE_OID_FIELD(reltablespace);
@@ -2766,10 +2721,6 @@
 	WRITE_INT_FIELD(ncolumns);
 	/* array fields aren't really worth the trouble to print */
 	WRITE_OID_FIELD(relam);
-<<<<<<< HEAD
-
-=======
->>>>>>> f19073f2
 	/* indexprs is redundant since we print indextlist */
 	WRITE_NODE_FIELD(indpred);
 	WRITE_NODE_FIELD(indextlist);
