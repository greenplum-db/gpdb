/*-------------------------------------------------------------------------
 *
 * outfuncs.c
 *	  Output functions for Postgres tree nodes.
 *
 * Portions Copyright (c) 2005-2010, Greenplum inc
 * Portions Copyright (c) 1996-2008, PostgreSQL Global Development Group
 * Portions Copyright (c) 1994, Regents of the University of California
 *
 *
 * IDENTIFICATION
 *	  $PostgreSQL: pgsql/src/backend/nodes/outfuncs.c,v 1.294 2007/01/20 20:45:38 tgl Exp $
 *
 * NOTES
 *	  Every node type that can appear in stored rules' parsetrees *must*
 *	  have an output function defined here (as well as an input function
 *	  in readfuncs.c).	For use in debugging, we also provide output
 *	  functions for nodes that appear in raw parsetrees, path, and plan trees.
 *	  These nodes however need not have input functions.
 *
 *    N.B. Faster variants of these functions (producing illegible output)
 *         are supplied in outfast.c for use in Greenplum Database serialization.  The
 *         function in this file are intended to produce legible output.
 *
 *-------------------------------------------------------------------------
 */
#include "postgres.h"

#include <ctype.h>

#include "lib/stringinfo.h"
#include "nodes/plannodes.h"
#include "nodes/relation.h"
#include "utils/builtins.h"
#include "utils/datum.h"
#include "cdb/cdbgang.h"
#include "utils/workfile_mgr.h"
#include "parser/parsetree.h"


/*
 * outfuncs.c is compiled normally into outfuncs.o, but it's also
 * #included from outfast.c. When #included, outfast.c defines
 * COMPILING_BINARY_FUNCS, and provides replacements WRITE_* macros. See
 * comments at top of readfast.c.
 */
#ifndef COMPILING_BINARY_FUNCS

/*
 * Macros to simplify output of different kinds of fields.	Use these
 * wherever possible to reduce the chance for silly typos.	Note that these
 * hard-wire conventions about the names of the local variables in an Out
 * routine.
 */

/* Write the label for the node type */
#define WRITE_NODE_TYPE(nodelabel) \
	appendStringInfoLiteral(str, nodelabel)

/* Write an integer field (anything written as ":fldname %d") */
#define WRITE_INT_FIELD(fldname) \
	appendStringInfo(str, " :" CppAsString(fldname) " %d", node->fldname)

/* Write an unsigned integer field (anything written as ":fldname %u") */
#define WRITE_UINT_FIELD(fldname) \
	appendStringInfo(str, " :" CppAsString(fldname) " %u", node->fldname)

/* Write an uint64 field (anything written as ":fldname %u") */
#define WRITE_UINT64_FIELD(fldname) \
	appendStringInfo(str, " :" CppAsString(fldname) " " UINT64_FORMAT, node->fldname)

/* Write an OID field (don't hard-wire assumption that OID is same as uint) */
#define WRITE_OID_FIELD(fldname) \
	appendStringInfo(str, " :" CppAsString(fldname) " %u", node->fldname)

/* CDB: Write an OID field, renamed */
#define WRITE_OID_FIELD_AS(fldname, asname) \
	appendStringInfo(str, " :" CppAsString(asname) " %u", node->fldname)

/* Write a long-integer field */
#define WRITE_LONG_FIELD(fldname) \
	appendStringInfo(str, " :" CppAsString(fldname) " %ld", node->fldname)

/* Write a char field (ie, one ascii character) */
#define WRITE_CHAR_FIELD(fldname) \
	if ( node->fldname == '\\' ) \
		appendStringInfo(str, " :" CppAsString(fldname) " \\\\"); \
	else if ( isprint(node->fldname) ) \
		appendStringInfo(str, " :" CppAsString(fldname) " %c", node->fldname); \
	else \
		appendStringInfo(str, " :" CppAsString(fldname) " %03u", (unsigned)node->fldname)


/* Write an enumerated-type field as an integer code */
#define WRITE_ENUM_FIELD(fldname, enumtype) \
	appendStringInfo(str, " :" CppAsString(fldname) " %d", \
					 (int) node->fldname)

/* Write a float field --- caller must give format to define precision */
#define WRITE_FLOAT_FIELD(fldname,format) \
	appendStringInfo(str, " :" CppAsString(fldname) " " format, node->fldname)

/* Write a boolean field */
#define WRITE_BOOL_FIELD(fldname) \
	appendStringInfo(str, " :" CppAsString(fldname) " %s", \
					 booltostr(node->fldname))

/* Write a character-string (possibly NULL) field */
#define WRITE_STRING_FIELD(fldname) \
	(appendStringInfo(str, " :" CppAsString(fldname) " "), \
	 _outToken(str, node->fldname))

/* Write a Node field */
#define WRITE_NODE_FIELD(fldname) \
	(appendStringInfo(str, " :" CppAsString(fldname) " "), \
	 _outNode(str, node->fldname))

/* CDB: Write a Node field, renamed */
#define WRITE_NODE_FIELD_AS(fldname, asname) \
	(appendStringInfo(str, " :" CppAsString(asname) " "), \
	 _outNode(str, node->fldname))

/* Write a bitmapset field */
#define WRITE_BITMAPSET_FIELD(fldname) \
	(appendStringInfo(str, " :" CppAsString(fldname) " "), \
	 _outBitmapset(str, node->fldname))

/* Write a bytea field */
#define WRITE_BYTEA_FIELD(fldname) \
	(_outDatum(str, PointerGetDatum(node->fldname), -1, false))

/* Write a dummy field -- value not displayable or copyable */
#define WRITE_DUMMY_FIELD(fldname) \
	(appendStringInfo(str, " :" CppAsString(fldname) " "), \
	 _outToken(str, NULL))

#define booltostr(x)  ((x) ? "true" : "false")

static void _outNode(StringInfo str, void *obj);


/* When serializing a plan for workfile caching, we want to leave out
 * all variable fields by setting this to false */
static bool print_variable_fields = true;
/* rtable needed when serializing for workfile caching */
static List *range_table = NULL;

/*
 * _outToken
 *	  Convert an ordinary string (eg, an identifier) into a form that
 *	  will be decoded back to a plain token by read.c's functions.
 *
 *	  If a null or empty string is given, it is encoded as "<>".
 */
static void
_outToken(StringInfo str, const char *s)
{
	if (s == NULL || *s == '\0')
	{
		appendStringInfoLiteral(str, "<>");
		return;
	}

	/*
	 * Look for characters or patterns that are treated specially by read.c
	 * (either in pg_strtok() or in nodeRead()), and therefore need a
	 * protective backslash.
	 */
	/* These characters only need to be quoted at the start of the string */
	if (*s == '<' ||
		*s == '\"' ||
		isdigit((unsigned char) *s) ||
		((*s == '+' || *s == '-') &&
		 (isdigit((unsigned char) s[1]) || s[1] == '.')))
		appendStringInfoChar(str, '\\');
	while (*s)
	{
		/* These chars must be backslashed anywhere in the string */
		if (*s == ' ' || *s == '\n' || *s == '\t' ||
			*s == '(' || *s == ')' || *s == '{' || *s == '}' ||
			*s == '\\')
			appendStringInfoChar(str, '\\');
		appendStringInfoChar(str, *s++);
	}
}

static void
_outList(StringInfo str, List *node)
{
	ListCell   *lc;

	appendStringInfoChar(str, '(');

	if (IsA(node, IntList))
		appendStringInfoChar(str, 'i');
	else if (IsA(node, OidList))
		appendStringInfoChar(str, 'o');

	foreach(lc, node)
	{
		/*
		 * For the sake of backward compatibility, we emit a slightly
		 * different whitespace format for lists of nodes vs. other types of
		 * lists. XXX: is this necessary?
		 */
		if (IsA(node, List))
		{
			_outNode(str, lfirst(lc));
			if (lnext(lc))
				appendStringInfoChar(str, ' ');
		}
		else if (IsA(node, IntList))
			appendStringInfo(str, " %d", lfirst_int(lc));
		else if (IsA(node, OidList))
			appendStringInfo(str, " %u", lfirst_oid(lc));
		else
			elog(ERROR, "unrecognized list node type: %d",
				 (int) node->type);
	}

	appendStringInfoChar(str, ')');
}

/*
 * _outBitmapset -
 *	   converts a bitmap set of integers
 *
 * Note: the output format is "(b int int ...)", similar to an integer List.
 * Currently bitmapsets do not appear in any node type that is stored in
 * rules, so there is no support in readfuncs.c for reading this format.
 */
static void
_outBitmapset(StringInfo str, Bitmapset *bms)
{
	Bitmapset  *tmpset;
	int			x;

	appendStringInfoChar(str, '(');
	appendStringInfoChar(str, 'b');
	tmpset = bms_copy(bms);
	while ((x = bms_first_member(tmpset)) >= 0)
		appendStringInfo(str, " %d", x);
	bms_free(tmpset);
	appendStringInfoChar(str, ')');
}

/*
 * Print the value of a Datum given its type.
 */
static void
_outDatum(StringInfo str, Datum value, int typlen, bool typbyval)
{
	Size		length,
				i;
	char	   *s;

	length = datumGetSize(value, typbyval, typlen);

	if (typbyval)
	{
		s = (char *) (&value);
		appendStringInfo(str, "%u [ ", (unsigned int) length);
		for (i = 0; i < (Size) sizeof(Datum); i++)
			appendStringInfo(str, "%d ", (int) (s[i]));
		appendStringInfoChar(str, ']');
	}
	else
	{
		s = (char *) DatumGetPointer(value);
		if (!PointerIsValid(s))
			appendStringInfoLiteral(str, "0 [ ]");
		else
		{
			appendStringInfo(str, "%u [ ", (unsigned int) length);
			for (i = 0; i < length; i++)
				appendStringInfo(str, "%d ", (int) (s[i]));
			appendStringInfoChar(str, ']');
		}
	}
}

#endif /* COMPILING_BINARY_FUNCS */

static void _outPlanInfo(StringInfo str, Plan *node);
static void outLogicalIndexInfo(StringInfo str, LogicalIndexInfo *node);

/*
 *	Stuff from plannodes.h
 */

#ifndef COMPILING_BINARY_FUNCS
static void
_outPlannedStmt(StringInfo str, PlannedStmt *node)
{
	WRITE_NODE_TYPE("PLANNEDSTMT");

	WRITE_ENUM_FIELD(commandType, CmdType);
	WRITE_ENUM_FIELD(planGen, PlanGenerator);
	WRITE_BOOL_FIELD(canSetTag);
	WRITE_BOOL_FIELD(transientPlan);
	WRITE_NODE_FIELD(planTree);
	WRITE_NODE_FIELD(rtable);
	WRITE_NODE_FIELD(resultRelations);
	WRITE_NODE_FIELD(utilityStmt);
	WRITE_NODE_FIELD(intoClause);
	WRITE_NODE_FIELD(subplans);
	WRITE_NODE_FIELD(rewindPlanIDs);
	WRITE_NODE_FIELD(returningLists);

	WRITE_NODE_FIELD(result_partitions);
	WRITE_NODE_FIELD(result_aosegnos);
	WRITE_NODE_FIELD(queryPartOids);
	WRITE_NODE_FIELD(queryPartsMetadata);
	WRITE_NODE_FIELD(numSelectorsPerScanId);
	WRITE_NODE_FIELD(rowMarks);
	WRITE_NODE_FIELD(relationOids);
	WRITE_NODE_FIELD(invalItems);
	WRITE_INT_FIELD(nCrossLevelParams);
	WRITE_INT_FIELD(nMotionNodes);
	WRITE_INT_FIELD(nInitPlans);

	/* Don't serialize policy */
	WRITE_NODE_FIELD(sliceTable);

	WRITE_UINT64_FIELD(query_mem);
	WRITE_NODE_FIELD(transientTypeRecords);
}
#endif /* COMPILING_BINARY_FUNCS */

#ifndef COMPILING_BINARY_FUNCS
/*
 * print the basic stuff of all nodes that inherit from Plan
 */
static void
_outPlanInfo(StringInfo str, Plan *node)
{
	if (print_variable_fields)
	{
		WRITE_INT_FIELD(plan_node_id);
		WRITE_INT_FIELD(plan_parent_node_id);

		WRITE_FLOAT_FIELD(startup_cost, "%.2f");
		WRITE_FLOAT_FIELD(total_cost, "%.2f");
		WRITE_FLOAT_FIELD(plan_rows, "%.0f");
		WRITE_INT_FIELD(plan_width);
	}

	WRITE_NODE_FIELD(targetlist);
	WRITE_NODE_FIELD(qual);

	WRITE_BITMAPSET_FIELD(extParam);
	WRITE_BITMAPSET_FIELD(allParam);

	WRITE_INT_FIELD(nParamExec);

	if (print_variable_fields)
	{
		WRITE_NODE_FIELD(flow);
		WRITE_ENUM_FIELD(dispatch, DispatchMethod);
		WRITE_INT_FIELD(nMotionNodes);
		WRITE_INT_FIELD(nInitPlans);
		WRITE_NODE_FIELD(sliceTable);
	}

	WRITE_NODE_FIELD(lefttree);
	WRITE_NODE_FIELD(righttree);
	WRITE_NODE_FIELD(initPlan);

	if (print_variable_fields)
	{
		WRITE_UINT64_FIELD(operatorMemKB);
	}
}
#endif /* COMPILING_BINARY_FUNCS */

/*
 * print the basic stuff of all nodes that inherit from Scan
 */
static void
_outScanInfo(StringInfo str, Scan *node)
{
	_outPlanInfo(str, (Plan *) node);

	if (print_variable_fields)
	{
		WRITE_UINT_FIELD(scanrelid);
	}
	else
	{
		/*
		 * Serializing for workfile caching.
		 * Instead of outputing rtable indices, serialize the actual rtable entry
		 */
		Assert(range_table != NULL);

		RangeTblEntry *rte = rt_fetch(node->scanrelid, range_table);
		/*
		 * Serialize all rtable entries except for subquery type.
		 * For subquery scan, the rtable entry contains the entire plan of the
		 * subquery, but this is serialized elsewhere in outSubqueryScan, no
		 * need to duplicate it here
		 */
		if (rte->type != RTE_SUBQUERY)
		{
			_outNode(str,rte);
		}
	}

	WRITE_INT_FIELD(partIndex);
	WRITE_INT_FIELD(partIndexPrintable);
}

/*
 * print the basic stuff of all nodes that inherit from Join
 */
static void
_outJoinPlanInfo(StringInfo str, Join *node)
{
	_outPlanInfo(str, (Plan *) node);

	WRITE_BOOL_FIELD(prefetch_inner);

	WRITE_ENUM_FIELD(jointype, JoinType);
	WRITE_NODE_FIELD(joinqual);
}

static void
_outPlan(StringInfo str, Plan *node)
{
	WRITE_NODE_TYPE("PLAN");

	_outPlanInfo(str, (Plan *) node);
}

static void
_outResult(StringInfo str, Result *node)
{
	WRITE_NODE_TYPE("RESULT");

	_outPlanInfo(str, (Plan *) node);

	WRITE_NODE_FIELD(resconstantqual);

	WRITE_BOOL_FIELD(hashFilter);
	WRITE_NODE_FIELD(hashList);
}

static void
_outRepeat(StringInfo str, Repeat *node)
{
	WRITE_NODE_TYPE("REPEAT");

	_outPlanInfo(str, (Plan *) node);

	WRITE_NODE_FIELD(repeatCountExpr);
	WRITE_UINT64_FIELD(grouping);
}

static void
_outAppend(StringInfo str, Append *node)
{
	WRITE_NODE_TYPE("APPEND");

	_outPlanInfo(str, (Plan *) node);

	WRITE_NODE_FIELD(appendplans);
	WRITE_BOOL_FIELD(isTarget);
	WRITE_BOOL_FIELD(isZapped);
	WRITE_BOOL_FIELD(hasXslice);
}

static void
_outSequence(StringInfo str, Sequence *node)
{
	WRITE_NODE_TYPE("SEQUENCE");
	_outPlanInfo(str, (Plan *)node);
	WRITE_NODE_FIELD(subplans);
}

static void
_outBitmapAnd(StringInfo str, BitmapAnd *node)
{
	WRITE_NODE_TYPE("BITMAPAND");

	_outPlanInfo(str, (Plan *) node);

	WRITE_NODE_FIELD(bitmapplans);
}

static void
_outBitmapOr(StringInfo str, BitmapOr *node)
{
	WRITE_NODE_TYPE("BITMAPOR");

	_outPlanInfo(str, (Plan *) node);

	WRITE_NODE_FIELD(bitmapplans);
}

static void
_outScan(StringInfo str, Scan *node)
{
	WRITE_NODE_TYPE("SCAN");

	_outScanInfo(str, (Scan *) node);
}

static void
_outSeqScan(StringInfo str, SeqScan *node)
{
	WRITE_NODE_TYPE("SEQSCAN");

	_outScanInfo(str, (Scan *) node);
}

static void
_outAppendOnlyScan(StringInfo str, AppendOnlyScan *node)
{
	WRITE_NODE_TYPE("APPENDONLYSCAN");

	_outScanInfo(str, (Scan *) node);
}

static void
_outAOCSScan(StringInfo str, AOCSScan *node)
{
	WRITE_NODE_TYPE("AOCSSCAN");

	_outScanInfo(str, (Scan *) node);
}

static void
_outTableScan(StringInfo str, TableScan *node)
{
	WRITE_NODE_TYPE("TABLESCAN");
	_outScanInfo(str, (Scan *)node);
}

static void
_outDynamicTableScan(StringInfo str, DynamicTableScan *node)
{
	WRITE_NODE_TYPE("DYNAMICTABLESCAN");
	_outScanInfo(str, (Scan *)node);
	WRITE_INT_FIELD(partIndex);
	WRITE_INT_FIELD(partIndexPrintable);
}

static void
_outExternalScan(StringInfo str, ExternalScan *node)
{
	WRITE_NODE_TYPE("EXTERNALSCAN");

	_outScanInfo(str, (Scan *) node);

	WRITE_NODE_FIELD(uriList);
	WRITE_NODE_FIELD(fmtOpts);
	WRITE_CHAR_FIELD(fmtType);
	WRITE_BOOL_FIELD(isMasterOnly);
	WRITE_INT_FIELD(rejLimit);
	WRITE_BOOL_FIELD(rejLimitInRows);
	WRITE_OID_FIELD(fmterrtbl);
	WRITE_INT_FIELD(encoding);
	WRITE_INT_FIELD(scancounter);
}

#ifndef COMPILING_BINARY_FUNCS
static void
outLogicalIndexInfo(StringInfo str, LogicalIndexInfo *node)
{
	WRITE_OID_FIELD(logicalIndexOid);
	WRITE_INT_FIELD(nColumns);
	appendStringInfoLiteral(str, " :indexKeys");
	for (int i = 0; i < node->nColumns; i++)
	{
		appendStringInfo(str, " %d", node->indexKeys[i]);
	}
	WRITE_NODE_FIELD(indPred);
	WRITE_NODE_FIELD(indExprs);
	WRITE_BOOL_FIELD(indIsUnique);
	WRITE_ENUM_FIELD(indType, LogicalIndexType);
	WRITE_NODE_FIELD(partCons);
	WRITE_NODE_FIELD(defaultLevels);
}
#endif /* COMPILING_BINARY_FUNCS */

static void
outIndexScanFields(StringInfo str, IndexScan *node)
{
	_outScanInfo(str, (Scan *) node);

	WRITE_OID_FIELD(indexid);
	WRITE_NODE_FIELD(indexqual);
	WRITE_NODE_FIELD(indexqualorig);
	WRITE_NODE_FIELD(indexstrategy);
	WRITE_NODE_FIELD(indexsubtype);
	WRITE_ENUM_FIELD(indexorderdir, ScanDirection);

	if (isDynamicScan(&node->scan))
	{
		Assert(node->logicalIndexInfo);
		outLogicalIndexInfo(str, node->logicalIndexInfo);
	}
	else
	{
		Assert(node->logicalIndexInfo == NULL);
	}
}

static void
_outIndexScan(StringInfo str, IndexScan *node)
{
	WRITE_NODE_TYPE("INDEXSCAN");

	outIndexScanFields(str, node);
}

static void
_outDynamicIndexScan(StringInfo str, DynamicIndexScan *node)
{
	WRITE_NODE_TYPE("DYNAMICINDEXSCAN");

	outIndexScanFields(str, (IndexScan *)node);
}

static void
_outBitmapIndexScan(StringInfo str, BitmapIndexScan *node)
{
	WRITE_NODE_TYPE("BITMAPINDEXSCAN");

	outIndexScanFields(str, (IndexScan *)node);
}

static void
_outBitmapHeapScan(StringInfo str, BitmapHeapScan *node)
{
	WRITE_NODE_TYPE("BITMAPHEAPSCAN");

	_outScanInfo(str, (Scan *) node);

	WRITE_NODE_FIELD(bitmapqualorig);
}

static void
_outBitmapAppendOnlyScan(StringInfo str, BitmapAppendOnlyScan *node)
{
	WRITE_NODE_TYPE("BITMAPAPPENDONLYSCAN");

	_outScanInfo(str, (Scan *) node);

	WRITE_NODE_FIELD(bitmapqualorig);
	WRITE_BOOL_FIELD(isAORow);
}

static void
_outBitmapTableScan(StringInfo str, BitmapTableScan *node)
{
	WRITE_NODE_TYPE("BITMAPTABLESCAN");

	_outScanInfo(str, (Scan *) node);

	WRITE_NODE_FIELD(bitmapqualorig);
}

static void
_outTidScan(StringInfo str, TidScan *node)
{
	WRITE_NODE_TYPE("TIDSCAN");

	_outScanInfo(str, (Scan *) node);

	WRITE_NODE_FIELD(tidquals);
}

#ifndef COMPILING_BINARY_FUNCS
static void
_outSubqueryScan(StringInfo str, SubqueryScan *node)
{
	WRITE_NODE_TYPE("SUBQUERYSCAN");

	_outScanInfo(str, (Scan *) node);

	WRITE_NODE_FIELD(subplan);
	WRITE_NODE_FIELD(subrtable); /* debugging convenience */
}
#endif /* COMPILING_BINARY_FUNCS */

static void
_outFunctionScan(StringInfo str, FunctionScan *node)
{
	WRITE_NODE_TYPE("FUNCTIONSCAN");

	_outScanInfo(str, (Scan *) node);
}

static void
_outValuesScan(StringInfo str, ValuesScan *node)
{
	WRITE_NODE_TYPE("VALUESSCAN");

	_outScanInfo(str, (Scan *) node);
}

static void
_outJoin(StringInfo str, Join *node)
{
	WRITE_NODE_TYPE("JOIN");

	_outJoinPlanInfo(str, (Join *) node);
}

static void
_outNestLoop(StringInfo str, NestLoop *node)
{
	WRITE_NODE_TYPE("NESTLOOP");

	_outJoinPlanInfo(str, (Join *) node);

    WRITE_BOOL_FIELD(outernotreferencedbyinner);    /*CDB*/
	WRITE_BOOL_FIELD(shared_outer);
	WRITE_BOOL_FIELD(singleton_outer); /*CDB-OLAP*/
}

#ifndef COMPILING_BINARY_FUNCS
static void
_outMergeJoin(StringInfo str, MergeJoin *node)
{
	int			numCols;
	int			i;

	WRITE_NODE_TYPE("MERGEJOIN");

	_outJoinPlanInfo(str, (Join *) node);

	WRITE_NODE_FIELD(mergeclauses);

	numCols = list_length(node->mergeclauses);

	appendStringInfo(str, " :mergeFamilies");
	for (i = 0; i < numCols; i++)
		appendStringInfo(str, " %u", node->mergeFamilies[i]);

	appendStringInfo(str, " :mergeStrategies");
	for (i = 0; i < numCols; i++)
		appendStringInfo(str, " %d", node->mergeStrategies[i]);

	appendStringInfo(str, " :mergeNullsFirst");
	for (i = 0; i < numCols; i++)
		appendStringInfo(str, " %d", (int) node->mergeNullsFirst[i]);

	WRITE_BOOL_FIELD(unique_outer);
}
#endif /* COMPILING_BINARY_FUNCS */

static void
_outHashJoin(StringInfo str, HashJoin *node)
{
	WRITE_NODE_TYPE("HASHJOIN");

	_outJoinPlanInfo(str, (Join *) node);

	WRITE_NODE_FIELD(hashclauses);
	WRITE_NODE_FIELD(hashqualclauses);
}

#ifndef COMPILING_BINARY_FUNCS
static void
_outAgg(StringInfo str, Agg *node)
{
	int			i;

	WRITE_NODE_TYPE("AGG");

	_outPlanInfo(str, (Plan *) node);

	WRITE_ENUM_FIELD(aggstrategy, AggStrategy);
	WRITE_INT_FIELD(numCols);

	appendStringInfoLiteral(str, " :grpColIdx");
	for (i = 0; i < node->numCols; i++)
		appendStringInfo(str, " %d", node->grpColIdx[i]);

	appendStringInfo(str, " :grpOperators");
	for (i = 0; i < node->numCols; i++)
		appendStringInfo(str, " %u", node->grpOperators[i]);

	if (print_variable_fields)
	{
		WRITE_LONG_FIELD(numGroups);
		WRITE_INT_FIELD(transSpace);
	}
	WRITE_INT_FIELD(numNullCols);
	WRITE_UINT64_FIELD(inputGrouping);
	WRITE_UINT64_FIELD(grouping);
	WRITE_BOOL_FIELD(inputHasGrouping);
	WRITE_INT_FIELD(rollupGSTimes);
	WRITE_BOOL_FIELD(lastAgg);
	WRITE_BOOL_FIELD(streaming);
}
#endif /* COMPILING_BINARY_FUNCS */

#ifndef COMPILING_BINARY_FUNCS
static void
_outWindowKey(StringInfo str, WindowKey *node)
{
	int			i;

	WRITE_NODE_TYPE("WINDOWKEY");
	WRITE_INT_FIELD(numSortCols);

	appendStringInfoLiteral(str, " :sortColIdx");
	for (i = 0; i < node->numSortCols; i++)
		appendStringInfo(str, " %d", node->sortColIdx[i]);

	appendStringInfoLiteral(str, " :sortOperators");
	for (i = 0; i < node->numSortCols; i++)
		appendStringInfo(str, " %u", node->sortOperators[i]);

	WRITE_NODE_FIELD(frame);
}
#endif /* COMPILING_BINARY_FUNCS */

#ifndef COMPILING_BINARY_FUNCS
static void
_outWindow(StringInfo str, Window *node)
{
	int			i;

	WRITE_NODE_TYPE("WINDOW");

	_outPlanInfo(str, (Plan *) node);

	WRITE_INT_FIELD(numPartCols);

	appendStringInfoLiteral(str, " :partColIdx");
	for (i = 0; i < node->numPartCols; i++)
		appendStringInfo(str, " %d", node->partColIdx[i]);

	appendStringInfoLiteral(str, " :partOperators");
	for (i = 0; i < node->numPartCols; i++)
		appendStringInfo(str, " %u", node->partOperators[i]);

	WRITE_NODE_FIELD(windowKeys);
}
#endif /* COMPILING_BINARY_FUNCS */

static void
_outTableFunctionScan(StringInfo str, TableFunctionScan *node)
{
	WRITE_NODE_TYPE("TABLEFUNCTIONSCAN");

	_outScanInfo(str, (Scan *) node);
}

static void
_outMaterial(StringInfo str, Material *node)
{
	WRITE_NODE_TYPE("MATERIAL");

    WRITE_BOOL_FIELD(cdb_strict);

	WRITE_ENUM_FIELD(share_type, ShareType);
	WRITE_INT_FIELD(share_id);
	WRITE_INT_FIELD(driver_slice);
	WRITE_INT_FIELD(nsharer);
	WRITE_INT_FIELD(nsharer_xslice);

	_outPlanInfo(str, (Plan *) node);
}

static void
_outShareInputScan(StringInfo str, ShareInputScan *node)
{
	WRITE_NODE_TYPE("SHAREINPUTSCAN");

	WRITE_ENUM_FIELD(share_type, ShareType);
	WRITE_INT_FIELD(share_id);
	WRITE_INT_FIELD(driver_slice);

	_outPlanInfo(str, (Plan *) node);
}

#ifndef COMPILING_BINARY_FUNCS
static void
_outSort(StringInfo str, Sort *node)
{
	int			i;

	WRITE_NODE_TYPE("SORT");

	_outPlanInfo(str, (Plan *) node);

	WRITE_INT_FIELD(numCols);

	appendStringInfoLiteral(str, " :sortColIdx");
	for (i = 0; i < node->numCols; i++)
		appendStringInfo(str, " %d", node->sortColIdx[i]);

	appendStringInfoLiteral(str, " :sortOperators");
	for (i = 0; i < node->numCols; i++)
		appendStringInfo(str, " %u", node->sortOperators[i]);

	appendStringInfo(str, " :nullsFirst");
	for (i = 0; i < node->numCols; i++)
		appendStringInfo(str, " %s", booltostr(node->nullsFirst[i]));

	/* CDB */
	WRITE_NODE_FIELD(limitOffset);
	WRITE_NODE_FIELD(limitCount);
    WRITE_BOOL_FIELD(noduplicates);

	WRITE_ENUM_FIELD(share_type, ShareType);
	WRITE_INT_FIELD(share_id);
	WRITE_INT_FIELD(driver_slice);
	WRITE_INT_FIELD(nsharer);
	WRITE_INT_FIELD(nsharer_xslice);
}
#endif /* COMPILING_BINARY_FUNCS */

#ifndef COMPILING_BINARY_FUNCS
static void
_outUnique(StringInfo str, Unique *node)
{
	int			i;

	WRITE_NODE_TYPE("UNIQUE");

	_outPlanInfo(str, (Plan *) node);

	WRITE_INT_FIELD(numCols);

	appendStringInfoLiteral(str, " :uniqColIdx");
	for (i = 0; i < node->numCols; i++)
		appendStringInfo(str, " %d", node->uniqColIdx[i]);

	appendStringInfo(str, " :uniqOperators");
	for (i = 0; i < node->numCols; i++)
		appendStringInfo(str, " %u", node->uniqOperators[i]);
}
#endif /* COMPILING_BINARY_FUNCS */

#ifndef COMPILING_BINARY_FUNCS
static void
_outSetOp(StringInfo str, SetOp *node)
{
	int			i;

	WRITE_NODE_TYPE("SETOP");

	_outPlanInfo(str, (Plan *) node);

	WRITE_ENUM_FIELD(cmd, SetOpCmd);
	WRITE_INT_FIELD(numCols);

	appendStringInfoLiteral(str, " :dupColIdx");
	for (i = 0; i < node->numCols; i++)
		appendStringInfo(str, " %d", node->dupColIdx[i]);

	appendStringInfo(str, " :dupOperators");
	for (i = 0; i < node->numCols; i++)
		appendStringInfo(str, " %d", node->dupOperators[i]);

	WRITE_INT_FIELD(flagColIdx);
}
#endif /* COMPILING_BINARY_FUNCS */

static void
_outLimit(StringInfo str, Limit *node)
{
	WRITE_NODE_TYPE("LIMIT");

	_outPlanInfo(str, (Plan *) node);

	WRITE_NODE_FIELD(limitOffset);
	WRITE_NODE_FIELD(limitCount);
}

static void
_outHash(StringInfo str, Hash *node)
{
	WRITE_NODE_TYPE("HASH");

	_outPlanInfo(str, (Plan *) node);
    WRITE_BOOL_FIELD(rescannable);          /*CDB*/
}

#ifndef COMPILING_BINARY_FUNCS
static void
_outMotion(StringInfo str, Motion *node)
{
	int i;

	WRITE_NODE_TYPE("MOTION");

	WRITE_INT_FIELD(motionID);
	WRITE_ENUM_FIELD(motionType, MotionType);

	WRITE_BOOL_FIELD(sendSorted);

	WRITE_NODE_FIELD(hashExpr);
	WRITE_NODE_FIELD(hashDataTypes);

	WRITE_INT_FIELD(numOutputSegs);
	appendStringInfoLiteral(str, " :outputSegIdx");
	for (i = 0; i < node->numOutputSegs; i++)
		appendStringInfo(str, " %d", node->outputSegIdx[i]);

	WRITE_INT_FIELD(numSortCols);
	appendStringInfoLiteral(str, " :sortColIdx");
	for (i = 0; i < node->numSortCols; i++)
		appendStringInfo(str, " %d", node->sortColIdx[i]);

	appendStringInfoLiteral(str, " :sortOperators");
	for (i = 0; i < node->numSortCols; i++)
		appendStringInfo(str, " %u", node->sortOperators[i]);

	WRITE_INT_FIELD(segidColIdx);

	_outPlanInfo(str, (Plan *) node);
}
#endif /* COMPILING_BINARY_FUNCS */

/*
 * _outDML
 */
static void
_outDML(StringInfo str, DML *node)
{
	WRITE_NODE_TYPE("DML");

	WRITE_UINT_FIELD(scanrelid);
	WRITE_INT_FIELD(oidColIdx);
	WRITE_INT_FIELD(actionColIdx);
	WRITE_INT_FIELD(ctidColIdx);
	WRITE_INT_FIELD(tupleoidColIdx);

	_outPlanInfo(str, (Plan *) node);
}

/*
 * _outSplitUpdate
 */
static void
_outSplitUpdate(StringInfo str, SplitUpdate *node)
{
	WRITE_NODE_TYPE("SplitUpdate");

	WRITE_INT_FIELD(actionColIdx);
	WRITE_INT_FIELD(ctidColIdx);
	WRITE_INT_FIELD(tupleoidColIdx);
	WRITE_NODE_FIELD(insertColIdx);
	WRITE_NODE_FIELD(deleteColIdx);
	
	_outPlanInfo(str, (Plan *) node);
}

/*
 * _outRowTrigger
 */
static void
_outRowTrigger(StringInfo str, RowTrigger *node)
{
	WRITE_NODE_TYPE("RowTrigger");

	WRITE_INT_FIELD(relid);
	WRITE_INT_FIELD(eventFlags);
	WRITE_NODE_FIELD(oldValuesColIdx);
	WRITE_NODE_FIELD(newValuesColIdx);

	_outPlanInfo(str, (Plan *) node);
}

/*
 * _outAssertOp
 */
static void
_outAssertOp(StringInfo str, AssertOp *node)
{
	WRITE_NODE_TYPE("AssertOp");

	WRITE_NODE_FIELD(errmessage);
	WRITE_INT_FIELD(errcode);
	
	_outPlanInfo(str, (Plan *) node);
}

/*
 * _outPartitionSelector
 */
static void
_outPartitionSelector(StringInfo str, PartitionSelector *node)
{
	WRITE_NODE_TYPE("PartitionSelector");

	WRITE_INT_FIELD(relid);
	WRITE_INT_FIELD(nLevels);
	WRITE_INT_FIELD(scanId);
	WRITE_INT_FIELD(selectorId);
	WRITE_NODE_FIELD(levelEqExpressions);
	WRITE_NODE_FIELD(levelExpressions);
	WRITE_NODE_FIELD(residualPredicate);
	WRITE_NODE_FIELD(propagationExpression);
	WRITE_NODE_FIELD(printablePredicate);
	WRITE_BOOL_FIELD(staticSelection);
	WRITE_NODE_FIELD(staticPartOids);
	WRITE_NODE_FIELD(staticScanIds);

	_outPlanInfo(str, (Plan *) node);
}

/*****************************************************************************
 *
 *	Stuff from primnodes.h.
 *
 *****************************************************************************/

static void
_outAlias(StringInfo str, Alias *node)
{
	WRITE_NODE_TYPE("ALIAS");

	WRITE_STRING_FIELD(aliasname);
	WRITE_NODE_FIELD(colnames);
}

static void
_outRangeVar(StringInfo str, RangeVar *node)
{
	WRITE_NODE_TYPE("RANGEVAR");

	/*
	 * we deliberately ignore catalogname here, since it is presently not
	 * semantically meaningful
	 */
	WRITE_STRING_FIELD(schemaname);
	WRITE_STRING_FIELD(relname);
	WRITE_ENUM_FIELD(inhOpt, InhOption);
	WRITE_BOOL_FIELD(istemp);
	WRITE_NODE_FIELD(alias);
    WRITE_INT_FIELD(location);  /*CDB*/
}

static void
_outIntoClause(StringInfo str, IntoClause *node)
{
	WRITE_NODE_TYPE("INTOCLAUSE");
	
	WRITE_NODE_FIELD(rel);
	WRITE_NODE_FIELD(colNames);
	WRITE_NODE_FIELD(options);
	WRITE_ENUM_FIELD(onCommit, OnCommitAction);
	WRITE_STRING_FIELD(tableSpaceName);
	WRITE_OID_FIELD(oidInfo.relOid);
	WRITE_OID_FIELD(oidInfo.comptypeOid);
	WRITE_OID_FIELD(oidInfo.toastOid);
	WRITE_OID_FIELD(oidInfo.toastIndexOid);
	WRITE_OID_FIELD(oidInfo.toastComptypeOid);
	WRITE_OID_FIELD(oidInfo.aosegOid);
	WRITE_OID_FIELD(oidInfo.aosegIndexOid);
	WRITE_OID_FIELD(oidInfo.aosegComptypeOid);
	WRITE_OID_FIELD(oidInfo.aovisimapOid);
	WRITE_OID_FIELD(oidInfo.aovisimapIndexOid);
	WRITE_OID_FIELD(oidInfo.aovisimapComptypeOid);
	WRITE_OID_FIELD(oidInfo.aoblkdirOid);
	WRITE_OID_FIELD(oidInfo.aoblkdirIndexOid);
	WRITE_OID_FIELD(oidInfo.aoblkdirComptypeOid);
}

static void
_outVar(StringInfo str, Var *node)
{
	WRITE_NODE_TYPE("VAR");

	if (print_variable_fields)
	{
		WRITE_UINT_FIELD(varno);
	}
	WRITE_INT_FIELD(varattno);
	WRITE_OID_FIELD(vartype);
	WRITE_INT_FIELD(vartypmod);
	WRITE_UINT_FIELD(varlevelsup);
	if (print_variable_fields)
	{
		WRITE_UINT_FIELD(varnoold);
	}
	WRITE_INT_FIELD(varoattno);
}

#ifndef COMPILING_BINARY_FUNCS
static void
_outConst(StringInfo str, Const *node)
{
	WRITE_NODE_TYPE("CONST");

	WRITE_OID_FIELD(consttype);
	WRITE_INT_FIELD(constlen);
	WRITE_BOOL_FIELD(constbyval);
	WRITE_BOOL_FIELD(constisnull);

	appendStringInfoLiteral(str, " :constvalue ");
	if (node->constisnull)
		appendStringInfoLiteral(str, "<>");
	else
		_outDatum(str, node->constvalue, node->constlen, node->constbyval);
}
#endif /* COMPILING_BINARY_FUNCS */

static void
_outParam(StringInfo str, Param *node)
{
	WRITE_NODE_TYPE("PARAM");

	WRITE_ENUM_FIELD(paramkind, ParamKind);
	WRITE_INT_FIELD(paramid);
	WRITE_OID_FIELD(paramtype);
	WRITE_INT_FIELD(paramtypmod);
}

#ifndef COMPILING_BINARY_FUNCS
static void
_outAggref(StringInfo str, Aggref *node)
{
	WRITE_NODE_TYPE("AGGREF");

	WRITE_OID_FIELD(aggfnoid);
	WRITE_OID_FIELD(aggtype);
	WRITE_NODE_FIELD(args);
	WRITE_UINT_FIELD(agglevelsup);
	WRITE_BOOL_FIELD(aggstar);
	WRITE_BOOL_FIELD(aggdistinct);

    /*
     * CDB: This field was added after the MPP 2.1p2 release.  Upstream of
     * the planner, it's unused and zero, in which case we skip writing it
     * because we don't want it written into the catalog.  Allows downward
     * compatibility in case the database is opened using an older release.
     */
    if (node->aggstage != 0)
	    WRITE_ENUM_FIELD(aggstage, AggStage);

    /* 
     * CDB: to minimize upgrade impact we only write out the aggorder
     * field when it is present
     */
    if (node->aggorder != NULL)
        WRITE_NODE_FIELD(aggorder);
}
#endif /* COMPILING_BINARY_FUNCS */

static void
_outAggOrder(StringInfo str, AggOrder *node)
{
	WRITE_NODE_TYPE("AGGORDER");

    WRITE_BOOL_FIELD(sortImplicit);
    WRITE_NODE_FIELD(sortTargets);
    WRITE_NODE_FIELD(sortClause);
}

static void
_outWindowRef(StringInfo str, WindowRef *node)
{
	WRITE_NODE_TYPE("WINDOWREF");

	WRITE_OID_FIELD(winfnoid);
	WRITE_OID_FIELD(restype);
	WRITE_NODE_FIELD(args);
	WRITE_UINT_FIELD(winlevelsup);
	WRITE_BOOL_FIELD(windistinct);
	WRITE_UINT_FIELD(winspec);
	WRITE_UINT_FIELD(winindex);
	WRITE_ENUM_FIELD(winstage, WinStage);
	WRITE_UINT_FIELD(winlevel);
}

static void
_outArrayRef(StringInfo str, ArrayRef *node)
{
	WRITE_NODE_TYPE("ARRAYREF");

	WRITE_OID_FIELD(refrestype);
	WRITE_OID_FIELD(refarraytype);
	WRITE_OID_FIELD(refelemtype);
	WRITE_NODE_FIELD(refupperindexpr);
	WRITE_NODE_FIELD(reflowerindexpr);
	WRITE_NODE_FIELD(refexpr);
	WRITE_NODE_FIELD(refassgnexpr);
}

#ifndef COMPILING_BINARY_FUNCS
static void
_outFuncExpr(StringInfo str, FuncExpr *node)
{
	WRITE_NODE_TYPE("FUNCEXPR");

	WRITE_OID_FIELD(funcid);
	WRITE_OID_FIELD(funcresulttype);
	WRITE_BOOL_FIELD(funcretset);
	WRITE_ENUM_FIELD(funcformat, CoercionForm);
	WRITE_NODE_FIELD(args);
	
	if (node->is_tablefunc)
	{
		WRITE_BOOL_FIELD(is_tablefunc);  /* GPDB */
	}
}
#endif /* COMPILING_BINARY_FUNCS */

static void
_outOpExpr(StringInfo str, OpExpr *node)
{
	WRITE_NODE_TYPE("OPEXPR");

	WRITE_OID_FIELD(opno);
	WRITE_OID_FIELD(opfuncid);
	WRITE_OID_FIELD(opresulttype);
	WRITE_BOOL_FIELD(opretset);
	WRITE_NODE_FIELD(args);
}

static void
_outDistinctExpr(StringInfo str, DistinctExpr *node)
{
	WRITE_NODE_TYPE("DISTINCTEXPR");

	WRITE_OID_FIELD(opno);
	WRITE_OID_FIELD(opfuncid);
	WRITE_OID_FIELD(opresulttype);
	WRITE_BOOL_FIELD(opretset);
	WRITE_NODE_FIELD(args);
}

static void
_outScalarArrayOpExpr(StringInfo str, ScalarArrayOpExpr *node)
{
	WRITE_NODE_TYPE("SCALARARRAYOPEXPR");

	WRITE_OID_FIELD(opno);
	WRITE_OID_FIELD(opfuncid);
	WRITE_BOOL_FIELD(useOr);
	WRITE_NODE_FIELD(args);
}

#ifndef COMPILING_BINARY_FUNCS
static void
_outBoolExpr(StringInfo str, BoolExpr *node)
{
	char	   *opstr = NULL;

	WRITE_NODE_TYPE("BOOLEXPR");

	/* do-it-yourself enum representation */
	switch (node->boolop)
	{
		case AND_EXPR:
			opstr = "and";
			break;
		case OR_EXPR:
			opstr = "or";
			break;
		case NOT_EXPR:
			opstr = "not";
			break;
	}
	appendStringInfoLiteral(str, " :boolop ");
	_outToken(str, opstr);

	WRITE_NODE_FIELD(args);
}
#endif /* COMPILING_BINARY_FUNCS */

#ifndef COMPILING_BINARY_FUNCS
static void
_outSubLink(StringInfo str, SubLink *node)
{
	WRITE_NODE_TYPE("SUBLINK");

	WRITE_ENUM_FIELD(subLinkType, SubLinkType);
	WRITE_NODE_FIELD(testexpr);
	WRITE_NODE_FIELD(operName);
    /*
     * CDB: For now we don't serialize the 'location' field, for compatibility
     * so stored sublinks can be read by pre-3.2 releases.  Anyway it's only
     * meaningful with the original source string, which isn't kept when a
     * view or rule definition is stored in the catalog.
     */
	WRITE_NODE_FIELD(subselect);
}
#endif /* COMPILING_BINARY_FUNCS */

static void
_outSubPlan(StringInfo str, SubPlan *node)
{
	WRITE_NODE_TYPE("SUBPLAN");

    WRITE_INT_FIELD(qDispSliceId);  /*CDB*/
	WRITE_ENUM_FIELD(subLinkType, SubLinkType);
	WRITE_NODE_FIELD(testexpr);
	WRITE_NODE_FIELD(paramIds);
	WRITE_INT_FIELD(plan_id);
	WRITE_OID_FIELD(firstColType);
	WRITE_INT_FIELD(firstColTypmod);
	WRITE_BOOL_FIELD(useHashTable);
	WRITE_BOOL_FIELD(unknownEqFalse);
	WRITE_BOOL_FIELD(is_initplan); /*CDB*/
	WRITE_BOOL_FIELD(is_multirow); /*CDB*/
	WRITE_NODE_FIELD(setParam);
	WRITE_NODE_FIELD(parParam);
	WRITE_NODE_FIELD(args);
	WRITE_NODE_FIELD(extParam);
}

static void
_outFieldSelect(StringInfo str, FieldSelect *node)
{
	WRITE_NODE_TYPE("FIELDSELECT");

	WRITE_NODE_FIELD(arg);
	WRITE_INT_FIELD(fieldnum);
	WRITE_OID_FIELD(resulttype);
	WRITE_INT_FIELD(resulttypmod);
}

static void
_outFieldStore(StringInfo str, FieldStore *node)
{
	WRITE_NODE_TYPE("FIELDSTORE");

	WRITE_NODE_FIELD(arg);
	WRITE_NODE_FIELD(newvals);
	WRITE_NODE_FIELD(fieldnums);
	WRITE_OID_FIELD(resulttype);
}

static void
_outRelabelType(StringInfo str, RelabelType *node)
{
	WRITE_NODE_TYPE("RELABELTYPE");

	WRITE_NODE_FIELD(arg);
	WRITE_OID_FIELD(resulttype);
	WRITE_INT_FIELD(resulttypmod);
	WRITE_ENUM_FIELD(relabelformat, CoercionForm);
}

static void
_outConvertRowtypeExpr(StringInfo str, ConvertRowtypeExpr *node)
{
	WRITE_NODE_TYPE("CONVERTROWTYPEEXPR");

	WRITE_NODE_FIELD(arg);
	WRITE_OID_FIELD(resulttype);
	WRITE_ENUM_FIELD(convertformat, CoercionForm);
}

static void
_outCaseExpr(StringInfo str, CaseExpr *node)
{
	WRITE_NODE_TYPE("CASE");

	WRITE_OID_FIELD(casetype);
	WRITE_NODE_FIELD(arg);
	WRITE_NODE_FIELD(args);
	WRITE_NODE_FIELD(defresult);
}

static void
_outCaseWhen(StringInfo str, CaseWhen *node)
{
	WRITE_NODE_TYPE("WHEN");

	WRITE_NODE_FIELD(expr);
	WRITE_NODE_FIELD(result);
}

static void
_outCaseTestExpr(StringInfo str, CaseTestExpr *node)
{
	WRITE_NODE_TYPE("CASETESTEXPR");

	WRITE_OID_FIELD(typeId);
	WRITE_INT_FIELD(typeMod);
}

static void
_outArrayExpr(StringInfo str, ArrayExpr *node)
{
	WRITE_NODE_TYPE("ARRAY");

	WRITE_OID_FIELD(array_typeid);
	WRITE_OID_FIELD(element_typeid);
	WRITE_NODE_FIELD(elements);
	WRITE_BOOL_FIELD(multidims);
}

static void
_outRowExpr(StringInfo str, RowExpr *node)
{
	WRITE_NODE_TYPE("ROW");

	WRITE_NODE_FIELD(args);
	WRITE_OID_FIELD(row_typeid);
	WRITE_ENUM_FIELD(row_format, CoercionForm);
}

static void
_outRowCompareExpr(StringInfo str, RowCompareExpr *node)
{
	WRITE_NODE_TYPE("ROWCOMPARE");

	WRITE_ENUM_FIELD(rctype, RowCompareType);
	WRITE_NODE_FIELD(opnos);
	WRITE_NODE_FIELD(opfamilies);
	WRITE_NODE_FIELD(largs);
	WRITE_NODE_FIELD(rargs);
}

static void
_outCoalesceExpr(StringInfo str, CoalesceExpr *node)
{
	WRITE_NODE_TYPE("COALESCE");

	WRITE_OID_FIELD(coalescetype);
	WRITE_NODE_FIELD(args);
}

static void
_outMinMaxExpr(StringInfo str, MinMaxExpr *node)
{
	WRITE_NODE_TYPE("MINMAX");

	WRITE_OID_FIELD(minmaxtype);
	WRITE_ENUM_FIELD(op, MinMaxOp);
	WRITE_NODE_FIELD(args);
}

static void
_outXmlExpr(StringInfo str, XmlExpr *node)
{
	WRITE_NODE_TYPE("XMLEXPR");

	WRITE_ENUM_FIELD(op, XmlExprOp);
	WRITE_STRING_FIELD(name);
	WRITE_NODE_FIELD(named_args);
	WRITE_NODE_FIELD(arg_names);
	WRITE_NODE_FIELD(args);
	WRITE_ENUM_FIELD(xmloption, XmlOptionType);
	WRITE_OID_FIELD(type);
	WRITE_INT_FIELD(typmod);
	/*WRITE_LOCATION_FIELD(location);*/
}

static void
_outNullIfExpr(StringInfo str, NullIfExpr *node)
{
	WRITE_NODE_TYPE("NULLIFEXPR");

	WRITE_OID_FIELD(opno);
	WRITE_OID_FIELD(opfuncid);
	WRITE_OID_FIELD(opresulttype);
	WRITE_BOOL_FIELD(opretset);
	WRITE_NODE_FIELD(args);
}

static void
_outNullTest(StringInfo str, NullTest *node)
{
	WRITE_NODE_TYPE("NULLTEST");

	WRITE_NODE_FIELD(arg);
	WRITE_ENUM_FIELD(nulltesttype, NullTestType);
}

static void
_outBooleanTest(StringInfo str, BooleanTest *node)
{
	WRITE_NODE_TYPE("BOOLEANTEST");

	WRITE_NODE_FIELD(arg);
	WRITE_ENUM_FIELD(booltesttype, BoolTestType);
}

static void
_outCoerceToDomain(StringInfo str, CoerceToDomain *node)
{
	WRITE_NODE_TYPE("COERCETODOMAIN");

	WRITE_NODE_FIELD(arg);
	WRITE_OID_FIELD(resulttype);
	WRITE_INT_FIELD(resulttypmod);
	WRITE_ENUM_FIELD(coercionformat, CoercionForm);
}

static void
_outCoerceToDomainValue(StringInfo str, CoerceToDomainValue *node)
{
	WRITE_NODE_TYPE("COERCETODOMAINVALUE");

	WRITE_OID_FIELD(typeId);
	WRITE_INT_FIELD(typeMod);
}

static void
_outSetToDefault(StringInfo str, SetToDefault *node)
{
	WRITE_NODE_TYPE("SETTODEFAULT");

	WRITE_OID_FIELD(typeId);
	WRITE_INT_FIELD(typeMod);
}

#ifndef COMPILING_BINARY_FUNCS
static void
_outCurrentOfExpr(StringInfo str, CurrentOfExpr *node)
{
	WRITE_NODE_TYPE("CURRENTOFEXPR");

	WRITE_STRING_FIELD(cursor_name);
	WRITE_INT_FIELD(cvarno);
	WRITE_OID_FIELD(target_relid);

	/* some attributes omitted as they're bound only just before executor dispatch */
}
#endif /* COMPILING_BINARY_FUNCS */

static void
_outTargetEntry(StringInfo str, TargetEntry *node)
{
	WRITE_NODE_TYPE("TARGETENTRY");

	WRITE_NODE_FIELD(expr);
	WRITE_INT_FIELD(resno);
	WRITE_STRING_FIELD(resname);
	WRITE_UINT_FIELD(ressortgroupref);
	WRITE_OID_FIELD(resorigtbl);
	WRITE_INT_FIELD(resorigcol);
	WRITE_BOOL_FIELD(resjunk);
}

static void
_outRangeTblRef(StringInfo str, RangeTblRef *node)
{
	WRITE_NODE_TYPE("RANGETBLREF");

	WRITE_INT_FIELD(rtindex);
}

#ifndef COMPILING_BINARY_FUNCS
static void
_outJoinExpr(StringInfo str, JoinExpr *node)
{
	WRITE_NODE_TYPE("JOINEXPR");

	WRITE_ENUM_FIELD(jointype, JoinType);
	WRITE_BOOL_FIELD(isNatural);
	WRITE_NODE_FIELD(larg);
	WRITE_NODE_FIELD(rarg);
    if (node->subqfromlist)                     /*CDB*/
        WRITE_NODE_FIELD(subqfromlist);         /*CDB*/
	WRITE_NODE_FIELD_AS(usingClause, using);    /*CDB*/
	WRITE_NODE_FIELD(quals);
	WRITE_NODE_FIELD(alias);
	WRITE_INT_FIELD(rtindex);
}
#endif /* COMPILING_BINARY_FUNCS */

static void
_outFromExpr(StringInfo str, FromExpr *node)
{
	WRITE_NODE_TYPE("FROMEXPR");

	WRITE_NODE_FIELD(fromlist);
	WRITE_NODE_FIELD(quals);
}

#ifndef COMPILING_BINARY_FUNCS
static void
_outFlow(StringInfo str, Flow *node)
{
	int i;

	WRITE_NODE_TYPE("FLOW");

	WRITE_ENUM_FIELD(flotype, FlowType);
	WRITE_ENUM_FIELD(req_move, Movement);
	WRITE_ENUM_FIELD(locustype, CdbLocusType);
	WRITE_INT_FIELD(segindex);

	/* This array format as in Group and Sort nodes. */
	WRITE_INT_FIELD(numSortCols);
	if(node->numSortCols > 0)
	{
		appendStringInfoLiteral(str, " :sortColIdx");
		if(node->sortColIdx == NULL)
			appendStringInfoString(str, " <>");
		else {
			for ( i = 0; i < node->numSortCols; i++ )
				appendStringInfo(str, " %d", node->sortColIdx[i]);
		}

		appendStringInfoLiteral(str, " :sortOperators");
		if(node->sortOperators == NULL)
			appendStringInfoString(str, " <>");
		else {
			for ( i = 0; i < node->numSortCols; i++ )
				appendStringInfo(str, " %u", node->sortOperators[i]);
		}
	}

	WRITE_NODE_FIELD(hashExpr);

	WRITE_NODE_FIELD(flow_before_req_move);
}
#endif /* COMPILING_BINARY_FUNCS */

/*****************************************************************************
 *
 *	Stuff from cdbpathlocus.h.
 *
 *****************************************************************************/

/*
 * _outCdbPathLocus
 */
static void
_outCdbPathLocus(StringInfo str, CdbPathLocus *node)
{
    WRITE_ENUM_FIELD(locustype, CdbLocusType);
    WRITE_NODE_FIELD(partkey);
}                               /* _outCdbPathLocus */


/*****************************************************************************
 *
 *	Stuff from relation.h.
 *
 *****************************************************************************/

/*
 * print the basic stuff of all nodes that inherit from Path
 *
 * Note we do NOT print the parent, else we'd be in infinite recursion
 */
static void
_outPathInfo(StringInfo str, Path *node)
{
	WRITE_ENUM_FIELD(pathtype, NodeTag);
	WRITE_FLOAT_FIELD(startup_cost, "%.2f");
	WRITE_FLOAT_FIELD(total_cost, "%.2f");
    WRITE_NODE_FIELD(parent);
    _outCdbPathLocus(str, &node->locus);
	WRITE_NODE_FIELD(pathkeys);
}

/*
 * print the basic stuff of all nodes that inherit from JoinPath
 */
static void
_outJoinPathInfo(StringInfo str, JoinPath *node)
{
	_outPathInfo(str, (Path *) node);

	WRITE_ENUM_FIELD(jointype, JoinType);
	WRITE_NODE_FIELD(outerjoinpath);
	WRITE_NODE_FIELD(innerjoinpath);
	WRITE_NODE_FIELD(joinrestrictinfo);
}

static void
_outPath(StringInfo str, Path *node)
{
	WRITE_NODE_TYPE("PATH");

	_outPathInfo(str, (Path *) node);
}

static void
_outIndexPath(StringInfo str, IndexPath *node)
{
	WRITE_NODE_TYPE("INDEXPATH");

	_outPathInfo(str, (Path *) node);

	WRITE_NODE_FIELD(indexinfo);
	WRITE_NODE_FIELD(indexclauses);
	WRITE_NODE_FIELD(indexquals);
	WRITE_BOOL_FIELD(isjoininner);
	WRITE_ENUM_FIELD(indexscandir, ScanDirection);
	WRITE_FLOAT_FIELD(indextotalcost, "%.2f");
	WRITE_FLOAT_FIELD(indexselectivity, "%.4f");
	WRITE_FLOAT_FIELD(rows, "%.0f");
    WRITE_INT_FIELD(num_leading_eq);
}

static void
_outBitmapHeapPath(StringInfo str, BitmapHeapPath *node)
{
	WRITE_NODE_TYPE("BITMAPHEAPPATH");

	_outPathInfo(str, (Path *) node);

	WRITE_NODE_FIELD(bitmapqual);
	WRITE_BOOL_FIELD(isjoininner);
	WRITE_FLOAT_FIELD(rows, "%.0f");
}

static void
_outBitmapAppendOnlyPath(StringInfo str, BitmapAppendOnlyPath *node)
{
	WRITE_NODE_TYPE("BITMAPAPPENDONLYPATH");

	_outPathInfo(str, (Path *) node);

	WRITE_NODE_FIELD(bitmapqual);
	WRITE_BOOL_FIELD(isjoininner);
	WRITE_FLOAT_FIELD(rows, "%.0f");
	WRITE_BOOL_FIELD(isAORow);
}

static void
_outBitmapAndPath(StringInfo str, BitmapAndPath *node)
{
	WRITE_NODE_TYPE("BITMAPANDPATH");

	_outPathInfo(str, (Path *) node);

	WRITE_NODE_FIELD(bitmapquals);
	WRITE_FLOAT_FIELD(bitmapselectivity, "%.4f");
}

static void
_outBitmapOrPath(StringInfo str, BitmapOrPath *node)
{
	WRITE_NODE_TYPE("BITMAPORPATH");

	_outPathInfo(str, (Path *) node);

	WRITE_NODE_FIELD(bitmapquals);
	WRITE_FLOAT_FIELD(bitmapselectivity, "%.4f");
}

static void
_outTidPath(StringInfo str, TidPath *node)
{
	WRITE_NODE_TYPE("TIDPATH");

	_outPathInfo(str, (Path *) node);

	WRITE_NODE_FIELD(tidquals);
}

static void
_outAppendPath(StringInfo str, AppendPath *node)
{
	WRITE_NODE_TYPE("APPENDPATH");

	_outPathInfo(str, (Path *) node);

	WRITE_NODE_FIELD(subpaths);
}

static void
_outAppendOnlyPath(StringInfo str, AppendOnlyPath *node)
{
	WRITE_NODE_TYPE("APPENDONLYPATH");

	_outPathInfo(str, (Path *) node);
}

static void
_outAOCSPath(StringInfo str, AOCSPath *node)
{
	WRITE_NODE_TYPE("APPENDONLYPATH");

	_outPathInfo(str, (Path *) node);
}

static void
_outResultPath(StringInfo str, ResultPath *node)
{
	WRITE_NODE_TYPE("RESULTPATH");

	_outPathInfo(str, (Path *) node);

	WRITE_NODE_FIELD(quals);
}

static void
_outMaterialPath(StringInfo str, MaterialPath *node)
{
	WRITE_NODE_TYPE("MATERIALPATH");

	_outPathInfo(str, (Path *) node);
    WRITE_BOOL_FIELD(cdb_strict);

	WRITE_NODE_FIELD(subpath);
}

static void
_outUniquePath(StringInfo str, UniquePath *node)
{
	WRITE_NODE_TYPE("UNIQUEPATH");

	_outPathInfo(str, (Path *) node);
	WRITE_ENUM_FIELD(umethod, UniquePathMethod);
	WRITE_FLOAT_FIELD(rows, "%.0f");
    WRITE_BOOL_FIELD(must_repartition);                 /*CDB*/
    WRITE_BITMAPSET_FIELD(distinct_on_rowid_relids);    /*CDB*/
	WRITE_NODE_FIELD(distinct_on_exprs);                /*CDB*/

	WRITE_NODE_FIELD(subpath);
}

static void
_outNestPath(StringInfo str, NestPath *node)
{
	WRITE_NODE_TYPE("NESTPATH");

	_outJoinPathInfo(str, (JoinPath *) node);
}

static void
_outMergePath(StringInfo str, MergePath *node)
{
	WRITE_NODE_TYPE("MERGEPATH");

	_outJoinPathInfo(str, (JoinPath *) node);

	WRITE_NODE_FIELD(path_mergeclauses);
	WRITE_NODE_FIELD(outersortkeys);
	WRITE_NODE_FIELD(innersortkeys);
}

static void
_outHashPath(StringInfo str, HashPath *node)
{
	WRITE_NODE_TYPE("HASHPATH");

	_outJoinPathInfo(str, (JoinPath *) node);

	WRITE_NODE_FIELD(path_hashclauses);
}

static void
_outCdbMotionPath(StringInfo str, CdbMotionPath *node)
{
    WRITE_NODE_TYPE("MOTIONPATH");

    _outPathInfo(str, &node->path);

    WRITE_NODE_FIELD(subpath);
}

#ifndef COMPILING_BINARY_FUNCS
static void
_outPlannerGlobal(StringInfo str, PlannerGlobal *node)
{
	WRITE_NODE_TYPE("PLANNERGLOBAL");
	
	/* NB: this isn't a complete set of fields */
	WRITE_NODE_FIELD(paramlist);
	WRITE_NODE_FIELD(subplans);
	WRITE_NODE_FIELD(subrtables);
	WRITE_BITMAPSET_FIELD(rewindPlanIDs);
	WRITE_NODE_FIELD(finalrtable);
	WRITE_NODE_FIELD(relationOids);
	WRITE_NODE_FIELD(invalItems);
	WRITE_BOOL_FIELD(transientPlan);
	WRITE_NODE_FIELD(share.sharedNodes);
	WRITE_NODE_FIELD(share.sliceMarks);
	WRITE_NODE_FIELD(share.motStack);
	WRITE_NODE_FIELD(share.qdShares);
	WRITE_NODE_FIELD(share.qdSlices);
	WRITE_NODE_FIELD(share.planNodes);
	WRITE_INT_FIELD(share.nextPlanId);
}
#endif /* COMPILING_BINARY_FUNCS */

static void
_outPlannerInfo(StringInfo str, PlannerInfo *node)
{
	WRITE_NODE_TYPE("PLANNERINFO");

	/* NB: this isn't a complete set of fields */
	WRITE_NODE_FIELD(parse);
	WRITE_NODE_FIELD(join_rel_list);
	WRITE_NODE_FIELD(eq_classes);
	WRITE_NODE_FIELD(canon_pathkeys);
	WRITE_NODE_FIELD(left_join_clauses);
	WRITE_NODE_FIELD(right_join_clauses);
	WRITE_NODE_FIELD(full_join_clauses);
	WRITE_NODE_FIELD(oj_info_list);
	WRITE_NODE_FIELD(in_info_list);
	WRITE_NODE_FIELD(append_rel_list);
	WRITE_NODE_FIELD(query_pathkeys);
	WRITE_NODE_FIELD(group_pathkeys);
	WRITE_NODE_FIELD(sort_pathkeys);
	WRITE_FLOAT_FIELD(total_table_pages, "%.0f");
	WRITE_FLOAT_FIELD(tuple_fraction, "%.4f");
	WRITE_BOOL_FIELD(hasJoinRTEs);
	WRITE_BOOL_FIELD(hasOuterJoins);
	WRITE_BOOL_FIELD(hasHavingQual);
	WRITE_BOOL_FIELD(hasPseudoConstantQuals);
}

static void
_outRelOptInfo(StringInfo str, RelOptInfo *node)
{
	WRITE_NODE_TYPE("RELOPTINFO");

	/* NB: this isn't a complete set of fields */
	WRITE_ENUM_FIELD(reloptkind, RelOptKind);
	WRITE_BITMAPSET_FIELD(relids);
	WRITE_FLOAT_FIELD(rows, "%.0f");
	WRITE_INT_FIELD(width);
	WRITE_NODE_FIELD(reltargetlist);
	/* Skip writing Path ptrs to avoid endless recursion */
	/* WRITE_NODE_FIELD(pathlist);              */
	/* WRITE_NODE_FIELD(cheapest_startup_path); */
	/* WRITE_NODE_FIELD(cheapest_total_path);   */
	WRITE_NODE_FIELD(dedup_info);
	WRITE_UINT_FIELD(relid);
	WRITE_ENUM_FIELD(rtekind, RTEKind);
	WRITE_INT_FIELD(min_attr);
	WRITE_INT_FIELD(max_attr);
	WRITE_NODE_FIELD(indexlist);
	WRITE_UINT_FIELD(pages);
	WRITE_FLOAT_FIELD(tuples, "%.0f");
	WRITE_NODE_FIELD(subplan);
	WRITE_NODE_FIELD(locationlist);
	WRITE_STRING_FIELD(execcommand);
	WRITE_CHAR_FIELD(fmttype);
	WRITE_STRING_FIELD(fmtopts);
	WRITE_INT_FIELD(rejectlimit);
	WRITE_CHAR_FIELD(rejectlimittype);
	WRITE_OID_FIELD(fmterrtbl);
	WRITE_INT_FIELD(ext_encoding);
	WRITE_BOOL_FIELD(isrescannable);
	WRITE_BOOL_FIELD(writable);
	WRITE_NODE_FIELD(baserestrictinfo);
	WRITE_NODE_FIELD(joininfo);
	WRITE_BOOL_FIELD(has_eclass_joins);
	WRITE_BITMAPSET_FIELD(index_outer_relids);
	/* Skip writing Path ptrs to avoid endless recursion */
	/* WRITE_NODE_FIELD(index_inner_paths);     */
}

#ifndef COMPILING_BINARY_FUNCS
static void
_outIndexOptInfo(StringInfo str, IndexOptInfo *node)
{
    int i;

	WRITE_NODE_TYPE("INDEXOPTINFO");

	/* NB: this isn't a complete set of fields */
	WRITE_OID_FIELD(indexoid);
	/* Do NOT print rel field, else infinite recursion */
	WRITE_UINT_FIELD(pages);
	WRITE_FLOAT_FIELD(tuples, "%.0f");
	WRITE_INT_FIELD(ncolumns);

	appendStringInfoLiteral(str, " :opfamily");
	for (i = 0; i < node->ncolumns; i++)
		appendStringInfo(str, " %u", node->opfamily[i]);

	appendStringInfoLiteral(str, " :indexkeys");
	for (i = 0; i < node->ncolumns; i++)
		appendStringInfo(str, " %d", node->indexkeys[i]);

	appendStringInfoLiteral(str, " :fwdsortop");
	for (i = 0; i < node->ncolumns; i++)
		appendStringInfo(str, " %u", node->fwdsortop[i]);

	appendStringInfoLiteral(str, " :revsortop");
	for (i = 0; i < node->ncolumns; i++)
		appendStringInfo(str, " %u", node->revsortop[i]);

	WRITE_BOOL_FIELD(nulls_first);

    WRITE_OID_FIELD(relam);
	WRITE_OID_FIELD(amcostestimate);
	WRITE_NODE_FIELD(indexprs);
	WRITE_NODE_FIELD(indpred);
	WRITE_BOOL_FIELD(predOK);
	WRITE_BOOL_FIELD(unique);
	WRITE_BOOL_FIELD(amoptionalkey);
	WRITE_BOOL_FIELD(cdb_default_stats_used);
}
#endif /* COMPILING_BINARY_FUNCS */

#ifndef COMPILING_BINARY_FUNCS
static void
_outCdbRelColumnInfo(StringInfo str, CdbRelColumnInfo *node)
{
	WRITE_NODE_TYPE("CdbRelColumnInfo");

    WRITE_INT_FIELD(pseudoattno);
    WRITE_INT_FIELD(targetresno);
	WRITE_INT_FIELD(attr_width);
	WRITE_BITMAPSET_FIELD(where_needed);
    WRITE_STRING_FIELD(colname);
	WRITE_NODE_FIELD(defexpr);
}
#endif /* COMPILING_BINARY_FUNCS */

static void
_outCdbRelDedupInfo(StringInfo str, CdbRelDedupInfo *node)
{
	WRITE_NODE_TYPE("CdbRelDedupInfo");

	WRITE_BITMAPSET_FIELD(prejoin_dedup_subqrelids);
	WRITE_BITMAPSET_FIELD(spent_subqrelids);
	WRITE_BOOL_FIELD(try_postjoin_dedup);
	WRITE_BOOL_FIELD(no_more_subqueries);
	WRITE_NODE_FIELD(join_unique_ininfo);
	/* Skip writing Path ptrs to avoid endless recursion */
	/* WRITE_NODE_FIELD(later_dedup_pathlist);  */
	/* WRITE_NODE_FIELD(cheapest_startup_path); */
	/* WRITE_NODE_FIELD(cheapest_total_path);   */
}

static void
_outEquivalenceClass(StringInfo str, EquivalenceClass *node)
{
	/*
	 * To simplify reading, we just chase up to the topmost merged EC and
	 * print that, without bothering to show the merge-ees separately.
	 */
	while (node->ec_merged)
		node = node->ec_merged;

	WRITE_NODE_TYPE("EQUIVALENCECLASS");

	WRITE_NODE_FIELD(ec_opfamilies);
	WRITE_NODE_FIELD(ec_members);
	WRITE_NODE_FIELD(ec_sources);
	WRITE_BITMAPSET_FIELD(ec_relids);
	WRITE_BOOL_FIELD(ec_has_const);
	WRITE_BOOL_FIELD(ec_has_volatile);
	WRITE_BOOL_FIELD(ec_below_outer_join);
	WRITE_BOOL_FIELD(ec_broken);
}

static void
_outEquivalenceMember(StringInfo str, EquivalenceMember *node)
{
	WRITE_NODE_TYPE("EQUIVALENCEMEMBER");

	WRITE_NODE_FIELD(em_expr);
	WRITE_BITMAPSET_FIELD(em_relids);
	WRITE_BOOL_FIELD(em_is_const);
	WRITE_BOOL_FIELD(em_is_child);
	WRITE_OID_FIELD(em_datatype);
}

static void
_outPathKey(StringInfo str, PathKey *node)
{
	WRITE_NODE_TYPE("PATHKEY");

	WRITE_NODE_FIELD(pk_eclass);
	WRITE_OID_FIELD(pk_opfamily);
	WRITE_INT_FIELD(pk_strategy);
	WRITE_BOOL_FIELD(pk_nulls_first);
}

static void
_outRestrictInfo(StringInfo str, RestrictInfo *node)
{
	WRITE_NODE_TYPE("RESTRICTINFO");

	/* NB: this isn't a complete set of fields */
	WRITE_NODE_FIELD(clause);
	WRITE_BOOL_FIELD(is_pushed_down);
	WRITE_BOOL_FIELD(outerjoin_delayed);
	WRITE_BOOL_FIELD(can_join);
	WRITE_BOOL_FIELD(pseudoconstant);
	WRITE_BITMAPSET_FIELD(clause_relids);
	WRITE_BITMAPSET_FIELD(required_relids);
	WRITE_BITMAPSET_FIELD(left_relids);
	WRITE_BITMAPSET_FIELD(right_relids);
	WRITE_NODE_FIELD(orclause);
	WRITE_NODE_FIELD(parent_ec);
	WRITE_NODE_FIELD(mergeopfamilies);
	WRITE_NODE_FIELD(left_ec);
	WRITE_NODE_FIELD(right_ec);
	WRITE_BOOL_FIELD(outer_is_left);
	WRITE_OID_FIELD(hashjoinoperator);
}

static void
_outInnerIndexscanInfo(StringInfo str, InnerIndexscanInfo *node)
{
	WRITE_NODE_TYPE("INNERINDEXSCANINFO");
	WRITE_BITMAPSET_FIELD(other_relids);
	WRITE_BOOL_FIELD(isouterjoin);
	WRITE_NODE_FIELD(cheapest_startup_innerpath);
	WRITE_NODE_FIELD(cheapest_total_innerpath);
}

#ifndef COMPILING_BINARY_FUNCS
static void
_outOuterJoinInfo(StringInfo str, OuterJoinInfo *node)
{
	WRITE_NODE_TYPE("OUTERJOININFO");

	WRITE_BITMAPSET_FIELD(min_lefthand);
	WRITE_BITMAPSET_FIELD(min_righthand);
	WRITE_BITMAPSET_FIELD(syn_lefthand);
	WRITE_BITMAPSET_FIELD(syn_righthand);
	WRITE_ENUM_FIELD(join_type, JoinType);
	WRITE_BOOL_FIELD(lhs_strict);
	WRITE_BOOL_FIELD(delay_upper_joins);
    WRITE_NODE_FIELD(left_equi_key_list);
    WRITE_NODE_FIELD(right_equi_key_list);
}
#endif /* COMPILING_BINARY_FUNCS */

static void
_outInClauseInfo(StringInfo str, InClauseInfo *node)
{
	WRITE_NODE_TYPE("INCLAUSEINFO");

	WRITE_BITMAPSET_FIELD(righthand);
    WRITE_BOOL_FIELD(try_join_unique);                  /*CDB*/
	WRITE_NODE_FIELD(sub_targetlist);
	WRITE_NODE_FIELD(in_operators);
}

static void
_outAppendRelInfo(StringInfo str, AppendRelInfo *node)
{
	WRITE_NODE_TYPE("APPENDRELINFO");

	WRITE_UINT_FIELD(parent_relid);
	WRITE_UINT_FIELD(child_relid);
	WRITE_OID_FIELD(parent_reltype);
	WRITE_OID_FIELD(child_reltype);
	WRITE_NODE_FIELD(col_mappings);
	WRITE_NODE_FIELD(translated_vars);
	WRITE_OID_FIELD(parent_reloid);
}

/*****************************************************************************
 *
 *	Stuff from parsenodes.h.
 *
 *****************************************************************************/

#ifndef COMPILING_BINARY_FUNCS
static void
_outCreateStmt(StringInfo str, CreateStmt *node)
{
	WRITE_NODE_TYPE("CREATESTMT");

	WRITE_NODE_FIELD(relation);
	WRITE_NODE_FIELD(tableElts);
	WRITE_NODE_FIELD(inhRelations);
	WRITE_NODE_FIELD(inhOids);
	WRITE_INT_FIELD(parentOidCount);
	WRITE_NODE_FIELD(constraints);
	WRITE_NODE_FIELD(options);
	WRITE_ENUM_FIELD(oncommit, OnCommitAction);
	WRITE_STRING_FIELD(tablespacename);
	WRITE_NODE_FIELD(distributedBy);
	WRITE_NODE_FIELD(partitionBy);
	WRITE_OID_FIELD(oidInfo.relOid);
	WRITE_OID_FIELD(oidInfo.comptypeOid);
	WRITE_OID_FIELD(oidInfo.toastOid);
	WRITE_OID_FIELD(oidInfo.toastIndexOid);
	WRITE_OID_FIELD(oidInfo.toastComptypeOid);
	WRITE_OID_FIELD(oidInfo.aosegOid);
	WRITE_OID_FIELD(oidInfo.aosegIndexOid);
	WRITE_OID_FIELD(oidInfo.aosegComptypeOid);
	WRITE_OID_FIELD(oidInfo.aovisimapOid);
	WRITE_OID_FIELD(oidInfo.aovisimapIndexOid);
	WRITE_OID_FIELD(oidInfo.aovisimapComptypeOid);
	WRITE_OID_FIELD(oidInfo.aoblkdirOid);
	WRITE_OID_FIELD(oidInfo.aoblkdirIndexOid);
	WRITE_OID_FIELD(oidInfo.aoblkdirComptypeOid);
	WRITE_CHAR_FIELD(relKind);
	WRITE_CHAR_FIELD(relStorage);
	/* policy omitted */
	/* postCreate omitted */
	WRITE_NODE_FIELD(deferredStmts);
	WRITE_BOOL_FIELD(is_part_child);
	WRITE_BOOL_FIELD(is_add_part);
	WRITE_BOOL_FIELD(is_split_part);
	WRITE_OID_FIELD(ownerid);
	WRITE_BOOL_FIELD(buildAoBlkdir);
	WRITE_NODE_FIELD(attr_encodings);
}
#endif /* COMPILING_BINARY_FUNCS */

static void
_outColumnReferenceStorageDirective(StringInfo str, ColumnReferenceStorageDirective *node)
{
	WRITE_NODE_TYPE("COLUMNREFERENCESTORAGEDIRECTIVE");
	
	WRITE_NODE_FIELD(column);
	WRITE_BOOL_FIELD(deflt);
	WRITE_NODE_FIELD(encoding);
}

static void
_outExtTableTypeDesc(StringInfo str, ExtTableTypeDesc *node)
{
	WRITE_NODE_TYPE("EXTTABLETYPEDESC");

	WRITE_ENUM_FIELD(exttabletype, ExtTableType);
	WRITE_NODE_FIELD(location_list);
	WRITE_NODE_FIELD(on_clause);
	WRITE_STRING_FIELD(command_string);
}

static void
_outCreateExternalStmt(StringInfo str, CreateExternalStmt *node)
{
	WRITE_NODE_TYPE("CREATEEXTERNALSTMT");

	WRITE_NODE_FIELD(relation);
	WRITE_NODE_FIELD(tableElts);
	WRITE_NODE_FIELD(exttypedesc);
	WRITE_STRING_FIELD(format);
	WRITE_NODE_FIELD(formatOpts);
	WRITE_BOOL_FIELD(isweb);
	WRITE_BOOL_FIELD(iswritable);
	WRITE_NODE_FIELD(sreh);
	WRITE_NODE_FIELD(encoding);
	WRITE_NODE_FIELD(distributedBy);
}

static void
_outIndexStmt(StringInfo str, IndexStmt *node)
{
	WRITE_NODE_TYPE("INDEXSTMT");

	WRITE_STRING_FIELD(idxname);
	WRITE_NODE_FIELD(relation);
	WRITE_STRING_FIELD(accessMethod);
	WRITE_STRING_FIELD(tableSpace);
	WRITE_NODE_FIELD(indexParams);
	WRITE_NODE_FIELD(options);

	WRITE_NODE_FIELD(whereClause);
	WRITE_NODE_FIELD(rangetable);
	WRITE_BOOL_FIELD(is_part_child);
	WRITE_BOOL_FIELD(unique);
	WRITE_BOOL_FIELD(primary);
	WRITE_BOOL_FIELD(isconstraint);
	WRITE_STRING_FIELD(altconname);
	WRITE_OID_FIELD(constrOid);
	WRITE_BOOL_FIELD(concurrent);
	WRITE_NODE_FIELD(idxOids);
}

static void
_outReindexStmt(StringInfo str, ReindexStmt *node)
{
	WRITE_NODE_TYPE("REINDEXSTMT");

	WRITE_ENUM_FIELD(kind,ObjectType);
	WRITE_NODE_FIELD(relation);
	WRITE_STRING_FIELD(name);
	WRITE_BOOL_FIELD(do_system);
	WRITE_BOOL_FIELD(do_user);
	WRITE_NODE_FIELD(new_ind_oids);
	WRITE_OID_FIELD(relid);
}


static void
_outViewStmt(StringInfo str, ViewStmt *node)
{
	WRITE_NODE_TYPE("VIEWSTMT");

	WRITE_NODE_FIELD(view);
	WRITE_NODE_FIELD(aliases);
	WRITE_NODE_FIELD(query);
	WRITE_BOOL_FIELD(replace);
	WRITE_OID_FIELD(relOid);
	WRITE_OID_FIELD(comptypeOid);
	WRITE_OID_FIELD(rewriteOid);
}

static void
_outRuleStmt(StringInfo str, RuleStmt *node)
{
	WRITE_NODE_TYPE("RULESTMT");

	WRITE_NODE_FIELD(relation);
	WRITE_STRING_FIELD(rulename);
	WRITE_NODE_FIELD(whereClause);
	WRITE_ENUM_FIELD(event,CmdType);
	WRITE_BOOL_FIELD(instead);
	WRITE_NODE_FIELD(actions);
	WRITE_BOOL_FIELD(replace);
	WRITE_OID_FIELD(ruleOid);
}

static void
_outDropStmt(StringInfo str, DropStmt *node)
{
	WRITE_NODE_TYPE("DROPSTMT");

	WRITE_NODE_FIELD(objects);
	WRITE_ENUM_FIELD(removeType, ObjectType);
	WRITE_ENUM_FIELD(behavior, DropBehavior);
	WRITE_BOOL_FIELD(missing_ok);
	WRITE_BOOL_FIELD(bAllowPartn);
}

static void
_outDropPropertyStmt(StringInfo str, DropPropertyStmt *node)
{
	WRITE_NODE_TYPE("DROPPROPSTMT");

	WRITE_NODE_FIELD(relation);
	WRITE_STRING_FIELD(property);
	WRITE_ENUM_FIELD(removeType, ObjectType);
	WRITE_ENUM_FIELD(behavior, DropBehavior);
	WRITE_BOOL_FIELD(missing_ok);
}

static void
_outDropOwnedStmt(StringInfo str, DropOwnedStmt *node)
{
	WRITE_NODE_TYPE("DROPOWNEDSTMT");

	WRITE_NODE_FIELD(roles);
	WRITE_ENUM_FIELD(behavior, DropBehavior);
}

static void
_outReassignOwnedStmt(StringInfo str, ReassignOwnedStmt *node)
{
	WRITE_NODE_TYPE("REASSIGNOWNEDSTMT");

	WRITE_NODE_FIELD(roles);
	WRITE_STRING_FIELD(newrole);
}

static void
_outTruncateStmt(StringInfo str, TruncateStmt *node)
{
	WRITE_NODE_TYPE("TRUNCATESTMT");

	WRITE_NODE_FIELD(relations);
	WRITE_ENUM_FIELD(behavior, DropBehavior);
	WRITE_NODE_FIELD(relids);
	WRITE_NODE_FIELD(new_heap_oids);
	WRITE_NODE_FIELD(new_toast_oids);
	WRITE_NODE_FIELD(new_aoseg_oids);
	WRITE_NODE_FIELD(new_aoblkdir_oids);
	WRITE_NODE_FIELD(new_aovisimap_oids);
	WRITE_NODE_FIELD(new_ind_oids);
}

static void
_outAlterTableStmt(StringInfo str, AlterTableStmt *node)
{
	int m;
	WRITE_NODE_TYPE("ALTERTABLESTMT");

	WRITE_NODE_FIELD(relation);
	WRITE_NODE_FIELD(cmds);
	WRITE_ENUM_FIELD(relkind, ObjectType);
	WRITE_NODE_FIELD(oidmap);
	WRITE_INT_FIELD(oidInfoCount);
	for (m = 0; m < node->oidInfoCount; m++)
	{
		WRITE_OID_FIELD(oidInfo[m].relOid);
		WRITE_OID_FIELD(oidInfo[m].comptypeOid);
		WRITE_OID_FIELD(oidInfo[m].toastOid);
		WRITE_OID_FIELD(oidInfo[m].toastIndexOid);
		WRITE_OID_FIELD(oidInfo[m].toastComptypeOid);
		WRITE_OID_FIELD(oidInfo[m].aosegOid);
		WRITE_OID_FIELD(oidInfo[m].aosegIndexOid);
		WRITE_OID_FIELD(oidInfo[m].aosegComptypeOid);
		WRITE_OID_FIELD(oidInfo[m].aovisimapOid);
		WRITE_OID_FIELD(oidInfo[m].aovisimapIndexOid);
		WRITE_OID_FIELD(oidInfo[m].aovisimapComptypeOid);
		WRITE_OID_FIELD(oidInfo[m].aoblkdirOid);
		WRITE_OID_FIELD(oidInfo[m].aoblkdirIndexOid);
		WRITE_OID_FIELD(oidInfo[m].aoblkdirComptypeOid);
	}
}

static void
_outAlterTableCmd(StringInfo str, AlterTableCmd *node)
{
	WRITE_NODE_TYPE("ALTERTABLECMD");

	WRITE_ENUM_FIELD(subtype, AlterTableType);
	WRITE_STRING_FIELD(name);
	WRITE_NODE_FIELD(def);
	WRITE_NODE_FIELD(transform);
	WRITE_ENUM_FIELD(behavior, DropBehavior);
	WRITE_BOOL_FIELD(part_expanded);
	WRITE_NODE_FIELD(partoids);
}

static void
_outSetDistributionCmd(StringInfo str, SetDistributionCmd*node)
{
	WRITE_NODE_TYPE("SETDISTRIBUTIONCMD");

	WRITE_INT_FIELD(backendId);
	WRITE_NODE_FIELD(relids);
	WRITE_NODE_FIELD(indexOidMap);
	WRITE_NODE_FIELD(hiddenTypes);
}

static void
_outInheritPartitionCmd(StringInfo str, InheritPartitionCmd *node)
{
	WRITE_NODE_TYPE("INHERITPARTITION");

	WRITE_NODE_FIELD(parent);
}

#ifndef COMPILING_BINARY_FUNCS
static void
_outAlterPartitionCmd(StringInfo str, AlterPartitionCmd *node)
{
	WRITE_NODE_TYPE("ALTERPARTITIONCMD");

	WRITE_NODE_FIELD(partid);
	WRITE_NODE_FIELD(arg1);
	WRITE_NODE_FIELD(arg2);
}
#endif /* COMPILING_BINARY_FUNCS */

static void
_outAlterPartitionId(StringInfo str, AlterPartitionId *node)
{
	WRITE_NODE_TYPE("ALTERPARTITIONID");

	WRITE_ENUM_FIELD(idtype, AlterPartitionIdType);
	WRITE_NODE_FIELD(partiddef);
}

static void
_outCreateRoleStmt(StringInfo str, CreateRoleStmt *node)
{
	WRITE_NODE_TYPE("CREATEROLESTMT");

	WRITE_ENUM_FIELD(stmt_type, RoleStmtType);
	WRITE_STRING_FIELD(role);
	WRITE_NODE_FIELD(options);
	WRITE_OID_FIELD(roleOid);
}

static void
_outDenyLoginInterval(StringInfo str, DenyLoginInterval *node) 
{
	WRITE_NODE_TYPE("DENYLOGININTERVAL");
	
	WRITE_NODE_FIELD(start);
	WRITE_NODE_FIELD(end);
}

static void
_outDenyLoginPoint(StringInfo str, DenyLoginPoint *node)
{
	WRITE_NODE_TYPE("DENYLOGINPOINT");

	WRITE_NODE_FIELD(day);
	WRITE_NODE_FIELD(time);
}

static  void
_outDropRoleStmt(StringInfo str, DropRoleStmt *node)
{
	WRITE_NODE_TYPE("DROPROLESTMT");

	WRITE_NODE_FIELD(roles);
	WRITE_BOOL_FIELD(missing_ok);
}

static  void
_outAlterRoleStmt(StringInfo str, AlterRoleStmt *node)
{
	WRITE_NODE_TYPE("ALTERROLESTMT");

	WRITE_STRING_FIELD(role);
	WRITE_NODE_FIELD(options);
	WRITE_INT_FIELD(action);
}

static  void
_outAlterRoleSetStmt(StringInfo str, AlterRoleSetStmt *node)
{
	WRITE_NODE_TYPE("ALTERROLESETSTMT");

	WRITE_STRING_FIELD(role);
	WRITE_STRING_FIELD(variable);
	WRITE_NODE_FIELD(value);
}


static  void
_outAlterOwnerStmt(StringInfo str, AlterOwnerStmt *node)
{
	WRITE_NODE_TYPE("ALTEROWNERSTMT");

	WRITE_ENUM_FIELD(objectType,ObjectType);
	WRITE_NODE_FIELD(relation);
	WRITE_NODE_FIELD(object);
	WRITE_NODE_FIELD(objarg);
	WRITE_STRING_FIELD(addname);
	WRITE_STRING_FIELD(newowner);
}


static void
_outRenameStmt(StringInfo str, RenameStmt *node)
{
	WRITE_NODE_TYPE("RENAMESTMT");

	WRITE_NODE_FIELD(relation);
	WRITE_OID_FIELD(objid);
	WRITE_NODE_FIELD(object);
	WRITE_NODE_FIELD(objarg);
	WRITE_STRING_FIELD(subname);
	WRITE_STRING_FIELD(newname);
	WRITE_ENUM_FIELD(renameType,ObjectType);
	WRITE_BOOL_FIELD(bAllowPartn);
}

static void
_outAlterObjectSchemaStmt(StringInfo str, AlterObjectSchemaStmt *node)
{
	WRITE_NODE_TYPE("ALTEROBJECTSCHEMASTMT");

	WRITE_NODE_FIELD(relation);
	WRITE_NODE_FIELD(object);
	WRITE_NODE_FIELD(objarg);
	WRITE_STRING_FIELD(addname);
	WRITE_STRING_FIELD(newschema);
	WRITE_ENUM_FIELD(objectType,ObjectType);
}

static void
_outCreateSeqStmt(StringInfo str, CreateSeqStmt *node)
{
	WRITE_NODE_TYPE("CREATESEQSTMT");
	WRITE_NODE_FIELD(sequence);
	WRITE_NODE_FIELD(options);
	WRITE_OID_FIELD(relOid);
	WRITE_OID_FIELD(comptypeOid);
}

static void
_outAlterSeqStmt(StringInfo str, AlterSeqStmt *node)
{
	WRITE_NODE_TYPE("ALTERSEQSTMT");
	WRITE_NODE_FIELD(sequence);
	WRITE_NODE_FIELD(options);
}

static void
_outClusterStmt(StringInfo str, ClusterStmt *node)
{
	WRITE_NODE_TYPE("CLUSTERSTMT");

	WRITE_NODE_FIELD(relation);
	WRITE_STRING_FIELD(indexname);
	WRITE_OID_FIELD(oidInfo.relOid);
	WRITE_OID_FIELD(oidInfo.comptypeOid);
	WRITE_OID_FIELD(oidInfo.toastOid);
	WRITE_OID_FIELD(oidInfo.toastIndexOid);
	WRITE_OID_FIELD(oidInfo.toastComptypeOid);
	WRITE_OID_FIELD(oidInfo.aosegOid);
	WRITE_OID_FIELD(oidInfo.aosegIndexOid);
	WRITE_OID_FIELD(oidInfo.aosegComptypeOid);
	WRITE_OID_FIELD(oidInfo.aovisimapOid);
	WRITE_OID_FIELD(oidInfo.aovisimapIndexOid);
	WRITE_OID_FIELD(oidInfo.aovisimapComptypeOid);
	WRITE_OID_FIELD(oidInfo.aoblkdirOid);
	WRITE_OID_FIELD(oidInfo.aoblkdirIndexOid);
	WRITE_OID_FIELD(oidInfo.aoblkdirComptypeOid);
	WRITE_NODE_FIELD(new_ind_oids);
}

static void
_outCreatedbStmt(StringInfo str, CreatedbStmt *node)
{
	WRITE_NODE_TYPE("CREATEDBSTMT");
	WRITE_STRING_FIELD(dbname);
	WRITE_NODE_FIELD(options);
	WRITE_OID_FIELD(dbOid);
}

static void
_outDropdbStmt(StringInfo str, DropdbStmt *node)
{
	WRITE_NODE_TYPE("DROPDBSTMT");
	WRITE_STRING_FIELD(dbname);
	WRITE_BOOL_FIELD(missing_ok);
}

#ifndef COMPILING_BINARY_FUNCS
static void
_outCreateDomainStmt(StringInfo str, CreateDomainStmt *node)
{
	WRITE_NODE_TYPE("CREATEDOMAINSTMT");
	WRITE_NODE_FIELD(domainname);
	WRITE_NODE_FIELD_AS(typname, typename);
	WRITE_NODE_FIELD(constraints);
	WRITE_OID_FIELD(domainOid);
}
#endif /* COMPILING_BINARY_FUNCS */

#ifndef COMPILING_BINARY_FUNCS
static void
_outAlterDomainStmt(StringInfo str, AlterDomainStmt *node)
{
	WRITE_NODE_TYPE("ALTERDOMAINSTMT");
	WRITE_CHAR_FIELD(subtype);
	WRITE_NODE_FIELD_AS(typname, typename);
	WRITE_STRING_FIELD(name);
	WRITE_NODE_FIELD(def);
	WRITE_ENUM_FIELD(behavior, DropBehavior);
}
#endif /* COMPILING_BINARY_FUNCS */

static void
_outCreateFunctionStmt(StringInfo str, CreateFunctionStmt *node)
{
	WRITE_NODE_TYPE("CREATEFUNCSTMT");
	WRITE_BOOL_FIELD(replace);
	WRITE_NODE_FIELD(funcname);
	WRITE_NODE_FIELD(parameters);
	WRITE_NODE_FIELD(returnType);
	WRITE_NODE_FIELD(options);
	WRITE_NODE_FIELD(withClause);
	WRITE_OID_FIELD(funcOid);
	WRITE_OID_FIELD(shelltypeOid);
}

static void
_outFunctionParameter(StringInfo str, FunctionParameter *node)
{
	WRITE_NODE_TYPE("FUNCTIONPARAMETER");
	WRITE_STRING_FIELD(name);
	WRITE_NODE_FIELD(argType);
	WRITE_ENUM_FIELD(mode, FunctionParameterMode);
}

static void
_outRemoveFuncStmt(StringInfo str, RemoveFuncStmt *node)
{
	WRITE_NODE_TYPE("REMOVEFUNCSTMT");
	WRITE_ENUM_FIELD(kind,ObjectType);
	WRITE_NODE_FIELD(name);
	WRITE_NODE_FIELD(args);
	WRITE_ENUM_FIELD(behavior, DropBehavior);
	WRITE_BOOL_FIELD(missing_ok);
}

static void
_outAlterFunctionStmt(StringInfo str, AlterFunctionStmt *node)
{
	WRITE_NODE_TYPE("ALTERFUNCTIONSTMT");
	WRITE_NODE_FIELD(func);
	WRITE_NODE_FIELD(actions);
}

static void
_outPartitionBy(StringInfo str, PartitionBy *node)
{
	WRITE_NODE_TYPE("PARTITIONBY");
	WRITE_ENUM_FIELD(partType, PartitionByType);
	WRITE_NODE_FIELD(keys);
	WRITE_NODE_FIELD(keyopclass);
	WRITE_NODE_FIELD(partNum);
	WRITE_NODE_FIELD(subPart);
	WRITE_NODE_FIELD(partSpec);
	WRITE_INT_FIELD(partDepth);
	WRITE_INT_FIELD(partQuiet);
	WRITE_INT_FIELD(location);
}

#ifndef COMPILING_BINARY_FUNCS
static void
_outPartitionSpec(StringInfo str, PartitionSpec *node)
{
	WRITE_NODE_TYPE("PARTITIONSPEC");
	WRITE_NODE_FIELD(partElem);
	WRITE_NODE_FIELD(subSpec);
	WRITE_BOOL_FIELD(istemplate);
	WRITE_INT_FIELD(location);
}
#endif /* COMPILING_BINARY_FUNCS */

static void
_outPartitionElem(StringInfo str, PartitionElem *node)
{
	WRITE_NODE_TYPE("PARTITIONELEM");
	WRITE_NODE_FIELD(partName);
	WRITE_NODE_FIELD(boundSpec);
	WRITE_NODE_FIELD(subSpec);
	WRITE_BOOL_FIELD(isDefault);
	WRITE_NODE_FIELD(storeAttr);
	WRITE_INT_FIELD(partno);
	WRITE_LONG_FIELD(rrand);
	WRITE_NODE_FIELD(colencs);
	WRITE_INT_FIELD(location);
}

static void
_outPartitionRangeItem(StringInfo str, PartitionRangeItem *node)
{
	WRITE_NODE_TYPE("PARTITIONRANGEITEM");
	WRITE_NODE_FIELD(partRangeVal);
	WRITE_ENUM_FIELD(partedge, PartitionEdgeBounding);
	WRITE_INT_FIELD(location);
}

#ifndef COMPILING_BINARY_FUNCS
static void
_outPartitionBoundSpec(StringInfo str, PartitionBoundSpec *node)
{
	WRITE_NODE_TYPE("PARTITIONBOUNDSPEC");
	WRITE_NODE_FIELD(partStart);
	WRITE_NODE_FIELD(partEnd);
	WRITE_NODE_FIELD(partEvery);
	WRITE_NODE_FIELD(everyGenList);
	WRITE_STRING_FIELD(pWithTnameStr);
	WRITE_INT_FIELD(location);
}
#endif /* COMPILING_BINARY_FUNCS */

static void
_outPartitionValuesSpec(StringInfo str, PartitionValuesSpec *node)
{
	WRITE_NODE_TYPE("PARTITIONVALUESSPEC");
	WRITE_NODE_FIELD(partValues);
	WRITE_INT_FIELD(location);
}

#ifndef COMPILING_BINARY_FUNCS
static void
_outInhRelation(StringInfo str, InhRelation *node)
{
	WRITE_NODE_TYPE("INHRELATION");
	WRITE_NODE_FIELD(relation);
	WRITE_NODE_FIELD(options);
}
#endif /* COMPILING_BINARY_FUNCS */

#ifndef COMPILING_BINARY_FUNCS
static void
_outPartition(StringInfo str, Partition *node)
{
	int i;

	WRITE_NODE_TYPE("PARTITION");

	WRITE_OID_FIELD(partid);
	WRITE_OID_FIELD(parrelid);
	WRITE_CHAR_FIELD(parkind);
	WRITE_INT_FIELD(parlevel);
	WRITE_BOOL_FIELD(paristemplate);
	WRITE_INT_FIELD(parnatts);
	appendStringInfoLiteral(str, " :paratts");
	for (i = 0; i < node->parnatts; i++)
		appendStringInfo(str, " %i", node->paratts[i]);

	appendStringInfoLiteral(str, " :parclass");
	for (i = 0; i < node->parnatts; i++)
		appendStringInfo(str, " %d", node->parclass[i]);
}
#endif /* COMPILING_BINARY_FUNCS */

#ifndef COMPILING_BINARY_FUNCS
static void
_outPartitionRule(StringInfo str, PartitionRule *node)
{
	WRITE_NODE_TYPE("PARTITIONRULE");

	WRITE_OID_FIELD(parruleid);
	WRITE_OID_FIELD(paroid);
	WRITE_OID_FIELD(parchildrelid);
	WRITE_OID_FIELD(parparentoid);
	WRITE_STRING_FIELD(parname);
	WRITE_NODE_FIELD(parrangestart);
	WRITE_BOOL_FIELD(parrangestartincl);
	WRITE_NODE_FIELD(parrangeend);
	WRITE_BOOL_FIELD(parrangeendincl);
	WRITE_NODE_FIELD(parrangeevery);
	WRITE_NODE_FIELD(parlistvalues);
	WRITE_INT_FIELD(parruleord);
	WRITE_NODE_FIELD(parreloptions);
	WRITE_OID_FIELD(partemplatespaceId);
	WRITE_NODE_FIELD(children);
}
#endif /* COMPILING_BINARY_FUNCS */

static void
_outPartitionNode(StringInfo str, PartitionNode *node)
{
	WRITE_NODE_TYPE("PARTITIONNODE");

	WRITE_NODE_FIELD(part);
	WRITE_NODE_FIELD(default_part);
	WRITE_NODE_FIELD(rules);
}

static void
_outPgPartRule(StringInfo str, PgPartRule *node)
{
	WRITE_NODE_TYPE("PGPARTRULE");

	WRITE_NODE_FIELD(pNode);
	WRITE_NODE_FIELD(topRule);
	WRITE_STRING_FIELD(partIdStr);
	WRITE_BOOL_FIELD(isName);
	WRITE_INT_FIELD(topRuleRank);
	WRITE_STRING_FIELD(relname);
}

static void
_outSegfileMapNode(StringInfo str, SegfileMapNode *node)
{
	WRITE_NODE_TYPE("SEGFILEMAPNODE");

	WRITE_OID_FIELD(relid);
	WRITE_INT_FIELD(segno);
}


static void
_outDefineStmt(StringInfo str, DefineStmt *node)
{
	WRITE_NODE_TYPE("DEFINESTMT");
	WRITE_ENUM_FIELD(kind, ObjectType);
	WRITE_BOOL_FIELD(oldstyle);
	WRITE_NODE_FIELD(defnames);
	WRITE_NODE_FIELD(args);
	WRITE_NODE_FIELD(definition);
	WRITE_OID_FIELD(newOid);
	WRITE_OID_FIELD(shadowOid);
	WRITE_BOOL_FIELD(ordered);  /* CDB */
	WRITE_BOOL_FIELD(trusted);  /* CDB */
}

static void
_outCompositeTypeStmt(StringInfo str, CompositeTypeStmt *node)
{
	WRITE_NODE_TYPE("COMPTYPESTMT");

	WRITE_NODE_FIELD(typevar);
	WRITE_NODE_FIELD(coldeflist);
	WRITE_OID_FIELD(relOid);
	WRITE_OID_FIELD(comptypeOid);
}

static void
_outCreateCastStmt(StringInfo str, CreateCastStmt *node)
{
	WRITE_NODE_TYPE("CREATECAST");
	WRITE_NODE_FIELD(sourcetype);
	WRITE_NODE_FIELD(targettype);
	WRITE_NODE_FIELD(func);
	WRITE_ENUM_FIELD(context, CoercionContext);
	WRITE_OID_FIELD(castOid);
}

static void
_outDropCastStmt(StringInfo str, DropCastStmt *node)
{
	WRITE_NODE_TYPE("DROPCAST");
	WRITE_NODE_FIELD(sourcetype);
	WRITE_NODE_FIELD(targettype);
	WRITE_ENUM_FIELD(behavior, DropBehavior);
	WRITE_BOOL_FIELD(missing_ok);
}

static void
_outCreateOpClassStmt(StringInfo str, CreateOpClassStmt *node)
{
	WRITE_NODE_TYPE("CREATEOPCLASS");
	WRITE_NODE_FIELD(opclassname);
	WRITE_STRING_FIELD(amname);
	WRITE_NODE_FIELD(datatype);
	WRITE_NODE_FIELD(items);
	WRITE_BOOL_FIELD(isDefault);
	WRITE_OID_FIELD(opclassOid);
}

static void
_outCreateOpClassItem(StringInfo str, CreateOpClassItem *node)
{
	WRITE_NODE_TYPE("CREATEOPCLASSITEM");
	WRITE_INT_FIELD(itemtype);
	WRITE_NODE_FIELD(name);
	WRITE_NODE_FIELD(args);
	WRITE_INT_FIELD(number);
	WRITE_BOOL_FIELD(recheck);
	WRITE_NODE_FIELD(storedtype);
}

static void
_outRemoveOpClassStmt(StringInfo str, RemoveOpClassStmt *node)
{
	WRITE_NODE_TYPE("REMOVEOPCLASS");
	WRITE_NODE_FIELD(opclassname);
	WRITE_STRING_FIELD(amname);
	WRITE_ENUM_FIELD(behavior, DropBehavior);
	WRITE_BOOL_FIELD(missing_ok);
}

static void
_outCreateConversionStmt(StringInfo str, CreateConversionStmt *node)
{
	WRITE_NODE_TYPE("CREATECONVERSION");
	WRITE_NODE_FIELD(conversion_name);
	WRITE_STRING_FIELD(for_encoding_name);
	WRITE_STRING_FIELD(to_encoding_name);
	WRITE_NODE_FIELD(func_name);
	WRITE_BOOL_FIELD(def);
	WRITE_OID_FIELD(convOid);
}

static void
_outTransactionStmt(StringInfo str, TransactionStmt *node)
{
	WRITE_NODE_TYPE("TRANSACTIONSTMT");

	WRITE_ENUM_FIELD(kind, TransactionStmtKind);
	WRITE_NODE_FIELD(options);
}

static void
_outNotifyStmt(StringInfo str, NotifyStmt *node)
{
	WRITE_NODE_TYPE("NOTIFY");

	WRITE_NODE_FIELD(relation);
}

static void
_outDeclareCursorStmt(StringInfo str, DeclareCursorStmt *node)
{
	WRITE_NODE_TYPE("DECLARECURSOR");

	WRITE_STRING_FIELD(portalname);
	WRITE_INT_FIELD(options);
	WRITE_NODE_FIELD(query);
	WRITE_BOOL_FIELD(is_simply_updatable);
}

static void
_outSingleRowErrorDesc(StringInfo str, SingleRowErrorDesc *node)
{
	WRITE_NODE_TYPE("SINGLEROWERRORDESC");
	WRITE_NODE_FIELD(errtable);
	WRITE_INT_FIELD(rejectlimit);
	WRITE_BOOL_FIELD(is_keep);
	WRITE_BOOL_FIELD(is_limit_in_rows);
	WRITE_BOOL_FIELD(reusing_existing_errtable);
	WRITE_BOOL_FIELD(into_file);
}

static void
_outCopyStmt(StringInfo str, CopyStmt *node)
{
	WRITE_NODE_TYPE("COPYSTMT");
	WRITE_NODE_FIELD(relation);
	WRITE_NODE_FIELD(attlist);
	WRITE_BOOL_FIELD(is_from);
	WRITE_BOOL_FIELD(skip_ext_partition);
	WRITE_STRING_FIELD(filename);
	WRITE_NODE_FIELD(options);
	WRITE_NODE_FIELD(sreh);
	WRITE_NODE_FIELD(partitions);
	WRITE_NODE_FIELD(ao_segnos);
}


static void
_outGrantStmt(StringInfo str, GrantStmt *node)
{
	WRITE_NODE_TYPE("GRANTSTMT");
	WRITE_BOOL_FIELD(is_grant);
	WRITE_ENUM_FIELD(objtype,GrantObjectType);
	WRITE_NODE_FIELD(objects);
	WRITE_NODE_FIELD(privileges);
	WRITE_NODE_FIELD(grantees);
	WRITE_BOOL_FIELD(grant_option);
	WRITE_ENUM_FIELD(behavior, DropBehavior);
	WRITE_NODE_FIELD(cooked_privs);
}

static void
_outPrivGrantee(StringInfo str, PrivGrantee *node)
{
	WRITE_NODE_TYPE("PRIVGRANTEE");
	WRITE_STRING_FIELD(rolname);
}

static void
_outFuncWithArgs(StringInfo str, FuncWithArgs *node)
{
	WRITE_NODE_TYPE("FUNCWITHARGS");
	WRITE_NODE_FIELD(funcname);
	WRITE_NODE_FIELD(funcargs);
}

static void
_outGrantRoleStmt(StringInfo str, GrantRoleStmt *node)
{
	WRITE_NODE_TYPE("GRANTROLESTMT");
	WRITE_NODE_FIELD(granted_roles);
	WRITE_NODE_FIELD(grantee_roles);
	WRITE_BOOL_FIELD(is_grant);
	WRITE_BOOL_FIELD(admin_opt);
	WRITE_STRING_FIELD(grantor);
	WRITE_ENUM_FIELD(behavior, DropBehavior);
}

static void
_outLockStmt(StringInfo str, LockStmt *node)
{
	WRITE_NODE_TYPE("LOCKSTMT");
	WRITE_NODE_FIELD(relations);
	WRITE_INT_FIELD(mode);
	WRITE_BOOL_FIELD(nowait);
}

static void
_outConstraintsSetStmt(StringInfo str, ConstraintsSetStmt *node)
{
	WRITE_NODE_TYPE("CONSTRAINTSSETSTMT");
	WRITE_NODE_FIELD(constraints);
	WRITE_BOOL_FIELD(deferred);
}

#ifndef COMPILING_BINARY_FUNCS
static void
_outInsertStmt(StringInfo str, InsertStmt *node)
{
	WRITE_NODE_TYPE("INSERT");

	WRITE_NODE_FIELD(relation);
	WRITE_NODE_FIELD(cols);
	WRITE_NODE_FIELD(selectStmt);
	WRITE_NODE_FIELD(returningList);
}
#endif /* COMPILING_BINARY_FUNCS */

#ifndef COMPILING_BINARY_FUNCS
/*
 * SelectStmt's are never written to the catalog, they only exist
 * between parse and parseTransform.  The only use of this function
 * is for debugging purposes.
 */
static void
_outSelectStmt(StringInfo str, SelectStmt *node)
{
	WRITE_NODE_TYPE("SELECT");

	WRITE_NODE_FIELD(distinctClause);
	WRITE_NODE_FIELD(intoClause);
	WRITE_NODE_FIELD(targetList);
	WRITE_NODE_FIELD(fromClause);
	WRITE_NODE_FIELD(whereClause);
	WRITE_NODE_FIELD(groupClause);
	WRITE_NODE_FIELD(havingClause);
	WRITE_NODE_FIELD(windowClause);
	WRITE_NODE_FIELD(valuesLists);
	WRITE_NODE_FIELD(sortClause);
	if (node->scatterClause != NIL)
	{
		WRITE_NODE_FIELD(scatterClause);
	}
	WRITE_NODE_FIELD(withClause);
	WRITE_NODE_FIELD(limitOffset);
	WRITE_NODE_FIELD(limitCount);
	WRITE_NODE_FIELD(lockingClause);
	WRITE_ENUM_FIELD(op, SetOperation);
	WRITE_BOOL_FIELD(all);
	WRITE_NODE_FIELD(larg);
	WRITE_NODE_FIELD(rarg);
	WRITE_NODE_FIELD(distributedBy);
}
#endif /* COMPILING_BINARY_FUNCS */

static void
_outFuncCall(StringInfo str, FuncCall *node)
{
	WRITE_NODE_TYPE("FUNCCALL");

	WRITE_NODE_FIELD(funcname);
	WRITE_NODE_FIELD(args);
    WRITE_NODE_FIELD(agg_order);
	WRITE_BOOL_FIELD(agg_star);
	WRITE_BOOL_FIELD(agg_distinct);
	WRITE_NODE_FIELD(over);
	WRITE_INT_FIELD(location);
	WRITE_NODE_FIELD(agg_filter);
}

static void
_outDefElem(StringInfo str, DefElem *node)
{
	WRITE_NODE_TYPE("DEFELEM");

	WRITE_STRING_FIELD(defname);
	WRITE_NODE_FIELD(arg);
	WRITE_ENUM_FIELD(defaction, DefElemAction);
}

static void
_outLockingClause(StringInfo str, LockingClause *node)
{
	WRITE_NODE_TYPE("LOCKINGCLAUSE");

	WRITE_NODE_FIELD(lockedRels);
	WRITE_BOOL_FIELD(forUpdate);
	WRITE_BOOL_FIELD(noWait);
}

static void
_outXmlSerialize(StringInfo str, XmlSerialize *node)
{
	WRITE_NODE_TYPE("XMLSERIALIZE");

	WRITE_ENUM_FIELD(xmloption, XmlOptionType);
	WRITE_NODE_FIELD(expr);
	WRITE_NODE_FIELD(typeName);
}

static void
_outDMLActionExpr(StringInfo str, DMLActionExpr *node)
{
	WRITE_NODE_TYPE("DMLACTIONEXPR");
}

static void
_outPartOidExpr(StringInfo str, PartOidExpr *node)
{
	WRITE_NODE_TYPE("PARTOIDEXPR");

	WRITE_INT_FIELD(level);
}

static void
_outPartDefaultExpr(StringInfo str, PartDefaultExpr *node)
{
	WRITE_NODE_TYPE("PARTDEFAULTEXPR");

	WRITE_INT_FIELD(level);
}

static void
_outPartBoundExpr(StringInfo str, PartBoundExpr *node)
{
	WRITE_NODE_TYPE("PARTBOUNDEXPR");

	WRITE_INT_FIELD(level);
	WRITE_OID_FIELD(boundType);
	WRITE_BOOL_FIELD(isLowerBound);
}

static void
_outPartBoundInclusionExpr(StringInfo str, PartBoundInclusionExpr *node)
{
	WRITE_NODE_TYPE("PARTBOUNDINCLUSIONEXPR");

	WRITE_INT_FIELD(level);
	WRITE_BOOL_FIELD(isLowerBound);
}

static void
_outPartBoundOpenExpr(StringInfo str, PartBoundOpenExpr *node)
{
	WRITE_NODE_TYPE("PARTBOUNDOPENEXPR");

	WRITE_INT_FIELD(level);
	WRITE_BOOL_FIELD(isLowerBound);
}

#ifndef COMPILING_BINARY_FUNCS
static void
_outColumnDef(StringInfo str, ColumnDef *node)
{
	WRITE_NODE_TYPE("COLUMNDEF");

	WRITE_STRING_FIELD(colname);
	WRITE_NODE_FIELD_AS(typname, typename);
	WRITE_INT_FIELD(inhcount);
	WRITE_BOOL_FIELD(is_local);
	WRITE_BOOL_FIELD(is_not_null);
	WRITE_INT_FIELD(attnum);
	WRITE_OID_FIELD(default_oid);
	WRITE_NODE_FIELD(raw_default);
	WRITE_BOOL_FIELD(default_is_null);
	WRITE_STRING_FIELD(cooked_default);
	WRITE_NODE_FIELD(constraints);
	WRITE_NODE_FIELD(encoding);
}
#endif /* COMPILING_BINARY_FUNCS */

#ifndef COMPILING_BINARY_FUNCS
static void
_outTypeName(StringInfo str, TypeName *node)
{
	WRITE_NODE_TYPE("TYPENAME");

	WRITE_NODE_FIELD(names);
	WRITE_OID_FIELD_AS(typid, typeid);
	WRITE_BOOL_FIELD(timezone);
	WRITE_BOOL_FIELD(setof);
	WRITE_BOOL_FIELD(pct_type);
	WRITE_NODE_FIELD(typmods);
	WRITE_INT_FIELD(typemod);
	WRITE_NODE_FIELD(arrayBounds);
	WRITE_INT_FIELD(location);
}
#endif /* COMPILING_BINARY_FUNCS */

#ifndef COMPILING_BINARY_FUNCS
static void
_outTypeCast(StringInfo str, TypeCast *node)
{
	WRITE_NODE_TYPE("TYPECAST");

	WRITE_NODE_FIELD(arg);
	WRITE_NODE_FIELD_AS(typname, typename);
}
#endif /* COMPILING_BINARY_FUNCS */

static void
_outIndexElem(StringInfo str, IndexElem *node)
{
	WRITE_NODE_TYPE("INDEXELEM");

	WRITE_STRING_FIELD(name);
	WRITE_NODE_FIELD(expr);
	WRITE_NODE_FIELD(opclass);
	WRITE_ENUM_FIELD(ordering, SortByDir);
	WRITE_ENUM_FIELD(nulls_ordering, SortByNulls);
}

static void
_outVariableResetStmt(StringInfo str, VariableResetStmt *node)
{
	WRITE_NODE_TYPE("VARIABLERESETSTMT");

	WRITE_STRING_FIELD(name);
}

#ifndef COMPILING_BINARY_FUNCS
static void
_outQuery(StringInfo str, Query *node)
{
	WRITE_NODE_TYPE("QUERY");

	WRITE_ENUM_FIELD(commandType, CmdType);
	WRITE_ENUM_FIELD(querySource, QuerySource);
	WRITE_BOOL_FIELD(canSetTag);

	/*
	 * Hack to work around missing outfuncs routines for a lot of the
	 * utility-statement node types.  (The only one we actually *need* for
	 * rules support is NotifyStmt.)  Someday we ought to support 'em all, but
	 * for the meantime do this to avoid getting lots of warnings when running
	 * with debug_print_parse on.
	 */
	if (node->utilityStmt)
	{
		switch (nodeTag(node->utilityStmt))
		{
			case T_CreateStmt:
			case T_CreateExternalStmt:
			case T_DropStmt:
			case T_DropPropertyStmt:
			case T_TruncateStmt:
			case T_AlterTableStmt:
			case T_AlterTableCmd:
			case T_SetDistributionCmd:
			case T_ViewStmt:
			case T_RuleStmt:

			case T_CreateRoleStmt:
			case T_AlterRoleStmt:
			case T_AlterRoleSetStmt:
			case T_DropRoleStmt:

			case T_CreateSchemaStmt:
			case T_CreatePLangStmt:
			case T_DropPLangStmt:
			case T_AlterOwnerStmt:
			case T_AlterObjectSchemaStmt:

			case T_CreateFileSpaceStmt:
			case T_CreateTableSpaceStmt:

			case T_RenameStmt:
			case T_IndexStmt:
			case T_NotifyStmt:
			case T_DeclareCursorStmt:
			case T_VacuumStmt:
			case T_CreateSeqStmt:
			case T_AlterSeqStmt:
			case T_CreatedbStmt:
			case T_AlterDatabaseSetStmt:
			case T_DropdbStmt:
			case T_CreateDomainStmt:
			case T_AlterDomainStmt:
			case T_ClusterStmt:

			case T_CreateFunctionStmt:
			case T_RemoveFuncStmt:
			case T_AlterFunctionStmt:

			case T_TransactionStmt:
			case T_GrantStmt:
			case T_GrantRoleStmt:
			case T_LockStmt:
			case T_CopyStmt:
			case T_ReindexStmt:
			case T_ConstraintsSetStmt:
			case T_VariableResetStmt:
			case T_CreateTrigStmt:
			case T_DefineStmt:
			case T_CompositeTypeStmt:
			case T_CreateCastStmt:
			case T_DropCastStmt:
			case T_CreateOpClassStmt:
			case T_CreateOpClassItem:
			case T_RemoveOpClassStmt:
			case T_CreateConversionStmt:
				WRITE_NODE_FIELD(utilityStmt);
				break;
			default:
				appendStringInfoLiteral(str, " :utilityStmt ?");
				appendStringInfo(str, "%u", nodeTag(node->utilityStmt));
				break;
		}
	}
	else
		appendStringInfoLiteral(str, " :utilityStmt <>");

	WRITE_INT_FIELD(resultRelation);
	WRITE_NODE_FIELD(intoClause);
	WRITE_BOOL_FIELD(hasAggs);
	WRITE_BOOL_FIELD(hasWindFuncs);
	WRITE_BOOL_FIELD(hasSubLinks);
	WRITE_NODE_FIELD(rtable);
	WRITE_NODE_FIELD(jointree);
	WRITE_NODE_FIELD(targetList);
	WRITE_NODE_FIELD(returningList);
	WRITE_NODE_FIELD(groupClause);
	WRITE_NODE_FIELD(havingQual);
	WRITE_NODE_FIELD(windowClause);
	WRITE_NODE_FIELD(distinctClause);
	WRITE_NODE_FIELD(sortClause);
	if (node->scatterClause != NIL)
	{
		WRITE_NODE_FIELD(scatterClause);
	}

	/*
	 * To minimize the upgrade impact, we only write out cteList, hasRecursive,
	 * hasModifyingCTE when cteList is present..
	 */
	if (node->cteList != NIL)
	{
		WRITE_NODE_FIELD(cteList);
		WRITE_BOOL_FIELD(hasRecursive);
		WRITE_BOOL_FIELD(hasModifyingCTE);
	}
	WRITE_NODE_FIELD(limitOffset);
	WRITE_NODE_FIELD(limitCount);
	WRITE_NODE_FIELD(rowMarks);
	WRITE_NODE_FIELD(setOperations);
	WRITE_NODE_FIELD(resultRelations);
	WRITE_NODE_FIELD(result_partitions);
	WRITE_NODE_FIELD(result_aosegnos);
	WRITE_NODE_FIELD(returningLists); /* TODO Merge issue */
	/* Don't serialize policy */
}
#endif /* COMPILING_BINARY_FUNCS */

static void
_outSortClause(StringInfo str, SortClause *node)
{
	WRITE_NODE_TYPE("SORTCLAUSE");

	WRITE_UINT_FIELD(tleSortGroupRef);
	WRITE_OID_FIELD(sortop);
	WRITE_BOOL_FIELD(nulls_first);
}

static void
_outGroupClause(StringInfo str, GroupClause *node)
{
	WRITE_NODE_TYPE("GROUPCLAUSE");

	WRITE_UINT_FIELD(tleSortGroupRef);
	WRITE_OID_FIELD(sortop);
	WRITE_BOOL_FIELD(nulls_first);
}

static void
_outGroupingClause(StringInfo str, GroupingClause *node)
{
	WRITE_NODE_TYPE("GROUPINGCLAUSE");

	WRITE_ENUM_FIELD(groupType, GroupingType);
	WRITE_NODE_FIELD(groupsets);
}

static void
_outGroupingFunc(StringInfo str, GroupingFunc *node)
{
	WRITE_NODE_TYPE("GROUPINGFUNC");

	WRITE_NODE_FIELD(args);
	WRITE_INT_FIELD(ngrpcols);
}

static void
_outGrouping(StringInfo str, Grouping *node __attribute__((unused)))
{
	WRITE_NODE_TYPE("GROUPING");
}

static void
_outGroupId(StringInfo str, GroupId *node __attribute__((unused)))
{
	WRITE_NODE_TYPE("GROUPID");
}

static void
_outWindowSpecParse(StringInfo str, WindowSpecParse *node)
{
	WRITE_NODE_TYPE("WINDOWSPECPARSE");

	WRITE_STRING_FIELD(name);
	WRITE_NODE_FIELD(elems);
}

static void
_outWindowSpec(StringInfo str, WindowSpec *node)
{
	WRITE_NODE_TYPE("WINDOWSPEC");

	WRITE_STRING_FIELD(name);
	WRITE_STRING_FIELD(parent);
	WRITE_NODE_FIELD(partition);
	WRITE_NODE_FIELD(order);
	WRITE_NODE_FIELD(frame);
    WRITE_INT_FIELD(location);
}

static void
_outWindowFrame(StringInfo str, WindowFrame *node)
{
	WRITE_NODE_TYPE("WINDOWFRAME");

	WRITE_BOOL_FIELD(is_rows);
	WRITE_BOOL_FIELD(is_between);
	WRITE_NODE_FIELD(trail);
	WRITE_NODE_FIELD(lead);
	WRITE_ENUM_FIELD(exclude, WindowExclusion);
}

static void
_outWindowFrameEdge(StringInfo str, WindowFrameEdge *node)
{
	WRITE_NODE_TYPE("WINDOWFRAMEEDGE");

	WRITE_ENUM_FIELD(kind, WindowBoundingKind);
	WRITE_NODE_FIELD(val);
}

static void
_outPercentileExpr(StringInfo str, PercentileExpr *node)
{
	WRITE_NODE_TYPE("PERCENTILEEXPR");

	WRITE_OID_FIELD(perctype);
	WRITE_NODE_FIELD(args);
	WRITE_ENUM_FIELD(perckind, PercKind);
	WRITE_NODE_FIELD(sortClause);
	WRITE_NODE_FIELD(sortTargets);
	WRITE_NODE_FIELD(pcExpr);
	WRITE_NODE_FIELD(tcExpr);
	WRITE_INT_FIELD(location);
}

static void
_outRowMarkClause(StringInfo str, RowMarkClause *node)
{
	WRITE_NODE_TYPE("ROWMARKCLAUSE");

	WRITE_UINT_FIELD(rti);
	WRITE_BOOL_FIELD(forUpdate);
	WRITE_BOOL_FIELD(noWait);
}

static void
_outWithClause(StringInfo str, WithClause *node)
{
	WRITE_NODE_TYPE("WITHCLAUSE");
	
	WRITE_NODE_FIELD(ctes);
	WRITE_BOOL_FIELD(recursive);
	WRITE_INT_FIELD(location);
}

static void
_outCommonTableExpr(StringInfo str, CommonTableExpr *node)
{
	WRITE_NODE_TYPE("COMMONTABLEEXPR");
	
    WRITE_STRING_FIELD(ctename);
	WRITE_NODE_FIELD(aliascolnames);
	WRITE_NODE_FIELD(ctequery);
	WRITE_INT_FIELD(location);
	WRITE_BOOL_FIELD(cterecursive);
	WRITE_INT_FIELD(cterefcount);
	WRITE_NODE_FIELD(ctecolnames);
	WRITE_NODE_FIELD(ctecoltypes);
	WRITE_NODE_FIELD(ctecoltypmods);
}

static void
_outSetOperationStmt(StringInfo str, SetOperationStmt *node)
{
	WRITE_NODE_TYPE("SETOPERATIONSTMT");

	WRITE_ENUM_FIELD(op, SetOperation);
	WRITE_BOOL_FIELD(all);
	WRITE_NODE_FIELD(larg);
	WRITE_NODE_FIELD(rarg);
	WRITE_NODE_FIELD(colTypes);
	WRITE_NODE_FIELD(colTypmods);
}

#ifndef COMPILING_BINARY_FUNCS
static void
_outRangeTblEntry(StringInfo str, RangeTblEntry *node)
{
	WRITE_NODE_TYPE("RTE");

	/* put alias + eref first to make dump more legible */
	WRITE_NODE_FIELD(alias);
	WRITE_NODE_FIELD(eref);
	WRITE_ENUM_FIELD(rtekind, RTEKind);

	switch (node->rtekind)
	{
		case RTE_RELATION:
		case RTE_SPECIAL:
			WRITE_OID_FIELD(relid);
			break;
		case RTE_SUBQUERY:
			WRITE_NODE_FIELD(subquery);
			break;
		case RTE_CTE:
			WRITE_STRING_FIELD(ctename);
			WRITE_INT_FIELD(ctelevelsup);
			WRITE_BOOL_FIELD(self_reference);
			WRITE_NODE_FIELD(ctecoltypes);
			WRITE_NODE_FIELD(ctecoltypmods);
			break;
		case RTE_FUNCTION:
			WRITE_NODE_FIELD(funcexpr);
			WRITE_NODE_FIELD(funccoltypes);
			WRITE_NODE_FIELD(funccoltypmods);
			break;
		case RTE_TABLEFUNCTION:
			WRITE_NODE_FIELD(subquery);
			WRITE_NODE_FIELD(funcexpr);
			WRITE_NODE_FIELD(funccoltypes);
			WRITE_NODE_FIELD(funccoltypmods);
			if (node->funcuserdata)
			{
				appendStringInfoLiteral(str, " :funcuserdata ");
				WRITE_BYTEA_FIELD(funcuserdata);
			}
			break;
		case RTE_VALUES:
			WRITE_NODE_FIELD(values_lists);
			break;
		case RTE_JOIN:
			WRITE_ENUM_FIELD(jointype, JoinType);
			WRITE_NODE_FIELD(joinaliasvars);
			break;
        case RTE_VOID:                                                  /*CDB*/
            break;
		default:
			elog(ERROR, "unrecognized RTE kind: %d", (int) node->rtekind);
			break;
	}

	WRITE_BOOL_FIELD(inh);
	WRITE_BOOL_FIELD(inFromCl);
	WRITE_UINT_FIELD(requiredPerms);
	WRITE_OID_FIELD(checkAsUser);

	WRITE_BOOL_FIELD(forceDistRandom);
    WRITE_NODE_FIELD(pseudocols);                                       /*CDB*/
}
#endif /* COMPILING_BINARY_FUNCS */

#ifndef COMPILING_BINARY_FUNCS
static void
_outAExpr(StringInfo str, A_Expr *node)
{
	WRITE_NODE_TYPE("AEXPR");

	switch (node->kind)
	{
		case AEXPR_OP:
			appendStringInfoLiteral(str, " OPER ");
			WRITE_NODE_FIELD(name);
			break;
		case AEXPR_AND:
			appendStringInfoLiteral(str, " AND ");
			break;
		case AEXPR_OR:
			appendStringInfoLiteral(str, " OR ");
			break;
		case AEXPR_NOT:
			appendStringInfoLiteral(str, " NOT ");
			break;
		case AEXPR_OP_ANY:
			appendStringInfoLiteral(str, " ANY ");
			WRITE_NODE_FIELD(name);

			break;
		case AEXPR_OP_ALL:
			appendStringInfoLiteral(str, " ALL ");
			WRITE_NODE_FIELD(name);

			break;
		case AEXPR_DISTINCT:
			appendStringInfoLiteral(str, " DISTINCT ");
			WRITE_NODE_FIELD(name);
			break;
		case AEXPR_NULLIF:
			appendStringInfoLiteral(str, " NULLIF ");
			WRITE_NODE_FIELD(name);
			break;
		case AEXPR_OF:
			appendStringInfoLiteral(str, " OF ");
			WRITE_NODE_FIELD(name);
			break;
		case AEXPR_IN:
			appendStringInfo(str, " IN ");
			WRITE_NODE_FIELD(name);
			break;
		default:
			appendStringInfoLiteral(str, " ??");
			break;
	}

	WRITE_NODE_FIELD(lexpr);
	WRITE_NODE_FIELD(rexpr);
	WRITE_INT_FIELD(location);
}
#endif /* COMPILING_BINARY_FUNCS */

#ifndef COMPILING_BINARY_FUNCS
static void
_outValue(StringInfo str, Value *value)
{
	switch (value->type)
	{
		case T_Integer:
			appendStringInfo(str, "%ld", value->val.ival);
			break;
		case T_Float:

			/*
			 * We assume the value is a valid numeric literal and so does not
			 * need quoting.
			 */
			appendStringInfoString(str, value->val.str);
			break;
		case T_String:
			appendStringInfoChar(str, '"');
			_outToken(str, value->val.str);
			appendStringInfoChar(str, '"');
			break;
		case T_BitString:
			/* internal representation already has leading 'b' */
			appendStringInfoString(str, value->val.str);
			break;
		case T_Null:
			/* this is seen only within A_Const, not in transformed trees */
			appendStringInfoString(str, "NULL");
			break;
		default:
			elog(ERROR, "unrecognized node type: %d", (int) value->type);
			break;
	}
}
#endif /* COMPILING_BINARY_FUNCS */

#ifndef COMPILING_BINARY_FUNCS
static void
_outNull(StringInfo str, Node *n __attribute__((unused)))
{
	WRITE_NODE_TYPE("NULL");
}
#endif /* COMPILING_BINARY_FUNCS */

static void
_outColumnRef(StringInfo str, ColumnRef *node)
{
	WRITE_NODE_TYPE("COLUMNREF");

	WRITE_NODE_FIELD(fields);
	WRITE_INT_FIELD(location);
}

static void
_outParamRef(StringInfo str, ParamRef *node)
{
	WRITE_NODE_TYPE("PARAMREF");

	WRITE_INT_FIELD(number);
	WRITE_INT_FIELD(location);  /*CDB*/
}

#ifndef COMPILING_BINARY_FUNCS
static void
_outAConst(StringInfo str, A_Const *node)
{
	WRITE_NODE_TYPE("A_CONST");

	appendStringInfoChar(str, ' ');

	_outValue(str, &(node->val));
	WRITE_NODE_FIELD_AS(typname, typename);
    /*
     * CDB: For now we don't serialize the 'location' field, for compatibility
     * so stored constants can be read by pre-3.2 releases.  Anyway it's only
     * meaningful with the original source string, which isn't kept when a
     * view or rule definition is stored in the catalog.
     */
}
#endif /* COMPILING_BINARY_FUNCS */

static void
_outA_Indices(StringInfo str, A_Indices *node)
{
	WRITE_NODE_TYPE("A_INDICES");

	WRITE_NODE_FIELD(lidx);
	WRITE_NODE_FIELD(uidx);
}

static void
_outA_Indirection(StringInfo str, A_Indirection *node)
{
	WRITE_NODE_TYPE("A_INDIRECTION");

	WRITE_NODE_FIELD(arg);
	WRITE_NODE_FIELD(indirection);
}

static void
_outResTarget(StringInfo str, ResTarget *node)
{
	WRITE_NODE_TYPE("RESTARGET");

	WRITE_STRING_FIELD(name);
	WRITE_NODE_FIELD(indirection);
	WRITE_NODE_FIELD(val);
	WRITE_INT_FIELD(location);
}

#ifndef COMPILING_BINARY_FUNCS
static void
_outConstraint(StringInfo str, Constraint *node)
{
	WRITE_NODE_TYPE("CONSTRAINT");

	WRITE_STRING_FIELD(name);
	WRITE_OID_FIELD(conoid);

	appendStringInfoLiteral(str, " :contype ");
	switch (node->contype)
	{
		case CONSTR_PRIMARY:
			appendStringInfoLiteral(str, "PRIMARY_KEY");
			WRITE_NODE_FIELD(keys);
			WRITE_NODE_FIELD(options);
			WRITE_STRING_FIELD(indexspace);
			break;

		case CONSTR_UNIQUE:
			appendStringInfoLiteral(str, "UNIQUE");
			WRITE_NODE_FIELD(keys);
			WRITE_NODE_FIELD(options);
			WRITE_STRING_FIELD(indexspace);
			break;

		case CONSTR_CHECK:
			appendStringInfoLiteral(str, "CHECK");
			WRITE_NODE_FIELD(raw_expr);
			WRITE_STRING_FIELD(cooked_expr);
			break;

		case CONSTR_DEFAULT:
			appendStringInfoLiteral(str, "DEFAULT");
			WRITE_NODE_FIELD(raw_expr);
			WRITE_STRING_FIELD(cooked_expr);
			break;

		case CONSTR_NOTNULL:
			appendStringInfoLiteral(str, "NOT_NULL");
			break;

		default:
			appendStringInfoLiteral(str, "<unrecognized_constraint>");
			break;
	}
}
#endif /* COMPILING_BINARY_FUNCS */

static void
_outFkConstraint(StringInfo str, FkConstraint *node)
{
	WRITE_NODE_TYPE("FKCONSTRAINT");

	WRITE_STRING_FIELD(constr_name);
	WRITE_OID_FIELD(constrOid);
	WRITE_NODE_FIELD(pktable);
	WRITE_NODE_FIELD(fk_attrs);
	WRITE_NODE_FIELD(pk_attrs);
	WRITE_CHAR_FIELD(fk_matchtype);
	WRITE_CHAR_FIELD(fk_upd_action);
	WRITE_CHAR_FIELD(fk_del_action);
	WRITE_BOOL_FIELD(deferrable);
	WRITE_BOOL_FIELD(initdeferred);
	WRITE_BOOL_FIELD(skip_validation);
	WRITE_OID_FIELD(trig1Oid);
	WRITE_OID_FIELD(trig2Oid);
	WRITE_OID_FIELD(trig3Oid);
	WRITE_OID_FIELD(trig4Oid);
}

static void
_outCreateSchemaStmt(StringInfo str, CreateSchemaStmt *node)
{
	WRITE_NODE_TYPE("CREATESCHEMASTMT");

	WRITE_STRING_FIELD(schemaname);
	WRITE_STRING_FIELD(authid);
	WRITE_BOOL_FIELD(istemp);
	WRITE_OID_FIELD(schemaOid);
}

static void
_outCreatePLangStmt(StringInfo str, CreatePLangStmt *node)
{
	WRITE_NODE_TYPE("CREATEPLANGSTMT");

	WRITE_STRING_FIELD(plname);
	WRITE_NODE_FIELD(plhandler);
	WRITE_NODE_FIELD(plvalidator);
	WRITE_BOOL_FIELD(pltrusted);
	WRITE_OID_FIELD(plangOid);
	WRITE_OID_FIELD(plhandlerOid);
	WRITE_OID_FIELD(plvalidatorOid);
}

static void
_outDropPLangStmt(StringInfo str, DropPLangStmt *node)
{
	WRITE_NODE_TYPE("DROPPLANGSTMT");

	WRITE_STRING_FIELD(plname);
	WRITE_ENUM_FIELD(behavior,DropBehavior);
	WRITE_BOOL_FIELD(missing_ok);

}

static void
_outVacuumStmt(StringInfo str, VacuumStmt *node)
{
	WRITE_NODE_TYPE("VACUUMSTMT");

	WRITE_BOOL_FIELD(vacuum);
	WRITE_BOOL_FIELD(full);
	WRITE_BOOL_FIELD(analyze);
	WRITE_BOOL_FIELD(verbose);
	WRITE_BOOL_FIELD(rootonly);
	WRITE_INT_FIELD(freeze_min_age);
	WRITE_NODE_FIELD(relation);
	WRITE_NODE_FIELD(va_cols);
	WRITE_NODE_FIELD(expanded_relids);
	WRITE_NODE_FIELD(extra_oids);
	WRITE_NODE_FIELD(appendonly_compaction_segno);
	WRITE_NODE_FIELD(appendonly_compaction_insert_segno);
	WRITE_BOOL_FIELD(appendonly_compaction_vacuum_cleanup);
	WRITE_BOOL_FIELD(appendonly_compaction_vacuum_prepare);
	WRITE_BOOL_FIELD(heap_truncate);
}

static void
_outCdbProcess(StringInfo str, CdbProcess *node)
{
	WRITE_NODE_TYPE("CDBPROCESS");
	WRITE_STRING_FIELD(listenerAddr);
	WRITE_INT_FIELD(listenerPort);
	WRITE_INT_FIELD(pid);
	WRITE_INT_FIELD(contentid);
}

static void
_outSlice(StringInfo str, Slice *node)
{
	WRITE_NODE_TYPE("SLICE");
	WRITE_INT_FIELD(sliceIndex);
	WRITE_INT_FIELD(rootIndex);
	WRITE_ENUM_FIELD(gangType,GangType);
	WRITE_INT_FIELD(gangSize);
	WRITE_INT_FIELD(numGangMembersToBeActive);
	WRITE_BOOL_FIELD(directDispatch.isDirectDispatch);
	WRITE_NODE_FIELD(directDispatch.contentIds); /* List of int */
	WRITE_DUMMY_FIELD(primaryGang);
	WRITE_INT_FIELD(primary_gang_id);
	WRITE_INT_FIELD(parentIndex); /* List of int index */
	WRITE_NODE_FIELD(children); /* List of int index */
	WRITE_NODE_FIELD(primaryProcesses); /* List of (CDBProcess *) */
}

static void
_outSliceTable(StringInfo str, SliceTable *node)
{
	WRITE_NODE_TYPE("SLICETABLE");
	WRITE_INT_FIELD(nMotions);
	WRITE_INT_FIELD(nInitPlans);
	WRITE_INT_FIELD(localSlice);
	WRITE_NODE_FIELD(slices); /* List of int */
    WRITE_BOOL_FIELD(doInstrument);
	WRITE_INT_FIELD(ic_instance_id);
}

static void
_outCreateTrigStmt(StringInfo str, CreateTrigStmt *node)
{
	WRITE_NODE_TYPE("CREATETRIGSTMT");

	WRITE_STRING_FIELD(trigname);
	WRITE_NODE_FIELD(relation);
	WRITE_NODE_FIELD(funcname);
	WRITE_NODE_FIELD(args);
	WRITE_BOOL_FIELD(before);
	WRITE_BOOL_FIELD(row);
	WRITE_STRING_FIELD(actions);
	WRITE_BOOL_FIELD(isconstraint);
	WRITE_BOOL_FIELD(deferrable);
	WRITE_BOOL_FIELD(initdeferred);
	WRITE_NODE_FIELD(constrrel);
	WRITE_OID_FIELD(trigOid);
}

static void
_outCreateFileSpaceStmt(StringInfo str, CreateFileSpaceStmt *node)
{
	WRITE_NODE_TYPE("CREATEFILESPACESTMT");

	WRITE_STRING_FIELD(filespacename);
	WRITE_STRING_FIELD(owner);
	WRITE_NODE_FIELD(locations);
	WRITE_OID_FIELD(fsoid);
}

static void
_outFileSpaceEntry(StringInfo str, FileSpaceEntry *node)
{
	WRITE_NODE_TYPE("FILESPACEENTRY");

	WRITE_INT_FIELD(dbid);
	WRITE_INT_FIELD(contentid);
	WRITE_STRING_FIELD(location);
	WRITE_STRING_FIELD(hostname);
}

static void
_outCreateTableSpaceStmt(StringInfo str, CreateTableSpaceStmt *node)
{
	WRITE_NODE_TYPE("CREATETABLESPACESTMT");

	WRITE_STRING_FIELD(tablespacename);
	WRITE_STRING_FIELD(owner);
	WRITE_STRING_FIELD(filespacename);
	WRITE_OID_FIELD(tsoid);
}

#ifndef COMPILING_BINARY_FUNCS
static void
_outCreateQueueStmt(StringInfo str, CreateQueueStmt *node)
{
	WRITE_NODE_TYPE("CREATEQUEUESTMT");

	WRITE_STRING_FIELD(queue);
	WRITE_NODE_FIELD(options); /* List of DefElem nodes */
	WRITE_OID_FIELD(queueOid); 
}
#endif /* COMPILING_BINARY_FUNCS */

#ifndef COMPILING_BINARY_FUNCS
static void
_outAlterQueueStmt(StringInfo str, AlterQueueStmt *node)
{
	WRITE_NODE_TYPE("ALTERQUEUESTMT");

	WRITE_STRING_FIELD(queue);
	WRITE_NODE_FIELD(options); /* List of DefElem nodes */
}
#endif /* COMPILING_BINARY_FUNCS */

static void
_outDropQueueStmt(StringInfo str, DropQueueStmt *node)
{
	WRITE_NODE_TYPE("DROPQUEUESTMT");

	WRITE_STRING_FIELD(queue);
}


static void
_outCommentStmt(StringInfo str, CommentStmt *node)
{
	WRITE_NODE_TYPE("COMMENTSTMT");

	WRITE_ENUM_FIELD(objtype, ObjectType);
	WRITE_NODE_FIELD(objname);
	WRITE_NODE_FIELD(objargs);
	WRITE_STRING_FIELD(comment);
}

static void
_outTableValueExpr(StringInfo str, TableValueExpr *node)
{
	WRITE_NODE_TYPE("TABLEVALUEEXPR");
	
	WRITE_NODE_FIELD(subquery);
}

static void
_outAlterTypeStmt(StringInfo str, AlterTypeStmt *node)
{
	WRITE_NODE_TYPE("ALTERTYPESTMT");

	WRITE_NODE_FIELD(typname);
	WRITE_NODE_FIELD(encoding);
}

#ifndef COMPILING_BINARY_FUNCS
static void
_outTupleDescNode(StringInfo str, TupleDescNode *node)
{
	int			i;

	Assert(node->tuple->tdtypeid == RECORDOID);

	WRITE_NODE_TYPE("TUPLEDESCNODE");
	WRITE_INT_FIELD(natts);
	WRITE_INT_FIELD(tuple->natts);

	for (i = 0; i < node->tuple->natts; i++)
		appendBinaryStringInfo(str, node->tuple->attrs[i], ATTRIBUTE_FIXED_PART_SIZE);

	Assert(node->tuple->constr == NULL);

	WRITE_OID_FIELD(tuple->tdtypeid);
	WRITE_INT_FIELD(tuple->tdtypmod);
	WRITE_INT_FIELD(tuple->tdqdtypmod);
	WRITE_BOOL_FIELD(tuple->tdhasoid);
	WRITE_INT_FIELD(tuple->tdrefcount);
}
#endif /* COMPILING_BINARY_FUNCS */

#ifndef COMPILING_BINARY_FUNCS
/*
 * _outNode -
 *	  converts a Node into ascii string and append it to 'str'
 */
static void
_outNode(StringInfo str, void *obj)
{
	if (obj == NULL)
		appendStringInfoLiteral(str, "<>");
	else if (IsA(obj, List) ||IsA(obj, IntList) || IsA(obj, OidList))
		_outList(str, obj);
	else if (IsA(obj, Integer) ||
			 IsA(obj, Float) ||
			 IsA(obj, String) ||
			 IsA(obj, BitString))
	{
		/* nodeRead does not want to see { } around these! */
		_outValue(str, obj);
	}
	else
	{
		appendStringInfoChar(str, '{');
		switch (nodeTag(obj))
		{
			case T_PlannedStmt:
				_outPlannedStmt(str, obj);
				break;
			case T_Plan:
				_outPlan(str, obj);
				break;
			case T_Result:
				_outResult(str, obj);
				break;
			case T_Repeat:
				_outRepeat(str, obj);
				break;
			case T_Append:
				_outAppend(str, obj);
				break;
			case T_Sequence:
				_outSequence(str, obj);
				break;
			case T_BitmapAnd:
				_outBitmapAnd(str, obj);
				break;
			case T_BitmapOr:
				_outBitmapOr(str, obj);
				break;
			case T_Scan:
				_outScan(str, obj);
				break;
			case T_SeqScan:
				_outSeqScan(str, obj);
				break;
			case T_AppendOnlyScan:
				_outAppendOnlyScan(str, obj);
				break;
			case T_AOCSScan:
				_outAOCSScan(str, obj);
				break;
			case T_TableScan:
				_outTableScan(str, obj);
				break;
			case T_DynamicTableScan:
				_outDynamicTableScan(str, obj);
				break;
			case T_ExternalScan:
				_outExternalScan(str, obj);
				break;
			case T_IndexScan:
				_outIndexScan(str, obj);
				break;
			case T_DynamicIndexScan:
				_outDynamicIndexScan(str,obj);
				break;
			case T_BitmapIndexScan:
				_outBitmapIndexScan(str, obj);
				break;
			case T_BitmapHeapScan:
				_outBitmapHeapScan(str, obj);
				break;
			case T_BitmapAppendOnlyScan:
				_outBitmapAppendOnlyScan(str, obj);
				break;
			case T_BitmapTableScan:
				_outBitmapTableScan(str, obj);
				break;
			case T_TidScan:
				_outTidScan(str, obj);
				break;
			case T_SubqueryScan:
				_outSubqueryScan(str, obj);
				break;
			case T_FunctionScan:
				_outFunctionScan(str, obj);
				break;
			case T_ValuesScan:
				_outValuesScan(str, obj);
				break;
			case T_Join:
				_outJoin(str, obj);
				break;
			case T_NestLoop:
				_outNestLoop(str, obj);
				break;
			case T_MergeJoin:
				_outMergeJoin(str, obj);
				break;
			case T_HashJoin:
				_outHashJoin(str, obj);
				break;
			case T_Agg:
				_outAgg(str, obj);
				break;
			case T_WindowKey:
				_outWindowKey(str, obj);
				break;
			case T_Window:
				_outWindow(str, obj);
				break;
			case T_TableFunctionScan:
				_outTableFunctionScan(str, obj);
				break;
			case T_Material:
				_outMaterial(str, obj);
				break;
			case T_ShareInputScan:
				_outShareInputScan(str, obj);
				break;
			case T_Sort:
				_outSort(str, obj);
				break;
			case T_Unique:
				_outUnique(str, obj);
				break;
			case T_SetOp:
				_outSetOp(str, obj);
				break;
			case T_Limit:
				_outLimit(str, obj);
				break;
			case T_Hash:
				_outHash(str, obj);
				break;
			case T_Motion:
				_outMotion(str, obj);
				break;
			case T_DML:
				_outDML(str, obj);
				break;
			case T_SplitUpdate:
				_outSplitUpdate(str, obj);
				break;
			case T_RowTrigger:
				_outRowTrigger(str, obj);
				break;
			case T_AssertOp:
				_outAssertOp(str, obj);
				break;
			case T_PartitionSelector:
				_outPartitionSelector(str, obj);
				break;
			case T_Alias:
				_outAlias(str, obj);
				break;
			case T_RangeVar:
				_outRangeVar(str, obj);
				break;
			case T_IntoClause:
				_outIntoClause(str, obj);
				break;
			case T_Var:
				_outVar(str, obj);
				break;
			case T_Const:
				_outConst(str, obj);
				break;
			case T_Param:
				_outParam(str, obj);
				break;
			case T_Aggref:
				_outAggref(str, obj);
				break;
			case T_AggOrder:
				_outAggOrder(str, obj);
				break;
			case T_WindowRef:
				_outWindowRef(str, obj);
				break;
			case T_ArrayRef:
				_outArrayRef(str, obj);
				break;
			case T_FuncExpr:
				_outFuncExpr(str, obj);
				break;
			case T_OpExpr:
				_outOpExpr(str, obj);
				break;
			case T_DistinctExpr:
				_outDistinctExpr(str, obj);
				break;
			case T_ScalarArrayOpExpr:
				_outScalarArrayOpExpr(str, obj);
				break;
			case T_BoolExpr:
				_outBoolExpr(str, obj);
				break;
			case T_SubLink:
				_outSubLink(str, obj);
				break;
			case T_SubPlan:
				_outSubPlan(str, obj);
				break;
			case T_FieldSelect:
				_outFieldSelect(str, obj);
				break;
			case T_FieldStore:
				_outFieldStore(str, obj);
				break;
			case T_RelabelType:
				_outRelabelType(str, obj);
				break;
			case T_ConvertRowtypeExpr:
				_outConvertRowtypeExpr(str, obj);
				break;
			case T_CaseExpr:
				_outCaseExpr(str, obj);
				break;
			case T_CaseWhen:
				_outCaseWhen(str, obj);
				break;
			case T_CaseTestExpr:
				_outCaseTestExpr(str, obj);
				break;
			case T_ArrayExpr:
				_outArrayExpr(str, obj);
				break;
			case T_RowExpr:
				_outRowExpr(str, obj);
				break;
			case T_RowCompareExpr:
				_outRowCompareExpr(str, obj);
				break;
			case T_CoalesceExpr:
				_outCoalesceExpr(str, obj);
				break;
			case T_MinMaxExpr:
				_outMinMaxExpr(str, obj);
				break;
			case T_XmlExpr:
				_outXmlExpr(str, obj);
				break;
			case T_NullIfExpr:
				_outNullIfExpr(str, obj);
				break;
			case T_NullTest:
				_outNullTest(str, obj);
				break;
			case T_BooleanTest:
				_outBooleanTest(str, obj);
				break;
			case T_CoerceToDomain:
				_outCoerceToDomain(str, obj);
				break;
			case T_CoerceToDomainValue:
				_outCoerceToDomainValue(str, obj);
				break;
			case T_SetToDefault:
				_outSetToDefault(str, obj);
				break;
			case T_CurrentOfExpr:
				_outCurrentOfExpr(str, obj);
				break;
			case T_TargetEntry:
				_outTargetEntry(str, obj);
				break;
			case T_RangeTblRef:
				_outRangeTblRef(str, obj);
				break;
			case T_JoinExpr:
				_outJoinExpr(str, obj);
				break;
			case T_FromExpr:
				_outFromExpr(str, obj);
				break;
			case T_Flow:
				_outFlow(str, obj);
				break;

			case T_Path:
				_outPath(str, obj);
				break;
			case T_IndexPath:
				_outIndexPath(str, obj);
				break;
			case T_BitmapHeapPath:
				_outBitmapHeapPath(str, obj);
				break;
			case T_BitmapAppendOnlyPath:
				_outBitmapAppendOnlyPath(str, obj);
				break;
			case T_BitmapAndPath:
				_outBitmapAndPath(str, obj);
				break;
			case T_BitmapOrPath:
				_outBitmapOrPath(str, obj);
				break;
			case T_TidPath:
				_outTidPath(str, obj);
				break;
			case T_AppendPath:
				_outAppendPath(str, obj);
				break;
			case T_AppendOnlyPath:
				_outAppendOnlyPath(str, obj);
				break;
			case T_AOCSPath:
				_outAOCSPath(str, obj);
				break;
			case T_ResultPath:
				_outResultPath(str, obj);
				break;
			case T_MaterialPath:
				_outMaterialPath(str, obj);
				break;
			case T_UniquePath:
				_outUniquePath(str, obj);
				break;
			case T_NestPath:
				_outNestPath(str, obj);
				break;
			case T_MergePath:
				_outMergePath(str, obj);
				break;
			case T_HashPath:
				_outHashPath(str, obj);
				break;
            case T_CdbMotionPath:
                _outCdbMotionPath(str, obj);
                break;
			case T_PlannerGlobal:
				_outPlannerGlobal(str, obj);
				break;
			case T_PlannerInfo:
				_outPlannerInfo(str, obj);
				break;
			case T_RelOptInfo:
				_outRelOptInfo(str, obj);
				break;
			case T_IndexOptInfo:
				_outIndexOptInfo(str, obj);
				break;
<<<<<<< HEAD
			case T_CdbRelColumnInfo:
				_outCdbRelColumnInfo(str, obj);
				break;
			case T_CdbRelDedupInfo:
				_outCdbRelDedupInfo(str, obj);
				break;
			case T_PathKeyItem:
				_outPathKeyItem(str, obj);
=======
			case T_EquivalenceClass:
				_outEquivalenceClass(str, obj);
				break;
			case T_EquivalenceMember:
				_outEquivalenceMember(str, obj);
				break;
			case T_PathKey:
				_outPathKey(str, obj);
>>>>>>> ebef17c7
				break;
			case T_RestrictInfo:
				_outRestrictInfo(str, obj);
				break;
			case T_InnerIndexscanInfo:
				_outInnerIndexscanInfo(str, obj);
				break;
			case T_OuterJoinInfo:
				_outOuterJoinInfo(str, obj);
				break;
			case T_InClauseInfo:
				_outInClauseInfo(str, obj);
				break;
			case T_AppendRelInfo:
				_outAppendRelInfo(str, obj);
				break;


			case T_GrantStmt:
				_outGrantStmt(str, obj);
				break;
			case T_PrivGrantee:
				_outPrivGrantee(str, obj);
				break;
			case T_FuncWithArgs:
				_outFuncWithArgs(str, obj);
				break;
			case T_GrantRoleStmt:
				_outGrantRoleStmt(str, obj);
				break;
			case T_LockStmt:
				_outLockStmt(str, obj);
				break;

			case T_CreateStmt:
				_outCreateStmt(str, obj);
				break;
			case T_ColumnReferenceStorageDirective:
				_outColumnReferenceStorageDirective(str, obj);
				break;
			case T_PartitionElem:
				_outPartitionElem(str, obj);
				break;
			case T_PartitionRangeItem:
				_outPartitionRangeItem(str, obj);
				break;
			case T_PartitionBoundSpec:
				_outPartitionBoundSpec(str, obj);
				break;
			case T_PartitionSpec:
				_outPartitionSpec(str, obj);
				break;
			case T_Partition:
				_outPartition(str, obj);
				break;
			case T_PartitionRule:
				_outPartitionRule(str, obj);
				break;
			case T_PartitionNode:
				_outPartitionNode(str, obj);
				break;
			case T_PgPartRule:
				_outPgPartRule(str, obj);
				break;
			case T_PartitionValuesSpec:
				_outPartitionValuesSpec(str, obj);
				break;
			case T_InhRelation:
				_outInhRelation(str, obj);
				break;
			case T_SegfileMapNode:
				_outSegfileMapNode(str, obj);
				break;
			case T_ExtTableTypeDesc:
				_outExtTableTypeDesc(str, obj);
				break;
			case T_CreateExternalStmt:
				_outCreateExternalStmt(str, obj);
				break;
			case T_PartitionBy:
				_outPartitionBy(str, obj);
				break;
			case T_IndexStmt:
				_outIndexStmt(str, obj);
				break;
			case T_ReindexStmt:
				_outReindexStmt(str, obj);
				break;

			case T_ConstraintsSetStmt:
				_outConstraintsSetStmt(str, obj);
				break;

			case T_CreateFunctionStmt:
				_outCreateFunctionStmt(str, obj);
				break;
			case T_FunctionParameter:
				_outFunctionParameter(str, obj);
				break;
			case T_RemoveFuncStmt:
				_outRemoveFuncStmt(str, obj);
				break;
			case T_AlterFunctionStmt:
				_outAlterFunctionStmt(str, obj);
				break;

			case T_DefineStmt:
				_outDefineStmt(str,obj);
				break;

			case T_CompositeTypeStmt:
				_outCompositeTypeStmt(str,obj);
				break;
			case T_CreateCastStmt:
				_outCreateCastStmt(str,obj);
				break;
			case T_DropCastStmt:
				_outDropCastStmt(str,obj);
				break;
			case T_CreateOpClassStmt:
				_outCreateOpClassStmt(str,obj);
				break;
			case T_CreateOpClassItem:
				_outCreateOpClassItem(str,obj);
				break;
			case T_RemoveOpClassStmt:
				_outRemoveOpClassStmt(str,obj);
				break;
			case T_CreateConversionStmt:
				_outCreateConversionStmt(str,obj);
				break;


			case T_ViewStmt:
				_outViewStmt(str, obj);
				break;
			case T_RuleStmt:
				_outRuleStmt(str, obj);
				break;
			case T_DropStmt:
				_outDropStmt(str, obj);
				break;
			case T_DropPropertyStmt:
				_outDropPropertyStmt(str, obj);
				break;
			case T_DropOwnedStmt:
				_outDropOwnedStmt(str, obj);
				break;
			case T_ReassignOwnedStmt:
				_outReassignOwnedStmt(str, obj);
				break;
			case T_TruncateStmt:
				_outTruncateStmt(str, obj);
				break;

			case T_AlterTableStmt:
				_outAlterTableStmt(str, obj);
				break;
			case T_AlterTableCmd:
				_outAlterTableCmd(str, obj);
				break;
			case T_SetDistributionCmd:
				_outSetDistributionCmd(str, obj);
				break;
			case T_InheritPartitionCmd:
				_outInheritPartitionCmd(str, obj);
				break;

			case T_AlterPartitionCmd:
				_outAlterPartitionCmd(str, obj);
				break;
			case T_AlterPartitionId:
				_outAlterPartitionId(str, obj);
				break;


			case T_CreateRoleStmt:
				_outCreateRoleStmt(str, obj);
				break;
			case T_DropRoleStmt:
				_outDropRoleStmt(str, obj);
				break;
			case T_AlterRoleStmt:
				_outAlterRoleStmt(str, obj);
				break;
			case T_AlterRoleSetStmt:
				_outAlterRoleSetStmt(str, obj);
				break;

			case T_AlterObjectSchemaStmt:
				_outAlterObjectSchemaStmt(str, obj);
				break;

			case T_AlterOwnerStmt:
				_outAlterOwnerStmt(str, obj);
				break;

			case T_RenameStmt:
				_outRenameStmt(str, obj);
				break;

			case T_CreateSeqStmt:
				_outCreateSeqStmt(str, obj);
				break;
			case T_AlterSeqStmt:
				_outAlterSeqStmt(str, obj);
				break;
			case T_ClusterStmt:
				_outClusterStmt(str, obj);
				break;
			case T_CreatedbStmt:
				_outCreatedbStmt(str, obj);
				break;
			case T_DropdbStmt:
				_outDropdbStmt(str, obj);
				break;
			case T_CreateDomainStmt:
				_outCreateDomainStmt(str, obj);
				break;
			case T_AlterDomainStmt:
				_outAlterDomainStmt(str, obj);
				break;
				
			case T_TransactionStmt:
				_outTransactionStmt(str, obj);
				break;

			case T_NotifyStmt:
				_outNotifyStmt(str, obj);
				break;
			case T_DeclareCursorStmt:
				_outDeclareCursorStmt(str, obj);
				break;
			case T_SingleRowErrorDesc:
				_outSingleRowErrorDesc(str, obj);
				break;
			case T_CopyStmt:
				_outCopyStmt(str, obj);
				break;
			case T_SelectStmt:
				_outSelectStmt(str, obj);
				break;
			case T_InsertStmt:
				_outInsertStmt(str, obj);
				break;
			case T_Null:
				_outNull(str, obj);
				break;
			case T_ColumnDef:
				_outColumnDef(str, obj);
				break;
			case T_TypeName:
				_outTypeName(str, obj);
				break;
			case T_TypeCast:
				_outTypeCast(str, obj);
				break;
			case T_IndexElem:
				_outIndexElem(str, obj);
				break;
			case T_Query:
				_outQuery(str, obj);
				break;
			case T_SortClause:
				_outSortClause(str, obj);
				break;
			case T_GroupClause:
				_outGroupClause(str, obj);
				break;
			case T_GroupingClause:
				_outGroupingClause(str, obj);
				break;
			case T_GroupingFunc:
				_outGroupingFunc(str, obj);
				break;
			case T_Grouping:
				_outGrouping(str, obj);
				break;
			case T_GroupId:
				_outGroupId(str, obj);
				break;
			case T_WindowSpecParse:
				_outWindowSpecParse(str, obj);
				break;
			case T_WindowSpec:
				_outWindowSpec(str, obj);
				break;
			case T_WindowFrame:
				_outWindowFrame(str, obj);
				break;
			case T_WindowFrameEdge:
				_outWindowFrameEdge(str, obj);
				break;
			case T_PercentileExpr:
				_outPercentileExpr(str, obj);
				break;
			case T_RowMarkClause:
				_outRowMarkClause(str, obj);
				break;
			case T_WithClause:
				_outWithClause(str, obj);
				break;
			case T_CommonTableExpr:
				_outCommonTableExpr(str, obj);
				break;
			case T_SetOperationStmt:
				_outSetOperationStmt(str, obj);
				break;
			case T_RangeTblEntry:
				_outRangeTblEntry(str, obj);
				break;
			case T_A_Expr:
				_outAExpr(str, obj);
				break;
			case T_ColumnRef:
				_outColumnRef(str, obj);
				break;
			case T_ParamRef:
				_outParamRef(str, obj);
				break;
			case T_A_Const:
				_outAConst(str, obj);
				break;
			case T_A_Indices:
				_outA_Indices(str, obj);
				break;
			case T_A_Indirection:
				_outA_Indirection(str, obj);
				break;
			case T_ResTarget:
				_outResTarget(str, obj);
				break;
			case T_Constraint:
				_outConstraint(str, obj);
				break;
			case T_FkConstraint:
				_outFkConstraint(str, obj);
				break;
			case T_FuncCall:
				_outFuncCall(str, obj);
				break;
			case T_DefElem:
				_outDefElem(str, obj);
				break;
			case T_LockingClause:
				_outLockingClause(str, obj);
				break;
			case T_XmlSerialize:
				_outXmlSerialize(str, obj);
				break;

			case T_CreateSchemaStmt:
				_outCreateSchemaStmt(str, obj);
				break;
			case T_CreatePLangStmt:
				_outCreatePLangStmt(str, obj);
				break;
			case T_DropPLangStmt:
				_outDropPLangStmt(str, obj);
				break;
			case T_VacuumStmt:
				_outVacuumStmt(str, obj);
				break;
			case T_CdbProcess:
				_outCdbProcess(str, obj);
				break;
			case T_Slice:
				_outSlice(str, obj);
				break;
			case T_SliceTable:
				_outSliceTable(str, obj);
				break;
			case T_VariableResetStmt:
				_outVariableResetStmt(str, obj);
				break;

			case T_DMLActionExpr:
				_outDMLActionExpr(str, obj);
				break;

			case T_PartOidExpr:
				_outPartOidExpr(str, obj);
				break;

			case T_PartDefaultExpr:
				_outPartDefaultExpr(str, obj);
				break;

			case T_PartBoundExpr:
				_outPartBoundExpr(str, obj);
				break;

			case T_PartBoundInclusionExpr:
				_outPartBoundInclusionExpr(str, obj);
				break;

			case T_PartBoundOpenExpr:
				_outPartBoundOpenExpr(str, obj);
				break;

			case T_CreateTrigStmt:
				_outCreateTrigStmt(str, obj);
				break;

			case T_CreateFileSpaceStmt:
				_outCreateFileSpaceStmt(str, obj);
				break;

			case T_FileSpaceEntry:
				_outFileSpaceEntry(str, obj);
				break;

			case T_CreateTableSpaceStmt:
				_outCreateTableSpaceStmt(str, obj);
				break;

			case T_CreateQueueStmt:
				_outCreateQueueStmt(str, obj);
				break;
			case T_AlterQueueStmt:
				_outAlterQueueStmt(str, obj);
				break;
			case T_DropQueueStmt:
				_outDropQueueStmt(str, obj);
				break;

			case T_CommentStmt:
				_outCommentStmt(str, obj);
				break;

			case T_TableValueExpr:
				_outTableValueExpr(str, obj);
                break;
			case T_DenyLoginInterval:
				_outDenyLoginInterval(str, obj);
				break;
			case T_DenyLoginPoint:
				_outDenyLoginPoint(str, obj);
				break;

			case T_AlterTypeStmt:
				_outAlterTypeStmt(str, obj);
				break;
			case T_TupleDescNode:
				_outTupleDescNode(str, obj);
				break;

			default:

				/*
				 * This should be an ERROR, but it's too useful to be able to
				 * dump structures that _outNode only understands part of.
				 */
				elog(WARNING, "could not dump unrecognized node type: %d",
					 (int) nodeTag(obj));
				break;
		}
		appendStringInfoChar(str, '}');
	}
}

/*
 * Initialize global variables for serializing a plan for the workfile manager.
 * The serialized form of a plan for workfile manager does not include some
 * variable fields such as costs and node ids.
 * In addition, range table pointers are replaced with Oids where applicable.
 */
void
outfuncs_workfile_mgr_init(List *rtable)
{
	Assert(NULL == range_table);
	Assert(print_variable_fields);
	range_table = rtable;
	print_variable_fields = false;
}

/*
 * Reset global variables to their default values at the end of serializing
 * a plan for the workfile manager.
 */
void
outfuncs_workfile_mgr_end()
{
	Assert(range_table != NULL);
	Assert(!print_variable_fields);

	print_variable_fields = true;
	range_table = NULL;
}

/*
 * nodeToString -
 *	   returns the ascii representation of the Node as a palloc'd string
 */
char *
nodeToString(void *obj)
{
	StringInfoData str;

	/* see stringinfo.h for an explanation of this maneuver */
	initStringInfo(&str);
	_outNode(&str, obj);
	return str.data;
}

#endif /* COMPILING_BINARY_FUNCS */<|MERGE_RESOLUTION|>--- conflicted
+++ resolved
@@ -4538,16 +4538,12 @@
 			case T_IndexOptInfo:
 				_outIndexOptInfo(str, obj);
 				break;
-<<<<<<< HEAD
 			case T_CdbRelColumnInfo:
 				_outCdbRelColumnInfo(str, obj);
 				break;
 			case T_CdbRelDedupInfo:
 				_outCdbRelDedupInfo(str, obj);
 				break;
-			case T_PathKeyItem:
-				_outPathKeyItem(str, obj);
-=======
 			case T_EquivalenceClass:
 				_outEquivalenceClass(str, obj);
 				break;
@@ -4556,7 +4552,6 @@
 				break;
 			case T_PathKey:
 				_outPathKey(str, obj);
->>>>>>> ebef17c7
 				break;
 			case T_RestrictInfo:
 				_outRestrictInfo(str, obj);
