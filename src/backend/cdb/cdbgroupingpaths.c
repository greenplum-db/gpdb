--- conflicted
+++ resolved
@@ -74,14 +74,9 @@
 
 	List        *dqa_group_clause;      /* DQA exprs + group by clause for remove duplication */
 
-<<<<<<< HEAD
 	List        *dqa_expr_lst;          /* DQAExpr list */
-=======
-	int          numDisDQAs;            /* the number of different dqa exprs */
 	double		 dNumDistinctGroups;	/* # of distinct combinations of GROUP BY and DISTINCT exprs */
-	Bitmapset  **agg_args_id_bms;       /* each DQA's arg indexes bitmapset */
-
->>>>>>> 6d3c99bb
+
 } cdb_multi_dqas_info;
 
 
@@ -1488,13 +1483,9 @@
 	 *
 	 * find all DQAs with different args, count the number, store their args bitmapsets
 	 */
-<<<<<<< HEAD
+	dNumDistinctGroups = 0;
 	forboth(lc, ctx->agg_partial_costs->distinctAggrefs,
 	        lcc, ctx->agg_final_costs->distinctAggrefs)
-=======
-	dNumDistinctGroups = 0;
-	foreach (lc, ctx->agg_costs->distinctAggrefs)
->>>>>>> 6d3c99bb
 	{
 		Aggref	        *aggref = (Aggref *) lfirst(lc);
 		Aggref	        *aggref_final = (Aggref *) lfirst(lcc);
@@ -1610,21 +1601,6 @@
 			dqaExpr->agg_args_id_bms = bms;
 			dqaExpr->agg_filter = (Expr *)copyObject(aggref->aggfilter);
 			info->dqa_expr_lst = lappend(info->dqa_expr_lst, dqaExpr);
-		}
-
-		/* assign an agg_expr_id value to aggref*/
-		aggref->agg_expr_id = agg_expr_id;
-
-<<<<<<< HEAD
-		/* rid of filter in aggref */
-		aggref->aggfilter = NULL;
-		aggref_final->aggfilter = NULL;
-	}
-=======
-		/* skip if same args pattern has stored */
-		if (id == bms_no)
-		{
-			info->agg_args_id_bms[bms_no++] = bms;
 
 			/*
 			 * How many distinct combinations of GROUP BY columns and the
@@ -1632,14 +1608,19 @@
 			 * total.
 			 */
 			dNumDistinctGroups += estimate_num_groups(root,
-													  this_dqa_group_exprs,
-													  num_total_input_rows,
-													  NULL);
+			                                          this_dqa_group_exprs,
+			                                          num_total_input_rows,
+			                                          NULL);
 		}
-	}
-	info->numDisDQAs = bms_no;
+
+		/* assign an agg_expr_id value to aggref*/
+		aggref->agg_expr_id = agg_expr_id;
+
+		/* rid of filter in aggref */
+		aggref->aggfilter = NULL;
+		aggref_final->aggfilter = NULL;
+	}
 	info->dNumDistinctGroups = dNumDistinctGroups;
->>>>>>> 6d3c99bb
 
 	info->input_proj_target = proj_target;
 	info->tup_split_target = copy_pathtarget(proj_target);
