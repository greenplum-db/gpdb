--- conflicted
+++ resolved
@@ -1106,12 +1106,8 @@
 										groupColIdx,
 										groupOperators,
 										NIL, /* groupingSets */
-<<<<<<< HEAD
 										NIL, /* chain */
-										numGroups,
-=======
 										numGroups / planner_segment_count(NULL),
->>>>>>> 38c52e09
 										result_plan);
 		/* Hashed aggregation produces randomly-ordered results */
 		current_pathkeys = NIL;
@@ -1156,12 +1152,8 @@
 										groupColIdx,
 										groupOperators,
 										NIL, /* groupingSets */
-<<<<<<< HEAD
 										NIL, /* chain */
-										numGroups,
-=======
 										numGroups / planner_segment_count(NULL),
->>>>>>> 38c52e09
 										result_plan);
 	}
 	else if (root->hasHavingQual)
@@ -1391,14 +1383,10 @@
 									groupColIdx,
 									groupOperators,
 									NIL, /* groupingSets */
-<<<<<<< HEAD
 									NIL, /* chain */
-									numGroups,
-=======
 									estimate_num_groups_per_segment(numGroups,
 																	result_plan->plan_rows,
 																	planner_segment_count(NULL)),
->>>>>>> 38c52e09
 									result_plan);
 
 	/* May lose useful locus and sort. Unlikely, but could do better. */
@@ -1979,14 +1967,10 @@
 									inputGroupColIdx,
 									inputGroupOperators,
 									NIL, /* groupingSets */
-<<<<<<< HEAD
 									NIL, /* chaining */
-									numGroups,
-=======
 									estimate_num_groups_per_segment(numGroups,
 																	result_plan->plan_rows,
 																	planner_segment_count(NULL)),
->>>>>>> 38c52e09
 									result_plan);
 
 	dqaduphazard = (aggstrategy == AGG_HASHED && stream_bottom_agg);
@@ -4320,12 +4304,8 @@
 								 prelimGroupColIdx,
 								 prelimGroupOperators,
 								 NIL, /* groupingSets */
-<<<<<<< HEAD
 								 NIL, /* chain */
 								 lNumGroups,
-=======
-								 lNumGroups / planner_segment_count(NULL),
->>>>>>> 38c52e09
 								 result_plan);
 
 	/*
