/*-------------------------------------------------------------------------
 *
 * cdbsetop.c
 *	  Routines to aid in planning set-operation queries for parallel
 *    execution.  This is, essentially, an extension of the file
 *    optimizer/prep/prepunion.c, although some functions are not
 *    externalized.
 *
 * Portions Copyright (c) 2005-2008, Greenplum inc
 * Portions Copyright (c) 2012-Present Pivotal Software, Inc.
 * Portions Copyright (c) 1996-2008, PostgreSQL Global Development Group
 * Portions Copyright (c) 1994, Regents of the University of California
 *
 *
 * IDENTIFICATION
 *	    src/backend/cdb/cdbsetop.c
 *
 *-------------------------------------------------------------------------
 */
#include "postgres.h"

#include "nodes/makefuncs.h"
#include "optimizer/planmain.h"

#include "cdb/cdbhash.h"
#include "cdb/cdbllize.h"
#include "cdb/cdbmutate.h"
#include "cdb/cdbsetop.h"
#include "cdb/cdbvars.h"
#include "cdb/cdbpullup.h"

static Flow *copyFlow(Flow *model_flow, bool withExprs, bool withSort);

/*
 * Function: choose_setop_type
 *
 * Decide what type of plan to use for a set operation based on the loci of
 * the node list input to the set operation.
 *
 * See the comments in cdbsetop.h for discussion of types of setop plan.
 */
GpSetOpType
choose_setop_type(List *planlist)
{
	ListCell   *cell;
	Plan	   *subplan = NULL;
	bool		ok_general = TRUE;
	bool		ok_partitioned = TRUE;
	bool		ok_replicated = TRUE;
	bool		ok_single_qe = TRUE;
	bool		has_partitioned = FALSE;

	Assert(Gp_role == GP_ROLE_DISPATCH || Gp_role == GP_ROLE_UTILITY);

	foreach(cell, planlist)
	{
		Flow	   *subplanflow;

		subplan = (Plan *) lfirst(cell);
		subplanflow = subplan->flow;

		Assert(is_plan_node((Node *) subplan));
		Assert(subplanflow != NULL);
		switch (subplanflow->locustype)
		{
			case CdbLocusType_Hashed:
			case CdbLocusType_HashedOJ:
			case CdbLocusType_Strewn:
				ok_general = ok_replicated = FALSE;
				has_partitioned = TRUE;
				break;

			case CdbLocusType_Entry:
				ok_general = ok_partitioned = ok_replicated = ok_single_qe = FALSE;
				break;

			case CdbLocusType_SingleQE:
				ok_general = ok_replicated = FALSE;
				break;

			case CdbLocusType_SegmentGeneral:
				ok_general = ok_replicated = FALSE;
				break;

			case CdbLocusType_General:
				break;

			case CdbLocusType_Null:
			case CdbLocusType_Replicated:
			default:
				return PSETOP_NONE;
		}
	}

	if (ok_general)
		return PSETOP_GENERAL;
	else if (ok_partitioned && has_partitioned)
		return PSETOP_PARALLEL_PARTITIONED;
	else if (ok_single_qe)
		return PSETOP_SEQUENTIAL_QE;

	return PSETOP_SEQUENTIAL_QD;
}


void
adjust_setop_arguments(PlannerInfo *root, List *planlist, GpSetOpType setop_type)
{
	ListCell   *cell;
	Plan	   *subplan;
	Plan	   *adjusted_plan;

	foreach(cell, planlist)
	{
		Flow	   *subplanflow;

		subplan = (Plan *) lfirst(cell);
		subplanflow = subplan->flow;

		Assert(is_plan_node((Node *) subplan));
		Assert(subplanflow != NULL);

		adjusted_plan = subplan;
		switch (setop_type)
		{
			case PSETOP_GENERAL:
				/* This only occurs when all arguments are general. */
				break;

			case PSETOP_PARALLEL_PARTITIONED:
				switch (subplanflow->locustype)
				{
					case CdbLocusType_Hashed:
					case CdbLocusType_HashedOJ:
					case CdbLocusType_Strewn:
						Assert(subplanflow->flotype == FLOW_PARTITIONED);
						break;
					case CdbLocusType_SingleQE:
					case CdbLocusType_General:
					case CdbLocusType_SegmentGeneral:
						Assert(subplanflow->flotype == FLOW_SINGLETON && subplanflow->segindex > -1);

						/*
						 * The setop itself will run on an N-gang, so we need
						 * to arrange for the singleton input to be separately
						 * dispatched to a 1-gang and collect its result on
						 * one of our N QEs. Hence ...
						 */
						adjusted_plan = (Plan *) make_motion_hash_all_targets(NULL, subplan);
						break;
					case CdbLocusType_Null:
					case CdbLocusType_Entry:
					case CdbLocusType_Replicated:
					default:
						ereport(ERROR, (
										errcode(ERRCODE_INTERNAL_ERROR),
										errmsg("unexpected argument locus to set operation")));
						break;
				}
				break;

			case PSETOP_SEQUENTIAL_QD:
				switch (subplanflow->locustype)
				{
					case CdbLocusType_Hashed:
					case CdbLocusType_HashedOJ:
					case CdbLocusType_Strewn:
						Assert(subplanflow->flotype == FLOW_PARTITIONED);
						adjusted_plan = (Plan *) make_motion_gather_to_QD(root, subplan, NULL);
						break;

					case CdbLocusType_SingleQE:
						Assert(subplanflow->flotype == FLOW_SINGLETON);

						/*
						 * The input was focused on a single QE, but we need it in the QD.
						 * It's bit silly to add a Motion to just move the whole result from
						 * single QE to QD, it would be better to produce the result in the
						 * QD in the first place, and avoid the Motion. But it's too late
						 * to modify the subplan.
						 */
						adjusted_plan = (Plan *) make_motion_gather_to_QD(root, subplan, NULL);
						break;

					case CdbLocusType_Entry:
					case CdbLocusType_General:
						break;

					case CdbLocusType_Null:
					case CdbLocusType_Replicated:
					default:
						ereport(ERROR, (
										errcode(ERRCODE_INTERNAL_ERROR),
										errmsg("unexpected argument locus to set operation")));
						break;
				}
				break;

			case PSETOP_SEQUENTIAL_QE:
				switch (subplanflow->locustype)
				{
					case CdbLocusType_Hashed:
					case CdbLocusType_HashedOJ:
					case CdbLocusType_Strewn:
						Assert(subplanflow->flotype == FLOW_PARTITIONED);
						/* Gather to QE.  No need to keep ordering. */
						adjusted_plan = (Plan *) make_motion_gather_to_QE(root, subplan, NULL);
						break;

					case CdbLocusType_SingleQE:
						Assert(subplanflow->flotype == FLOW_SINGLETON && subplanflow->segindex != -1);
						break;

					case CdbLocusType_General:
						break;

					case CdbLocusType_SegmentGeneral:
						/* Gather to QE.  No need to keep ordering. */
						adjusted_plan = (Plan *) make_motion_gather_to_QE(root, subplan, NULL);
						break;

					case CdbLocusType_Entry:
					case CdbLocusType_Null:
					case CdbLocusType_Replicated:
					default:
						ereport(ERROR, (
										errcode(ERRCODE_INTERNAL_ERROR),
										errmsg("unexpected argument locus to set operation")));
						break;
				}
				break;

			case PSETOP_PARALLEL_REPLICATED:
				/* Only when all args are replicated. */
				ereport(ERROR, (errcode(ERRCODE_INTERNAL_ERROR),
								errmsg("unexpected replicated intermediate result"),
								errdetail("argument to set operation may not be replicated")));
				break;

			default:
				/* Can't happen! */
				ereport(ERROR, (
								errcode(ERRCODE_INTERNAL_ERROR),
								errmsg("unexpected arguments to set operation")));
				break;
		}

		/* If we made changes, inject them into the argument list. */
		if (subplan != adjusted_plan)
		{
			subplan = adjusted_plan;
			cell->data.ptr_value = subplan;
		}
	}

	return;
}


/*
 * Copy a Flow node.  Only the declarative part is preserved.  Not, e.g.,
 * any required movement or transformation.  Hash information is preserved
 * only if withExprs is true. Sort specifications are preserved only
 * if withSort is true.
 *
 * A NULL result indicates either a NULL argument or a problem.
 */
static Flow *
copyFlow(Flow *model_flow, bool withExprs, bool withSort)
{
	Flow	   *new_flow = NULL;

	if (model_flow == NULL)
		return NULL;

	new_flow = makeFlow(model_flow->flotype);
	new_flow->locustype = model_flow->locustype;

	if (model_flow->flotype == FLOW_PARTITIONED)
	{
		/* Copy hash attribute definitions, if wanted and available. */
		if (withExprs && model_flow->hashExpr != NULL)
		{
			new_flow->hashExpr = copyObject(model_flow->hashExpr);
		}
	}
	else if (model_flow->flotype == FLOW_SINGLETON)
	{
		/* Propagate segment definition. */
		new_flow->segindex = model_flow->segindex;
	}
	else if (model_flow->flotype != FLOW_REPLICATED)
	{
		/* Clean up and give up. This isn't one of our blessed types. */
		pfree(new_flow);
		return NULL;
	}

	return new_flow;
}


/*
 * make_motion_gather_to_QD
 *		Add a Motion node atop the given subplan to gather the tuples
 *      from an input gang to the QD. This motion should only be applied to
 *      a non-replicated, non-root subplan.
 */
Motion *
make_motion_gather_to_QD(PlannerInfo *root, Plan *subplan, List *sortPathKeys)
{
	return make_motion_gather(root, subplan, -1, sortPathKeys);
}

/*
 * make_motion_gather_to_QE
 *		Add a Motion node atop the given subplan to gather tuples to
 *      a single QE. This motion should only be applied to a partitioned
 *      subplan.
 */
Motion *
make_motion_gather_to_QE(PlannerInfo *root, Plan *subplan, List *sortPathKeys)
{
	return make_motion_gather(root, subplan, gp_singleton_segindex, sortPathKeys);
}

/*
 * make_motion_gather
 *		Add a Motion node atop the given subplan to gather tuples to
 *      a single process. This motion should only be applied to a partitioned
 *      subplan.
 */
Motion *
make_motion_gather(PlannerInfo *root, Plan *subplan, int segindex, List *sortPathKeys)
{
	Motion	   *motion;

	Assert(subplan->flow != NULL);
	Assert(subplan->flow->flotype == FLOW_PARTITIONED ||
		   subplan->flow->flotype == FLOW_SINGLETON);

	if (sortPathKeys)
	{
		Sort	   *sort;

<<<<<<< HEAD
=======
		/*
		 * The input is pre-sorted, so we don't need to do any real sorting
		 * here. But make_sort_for_pathkeys() is a convenient way to construct
		 * the 'sortColIdx', 'sortOperators', etc. fields that we need in the
		 * Motion node. They represent the input order that the Motion node
		 * will preserve, when it receives and merges the inputs.
		 */
>>>>>>> 1722adb8
		sort = make_sort_from_pathkeys(root,
									   subplan,
									   sortPathKeys,
									   -1.0,
									   false /* useExecutorVarFormat */ );
<<<<<<< HEAD
=======

>>>>>>> 1722adb8
		motion = make_sorted_union_motion(root,
										  subplan,
										  sort->numCols,
										  sort->sortColIdx,
										  sort->sortOperators,
										  sort->collations,
										  sort->nullsFirst,
										  segindex,
										  false /* useExecutorVarFormat */ );

		/* throw away the Sort */
		pfree(sort);
	}
	else
	{
		motion = make_union_motion(
								   subplan,
								   segindex,
								   false /* useExecutorVarFormat */ );
	}

	return motion;
}

/*
 * make_motion_hash_all_targets
 *		Add a Motion node atop the given subplan to hash collocate
 *      tuples non-distinct on the non-junk attributes.  This motion
 *      should only be applied to a non-replicated, non-root subplan.
 *
 * This will align with the sort attributes used as input to a SetOp
 * or Unique operator. This is used in plans for UNION and other
 * set-operations that implicitly do a DISTINCT on the whole target
 * list.
 */
Motion *
make_motion_hash_all_targets(PlannerInfo *root, Plan *subplan)
{
	ListCell   *cell;
	List	   *hashexprs = NIL;

	foreach(cell, subplan->targetlist)
	{
		TargetEntry *tle = (TargetEntry *) lfirst(cell);

		if (tle->resjunk)
			continue;

		if (!isGreenplumDbHashable(exprType((Node *) tle->expr)))
			continue;

		hashexprs = lappend(hashexprs, copyObject(tle->expr));
	}

	if (hashexprs)
		return make_motion_hash(root, subplan, hashexprs);
	else
	{
		/*
		 * Degenerate case, where none of the columns are hashable.
		 *
		 * (If the caller knew this, it probably would have been better to
		 * produce a different plan, with Sorts in the segments, and an
		 * order-preserving gather on the top.)
		 */
		return make_motion_gather(root, subplan, -1, NIL);
	}
}

/*
 * make_motion_hash
 *		Add a Motion node atop the given subplan to hash collocate
 *      tuples non-distinct on the values of the hash expressions.  This
 *      motion should only be applied to a non-replicated, non-root subplan.
 */
Motion *
make_motion_hash(PlannerInfo *root __attribute__((unused)), Plan *subplan, List *hashexprs)
{
	Motion	   *motion;

	Assert(subplan->flow != NULL);

	motion = make_hashed_motion(
								subplan,
								hashexprs,
								false /* useExecutorVarFormat */ );

	return motion;
}

/*
 *     Marks an Append plan with its locus based on the set operation
 *     type determined during examination of the arguments.
 */
void
mark_append_locus(Plan *plan, GpSetOpType optype)
{
	switch (optype)
	{
		case PSETOP_GENERAL:
			mark_plan_general(plan);
			break;
		case PSETOP_PARALLEL_PARTITIONED:
			mark_plan_strewn(plan);
			break;
		case PSETOP_PARALLEL_REPLICATED:
			mark_plan_replicated(plan);
			break;
		case PSETOP_SEQUENTIAL_QD:
			mark_plan_entry(plan);
			break;
		case PSETOP_SEQUENTIAL_QE:
			mark_plan_singleQE(plan);
		case PSETOP_NONE:
			break;
	}
}

void
mark_passthru_locus(Plan *plan, bool with_hash, bool with_sort)
{
	Flow	   *flow;
	Plan	   *subplan = NULL;
	bool		is_subquery = IsA(plan, SubqueryScan);

	Assert(is_plan_node((Node *) plan) && plan->flow == NULL);

	if (is_subquery)
	{
		subplan = ((SubqueryScan *) plan)->subplan;
	}
	else
	{
		subplan = plan->lefttree;
	}

	Assert(subplan != NULL && subplan->flow != NULL);

	flow = copyFlow(subplan->flow, with_hash && !is_subquery, with_sort);

	if (is_subquery && with_hash && flow->flotype == FLOW_PARTITIONED)
	{
		ListCell   *c;
		List	   *hash = NIL;
		Index		varno = ((Scan *) plan)->scanrelid;

		Flow	   *subplanflow = subplan->flow;

		/*
		 * Make sure all the expressions the flow thinks we're hashed on occur
		 * in the subplan targetlist.
		 */
		foreach(c, subplanflow->hashExpr)
		{
			Node	   *x = (Node *) lfirst(c);

			Expr	   *exprNew = cdbpullup_expr((Expr *) x, subplan->targetlist, NULL, varno);

			hash = lappend(hash, exprNew);
		}

		flow->hashExpr = hash;
	}

	plan->flow = flow;
}


void
mark_sort_locus(Plan *plan)
{
	plan->flow = pull_up_Flow(plan, plan->lefttree);
}

void
mark_plan_general(Plan *plan)
{
	Assert(is_plan_node((Node *) plan) && plan->flow == NULL);
	plan->flow = makeFlow(FLOW_SINGLETON);
	plan->flow->segindex = 0;
	plan->flow->locustype = CdbLocusType_General;
}

void
mark_plan_strewn(Plan *plan)
{
	Assert(is_plan_node((Node *) plan) && plan->flow == NULL);
	plan->flow = makeFlow(FLOW_PARTITIONED);
	plan->flow->locustype = CdbLocusType_Strewn;
}

void
mark_plan_replicated(Plan *plan)
{
	Assert(is_plan_node((Node *) plan) && plan->flow == NULL);
	plan->flow = makeFlow(FLOW_REPLICATED);
	plan->flow->locustype = CdbLocusType_Replicated;
}

void
mark_plan_entry(Plan *plan)
{
	Assert(is_plan_node((Node *) plan) && plan->flow == NULL);
	plan->flow = makeFlow(FLOW_SINGLETON);
	plan->flow->segindex = -1;
	plan->flow->locustype = CdbLocusType_Entry;
}

void
mark_plan_singleQE(Plan *plan)
{
	Assert(is_plan_node((Node *) plan) && plan->flow == NULL);
	plan->flow = makeFlow(FLOW_SINGLETON);
	plan->flow->segindex = 0;
	plan->flow->locustype = CdbLocusType_SingleQE;
}

void
mark_plan_segment_general(Plan *plan)
{
	Assert(is_plan_node((Node *) plan) && plan->flow == NULL);
	plan->flow = makeFlow(FLOW_SINGLETON);
	plan->flow->segindex = 0;
	plan->flow->locustype = CdbLocusType_SegmentGeneral;
}<|MERGE_RESOLUTION|>--- conflicted
+++ resolved
@@ -343,8 +343,6 @@
 	{
 		Sort	   *sort;
 
-<<<<<<< HEAD
-=======
 		/*
 		 * The input is pre-sorted, so we don't need to do any real sorting
 		 * here. But make_sort_for_pathkeys() is a convenient way to construct
@@ -352,16 +350,12 @@
 		 * Motion node. They represent the input order that the Motion node
 		 * will preserve, when it receives and merges the inputs.
 		 */
->>>>>>> 1722adb8
 		sort = make_sort_from_pathkeys(root,
 									   subplan,
 									   sortPathKeys,
 									   -1.0,
 									   false /* useExecutorVarFormat */ );
-<<<<<<< HEAD
-=======
-
->>>>>>> 1722adb8
+
 		motion = make_sorted_union_motion(root,
 										  subplan,
 										  sort->numCols,
