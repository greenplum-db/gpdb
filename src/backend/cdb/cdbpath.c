--- conflicted
+++ resolved
@@ -1928,14 +1928,10 @@
 
 				opfamily = get_compatible_hash_opfamily(TIDEqualOperator);
 
-<<<<<<< HEAD
-				cdistkey = cdb_make_distkey_for_expr(ctx->root,_(Node *) var,
-													 opfamily, false);
-=======
 				cdistkey = cdb_make_distkey_for_expr(ctx->root,
 													 (Node *) var,
-													 opfamily);
->>>>>>> 00e25afe
+													 opfamily,
+													 0);
 				distkeys = lappend(distkeys, cdistkey);
 			}
 		}
