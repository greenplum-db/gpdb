--- conflicted
+++ resolved
@@ -341,515 +341,6 @@
 	}
 }
 
-<<<<<<< HEAD
-/**
- * Context information to be able to parallelize a subplan
- */
-typedef struct ParallelizeCorrelatedPlanWalkerContext
-{
-	plan_tree_base_prefix base; /* Required prefix for
-								 * plan_tree_walker/mutator */
-	bool		is_initplan;
-	Movement	movement;		/* What is the final movement necessary? Is it
-								 * gather or broadcast */
-	List	   *rtable;			/* rtable from the global context */
-	bool		subPlanDistributed; /* is original subplan distributed */
-	Flow	   *currentPlanFlow;
-} ParallelizeCorrelatedPlanWalkerContext;
-
-/**
- * Context information to map vars occurring in the Result node's targetlist
- * and quals to what is produced by the underlying SeqScan node.
- */
-typedef struct MapVarsMutatorContext
-{
-	plan_tree_base_prefix base; /* Required prefix for
-								 * plan_tree_walker/mutator */
-	List	   *outerTL;		/* Target list from underlying scan node */
-} MapVarsMutatorContext;
-
-/**
- * Does an expression contain a parameter?
- */
-static bool
-ContainsParamWalker(Node *expr, void *ctx)
-{
-	Assert(ctx == NULL);
-
-	if (expr == NULL)
-	{
-		return false;
-	}
-	else if (IsA(expr, Param) ||IsA(expr, SubPlan))
-	{
-		return true;
-	}
-
-	return expression_tree_walker(expr, ContainsParamWalker, ctx);
-}
-
-/**
- * Replaces all vars in an expression with OUTER_VAR vars referring to the
- * targetlist contained in the context (ctx->outerTL).
- */
-static Node *
-MapVarsMutator(Node *expr, MapVarsMutatorContext *ctx)
-{
-	Assert(ctx);
-
-	if (expr == NULL)
-		return NULL;
-
-	if (IsA(expr, Var))
-	{
-		Assert(ctx->outerTL);
-		TargetEntry *tle = tlist_member(expr, ctx->outerTL);
-
-		Assert(tle && "unable to find var in outer TL");
-
-		Var		   *vOrig = (Var *) expr;
-		Var		   *vOuter = (Var *) copyObject(vOrig);
-
-		vOuter->varno = OUTER_VAR;
-		vOuter->varattno = tle->resno;
-		vOuter->varnoold = vOrig->varno;
-		return (Node *) vOuter;
-	}
-
-	return expression_tree_mutator(expr, MapVarsMutator, ctx);
-}
-
-/**
- * Add a materialize node to prevent rescan of subplan.
- */
-static Plan *
-materialize_subplan(PlannerInfo *root, Plan *subplan)
-{
-	Plan	   *mat = materialize_finished_plan(root, subplan);
-
-	((Material *) mat)->cdb_strict = true;
-
-	if (mat->flow)
-	{
-		mat->flow->req_move = MOVEMENT_NONE;
-		mat->flow->flow_before_req_move = NULL;
-	}
-
-	return mat;
-}
-
-/* *
- * Not listing every node type here, if further bug found due to not updating flow
- * after cdbparallelize, just simply add that node type here.
- * */
-static Node *
-ParallelizeCorrelatedSubPlanUpdateFlowMutator(Node *node)
-{
-	Assert(is_plan_node(node));
-	switch (nodeTag(node))
-	{
-		case T_Agg:
-		case T_WindowAgg:
-		case T_Sort:
-		case T_Material:
-		case T_Limit:
-		case T_Result:
-			{
-				if (((Plan *) node)->lefttree && ((Plan *) node)->lefttree->flow)
-					((Plan *) node)->flow = pull_up_Flow((Plan *) node, ((Plan *) node)->lefttree);
-				break;
-			}
-		case T_Append:
-			{
-				List	   *append_list = (List *) ((Append *) node)->appendplans;
-
-				if (append_list == NULL)
-					break;
-				Plan	   *first_append = (Plan *) (lfirst(list_head(append_list)));
-
-				Assert(first_append && first_append->flow);
-				((Plan *) node)->flow = pull_up_Flow((Plan *) node, first_append);
-				break;
-			}
-		case T_MergeAppend:
-			{
-				List	   *merge_list = (List *) ((MergeAppend *) node)->mergeplans;
-
-				if (merge_list == NULL)
-					break;
-				Plan	   *first_merge = (Plan *) (lfirst(list_head(merge_list)));
-
-				Assert(first_merge && first_merge->flow);
-				((Plan *) node)->flow = pull_up_Flow((Plan *) node, first_merge);
-				break;
-			}
-		default:
-			break;
-	}
-	return node;
-}
-
-/**
- * This is the workhorse method that transforms a plan containing correlated references
- * to one that is executable as part of a parallel plan.
- * 1. This method recurses down the subplan till it finds a leaf scan node
- *    (i.e. a seqscan, ao or co scan).
- * 2. This scan node is replaced by a tree that looks like:
- * 			Result (with quals)
- * 				\
- * 				 \_Material
- * 				 	\
- * 				 	 \_Broadcast (or Gather)
- * 				 	 	\
- * 				 	 	 \_SeqScan (no quals)
- * 	This transformed plan can be executed in a parallel setting since the correlation
- * 	is now part of the result node which executes in the same slice as the outer plan node.
- *
- * XXX: This relies on the planner to not generate other kinds of scans, like
- * IndexScans. We don't have the machinery in place to rescan those with different
- * parameters. We could support e.g. IndexScans as long as the index qual doesn't
- * refer to the outer parameter, but the planner isn't currently smart enough to
- * distinguish that, so we just disable index scans altogether in a subplan.
- */
-static Node *
-ParallelizeCorrelatedSubPlanMutator(Node *node, ParallelizeCorrelatedPlanWalkerContext *ctx)
-{
-	if (node == NULL)
-		return NULL;
-
-	if (IsA(node, FunctionScan))
-	{
-		RangeTblEntry *rte;
-		ListCell   *lc;
-
-		rte = rt_fetch(((Scan *) node)->scanrelid, ctx->rtable);
-		Assert(rte->rtekind == RTE_FUNCTION);
-
-		foreach(lc, rte->functions)
-		{
-			RangeTblFunction *rtfunc = (RangeTblFunction *) lfirst(lc);
-
-			if (rtfunc->funcexpr &&
-				ContainsParamWalker(rtfunc->funcexpr, NULL /* ctx */ ) && ctx->subPlanDistributed)
-			{
-				ereport(ERROR,
-						(errcode(ERRCODE_GP_FEATURE_NOT_YET),
-						 errmsg("cannot parallelize that query yet"),
-						 errdetail("In a subquery FROM clause, a function invocation cannot contain a correlated reference.")));
-			}
-		}
-	}
-
-	if (IsA(node, SeqScan)
-		||IsA(node, ShareInputScan)
-		||IsA(node, ExternalScan))
-	{
-		Plan	   *scanPlan = (Plan *) node;
-
-		/**
-		 * If original subplan has no motion, we double check whether the scan
-		 * node is on catalog table or not. If catalog, no need to apply
-		 * parallelization.
-		 * This is for case like:
-		 * SELECT array(select case when p.oid in (select
-		 * unnest(array[typoutput, typsend]) from pg_type) then 'upg_catalog.'
-		 * else 'pg_catalog.' end) FROM pg_proc p;
-		 **/
-		if (scanPlan->flow && (scanPlan->flow->locustype == CdbLocusType_Entry))
-			return (Node *) node;
-
-		/**
-		 * Steps:
-		 * 1 - get targetlist from seqscan
-		 * 2 - pull up 1 and set it as TL of result node
-		 * 3 - get quals from seqscan
-		 * 4 - extract out all vars from (3) and add it to TL
-		 * 5 - transform (3) using TL and set it as qual of result node (use OUTER for varno)
-		 */
-
-		/**
-		 * Step 1: Save targetlist, quals and paramset from the scan node
-		 */
-		List	   *saveTL = copyObject(scanPlan->targetlist);
-		Bitmapset  *saveAllParam = bms_copy(scanPlan->allParam);
-		Bitmapset  *saveExtParam = bms_copy(scanPlan->extParam);
-
-		/**
-		 * Step 2: Next, iterate over quals and find out if they need to be part of the scan or the result node.
-		 */
-		ListCell   *lc = NULL;
-		List	   *resQual = NIL;
-		List	   *scanQual = NIL;
-
-		foreach(lc, scanPlan->qual)
-		{
-			Node	   *qual = (Node *) lfirst(lc);
-
-			if (ContainsParamWalker(qual, NULL /* ctx */ ))
-			{
-				resQual = lappend(resQual, qual);
-			}
-			else
-			{
-				scanQual = lappend(scanQual, qual);
-			}
-		}
-		scanPlan->qual = scanQual;
-		scanPlan->allParam = NULL;
-		scanPlan->extParam = NULL;
-
-		/**
-		 * Step 3: Find all the vars that are needed from the scan node
-		 * for upstream processing.
-		 */
-		/* GPDB_84_MERGE_FIXME: What are the correct PVC_* modes here? */
-		List	   *scanVars;
-
-		scanVars = list_concat(
-			pull_var_clause((Node *) scanPlan->targetlist,
-							PVC_RECURSE_AGGREGATES),
-			pull_var_clause((Node *) resQual,
-							PVC_RECURSE_AGGREGATES));
-
-		/*
-		 * Step 4: Construct the new targetlist for the scan node
-		 */
-		{
-			ListCell   *lc = NULL;
-			int			resno = 1;
-			List	   *scanTL = NIL;
-
-			foreach(lc, scanVars)
-			{
-				Var		   *var = (Var *) copyObject(lfirst(lc));
-
-				scanTL = lappend(scanTL, makeTargetEntry((Expr *) var,
-														 resno,
-														 NULL,
-														 false));
-				resno++;
-			}
-			scanPlan->targetlist = scanTL;
-		}
-
-		/**
-		 * There should be no subplans in the scan node anymore.
-		 */
-		Assert(!contain_subplans((Node *) scanPlan->targetlist));
-		Assert(!contain_subplans((Node *) scanPlan->qual));
-
-		/**
-		 * Step 5: Construct result node's targetlist and quals
-		 */
-		MapVarsMutatorContext ctx1;
-
-		ctx1.base.node = ctx->base.node;
-		ctx1.outerTL = scanPlan->targetlist;
-
-		resQual = (List *) MapVarsMutator((Node *) resQual, &ctx1);
-		List	   *resTL = (List *) MapVarsMutator((Node *) saveTL, &ctx1);
-
-		/**
-		 * Step 6: Ensure that apply_motion adds a broadcast or a gather motion
-		 * depending on the desired movement.
-		 */
-		if (ctx->movement == MOVEMENT_BROADCAST)
-		{
-			Assert (NULL != ctx->currentPlanFlow);
-			broadcastPlan(scanPlan, false /* stable */ , false /* rescannable */,
-						  ctx->currentPlanFlow->numsegments /* numsegments */);
-		}
-		else
-		{
-			focusPlan(scanPlan, false /* stable */ , false /* rescannable */ );
-		}
-
-		/**
-		 * Step 7: Add a material node
-		 */
-		Plan	   *mat = materialize_subplan((PlannerInfo *) ctx->base.node, scanPlan);
-
-		/**
-		 * Step 8: Fix up the result node on top of the material node
-		 */
-		Result	   *res = make_result(resTL, NULL, mat);
-
-		res->plan.qual = resQual;
-		((Plan *) res)->allParam = saveAllParam;
-		((Plan *) res)->extParam = saveExtParam;
-
-		Assert(((Plan *) res)->lefttree && ((Plan *) res)->lefttree->flow);
-		((Plan *) res)->flow = pull_up_Flow((Plan *) res, ((Plan *) res)->lefttree);
-
-		/**
-		 * It is possible that there is an additional level of correlation in the result node.
-		 * we will need to recurse in these structures again.
-		 */
-		if (contain_subplans((Node *) res->plan.targetlist))
-		{
-			res->plan.targetlist = (List *) ParallelizeCorrelatedSubPlanMutator((Node *) res->plan.targetlist, ctx);
-		}
-		if (contain_subplans((Node *) res->plan.qual))
-		{
-			res->plan.qual = (List *) ParallelizeCorrelatedSubPlanMutator((Node *) res->plan.qual, ctx);
-		}
-
-		return (Node *) res;
-	}
-
-	if (IsA(node, SubPlan))
-	{
-		SubPlan    *sp = (SubPlan *) node;
-
-		if (sp->is_initplan)
-			return node;
-	}
-
-	/**
-	 * Remove any existing motion nodes in the plan. For an informal proof as to why
-	 * this is correct, please refer to the correlated subquery design doc.
-	 */
-	if (IsA(node, Motion))
-	{
-		Plan	   *plan = (Plan *) node;
-
-		node = (Node *) plan->lefttree;
-		Assert(node);
-		return ParallelizeCorrelatedSubPlanMutator(node, ctx);
-	}
-
-	Node	   *result = plan_tree_mutator(node, ParallelizeCorrelatedSubPlanMutator, ctx, false);
-
-	/*
-	 * * Update the flow of the current plan node.
-	 */
-	if (is_plan_node(node))
-		return ParallelizeCorrelatedSubPlanUpdateFlowMutator(result);
-	return result;
-}
-
-/**
- * Parallelizes a correlated subplan. See ParallelizeCorrelatedSubPlanMutator for details.
- */
-Plan *
-ParallelizeCorrelatedSubPlan(PlannerInfo *root, bool is_initplan, Plan *plan, Movement m, bool subPlanDistributed, Flow *currentPlanFlow)
-{
-	ParallelizeCorrelatedPlanWalkerContext ctx;
-
-	ctx.base.node = (Node *) root;
-	ctx.movement = m;
-	ctx.subPlanDistributed = subPlanDistributed;
-	ctx.is_initplan = is_initplan;
-	ctx.rtable = root->glob->finalrtable;
-	ctx.currentPlanFlow = currentPlanFlow;
-	return (Plan *) ParallelizeCorrelatedSubPlanMutator((Node *) plan, &ctx);
-
-}
-
-/**
- * This function takes a specific SubPlan and transforms its underlying plan
- * it so that it may be executed as part of a distributed plan.
- * - If the subplan corresponds to an initplan, then requests the results
- * to be focused.
- * - If the subplan is uncorrelated, multi-row subquery, then it either focuses or broadcasts
- * the subplan based on the flow of the containing plan node.
- * - If the subplan is correlated, then it transforms the correlated into a form that is
- * executable
- */
-Plan *
-ParallelizeSubplan(PlannerInfo *root, PlanProfileSubPlanInfo *spInfo)
-{
-	/**
-	 * If a subplan is multi-row, it cannot be an initplan right now.
-	 */
-	AssertImply(spInfo->is_multirow, !spInfo->is_initplan);
-
-	/**
-	 * If it is an initplan, there can be no parameters from outside
-	 */
-	AssertImply(spInfo->is_initplan, !spInfo->hasParParam);
-
-	bool		hasParParam = spInfo->hasParParam;
-	Flow	   *parentFlow = spInfo->parentFlow;
-	Plan	   *origPlan = (Plan *) list_nth(root->glob->subplans, spInfo->plan_id - 1);
-
-	bool		containingPlanDistributed = (parentFlow &&
-											 (parentFlow->flotype == FLOW_PARTITIONED ||
-											  parentFlow->flotype == FLOW_REPLICATED));
-	bool		subPlanDistributed = (origPlan->flow && origPlan->flow->flotype == FLOW_PARTITIONED);
-
-	/**
-	 * If containing plan is distributed then we must know the flow of the subplan.
-	 */
-	AssertImply(containingPlanDistributed, (origPlan->flow && origPlan->flow->flotype != FLOW_UNDEFINED));
-
-	Plan	   *newPlan = copyObject(origPlan);
-
-	if (spInfo->is_initplan)
-	{
-		/*
-		 * Corresponds to an initplan whose results need to end up at the QD.
-		 * Request focus flow. Note ARRAY() subquery needs its order
-		 * preserved, per spec. Otherwise, initplan doesn't care the query
-		 * result order even if it is specified.
-		 */
-		focusPlan(newPlan, spInfo->subLinkType == ARRAY_SUBLINK, false);
-	}
-	else if (spInfo->is_multirow && !hasParParam)
-	{
-		/**
-		 * Corresponds to a multi-row uncorrelated subplan. The results need
-		 * to be either broadcasted or focused depending on the flow of the containing
-		 * plan node.
-		 */
-
-		if (containingPlanDistributed)
-		{
-			Assert(parentFlow != NULL);
-			broadcastPlan(newPlan, false /* stable */ , false /* rescannable */,
-						  parentFlow->numsegments /* numsegments */);
-		}
-		else
-		{
-			focusPlan(newPlan, false /* stable */ , false /* rescannable */ );
-		}
-
-		if (containingPlanDistributed &&
-			newPlan->flow->flotype == FLOW_SINGLETON &&
-			newPlan->flow->locustype == CdbLocusType_SegmentGeneral)
-		{
-			/*
-			 * Nothing to do, the data is already replicated on segments,
-			 * no need to add a motion or materialize.
-			 */
-		}
-		else
-		{
-			newPlan = materialize_subplan(root, newPlan);
-		}
-	}
-
-	/*
-	 * * [JIRA: MPP-24563] Adding hasParParam check here, for the kind of
-	 * cases in JIRA, which has both focused parent plan and subplan.
-	 */
-	else if (containingPlanDistributed || subPlanDistributed || hasParParam)
-	{
-		Movement	reqMove = containingPlanDistributed ? MOVEMENT_BROADCAST : MOVEMENT_FOCUS;
-
-		/**
-		 * Subplan corresponds to a correlated subquery and its parallelization
-		 * requires certain transformations.
-		 */
-		newPlan = ParallelizeCorrelatedSubPlan(root, spInfo->is_initplan, newPlan, reqMove, subPlanDistributed, parentFlow);
-	}
-
-	Assert(newPlan);
-	return newPlan;
-}
-
-=======
->>>>>>> 00e25afe
 /*
  * Function prescan_walker is the workhorse of prescan.
  *
