<?xml version="1.0" encoding="UTF-8"?>
<dxl:DXLMessage xmlns:dxl="http://greenplum.com/dxl/2010/12/">
  <dxl:Comment><![CDATA[
    Test case: LOJ query with correlated subquery in the WHERE clause, using "exhaustive2".

    drop table if exists t1, t2, t3;
    CREATE TABLE t1 (
        id character(7) NOT NULL,
        descr character(175),
        att character(1)
    ) DISTRIBUTED BY (id);

    CREATE TABLE t2 (
        id2 character(7) NOT NULL,
        att2 character(1) NOT NULL
    ) DISTRIBUTED BY (id2);

    CREATE TABLE t3 (
        id3 bigint NOT NULL,
        desc3 character varying(50) NOT NULL,
        to_dt3 timestamp without time zone NOT NULL
    ) DISTRIBUTED BY (id3);

    set optimizer_enumerate_plans = on;
    set optimizer_join_order to exhaustive2;

    explain
    select dervd_tbl.s1, dervd_tbl.s2, coalesce(p3.id3,0)
    from
       (select coalesce(trim(p2.id),trim(substr(p1.id,1,5)))::varchar(50) as s1
       ,  trim(p2.descr)::varchar(255) as s2
       , '9' ::varchar(50) s3
       from
       t1 p1
       left outer join T1 p2
                       on (trim(substr(p1.id,1,5)) ::text = trim(p2.id)::text
                       and trim(coalesce(p2.att,'')) <> 'Y' and trim(p2.id) <> '')
       where trim(coalesce(p1.att,'')) <> 'Y' and trim(p1.id) <> ''
       and trim(p2.id) not in ( select trim(id2) from T2 where trim(coalesce(att2,'')) <> 'Y' and trim(id2) <> '')
       ) dervd_tbl
       left join t3 p3
               on (dervd_tbl.s3::text = p3.desc3::text
               and p3.to_dt3 = '9999-12-31 00:00:00'::timestamp)
    group by 1,2,3
    ;

  Expect a valid plan that is unnested (using a Hash Left Anti Semi Join).

  ]]>
  </dxl:Comment>
  <dxl:Thread Id="0">
    <dxl:OptimizerConfig>
      <dxl:EnumeratorConfig Id="0" PlanSamples="0" CostThreshold="0"/>
      <dxl:StatisticsConfig DampingFactorFilter="0.750000" DampingFactorJoin="0.010000" DampingFactorGroupBy="0.750000" MaxStatsBuckets="100"/>
      <dxl:CTEConfig CTEInliningCutoff="0"/>
      <dxl:WindowOids RowNumber="3100" Rank="3101"/>
      <dxl:CostModelConfig CostModelType="1" SegmentsForCosting="3">
        <dxl:CostParams>
          <dxl:CostParam Name="NLJFactor" Value="1024.000000" LowerBound="1023.500000" UpperBound="1024.500000"/>
        </dxl:CostParams>
      </dxl:CostModelConfig>
      <dxl:Hint MinNumOfPartsToRequireSortOnInsert="2147483647" JoinArityForAssociativityCommutativity="18" ArrayExpansionThreshold="100" JoinOrderDynamicProgThreshold="10" BroadcastThreshold="100000" EnforceConstraintsOnDML="false" PushGroupByBelowSetopThreshold="10"/>
      <dxl:TraceFlags Value="101013,102001,102002,102003,102043,102074,102120,102144,103001,103014,103022,103026,103027,103029,103033,103038,104002,104003,104004,104005,106000"/>
    </dxl:OptimizerConfig>
    <dxl:Metadata SystemIds="0.GPDB">
      <dxl:ColumnStatistics Mdid="1.16451.1.0.1" Name="desc3" Width="8.000000" NullFreq="0.000000" NdvRemain="0.000000" FreqRemain="0.000000" ColStatsMissing="true"/>
      <dxl:ColumnStatistics Mdid="1.16451.1.0.0" Name="id3" Width="8.000000" NullFreq="0.000000" NdvRemain="0.000000" FreqRemain="0.000000" ColStatsMissing="true"/>
      <dxl:GPDBScalarOp Mdid="0.2060.1.0" Name="=" ComparisonType="Eq" ReturnsNullOnNullInput="true" IsNDVPreserving="false">
        <dxl:LeftType Mdid="0.1114.1.0"/>
        <dxl:RightType Mdid="0.1114.1.0"/>
        <dxl:ResultType Mdid="0.16.1.0"/>
        <dxl:OpFunc Mdid="0.2052.1.0"/>
        <dxl:Commutator Mdid="0.2060.1.0"/>
        <dxl:InverseOp Mdid="0.2061.1.0"/>
        <dxl:HashOpfamily Mdid="0.2040.1.0"/>
        <dxl:LegacyHashOpfamily Mdid="0.7111.1.0"/>
        <dxl:Opfamilies>
          <dxl:Opfamily Mdid="0.434.1.0"/>
          <dxl:Opfamily Mdid="0.2040.1.0"/>
          <dxl:Opfamily Mdid="0.4059.1.0"/>
          <dxl:Opfamily Mdid="0.7111.1.0"/>
          <dxl:Opfamily Mdid="0.10006.1.0"/>
        </dxl:Opfamilies>
      </dxl:GPDBScalarOp>
      <dxl:GPDBFunc Mdid="0.401.1.0" Name="text" ReturnsSet="false" Stability="Immutable" DataAccess="NoSQL" IsStrict="true" IsNDVPreserving="true" IsAllowedForPS="false">
        <dxl:ResultType Mdid="0.25.1.0"/>
      </dxl:GPDBFunc>
      <dxl:Type Mdid="0.16.1.0" Name="bool" IsRedistributable="true" IsHashable="true" IsMergeJoinable="true" IsComposite="false" IsTextRelated="false" IsFixedLength="true" Length="1" PassByValue="true">
        <dxl:DistrOpfamily Mdid="0.2222.1.0"/>
        <dxl:LegacyDistrOpfamily Mdid="0.7124.1.0"/>
        <dxl:EqualityOp Mdid="0.91.1.0"/>
        <dxl:InequalityOp Mdid="0.85.1.0"/>
        <dxl:LessThanOp Mdid="0.58.1.0"/>
        <dxl:LessThanEqualsOp Mdid="0.1694.1.0"/>
        <dxl:GreaterThanOp Mdid="0.59.1.0"/>
        <dxl:GreaterThanEqualsOp Mdid="0.1695.1.0"/>
        <dxl:ComparisonOp Mdid="0.1693.1.0"/>
        <dxl:ArrayType Mdid="0.1000.1.0"/>
        <dxl:MinAgg Mdid="0.0.0.0"/>
        <dxl:MaxAgg Mdid="0.0.0.0"/>
        <dxl:AvgAgg Mdid="0.0.0.0"/>
        <dxl:SumAgg Mdid="0.0.0.0"/>
        <dxl:CountAgg Mdid="0.2147.1.0"/>
      </dxl:Type>
      <dxl:Type Mdid="0.1043.1.0" Name="varchar" IsRedistributable="true" IsHashable="true" IsMergeJoinable="true" IsComposite="false" IsTextRelated="true" IsFixedLength="false" Length="-1" PassByValue="false">
        <dxl:DistrOpfamily Mdid="0.1995.1.0"/>
        <dxl:LegacyDistrOpfamily Mdid="0.7105.1.0"/>
        <dxl:EqualityOp Mdid="0.98.1.0"/>
        <dxl:InequalityOp Mdid="0.531.1.0"/>
        <dxl:LessThanOp Mdid="0.664.1.0"/>
        <dxl:LessThanEqualsOp Mdid="0.665.1.0"/>
        <dxl:GreaterThanOp Mdid="0.666.1.0"/>
        <dxl:GreaterThanEqualsOp Mdid="0.667.1.0"/>
        <dxl:ComparisonOp Mdid="0.360.1.0"/>
        <dxl:ArrayType Mdid="0.1015.1.0"/>
        <dxl:MinAgg Mdid="0.0.0.0"/>
        <dxl:MaxAgg Mdid="0.0.0.0"/>
        <dxl:AvgAgg Mdid="0.0.0.0"/>
        <dxl:SumAgg Mdid="0.0.0.0"/>
        <dxl:CountAgg Mdid="0.2147.1.0"/>
      </dxl:Type>
      <dxl:GPDBScalarOp Mdid="0.531.1.0" Name="&lt;&gt;" ComparisonType="NEq" ReturnsNullOnNullInput="true" IsNDVPreserving="false">
        <dxl:LeftType Mdid="0.25.1.0"/>
        <dxl:RightType Mdid="0.25.1.0"/>
        <dxl:ResultType Mdid="0.16.1.0"/>
        <dxl:OpFunc Mdid="0.157.1.0"/>
        <dxl:Commutator Mdid="0.531.1.0"/>
        <dxl:InverseOp Mdid="0.98.1.0"/>
      </dxl:GPDBScalarOp>
      <dxl:Type Mdid="0.1042.1.0" Name="bpchar" IsRedistributable="true" IsHashable="true" IsMergeJoinable="true" IsComposite="false" IsTextRelated="true" IsFixedLength="false" Length="-1" PassByValue="false">
        <dxl:DistrOpfamily Mdid="0.427.1.0"/>
        <dxl:LegacyDistrOpfamily Mdid="0.7106.1.0"/>
        <dxl:EqualityOp Mdid="0.1054.1.0"/>
        <dxl:InequalityOp Mdid="0.1057.1.0"/>
        <dxl:LessThanOp Mdid="0.1058.1.0"/>
        <dxl:LessThanEqualsOp Mdid="0.1059.1.0"/>
        <dxl:GreaterThanOp Mdid="0.1060.1.0"/>
        <dxl:GreaterThanEqualsOp Mdid="0.1061.1.0"/>
        <dxl:ComparisonOp Mdid="0.1078.1.0"/>
        <dxl:ArrayType Mdid="0.1014.1.0"/>
        <dxl:MinAgg Mdid="0.2245.1.0"/>
        <dxl:MaxAgg Mdid="0.2244.1.0"/>
        <dxl:AvgAgg Mdid="0.0.0.0"/>
        <dxl:SumAgg Mdid="0.0.0.0"/>
        <dxl:CountAgg Mdid="0.2147.1.0"/>
      </dxl:Type>
      <dxl:Type Mdid="0.20.1.0" Name="Int8" IsRedistributable="true" IsHashable="true" IsMergeJoinable="true" IsComposite="false" IsTextRelated="false" IsFixedLength="true" Length="8" PassByValue="true">
        <dxl:DistrOpfamily Mdid="0.1977.1.0"/>
        <dxl:LegacyDistrOpfamily Mdid="0.7100.1.0"/>
        <dxl:EqualityOp Mdid="0.410.1.0"/>
        <dxl:InequalityOp Mdid="0.411.1.0"/>
        <dxl:LessThanOp Mdid="0.412.1.0"/>
        <dxl:LessThanEqualsOp Mdid="0.414.1.0"/>
        <dxl:GreaterThanOp Mdid="0.413.1.0"/>
        <dxl:GreaterThanEqualsOp Mdid="0.415.1.0"/>
        <dxl:ComparisonOp Mdid="0.351.1.0"/>
        <dxl:ArrayType Mdid="0.1016.1.0"/>
        <dxl:MinAgg Mdid="0.2131.1.0"/>
        <dxl:MaxAgg Mdid="0.2115.1.0"/>
        <dxl:AvgAgg Mdid="0.2100.1.0"/>
        <dxl:SumAgg Mdid="0.2107.1.0"/>
        <dxl:CountAgg Mdid="0.2147.1.0"/>
      </dxl:Type>
      <dxl:Type Mdid="0.23.1.0" Name="int4" IsRedistributable="true" IsHashable="true" IsMergeJoinable="true" IsComposite="false" IsTextRelated="false" IsFixedLength="true" Length="4" PassByValue="true">
        <dxl:DistrOpfamily Mdid="0.1977.1.0"/>
        <dxl:LegacyDistrOpfamily Mdid="0.7100.1.0"/>
        <dxl:EqualityOp Mdid="0.96.1.0"/>
        <dxl:InequalityOp Mdid="0.518.1.0"/>
        <dxl:LessThanOp Mdid="0.97.1.0"/>
        <dxl:LessThanEqualsOp Mdid="0.523.1.0"/>
        <dxl:GreaterThanOp Mdid="0.521.1.0"/>
        <dxl:GreaterThanEqualsOp Mdid="0.525.1.0"/>
        <dxl:ComparisonOp Mdid="0.351.1.0"/>
        <dxl:ArrayType Mdid="0.1007.1.0"/>
        <dxl:MinAgg Mdid="0.2132.1.0"/>
        <dxl:MaxAgg Mdid="0.2116.1.0"/>
        <dxl:AvgAgg Mdid="0.2101.1.0"/>
        <dxl:SumAgg Mdid="0.2108.1.0"/>
        <dxl:CountAgg Mdid="0.2147.1.0"/>
      </dxl:Type>
      <dxl:GPDBScalarOp Mdid="0.664.1.0" Name="&lt;" ComparisonType="LT" ReturnsNullOnNullInput="true" IsNDVPreserving="false">
        <dxl:LeftType Mdid="0.25.1.0"/>
        <dxl:RightType Mdid="0.25.1.0"/>
        <dxl:ResultType Mdid="0.16.1.0"/>
        <dxl:OpFunc Mdid="0.740.1.0"/>
        <dxl:Commutator Mdid="0.666.1.0"/>
        <dxl:InverseOp Mdid="0.667.1.0"/>
        <dxl:Opfamilies>
          <dxl:Opfamily Mdid="0.1994.1.0"/>
          <dxl:Opfamily Mdid="0.4017.1.0"/>
          <dxl:Opfamily Mdid="0.4056.1.0"/>
          <dxl:Opfamily Mdid="0.10018.1.0"/>
        </dxl:Opfamilies>
      </dxl:GPDBScalarOp>
      <dxl:MDCast Mdid="3.25.1.0;1043.1.0" Name="varchar" BinaryCoercible="true" SourceTypeId="0.25.1.0" DestinationTypeId="0.1043.1.0" CastFuncId="0.0.0.0" CoercePathType="0"/>
      <dxl:Type Mdid="0.25.1.0" Name="text" IsRedistributable="true" IsHashable="true" IsMergeJoinable="true" IsComposite="false" IsTextRelated="true" IsFixedLength="false" Length="-1" PassByValue="false">
        <dxl:DistrOpfamily Mdid="0.1995.1.0"/>
        <dxl:LegacyDistrOpfamily Mdid="0.7105.1.0"/>
        <dxl:EqualityOp Mdid="0.98.1.0"/>
        <dxl:InequalityOp Mdid="0.531.1.0"/>
        <dxl:LessThanOp Mdid="0.664.1.0"/>
        <dxl:LessThanEqualsOp Mdid="0.665.1.0"/>
        <dxl:GreaterThanOp Mdid="0.666.1.0"/>
        <dxl:GreaterThanEqualsOp Mdid="0.667.1.0"/>
        <dxl:ComparisonOp Mdid="0.360.1.0"/>
        <dxl:ArrayType Mdid="0.1009.1.0"/>
        <dxl:MinAgg Mdid="0.2145.1.0"/>
        <dxl:MaxAgg Mdid="0.2129.1.0"/>
        <dxl:AvgAgg Mdid="0.0.0.0"/>
        <dxl:SumAgg Mdid="0.0.0.0"/>
        <dxl:CountAgg Mdid="0.2147.1.0"/>
      </dxl:Type>
      <dxl:ColumnStatistics Mdid="1.16448.1.0.1" Name="att2" Width="8.000000" NullFreq="0.000000" NdvRemain="0.000000" FreqRemain="0.000000" ColStatsMissing="true"/>
      <dxl:ColumnStatistics Mdid="1.16448.1.0.0" Name="id2" Width="8.000000" NullFreq="0.000000" NdvRemain="0.000000" FreqRemain="0.000000" ColStatsMissing="true"/>
      <dxl:Type Mdid="0.26.1.0" Name="oid" IsRedistributable="true" IsHashable="true" IsMergeJoinable="true" IsComposite="false" IsTextRelated="false" IsFixedLength="true" Length="4" PassByValue="true">
        <dxl:DistrOpfamily Mdid="0.1990.1.0"/>
        <dxl:LegacyDistrOpfamily Mdid="0.7109.1.0"/>
        <dxl:EqualityOp Mdid="0.607.1.0"/>
        <dxl:InequalityOp Mdid="0.608.1.0"/>
        <dxl:LessThanOp Mdid="0.609.1.0"/>
        <dxl:LessThanEqualsOp Mdid="0.611.1.0"/>
        <dxl:GreaterThanOp Mdid="0.610.1.0"/>
        <dxl:GreaterThanEqualsOp Mdid="0.612.1.0"/>
        <dxl:ComparisonOp Mdid="0.356.1.0"/>
        <dxl:ArrayType Mdid="0.1028.1.0"/>
        <dxl:MinAgg Mdid="0.2118.1.0"/>
        <dxl:MaxAgg Mdid="0.2134.1.0"/>
        <dxl:AvgAgg Mdid="0.0.0.0"/>
        <dxl:SumAgg Mdid="0.0.0.0"/>
        <dxl:CountAgg Mdid="0.2147.1.0"/>
      </dxl:Type>
      <dxl:Type Mdid="0.27.1.0" Name="tid" IsRedistributable="true" IsHashable="true" IsMergeJoinable="true" IsComposite="false" IsTextRelated="false" IsFixedLength="true" Length="6" PassByValue="false">
        <dxl:DistrOpfamily Mdid="0.2227.1.0"/>
        <dxl:LegacyDistrOpfamily Mdid="0.7110.1.0"/>
        <dxl:EqualityOp Mdid="0.387.1.0"/>
        <dxl:InequalityOp Mdid="0.402.1.0"/>
        <dxl:LessThanOp Mdid="0.2799.1.0"/>
        <dxl:LessThanEqualsOp Mdid="0.2801.1.0"/>
        <dxl:GreaterThanOp Mdid="0.2800.1.0"/>
        <dxl:GreaterThanEqualsOp Mdid="0.2802.1.0"/>
        <dxl:ComparisonOp Mdid="0.2794.1.0"/>
        <dxl:ArrayType Mdid="0.1010.1.0"/>
        <dxl:MinAgg Mdid="0.2798.1.0"/>
        <dxl:MaxAgg Mdid="0.2797.1.0"/>
        <dxl:AvgAgg Mdid="0.0.0.0"/>
        <dxl:SumAgg Mdid="0.0.0.0"/>
        <dxl:CountAgg Mdid="0.2147.1.0"/>
      </dxl:Type>
      <dxl:GPDBScalarOp Mdid="0.412.1.0" Name="&lt;" ComparisonType="LT" ReturnsNullOnNullInput="true" IsNDVPreserving="false">
        <dxl:LeftType Mdid="0.20.1.0"/>
        <dxl:RightType Mdid="0.20.1.0"/>
        <dxl:ResultType Mdid="0.16.1.0"/>
        <dxl:OpFunc Mdid="0.469.1.0"/>
        <dxl:Commutator Mdid="0.413.1.0"/>
        <dxl:InverseOp Mdid="0.415.1.0"/>
        <dxl:Opfamilies>
          <dxl:Opfamily Mdid="0.1976.1.0"/>
          <dxl:Opfamily Mdid="0.4054.1.0"/>
          <dxl:Opfamily Mdid="0.10009.1.0"/>
        </dxl:Opfamilies>
      </dxl:GPDBScalarOp>
      <dxl:MDCast Mdid="3.1042.1.0;25.1.0" Name="text" BinaryCoercible="false" SourceTypeId="0.1042.1.0" DestinationTypeId="0.25.1.0" CastFuncId="0.401.1.0" CoercePathType="1"/>
      <dxl:Type Mdid="0.29.1.0" Name="cid" IsRedistributable="true" IsHashable="true" IsMergeJoinable="false" IsComposite="false" IsTextRelated="false" IsFixedLength="true" Length="4" PassByValue="true">
        <dxl:DistrOpfamily Mdid="0.2226.1.0"/>
        <dxl:EqualityOp Mdid="0.385.1.0"/>
        <dxl:InequalityOp Mdid="0.0.0.0"/>
        <dxl:LessThanOp Mdid="0.0.0.0"/>
        <dxl:LessThanEqualsOp Mdid="0.0.0.0"/>
        <dxl:GreaterThanOp Mdid="0.0.0.0"/>
        <dxl:GreaterThanEqualsOp Mdid="0.0.0.0"/>
        <dxl:ComparisonOp Mdid="0.0.0.0"/>
        <dxl:ArrayType Mdid="0.1012.1.0"/>
        <dxl:MinAgg Mdid="0.0.0.0"/>
        <dxl:MaxAgg Mdid="0.0.0.0"/>
        <dxl:AvgAgg Mdid="0.0.0.0"/>
        <dxl:SumAgg Mdid="0.0.0.0"/>
        <dxl:CountAgg Mdid="0.2147.1.0"/>
      </dxl:Type>
      <dxl:Type Mdid="0.28.1.0" Name="xid" IsRedistributable="true" IsHashable="true" IsMergeJoinable="false" IsComposite="false" IsTextRelated="false" IsFixedLength="true" Length="4" PassByValue="true">
        <dxl:DistrOpfamily Mdid="0.2225.1.0"/>
        <dxl:EqualityOp Mdid="0.352.1.0"/>
        <dxl:InequalityOp Mdid="0.3315.1.0"/>
        <dxl:LessThanOp Mdid="0.0.0.0"/>
        <dxl:LessThanEqualsOp Mdid="0.0.0.0"/>
        <dxl:GreaterThanOp Mdid="0.0.0.0"/>
        <dxl:GreaterThanEqualsOp Mdid="0.0.0.0"/>
        <dxl:ComparisonOp Mdid="0.0.0.0"/>
        <dxl:ArrayType Mdid="0.1011.1.0"/>
        <dxl:MinAgg Mdid="0.0.0.0"/>
        <dxl:MaxAgg Mdid="0.0.0.0"/>
        <dxl:AvgAgg Mdid="0.0.0.0"/>
        <dxl:SumAgg Mdid="0.0.0.0"/>
        <dxl:CountAgg Mdid="0.2147.1.0"/>
      </dxl:Type>
      <dxl:GPDBFunc Mdid="0.669.1.0" Name="varchar" ReturnsSet="false" Stability="Immutable" DataAccess="NoSQL" IsStrict="true" IsNDVPreserving="false" IsAllowedForPS="false">
        <dxl:ResultType Mdid="0.1043.1.0"/>
      </dxl:GPDBFunc>
      <dxl:ColumnStatistics Mdid="1.16451.1.0.2" Name="to_dt3" Width="8.000000" NullFreq="0.000000" NdvRemain="0.000000" FreqRemain="0.000000" ColStatsMissing="true"/>
      <dxl:MDCast Mdid="3.25.1.0;25.1.0" Name="text" BinaryCoercible="true" SourceTypeId="0.25.1.0" DestinationTypeId="0.25.1.0" CastFuncId="0.0.0.0" CoercePathType="0"/>
      <dxl:MDCast Mdid="3.1043.1.0;25.1.0" Name="text" BinaryCoercible="true" SourceTypeId="0.1043.1.0" DestinationTypeId="0.25.1.0" CastFuncId="0.0.0.0" CoercePathType="0"/>
      <dxl:RelationStatistics Mdid="2.16445.1.0" Name="t1" Rows="0.000000" RelPages="0" RelAllVisible="0" EmptyRelation="true"/>
      <dxl:Relation Mdid="0.16445.1.0" Name="t1" IsTemporary="false" HasOids="false" StorageType="Heap" DistributionPolicy="Hash" DistributionColumns="0" Keys="9,3" NumberLeafPartitions="0">
        <dxl:Columns>
          <dxl:Column Name="id" Attno="1" Mdid="0.1042.1.0" TypeModifier="11" Nullable="false" ColWidth="7">
            <dxl:DefaultValue/>
          </dxl:Column>
          <dxl:Column Name="descr" Attno="2" Mdid="0.1042.1.0" TypeModifier="179" Nullable="true" ColWidth="175">
            <dxl:DefaultValue/>
          </dxl:Column>
          <dxl:Column Name="att" Attno="3" Mdid="0.1042.1.0" TypeModifier="5" Nullable="true" ColWidth="1">
            <dxl:DefaultValue/>
          </dxl:Column>
          <dxl:Column Name="ctid" Attno="-1" Mdid="0.27.1.0" Nullable="false" ColWidth="6">
            <dxl:DefaultValue/>
          </dxl:Column>
          <dxl:Column Name="xmin" Attno="-2" Mdid="0.28.1.0" Nullable="false" ColWidth="4">
            <dxl:DefaultValue/>
          </dxl:Column>
          <dxl:Column Name="cmin" Attno="-3" Mdid="0.29.1.0" Nullable="false" ColWidth="4">
            <dxl:DefaultValue/>
          </dxl:Column>
          <dxl:Column Name="xmax" Attno="-4" Mdid="0.28.1.0" Nullable="false" ColWidth="4">
            <dxl:DefaultValue/>
          </dxl:Column>
          <dxl:Column Name="cmax" Attno="-5" Mdid="0.29.1.0" Nullable="false" ColWidth="4">
            <dxl:DefaultValue/>
          </dxl:Column>
          <dxl:Column Name="tableoid" Attno="-6" Mdid="0.26.1.0" Nullable="false" ColWidth="4">
            <dxl:DefaultValue/>
          </dxl:Column>
          <dxl:Column Name="gp_segment_id" Attno="-7" Mdid="0.23.1.0" Nullable="false" ColWidth="4">
            <dxl:DefaultValue/>
          </dxl:Column>
        </dxl:Columns>
        <dxl:IndexInfoList/>
        <dxl:Triggers/>
        <dxl:CheckConstraints/>
        <dxl:DistrOpfamilies>
          <dxl:DistrOpfamily Mdid="0.427.1.0"/>
        </dxl:DistrOpfamilies>
      </dxl:Relation>
      <dxl:RelationStatistics Mdid="2.16451.1.0" Name="t3" Rows="0.000000" RelPages="0" RelAllVisible="0" EmptyRelation="true"/>
      <dxl:Relation Mdid="0.16451.1.0" Name="t3" IsTemporary="false" HasOids="false" StorageType="Heap" DistributionPolicy="Hash" DistributionColumns="0" Keys="9,3" NumberLeafPartitions="0">
        <dxl:Columns>
          <dxl:Column Name="id3" Attno="1" Mdid="0.20.1.0" Nullable="false" ColWidth="8">
            <dxl:DefaultValue/>
          </dxl:Column>
          <dxl:Column Name="desc3" Attno="2" Mdid="0.1043.1.0" TypeModifier="54" Nullable="false" ColWidth="50">
            <dxl:DefaultValue/>
          </dxl:Column>
          <dxl:Column Name="to_dt3" Attno="3" Mdid="0.1114.1.0" Nullable="false" ColWidth="8">
            <dxl:DefaultValue/>
          </dxl:Column>
          <dxl:Column Name="ctid" Attno="-1" Mdid="0.27.1.0" Nullable="false" ColWidth="6">
            <dxl:DefaultValue/>
          </dxl:Column>
          <dxl:Column Name="xmin" Attno="-2" Mdid="0.28.1.0" Nullable="false" ColWidth="4">
            <dxl:DefaultValue/>
          </dxl:Column>
          <dxl:Column Name="cmin" Attno="-3" Mdid="0.29.1.0" Nullable="false" ColWidth="4">
            <dxl:DefaultValue/>
          </dxl:Column>
          <dxl:Column Name="xmax" Attno="-4" Mdid="0.28.1.0" Nullable="false" ColWidth="4">
            <dxl:DefaultValue/>
          </dxl:Column>
          <dxl:Column Name="cmax" Attno="-5" Mdid="0.29.1.0" Nullable="false" ColWidth="4">
            <dxl:DefaultValue/>
          </dxl:Column>
          <dxl:Column Name="tableoid" Attno="-6" Mdid="0.26.1.0" Nullable="false" ColWidth="4">
            <dxl:DefaultValue/>
          </dxl:Column>
          <dxl:Column Name="gp_segment_id" Attno="-7" Mdid="0.23.1.0" Nullable="false" ColWidth="4">
            <dxl:DefaultValue/>
          </dxl:Column>
        </dxl:Columns>
        <dxl:IndexInfoList/>
        <dxl:Triggers/>
        <dxl:CheckConstraints/>
        <dxl:DistrOpfamilies>
          <dxl:DistrOpfamily Mdid="0.1977.1.0"/>
        </dxl:DistrOpfamilies>
      </dxl:Relation>
      <dxl:RelationStatistics Mdid="2.16448.1.0" Name="t2" Rows="0.000000" RelPages="0" RelAllVisible="0" EmptyRelation="true"/>
      <dxl:Relation Mdid="0.16448.1.0" Name="t2" IsTemporary="false" HasOids="false" StorageType="Heap" DistributionPolicy="Hash" DistributionColumns="0" Keys="8,2" NumberLeafPartitions="0">
        <dxl:Columns>
          <dxl:Column Name="id2" Attno="1" Mdid="0.1042.1.0" TypeModifier="11" Nullable="false" ColWidth="7">
            <dxl:DefaultValue/>
          </dxl:Column>
          <dxl:Column Name="att2" Attno="2" Mdid="0.1042.1.0" TypeModifier="5" Nullable="false" ColWidth="1">
            <dxl:DefaultValue/>
          </dxl:Column>
          <dxl:Column Name="ctid" Attno="-1" Mdid="0.27.1.0" Nullable="false" ColWidth="6">
            <dxl:DefaultValue/>
          </dxl:Column>
          <dxl:Column Name="xmin" Attno="-2" Mdid="0.28.1.0" Nullable="false" ColWidth="4">
            <dxl:DefaultValue/>
          </dxl:Column>
          <dxl:Column Name="cmin" Attno="-3" Mdid="0.29.1.0" Nullable="false" ColWidth="4">
            <dxl:DefaultValue/>
          </dxl:Column>
          <dxl:Column Name="xmax" Attno="-4" Mdid="0.28.1.0" Nullable="false" ColWidth="4">
            <dxl:DefaultValue/>
          </dxl:Column>
          <dxl:Column Name="cmax" Attno="-5" Mdid="0.29.1.0" Nullable="false" ColWidth="4">
            <dxl:DefaultValue/>
          </dxl:Column>
          <dxl:Column Name="tableoid" Attno="-6" Mdid="0.26.1.0" Nullable="false" ColWidth="4">
            <dxl:DefaultValue/>
          </dxl:Column>
          <dxl:Column Name="gp_segment_id" Attno="-7" Mdid="0.23.1.0" Nullable="false" ColWidth="4">
            <dxl:DefaultValue/>
          </dxl:Column>
        </dxl:Columns>
        <dxl:IndexInfoList/>
        <dxl:Triggers/>
        <dxl:CheckConstraints/>
        <dxl:DistrOpfamilies>
          <dxl:DistrOpfamily Mdid="0.427.1.0"/>
        </dxl:DistrOpfamilies>
      </dxl:Relation>
      <dxl:ColumnStatistics Mdid="1.16445.1.0.2" Name="att" Width="8.000000" NullFreq="0.000000" NdvRemain="0.000000" FreqRemain="0.000000" ColStatsMissing="true"/>
      <dxl:GPDBScalarOp Mdid="0.91.1.0" Name="=" ComparisonType="Eq" ReturnsNullOnNullInput="true" IsNDVPreserving="false">
        <dxl:LeftType Mdid="0.16.1.0"/>
        <dxl:RightType Mdid="0.16.1.0"/>
        <dxl:ResultType Mdid="0.16.1.0"/>
        <dxl:OpFunc Mdid="0.60.1.0"/>
        <dxl:Commutator Mdid="0.91.1.0"/>
        <dxl:InverseOp Mdid="0.85.1.0"/>
        <dxl:HashOpfamily Mdid="0.2222.1.0"/>
        <dxl:LegacyHashOpfamily Mdid="0.7124.1.0"/>
        <dxl:Opfamilies>
          <dxl:Opfamily Mdid="0.424.1.0"/>
          <dxl:Opfamily Mdid="0.2222.1.0"/>
          <dxl:Opfamily Mdid="0.7124.1.0"/>
          <dxl:Opfamily Mdid="0.10002.1.0"/>
        </dxl:Opfamilies>
      </dxl:GPDBScalarOp>
      <dxl:Type Mdid="0.1114.1.0" Name="timestamp" IsRedistributable="true" IsHashable="true" IsMergeJoinable="true" IsComposite="false" IsTextRelated="false" IsFixedLength="true" Length="8" PassByValue="true">
        <dxl:DistrOpfamily Mdid="0.2040.1.0"/>
        <dxl:LegacyDistrOpfamily Mdid="0.7111.1.0"/>
        <dxl:EqualityOp Mdid="0.2060.1.0"/>
        <dxl:InequalityOp Mdid="0.2061.1.0"/>
        <dxl:LessThanOp Mdid="0.2062.1.0"/>
        <dxl:LessThanEqualsOp Mdid="0.2063.1.0"/>
        <dxl:GreaterThanOp Mdid="0.2064.1.0"/>
        <dxl:GreaterThanEqualsOp Mdid="0.2065.1.0"/>
        <dxl:ComparisonOp Mdid="0.2045.1.0"/>
        <dxl:ArrayType Mdid="0.1115.1.0"/>
        <dxl:MinAgg Mdid="0.2142.1.0"/>
        <dxl:MaxAgg Mdid="0.2126.1.0"/>
        <dxl:AvgAgg Mdid="0.0.0.0"/>
        <dxl:SumAgg Mdid="0.0.0.0"/>
        <dxl:CountAgg Mdid="0.2147.1.0"/>
      </dxl:Type>
      <dxl:GPDBScalarOp Mdid="0.98.1.0" Name="=" ComparisonType="Eq" ReturnsNullOnNullInput="true" IsNDVPreserving="false">
        <dxl:LeftType Mdid="0.25.1.0"/>
        <dxl:RightType Mdid="0.25.1.0"/>
        <dxl:ResultType Mdid="0.16.1.0"/>
        <dxl:OpFunc Mdid="0.67.1.0"/>
        <dxl:Commutator Mdid="0.98.1.0"/>
        <dxl:InverseOp Mdid="0.531.1.0"/>
        <dxl:HashOpfamily Mdid="0.1995.1.0"/>
        <dxl:LegacyHashOpfamily Mdid="0.7105.1.0"/>
        <dxl:Opfamilies>
          <dxl:Opfamily Mdid="0.1994.1.0"/>
          <dxl:Opfamily Mdid="0.1995.1.0"/>
          <dxl:Opfamily Mdid="0.2095.1.0"/>
          <dxl:Opfamily Mdid="0.2229.1.0"/>
          <dxl:Opfamily Mdid="0.4017.1.0"/>
          <dxl:Opfamily Mdid="0.4056.1.0"/>
          <dxl:Opfamily Mdid="0.7105.1.0"/>
          <dxl:Opfamily Mdid="0.10018.1.0"/>
          <dxl:Opfamily Mdid="0.10022.1.0"/>
        </dxl:Opfamilies>
      </dxl:GPDBScalarOp>
      <dxl:GPDBFunc Mdid="0.877.1.0" Name="substr" ReturnsSet="false" Stability="Immutable" DataAccess="NoSQL" IsStrict="true" IsNDVPreserving="false" IsAllowedForPS="false">
        <dxl:ResultType Mdid="0.25.1.0"/>
      </dxl:GPDBFunc>
      <dxl:GPDBFunc Mdid="0.885.1.0" Name="btrim" ReturnsSet="false" Stability="Immutable" DataAccess="NoSQL" IsStrict="true" IsNDVPreserving="true" IsAllowedForPS="false">
        <dxl:ResultType Mdid="0.25.1.0"/>
      </dxl:GPDBFunc>
      <dxl:ColumnStatistics Mdid="1.16445.1.0.1" Name="descr" Width="8.000000" NullFreq="0.000000" NdvRemain="0.000000" FreqRemain="0.000000" ColStatsMissing="true"/>
      <dxl:ColumnStatistics Mdid="1.16445.1.0.0" Name="id" Width="8.000000" NullFreq="0.000000" NdvRemain="0.000000" FreqRemain="0.000000" ColStatsMissing="true"/>
    </dxl:Metadata>
    <dxl:Query>
      <dxl:OutputColumns>
        <dxl:Ident ColId="31" ColName="s1" TypeMdid="0.1043.1.0" TypeModifier="54"/>
        <dxl:Ident ColId="32" ColName="s2" TypeMdid="0.1043.1.0" TypeModifier="259"/>
        <dxl:Ident ColId="44" ColName="coalesce" TypeMdid="0.20.1.0"/>
      </dxl:OutputColumns>
      <dxl:CTEList/>
      <dxl:LogicalGroupBy>
        <dxl:GroupingColumns>
          <dxl:GroupingColumn ColId="31"/>
          <dxl:GroupingColumn ColId="32"/>
          <dxl:GroupingColumn ColId="44"/>
        </dxl:GroupingColumns>
        <dxl:ProjList/>
        <dxl:LogicalProject>
          <dxl:ProjList>
            <dxl:ProjElem ColId="44" Alias="coalesce">
              <dxl:Coalesce TypeMdid="0.20.1.0">
                <dxl:Ident ColId="34" ColName="id3" TypeMdid="0.20.1.0"/>
                <dxl:ConstValue TypeMdid="0.20.1.0" Value="0"/>
              </dxl:Coalesce>
            </dxl:ProjElem>
          </dxl:ProjList>
          <dxl:LogicalJoin JoinType="Left">
            <dxl:LogicalProject>
              <dxl:ProjList>
                <dxl:ProjElem ColId="31" Alias="s1">
                  <dxl:FuncExpr FuncId="0.669.1.0" FuncRetSet="false" TypeMdid="0.1043.1.0" TypeModifier="54">
                    <dxl:Cast TypeMdid="0.1043.1.0" FuncId="0.0.0.0">
                      <dxl:Coalesce TypeMdid="0.25.1.0">
                        <dxl:FuncExpr FuncId="0.885.1.0" FuncRetSet="false" TypeMdid="0.25.1.0">
                          <dxl:FuncExpr FuncId="0.401.1.0" FuncRetSet="false" TypeMdid="0.25.1.0">
                            <dxl:Ident ColId="11" ColName="id" TypeMdid="0.1042.1.0" TypeModifier="11"/>
                          </dxl:FuncExpr>
                        </dxl:FuncExpr>
                        <dxl:FuncExpr FuncId="0.885.1.0" FuncRetSet="false" TypeMdid="0.25.1.0">
                          <dxl:FuncExpr FuncId="0.877.1.0" FuncRetSet="false" TypeMdid="0.25.1.0">
                            <dxl:FuncExpr FuncId="0.401.1.0" FuncRetSet="false" TypeMdid="0.25.1.0">
                              <dxl:Ident ColId="1" ColName="id" TypeMdid="0.1042.1.0" TypeModifier="11"/>
                            </dxl:FuncExpr>
                            <dxl:ConstValue TypeMdid="0.23.1.0" Value="1"/>
                            <dxl:ConstValue TypeMdid="0.23.1.0" Value="5"/>
                          </dxl:FuncExpr>
                        </dxl:FuncExpr>
                      </dxl:Coalesce>
                    </dxl:Cast>
                    <dxl:ConstValue TypeMdid="0.23.1.0" Value="54"/>
                    <dxl:ConstValue TypeMdid="0.16.1.0" Value="true"/>
                  </dxl:FuncExpr>
                </dxl:ProjElem>
                <dxl:ProjElem ColId="32" Alias="s2">
                  <dxl:FuncExpr FuncId="0.669.1.0" FuncRetSet="false" TypeMdid="0.1043.1.0" TypeModifier="259">
                    <dxl:Cast TypeMdid="0.1043.1.0" FuncId="0.0.0.0">
                      <dxl:FuncExpr FuncId="0.885.1.0" FuncRetSet="false" TypeMdid="0.25.1.0">
                        <dxl:FuncExpr FuncId="0.401.1.0" FuncRetSet="false" TypeMdid="0.25.1.0">
                          <dxl:Ident ColId="12" ColName="descr" TypeMdid="0.1042.1.0" TypeModifier="179"/>
                        </dxl:FuncExpr>
                      </dxl:FuncExpr>
                    </dxl:Cast>
                    <dxl:ConstValue TypeMdid="0.23.1.0" Value="259"/>
                    <dxl:ConstValue TypeMdid="0.16.1.0" Value="true"/>
                  </dxl:FuncExpr>
                </dxl:ProjElem>
                <dxl:ProjElem ColId="33" Alias="s3">
                  <dxl:ConstValue TypeMdid="0.1043.1.0" TypeModifier="54" Value="AAAABTk=" LintValue="3757101760"/>
                </dxl:ProjElem>
              </dxl:ProjList>
              <dxl:LogicalSelect>
                <dxl:And>
                  <dxl:Comparison ComparisonOperator="&lt;&gt;" OperatorMdid="0.531.1.0">
                    <dxl:FuncExpr FuncId="0.885.1.0" FuncRetSet="false" TypeMdid="0.25.1.0">
                      <dxl:FuncExpr FuncId="0.401.1.0" FuncRetSet="false" TypeMdid="0.25.1.0">
                        <dxl:Coalesce TypeMdid="0.1042.1.0">
                          <dxl:Ident ColId="3" ColName="att" TypeMdid="0.1042.1.0" TypeModifier="5"/>
                          <dxl:ConstValue TypeMdid="0.1042.1.0" Value="AAAABA==" LintValue="2817148525"/>
                        </dxl:Coalesce>
                      </dxl:FuncExpr>
                    </dxl:FuncExpr>
                    <dxl:ConstValue TypeMdid="0.25.1.0" Value="AAAABVk=" LintValue="3341433612"/>
                  </dxl:Comparison>
                  <dxl:Comparison ComparisonOperator="&lt;&gt;" OperatorMdid="0.531.1.0">
                    <dxl:FuncExpr FuncId="0.885.1.0" FuncRetSet="false" TypeMdid="0.25.1.0">
                      <dxl:FuncExpr FuncId="0.401.1.0" FuncRetSet="false" TypeMdid="0.25.1.0">
                        <dxl:Ident ColId="1" ColName="id" TypeMdid="0.1042.1.0" TypeModifier="11"/>
                      </dxl:FuncExpr>
                    </dxl:FuncExpr>
                    <dxl:ConstValue TypeMdid="0.25.1.0" Value="AAAABA==" LintValue="2817148525"/>
                  </dxl:Comparison>
                  <dxl:Not>
                    <dxl:SubqueryAny OperatorName="=" OperatorMdid="0.98.1.0" ColId="30">
                      <dxl:FuncExpr FuncId="0.885.1.0" FuncRetSet="false" TypeMdid="0.25.1.0">
                        <dxl:FuncExpr FuncId="0.401.1.0" FuncRetSet="false" TypeMdid="0.25.1.0">
                          <dxl:Ident ColId="11" ColName="id" TypeMdid="0.1042.1.0" TypeModifier="11"/>
                        </dxl:FuncExpr>
                      </dxl:FuncExpr>
                      <dxl:LogicalProject>
                        <dxl:ProjList>
                          <dxl:ProjElem ColId="30" Alias="btrim">
                            <dxl:FuncExpr FuncId="0.885.1.0" FuncRetSet="false" TypeMdid="0.25.1.0">
                              <dxl:FuncExpr FuncId="0.401.1.0" FuncRetSet="false" TypeMdid="0.25.1.0">
                                <dxl:Ident ColId="21" ColName="id2" TypeMdid="0.1042.1.0" TypeModifier="11"/>
                              </dxl:FuncExpr>
                            </dxl:FuncExpr>
                          </dxl:ProjElem>
                        </dxl:ProjList>
                        <dxl:LogicalSelect>
                          <dxl:And>
                            <dxl:Comparison ComparisonOperator="&lt;&gt;" OperatorMdid="0.531.1.0">
                              <dxl:FuncExpr FuncId="0.885.1.0" FuncRetSet="false" TypeMdid="0.25.1.0">
                                <dxl:FuncExpr FuncId="0.401.1.0" FuncRetSet="false" TypeMdid="0.25.1.0">
                                  <dxl:Coalesce TypeMdid="0.1042.1.0">
                                    <dxl:Ident ColId="22" ColName="att2" TypeMdid="0.1042.1.0" TypeModifier="5"/>
                                    <dxl:ConstValue TypeMdid="0.1042.1.0" Value="AAAABA==" LintValue="2817148525"/>
                                  </dxl:Coalesce>
                                </dxl:FuncExpr>
                              </dxl:FuncExpr>
                              <dxl:ConstValue TypeMdid="0.25.1.0" Value="AAAABVk=" LintValue="3341433612"/>
                            </dxl:Comparison>
                            <dxl:Comparison ComparisonOperator="&lt;&gt;" OperatorMdid="0.531.1.0">
                              <dxl:FuncExpr FuncId="0.885.1.0" FuncRetSet="false" TypeMdid="0.25.1.0">
                                <dxl:FuncExpr FuncId="0.401.1.0" FuncRetSet="false" TypeMdid="0.25.1.0">
                                  <dxl:Ident ColId="21" ColName="id2" TypeMdid="0.1042.1.0" TypeModifier="11"/>
                                </dxl:FuncExpr>
                              </dxl:FuncExpr>
                              <dxl:ConstValue TypeMdid="0.25.1.0" Value="AAAABA==" LintValue="2817148525"/>
                            </dxl:Comparison>
                          </dxl:And>
                          <dxl:LogicalGet>
                            <dxl:TableDescriptor Mdid="0.16448.1.0" TableName="t2" LockMode="1">
                              <dxl:Columns>
                                <dxl:Column ColId="21" Attno="1" ColName="id2" TypeMdid="0.1042.1.0" TypeModifier="11" ColWidth="7"/>
                                <dxl:Column ColId="22" Attno="2" ColName="att2" TypeMdid="0.1042.1.0" TypeModifier="5" ColWidth="1"/>
                                <dxl:Column ColId="23" Attno="-1" ColName="ctid" TypeMdid="0.27.1.0" ColWidth="6"/>
                                <dxl:Column ColId="24" Attno="-2" ColName="xmin" TypeMdid="0.28.1.0" ColWidth="4"/>
                                <dxl:Column ColId="25" Attno="-3" ColName="cmin" TypeMdid="0.29.1.0" ColWidth="4"/>
                                <dxl:Column ColId="26" Attno="-4" ColName="xmax" TypeMdid="0.28.1.0" ColWidth="4"/>
                                <dxl:Column ColId="27" Attno="-5" ColName="cmax" TypeMdid="0.29.1.0" ColWidth="4"/>
                                <dxl:Column ColId="28" Attno="-6" ColName="tableoid" TypeMdid="0.26.1.0" ColWidth="4"/>
                                <dxl:Column ColId="29" Attno="-7" ColName="gp_segment_id" TypeMdid="0.23.1.0" ColWidth="4"/>
                              </dxl:Columns>
                            </dxl:TableDescriptor>
                          </dxl:LogicalGet>
                        </dxl:LogicalSelect>
                      </dxl:LogicalProject>
                    </dxl:SubqueryAny>
                  </dxl:Not>
                </dxl:And>
                <dxl:LogicalJoin JoinType="Left">
                  <dxl:LogicalGet>
                    <dxl:TableDescriptor Mdid="0.16445.1.0" TableName="t1" LockMode="1">
                      <dxl:Columns>
                        <dxl:Column ColId="1" Attno="1" ColName="id" TypeMdid="0.1042.1.0" TypeModifier="11" ColWidth="7"/>
                        <dxl:Column ColId="2" Attno="2" ColName="descr" TypeMdid="0.1042.1.0" TypeModifier="179" ColWidth="175"/>
                        <dxl:Column ColId="3" Attno="3" ColName="att" TypeMdid="0.1042.1.0" TypeModifier="5" ColWidth="1"/>
                        <dxl:Column ColId="4" Attno="-1" ColName="ctid" TypeMdid="0.27.1.0" ColWidth="6"/>
                        <dxl:Column ColId="5" Attno="-2" ColName="xmin" TypeMdid="0.28.1.0" ColWidth="4"/>
                        <dxl:Column ColId="6" Attno="-3" ColName="cmin" TypeMdid="0.29.1.0" ColWidth="4"/>
                        <dxl:Column ColId="7" Attno="-4" ColName="xmax" TypeMdid="0.28.1.0" ColWidth="4"/>
                        <dxl:Column ColId="8" Attno="-5" ColName="cmax" TypeMdid="0.29.1.0" ColWidth="4"/>
                        <dxl:Column ColId="9" Attno="-6" ColName="tableoid" TypeMdid="0.26.1.0" ColWidth="4"/>
                        <dxl:Column ColId="10" Attno="-7" ColName="gp_segment_id" TypeMdid="0.23.1.0" ColWidth="4"/>
                      </dxl:Columns>
                    </dxl:TableDescriptor>
                  </dxl:LogicalGet>
                  <dxl:LogicalGet>
                    <dxl:TableDescriptor Mdid="0.16445.1.0" TableName="t1" LockMode="1">
                      <dxl:Columns>
                        <dxl:Column ColId="11" Attno="1" ColName="id" TypeMdid="0.1042.1.0" TypeModifier="11" ColWidth="7"/>
                        <dxl:Column ColId="12" Attno="2" ColName="descr" TypeMdid="0.1042.1.0" TypeModifier="179" ColWidth="175"/>
                        <dxl:Column ColId="13" Attno="3" ColName="att" TypeMdid="0.1042.1.0" TypeModifier="5" ColWidth="1"/>
                        <dxl:Column ColId="14" Attno="-1" ColName="ctid" TypeMdid="0.27.1.0" ColWidth="6"/>
                        <dxl:Column ColId="15" Attno="-2" ColName="xmin" TypeMdid="0.28.1.0" ColWidth="4"/>
                        <dxl:Column ColId="16" Attno="-3" ColName="cmin" TypeMdid="0.29.1.0" ColWidth="4"/>
                        <dxl:Column ColId="17" Attno="-4" ColName="xmax" TypeMdid="0.28.1.0" ColWidth="4"/>
                        <dxl:Column ColId="18" Attno="-5" ColName="cmax" TypeMdid="0.29.1.0" ColWidth="4"/>
                        <dxl:Column ColId="19" Attno="-6" ColName="tableoid" TypeMdid="0.26.1.0" ColWidth="4"/>
                        <dxl:Column ColId="20" Attno="-7" ColName="gp_segment_id" TypeMdid="0.23.1.0" ColWidth="4"/>
                      </dxl:Columns>
                    </dxl:TableDescriptor>
                  </dxl:LogicalGet>
                  <dxl:And>
                    <dxl:Comparison ComparisonOperator="=" OperatorMdid="0.98.1.0">
                      <dxl:FuncExpr FuncId="0.885.1.0" FuncRetSet="false" TypeMdid="0.25.1.0">
                        <dxl:FuncExpr FuncId="0.877.1.0" FuncRetSet="false" TypeMdid="0.25.1.0">
                          <dxl:FuncExpr FuncId="0.401.1.0" FuncRetSet="false" TypeMdid="0.25.1.0">
                            <dxl:Ident ColId="1" ColName="id" TypeMdid="0.1042.1.0" TypeModifier="11"/>
                          </dxl:FuncExpr>
                          <dxl:ConstValue TypeMdid="0.23.1.0" Value="1"/>
                          <dxl:ConstValue TypeMdid="0.23.1.0" Value="5"/>
                        </dxl:FuncExpr>
                      </dxl:FuncExpr>
                      <dxl:FuncExpr FuncId="0.885.1.0" FuncRetSet="false" TypeMdid="0.25.1.0">
                        <dxl:FuncExpr FuncId="0.401.1.0" FuncRetSet="false" TypeMdid="0.25.1.0">
                          <dxl:Ident ColId="11" ColName="id" TypeMdid="0.1042.1.0" TypeModifier="11"/>
                        </dxl:FuncExpr>
                      </dxl:FuncExpr>
                    </dxl:Comparison>
                    <dxl:Comparison ComparisonOperator="&lt;&gt;" OperatorMdid="0.531.1.0">
                      <dxl:FuncExpr FuncId="0.885.1.0" FuncRetSet="false" TypeMdid="0.25.1.0">
                        <dxl:FuncExpr FuncId="0.401.1.0" FuncRetSet="false" TypeMdid="0.25.1.0">
                          <dxl:Coalesce TypeMdid="0.1042.1.0">
                            <dxl:Ident ColId="13" ColName="att" TypeMdid="0.1042.1.0" TypeModifier="5"/>
                            <dxl:ConstValue TypeMdid="0.1042.1.0" Value="AAAABA==" LintValue="2817148525"/>
                          </dxl:Coalesce>
                        </dxl:FuncExpr>
                      </dxl:FuncExpr>
                      <dxl:ConstValue TypeMdid="0.25.1.0" Value="AAAABVk=" LintValue="3341433612"/>
                    </dxl:Comparison>
                    <dxl:Comparison ComparisonOperator="&lt;&gt;" OperatorMdid="0.531.1.0">
                      <dxl:FuncExpr FuncId="0.885.1.0" FuncRetSet="false" TypeMdid="0.25.1.0">
                        <dxl:FuncExpr FuncId="0.401.1.0" FuncRetSet="false" TypeMdid="0.25.1.0">
                          <dxl:Ident ColId="11" ColName="id" TypeMdid="0.1042.1.0" TypeModifier="11"/>
                        </dxl:FuncExpr>
                      </dxl:FuncExpr>
                      <dxl:ConstValue TypeMdid="0.25.1.0" Value="AAAABA==" LintValue="2817148525"/>
                    </dxl:Comparison>
                  </dxl:And>
                </dxl:LogicalJoin>
              </dxl:LogicalSelect>
            </dxl:LogicalProject>
            <dxl:LogicalGet>
              <dxl:TableDescriptor Mdid="0.16451.1.0" TableName="t3" LockMode="1">
                <dxl:Columns>
                  <dxl:Column ColId="34" Attno="1" ColName="id3" TypeMdid="0.20.1.0" ColWidth="8"/>
                  <dxl:Column ColId="35" Attno="2" ColName="desc3" TypeMdid="0.1043.1.0" TypeModifier="54" ColWidth="50"/>
                  <dxl:Column ColId="36" Attno="3" ColName="to_dt3" TypeMdid="0.1114.1.0" ColWidth="8"/>
                  <dxl:Column ColId="37" Attno="-1" ColName="ctid" TypeMdid="0.27.1.0" ColWidth="6"/>
                  <dxl:Column ColId="38" Attno="-2" ColName="xmin" TypeMdid="0.28.1.0" ColWidth="4"/>
                  <dxl:Column ColId="39" Attno="-3" ColName="cmin" TypeMdid="0.29.1.0" ColWidth="4"/>
                  <dxl:Column ColId="40" Attno="-4" ColName="xmax" TypeMdid="0.28.1.0" ColWidth="4"/>
                  <dxl:Column ColId="41" Attno="-5" ColName="cmax" TypeMdid="0.29.1.0" ColWidth="4"/>
                  <dxl:Column ColId="42" Attno="-6" ColName="tableoid" TypeMdid="0.26.1.0" ColWidth="4"/>
                  <dxl:Column ColId="43" Attno="-7" ColName="gp_segment_id" TypeMdid="0.23.1.0" ColWidth="4"/>
                </dxl:Columns>
              </dxl:TableDescriptor>
            </dxl:LogicalGet>
            <dxl:And>
              <dxl:Comparison ComparisonOperator="=" OperatorMdid="0.98.1.0">
                <dxl:Cast TypeMdid="0.25.1.0" FuncId="0.0.0.0">
                  <dxl:Ident ColId="33" ColName="s3" TypeMdid="0.1043.1.0" TypeModifier="54"/>
                </dxl:Cast>
                <dxl:Cast TypeMdid="0.25.1.0" FuncId="0.0.0.0">
                  <dxl:Ident ColId="35" ColName="desc3" TypeMdid="0.1043.1.0" TypeModifier="54"/>
                </dxl:Cast>
              </dxl:Comparison>
              <dxl:Comparison ComparisonOperator="=" OperatorMdid="0.2060.1.0">
                <dxl:Ident ColId="36" ColName="to_dt3" TypeMdid="0.1114.1.0"/>
                <dxl:ConstValue TypeMdid="0.1114.1.0" Value="ACBkc/fmgAM=" DoubleValue="252455529600000000.000000"/>
              </dxl:Comparison>
            </dxl:And>
          </dxl:LogicalJoin>
        </dxl:LogicalProject>
      </dxl:LogicalGroupBy>
    </dxl:Query>
    <dxl:Plan Id="0" SpaceSize="2240">
      <dxl:GatherMotion InputSegments="0,1,2" OutputSegments="-1">
        <dxl:Properties>
<<<<<<< HEAD
          <dxl:Cost StartupCost="0" TotalCost="1724.004114" Rows="1.000000" Width="24"/>
=======
          <dxl:Cost StartupCost="0" TotalCost="1724.004176" Rows="1.000000" Width="24"/>
>>>>>>> 4d2f0aac
        </dxl:Properties>
        <dxl:ProjList>
          <dxl:ProjElem ColId="30" Alias="s1">
            <dxl:Ident ColId="30" ColName="s1" TypeMdid="0.1043.1.0" TypeModifier="54"/>
          </dxl:ProjElem>
          <dxl:ProjElem ColId="31" Alias="s2">
            <dxl:Ident ColId="31" ColName="s2" TypeMdid="0.1043.1.0" TypeModifier="259"/>
          </dxl:ProjElem>
          <dxl:ProjElem ColId="43" Alias="coalesce">
            <dxl:Ident ColId="43" ColName="coalesce" TypeMdid="0.20.1.0"/>
          </dxl:ProjElem>
        </dxl:ProjList>
        <dxl:Filter/>
        <dxl:SortingColumnList/>
        <dxl:Aggregate AggregationStrategy="Sorted" StreamSafe="false">
          <dxl:Properties>
<<<<<<< HEAD
            <dxl:Cost StartupCost="0" TotalCost="1724.004025" Rows="1.000000" Width="24"/>
=======
            <dxl:Cost StartupCost="0" TotalCost="1724.004087" Rows="1.000000" Width="24"/>
>>>>>>> 4d2f0aac
          </dxl:Properties>
          <dxl:GroupingColumns>
            <dxl:GroupingColumn ColId="30"/>
            <dxl:GroupingColumn ColId="31"/>
            <dxl:GroupingColumn ColId="43"/>
          </dxl:GroupingColumns>
          <dxl:ProjList>
            <dxl:ProjElem ColId="30" Alias="s1">
              <dxl:Ident ColId="30" ColName="s1" TypeMdid="0.1043.1.0" TypeModifier="54"/>
            </dxl:ProjElem>
            <dxl:ProjElem ColId="31" Alias="s2">
              <dxl:Ident ColId="31" ColName="s2" TypeMdid="0.1043.1.0" TypeModifier="259"/>
            </dxl:ProjElem>
            <dxl:ProjElem ColId="43" Alias="coalesce">
              <dxl:Ident ColId="43" ColName="coalesce" TypeMdid="0.20.1.0"/>
            </dxl:ProjElem>
          </dxl:ProjList>
          <dxl:Filter/>
          <dxl:Sort SortDiscardDuplicates="false">
            <dxl:Properties>
<<<<<<< HEAD
              <dxl:Cost StartupCost="0" TotalCost="1724.003996" Rows="1.000000" Width="24"/>
=======
              <dxl:Cost StartupCost="0" TotalCost="1724.004058" Rows="1.000000" Width="24"/>
>>>>>>> 4d2f0aac
            </dxl:Properties>
            <dxl:ProjList>
              <dxl:ProjElem ColId="30" Alias="s1">
                <dxl:Ident ColId="30" ColName="s1" TypeMdid="0.1043.1.0" TypeModifier="54"/>
              </dxl:ProjElem>
              <dxl:ProjElem ColId="31" Alias="s2">
                <dxl:Ident ColId="31" ColName="s2" TypeMdid="0.1043.1.0" TypeModifier="259"/>
              </dxl:ProjElem>
              <dxl:ProjElem ColId="43" Alias="coalesce">
                <dxl:Ident ColId="43" ColName="coalesce" TypeMdid="0.20.1.0"/>
              </dxl:ProjElem>
            </dxl:ProjList>
            <dxl:Filter/>
            <dxl:SortingColumnList>
              <dxl:SortingColumn ColId="30" SortOperatorMdid="0.664.1.0" SortOperatorName="&lt;" SortNullsFirst="false"/>
              <dxl:SortingColumn ColId="31" SortOperatorMdid="0.664.1.0" SortOperatorName="&lt;" SortNullsFirst="false"/>
              <dxl:SortingColumn ColId="43" SortOperatorMdid="0.412.1.0" SortOperatorName="&lt;" SortNullsFirst="false"/>
            </dxl:SortingColumnList>
            <dxl:LimitCount/>
            <dxl:LimitOffset/>
            <dxl:RedistributeMotion InputSegments="0,1,2" OutputSegments="0,1,2">
              <dxl:Properties>
<<<<<<< HEAD
                <dxl:Cost StartupCost="0" TotalCost="1724.003996" Rows="1.000000" Width="24"/>
=======
                <dxl:Cost StartupCost="0" TotalCost="1724.004058" Rows="1.000000" Width="24"/>
>>>>>>> 4d2f0aac
              </dxl:Properties>
              <dxl:ProjList>
                <dxl:ProjElem ColId="30" Alias="s1">
                  <dxl:Ident ColId="30" ColName="s1" TypeMdid="0.1043.1.0" TypeModifier="54"/>
                </dxl:ProjElem>
                <dxl:ProjElem ColId="31" Alias="s2">
                  <dxl:Ident ColId="31" ColName="s2" TypeMdid="0.1043.1.0" TypeModifier="259"/>
                </dxl:ProjElem>
                <dxl:ProjElem ColId="43" Alias="coalesce">
                  <dxl:Ident ColId="43" ColName="coalesce" TypeMdid="0.20.1.0"/>
                </dxl:ProjElem>
              </dxl:ProjList>
              <dxl:Filter/>
              <dxl:SortingColumnList/>
              <dxl:HashExprList>
                <dxl:HashExpr Opfamily="0.1995.1.0">
                  <dxl:Ident ColId="30" ColName="s1" TypeMdid="0.1043.1.0" TypeModifier="54"/>
                </dxl:HashExpr>
                <dxl:HashExpr Opfamily="0.1995.1.0">
                  <dxl:Ident ColId="31" ColName="s2" TypeMdid="0.1043.1.0" TypeModifier="259"/>
                </dxl:HashExpr>
                <dxl:HashExpr Opfamily="0.1977.1.0">
                  <dxl:Ident ColId="43" ColName="coalesce" TypeMdid="0.20.1.0"/>
                </dxl:HashExpr>
              </dxl:HashExprList>
              <dxl:Aggregate AggregationStrategy="Sorted" StreamSafe="false">
                <dxl:Properties>
<<<<<<< HEAD
                  <dxl:Cost StartupCost="0" TotalCost="1724.003959" Rows="1.000000" Width="24"/>
=======
                  <dxl:Cost StartupCost="0" TotalCost="1724.004020" Rows="1.000000" Width="24"/>
>>>>>>> 4d2f0aac
                </dxl:Properties>
                <dxl:GroupingColumns>
                  <dxl:GroupingColumn ColId="30"/>
                  <dxl:GroupingColumn ColId="31"/>
                  <dxl:GroupingColumn ColId="43"/>
                </dxl:GroupingColumns>
                <dxl:ProjList>
                  <dxl:ProjElem ColId="30" Alias="s1">
                    <dxl:Ident ColId="30" ColName="s1" TypeMdid="0.1043.1.0" TypeModifier="54"/>
                  </dxl:ProjElem>
                  <dxl:ProjElem ColId="31" Alias="s2">
                    <dxl:Ident ColId="31" ColName="s2" TypeMdid="0.1043.1.0" TypeModifier="259"/>
                  </dxl:ProjElem>
                  <dxl:ProjElem ColId="43" Alias="coalesce">
                    <dxl:Ident ColId="43" ColName="coalesce" TypeMdid="0.20.1.0"/>
                  </dxl:ProjElem>
                </dxl:ProjList>
                <dxl:Filter/>
                <dxl:Sort SortDiscardDuplicates="false">
                  <dxl:Properties>
<<<<<<< HEAD
                    <dxl:Cost StartupCost="0" TotalCost="1724.003938" Rows="2.000000" Width="24"/>
=======
                    <dxl:Cost StartupCost="0" TotalCost="1724.004000" Rows="2.000000" Width="24"/>
>>>>>>> 4d2f0aac
                  </dxl:Properties>
                  <dxl:ProjList>
                    <dxl:ProjElem ColId="43" Alias="coalesce">
                      <dxl:Ident ColId="43" ColName="coalesce" TypeMdid="0.20.1.0"/>
                    </dxl:ProjElem>
                    <dxl:ProjElem ColId="30" Alias="s1">
                      <dxl:Ident ColId="30" ColName="s1" TypeMdid="0.1043.1.0" TypeModifier="54"/>
                    </dxl:ProjElem>
                    <dxl:ProjElem ColId="31" Alias="s2">
                      <dxl:Ident ColId="31" ColName="s2" TypeMdid="0.1043.1.0" TypeModifier="259"/>
                    </dxl:ProjElem>
                  </dxl:ProjList>
                  <dxl:Filter/>
                  <dxl:SortingColumnList>
                    <dxl:SortingColumn ColId="30" SortOperatorMdid="0.664.1.0" SortOperatorName="&lt;" SortNullsFirst="false"/>
                    <dxl:SortingColumn ColId="31" SortOperatorMdid="0.664.1.0" SortOperatorName="&lt;" SortNullsFirst="false"/>
                    <dxl:SortingColumn ColId="43" SortOperatorMdid="0.412.1.0" SortOperatorName="&lt;" SortNullsFirst="false"/>
                  </dxl:SortingColumnList>
                  <dxl:LimitCount/>
                  <dxl:LimitOffset/>
                  <dxl:Result>
                    <dxl:Properties>
<<<<<<< HEAD
                      <dxl:Cost StartupCost="0" TotalCost="1724.003938" Rows="2.000000" Width="24"/>
=======
                      <dxl:Cost StartupCost="0" TotalCost="1724.004000" Rows="2.000000" Width="24"/>
>>>>>>> 4d2f0aac
                    </dxl:Properties>
                    <dxl:ProjList>
                      <dxl:ProjElem ColId="43" Alias="coalesce">
                        <dxl:Coalesce TypeMdid="0.20.1.0">
                          <dxl:Ident ColId="33" ColName="id3" TypeMdid="0.20.1.0"/>
                          <dxl:ConstValue TypeMdid="0.20.1.0" Value="0"/>
                        </dxl:Coalesce>
                      </dxl:ProjElem>
                      <dxl:ProjElem ColId="30" Alias="s1">
                        <dxl:Ident ColId="30" ColName="s1" TypeMdid="0.1043.1.0" TypeModifier="54"/>
                      </dxl:ProjElem>
                      <dxl:ProjElem ColId="31" Alias="s2">
                        <dxl:Ident ColId="31" ColName="s2" TypeMdid="0.1043.1.0" TypeModifier="259"/>
                      </dxl:ProjElem>
                    </dxl:ProjList>
                    <dxl:Filter/>
                    <dxl:OneTimeFilter/>
                    <dxl:RandomMotion InputSegments="-1" OutputSegments="0,1,2">
                      <dxl:Properties>
<<<<<<< HEAD
                        <dxl:Cost StartupCost="0" TotalCost="1724.003922" Rows="2.000000" Width="24"/>
=======
                        <dxl:Cost StartupCost="0" TotalCost="1724.003984" Rows="2.000000" Width="24"/>
>>>>>>> 4d2f0aac
                      </dxl:Properties>
                      <dxl:ProjList>
                        <dxl:ProjElem ColId="30" Alias="s1">
                          <dxl:Ident ColId="30" ColName="s1" TypeMdid="0.1043.1.0" TypeModifier="54"/>
                        </dxl:ProjElem>
                        <dxl:ProjElem ColId="31" Alias="s2">
                          <dxl:Ident ColId="31" ColName="s2" TypeMdid="0.1043.1.0" TypeModifier="259"/>
                        </dxl:ProjElem>
                        <dxl:ProjElem ColId="33" Alias="id3">
                          <dxl:Ident ColId="33" ColName="id3" TypeMdid="0.20.1.0"/>
                        </dxl:ProjElem>
                      </dxl:ProjList>
                      <dxl:Filter/>
                      <dxl:SortingColumnList/>
                      <dxl:HashJoin JoinType="Left">
                        <dxl:Properties>
<<<<<<< HEAD
                          <dxl:Cost StartupCost="0" TotalCost="1293.002846" Rows="2.000000" Width="24"/>
=======
                          <dxl:Cost StartupCost="0" TotalCost="1724.003859" Rows="2.000000" Width="24"/>
>>>>>>> 4d2f0aac
                        </dxl:Properties>
                        <dxl:ProjList>
                          <dxl:ProjElem ColId="30" Alias="s1">
                            <dxl:Ident ColId="30" ColName="s1" TypeMdid="0.1043.1.0" TypeModifier="54"/>
                          </dxl:ProjElem>
                          <dxl:ProjElem ColId="31" Alias="s2">
                            <dxl:Ident ColId="31" ColName="s2" TypeMdid="0.1043.1.0" TypeModifier="259"/>
                          </dxl:ProjElem>
                          <dxl:ProjElem ColId="33" Alias="id3">
                            <dxl:Ident ColId="33" ColName="id3" TypeMdid="0.20.1.0"/>
                          </dxl:ProjElem>
                        </dxl:ProjList>
                        <dxl:Filter/>
                        <dxl:JoinFilter/>
                        <dxl:HashCondList>
                          <dxl:Comparison ComparisonOperator="=" OperatorMdid="0.98.1.0">
                            <dxl:Cast TypeMdid="0.25.1.0" FuncId="0.0.0.0">
                              <dxl:Ident ColId="32" ColName="s3" TypeMdid="0.1043.1.0" TypeModifier="54"/>
                            </dxl:Cast>
                            <dxl:Cast TypeMdid="0.25.1.0" FuncId="0.0.0.0">
                              <dxl:Ident ColId="34" ColName="desc3" TypeMdid="0.1043.1.0" TypeModifier="54"/>
                            </dxl:Cast>
                          </dxl:Comparison>
                        </dxl:HashCondList>
                        <dxl:Result>
                          <dxl:Properties>
<<<<<<< HEAD
                            <dxl:Cost StartupCost="0" TotalCost="1293.002695" Rows="2.000000" Width="24"/>
=======
                            <dxl:Cost StartupCost="0" TotalCost="1293.002542" Rows="2.000000" Width="24"/>
>>>>>>> 4d2f0aac
                          </dxl:Properties>
                          <dxl:ProjList>
                            <dxl:ProjElem ColId="30" Alias="s1">
                              <dxl:FuncExpr FuncId="0.669.1.0" FuncRetSet="false" TypeMdid="0.1043.1.0" TypeModifier="54">
                                <dxl:Cast TypeMdid="0.1043.1.0" FuncId="0.0.0.0">
                                  <dxl:Coalesce TypeMdid="0.25.1.0">
                                    <dxl:FuncExpr FuncId="0.885.1.0" FuncRetSet="false" TypeMdid="0.25.1.0">
                                      <dxl:Cast TypeMdid="0.25.1.0" FuncId="0.401.1.0">
                                        <dxl:Ident ColId="10" ColName="id" TypeMdid="0.1042.1.0" TypeModifier="11"/>
                                      </dxl:Cast>
                                    </dxl:FuncExpr>
                                    <dxl:FuncExpr FuncId="0.885.1.0" FuncRetSet="false" TypeMdid="0.25.1.0">
                                      <dxl:FuncExpr FuncId="0.877.1.0" FuncRetSet="false" TypeMdid="0.25.1.0">
                                        <dxl:Cast TypeMdid="0.25.1.0" FuncId="0.401.1.0">
                                          <dxl:Ident ColId="0" ColName="id" TypeMdid="0.1042.1.0" TypeModifier="11"/>
                                        </dxl:Cast>
                                        <dxl:ConstValue TypeMdid="0.23.1.0" Value="1"/>
                                        <dxl:ConstValue TypeMdid="0.23.1.0" Value="5"/>
                                      </dxl:FuncExpr>
                                    </dxl:FuncExpr>
                                  </dxl:Coalesce>
                                </dxl:Cast>
                                <dxl:ConstValue TypeMdid="0.23.1.0" Value="54"/>
                                <dxl:ConstValue TypeMdid="0.16.1.0" Value="true"/>
                              </dxl:FuncExpr>
                            </dxl:ProjElem>
                            <dxl:ProjElem ColId="31" Alias="s2">
                              <dxl:FuncExpr FuncId="0.669.1.0" FuncRetSet="false" TypeMdid="0.1043.1.0" TypeModifier="259">
                                <dxl:Cast TypeMdid="0.1043.1.0" FuncId="0.0.0.0">
                                  <dxl:FuncExpr FuncId="0.885.1.0" FuncRetSet="false" TypeMdid="0.25.1.0">
                                    <dxl:Cast TypeMdid="0.25.1.0" FuncId="0.401.1.0">
                                      <dxl:Ident ColId="11" ColName="descr" TypeMdid="0.1042.1.0" TypeModifier="179"/>
                                    </dxl:Cast>
                                  </dxl:FuncExpr>
                                </dxl:Cast>
                                <dxl:ConstValue TypeMdid="0.23.1.0" Value="259"/>
                                <dxl:ConstValue TypeMdid="0.16.1.0" Value="true"/>
                              </dxl:FuncExpr>
                            </dxl:ProjElem>
                            <dxl:ProjElem ColId="32" Alias="s3">
                              <dxl:ConstValue TypeMdid="0.1043.1.0" TypeModifier="54" Value="AAAABTk=" LintValue="3757101760"/>
                            </dxl:ProjElem>
                          </dxl:ProjList>
                          <dxl:Filter/>
                          <dxl:OneTimeFilter/>
                          <dxl:HashJoin JoinType="LeftAntiSemiJoinNotIn">
                            <dxl:Properties>
<<<<<<< HEAD
                              <dxl:Cost StartupCost="0" TotalCost="1293.002447" Rows="2.000000" Width="24"/>
=======
                              <dxl:Cost StartupCost="0" TotalCost="1293.002494" Rows="2.000000" Width="24"/>
>>>>>>> 4d2f0aac
                            </dxl:Properties>
                            <dxl:ProjList>
                              <dxl:ProjElem ColId="0" Alias="id">
                                <dxl:Ident ColId="0" ColName="id" TypeMdid="0.1042.1.0" TypeModifier="11"/>
                              </dxl:ProjElem>
                              <dxl:ProjElem ColId="10" Alias="id">
                                <dxl:Ident ColId="10" ColName="id" TypeMdid="0.1042.1.0" TypeModifier="11"/>
                              </dxl:ProjElem>
                              <dxl:ProjElem ColId="11" Alias="descr">
                                <dxl:Ident ColId="11" ColName="descr" TypeMdid="0.1042.1.0" TypeModifier="179"/>
                              </dxl:ProjElem>
                            </dxl:ProjList>
                            <dxl:Filter/>
                            <dxl:JoinFilter/>
                            <dxl:HashCondList>
                              <dxl:Comparison ComparisonOperator="=" OperatorMdid="0.98.1.0">
                                <dxl:FuncExpr FuncId="0.885.1.0" FuncRetSet="false" TypeMdid="0.25.1.0">
                                  <dxl:Cast TypeMdid="0.25.1.0" FuncId="0.401.1.0">
                                    <dxl:Ident ColId="10" ColName="id" TypeMdid="0.1042.1.0" TypeModifier="11"/>
                                  </dxl:Cast>
                                </dxl:FuncExpr>
                                <dxl:Ident ColId="29" ColName="btrim" TypeMdid="0.25.1.0"/>
                              </dxl:Comparison>
                            </dxl:HashCondList>
                            <dxl:HashJoin JoinType="Left">
                              <dxl:Properties>
                                <dxl:Cost StartupCost="0" TotalCost="862.001518" Rows="2.000000" Width="24"/>
                              </dxl:Properties>
                              <dxl:ProjList>
                                <dxl:ProjElem ColId="0" Alias="id">
                                  <dxl:Ident ColId="0" ColName="id" TypeMdid="0.1042.1.0" TypeModifier="11"/>
                                </dxl:ProjElem>
                                <dxl:ProjElem ColId="10" Alias="id">
                                  <dxl:Ident ColId="10" ColName="id" TypeMdid="0.1042.1.0" TypeModifier="11"/>
                                </dxl:ProjElem>
                                <dxl:ProjElem ColId="11" Alias="descr">
                                  <dxl:Ident ColId="11" ColName="descr" TypeMdid="0.1042.1.0" TypeModifier="179"/>
                                </dxl:ProjElem>
                              </dxl:ProjList>
                              <dxl:Filter/>
                              <dxl:JoinFilter/>
                              <dxl:HashCondList>
                                <dxl:Comparison ComparisonOperator="=" OperatorMdid="0.98.1.0">
                                  <dxl:FuncExpr FuncId="0.885.1.0" FuncRetSet="false" TypeMdid="0.25.1.0">
                                    <dxl:FuncExpr FuncId="0.877.1.0" FuncRetSet="false" TypeMdid="0.25.1.0">
                                      <dxl:Cast TypeMdid="0.25.1.0" FuncId="0.401.1.0">
                                        <dxl:Ident ColId="0" ColName="id" TypeMdid="0.1042.1.0" TypeModifier="11"/>
                                      </dxl:Cast>
                                      <dxl:ConstValue TypeMdid="0.23.1.0" Value="1"/>
                                      <dxl:ConstValue TypeMdid="0.23.1.0" Value="5"/>
                                    </dxl:FuncExpr>
                                  </dxl:FuncExpr>
                                  <dxl:FuncExpr FuncId="0.885.1.0" FuncRetSet="false" TypeMdid="0.25.1.0">
                                    <dxl:Cast TypeMdid="0.25.1.0" FuncId="0.401.1.0">
                                      <dxl:Ident ColId="10" ColName="id" TypeMdid="0.1042.1.0" TypeModifier="11"/>
                                    </dxl:Cast>
                                  </dxl:FuncExpr>
                                </dxl:Comparison>
                              </dxl:HashCondList>
                              <dxl:GatherMotion InputSegments="0,1,2" OutputSegments="-1">
                                <dxl:Properties>
                                  <dxl:Cost StartupCost="0" TotalCost="431.000302" Rows="1.000000" Width="8"/>
                                </dxl:Properties>
                                <dxl:ProjList>
                                  <dxl:ProjElem ColId="0" Alias="id">
                                    <dxl:Ident ColId="0" ColName="id" TypeMdid="0.1042.1.0" TypeModifier="11"/>
                                  </dxl:ProjElem>
                                </dxl:ProjList>
                                <dxl:Filter/>
                                <dxl:SortingColumnList/>
                                <dxl:TableScan>
                                  <dxl:Properties>
                                    <dxl:Cost StartupCost="0" TotalCost="431.000213" Rows="1.000000" Width="8"/>
                                  </dxl:Properties>
                                  <dxl:ProjList>
                                    <dxl:ProjElem ColId="0" Alias="id">
                                      <dxl:Ident ColId="0" ColName="id" TypeMdid="0.1042.1.0" TypeModifier="11"/>
                                    </dxl:ProjElem>
                                  </dxl:ProjList>
                                  <dxl:Filter>
                                    <dxl:And>
                                      <dxl:Comparison ComparisonOperator="&lt;&gt;" OperatorMdid="0.531.1.0">
                                        <dxl:FuncExpr FuncId="0.885.1.0" FuncRetSet="false" TypeMdid="0.25.1.0">
                                          <dxl:Cast TypeMdid="0.25.1.0" FuncId="0.401.1.0">
                                            <dxl:Coalesce TypeMdid="0.1042.1.0">
                                              <dxl:Ident ColId="2" ColName="att" TypeMdid="0.1042.1.0" TypeModifier="5"/>
                                              <dxl:ConstValue TypeMdid="0.1042.1.0" Value="AAAABA==" LintValue="2817148525"/>
                                            </dxl:Coalesce>
                                          </dxl:Cast>
                                        </dxl:FuncExpr>
                                        <dxl:ConstValue TypeMdid="0.25.1.0" Value="AAAABVk=" LintValue="3341433612"/>
                                      </dxl:Comparison>
                                      <dxl:Comparison ComparisonOperator="&lt;&gt;" OperatorMdid="0.531.1.0">
                                        <dxl:FuncExpr FuncId="0.885.1.0" FuncRetSet="false" TypeMdid="0.25.1.0">
                                          <dxl:Cast TypeMdid="0.25.1.0" FuncId="0.401.1.0">
                                            <dxl:Ident ColId="0" ColName="id" TypeMdid="0.1042.1.0" TypeModifier="11"/>
                                          </dxl:Cast>
                                        </dxl:FuncExpr>
                                        <dxl:ConstValue TypeMdid="0.25.1.0" Value="AAAABA==" LintValue="2817148525"/>
                                      </dxl:Comparison>
                                    </dxl:And>
                                  </dxl:Filter>
                                  <dxl:TableDescriptor Mdid="0.16445.1.0" TableName="t1" LockMode="1">
                                    <dxl:Columns>
                                      <dxl:Column ColId="0" Attno="1" ColName="id" TypeMdid="0.1042.1.0" TypeModifier="11" ColWidth="7"/>
                                      <dxl:Column ColId="2" Attno="3" ColName="att" TypeMdid="0.1042.1.0" TypeModifier="5" ColWidth="1"/>
                                      <dxl:Column ColId="3" Attno="-1" ColName="ctid" TypeMdid="0.27.1.0" ColWidth="6"/>
                                      <dxl:Column ColId="4" Attno="-2" ColName="xmin" TypeMdid="0.28.1.0" ColWidth="4"/>
                                      <dxl:Column ColId="5" Attno="-3" ColName="cmin" TypeMdid="0.29.1.0" ColWidth="4"/>
                                      <dxl:Column ColId="6" Attno="-4" ColName="xmax" TypeMdid="0.28.1.0" ColWidth="4"/>
                                      <dxl:Column ColId="7" Attno="-5" ColName="cmax" TypeMdid="0.29.1.0" ColWidth="4"/>
                                      <dxl:Column ColId="8" Attno="-6" ColName="tableoid" TypeMdid="0.26.1.0" ColWidth="4"/>
                                      <dxl:Column ColId="9" Attno="-7" ColName="gp_segment_id" TypeMdid="0.23.1.0" ColWidth="4"/>
                                    </dxl:Columns>
                                  </dxl:TableDescriptor>
                                </dxl:TableScan>
                              </dxl:GatherMotion>
                              <dxl:GatherMotion InputSegments="0,1,2" OutputSegments="-1">
                                <dxl:Properties>
                                  <dxl:Cost StartupCost="0" TotalCost="431.000406" Rows="1.000000" Width="16"/>
                                </dxl:Properties>
                                <dxl:ProjList>
                                  <dxl:ProjElem ColId="10" Alias="id">
                                    <dxl:Ident ColId="10" ColName="id" TypeMdid="0.1042.1.0" TypeModifier="11"/>
                                  </dxl:ProjElem>
                                  <dxl:ProjElem ColId="11" Alias="descr">
                                    <dxl:Ident ColId="11" ColName="descr" TypeMdid="0.1042.1.0" TypeModifier="179"/>
                                  </dxl:ProjElem>
                                </dxl:ProjList>
                                <dxl:Filter/>
                                <dxl:SortingColumnList/>
                                <dxl:TableScan>
                                  <dxl:Properties>
                                    <dxl:Cost StartupCost="0" TotalCost="431.000228" Rows="1.000000" Width="16"/>
                                  </dxl:Properties>
                                  <dxl:ProjList>
                                    <dxl:ProjElem ColId="10" Alias="id">
                                      <dxl:Ident ColId="10" ColName="id" TypeMdid="0.1042.1.0" TypeModifier="11"/>
                                    </dxl:ProjElem>
                                    <dxl:ProjElem ColId="11" Alias="descr">
                                      <dxl:Ident ColId="11" ColName="descr" TypeMdid="0.1042.1.0" TypeModifier="179"/>
                                    </dxl:ProjElem>
                                  </dxl:ProjList>
                                  <dxl:Filter>
                                    <dxl:And>
                                      <dxl:Comparison ComparisonOperator="&lt;&gt;" OperatorMdid="0.531.1.0">
                                        <dxl:FuncExpr FuncId="0.885.1.0" FuncRetSet="false" TypeMdid="0.25.1.0">
                                          <dxl:Cast TypeMdid="0.25.1.0" FuncId="0.401.1.0">
                                            <dxl:Coalesce TypeMdid="0.1042.1.0">
                                              <dxl:Ident ColId="12" ColName="att" TypeMdid="0.1042.1.0" TypeModifier="5"/>
                                              <dxl:ConstValue TypeMdid="0.1042.1.0" Value="AAAABA==" LintValue="2817148525"/>
                                            </dxl:Coalesce>
                                          </dxl:Cast>
                                        </dxl:FuncExpr>
                                        <dxl:ConstValue TypeMdid="0.25.1.0" Value="AAAABVk=" LintValue="3341433612"/>
                                      </dxl:Comparison>
                                      <dxl:Comparison ComparisonOperator="&lt;&gt;" OperatorMdid="0.531.1.0">
                                        <dxl:FuncExpr FuncId="0.885.1.0" FuncRetSet="false" TypeMdid="0.25.1.0">
                                          <dxl:Cast TypeMdid="0.25.1.0" FuncId="0.401.1.0">
                                            <dxl:Ident ColId="10" ColName="id" TypeMdid="0.1042.1.0" TypeModifier="11"/>
                                          </dxl:Cast>
                                        </dxl:FuncExpr>
                                        <dxl:ConstValue TypeMdid="0.25.1.0" Value="AAAABA==" LintValue="2817148525"/>
                                      </dxl:Comparison>
                                    </dxl:And>
                                  </dxl:Filter>
                                  <dxl:TableDescriptor Mdid="0.16445.1.0" TableName="t1" LockMode="1">
                                    <dxl:Columns>
                                      <dxl:Column ColId="10" Attno="1" ColName="id" TypeMdid="0.1042.1.0" TypeModifier="11" ColWidth="7"/>
                                      <dxl:Column ColId="11" Attno="2" ColName="descr" TypeMdid="0.1042.1.0" TypeModifier="179" ColWidth="175"/>
                                      <dxl:Column ColId="12" Attno="3" ColName="att" TypeMdid="0.1042.1.0" TypeModifier="5" ColWidth="1"/>
                                      <dxl:Column ColId="13" Attno="-1" ColName="ctid" TypeMdid="0.27.1.0" ColWidth="6"/>
                                      <dxl:Column ColId="14" Attno="-2" ColName="xmin" TypeMdid="0.28.1.0" ColWidth="4"/>
                                      <dxl:Column ColId="15" Attno="-3" ColName="cmin" TypeMdid="0.29.1.0" ColWidth="4"/>
                                      <dxl:Column ColId="16" Attno="-4" ColName="xmax" TypeMdid="0.28.1.0" ColWidth="4"/>
                                      <dxl:Column ColId="17" Attno="-5" ColName="cmax" TypeMdid="0.29.1.0" ColWidth="4"/>
                                      <dxl:Column ColId="18" Attno="-6" ColName="tableoid" TypeMdid="0.26.1.0" ColWidth="4"/>
                                      <dxl:Column ColId="19" Attno="-7" ColName="gp_segment_id" TypeMdid="0.23.1.0" ColWidth="4"/>
                                    </dxl:Columns>
                                  </dxl:TableDescriptor>
                                </dxl:TableScan>
                              </dxl:GatherMotion>
                            </dxl:HashJoin>
                            <dxl:GatherMotion InputSegments="0,1,2" OutputSegments="-1">
                              <dxl:Properties>
<<<<<<< HEAD
                                <dxl:Cost StartupCost="0" TotalCost="431.000296" Rows="3.000000" Width="8"/>
=======
                                <dxl:Cost StartupCost="0" TotalCost="431.000149" Rows="1.000000" Width="8"/>
>>>>>>> 4d2f0aac
                              </dxl:Properties>
                              <dxl:ProjList>
                                <dxl:ProjElem ColId="29" Alias="btrim">
                                  <dxl:Ident ColId="29" ColName="btrim" TypeMdid="0.25.1.0"/>
                                </dxl:ProjElem>
                              </dxl:ProjList>
                              <dxl:Filter/>
                              <dxl:SortingColumnList/>
                              <dxl:Result>
                                <dxl:Properties>
                                  <dxl:Cost StartupCost="0" TotalCost="431.000152" Rows="1.000000" Width="8"/>
                                </dxl:Properties>
                                <dxl:ProjList>
                                  <dxl:ProjElem ColId="29" Alias="btrim">
                                    <dxl:FuncExpr FuncId="0.885.1.0" FuncRetSet="false" TypeMdid="0.25.1.0">
                                      <dxl:Cast TypeMdid="0.25.1.0" FuncId="0.401.1.0">
                                        <dxl:Ident ColId="20" ColName="id2" TypeMdid="0.1042.1.0" TypeModifier="11"/>
                                      </dxl:Cast>
                                    </dxl:FuncExpr>
                                  </dxl:ProjElem>
                                </dxl:ProjList>
                                <dxl:Filter/>
                                <dxl:OneTimeFilter/>
                                <dxl:TableScan>
                                  <dxl:Properties>
                                    <dxl:Cost StartupCost="0" TotalCost="431.000116" Rows="1.000000" Width="8"/>
                                  </dxl:Properties>
                                  <dxl:ProjList>
                                    <dxl:ProjElem ColId="20" Alias="id2">
                                      <dxl:Ident ColId="20" ColName="id2" TypeMdid="0.1042.1.0" TypeModifier="11"/>
                                    </dxl:ProjElem>
                                  </dxl:ProjList>
                                  <dxl:Filter>
                                    <dxl:And>
                                      <dxl:Comparison ComparisonOperator="&lt;&gt;" OperatorMdid="0.531.1.0">
                                        <dxl:FuncExpr FuncId="0.885.1.0" FuncRetSet="false" TypeMdid="0.25.1.0">
                                          <dxl:Cast TypeMdid="0.25.1.0" FuncId="0.401.1.0">
                                            <dxl:Coalesce TypeMdid="0.1042.1.0">
                                              <dxl:Ident ColId="21" ColName="att2" TypeMdid="0.1042.1.0" TypeModifier="5"/>
                                              <dxl:ConstValue TypeMdid="0.1042.1.0" Value="AAAABA==" LintValue="2817148525"/>
                                            </dxl:Coalesce>
                                          </dxl:Cast>
                                        </dxl:FuncExpr>
                                        <dxl:ConstValue TypeMdid="0.25.1.0" Value="AAAABVk=" LintValue="3341433612"/>
                                      </dxl:Comparison>
                                      <dxl:Comparison ComparisonOperator="&lt;&gt;" OperatorMdid="0.531.1.0">
                                        <dxl:FuncExpr FuncId="0.885.1.0" FuncRetSet="false" TypeMdid="0.25.1.0">
                                          <dxl:Cast TypeMdid="0.25.1.0" FuncId="0.401.1.0">
                                            <dxl:Ident ColId="20" ColName="id2" TypeMdid="0.1042.1.0" TypeModifier="11"/>
                                          </dxl:Cast>
                                        </dxl:FuncExpr>
                                        <dxl:ConstValue TypeMdid="0.25.1.0" Value="AAAABA==" LintValue="2817148525"/>
                                      </dxl:Comparison>
                                    </dxl:And>
                                  </dxl:Filter>
                                  <dxl:TableDescriptor Mdid="0.16448.1.0" TableName="t2" LockMode="1">
                                    <dxl:Columns>
                                      <dxl:Column ColId="20" Attno="1" ColName="id2" TypeMdid="0.1042.1.0" TypeModifier="11" ColWidth="7"/>
                                      <dxl:Column ColId="21" Attno="2" ColName="att2" TypeMdid="0.1042.1.0" TypeModifier="5" ColWidth="1"/>
                                      <dxl:Column ColId="22" Attno="-1" ColName="ctid" TypeMdid="0.27.1.0" ColWidth="6"/>
                                      <dxl:Column ColId="23" Attno="-2" ColName="xmin" TypeMdid="0.28.1.0" ColWidth="4"/>
                                      <dxl:Column ColId="24" Attno="-3" ColName="cmin" TypeMdid="0.29.1.0" ColWidth="4"/>
                                      <dxl:Column ColId="25" Attno="-4" ColName="xmax" TypeMdid="0.28.1.0" ColWidth="4"/>
                                      <dxl:Column ColId="26" Attno="-5" ColName="cmax" TypeMdid="0.29.1.0" ColWidth="4"/>
                                      <dxl:Column ColId="27" Attno="-6" ColName="tableoid" TypeMdid="0.26.1.0" ColWidth="4"/>
                                      <dxl:Column ColId="28" Attno="-7" ColName="gp_segment_id" TypeMdid="0.23.1.0" ColWidth="4"/>
                                    </dxl:Columns>
                                  </dxl:TableDescriptor>
                                </dxl:TableScan>
                              </dxl:Result>
                            </dxl:GatherMotion>
                          </dxl:HashJoin>
                        </dxl:Result>
                        <dxl:GatherMotion InputSegments="0,1,2" OutputSegments="-1">
                          <dxl:Properties>
                            <dxl:Cost StartupCost="0" TotalCost="431.000309" Rows="1.000000" Width="16"/>
                          </dxl:Properties>
                          <dxl:ProjList>
                            <dxl:ProjElem ColId="33" Alias="id3">
                              <dxl:Ident ColId="33" ColName="id3" TypeMdid="0.20.1.0"/>
                            </dxl:ProjElem>
                            <dxl:ProjElem ColId="34" Alias="desc3">
                              <dxl:Ident ColId="34" ColName="desc3" TypeMdid="0.1043.1.0" TypeModifier="54"/>
                            </dxl:ProjElem>
                          </dxl:ProjList>
                          <dxl:Filter/>
                          <dxl:SortingColumnList/>
                          <dxl:TableScan>
                            <dxl:Properties>
                              <dxl:Cost StartupCost="0" TotalCost="431.000130" Rows="1.000000" Width="16"/>
                            </dxl:Properties>
                            <dxl:ProjList>
                              <dxl:ProjElem ColId="33" Alias="id3">
                                <dxl:Ident ColId="33" ColName="id3" TypeMdid="0.20.1.0"/>
                              </dxl:ProjElem>
                              <dxl:ProjElem ColId="34" Alias="desc3">
                                <dxl:Ident ColId="34" ColName="desc3" TypeMdid="0.1043.1.0" TypeModifier="54"/>
                              </dxl:ProjElem>
                            </dxl:ProjList>
                            <dxl:Filter>
                              <dxl:Comparison ComparisonOperator="=" OperatorMdid="0.2060.1.0">
                                <dxl:Ident ColId="35" ColName="to_dt3" TypeMdid="0.1114.1.0"/>
                                <dxl:ConstValue TypeMdid="0.1114.1.0" Value="ACBkc/fmgAM=" DoubleValue="252455529600000000.000000"/>
                              </dxl:Comparison>
                            </dxl:Filter>
                            <dxl:TableDescriptor Mdid="0.16451.1.0" TableName="t3" LockMode="1">
                              <dxl:Columns>
                                <dxl:Column ColId="33" Attno="1" ColName="id3" TypeMdid="0.20.1.0" ColWidth="8"/>
                                <dxl:Column ColId="34" Attno="2" ColName="desc3" TypeMdid="0.1043.1.0" TypeModifier="54" ColWidth="50"/>
                                <dxl:Column ColId="35" Attno="3" ColName="to_dt3" TypeMdid="0.1114.1.0" ColWidth="8"/>
                                <dxl:Column ColId="36" Attno="-1" ColName="ctid" TypeMdid="0.27.1.0" ColWidth="6"/>
                                <dxl:Column ColId="37" Attno="-2" ColName="xmin" TypeMdid="0.28.1.0" ColWidth="4"/>
                                <dxl:Column ColId="38" Attno="-3" ColName="cmin" TypeMdid="0.29.1.0" ColWidth="4"/>
                                <dxl:Column ColId="39" Attno="-4" ColName="xmax" TypeMdid="0.28.1.0" ColWidth="4"/>
                                <dxl:Column ColId="40" Attno="-5" ColName="cmax" TypeMdid="0.29.1.0" ColWidth="4"/>
                                <dxl:Column ColId="41" Attno="-6" ColName="tableoid" TypeMdid="0.26.1.0" ColWidth="4"/>
                                <dxl:Column ColId="42" Attno="-7" ColName="gp_segment_id" TypeMdid="0.23.1.0" ColWidth="4"/>
                              </dxl:Columns>
                            </dxl:TableDescriptor>
                          </dxl:TableScan>
                        </dxl:GatherMotion>
                      </dxl:HashJoin>
                    </dxl:RandomMotion>
                  </dxl:Result>
                </dxl:Sort>
              </dxl:Aggregate>
            </dxl:RedistributeMotion>
          </dxl:Sort>
        </dxl:Aggregate>
      </dxl:GatherMotion>
    </dxl:Plan>
  </dxl:Thread>
</dxl:DXLMessage><|MERGE_RESOLUTION|>--- conflicted
+++ resolved
@@ -739,11 +739,7 @@
     <dxl:Plan Id="0" SpaceSize="2240">
       <dxl:GatherMotion InputSegments="0,1,2" OutputSegments="-1">
         <dxl:Properties>
-<<<<<<< HEAD
-          <dxl:Cost StartupCost="0" TotalCost="1724.004114" Rows="1.000000" Width="24"/>
-=======
-          <dxl:Cost StartupCost="0" TotalCost="1724.004176" Rows="1.000000" Width="24"/>
->>>>>>> 4d2f0aac
+          <dxl:Cost StartupCost="0" TotalCost="1724.004409" Rows="1.000000" Width="24"/>
         </dxl:Properties>
         <dxl:ProjList>
           <dxl:ProjElem ColId="30" Alias="s1">
@@ -760,11 +756,7 @@
         <dxl:SortingColumnList/>
         <dxl:Aggregate AggregationStrategy="Sorted" StreamSafe="false">
           <dxl:Properties>
-<<<<<<< HEAD
-            <dxl:Cost StartupCost="0" TotalCost="1724.004025" Rows="1.000000" Width="24"/>
-=======
-            <dxl:Cost StartupCost="0" TotalCost="1724.004087" Rows="1.000000" Width="24"/>
->>>>>>> 4d2f0aac
+            <dxl:Cost StartupCost="0" TotalCost="1724.004320" Rows="1.000000" Width="24"/>
           </dxl:Properties>
           <dxl:GroupingColumns>
             <dxl:GroupingColumn ColId="30"/>
@@ -785,11 +777,7 @@
           <dxl:Filter/>
           <dxl:Sort SortDiscardDuplicates="false">
             <dxl:Properties>
-<<<<<<< HEAD
-              <dxl:Cost StartupCost="0" TotalCost="1724.003996" Rows="1.000000" Width="24"/>
-=======
-              <dxl:Cost StartupCost="0" TotalCost="1724.004058" Rows="1.000000" Width="24"/>
->>>>>>> 4d2f0aac
+              <dxl:Cost StartupCost="0" TotalCost="1724.004291" Rows="1.000000" Width="24"/>
             </dxl:Properties>
             <dxl:ProjList>
               <dxl:ProjElem ColId="30" Alias="s1">
@@ -812,11 +800,7 @@
             <dxl:LimitOffset/>
             <dxl:RedistributeMotion InputSegments="0,1,2" OutputSegments="0,1,2">
               <dxl:Properties>
-<<<<<<< HEAD
-                <dxl:Cost StartupCost="0" TotalCost="1724.003996" Rows="1.000000" Width="24"/>
-=======
-                <dxl:Cost StartupCost="0" TotalCost="1724.004058" Rows="1.000000" Width="24"/>
->>>>>>> 4d2f0aac
+                <dxl:Cost StartupCost="0" TotalCost="1724.004291" Rows="1.000000" Width="24"/>
               </dxl:Properties>
               <dxl:ProjList>
                 <dxl:ProjElem ColId="30" Alias="s1">
@@ -844,11 +828,7 @@
               </dxl:HashExprList>
               <dxl:Aggregate AggregationStrategy="Sorted" StreamSafe="false">
                 <dxl:Properties>
-<<<<<<< HEAD
-                  <dxl:Cost StartupCost="0" TotalCost="1724.003959" Rows="1.000000" Width="24"/>
-=======
-                  <dxl:Cost StartupCost="0" TotalCost="1724.004020" Rows="1.000000" Width="24"/>
->>>>>>> 4d2f0aac
+                  <dxl:Cost StartupCost="0" TotalCost="1724.004254" Rows="1.000000" Width="24"/>
                 </dxl:Properties>
                 <dxl:GroupingColumns>
                   <dxl:GroupingColumn ColId="30"/>
@@ -869,11 +849,7 @@
                 <dxl:Filter/>
                 <dxl:Sort SortDiscardDuplicates="false">
                   <dxl:Properties>
-<<<<<<< HEAD
-                    <dxl:Cost StartupCost="0" TotalCost="1724.003938" Rows="2.000000" Width="24"/>
-=======
-                    <dxl:Cost StartupCost="0" TotalCost="1724.004000" Rows="2.000000" Width="24"/>
->>>>>>> 4d2f0aac
+                    <dxl:Cost StartupCost="0" TotalCost="1724.004233" Rows="2.000000" Width="24"/>
                   </dxl:Properties>
                   <dxl:ProjList>
                     <dxl:ProjElem ColId="43" Alias="coalesce">
@@ -896,11 +872,7 @@
                   <dxl:LimitOffset/>
                   <dxl:Result>
                     <dxl:Properties>
-<<<<<<< HEAD
-                      <dxl:Cost StartupCost="0" TotalCost="1724.003938" Rows="2.000000" Width="24"/>
-=======
-                      <dxl:Cost StartupCost="0" TotalCost="1724.004000" Rows="2.000000" Width="24"/>
->>>>>>> 4d2f0aac
+                      <dxl:Cost StartupCost="0" TotalCost="1724.004233" Rows="2.000000" Width="24"/>
                     </dxl:Properties>
                     <dxl:ProjList>
                       <dxl:ProjElem ColId="43" Alias="coalesce">
@@ -920,11 +892,7 @@
                     <dxl:OneTimeFilter/>
                     <dxl:RandomMotion InputSegments="-1" OutputSegments="0,1,2">
                       <dxl:Properties>
-<<<<<<< HEAD
-                        <dxl:Cost StartupCost="0" TotalCost="1724.003922" Rows="2.000000" Width="24"/>
-=======
-                        <dxl:Cost StartupCost="0" TotalCost="1724.003984" Rows="2.000000" Width="24"/>
->>>>>>> 4d2f0aac
+                        <dxl:Cost StartupCost="0" TotalCost="1724.004217" Rows="2.000000" Width="24"/>
                       </dxl:Properties>
                       <dxl:ProjList>
                         <dxl:ProjElem ColId="30" Alias="s1">
@@ -941,11 +909,7 @@
                       <dxl:SortingColumnList/>
                       <dxl:HashJoin JoinType="Left">
                         <dxl:Properties>
-<<<<<<< HEAD
-                          <dxl:Cost StartupCost="0" TotalCost="1293.002846" Rows="2.000000" Width="24"/>
-=======
-                          <dxl:Cost StartupCost="0" TotalCost="1724.003859" Rows="2.000000" Width="24"/>
->>>>>>> 4d2f0aac
+                          <dxl:Cost StartupCost="0" TotalCost="1724.004092" Rows="2.000000" Width="24"/>
                         </dxl:Properties>
                         <dxl:ProjList>
                           <dxl:ProjElem ColId="30" Alias="s1">
@@ -972,11 +936,7 @@
                         </dxl:HashCondList>
                         <dxl:Result>
                           <dxl:Properties>
-<<<<<<< HEAD
-                            <dxl:Cost StartupCost="0" TotalCost="1293.002695" Rows="2.000000" Width="24"/>
-=======
-                            <dxl:Cost StartupCost="0" TotalCost="1293.002542" Rows="2.000000" Width="24"/>
->>>>>>> 4d2f0aac
+                            <dxl:Cost StartupCost="0" TotalCost="1293.002775" Rows="2.000000" Width="24"/>
                           </dxl:Properties>
                           <dxl:ProjList>
                             <dxl:ProjElem ColId="30" Alias="s1">
@@ -1024,11 +984,7 @@
                           <dxl:OneTimeFilter/>
                           <dxl:HashJoin JoinType="LeftAntiSemiJoinNotIn">
                             <dxl:Properties>
-<<<<<<< HEAD
-                              <dxl:Cost StartupCost="0" TotalCost="1293.002447" Rows="2.000000" Width="24"/>
-=======
-                              <dxl:Cost StartupCost="0" TotalCost="1293.002494" Rows="2.000000" Width="24"/>
->>>>>>> 4d2f0aac
+                              <dxl:Cost StartupCost="0" TotalCost="1293.002527" Rows="2.000000" Width="24"/>
                             </dxl:Properties>
                             <dxl:ProjList>
                               <dxl:ProjElem ColId="0" Alias="id">
@@ -1214,11 +1170,7 @@
                             </dxl:HashJoin>
                             <dxl:GatherMotion InputSegments="0,1,2" OutputSegments="-1">
                               <dxl:Properties>
-<<<<<<< HEAD
-                                <dxl:Cost StartupCost="0" TotalCost="431.000296" Rows="3.000000" Width="8"/>
-=======
-                                <dxl:Cost StartupCost="0" TotalCost="431.000149" Rows="1.000000" Width="8"/>
->>>>>>> 4d2f0aac
+                                <dxl:Cost StartupCost="0" TotalCost="431.000182" Rows="1.000000" Width="8"/>
                               </dxl:Properties>
                               <dxl:ProjList>
                                 <dxl:ProjElem ColId="29" Alias="btrim">
