--- conflicted
+++ resolved
@@ -397,11 +397,11 @@
             </dxl:IsNotNull>
             <dxl:Comparison ComparisonOperator="&gt;=" OperatorMdid="0.1098.1.0">
               <dxl:Ident ColId="3" ColName="businessdate" TypeMdid="0.1082.1.0"/>
-              <dxl:ConstValue TypeMdid="0.1082.1.0" Value="RQ4AAA==" DoubleValue="315619200000000.0"/>
+              <dxl:ConstValue TypeMdid="0.1082.1.0" Value="RQ4AAA==" LintValue="3653"/>
             </dxl:Comparison>
             <dxl:Comparison ComparisonOperator="&lt;" OperatorMdid="0.1095.1.0">
               <dxl:Ident ColId="3" ColName="businessdate" TypeMdid="0.1082.1.0"/>
-              <dxl:ConstValue TypeMdid="0.1082.1.0" Value="ZxUAAA==" DoubleValue="473385600000000.0"/>
+              <dxl:ConstValue TypeMdid="0.1082.1.0" Value="ZxUAAA==" LintValue="5479"/>
             </dxl:Comparison>
           </dxl:And>
         </dxl:PartConstraint>
@@ -515,11 +515,11 @@
             </dxl:IsNotNull>
             <dxl:Comparison ComparisonOperator="&gt;=" OperatorMdid="0.1098.1.0">
               <dxl:Ident ColId="3" ColName="businessdate" TypeMdid="0.1082.1.0"/>
-              <dxl:ConstValue TypeMdid="0.1082.1.0" Value="ZxUAAA==" DoubleValue="473385600000000.0"/>
+              <dxl:ConstValue TypeMdid="0.1082.1.0" Value="ZxUAAA==" LintValue="5479"/>
             </dxl:Comparison>
             <dxl:Comparison ComparisonOperator="&lt;" OperatorMdid="0.1095.1.0">
               <dxl:Ident ColId="3" ColName="businessdate" TypeMdid="0.1082.1.0"/>
-              <dxl:ConstValue TypeMdid="0.1082.1.0" Value="iRwAAA==" DoubleValue="631152000000000.0"/>
+              <dxl:ConstValue TypeMdid="0.1082.1.0" Value="iRwAAA==" LintValue="7305"/>
             </dxl:Comparison>
           </dxl:And>
         </dxl:PartConstraint>
@@ -791,11 +791,11 @@
             </dxl:IsNotNull>
             <dxl:Comparison ComparisonOperator="&gt;=" OperatorMdid="0.1098.1.0">
               <dxl:Ident ColId="3" ColName="businessdate" TypeMdid="0.1082.1.0"/>
-              <dxl:ConstValue TypeMdid="0.1082.1.0" Value="RQ4AAA==" DoubleValue="315619200000000.0"/>
+              <dxl:ConstValue TypeMdid="0.1082.1.0" Value="RQ4AAA==" LintValue="3653"/>
             </dxl:Comparison>
             <dxl:Comparison ComparisonOperator="&lt;" OperatorMdid="0.1095.1.0">
               <dxl:Ident ColId="3" ColName="businessdate" TypeMdid="0.1082.1.0"/>
-              <dxl:ConstValue TypeMdid="0.1082.1.0" Value="ZxUAAA==" DoubleValue="473385600000000.0"/>
+              <dxl:ConstValue TypeMdid="0.1082.1.0" Value="ZxUAAA==" LintValue="5479"/>
             </dxl:Comparison>
           </dxl:And>
         </dxl:PartConstraint>
@@ -909,11 +909,11 @@
             </dxl:IsNotNull>
             <dxl:Comparison ComparisonOperator="&gt;=" OperatorMdid="0.1098.1.0">
               <dxl:Ident ColId="3" ColName="businessdate" TypeMdid="0.1082.1.0"/>
-              <dxl:ConstValue TypeMdid="0.1082.1.0" Value="ZxUAAA==" DoubleValue="473385600000000.0"/>
+              <dxl:ConstValue TypeMdid="0.1082.1.0" Value="ZxUAAA==" LintValue="5479"/>
             </dxl:Comparison>
             <dxl:Comparison ComparisonOperator="&lt;" OperatorMdid="0.1095.1.0">
               <dxl:Ident ColId="3" ColName="businessdate" TypeMdid="0.1082.1.0"/>
-              <dxl:ConstValue TypeMdid="0.1082.1.0" Value="iRwAAA==" DoubleValue="631152000000000.0"/>
+              <dxl:ConstValue TypeMdid="0.1082.1.0" Value="iRwAAA==" LintValue="7305"/>
             </dxl:Comparison>
           </dxl:And>
         </dxl:PartConstraint>
@@ -1180,11 +1180,11 @@
             </dxl:IsNotNull>
             <dxl:Comparison ComparisonOperator="&gt;=" OperatorMdid="0.1098.1.0">
               <dxl:Ident ColId="3" ColName="businessdate" TypeMdid="0.1082.1.0"/>
-              <dxl:ConstValue TypeMdid="0.1082.1.0" Value="RQ4AAA==" DoubleValue="315619200000000.0"/>
+              <dxl:ConstValue TypeMdid="0.1082.1.0" Value="RQ4AAA==" LintValue="3653"/>
             </dxl:Comparison>
             <dxl:Comparison ComparisonOperator="&lt;" OperatorMdid="0.1095.1.0">
               <dxl:Ident ColId="3" ColName="businessdate" TypeMdid="0.1082.1.0"/>
-              <dxl:ConstValue TypeMdid="0.1082.1.0" Value="ZxUAAA==" DoubleValue="473385600000000.0"/>
+              <dxl:ConstValue TypeMdid="0.1082.1.0" Value="ZxUAAA==" LintValue="5479"/>
             </dxl:Comparison>
           </dxl:And>
         </dxl:PartConstraint>
@@ -1298,11 +1298,11 @@
             </dxl:IsNotNull>
             <dxl:Comparison ComparisonOperator="&gt;=" OperatorMdid="0.1098.1.0">
               <dxl:Ident ColId="3" ColName="businessdate" TypeMdid="0.1082.1.0"/>
-              <dxl:ConstValue TypeMdid="0.1082.1.0" Value="ZxUAAA==" DoubleValue="473385600000000.0"/>
+              <dxl:ConstValue TypeMdid="0.1082.1.0" Value="ZxUAAA==" LintValue="5479"/>
             </dxl:Comparison>
             <dxl:Comparison ComparisonOperator="&lt;" OperatorMdid="0.1095.1.0">
               <dxl:Ident ColId="3" ColName="businessdate" TypeMdid="0.1082.1.0"/>
-              <dxl:ConstValue TypeMdid="0.1082.1.0" Value="iRwAAA==" DoubleValue="631152000000000.0"/>
+              <dxl:ConstValue TypeMdid="0.1082.1.0" Value="iRwAAA==" LintValue="7305"/>
             </dxl:Comparison>
           </dxl:And>
         </dxl:PartConstraint>
@@ -1748,36 +1748,8 @@
                             <dxl:Ident ColId="28" ColName="bookname" TypeMdid="0.1043.1.0"/>
                           </dxl:ProjElem>
                         </dxl:ProjList>
-<<<<<<< HEAD
-                        <dxl:PartitionSelector RelationMdid="0.17298420.1.1" PartitionLevels="1" ScanId="1">
-                          <dxl:Properties>
-                            <dxl:Cost StartupCost="10" TotalCost="100" Rows="100" Width="4"/>
-                          </dxl:Properties>
-                          <dxl:ProjList/>
-                          <dxl:PartEqFilters>
-                            <dxl:ConstValue TypeMdid="0.1082.1.0" Value="ZxQAAA==" LintValue="5223"/>
-                          </dxl:PartEqFilters>
-                          <dxl:PartFilters>
-                            <dxl:ConstValue TypeMdid="0.16.1.0" Value="true"/>
-                          </dxl:PartFilters>
-                          <dxl:ResidualFilter>
-                            <dxl:ConstValue TypeMdid="0.16.1.0" Value="true"/>
-                          </dxl:ResidualFilter>
-                          <dxl:PropagationExpression>
-                            <dxl:ConstValue TypeMdid="0.23.1.0" Value="1"/>
-                          </dxl:PropagationExpression>
-                          <dxl:PrintableFilter>
-                            <dxl:Comparison ComparisonOperator="=" OperatorMdid="0.1093.1.0">
-                              <dxl:Ident ColId="2" ColName="businessdate" TypeMdid="0.1082.1.0"/>
-                              <dxl:ConstValue TypeMdid="0.1082.1.0" Value="ZxQAAA==" LintValue="5223"/>
-                            </dxl:Comparison>
-                          </dxl:PrintableFilter>
-                        </dxl:PartitionSelector>
-                        <dxl:DynamicTableScan PartIndexId="1">
-=======
                         <dxl:Filter/>
                         <dxl:TableScan>
->>>>>>> ec723ec8
                           <dxl:Properties>
                             <dxl:Cost StartupCost="0" TotalCost="431.000264" Rows="1.000000" Width="32"/>
                           </dxl:Properties>
@@ -1811,13 +1783,8 @@
                                 </dxl:IsNull>
                               </dxl:Not>
                               <dxl:Comparison ComparisonOperator="=" OperatorMdid="0.1093.1.0">
-<<<<<<< HEAD
-                                <dxl:Ident ColId="2" ColName="businessdate" TypeMdid="0.1082.1.0"/>
+                                <dxl:Ident ColId="104" ColName="businessdate" TypeMdid="0.1082.1.0"/>
                                 <dxl:ConstValue TypeMdid="0.1082.1.0" Value="ZxQAAA==" LintValue="5223"/>
-=======
-                                <dxl:Ident ColId="104" ColName="businessdate" TypeMdid="0.1082.1.0"/>
-                                <dxl:ConstValue TypeMdid="0.1082.1.0" Value="ZxQAAA==" DoubleValue="451267200000000.000000"/>
->>>>>>> ec723ec8
                               </dxl:Comparison>
                             </dxl:And>
                           </dxl:Filter>
@@ -2022,36 +1989,8 @@
                             <dxl:Ident ColId="61" ColName="bookname" TypeMdid="0.1043.1.0"/>
                           </dxl:ProjElem>
                         </dxl:ProjList>
-<<<<<<< HEAD
-                        <dxl:PartitionSelector RelationMdid="0.17306732.1.1" PartitionLevels="1" ScanId="2">
-                          <dxl:Properties>
-                            <dxl:Cost StartupCost="10" TotalCost="100" Rows="100" Width="4"/>
-                          </dxl:Properties>
-                          <dxl:ProjList/>
-                          <dxl:PartEqFilters>
-                            <dxl:ConstValue TypeMdid="0.1082.1.0" Value="ZxQAAA==" LintValue="5223"/>
-                          </dxl:PartEqFilters>
-                          <dxl:PartFilters>
-                            <dxl:ConstValue TypeMdid="0.16.1.0" Value="true"/>
-                          </dxl:PartFilters>
-                          <dxl:ResidualFilter>
-                            <dxl:ConstValue TypeMdid="0.16.1.0" Value="true"/>
-                          </dxl:ResidualFilter>
-                          <dxl:PropagationExpression>
-                            <dxl:ConstValue TypeMdid="0.23.1.0" Value="2"/>
-                          </dxl:PropagationExpression>
-                          <dxl:PrintableFilter>
-                            <dxl:Comparison ComparisonOperator="=" OperatorMdid="0.1093.1.0">
-                              <dxl:Ident ColId="35" ColName="businessdate" TypeMdid="0.1082.1.0"/>
-                              <dxl:ConstValue TypeMdid="0.1082.1.0" Value="ZxQAAA==" LintValue="5223"/>
-                            </dxl:Comparison>
-                          </dxl:PrintableFilter>
-                        </dxl:PartitionSelector>
-                        <dxl:DynamicTableScan PartIndexId="2">
-=======
                         <dxl:Filter/>
                         <dxl:TableScan>
->>>>>>> ec723ec8
                           <dxl:Properties>
                             <dxl:Cost StartupCost="0" TotalCost="431.000264" Rows="1.000000" Width="32"/>
                           </dxl:Properties>
@@ -2085,13 +2024,8 @@
                                 </dxl:IsNull>
                               </dxl:Not>
                               <dxl:Comparison ComparisonOperator="=" OperatorMdid="0.1093.1.0">
-<<<<<<< HEAD
-                                <dxl:Ident ColId="35" ColName="businessdate" TypeMdid="0.1082.1.0"/>
+                                <dxl:Ident ColId="136" ColName="businessdate" TypeMdid="0.1082.1.0"/>
                                 <dxl:ConstValue TypeMdid="0.1082.1.0" Value="ZxQAAA==" LintValue="5223"/>
-=======
-                                <dxl:Ident ColId="136" ColName="businessdate" TypeMdid="0.1082.1.0"/>
-                                <dxl:ConstValue TypeMdid="0.1082.1.0" Value="ZxQAAA==" DoubleValue="451267200000000.000000"/>
->>>>>>> ec723ec8
                               </dxl:Comparison>
                             </dxl:And>
                           </dxl:Filter>
@@ -2296,36 +2230,8 @@
                             <dxl:Ident ColId="94" ColName="bookname" TypeMdid="0.1043.1.0"/>
                           </dxl:ProjElem>
                         </dxl:ProjList>
-<<<<<<< HEAD
-                        <dxl:PartitionSelector RelationMdid="0.17327104.1.1" PartitionLevels="1" ScanId="3">
-                          <dxl:Properties>
-                            <dxl:Cost StartupCost="10" TotalCost="100" Rows="100" Width="4"/>
-                          </dxl:Properties>
-                          <dxl:ProjList/>
-                          <dxl:PartEqFilters>
-                            <dxl:ConstValue TypeMdid="0.1082.1.0" Value="ZxQAAA==" LintValue="5223"/>
-                          </dxl:PartEqFilters>
-                          <dxl:PartFilters>
-                            <dxl:ConstValue TypeMdid="0.16.1.0" Value="true"/>
-                          </dxl:PartFilters>
-                          <dxl:ResidualFilter>
-                            <dxl:ConstValue TypeMdid="0.16.1.0" Value="true"/>
-                          </dxl:ResidualFilter>
-                          <dxl:PropagationExpression>
-                            <dxl:ConstValue TypeMdid="0.23.1.0" Value="3"/>
-                          </dxl:PropagationExpression>
-                          <dxl:PrintableFilter>
-                            <dxl:Comparison ComparisonOperator="=" OperatorMdid="0.1093.1.0">
-                              <dxl:Ident ColId="68" ColName="businessdate" TypeMdid="0.1082.1.0"/>
-                              <dxl:ConstValue TypeMdid="0.1082.1.0" Value="ZxQAAA==" LintValue="5223"/>
-                            </dxl:Comparison>
-                          </dxl:PrintableFilter>
-                        </dxl:PartitionSelector>
-                        <dxl:DynamicTableScan PartIndexId="3">
-=======
                         <dxl:Filter/>
                         <dxl:TableScan>
->>>>>>> ec723ec8
                           <dxl:Properties>
                             <dxl:Cost StartupCost="0" TotalCost="431.000264" Rows="1.000000" Width="32"/>
                           </dxl:Properties>
@@ -2359,13 +2265,8 @@
                                 </dxl:IsNull>
                               </dxl:Not>
                               <dxl:Comparison ComparisonOperator="=" OperatorMdid="0.1093.1.0">
-<<<<<<< HEAD
-                                <dxl:Ident ColId="68" ColName="businessdate" TypeMdid="0.1082.1.0"/>
+                                <dxl:Ident ColId="168" ColName="businessdate" TypeMdid="0.1082.1.0"/>
                                 <dxl:ConstValue TypeMdid="0.1082.1.0" Value="ZxQAAA==" LintValue="5223"/>
-=======
-                                <dxl:Ident ColId="168" ColName="businessdate" TypeMdid="0.1082.1.0"/>
-                                <dxl:ConstValue TypeMdid="0.1082.1.0" Value="ZxQAAA==" DoubleValue="451267200000000.000000"/>
->>>>>>> ec723ec8
                               </dxl:Comparison>
                             </dxl:And>
                           </dxl:Filter>
