--- conflicted
+++ resolved
@@ -362,13 +362,9 @@
             <dxl:ProjList/>
             <dxl:PartEqFilters>
               <dxl:ConstValue TypeMdid="0.16.1.0" Value="true"/>
-<<<<<<< HEAD
               <dxl:PartEqFilterElems>
-                <dxl:ConstValue TypeMdid="0.1082.1.0" Value="ZxUAAA==" DoubleValue="473385600000000.000000"/>
+                <dxl:ConstValue TypeMdid="0.1082.1.0" Value="ZxUAAA==" LintValue="5479"/>
               </dxl:PartEqFilterElems>
-=======
-              <dxl:ConstValue TypeMdid="0.1082.1.0" Value="ZxUAAA==" LintValue="5479"/>
->>>>>>> b11ea3da
               <dxl:ConstValue TypeMdid="0.16.1.0" Value="true"/>
             </dxl:PartEqFilters>
             <dxl:PartFilters>
