//---------------------------------------------------------------------------
//	Greenplum Database
//	Copyright (C) 2011 EMC Corp.
//
//	@filename:
//		CTestUtils.cpp
//
//	@doc:
//		Implementation of test utility functions
//---------------------------------------------------------------------------

#include "unittest/gpopt/CTestUtils.h"

#include <fstream>

#include "gpos/base.h"
#include "gpos/common/CAutoP.h"
#include "gpos/error/CMessage.h"
#include "gpos/io/COstreamString.h"
#include "gpos/memory/CAutoMemoryPool.h"
#include "gpos/string/CWStringDynamic.h"
#include "gpos/task/CAutoTraceFlag.h"
#include "gpos/test/CUnittest.h"

#include "gpopt/base/CAutoOptCtxt.h"
#include "gpopt/base/CCTEMap.h"
#include "gpopt/base/CColRefSetIter.h"
#include "gpopt/base/CConstraintInterval.h"
#include "gpopt/base/CDefaultComparator.h"
#include "gpopt/base/CDistributionSpecHashed.h"
#include "gpopt/base/CPrintPrefix.h"
#include "gpopt/base/CUtils.h"
#include "gpopt/engine/CEngine.h"
#include "gpopt/engine/CEnumeratorConfig.h"
#include "gpopt/engine/CStatisticsConfig.h"
#include "gpopt/eval/CConstExprEvaluatorDefault.h"
#include "gpopt/eval/IConstExprEvaluator.h"
#include "gpopt/exception.h"
#include "gpopt/mdcache/CMDCache.h"
#include "gpopt/metadata/CTableDescriptor.h"
#include "gpopt/minidump/CMinidumperUtils.h"
#include "gpopt/operators/CScalarSubqueryAll.h"
#include "gpopt/operators/CScalarSubqueryAny.h"
#include "gpopt/operators/ops.h"
#include "gpopt/optimizer/COptimizerConfig.h"
#include "gpopt/translate/CTranslatorDXLToExpr.h"
#include "gpopt/translate/CTranslatorExprToDXL.h"
#include "gpopt/xforms/CSubqueryHandler.h"
#include "gpopt/xforms/CXformUtils.h"
#include "naucrates/base/CDatumBoolGPDB.h"
#include "naucrates/base/CDatumInt2GPDB.h"
#include "naucrates/base/CDatumInt4GPDB.h"
#include "naucrates/base/CDatumInt8GPDB.h"
#include "naucrates/base/CQueryToDXLResult.h"
#include "naucrates/dxl/CDXLUtils.h"
#include "naucrates/dxl/operators/CDXLDatumGeneric.h"
#include "naucrates/dxl/operators/CDXLDatumStatsDoubleMappable.h"
#include "naucrates/dxl/operators/CDXLDatumStatsLintMappable.h"
#include "naucrates/md/CMDIdGPDB.h"
#include "naucrates/md/CMDProviderMemory.h"
#include "naucrates/md/CMDTypeGenericGPDB.h"
#include "naucrates/md/IMDScalarOp.h"
#include "naucrates/md/IMDTypeBool.h"
#include "naucrates/md/IMDTypeInt2.h"
#include "naucrates/md/IMDTypeInt4.h"
#include "naucrates/md/IMDTypeInt8.h"
#include "naucrates/statistics/CStatsPredUtils.h"

#include "unittest/base.h"
#include "unittest/gpopt/CSubqueryTestUtils.h"

#define GPOPT_SEGMENT_COUNT 2  // number segments for testing

using namespace gpopt;

// static variable initialization
// default source system id
CSystemId CTestUtils::m_sysidDefault(IMDId::EmdidGPDB,
									 GPOS_WSZ_STR_LENGTH("GPDB"));


// XSD path
const CHAR *CTestUtils::m_szXSDPath =
	"http://greenplum.com/dxl/2010/12/ dxl.xsd";

// metadata file
const CHAR *CTestUtils::m_szMDFileName = "../data/dxl/metadata/md.xml";

// provider file
CMDProviderMemory *CTestUtils::m_pmdpf = nullptr;

// local memory pool
CMemoryPool *CTestUtils::m_mp = nullptr;

//---------------------------------------------------------------------------
//	@function:
//		CTestUtils::CTestSetup::PmdpSetupFileBasedProvider
//
//	@doc:
//		set up a file based provider
//
//---------------------------------------------------------------------------
CMDProviderMemory *
CTestUtils::CTestSetup::PmdpSetupFileBasedProvider()
{
	CMDProviderMemory *pmdp = CTestUtils::m_pmdpf;
	pmdp->AddRef();
	return pmdp;
}

//---------------------------------------------------------------------------
//	@function:
//		CTestUtils::CTestSetup::CTestSetup
//
//	@doc:
//		ctor
//
//---------------------------------------------------------------------------
CTestUtils::CTestSetup::CTestSetup()
	: m_amp(),
	  m_mda(m_amp.Pmp(), CMDCache::Pcache(), CTestUtils::m_sysidDefault,
			PmdpSetupFileBasedProvider()),
	  // install opt context in TLS
	  m_aoc(m_amp.Pmp(), &m_mda, nullptr, /* pceeval */
			CTestUtils::GetCostModel(m_amp.Pmp()))
{
}

//---------------------------------------------------------------------------
//	@function:
//		CTestUtils::InitProviderFile
//
//	@doc:
//		Initialize provider file;
//		called before unittests start
//
//---------------------------------------------------------------------------
void
CTestUtils::InitProviderFile(CMemoryPool *mp)
{
	GPOS_ASSERT(nullptr == m_mp);
	GPOS_ASSERT(nullptr != mp);

	m_mp = mp;
	m_pmdpf = GPOS_NEW(m_mp) CMDProviderMemory(m_mp, m_szMDFileName);
}


//---------------------------------------------------------------------------
//	@function:
//		CTestUtils::DestroyMDProvider
//
//	@doc:
//		Destroy metadata file;
//		called after all unittests complete
//
//---------------------------------------------------------------------------
void
CTestUtils::DestroyMDProvider()
{
	GPOS_ASSERT(nullptr != m_mp);

	CRefCount::SafeRelease(m_pmdpf);

	// release local memory pool
	CMemoryPoolManager::GetMemoryPoolMgr()->Destroy(m_mp);
}


//---------------------------------------------------------------------------
//	@function:
//		CTestUtils::PtabdescPlainWithColNameFormat
//
//	@doc:
//		Generate a plain table descriptor, where the column names are generated
//		using a format string containing %d
//
//---------------------------------------------------------------------------


CTableDescriptor *
CTestUtils::PtabdescPlainWithColNameFormat(
	CMemoryPool *mp, ULONG num_cols, IMDId *mdid, const WCHAR *wszColNameFormat,
	const CName &nameTable,
	BOOL is_nullable  // define nullable columns
)
{
	GPOS_ASSERT(0 < num_cols);

	CMDAccessor *md_accessor = COptCtxt::PoctxtFromTLS()->Pmda();

	const IMDTypeInt4 *pmdtypeint4 =
		md_accessor->PtMDType<IMDTypeInt4>(CTestUtils::m_sysidDefault);
	CWStringDynamic *str_name = GPOS_NEW(mp) CWStringDynamic(mp);
	CTableDescriptor *ptabdesc = GPOS_NEW(mp) CTableDescriptor(
		mp, mdid, nameTable,
		false,	// convert_hash_to_random
		IMDRelation::EreldistrRandom, IMDRelation::ErelstorageHeap,
		0,	// ulExecuteAsUser
		-1	// lockmode
	);

	for (ULONG i = 0; i < num_cols; i++)
	{
		str_name->Reset();
		str_name->AppendFormat(wszColNameFormat, i);

		// create a shallow constant string to embed in a name
		CWStringConst strName(str_name->GetBuffer());
		CName nameColumnInt(&strName);

		CColumnDescriptor *pcoldescInt = GPOS_NEW(mp)
			CColumnDescriptor(mp, pmdtypeint4, default_type_modifier,
							  nameColumnInt, i + 1, is_nullable);
		ptabdesc->AddColumn(pcoldescInt);
	}

	GPOS_DELETE(str_name);

	return ptabdesc;
}


//---------------------------------------------------------------------------
//	@function:
//		CTestUtils::PtabdescPlain
//
//	@doc:
//		Generate a plain table descriptor
//
//---------------------------------------------------------------------------
CTableDescriptor *
CTestUtils::PtabdescPlain(CMemoryPool *mp, ULONG num_cols, IMDId *mdid,
						  const CName &nameTable,
						  BOOL is_nullable	// define nullable columns
)
{
	return PtabdescPlainWithColNameFormat(mp, num_cols, mdid,
										  GPOS_WSZ_LIT("column_%04d"),
										  nameTable, is_nullable);
}

//---------------------------------------------------------------------------
//	@function:
//		CTestUtils::PtabdescCreate
//
//	@doc:
//		Generate a table descriptor
//
//---------------------------------------------------------------------------
CTableDescriptor *
CTestUtils::PtabdescCreate(CMemoryPool *mp, ULONG num_cols, IMDId *mdid,
						   const CName &nameTable, BOOL fPartitioned)
{
	CTableDescriptor *ptabdesc = PtabdescPlain(mp, num_cols, mdid, nameTable);

	if (fPartitioned)
	{
		ptabdesc->AddPartitionColumn(0);
	}

	// create a keyset containing the first column
	CBitSet *pbs = GPOS_NEW(mp) CBitSet(mp, num_cols);
	pbs->ExchangeSet(0);
	BOOL fSuccess GPOS_ASSERTS_ONLY = ptabdesc->FAddKeySet(pbs);
	GPOS_ASSERT(fSuccess);

	return ptabdesc;
}

//---------------------------------------------------------------------------
//	@function:
//		CTestUtils::PexprLogicalGet
//
//	@doc:
//		Generate a get expression
//
//---------------------------------------------------------------------------
CExpression *
CTestUtils::PexprLogicalGet(CMemoryPool *mp, CTableDescriptor *ptabdesc,
							const CWStringConst *pstrTableAlias)
{
	GPOS_ASSERT(nullptr != ptabdesc);

	CLogicalGet *pop = GPOS_NEW(mp) CLogicalGet(
		mp, GPOS_NEW(mp) CName(mp, CName(pstrTableAlias)), ptabdesc);

	CExpression *result = GPOS_NEW(mp) CExpression(mp, pop);

	CColRefArray *arr = pop->PdrgpcrOutput();
	for (ULONG ul = 0; ul < arr->Size(); ul++)
	{
		CColRef *ref = (*arr)[ul];
		ref->MarkAsUsed();
	}

	return result;
}

//---------------------------------------------------------------------------
//	@function:
//		CTestUtils::PexprLogicalGetNullable
//
//	@doc:
//		Generate a get expression over table with nullable columns
//
//---------------------------------------------------------------------------
CExpression *
CTestUtils::PexprLogicalGetNullable(CMemoryPool *mp, OID oidTable,
									const CWStringConst *str_table_name,
									const CWStringConst *pstrTableAlias)
{
	CWStringConst strName(str_table_name->GetBuffer());
	CMDIdGPDB *mdid = GPOS_NEW(mp) CMDIdGPDB(oidTable, 1, 1);
	CTableDescriptor *ptabdesc = CTestUtils::PtabdescPlain(
		mp, 3, mdid, CName(&strName), true /*is_nullable*/);
	CWStringConst strAlias(pstrTableAlias->GetBuffer());

	return PexprLogicalGet(mp, ptabdesc, &strAlias);
}


//---------------------------------------------------------------------------
//	@function:
//		CTestUtils::PexprLogicalGet
//
//	@doc:
//		Generate a get expression
//
//---------------------------------------------------------------------------
CExpression *
CTestUtils::PexprLogicalGet(CMemoryPool *mp, CWStringConst *str_table_name,
							CWStringConst *pstrTableAlias, ULONG ulTableId)
{
	CTableDescriptor *ptabdesc = PtabdescCreate(
		mp, GPOPT_TEST_REL_WIDTH, GPOS_NEW(mp) CMDIdGPDB(ulTableId, 1, 1),
		CName(str_table_name));

	CWStringConst strAlias(pstrTableAlias->GetBuffer());
	return PexprLogicalGet(mp, ptabdesc, &strAlias);
}

//---------------------------------------------------------------------------
//	@function:
//		CTestUtils::PexprLogicalGet
//
//	@doc:
//		Generate a randomized get expression
//
//---------------------------------------------------------------------------
CExpression *
CTestUtils::PexprLogicalGet(CMemoryPool *mp)
{
	CWStringConst strName(GPOS_WSZ_LIT("BaseTable"));
	CMDIdGPDB *mdid = GPOS_NEW(mp) CMDIdGPDB(GPOPT_MDCACHE_TEST_OID, 1, 1);
	CTableDescriptor *ptabdesc = PtabdescCreate(mp, 3, mdid, CName(&strName));
	CWStringConst strAlias(GPOS_WSZ_LIT("BaseTableAlias"));

	return PexprLogicalGet(mp, ptabdesc, &strAlias);
}

//---------------------------------------------------------------------------
//	@function:
//		CTestUtils::PexprLogicalExternalGet
//
//	@doc:
//		Generate a randomized external get expression
//
//---------------------------------------------------------------------------
CExpression *
CTestUtils::PexprLogicalExternalGet(CMemoryPool *mp)
{
	CWStringConst strName(GPOS_WSZ_LIT("ExternalTable"));
	CMDIdGPDB *mdid = GPOS_NEW(mp) CMDIdGPDB(GPOPT_MDCACHE_TEST_OID, 1, 1);
	CTableDescriptor *ptabdesc = PtabdescCreate(mp, 3, mdid, CName(&strName));
	CWStringConst strAlias(GPOS_WSZ_LIT("ExternalTableAlias"));

	return GPOS_NEW(mp)
		CExpression(mp, GPOS_NEW(mp) CLogicalExternalGet(
							mp, GPOS_NEW(mp) CName(mp, &strAlias), ptabdesc));
}

//---------------------------------------------------------------------------
//	@function:
//		CTestUtils::PexprLogicalGetPartitioned
//
//	@doc:
//		Generate a randomized get expression for a partitioned table
//
//---------------------------------------------------------------------------
CExpression *
CTestUtils::PexprLogicalGetPartitioned(CMemoryPool *mp)
{
	ULONG ulAttributes = 2;
	CWStringConst strName(GPOS_WSZ_LIT("PartTable"));
	CMDIdGPDB *mdid =
		GPOS_NEW(mp) CMDIdGPDB(GPOPT_MDCACHE_TEST_OID_PARTITIONED);
	CTableDescriptor *ptabdesc = PtabdescCreate(
		mp, ulAttributes, mdid, CName(&strName), true /*fPartitioned*/);
	CWStringConst strAlias(GPOS_WSZ_LIT("PartTableAlias"));

	return PexprLogicalGet(mp, ptabdesc, &strAlias);
}

//---------------------------------------------------------------------------
//	@function:
//		CTestUtils::PexprLogicalDynamicGetWithIndexes
//
//	@doc:
//		Generate a randomized get expression for a partitioned table
//		with indexes
//
//---------------------------------------------------------------------------
CExpression *
CTestUtils::PexprLogicalDynamicGetWithIndexes(CMemoryPool *mp)
{
	ULONG ulAttributes = 2;
	CWStringConst strName(GPOS_WSZ_LIT("P1"));
	CMDIdGPDB *mdid =
		GPOS_NEW(mp) CMDIdGPDB(GPOPT_MDCACHE_TEST_OID_PARTITIONED_WITH_INDEXES);
	CTableDescriptor *ptabdesc = PtabdescCreate(
		mp, ulAttributes, mdid, CName(&strName), true /*fPartitioned*/);
	CWStringConst strAlias(GPOS_WSZ_LIT("P1Alias"));

	IMdIdArray *partition_mdids = GPOS_NEW(mp) IMdIdArray(mp);

	return GPOS_NEW(mp) CExpression(
		mp, GPOS_NEW(mp) CLogicalDynamicGet(
				mp, GPOS_NEW(mp) CName(mp, CName(&strAlias)), ptabdesc,
				0,	// ulPartIndex
				partition_mdids));
}


//---------------------------------------------------------------------------
//	@function:
//		CTestUtils::PexprLogicalSelect
//
//	@doc:
//		Generate a Select expression with a random equality predicate
//
//---------------------------------------------------------------------------
CExpression *
CTestUtils::PexprLogicalSelect(CMemoryPool *mp, CExpression *pexpr)
{
	GPOS_ASSERT(nullptr != pexpr);

	// get any two columns
	CColRefSet *pcrs = pexpr->DeriveOutputColumns();
	CColRef *pcrLeft = pcrs->PcrAny();
	CColRef *pcrRight = pcrs->PcrAny();
	CExpression *pexprPredicate =
		CUtils::PexprScalarEqCmp(mp, pcrLeft, pcrRight);

	return CUtils::PexprLogicalSelect(mp, pexpr, pexprPredicate);
}

//---------------------------------------------------------------------------
//	@function:
//		CTestUtils::PexprLogicalSelect
//
//	@doc:
//		Generate select expression
//
//---------------------------------------------------------------------------
CExpression *
CTestUtils::PexprLogicalSelect(CMemoryPool *mp, CWStringConst *str_table_name,
							   CWStringConst *pstrTableAlias, ULONG ulTableId)
{
	CExpression *pexprGet =
		PexprLogicalGet(mp, str_table_name, pstrTableAlias, ulTableId);
	return PexprLogicalSelect(mp, pexprGet);
}

//---------------------------------------------------------------------------
//	@function:
//		CTestUtils::PexprLogicalSelect
//
//	@doc:
//		Generate randomized Select expression
//
//---------------------------------------------------------------------------
CExpression *
CTestUtils::PexprLogicalSelect(CMemoryPool *mp)
{
	return PexprLogicalSelect(mp, PexprLogicalGet(mp));
}

//---------------------------------------------------------------------------
//	@function:
// 		CTestUtils::PexprLogicalSelectWithContradiction
//
//	@doc:
//		Generate a select expression with a contradiction
//
//---------------------------------------------------------------------------
CExpression *
CTestUtils::PexprLogicalSelectWithContradiction(CMemoryPool *mp)
{
	CExpression *pexpr = PexprLogicalSelect(mp, PexprLogicalGet(mp));
	// get any column
	CColRefSet *pcrs = pexpr->DeriveOutputColumns();
	CColRef *colref = pcrs->PcrAny();

	CExpression *pexprConstFirst = CUtils::PexprScalarConstInt4(mp, 3 /*val*/);
	CExpression *pexprPredFirst =
		CUtils::PexprScalarEqCmp(mp, colref, pexprConstFirst);

	CExpression *pexprConstSecond = CUtils::PexprScalarConstInt4(mp, 5 /*val*/);
	CExpression *pexprPredSecond =
		CUtils::PexprScalarEqCmp(mp, colref, pexprConstSecond);

	CExpression *pexprPredicate =
		CPredicateUtils::PexprConjunction(mp, pexprPredFirst, pexprPredSecond);
	pexprPredFirst->Release();
	pexprPredSecond->Release();

	return CUtils::PexprLogicalSelect(mp, pexpr, pexprPredicate);
}

//---------------------------------------------------------------------------
//	@function:
//		CTestUtils::PexprLogicalSelectPartitioned
//
//	@doc:
//		Generate a randomized select expression over a partitioned table
//
//---------------------------------------------------------------------------
CExpression *
CTestUtils::PexprLogicalSelectPartitioned(CMemoryPool *mp)
{
	CExpression *pexprGet = PexprLogicalGetPartitioned(mp);

	// extract first partition key
	CLogicalGet *popGet = CLogicalGet::PopConvert(pexprGet->Pop());
	const CColRef2dArray *pdrgpdrgpcr = popGet->PdrgpdrgpcrPartColumns();

	GPOS_ASSERT(pdrgpdrgpcr != nullptr);
	GPOS_ASSERT(0 < pdrgpdrgpcr->Size());
	CColRefArray *colref_array = (*pdrgpdrgpcr)[0];
	GPOS_ASSERT(1 == colref_array->Size());
	CColRef *pcrPartKey = (*colref_array)[0];

	// construct a comparison pk = 5
	INT val = 5;
	CExpression *pexprScalar =
		CUtils::PexprScalarEqCmp(mp, CUtils::PexprScalarIdent(mp, pcrPartKey),
								 CUtils::PexprScalarConstInt4(mp, val));

	return CUtils::PexprLogicalSelect(mp, pexprGet, pexprScalar);
}

//---------------------------------------------------------------------------
//	@function:
//		CTestUtils::PexprLogicalAssert
//
//	@doc:
//		Generate randomized Assert expression
//
//---------------------------------------------------------------------------
CExpression *
CTestUtils::PexprLogicalAssert(CMemoryPool *mp)
{
	CExpression *pexprGet = PexprLogicalGet(mp);

	// get any two columns
	CColRefSet *pcrs = pexprGet->DeriveOutputColumns();
	CColRef *pcrLeft = pcrs->PcrAny();
	CColRef *pcrRight = pcrs->PcrAny();
	CExpression *pexprPredicate =
		CUtils::PexprScalarEqCmp(mp, pcrLeft, pcrRight);

	CWStringConst *pstrErrMsg = CXformUtils::PstrErrorMessage(
		mp, gpos::CException::ExmaSQL, gpos::CException::ExmiSQLTest,
		GPOS_WSZ_LIT("Test msg"));
	CExpression *pexprAssertConstraint = GPOS_NEW(mp)
		CExpression(mp, GPOS_NEW(mp) CScalarAssertConstraint(mp, pstrErrMsg),
					pexprPredicate);
	CExpression *pexprAssertPredicate = GPOS_NEW(mp)
		CExpression(mp, GPOS_NEW(mp) CScalarAssertConstraintList(mp),
					pexprAssertConstraint);

	CLogicalAssert *popAssert = GPOS_NEW(mp) CLogicalAssert(
		mp, GPOS_NEW(mp) CException(gpos::CException::ExmaSQL,
									gpos::CException::ExmiSQLTest));

	return GPOS_NEW(mp)
		CExpression(mp, popAssert, pexprGet, pexprAssertPredicate);
}

//---------------------------------------------------------------------------
//		CTestUtils::Pexpr3WayJoinPartitioned
//
//	@doc:
//		Generate a 3-way join including a partitioned table
//
//---------------------------------------------------------------------------
CExpression *
CTestUtils::Pexpr3WayJoinPartitioned(CMemoryPool *mp)
{
	return PexprLogicalJoin<CLogicalInnerJoin>(
		mp, PexprLogicalGet(mp),
		PexprJoinPartitionedOuter<CLogicalInnerJoin>(mp));
}

//---------------------------------------------------------------------------
//		CTestUtils::Pexpr4WayJoinPartitioned
//
//	@doc:
//		Generate a 4-way join including a partitioned table
//
//---------------------------------------------------------------------------
CExpression *
CTestUtils::Pexpr4WayJoinPartitioned(CMemoryPool *mp)
{
	return PexprLogicalJoin<CLogicalInnerJoin>(mp, PexprLogicalGet(mp),
											   Pexpr3WayJoinPartitioned(mp));
}


//---------------------------------------------------------------------------
//	@function:
//		CTestUtils::PexprLogicalSelectWithNestedAnd
//
//	@doc:
//		Generate a random select expression with nested AND tree
//
//---------------------------------------------------------------------------
CExpression *
CTestUtils::PexprLogicalSelectWithNestedAnd(CMemoryPool *mp)
{
	GPOS_ASSERT(nullptr != mp);

	CExpression *pexprGet = PexprLogicalGet(mp);
	CExpression *pexprPred =
		PexprScalarNestedPreds(mp, pexprGet, CScalarBoolOp::EboolopAnd);

	return CUtils::PexprLogicalSelect(mp, pexprGet, pexprPred);
}

//---------------------------------------------------------------------------
//	@function:
//		CTestUtils::PexprLogicalSelectWithNestedOr
//
//	@doc:
//		Generate a random select expression with nested OR tree
//
//---------------------------------------------------------------------------
CExpression *
CTestUtils::PexprLogicalSelectWithNestedOr(CMemoryPool *mp)
{
	GPOS_ASSERT(nullptr != mp);

	CExpression *pexprGet = PexprLogicalGet(mp);
	CExpression *pexprPred =
		PexprScalarNestedPreds(mp, pexprGet, CScalarBoolOp::EboolopOr);

	return CUtils::PexprLogicalSelect(mp, pexprGet, pexprPred);
}

//---------------------------------------------------------------------------
//	@function:
//		CTestUtils::PexprLogicalSelectWithEvenNestedNot
//
//	@doc:
//		Generate a random select expression with an even number of
//		nested NOT nodes
//
//---------------------------------------------------------------------------
CExpression *
CTestUtils::PexprLogicalSelectWithEvenNestedNot(CMemoryPool *mp)
{
	GPOS_ASSERT(nullptr != mp);

	CExpression *pexprGet = PexprLogicalGet(mp);
	CExpression *pexprPred =
		PexprScalarNestedPreds(mp, pexprGet, CScalarBoolOp::EboolopNot);

	return CUtils::PexprLogicalSelect(mp, pexprGet, pexprPred);
}


//---------------------------------------------------------------------------
//	@function:
//		CTestUtils::PexprScIdentCmpScIdent
//
//	@doc:
//		Generate a scalar expression comparing scalar identifiers
//
//---------------------------------------------------------------------------
CExpression *
CTestUtils::PexprScIdentCmpScIdent(CMemoryPool *mp, CExpression *pexprLeft,
								   CExpression *pexprRight,
								   IMDType::ECmpType cmp_type)
{
	GPOS_ASSERT(nullptr != pexprLeft);
	GPOS_ASSERT(nullptr != pexprRight);
	GPOS_ASSERT(cmp_type <= IMDType::EcmptOther);

	CColRefSet *pcrsLeft = pexprLeft->DeriveOutputColumns();
	CColRef *pcrLeft = pcrsLeft->PcrAny();

	CColRefSet *pcrsRight = pexprRight->DeriveOutputColumns();
	CColRef *pcrRight = pcrsRight->PcrAny();

	CExpression *pexprPred =
		CUtils::PexprScalarCmp(mp, pcrLeft, pcrRight, cmp_type);

	return pexprPred;
}


//---------------------------------------------------------------------------
//	@function:
//		CTestUtils::PexprScIdentCmpConst
//
//	@doc:
//		Generate a scalar expression comparing scalar identifier to a constant
//
//---------------------------------------------------------------------------
CExpression *
CTestUtils::PexprScIdentCmpConst(CMemoryPool *mp, CExpression *pexpr,
								 IMDType::ECmpType cmp_type, ULONG ulVal)
{
	GPOS_ASSERT(nullptr != pexpr);

	CColRefSet *pcrs = pexpr->DeriveOutputColumns();
	CColRef *pcrLeft = pcrs->PcrAny();
	CExpression *pexprUl = CUtils::PexprScalarConstInt4(mp, ulVal);

	CExpression *pexprPred =
		CUtils::PexprScalarCmp(mp, pcrLeft, pexprUl, cmp_type);

	return pexprPred;
}


//---------------------------------------------------------------------------
//	@function:
//		CTestUtils::PexprLogicalSelectCmpToConst
//
//	@doc:
//		Generate a Select expression with an equality predicate on the first
//		column and a constant
//
//---------------------------------------------------------------------------
CExpression *
CTestUtils::PexprLogicalSelectCmpToConst(CMemoryPool *mp)
{
	// generate a get expression
	CExpression *pexpr = PexprLogicalGet(mp);
	CExpression *pexprPred = PexprScIdentCmpConst(
		mp, pexpr, IMDType::EcmptEq /* cmp_type */, 10 /* ulVal */);

	return CUtils::PexprLogicalSelect(mp, pexpr, pexprPred);
}


//---------------------------------------------------------------------------
//	@function:
//		CTestUtils::PexprLogicalSelectArrayCmp
//
//	@doc:
//		Generate a Select expression with an array compare
//
//---------------------------------------------------------------------------
CExpression *
CTestUtils::PexprLogicalSelectArrayCmp(CMemoryPool *mp)
{
	return PexprLogicalSelectArrayCmp(mp, CScalarArrayCmp::EarrcmpAny,
									  IMDType::EcmptEq);
}

//---------------------------------------------------------------------------
//	@function:
//		CTestUtils::PexprLogicalSelectArrayCmp
//
//	@doc:
//		Generate a Select expression with an array compare. Takes an enum for
//		the type of array comparison (ANY or ALL) and an enum for the comparator
//		type (=, !=, <, etc).
//
//---------------------------------------------------------------------------
CExpression *
CTestUtils::PexprLogicalSelectArrayCmp(CMemoryPool *mp,
									   CScalarArrayCmp::EArrCmpType earrcmptype,
									   IMDType::ECmpType ecmptype)
{
	const ULONG ulArraySize = 5;
	IntPtrArray *pdrgpiVals = GPOS_NEW(mp) IntPtrArray(mp);
	for (ULONG val = 0; val < ulArraySize; val++)
	{
		pdrgpiVals->Append(GPOS_NEW(mp) INT(val));
	}
	CExpression *pexprSelect =
		PexprLogicalSelectArrayCmp(mp, earrcmptype, ecmptype, pdrgpiVals);
	pdrgpiVals->Release();
	return pexprSelect;
}

//---------------------------------------------------------------------------
//	@function:
//		CTestUtils::PexprLogicalSelectArrayCmp
//
//	@doc:
//		Generate a Select expression with an array compare. Takes an enum for
//		the type of array comparison (ANY or ALL) and an enum for the comparator
//		type (=, !=, <, etc). The array will be populated with the given integer
//		values.
//
//---------------------------------------------------------------------------
CExpression *
CTestUtils::PexprLogicalSelectArrayCmp(CMemoryPool *mp,
									   CScalarArrayCmp::EArrCmpType earrcmptype,
									   IMDType::ECmpType ecmptype,
									   const IntPtrArray *pdrgpiVals)
{
	GPOS_ASSERT(CScalarArrayCmp::EarrcmpSentinel > earrcmptype);
	GPOS_ASSERT(IMDType::EcmptOther > ecmptype);

	// generate a get expression
	CExpression *pexprGet = PexprLogicalGet(mp);

	// get the first column
	CColRefSet *pcrs = pexprGet->DeriveOutputColumns();
	CColRef *colref = pcrs->PcrAny();

	// construct an array of integers
	CExpressionArray *pdrgpexprArrayElems = GPOS_NEW(mp) CExpressionArray(mp);

	const ULONG ulValsLength = pdrgpiVals->Size();
	for (ULONG ul = 0; ul < ulValsLength; ul++)
	{
		CExpression *pexprArrayElem =
			CUtils::PexprScalarConstInt4(mp, *(*pdrgpiVals)[ul]);
		pdrgpexprArrayElems->Append(pexprArrayElem);
	}

	return CUtils::PexprLogicalSelect(
		mp, pexprGet,
		CUtils::PexprScalarArrayCmp(mp, earrcmptype, ecmptype,
									pdrgpexprArrayElems, colref));
}

//---------------------------------------------------------------------------
//	@function:
//		CTestUtils::PexprLogicalSelectWithOddNestedNot
//
//	@doc:
//		Generate a random select expression with an odd number of
//		nested NOT nodes
//
//---------------------------------------------------------------------------
CExpression *
CTestUtils::PexprLogicalSelectWithOddNestedNot(CMemoryPool *mp)
{
	GPOS_ASSERT(nullptr != mp);

	CExpression *pexprGet = PexprLogicalGet(mp);
	CExpression *pexprPred =
		PexprScalarNestedPreds(mp, pexprGet, CScalarBoolOp::EboolopNot);
	CExpressionArray *pdrgpexpr = GPOS_NEW(mp) CExpressionArray(mp);
	pdrgpexpr->Append(pexprPred);
	CExpression *pexprNot =
		CUtils::PexprScalarBoolOp(mp, CScalarBoolOp::EboolopNot, pdrgpexpr);

	return CUtils::PexprLogicalSelect(mp, pexprGet, pexprNot);
}

//---------------------------------------------------------------------------
//	@function:
//		CTestUtils::PexprLogicalSelectWithNestedAndOrNot
//
//	@doc:
//		Generate a random select expression with nested AND-OR-NOT predicate
//
//---------------------------------------------------------------------------
CExpression *
CTestUtils::PexprLogicalSelectWithNestedAndOrNot(CMemoryPool *mp)
{
	GPOS_ASSERT(nullptr != mp);

	CExpression *pexprGet = PexprLogicalGet(mp);
	CExpression *pexprPredAnd =
		PexprScalarNestedPreds(mp, pexprGet, CScalarBoolOp::EboolopAnd);
	CExpression *pexprPredOr =
		PexprScalarNestedPreds(mp, pexprGet, CScalarBoolOp::EboolopOr);
	CExpression *pexprPredNot =
		PexprScalarNestedPreds(mp, pexprGet, CScalarBoolOp::EboolopNot);

	CExpressionArray *pdrgpexpr = GPOS_NEW(mp) CExpressionArray(mp);
	pdrgpexpr->Append(pexprPredAnd);
	pdrgpexpr->Append(pexprPredOr);
	pdrgpexpr->Append(pexprPredNot);
	CExpression *pexprOr =
		CUtils::PexprScalarBoolOp(mp, CScalarBoolOp::EboolopOr, pdrgpexpr);
	CExpression *pexprPred = CUtils::PexprNegate(mp, pexprOr);

	return CUtils::PexprLogicalSelect(mp, pexprGet, pexprPred);
}

//---------------------------------------------------------------------------
//	@function:
//		CTestUtils::PexprLogicalSubqueryWithConstTableGet
//
//	@doc:
//		Generate Select expression with Any subquery predicate over a const
//		table get
//
//---------------------------------------------------------------------------
CExpression *
CTestUtils::PexprLogicalSubqueryWithConstTableGet(CMemoryPool *mp,
												  COperator::EOperatorId op_id)
{
	GPOS_ASSERT(nullptr != mp);
	GPOS_ASSERT(COperator::EopScalarSubqueryAny == op_id ||
				COperator::EopScalarSubqueryAll == op_id);

	CWStringConst strNameR(GPOS_WSZ_LIT("Rel1"));
	CMDIdGPDB *pmdidR = GPOS_NEW(mp) CMDIdGPDB(GPOPT_TEST_REL_OID1, 1, 1);
	CTableDescriptor *ptabdescR =
		PtabdescCreate(mp, 3 /*num_cols*/, pmdidR, CName(&strNameR));

	CExpression *pexprOuter = PexprLogicalGet(mp, ptabdescR, &strNameR);
	CExpression *pexprConstTableGet =
		PexprConstTableGet(mp, 3 /* ulElements */);

	// get random columns from inner expression
	CColRefSet *pcrs = pexprConstTableGet->DeriveOutputColumns();
	const CColRef *pcrInner = pcrs->PcrAny();

	// get random columns from outer expression
	pcrs = pexprOuter->DeriveOutputColumns();
	const CColRef *pcrOuter = pcrs->PcrAny();

	const CWStringConst *str = GPOS_NEW(mp) CWStringConst(GPOS_WSZ_LIT("="));

	CExpression *pexprSubquery = nullptr;
	if (COperator::EopScalarSubqueryAny == op_id)
	{
		// construct ANY subquery expression
		pexprSubquery = GPOS_NEW(mp) CExpression(
			mp,
			GPOS_NEW(mp) CScalarSubqueryAny(
				mp, GPOS_NEW(mp) CMDIdGPDB(GPDB_INT4_EQ_OP), str, pcrInner),
			pexprConstTableGet, CUtils::PexprScalarIdent(mp, pcrOuter));
	}
	else
	{
		// construct ALL subquery expression
		pexprSubquery = GPOS_NEW(mp) CExpression(
			mp,
			GPOS_NEW(mp) CScalarSubqueryAll(
				mp, GPOS_NEW(mp) CMDIdGPDB(GPDB_INT4_EQ_OP), str, pcrInner),
			pexprConstTableGet, CUtils::PexprScalarIdent(mp, pcrOuter));
	}

	return CUtils::PexprLogicalSelect(mp, pexprOuter, pexprSubquery);
}

//---------------------------------------------------------------------------
//	@function:
//		CTestUtils::PexprLogicalSelectWithConstAnySubquery
//
//	@doc:
//		Generate a random select expression with constant ANY subquery
//
//---------------------------------------------------------------------------
CExpression *
CTestUtils::PexprLogicalSelectWithConstAnySubquery(CMemoryPool *mp)
{
	return PexprLogicalSubqueryWithConstTableGet(
		mp, COperator::EopScalarSubqueryAny);
}

//---------------------------------------------------------------------------
//	@function:
//		CTestUtils::PexprLogicalSelectWithConstAllSubquery
//
//	@doc:
//		Generate a random select expression with constant ALL subquery
//
//---------------------------------------------------------------------------
CExpression *
CTestUtils::PexprLogicalSelectWithConstAllSubquery(CMemoryPool *mp)
{
	return PexprLogicalSubqueryWithConstTableGet(
		mp, COperator::EopScalarSubqueryAll);
}

//---------------------------------------------------------------------------
//	@function:
//		CTestUtils::PexprLogicalSelectCorrelated
//
//	@doc:
//		Generate correlated select; wrapper
//
//---------------------------------------------------------------------------
CExpression *
CTestUtils::PexprLogicalSelectCorrelated(CMemoryPool *mp)
{
	CExpression *pexprOuter = PexprLogicalGet(mp);
	CColRefSet *outer_refs = pexprOuter->DeriveOutputColumns();

	CExpression *pexpr = PexprLogicalSelectCorrelated(mp, outer_refs, 8);

	pexprOuter->Release();

	return pexpr;
}


//---------------------------------------------------------------------------
//	@function:
//		CTestUtils::PexprLogicalSelectOnOuterJoin
//
//	@doc:
//		Generate a select on top of outer join expression
//
//---------------------------------------------------------------------------
CExpression *
CTestUtils::PexprLogicalSelectOnOuterJoin(CMemoryPool *mp)
{
	// generate a pair of get expressions
	CExpression *pexprOuter = nullptr;
	CExpression *pexprInner = nullptr;
	CSubqueryTestUtils::GenerateGetExpressions(mp, &pexprOuter, &pexprInner);

	const CColRef *pcrOuter = pexprOuter->DeriveOutputColumns()->PcrAny();
	const CColRef *pcrInner = pexprInner->DeriveOutputColumns()->PcrAny();
	CExpression *pexprOuterJoinPred =
		CUtils::PexprScalarEqCmp(mp, pcrOuter, pcrInner);
	CExpression *pexprOuterJoin =
		GPOS_NEW(mp) CExpression(mp, GPOS_NEW(mp) CLogicalLeftOuterJoin(mp),
								 pexprOuter, pexprInner, pexprOuterJoinPred);
	CExpression *pexprPred = CUtils::PexprScalarEqCmp(
		mp, pcrInner, CUtils::PexprScalarConstInt4(mp, 5 /*val*/));

	return CUtils::PexprLogicalSelect(mp, pexprOuterJoin, pexprPred);
}


//---------------------------------------------------------------------------
//	@function:
//		CTestUtils::PexprLogicalSelectCorrelated
//
//	@doc:
//		Generate correlated select, different predicates depending on nesting
//		level: correlated, exclusively external, non-correlated
//
//---------------------------------------------------------------------------
CExpression *
CTestUtils::PexprLogicalSelectCorrelated(CMemoryPool *mp,
										 CColRefSet *outer_refs, ULONG ulLevel)
{
	GPOS_CHECK_STACK_SIZE;

	if (0 == ulLevel)
	{
		return PexprLogicalGet(mp);
	}

	CExpression *pexpr =
		PexprLogicalSelectCorrelated(mp, outer_refs, ulLevel - 1);

	CColRefSet *pcrs = pexpr->DeriveOutputColumns();
	GPOS_ASSERT(outer_refs->IsDisjoint(pcrs));

	CExpressionArray *pdrgpexpr = GPOS_NEW(mp) CExpressionArray(mp);

	switch (ulLevel % 6)
	{
		case 4:
			// outer only
			EqualityPredicate(mp, outer_refs, outer_refs, pdrgpexpr);

			// inner only
			EqualityPredicate(mp, pcrs, pcrs, pdrgpexpr);

			// regular correlation
			EqualityPredicate(mp, pcrs, outer_refs, pdrgpexpr);
			break;

		case 3:
			// outer only
			EqualityPredicate(mp, outer_refs, outer_refs, pdrgpexpr);
			break;

		case 2:
			// inner only
			EqualityPredicate(mp, pcrs, pcrs, pdrgpexpr);

			// regular correlation
			EqualityPredicate(mp, pcrs, outer_refs, pdrgpexpr);
			break;

		case 1:
			// inner only
			EqualityPredicate(mp, pcrs, pcrs, pdrgpexpr);
			break;

		case 0:
			// regular correlation
			EqualityPredicate(mp, pcrs, outer_refs, pdrgpexpr);
			break;
	}

	CExpression *pexprCorrelation =
		CPredicateUtils::PexprConjunction(mp, pdrgpexpr);

	// assemble select
	CExpression *pexprResult = GPOS_NEW(mp) CExpression(
		mp, GPOS_NEW(mp) CLogicalSelect(mp), pexpr, pexprCorrelation);

	return pexprResult;
}

//---------------------------------------------------------------------------
//	@function:
//		CTestUtils::PexprLogicalProject
//
//	@doc:
//		Generate a Project expression that re-maps a single column
//
//---------------------------------------------------------------------------
CExpression *
CTestUtils::PexprLogicalProject(CMemoryPool *mp, CExpression *pexpr,
								CColRef *colref, CColRef *new_colref)
{
	GPOS_ASSERT(nullptr != pexpr);
	GPOS_ASSERT(nullptr != colref);
	GPOS_ASSERT(nullptr != new_colref);

	return GPOS_NEW(mp) CExpression(
		mp, GPOS_NEW(mp) CLogicalProject(mp), pexpr,
		GPOS_NEW(mp) CExpression(
			mp, GPOS_NEW(mp) CScalarProjectList(mp),
			GPOS_NEW(mp) CExpression(
				mp, GPOS_NEW(mp) CScalarProjectElement(mp, new_colref),
				GPOS_NEW(mp)
					CExpression(mp, GPOS_NEW(mp) CScalarIdent(mp, colref)))));
}

//---------------------------------------------------------------------------
//	@function:
//		CTestUtils::PexprLogicalProject
//
//	@doc:
//		Generate a randomized project expression
//
//---------------------------------------------------------------------------
CExpression *
CTestUtils::PexprLogicalProject(CMemoryPool *mp)
{
	// generate a get expression
	CExpression *pexpr = PexprLogicalGet(mp);

	// get output columns
	CColRefSet *pcrs = pexpr->DeriveOutputColumns();

	CColumnFactory *col_factory = COptCtxt::PoctxtFromTLS()->Pcf();
	CColRef *colref = pcrs->PcrAny();

	// create new column to which we will an existing one remap to
	CColRef *new_colref = col_factory->PcrCreate(colref);

	return PexprLogicalProject(mp, pexpr, colref, new_colref);
}

//---------------------------------------------------------------------------
//	@function:
//		CTestUtils::PexprLogicalProjectGbAggCorrelated
//
//	@doc:
//		Generate correlated Project over GbAgg
//
//---------------------------------------------------------------------------
CExpression *
CTestUtils::PexprLogicalProjectGbAggCorrelated(CMemoryPool *mp)
{
	// create a GbAgg expression
	CExpression *pexprGbAgg = PexprLogicalGbAggCorrelated(mp);

	CExpression *pexprPrjList =
		GPOS_NEW(mp) CExpression(mp, GPOS_NEW(mp) CScalarProjectList(mp));
	CExpression *pexprProject = GPOS_NEW(mp) CExpression(
		mp, GPOS_NEW(mp) CLogicalProject(mp), pexprGbAgg, pexprPrjList);

	return pexprProject;
}

//---------------------------------------------------------------------------
//	@function:
//		CTestUtils::PexprLogicalJoinCorrelated
//
//	@doc:
//		Generate correlated join
//
//---------------------------------------------------------------------------
CExpression *
CTestUtils::PexprLogicalJoinCorrelated(CMemoryPool *mp)
{
	CExpression *pexprLeft = PexprLogicalSelectCorrelated(mp);
	CExpression *pexprRight = PexprLogicalSelectCorrelated(mp);

	CExpressionArray *pdrgpexpr = GPOS_NEW(mp) CExpressionArray(mp);
	pdrgpexpr->Append(pexprLeft);
	pdrgpexpr->Append(pexprRight);

	CColRefSet *pcrsLeft = pexprLeft->DeriveOutputColumns();
	CColRefSet *pcrsRight = pexprRight->DeriveOutputColumns();

	EqualityPredicate(mp, pcrsLeft, pcrsRight, pdrgpexpr);

	return GPOS_NEW(mp)
		CExpression(mp, GPOS_NEW(mp) CLogicalInnerJoin(mp), pdrgpexpr);
}


//---------------------------------------------------------------------------
//	@function:
//		CTestUtils::PexprLogicalJoinCorrelated
//
//	@doc:
//		Generate join with a partitioned and indexed inner child
//
//---------------------------------------------------------------------------
CExpression *
CTestUtils::PexprLogicalJoinWithPartitionedAndIndexedInnerChild(CMemoryPool *mp)
{
	CExpression *pexprLeft = PexprLogicalGet(mp);
	CExpression *pexprRight = PexprLogicalDynamicGetWithIndexes(mp);

	CExpressionArray *pdrgpexpr = GPOS_NEW(mp) CExpressionArray(mp);
	pdrgpexpr->Append(pexprLeft);
	pdrgpexpr->Append(pexprRight);

	CColRefSet *pcrsLeft = pexprLeft->DeriveOutputColumns();
	CColRefSet *pcrsRight = pexprRight->DeriveOutputColumns();

	EqualityPredicate(mp, pcrsLeft, pcrsRight, pdrgpexpr);

	return GPOS_NEW(mp)
		CExpression(mp, GPOS_NEW(mp) CLogicalInnerJoin(mp), pdrgpexpr);
}


//---------------------------------------------------------------------------
//	@function:
//		CTestUtils::PexprLogicalNAryJoin
//
//	@doc:
//		Generate randomized n-ary join expression
//
//---------------------------------------------------------------------------
CExpression *
CTestUtils::PexprLogicalNAryJoin(CMemoryPool *mp, CExpressionArray *pdrgpexpr)
{
	GPOS_ASSERT(nullptr != pdrgpexpr);
	GPOS_ASSERT(2 < pdrgpexpr->Size());

	return GPOS_NEW(mp)
		CExpression(mp, GPOS_NEW(mp) CLogicalNAryJoin(mp), pdrgpexpr);
}

//---------------------------------------------------------------------------
//	@function:
//		CTestUtils::PexprLogicalNAryJoin
//
//	@doc:
//		Generate randomized n-ary join expression
//
//---------------------------------------------------------------------------
CExpression *
CTestUtils::PexprLogicalNAryJoin(CMemoryPool *mp)
{
	const ULONG ulRels = 4;

	CExpressionArray *pdrgpexpr = GPOS_NEW(mp) CExpressionArray(mp);
	CExpressionArray *pdrgpexprConjuncts = GPOS_NEW(mp) CExpressionArray(mp);

	CExpression *pexprInit = PexprLogicalGet(mp);
	pdrgpexpr->Append(pexprInit);

	// build pairwise joins, extract predicate and input, then discard join
	for (ULONG ul = 0; ul < ulRels; ul++)
	{
		CExpression *pexprNext = PexprLogicalGet(mp);
		pdrgpexpr->Append(pexprNext);

		pexprInit->AddRef();
		pexprNext->AddRef();

		CExpression *pexprJoin =
			PexprLogicalJoin<CLogicalInnerJoin>(mp, pexprInit, pexprNext);

		CExpression *pexprPredicate = (*pexprJoin)[2];

		pexprPredicate->AddRef();
		pdrgpexprConjuncts->Append(pexprPredicate);

		pexprJoin->Release();
	}

	// add predicate built of conjuncts to the input array
	pdrgpexpr->Append(CUtils::PexprScalarBoolOp(mp, CScalarBoolOp::EboolopAnd,
												pdrgpexprConjuncts));

	return PexprLogicalNAryJoin(mp, pdrgpexpr);
}


//---------------------------------------------------------------------------
//	@function:
//		CTestUtils::PexprLeftOuterJoinOnNAryJoin
//
//	@doc:
//		Generate left outer join on top of n-ary join expression
//
//---------------------------------------------------------------------------
CExpression *
CTestUtils::PexprLeftOuterJoinOnNAryJoin(CMemoryPool *mp)
{
	CExpression *pexprNAryJoin = PexprLogicalNAryJoin(mp);
	CExpression *pexprLOJInnerChild = PexprLogicalGet(mp);

	// get a random column from LOJ inner child output
	CColRef *pcrLeft1 = pexprLOJInnerChild->DeriveOutputColumns()->PcrAny();

	// get a random column from NAry join second child
	CColRef *pcrLeft2 = (*pexprNAryJoin)[1]->DeriveOutputColumns()->PcrAny();

	// get a random column from NAry join output
	CColRef *pcrRight = pexprNAryJoin->DeriveOutputColumns()->PcrAny();

	CExpression *pexprPred1 = CUtils::PexprScalarEqCmp(mp, pcrLeft1, pcrRight);
	CExpression *pexprPred2 = CUtils::PexprScalarEqCmp(mp, pcrLeft2, pcrRight);
	CExpression *pexprPred =
		CPredicateUtils::PexprConjunction(mp, pexprPred1, pexprPred2);
	pexprPred1->Release();
	pexprPred2->Release();

	return GPOS_NEW(mp)
		CExpression(mp, GPOS_NEW(mp) CLogicalLeftOuterJoin(mp), pexprNAryJoin,
					pexprLOJInnerChild, pexprPred);
}


//---------------------------------------------------------------------------
//	@function:
//		CTestUtils::PexprNAryJoinOnLeftOuterJoin
//
//	@doc:
//		Generate n-ary join expression on top of left outer join
//
//---------------------------------------------------------------------------
CExpression *
CTestUtils::PexprNAryJoinOnLeftOuterJoin(CMemoryPool *mp)
{
	CExpression *pexprNAryJoin = PexprLogicalNAryJoin(mp);
	CColRef *pcrNAryJoin = (*pexprNAryJoin)[0]->DeriveOutputColumns()->PcrAny();
	CExpression *pexprScalar = (*pexprNAryJoin)[pexprNAryJoin->Arity() - 1];

	// copy NAry-Join children
	CExpressionArray *pdrgpexpr = GPOS_NEW(mp) CExpressionArray(mp);
	CUtils::AddRefAppend(pdrgpexpr, pexprNAryJoin->PdrgPexpr());

	// generate LOJ expression
	CExpression *pexprLOJOuterChild = PexprLogicalGet(mp);
	CExpression *pexprLOJInnerChild = PexprLogicalGet(mp);

	// get a random column from LOJ outer child output
	CColRef *pcrLeft = pexprLOJOuterChild->DeriveOutputColumns()->PcrAny();

	// get a random column from LOJ inner child output
	CColRef *pcrRight = pexprLOJInnerChild->DeriveOutputColumns()->PcrAny();

	CExpression *pexprPred = CUtils::PexprScalarEqCmp(mp, pcrLeft, pcrRight);
	CExpression *pexprLOJ = GPOS_NEW(mp)
		CExpression(mp, GPOS_NEW(mp) CLogicalLeftOuterJoin(mp),
					pexprLOJOuterChild, pexprLOJInnerChild, pexprPred);

	// replace NAry-Join scalar predicate with LOJ expression
	pdrgpexpr->Replace(pdrgpexpr->Size() - 1, pexprLOJ);

	// create new scalar predicate for NAry join
	CExpression *pexprNewPred =
		CUtils::PexprScalarEqCmp(mp, pcrNAryJoin, pcrRight);
	pdrgpexpr->Append(
		CPredicateUtils::PexprConjunction(mp, pexprScalar, pexprNewPred));
	pexprNAryJoin->Release();
	pexprNewPred->Release();

	return GPOS_NEW(mp)
		CExpression(mp, GPOS_NEW(mp) CLogicalNAryJoin(mp), pdrgpexpr);
}


//---------------------------------------------------------------------------
//	@function:
//		CTestUtils::PexprLogicalLimit
//
//	@doc:
//		Generate a limit expression
//
//---------------------------------------------------------------------------
CExpression *
CTestUtils::PexprLogicalLimit(CMemoryPool *mp, CExpression *pexpr, LINT iStart,
							  LINT iRows, BOOL fGlobal, BOOL fHasCount)
{
	GPOS_ASSERT(nullptr != pexpr);
	GPOS_ASSERT(0 <= iStart);
	GPOS_ASSERT(0 <= iRows);

	COrderSpec *pos = GPOS_NEW(mp) COrderSpec(mp);
	return GPOS_NEW(mp)
		CExpression(mp,
					GPOS_NEW(mp) CLogicalLimit(mp, pos, fGlobal, fHasCount,
											   false /*fTopLimitUnderDML*/),
					pexpr, CUtils::PexprScalarConstInt8(mp, iStart),
					CUtils::PexprScalarConstInt8(mp, iRows));
}

//---------------------------------------------------------------------------
//	@function:
//		CTestUtils::PexprLogicalLimit
//
//	@doc:
//		Generate a randomized limit expression
//
//---------------------------------------------------------------------------
CExpression *
CTestUtils::PexprLogicalLimit(CMemoryPool *mp)
{
	return PexprLogicalLimit(mp, PexprLogicalGet(mp),
							 0,		// iStart
							 100,	// iRows
							 true,	// fGlobal
							 true	// fHasCount
	);
}


//---------------------------------------------------------------------------
//	@function:
//		CTestUtils::PexprLogicalGbAggWithSum
//
//	@doc:
//		Generate a randomized aggregate expression with sum agg function
//
//---------------------------------------------------------------------------
CExpression *
CTestUtils::PexprLogicalGbAggWithSum(CMemoryPool *mp)
{
	CExpression *pexprGb = PexprLogicalGbAgg(mp);

	// get a random column from Gb child
	CColRef *colref = (*pexprGb)[0]->DeriveOutputColumns()->PcrAny();

	// generate a SUM expression
	CExpression *pexprProjElem = PexprPrjElemWithSum(mp, colref);
	CExpression *pexprPrjList = GPOS_NEW(mp)
		CExpression(mp, GPOS_NEW(mp) CScalarProjectList(mp), pexprProjElem);

	(*pexprGb)[0]->AddRef();
	CColRefArray *colref_array =
		CLogicalGbAgg::PopConvert(pexprGb->Pop())->Pdrgpcr();
	colref_array->AddRef();
	CExpression *pexprGbWithSum = CUtils::PexprLogicalGbAggGlobal(
		mp, colref_array, (*pexprGb)[0], pexprPrjList);

	// release old Gb expression
	pexprGb->Release();

	return pexprGbWithSum;
}

//---------------------------------------------------------------------------
//	@function:
//		CTestUtils::PexprLogicalGbAggWithInput
//
//	@doc:
//		Generate a randomized aggregate expression
//
//---------------------------------------------------------------------------
CExpression *
CTestUtils::PexprLogicalGbAggWithInput(CMemoryPool *mp, CExpression *pexprInput)
{
	// get the first few columns
	CColRefSet *pcrs = pexprInput->DeriveOutputColumns();

	ULONG num_cols = std::min(3u, pcrs->Size());

	CColRefArray *colref_array = GPOS_NEW(mp) CColRefArray(mp);
	CColRefSetIter crsi(*pcrs);
	for (ULONG i = 0; i < num_cols; i++)
	{
		(void) crsi.Advance();
		colref_array->Append(crsi.Pcr());
	}

	CExpression *pexprList =
		GPOS_NEW(mp) CExpression(mp, GPOS_NEW(mp) CScalarProjectList(mp));
	return CUtils::PexprLogicalGbAggGlobal(mp, colref_array, pexprInput,
										   pexprList);
}

//---------------------------------------------------------------------------
//	@function:
//		CTestUtils::PexprLogicalGbAgg
//
//	@doc:
//		Generate a randomized aggregate expression
//
//---------------------------------------------------------------------------
CExpression *
CTestUtils::PexprLogicalGbAgg(CMemoryPool *mp)
{
	return PexprLogicalGbAggWithInput(mp, PexprLogicalGet(mp));
}

//---------------------------------------------------------------------------
//	@function:
//		CTestUtils::PexprPrjElemWithSum
//
//	@doc:
//		Generate a project element with sum agg function
//
//---------------------------------------------------------------------------
CExpression *
CTestUtils::PexprPrjElemWithSum(CMemoryPool *mp, CColRef *colref)
{
	CMDAccessor *md_accessor = COptCtxt::PoctxtFromTLS()->Pmda();

	// generate a SUM expression
	CMDIdGPDB *pmdidSumAgg = GPOS_NEW(mp) CMDIdGPDB(GPDB_INT4_SUM_AGG);
	CWStringConst *pstrAggFunc =
		GPOS_NEW(mp) CWStringConst(GPOS_WSZ_LIT("sum"));
	CExpression *pexprScalarAgg = CUtils::PexprAggFunc(
		mp, pmdidSumAgg, pstrAggFunc, colref, false /*is_distinct*/,
		EaggfuncstageGlobal /*eaggfuncstage*/, false /*fSplit*/
	);

	// map a computed column to SUM expression
	CScalar *pop = CScalar::PopConvert(pexprScalarAgg->Pop());
	IMDId *mdid_type = pop->MdidType();
	const IMDType *pmdtype = md_accessor->RetrieveType(mdid_type);
	CWStringConst str(GPOS_WSZ_LIT("sum_col"));
	CName name(mp, &str);
	CColRef *pcrComputed = COptCtxt::PoctxtFromTLS()->Pcf()->PcrCreate(
		pmdtype, pop->TypeModifier(), name);

	return CUtils::PexprScalarProjectElement(mp, pcrComputed, pexprScalarAgg);
}


//---------------------------------------------------------------------------
//	@function:
//		CTestUtils::PexprLogicalGbAggOverJoin
//
//	@doc:
//		Generate a randomized group by over join expression
//
//---------------------------------------------------------------------------
CExpression *
CTestUtils::PexprLogicalGbAggOverJoin(CMemoryPool *mp)
{
	// generate a join expression
	CExpression *pexprJoin = PexprLogicalJoin<CLogicalInnerJoin>(mp);

	// include one grouping column
	CColRefArray *colref_array = GPOS_NEW(mp) CColRefArray(mp);
	CColRef *colref = pexprJoin->DeriveOutputColumns()->PcrAny();
	colref_array->Append(colref);

	return CUtils::PexprLogicalGbAggGlobal(
		mp, colref_array, pexprJoin,
		GPOS_NEW(mp) CExpression(mp, GPOS_NEW(mp) CScalarProjectList(mp)));
}

//---------------------------------------------------------------------------
//	@function:
//		CTestUtils::PexprLogicalGbAggDedupOverInnerJoin
//
//	@doc:
//		Generate a dedup group by over inner join expression
//
//---------------------------------------------------------------------------
CExpression *
CTestUtils::PexprLogicalGbAggDedupOverInnerJoin(CMemoryPool *mp)
{
	// generate a join expression
	CExpression *pexprJoin = PexprLogicalJoin<CLogicalInnerJoin>(mp);

	// get join's outer child
	CExpression *pexprOuter = (*pexprJoin)[0];
	CColRefSet *pcrs = pexprOuter->DeriveOutputColumns();

	// grouping columns: all columns from outer child
	CColRefArray *pdrgpcrGrp = pcrs->Pdrgpcr(mp);

	// outer child keys: get a random column from its output columns
	CColRef *colref = pcrs->PcrAny();
	CColRefArray *pdrgpcrKeys = GPOS_NEW(mp) CColRefArray(mp);
	pdrgpcrKeys->Append(colref);

	return GPOS_NEW(mp) CExpression(
		mp,
		GPOS_NEW(mp) CLogicalGbAggDeduplicate(
			mp, pdrgpcrGrp, COperator::EgbaggtypeGlobal /*egbaggtype*/,
			pdrgpcrKeys),
		pexprJoin,
		GPOS_NEW(mp) CExpression(mp, GPOS_NEW(mp) CScalarProjectList(mp)));
}

//---------------------------------------------------------------------------
//	@function:
//		CTestUtils::PexprLogicalGbAggCorrelated
//
//	@doc:
//		Generate correlated GbAgg
//
//---------------------------------------------------------------------------
CExpression *
CTestUtils::PexprLogicalGbAggCorrelated(CMemoryPool *mp)
{
	CExpression *pexpr = PexprLogicalSelectCorrelated(mp);

	// include one grouping column
	CColRefArray *colref_array = GPOS_NEW(mp) CColRefArray(mp);
	CColRef *colref = pexpr->DeriveOutputColumns()->PcrAny();
	colref_array->Append(colref);

	CExpression *pexprList =
		GPOS_NEW(mp) CExpression(mp, GPOS_NEW(mp) CScalarProjectList(mp));
	return CUtils::PexprLogicalGbAggGlobal(mp, colref_array, pexpr, pexprList);
}

//---------------------------------------------------------------------------
//	@function:
//		CTestUtils::PexprConstTableGet
//
//	@doc:
//		Generate logical const table get expression with one column and
//		the given number of elements
//
//---------------------------------------------------------------------------
CExpression *
CTestUtils::PexprConstTableGet(CMemoryPool *mp, ULONG ulElements)
{
	GPOS_ASSERT(0 < ulElements);

	CMDAccessor *md_accessor = COptCtxt::PoctxtFromTLS()->Pmda();

	const IMDTypeInt4 *pmdtypeint4 =
		md_accessor->PtMDType<IMDTypeInt4>(CTestUtils::m_sysidDefault);

	// create an integer column descriptor
	CWStringConst strName(GPOS_WSZ_LIT("A"));
	CName name(&strName);
	CColumnDescriptor *pcoldescInt =
		GPOS_NEW(mp) CColumnDescriptor(mp, pmdtypeint4, default_type_modifier,
									   name, 1 /* attno */, false /*IsNullable*/
		);

	CColumnDescriptorArray *pdrgpcoldesc =
		GPOS_NEW(mp) CColumnDescriptorArray(mp);
	pdrgpcoldesc->Append(pcoldescInt);

	// generate values
	IDatum2dArray *pdrgpdrgpdatum = GPOS_NEW(mp) IDatum2dArray(mp);

	for (ULONG ul = 0; ul < ulElements; ul++)
	{
		IDatumInt4 *datum =
			pmdtypeint4->CreateInt4Datum(mp, ul, false /* is_null */);
		IDatumArray *pdrgpdatum = GPOS_NEW(mp) IDatumArray(mp);
		pdrgpdatum->Append((IDatum *) datum);
		pdrgpdrgpdatum->Append(pdrgpdatum);
	}
	CLogicalConstTableGet *popConstTableGet =
		GPOS_NEW(mp) CLogicalConstTableGet(mp, pdrgpcoldesc, pdrgpdrgpdatum);

	return GPOS_NEW(mp) CExpression(mp, popConstTableGet);
}

//---------------------------------------------------------------------------
//	@function:
//		CTestUtils::PexprConstTableGet5
//
//	@doc:
//		Generate logical const table get expression with one column and 5 elements
//
//---------------------------------------------------------------------------
CExpression *
CTestUtils::PexprConstTableGet5(CMemoryPool *mp)
{
	return PexprConstTableGet(mp, 5 /* ulElements */);
}

//---------------------------------------------------------------------------
//	@function:
//		CTestUtils::PexprLogicalInsert
//
//	@doc:
//		Generate logical insert expression
//
//---------------------------------------------------------------------------
CExpression *
CTestUtils::PexprLogicalInsert(CMemoryPool *mp)
{
	CExpression *pexprCTG = PexprConstTableGet(mp, 1 /* ulElements */);

	CColRefSet *pcrs = pexprCTG->DeriveOutputColumns();
	CColRefArray *colref_array = pcrs->Pdrgpcr(mp);

	CWStringConst strName(GPOS_WSZ_LIT("BaseTable"));
	CMDIdGPDB *mdid = GPOS_NEW(mp) CMDIdGPDB(GPOPT_MDCACHE_TEST_OID, 1, 1);
	CTableDescriptor *ptabdesc = PtabdescCreate(mp, 1, mdid, CName(&strName));

	return GPOS_NEW(mp) CExpression(
		mp, GPOS_NEW(mp) CLogicalInsert(mp, ptabdesc, colref_array), pexprCTG);
}

//---------------------------------------------------------------------------
//	@function:
//		CTestUtils::PexprLogicalDelete
//
//	@doc:
//		Generate logical delete expression
//
//---------------------------------------------------------------------------
CExpression *
CTestUtils::PexprLogicalDelete(CMemoryPool *mp)
{
	CWStringConst strName(GPOS_WSZ_LIT("BaseTable"));
	CMDIdGPDB *mdid = GPOS_NEW(mp) CMDIdGPDB(GPOPT_MDCACHE_TEST_OID, 1, 1);
	CTableDescriptor *ptabdesc = PtabdescCreate(mp, 1, mdid, CName(&strName));
	CWStringConst strAlias(GPOS_WSZ_LIT("BaseTableAlias"));

	CExpression *pexprGet = PexprLogicalGet(mp, ptabdesc, &strAlias);

	CColRefSet *pcrs = pexprGet->DeriveOutputColumns();
	CColRefArray *colref_array = pcrs->Pdrgpcr(mp);

	CColRef *colref = pcrs->PcrFirst();

	ptabdesc->AddRef();

	return GPOS_NEW(mp) CExpression(
		mp,
		GPOS_NEW(mp) CLogicalDelete(mp, ptabdesc, colref_array, colref, colref),
		pexprGet);
}

//---------------------------------------------------------------------------
//	@function:
//		CTestUtils::PexprLogicalUpdate
//
//	@doc:
//		Generate logical update expression
//
//---------------------------------------------------------------------------
CExpression *
CTestUtils::PexprLogicalUpdate(CMemoryPool *mp)
{
	CWStringConst strName(GPOS_WSZ_LIT("BaseTable"));
	CMDIdGPDB *mdid = GPOS_NEW(mp) CMDIdGPDB(GPOPT_MDCACHE_TEST_OID, 1, 1);
	CTableDescriptor *ptabdesc = PtabdescCreate(mp, 1, mdid, CName(&strName));
	CWStringConst strAlias(GPOS_WSZ_LIT("BaseTableAlias"));

	CExpression *pexprGet = PexprLogicalGet(mp, ptabdesc, &strAlias);

	CColRefSet *pcrs = pexprGet->DeriveOutputColumns();
	CColRefArray *pdrgpcrDelete = pcrs->Pdrgpcr(mp);
	CColRefArray *pdrgpcrInsert = pcrs->Pdrgpcr(mp);

	CColRef *colref = pcrs->PcrFirst();

	ptabdesc->AddRef();

	return GPOS_NEW(mp) CExpression(
		mp,
		GPOS_NEW(mp) CLogicalUpdate(mp, ptabdesc, pdrgpcrDelete, pdrgpcrInsert,
									colref, colref, nullptr /*pcrTupleOid*/),
		pexprGet);
}

//---------------------------------------------------------------------------
//	@function:
//		CTestUtils::PexprLogicalDynamicGet
//
//	@doc:
//		Generate a dynamic get expression
//
//---------------------------------------------------------------------------
CExpression *
CTestUtils::PexprLogicalDynamicGet(CMemoryPool *mp, CTableDescriptor *ptabdesc,
								   const CWStringConst *pstrTableAlias,
								   ULONG ulPartIndex)
{
	GPOS_ASSERT(nullptr != ptabdesc);

	IMdIdArray *partition_mdids = GPOS_NEW(mp) IMdIdArray(mp);

	return GPOS_NEW(mp)
		CExpression(mp, GPOS_NEW(mp) CLogicalDynamicGet(
							mp, GPOS_NEW(mp) CName(mp, CName(pstrTableAlias)),
							ptabdesc, ulPartIndex, partition_mdids));
}

//---------------------------------------------------------------------------
//	@function:
//		CTestUtils::PexprLogicalDynamicGet
//
//	@doc:
//		Generate a dynamic get expression
//
//---------------------------------------------------------------------------
CExpression *
CTestUtils::PexprLogicalDynamicGet(CMemoryPool *mp)
{
	CWStringConst strName(GPOS_WSZ_LIT("PartTable"));
	CMDIdGPDB *mdid =
		GPOS_NEW(mp) CMDIdGPDB(GPOPT_MDCACHE_TEST_OID_PARTITIONED, 1, 1);
	CTableDescriptor *ptabdesc =
		PtabdescCreate(mp, 3, mdid, CName(&strName), true /*fPartitioned*/);
	CWStringConst strAlias(GPOS_WSZ_LIT("PartTableAlias"));

	return PexprLogicalDynamicGet(mp, ptabdesc, &strAlias,
								  GPOPT_TEST_PART_INDEX);
}

//---------------------------------------------------------------------------
//	@function:
//		CTestUtils::PexprLogicalSelectWithEqPredicateOverDynamicGet
//
//	@doc:
//		Generate a select over dynamic get expression with a predicate on the
//		partition key
//
//---------------------------------------------------------------------------
CExpression *
CTestUtils::PexprLogicalSelectWithEqPredicateOverDynamicGet(CMemoryPool *mp)
{
	CWStringConst strName(GPOS_WSZ_LIT("PartTable"));
	CMDIdGPDB *mdid =
		GPOS_NEW(mp) CMDIdGPDB(GPOPT_MDCACHE_TEST_OID_PARTITIONED, 1, 1);
	CTableDescriptor *ptabdesc =
		PtabdescCreate(mp, 3, mdid, CName(&strName), true /*fPartitioned*/);
	CWStringConst strAlias(GPOS_WSZ_LIT("PartTableAlias"));

	CExpression *pexprDynamicGet =
		PexprLogicalDynamicGet(mp, ptabdesc, &strAlias, GPOPT_TEST_PART_INDEX);

	// construct scalar comparison
	CLogicalDynamicGet *popDynamicGet =
		CLogicalDynamicGet::PopConvert(pexprDynamicGet->Pop());
	CColRef2dArray *pdrgpdrgpcr = popDynamicGet->PdrgpdrgpcrPart();
	CColRef *colref = CUtils::PcrExtractPartKey(pdrgpdrgpcr, 0 /*ulLevel*/);
	CExpression *pexprScalarIdent = CUtils::PexprScalarIdent(mp, colref);

	CExpression *pexprConst = CUtils::PexprScalarConstInt4(mp, 5 /*val*/);
	CExpression *pexprScalar =
		CUtils::PexprScalarEqCmp(mp, pexprScalarIdent, pexprConst);

	return CUtils::PexprLogicalSelect(mp, pexprDynamicGet, pexprScalar);
}

//---------------------------------------------------------------------------
//	@function:
//		CTestUtils::PexprLogicalSelectWithLTPredicateOverDynamicGet
//
//	@doc:
//		Generate a select over dynamic get expression with a predicate on the
//		partition key
//
//---------------------------------------------------------------------------
CExpression *
CTestUtils::PexprLogicalSelectWithLTPredicateOverDynamicGet(CMemoryPool *mp)
{
	CWStringConst strName(GPOS_WSZ_LIT("PartTable"));
	CMDIdGPDB *mdid =
		GPOS_NEW(mp) CMDIdGPDB(GPOPT_MDCACHE_TEST_OID_PARTITIONED, 1, 1);
	CTableDescriptor *ptabdesc =
		PtabdescCreate(mp, 3, mdid, CName(&strName), true /*fPartitioned*/);
	CWStringConst strAlias(GPOS_WSZ_LIT("PartTableAlias"));

	CExpression *pexprDynamicGet =
		PexprLogicalDynamicGet(mp, ptabdesc, &strAlias, GPOPT_TEST_PART_INDEX);

	// construct scalar comparison
	CLogicalDynamicGet *popDynamicGet =
		CLogicalDynamicGet::PopConvert(pexprDynamicGet->Pop());
	CColRef2dArray *pdrgpdrgpcr = popDynamicGet->PdrgpdrgpcrPart();
	CColRef *colref = CUtils::PcrExtractPartKey(pdrgpdrgpcr, 0 /*ulLevel*/);
	CExpression *pexprScalarIdent = CUtils::PexprScalarIdent(mp, colref);

	CExpression *pexprConst = CUtils::PexprScalarConstInt4(mp, 5 /*val*/);
	CExpression *pexprScalar = CUtils::PexprScalarCmp(
		mp, pexprScalarIdent, pexprConst, IMDType::EcmptL);

	return CUtils::PexprLogicalSelect(mp, pexprDynamicGet, pexprScalar);
}

//---------------------------------------------------------------------------
//	@function:
//		CTestUtils::PexprLogicalTVFTwoArgs
//
//	@doc:
//		Generate a logical TVF expression with 2 constant arguments
//
//---------------------------------------------------------------------------
CExpression *
CTestUtils::PexprLogicalTVFTwoArgs(CMemoryPool *mp)
{
	return PexprLogicalTVF(mp, 2);
}

//---------------------------------------------------------------------------
//	@function:
//		CTestUtils::PexprLogicalTVFThreeArgs
//
//	@doc:
//		Generate a logical TVF expression with 3 constant arguments
//
//---------------------------------------------------------------------------
CExpression *
CTestUtils::PexprLogicalTVFThreeArgs(CMemoryPool *mp)
{
	return PexprLogicalTVF(mp, 3);
}

//---------------------------------------------------------------------------
//	@function:
//		CTestUtils::PexprLogicalTVFNoArgs
//
//	@doc:
//		Generate a logical TVF expression with no arguments
//
//---------------------------------------------------------------------------
CExpression *
CTestUtils::PexprLogicalTVFNoArgs(CMemoryPool *mp)
{
	return PexprLogicalTVF(mp, 0);
}

//---------------------------------------------------------------------------
//	@function:
//		CTestUtils::PexprLogicalTVF
//
//	@doc:
//		Generate a TVF expression
//
//---------------------------------------------------------------------------
CExpression *
CTestUtils::PexprLogicalTVF(CMemoryPool *mp, ULONG ulArgs)
{
	CMDAccessor *md_accessor = COptCtxt::PoctxtFromTLS()->Pmda();

	const WCHAR *wszFuncName = GPOS_WSZ_LIT("generate_series");

	IMDId *mdid = GPOS_NEW(mp) CMDIdGPDB(GPDB_INT8_GENERATE_SERIES);
	CWStringConst *str_func_name = GPOS_NEW(mp) CWStringConst(mp, wszFuncName);

	const IMDTypeInt8 *pmdtypeint8 =
		md_accessor->PtMDType<IMDTypeInt8>(CTestUtils::m_sysidDefault);

	// create an integer column descriptor
	CWStringConst strName(GPOS_WSZ_LIT("generate_series"));
	CName name(&strName);

	CColumnDescriptor *pcoldescInt = GPOS_NEW(mp)
		CColumnDescriptor(mp, pmdtypeint8, default_type_modifier, name,
						  1 /* attno */, false /*IsNullable*/);

	CColumnDescriptorArray *pdrgpcoldesc =
		GPOS_NEW(mp) CColumnDescriptorArray(mp);
	pdrgpcoldesc->Append(pcoldescInt);

	IMDId *mdid_return_type = pmdtypeint8->MDId();
	mdid_return_type->AddRef();

	CLogicalTVF *popTVF = GPOS_NEW(mp)
		CLogicalTVF(mp, mdid, mdid_return_type, str_func_name, pdrgpcoldesc);

	if (0 == ulArgs)
	{
		return GPOS_NEW(mp) CExpression(mp, popTVF);
	}

	CExpressionArray *pdrgpexprArgs = GPOS_NEW(mp) CExpressionArray(mp);

	for (ULONG ul = 0; ul < ulArgs; ul++)
	{
		ULONG ulArg = 1;
		IDatum *datum = (IDatum *) pmdtypeint8->CreateInt8Datum(
			mp, ulArg, false /* is_null */);
		CScalarConst *popConst = GPOS_NEW(mp) CScalarConst(mp, datum);
		pdrgpexprArgs->Append(GPOS_NEW(mp) CExpression(mp, popConst));
	}

	return GPOS_NEW(mp) CExpression(mp, popTVF, pdrgpexprArgs);
}

//---------------------------------------------------------------------------
//	@function:
//		CTestUtils::PexprLogicalCTEProducerOverSelect
//
//	@doc:
//		Generate a CTE producer on top of a select
//
//---------------------------------------------------------------------------
CExpression *
CTestUtils::PexprLogicalCTEProducerOverSelect(CMemoryPool *mp, ULONG ulCTEId)
{
	CExpression *pexprSelect = CTestUtils::PexprLogicalSelect(mp);
	CColRefArray *colref_array =
		pexprSelect->DeriveOutputColumns()->Pdrgpcr(mp);

	return GPOS_NEW(mp) CExpression(
		mp, GPOS_NEW(mp) CLogicalCTEProducer(mp, ulCTEId, colref_array),
		pexprSelect);
}

//---------------------------------------------------------------------------
//	@function:
//		CTestUtils::PexprLogicalCTEProducerOverSelect
//
//	@doc:
//		Generate a CTE producer on top of a select
//
//---------------------------------------------------------------------------
CExpression *
CTestUtils::PexprLogicalCTEProducerOverSelect(CMemoryPool *mp)
{
	return PexprLogicalCTEProducerOverSelect(mp, 0);
}

//---------------------------------------------------------------------------
//	@function:
//		CTestUtils::PexprCTETree
//
//	@doc:
//		Generate an expression with CTE producer and consumer
//
//---------------------------------------------------------------------------
CExpression *
CTestUtils::PexprCTETree(CMemoryPool *mp)
{
	ULONG ulCTEId = 0;
	CExpressionArray *pdrgpexpr = GPOS_NEW(mp) CExpressionArray(mp);

	CExpression *pexprProducer = PexprLogicalCTEProducerOverSelect(mp, ulCTEId);
	COptCtxt::PoctxtFromTLS()->Pcteinfo()->AddCTEProducer(pexprProducer);

	pdrgpexpr->Append(pexprProducer);

	CColRefArray *pdrgpcrProducer =
		CLogicalCTEProducer::PopConvert(pexprProducer->Pop())->Pdrgpcr();
	CColRefArray *pdrgpcrConsumer = CUtils::PdrgpcrCopy(mp, pdrgpcrProducer);

	CExpression *pexprConsumer = GPOS_NEW(mp) CExpression(
		mp, GPOS_NEW(mp) CLogicalCTEConsumer(mp, ulCTEId, pdrgpcrConsumer));

	pdrgpexpr->Append(pexprConsumer);

	return PexprLogicalSequence(mp, pdrgpexpr);
}

//---------------------------------------------------------------------------
//	@function:
//		CTestUtils::PexprLogicalSequence
//
//	@doc:
//		Generate a dynamic get expression
//
//---------------------------------------------------------------------------
CExpression *
CTestUtils::PexprLogicalSequence(CMemoryPool *mp, CExpressionArray *pdrgpexpr)
{
	GPOS_ASSERT(nullptr != pdrgpexpr);

	return GPOS_NEW(mp)
		CExpression(mp, GPOS_NEW(mp) CLogicalSequence(mp), pdrgpexpr);
}

//---------------------------------------------------------------------------
//	@function:
//		CTestUtils::PexprLogicalSequence
//
//	@doc:
//		Generate a logical sequence expression
//
//---------------------------------------------------------------------------
CExpression *
CTestUtils::PexprLogicalSequence(CMemoryPool *mp)
{
	const ULONG ulRels = 2;
	const ULONG ulCTGElements = 2;

	CExpressionArray *pdrgpexpr = GPOS_NEW(mp) CExpressionArray(mp);

	// build an array of get expressions
	for (ULONG ul = 0; ul < ulRels; ul++)
	{
		CExpression *pexpr = PexprLogicalGet(mp);
		pdrgpexpr->Append(pexpr);
	}

	CExpression *pexprCTG = PexprConstTableGet(mp, ulCTGElements);
	pdrgpexpr->Append(pexprCTG);

	CExpression *pexprDynamicGet = PexprLogicalDynamicGet(mp);
	pdrgpexpr->Append(pexprDynamicGet);

	return PexprLogicalSequence(mp, pdrgpexpr);
}

//---------------------------------------------------------------------------
//	@function:
//		CTestUtils::PexprLogicalUnion
//
//	@doc:
//		Generate tree of unions recursively
//
//---------------------------------------------------------------------------
CExpression *
CTestUtils::PexprLogicalUnion(CMemoryPool *mp, ULONG ulDepth)
{
	// stack check in recursion
	GPOS_CHECK_STACK_SIZE;

	CExpression *pexpr = nullptr;

	if (0 == ulDepth)
	{
		// terminal case, generate table
		pexpr = PexprLogicalGet(mp);
	}
	else
	{
		// recursive case, generate union w/ 3 children
		CExpressionArray *pdrgpexprInput = GPOS_NEW(mp) CExpressionArray(mp, 3);
		CColRef2dArray *pdrgpdrgpcrInput = GPOS_NEW(mp) CColRef2dArray(mp);

		for (ULONG i = 0; i < 3; i++)
		{
			CExpression *pexprInput = PexprLogicalUnion(mp, ulDepth - 1);
			COperator *pop = pexprInput->Pop();
			CColRefArray *colref_array = nullptr;

			if (pop->Eopid() == COperator::EopLogicalGet)
			{
				CLogicalGet *popGet = CLogicalGet::PopConvert(pop);
				colref_array = popGet->PdrgpcrOutput();
			}
			else
			{
				GPOS_ASSERT(COperator::EopLogicalUnion == pop->Eopid());
				CLogicalUnion *popUnion = CLogicalUnion::PopConvert(pop);
				colref_array = popUnion->PdrgpcrOutput();
			}
			pdrgpexprInput->Append(pexprInput);
			GPOS_ASSERT(nullptr != colref_array);

			colref_array->AddRef();
			pdrgpdrgpcrInput->Append(colref_array);
		}

		// remap columns of first input
		CColRefArray *pdrgpcrInput = (*pdrgpdrgpcrInput)[0];
		ULONG num_cols = pdrgpcrInput->Size();
		CColRefArray *pdrgpcrOutput = GPOS_NEW(mp) CColRefArray(mp, num_cols);

		for (ULONG j = 0; j < num_cols; j++)
		{
			pdrgpcrOutput->Append((*pdrgpcrInput)[j]);
		}

		pexpr = GPOS_NEW(mp) CExpression(
			mp, GPOS_NEW(mp) CLogicalUnion(mp, pdrgpcrOutput, pdrgpdrgpcrInput),
			pdrgpexprInput);
	}

	return pexpr;
}

//---------------------------------------------------------------------------
//	@function:
//		CTestUtils::PexprLogicalSequenceProject
//
//	@doc:
//		Generate a logical sequence project expression
//
//---------------------------------------------------------------------------
CExpression *
CTestUtils::PexprLogicalSequenceProject(CMemoryPool *mp, OID oidFunc,
										CExpression *pexprInput)
{
	CMDAccessor *md_accessor = COptCtxt::PoctxtFromTLS()->Pmda();
	CColumnFactory *col_factory = COptCtxt::PoctxtFromTLS()->Pcf();

	CExpressionArray *pdrgpexpr = GPOS_NEW(mp) CExpressionArray(mp);
	pdrgpexpr->Append(CUtils::PexprScalarIdent(
		mp, pexprInput->DeriveOutputColumns()->PcrAny()));
	COrderSpecArray *pdrgpos = GPOS_NEW(mp) COrderSpecArray(mp);
	CWindowFrameArray *pdrgwf = GPOS_NEW(mp) CWindowFrameArray(mp);

	CLogicalSequenceProject *popSeqProj = GPOS_NEW(mp) CLogicalSequenceProject(
		mp,
		GPOS_NEW(mp)
			CDistributionSpecHashed(pdrgpexpr, true /*fNullsCollocated*/),
		pdrgpos, pdrgwf);

	IMDId *mdid = GPOS_NEW(mp) CMDIdGPDB(oidFunc);
	const IMDFunction *pmdfunc = md_accessor->RetrieveFunc(mdid);

	IMDId *mdid_return_type = pmdfunc->GetResultTypeMdid();
	mdid_return_type->AddRef();

	CExpression *pexprWinFunc = GPOS_NEW(mp) CExpression(
		mp, GPOS_NEW(mp) CScalarWindowFunc(
				mp, mdid, mdid_return_type,
				GPOS_NEW(mp) CWStringConst(
					mp, pmdfunc->Mdname().GetMDName()->GetBuffer()),
				CScalarWindowFunc::EwsImmediate, false /*is_distinct*/,
				false /*is_star_arg*/, false /*is_simple_agg*/
				));
	// window function call is not a cast and so does not need a type modifier
	CColRef *pcrComputed = col_factory->PcrCreate(
		md_accessor->RetrieveType(pmdfunc->GetResultTypeMdid()),
		default_type_modifier);

	CExpression *pexprPrjList = GPOS_NEW(mp) CExpression(
		mp, GPOS_NEW(mp) CScalarProjectList(mp),
		CUtils::PexprScalarProjectElement(mp, pcrComputed, pexprWinFunc));

	return GPOS_NEW(mp) CExpression(mp, popSeqProj, pexprInput, pexprPrjList);
}


//---------------------------------------------------------------------------
//	@function:
//		CTestUtils::PexprOneWindowFunction
//
//	@doc:
//		Generate a random expression with one window function
//
//---------------------------------------------------------------------------
CExpression *
CTestUtils::PexprOneWindowFunction(CMemoryPool *mp)
{
	CExpression *pexprGet = PexprLogicalGet(mp);

	OID row_number_oid = COptCtxt::PoctxtFromTLS()
							 ->GetOptimizerConfig()
							 ->GetWindowOids()
							 ->OidRowNumber();

	return PexprLogicalSequenceProject(mp, row_number_oid, pexprGet);
}


//---------------------------------------------------------------------------
//	@function:
//		CTestUtils::PexprTwoWindowFunctions
//
//	@doc:
//		Generate a random expression with two window functions
//
//---------------------------------------------------------------------------
CExpression *
CTestUtils::PexprTwoWindowFunctions(CMemoryPool *mp)
{
	CExpression *pexprWinFunc = PexprOneWindowFunction(mp);

	OID rank_oid = COptCtxt::PoctxtFromTLS()
					   ->GetOptimizerConfig()
					   ->GetWindowOids()
					   ->OidRank();

	return PexprLogicalSequenceProject(mp, rank_oid, pexprWinFunc);
}


//---------------------------------------------------------------------------
//	@function:
//		CTestUtils::PdrgpexprJoins
//
//	@doc:
//		Generate an array of join expressions for the given relation names;
//		the first generated expression is a Select of the first relation;
//		every subsequent expression is a Join between a new relation and the
//		previous join expression
//
//---------------------------------------------------------------------------
CExpressionJoinsArray *
CTestUtils::PdrgpexprJoins(CMemoryPool *mp,
						   CWStringConst *pstrRel,	// array of relation names
						   ULONG *pulRel,			// array of relation oids
						   ULONG ulRels,			// number of relations
						   BOOL fCrossProduct)
{
	CExpressionJoinsArray *pdrgpexpr = GPOS_NEW(mp) CExpressionJoinsArray(mp);
	for (ULONG i = 0; i < ulRels; i++)
	{
		CExpression *pexpr = nullptr;
		if (fCrossProduct)
		{
			pexpr = PexprLogicalGet(mp, &pstrRel[i], &pstrRel[i], pulRel[i]);
		}
		else
		{
			pexpr = PexprLogicalSelect(mp, &pstrRel[i], &pstrRel[i], pulRel[i]);
		}


		if (0 == i)
		{
			// the first join is set to a Select/Get of the first relation
			pdrgpexpr->Append(pexpr);
		}
		else
		{
			CExpression *pexprJoin = nullptr;
			if (fCrossProduct)
			{
				// create a cross product
				pexprJoin = CUtils::PexprLogicalJoin<CLogicalInnerJoin>(
					mp, (*pdrgpexpr)[i - 1], pexpr,
					CPredicateUtils::PexprConjunction(
						mp, nullptr)  // generate a constant True
				);
			}
			else
			{
				// otherwise, we create a new join out of the last created
				// join and the current Select expression
				pexprJoin = PexprLogicalJoin<CLogicalInnerJoin>(
					mp, (*pdrgpexpr)[i - 1], pexpr);
			}

			pdrgpexpr->Append(pexprJoin);
		}

		GPOS_CHECK_ABORT;
	}

	return pdrgpexpr;
}


//---------------------------------------------------------------------------
//	@function:
//		CTestUtils::PexprLogicalNAryJoin
//
//	@doc:
//		Generate an n-ary join expression using given array of relation names
//
//---------------------------------------------------------------------------
CExpression *
CTestUtils::PexprLogicalNAryJoin(CMemoryPool *mp, CWStringConst *pstrRel,
								 ULONG *pulRel, ULONG ulRels,
								 BOOL fCrossProduct)
{
	CExpressionArray *pdrgpexpr = GPOS_NEW(mp) CExpressionArray(mp);
	for (ULONG ul = 0; ul < ulRels; ul++)
	{
		CExpression *pexpr =
			PexprLogicalGet(mp, &pstrRel[ul], &pstrRel[ul], pulRel[ul]);
		pdrgpexpr->Append(pexpr);
	}

	CExpressionArray *pdrgpexprPred = nullptr;
	if (!fCrossProduct)
	{
		pdrgpexprPred = GPOS_NEW(mp) CExpressionArray(mp);
		for (ULONG ul = 0; ul < ulRels - 1; ul++)
		{
			CExpression *pexprLeft = (*pdrgpexpr)[ul];
			CExpression *pexprRight = (*pdrgpexpr)[ul + 1];

			// get any two columns; one from each side
			CColRef *pcrLeft = pexprLeft->DeriveOutputColumns()->PcrAny();
			CColRef *pcrRight = pexprRight->DeriveOutputColumns()->PcrAny();
			pdrgpexprPred->Append(
				CUtils::PexprScalarEqCmp(mp, pcrLeft, pcrRight));
		}
	}
	pdrgpexpr->Append(CPredicateUtils::PexprConjunction(mp, pdrgpexprPred));

	return PexprLogicalNAryJoin(mp, pdrgpexpr);
}


//---------------------------------------------------------------------------
//	@function:
//		CTestUtils::PqcGenerate
//
//	@doc:
//		Generate a dummy context from an array of column references and
//		empty sort columns for testing
//
//---------------------------------------------------------------------------
CQueryContext *
CTestUtils::PqcGenerate(CMemoryPool *mp, CExpression *pexpr,
						CColRefArray *colref_array)
{
	// generate required columns
	CColRefSet *pcrs = GPOS_NEW(mp) CColRefSet(mp);
	pcrs->Include(colref_array);

	COrderSpec *pos = GPOS_NEW(mp) COrderSpec(mp);
	CDistributionSpec *pds = GPOS_NEW(mp)
		CDistributionSpecSingleton(CDistributionSpecSingleton::EstMaster);

	CRewindabilitySpec *prs = GPOS_NEW(mp) CRewindabilitySpec(
		CRewindabilitySpec::ErtNone, CRewindabilitySpec::EmhtNoMotion);

	CEnfdOrder *peo = GPOS_NEW(mp) CEnfdOrder(pos, CEnfdOrder::EomSatisfy);

	// we require exact matching on distribution since final query results must be sent to master
	CEnfdDistribution *ped =
		GPOS_NEW(mp) CEnfdDistribution(pds, CEnfdDistribution::EdmExact);

	CEnfdRewindability *per =
		GPOS_NEW(mp) CEnfdRewindability(prs, CEnfdRewindability::ErmSatisfy);

	CCTEReq *pcter = COptCtxt::PoctxtFromTLS()->Pcteinfo()->PcterProducers(mp);

	CReqdPropPlan *prpp =
		GPOS_NEW(mp) CReqdPropPlan(pcrs, peo, ped, per, pcter);

	colref_array->AddRef();
	CMDNameArray *pdrgpmdname = GPOS_NEW(mp) CMDNameArray(mp);
	const ULONG length = colref_array->Size();
	for (ULONG ul = 0; ul < length; ul++)
	{
		CColRef *colref = (*colref_array)[ul];
		CMDName *mdname = GPOS_NEW(mp) CMDName(mp, colref->Name().Pstr());
		pdrgpmdname->Append(mdname);
	}

	return GPOS_NEW(mp) CQueryContext(mp, pexpr, prpp, colref_array,
									  pdrgpmdname, true /*fDeriveStats*/);
}

//---------------------------------------------------------------------------
//	@function:
//		CTestUtils::PqcGenerate
//
//	@doc:
//		Generate a dummy context with a subset of required column, one
//		sort column and one distribution column
//
//---------------------------------------------------------------------------
CQueryContext *
CTestUtils::PqcGenerate(CMemoryPool *mp, CExpression *pexpr)
{
	CColRefSet *pcrs = GPOS_NEW(mp) CColRefSet(mp);
	pcrs->Include(pexpr->DeriveOutputColumns());

	// keep a subset of columns
	CColRefSet *pcrsOutput = GPOS_NEW(mp) CColRefSet(mp);
	CColRefSetIter crsi(*pcrs);
	while (crsi.Advance())
	{
		CColRef *colref = crsi.Pcr();
		if (1 != colref->Id() % GPOPT_TEST_REL_WIDTH)
		{
			pcrsOutput->Include(colref);
		}
	}
	pcrs->Release();

	// construct an ordered array of the output columns
	CColRefArray *colref_array = GPOS_NEW(mp) CColRefArray(mp);
	CColRefSetIter crsiOutput(*pcrsOutput);
	while (crsiOutput.Advance())
	{
		CColRef *colref = crsiOutput.Pcr();
		colref_array->Append(colref);
	}

	// generate a sort order
	COrderSpec *pos = GPOS_NEW(mp) COrderSpec(mp);
	pos->Append(GPOS_NEW(mp) CMDIdGPDB(GPDB_INT4_LT_OP), pcrsOutput->PcrAny(),
				COrderSpec::EntFirst);

	CDistributionSpec *pds = GPOS_NEW(mp)
		CDistributionSpecSingleton(CDistributionSpecSingleton::EstMaster);

	CRewindabilitySpec *prs = GPOS_NEW(mp) CRewindabilitySpec(
		CRewindabilitySpec::ErtNone, CRewindabilitySpec::EmhtNoMotion);

	CEnfdOrder *peo = GPOS_NEW(mp) CEnfdOrder(pos, CEnfdOrder::EomSatisfy);

	// we require exact matching on distribution since final query results must be sent to master
	CEnfdDistribution *ped =
		GPOS_NEW(mp) CEnfdDistribution(pds, CEnfdDistribution::EdmExact);

	CEnfdRewindability *per =
		GPOS_NEW(mp) CEnfdRewindability(prs, CEnfdRewindability::ErmSatisfy);

	CCTEReq *pcter = COptCtxt::PoctxtFromTLS()->Pcteinfo()->PcterProducers(mp);

	CReqdPropPlan *prpp =
		GPOS_NEW(mp) CReqdPropPlan(pcrsOutput, peo, ped, per, pcter);

	CMDNameArray *pdrgpmdname = GPOS_NEW(mp) CMDNameArray(mp);
	const ULONG length = colref_array->Size();
	for (ULONG ul = 0; ul < length; ul++)
	{
		CColRef *colref = (*colref_array)[ul];
		CMDName *mdname = GPOS_NEW(mp) CMDName(mp, colref->Name().Pstr());
		pdrgpmdname->Append(mdname);
	}

	return GPOS_NEW(mp) CQueryContext(mp, pexpr, prpp, colref_array,
									  pdrgpmdname, true /*fDeriveStats*/);
}

//---------------------------------------------------------------------------
//	@function:
//		CTestUtils::PexprScalarNestedPreds
//
//	@doc:
//		Helper for generating a nested AND/OR/NOT tree
//
//---------------------------------------------------------------------------
CExpression *
CTestUtils::PexprScalarNestedPreds(CMemoryPool *mp, CExpression *pexpr,
								   CScalarBoolOp::EBoolOperator eboolop)
{
	GPOS_ASSERT(nullptr != mp);
	GPOS_ASSERT(nullptr != pexpr);
	GPOS_ASSERT(CScalarBoolOp::EboolopAnd == eboolop ||
				CScalarBoolOp::EboolopOr == eboolop ||
				CScalarBoolOp::EboolopNot == eboolop);

	CColRefSet *pcrs = pexpr->DeriveOutputColumns();
	CColRef *pcrLeft = pcrs->PcrAny();
	CExpression *pexprConstActual = CUtils::PexprScalarConstInt4(mp, 3 /*val*/);

	CExpression *pexprPredActual =
		CUtils::PexprScalarEqCmp(mp, pcrLeft, pexprConstActual);
	CExpression *pexprPredExpected = nullptr;

	if (CScalarBoolOp::EboolopNot != eboolop)
	{
		CExpression *pexprConstExpected =
			CUtils::PexprScalarConstInt4(mp, 5 /*val*/);
		pexprPredExpected =
			CUtils::PexprScalarEqCmp(mp, pcrLeft, pexprConstExpected);
	}

	CExpressionArray *pdrgpexprActual = GPOS_NEW(mp) CExpressionArray(mp);
	pdrgpexprActual->Append(pexprPredActual);

	if (CScalarBoolOp::EboolopNot != eboolop)
	{
		pdrgpexprActual->Append(pexprPredExpected);
	}

	CExpression *pexprBoolOp =
		CUtils::PexprScalarBoolOp(mp, eboolop, pdrgpexprActual);
	CExpressionArray *pdrgpexprExpected = GPOS_NEW(mp) CExpressionArray(mp);
	pdrgpexprExpected->Append(pexprBoolOp);

	if (CScalarBoolOp::EboolopNot != eboolop)
	{
		pexprPredExpected->AddRef();
		pdrgpexprExpected->Append(pexprPredExpected);
	}

	return CUtils::PexprScalarBoolOp(mp, eboolop, pdrgpexprExpected);
}

//---------------------------------------------------------------------------
//	@function:
//		CTestUtils::PexprFindFirstExpressionWithOpId
//
//	@doc:
//		DFS of expression tree to find and return a pointer to the expression
//		containing the given operator type. NULL if not found
//
//---------------------------------------------------------------------------
CExpression *
CTestUtils::PexprFindFirstExpressionWithOpId(CExpression *pexpr,
											 COperator::EOperatorId op_id)
{
	GPOS_ASSERT(nullptr != pexpr);
	if (op_id == pexpr->Pop()->Eopid())
	{
		return pexpr;
	}

	ULONG arity = pexpr->Arity();
	for (ULONG ul = 0; ul < arity; ul++)
	{
		CExpression *pexprFound =
			PexprFindFirstExpressionWithOpId((*pexpr)[ul], op_id);
		if (nullptr != pexprFound)
		{
			return pexprFound;
		}
	}

	return nullptr;
}

//---------------------------------------------------------------------------
//	@function:
//		CTestUtils::EqualityPredicate
//
//	@doc:
//		Generate equality predicate given column sets
//
//---------------------------------------------------------------------------
void
CTestUtils::EqualityPredicate(CMemoryPool *mp, CColRefSet *pcrsLeft,
							  CColRefSet *pcrsRight,
							  CExpressionArray *pdrgpexpr)
{
	CColRef *pcrLeft = pcrsLeft->PcrAny();
	CColRef *pcrRight = pcrsRight->PcrAny();

	// generate correlated predicate
	CExpression *pexprCorrelation =
		CUtils::PexprScalarEqCmp(mp, pcrLeft, pcrRight);

	pdrgpexpr->Append(pexprCorrelation);
}


//---------------------------------------------------------------------------
//	@function:
//		CTestUtils::PpointInt2
//
//	@doc:
//		Create an INT2 point
//
//---------------------------------------------------------------------------
CPoint *
CTestUtils::PpointInt2(CMemoryPool *mp, INT i)
{
	CDatumInt2GPDB *datum =
		GPOS_NEW(mp) CDatumInt2GPDB(m_sysidDefault, (SINT) i);
	CPoint *point = GPOS_NEW(mp) CPoint(datum);
	return point;
}


//---------------------------------------------------------------------------
//	@function:
//		CTestUtils::PpointInt4
//
//	@doc:
//		Create an INT4 point
//
//---------------------------------------------------------------------------
CPoint *
CTestUtils::PpointInt4(CMemoryPool *mp, INT i)
{
	CDatumInt4GPDB *datum = GPOS_NEW(mp) CDatumInt4GPDB(m_sysidDefault, i);
	CPoint *point = GPOS_NEW(mp) CPoint(datum);
	return point;
}


//---------------------------------------------------------------------------
//	@function:
//		CTestUtils::PpointInt4NullVal
//
//	@doc:
//		Create an INT4 point with null value
//
//---------------------------------------------------------------------------
CPoint *
CTestUtils::PpointInt4NullVal(CMemoryPool *mp)
{
	CDatumInt4GPDB *datum =
		GPOS_NEW(mp) CDatumInt4GPDB(m_sysidDefault, 0, true /* is_null */);
	CPoint *point = GPOS_NEW(mp) CPoint(datum);
	return point;
}


//---------------------------------------------------------------------------
//	@function:
//		CTestUtils::PpointInt8
//
//	@doc:
//		Create an INT8 point
//
//---------------------------------------------------------------------------
CPoint *
CTestUtils::PpointInt8(CMemoryPool *mp, INT i)
{
	CDatumInt8GPDB *datum =
		GPOS_NEW(mp) CDatumInt8GPDB(m_sysidDefault, (LINT) i);
	CPoint *point = GPOS_NEW(mp) CPoint(datum);
	return point;
}

//---------------------------------------------------------------------------
//	@function:
//		CTestUtils::PpointBool
//
//	@doc:
//		Create a point
//
//---------------------------------------------------------------------------
CPoint *
CTestUtils::PpointBool(CMemoryPool *mp, BOOL value)
{
	CDatumBoolGPDB *datum = GPOS_NEW(mp) CDatumBoolGPDB(m_sysidDefault, value);
	CPoint *point = GPOS_NEW(mp) CPoint(datum);
	return point;
}


//---------------------------------------------------------------------------
//	@function:
//		CTestUtils::PexprReadQuery
//
//	@doc:
//		Return query logical expression from minidump
//
//---------------------------------------------------------------------------
CExpression *
CTestUtils::PexprReadQuery(CMemoryPool *mp, const CHAR *szQueryFileName)
{
	CHAR *szQueryDXL = CDXLUtils::Read(mp, szQueryFileName);

	// parse the DXL query tree from the given DXL document
	CQueryToDXLResult *ptroutput =
		CDXLUtils::ParseQueryToQueryDXLTree(mp, szQueryDXL, nullptr);

	// get md accessor
	CMDAccessor *md_accessor = COptCtxt::PoctxtFromTLS()->Pmda();
	GPOS_ASSERT(nullptr != md_accessor);

	// translate DXL tree into CExpression
	CTranslatorDXLToExpr trdxl2expr(mp, md_accessor);
	CExpression *pexprQuery = trdxl2expr.PexprTranslateQuery(
		ptroutput->CreateDXLNode(), ptroutput->GetOutputColumnsDXLArray(),
		ptroutput->GetCTEProducerDXLArray());

	GPOS_DELETE(ptroutput);
	GPOS_DELETE_ARRAY(szQueryDXL);

	return pexprQuery;
}


//---------------------------------------------------------------------------
//	@function:
//		CTestUtils::EresTranslate
//
//	@doc:
//		Rehydrate a query from the given file, optimize it, translate back to
//		DXL and compare the resulting plan to the given DXL document
//
//---------------------------------------------------------------------------
GPOS_RESULT
CTestUtils::EresTranslate(CMemoryPool *mp, const CHAR *szQueryFileName,
						  const CHAR *szPlanFileName, BOOL fIgnoreMismatch)
{
	// debug print
	CWStringDynamic str(mp);
	COstreamString oss(&str);

	GPOS_TRACE(str.GetBuffer());

	// read the dxl document
	CHAR *szQueryDXL = CDXLUtils::Read(mp, szQueryFileName);

	// parse the DXL query tree from the given DXL document
	CQueryToDXLResult *ptroutput =
		CDXLUtils::ParseQueryToQueryDXLTree(mp, szQueryDXL, nullptr);

	// get md accessor
	CMDAccessor *md_accessor = COptCtxt::PoctxtFromTLS()->Pmda();
	GPOS_ASSERT(nullptr != md_accessor);

	// translate DXL tree into CExpression
	CTranslatorDXLToExpr ptrdxl2expr(mp, md_accessor);
	CExpression *pexprQuery = ptrdxl2expr.PexprTranslateQuery(
		ptroutput->CreateDXLNode(), ptroutput->GetOutputColumnsDXLArray(),
		ptroutput->GetCTEProducerDXLArray());

	CQueryContext *pqc = CQueryContext::PqcGenerate(
		mp, pexprQuery, ptrdxl2expr.PdrgpulOutputColRefs(),
		ptrdxl2expr.Pdrgpmdname(), true /*fDeriveStats*/
	);

#ifdef GPOS_DEBUG
	pqc->OsPrint(oss);
#endif	//GPOS_DEBUG

	gpopt::CEngine eng(mp);
	eng.Init(pqc, nullptr /*search_stage_array*/);

#ifdef GPOS_DEBUG
	eng.RecursiveOptimize();
#else
	eng.Optimize();
#endif	//GPOS_DEBUG

	gpopt::CExpression *pexprPlan = eng.PexprExtractPlan();
	GPOS_ASSERT(nullptr != pexprPlan);

	(void) pexprPlan->PrppCompute(mp, pqc->Prpp());
	pexprPlan->OsPrint(oss);

	// translate plan back to DXL
	CTranslatorExprToDXL ptrexpr2dxl(mp, md_accessor, PdrgpiSegments(mp));
	CDXLNode *pdxlnPlan = ptrexpr2dxl.PdxlnTranslate(pexprPlan, pqc->PdrgPcr(),
													 pqc->Pdrgpmdname());
	GPOS_ASSERT(nullptr != pdxlnPlan);

	COptimizerConfig *optimizer_config =
		COptCtxt::PoctxtFromTLS()->GetOptimizerConfig();

	CWStringDynamic strTranslatedPlan(mp);
	COstreamString osTranslatedPlan(&strTranslatedPlan);

	CDXLUtils::SerializePlan(
		mp, osTranslatedPlan, pdxlnPlan,
		optimizer_config->GetEnumeratorCfg()->GetPlanId(),
		optimizer_config->GetEnumeratorCfg()->GetPlanSpaceSize(),
		true /*serialize_header_footer*/, true /*indentation*/);

	GPOS_TRACE(str.GetBuffer());
	GPOS_RESULT eres = GPOS_OK;
	if (nullptr != szPlanFileName)
	{
		// parse the DXL plan tree from the given DXL file
		CHAR *szExpectedPlan = CDXLUtils::Read(mp, szPlanFileName);

		CWStringDynamic strExpectedPlan(mp);
		strExpectedPlan.AppendFormat(GPOS_WSZ_LIT("%s"), szExpectedPlan);

		eres = EresCompare(oss, &strTranslatedPlan, &strExpectedPlan,
						   fIgnoreMismatch);
		GPOS_DELETE_ARRAY(szExpectedPlan);
	}

	// cleanup
	pexprQuery->Release();
	pexprPlan->Release();
	pdxlnPlan->Release();
	GPOS_DELETE_ARRAY(szQueryDXL);
	GPOS_DELETE(ptroutput);
	GPOS_DELETE(pqc);
	return eres;
}

//---------------------------------------------------------------------------
//	@function:
//		CTestUtils::EresCompare
//
//	@doc:
//		Compare expected and actual output
//
//---------------------------------------------------------------------------
GPOS_RESULT
CTestUtils::EresCompare(IOstream &os, CWStringDynamic *pstrActual,
						CWStringDynamic *pstrExpected, BOOL fIgnoreMismatch)
{
	if (!pstrExpected->Equals(pstrActual))
	{
		os << "Output does not match expected DXL document" << std::endl;
		os << "Actual: " << std::endl;
		os << pstrActual->GetBuffer() << std::endl;

		os << "Expected: " << std::endl;
		os << pstrExpected->GetBuffer() << std::endl;

		if (fIgnoreMismatch)
		{
			return GPOS_OK;
		}
		return GPOS_FAILED;
	}
	else
	{
		os << "Output matches expected DXL document" << std::endl;
		return GPOS_OK;
	}
}

CHAR *
CTestUtils::ExtractFilenameFromPath(CHAR *file_path)
{
	CHAR *filename = nullptr;
	CHAR *token = strtok(file_path, "/");

	while (token != nullptr)
	{
		filename = token;
		token = strtok(nullptr, "/");
	}

	return filename;
}

void
CTestUtils::CreateExpectedAndActualFile(CMemoryPool *mp, const CHAR *file_name,
										CWStringDynamic *strExpected,
										CWStringDynamic *strActual)
{
	CHAR *filepath = GPOS_NEW_ARRAY(mp, CHAR, strlen(file_name));
	clib::Strncpy(filepath, file_name, strlen(file_name));
	filepath[strlen(file_name) - 1] = '\0';
	CWStringDynamic expected_file(mp);
	CWStringDynamic actual_file(mp);
	CHAR *basename = ExtractFilenameFromPath(filepath);

	expected_file.AppendFormat(GPOS_WSZ_LIT("../server/%s_expected"), basename);
	actual_file.AppendFormat(GPOS_WSZ_LIT("../server/%s_actual"), basename);

	CAutoP<std::wofstream> wos_expected;
	CAutoP<COstreamBasic> os_expected;

	CAutoP<std::wofstream> wos_actual;
	CAutoP<COstreamBasic> os_actual;

	wos_expected = GPOS_NEW(mp)
		std::wofstream(CUtils::CreateMultiByteCharStringFromWCString(
			m_mp, const_cast<WCHAR *>(expected_file.GetBuffer())));
	os_expected = GPOS_NEW(mp) COstreamBasic(wos_expected.Value());

	wos_actual = GPOS_NEW(mp)
		std::wofstream(CUtils::CreateMultiByteCharStringFromWCString(
			m_mp, const_cast<WCHAR *>(actual_file.GetBuffer())));
	os_actual = GPOS_NEW(mp) COstreamBasic(wos_actual.Value());

	*os_expected << strExpected->GetBuffer() << std::endl;
	*os_actual << strActual->GetBuffer() << std::endl;

	GPOS_DELETE_ARRAY(filepath);
}


//---------------------------------------------------------------------------
//	@function:
//		CTestUtils::FPlanMatch
//
//	@doc:
//		Match given two plans using string comparison
//
//---------------------------------------------------------------------------
BOOL
CTestUtils::FPlanMatch(CMemoryPool *mp, IOstream &os,
					   const CDXLNode *pdxlnActual, ULLONG ullPlanIdActual,
					   ULLONG ullPlanSpaceSizeActual,
					   const CDXLNode *pdxlnExpected, ULLONG ullPlanIdExpected,
					   ULLONG ullPlanSpaceSizeExpected, const CHAR *file_name)
{
	if (nullptr == pdxlnActual && nullptr == pdxlnExpected)
	{
		CAutoTrace at(mp);
		at.Os() << "Both plans are NULL." << std::endl;

		return true;
	}

	if (nullptr != pdxlnActual && nullptr == pdxlnExpected)
	{
		CAutoTrace at(mp);
		at.Os() << "Plan comparison *** FAILED ***" << std::endl;
		at.Os() << "Expected plan is NULL. Actual: " << std::endl;
		CDXLUtils::SerializePlan(
			mp, at.Os(), pdxlnActual, ullPlanIdActual, ullPlanSpaceSizeActual,
			false /*serialize_document_header_footer*/, true /*indentation*/);
		at.Os() << std::endl;

		return false;
	}

	if (nullptr == pdxlnActual && nullptr != pdxlnExpected)
	{
		CAutoTrace at(mp);
		at.Os() << "Plan comparison *** FAILED ***" << std::endl;
		at.Os() << "Actual plan is NULL. Expected: " << std::endl;
		CDXLUtils::SerializePlan(mp, at.Os(), pdxlnExpected, ullPlanIdExpected,
								 ullPlanSpaceSizeExpected,
								 false /*serialize_document_header_footer*/,
								 true /*indentation*/);
		at.Os() << std::endl;

		return false;
	}

	GPOS_ASSERT(nullptr != pdxlnActual);
	GPOS_ASSERT(nullptr != pdxlnExpected);

	// plan id's and space sizes are already compared before this point,
	// overwrite PlanId's and space sizes with zeros to pass string comparison on plan body
	CWStringDynamic strActual(mp);
	COstreamString osActual(&strActual);
	CDXLUtils::SerializePlan(mp, osActual, pdxlnActual, 0 /*ullPlanIdActual*/,
							 0 /*ullPlanSpaceSizeActual*/,
							 false /*serialize_document_header_footer*/,
							 true /*indentation*/);
	GPOS_CHECK_ABORT;

	CWStringDynamic strExpected(mp);
	COstreamString osExpected(&strExpected);
	CDXLUtils::SerializePlan(
		mp, osExpected, pdxlnExpected, 0 /*ullPlanIdExpected*/,
		0 /*ullPlanSpaceSizeExpected*/,
		false /*serialize_document_header_footer*/, true /*indentation*/);
	GPOS_CHECK_ABORT;

	BOOL result = strActual.Equals(&strExpected);

	if (!result)
	{
		// serialize plans again to restore id's and space size before printing error message
		CWStringDynamic strActual(mp);
		COstreamString osActual(&strActual);
		CDXLUtils::SerializePlan(
			mp, osActual, pdxlnActual, ullPlanIdActual, ullPlanSpaceSizeActual,
			false /*serialize_document_header_footer*/, true /*indentation*/);
		GPOS_CHECK_ABORT;

		CWStringDynamic strExpected(mp);
		COstreamString osExpected(&strExpected);
		CDXLUtils::SerializePlan(mp, osExpected, pdxlnExpected,
								 ullPlanIdExpected, ullPlanSpaceSizeExpected,
								 false /*serialize_document_header_footer*/,
								 true /*indentation*/);
		GPOS_CHECK_ABORT;

		{
			CAutoTrace at(mp);

			at.Os() << "Plan comparison *** FAILED ***" << std::endl;
			at.Os() << "Actual: " << std::endl;
			at.Os() << strActual.GetBuffer() << std::endl;
		}

		os << "Expected: " << std::endl;
		os << strExpected.GetBuffer() << std::endl;

		CreateExpectedAndActualFile(mp, file_name, &strExpected, &strActual);
	}

	GPOS_CHECK_ABORT;
	return result;
}

//---------------------------------------------------------------------------
//	@function:
//		CTestUtils::FPlanCompare
//
//	@doc:
//		Compare two plans based on their string representation
//
//---------------------------------------------------------------------------
BOOL
CTestUtils::FPlanCompare(CMemoryPool *mp, IOstream &os,
						 const CDXLNode *pdxlnActual, ULLONG ullPlanIdActual,
						 ULLONG ullPlanSpaceSizeActual,
						 const CDXLNode *pdxlnExpected,
						 ULLONG ullPlanIdExpected,
						 ULLONG ullPlanSpaceSizeExpected, BOOL fMatchPlans,
						 INT iCmpSpaceSize, const CHAR *file_name)
{
	BOOL fPlanSpaceUnchanged = true;

	if (!fMatchPlans)
	{
		return true;
	}

	CAutoTrace at(mp);

	if (ullPlanIdActual != ullPlanIdExpected)
	{
		at.Os() << "Plan Id mismatch." << std::endl
				<< "\tActual Id: " << ullPlanIdActual << std::endl
				<< "\tExpected Id: " << ullPlanIdExpected << std::endl;

		return false;
	}

	// check plan space size required comparison
	if ((0 == iCmpSpaceSize &&
		 ullPlanSpaceSizeActual !=
			 ullPlanSpaceSizeExpected) ||  // required comparison is equality
		(-1 == iCmpSpaceSize &&
		 ullPlanSpaceSizeActual >
			 ullPlanSpaceSizeExpected) ||  // required comparison is (Actual <= Expected)
		(1 == iCmpSpaceSize &&
		 ullPlanSpaceSizeActual <
			 ullPlanSpaceSizeExpected)	// required comparison is (Actual >= Expected)
	)
	{
		at.Os() << "Plan space size comparison *** FAILED ***" << std::endl
				<< "Required comparison: " << iCmpSpaceSize << std::endl
				<< "\tActual size: " << ullPlanSpaceSizeActual << std::endl
				<< "\tExpected size: " << ullPlanSpaceSizeExpected << std::endl;

		fPlanSpaceUnchanged = false;
	}

	// perform deep matching on plan bodies
	return FPlanMatch(mp, os, pdxlnActual, ullPlanIdActual,
					  ullPlanSpaceSizeActual, pdxlnExpected, ullPlanIdExpected,
					  ullPlanSpaceSizeExpected, file_name) &&
		   fPlanSpaceUnchanged;
}

//---------------------------------------------------------------------------
//	@function:
//		CTestUtils::PdrgpiSegments
//
//	@doc:
//		Helper function for creating an array of segment ids for the target system
//
//---------------------------------------------------------------------------
IntPtrArray *
CTestUtils::PdrgpiSegments(CMemoryPool *mp)
{
	IntPtrArray *pdrgpiSegments = GPOS_NEW(mp) IntPtrArray(mp);
	const ULONG ulSegments = GPOPT_SEGMENT_COUNT;
	GPOS_ASSERT(0 < ulSegments);

	for (ULONG ul = 0; ul < ulSegments; ul++)
	{
		pdrgpiSegments->Append(GPOS_NEW(mp) INT(ul));
	}
	return pdrgpiSegments;
}

//---------------------------------------------------------------------------
//	@function:
//		CTestUtils::SzMinidumpFileName
//
//	@doc:
//		Generate minidump file name from passed file name
//
//---------------------------------------------------------------------------
CHAR *
CTestUtils::SzMinidumpFileName(CMemoryPool *mp, const CHAR *file_name)
{
	GPOS_ASSERT(nullptr != file_name);

	if (!GPOS_FTRACE(EopttraceEnableSpacePruning))
	{
		return const_cast<CHAR *>(file_name);
	}

	CWStringDynamic *pstrMinidumpFileName = GPOS_NEW(mp) CWStringDynamic(mp);
	COstreamString oss(pstrMinidumpFileName);
	oss << file_name << "-space-pruned";

	// convert wide char to regular char
	const WCHAR *wsz = pstrMinidumpFileName->GetBuffer();
	const ULONG ulInputLength = GPOS_WSZ_LENGTH(wsz);
	const ULONG ulWCHARSize = GPOS_SIZEOF(WCHAR);
	const ULONG ulMaxLength = (ulInputLength + 1) * ulWCHARSize;
	CHAR *sz = GPOS_NEW_ARRAY(mp, CHAR, ulMaxLength);
	gpos::clib::Wcstombs(sz, const_cast<WCHAR *>(wsz), ulMaxLength);
	sz[ulMaxLength - 1] = '\0';

	GPOS_DELETE(pstrMinidumpFileName);

	return sz;
}


//---------------------------------------------------------------------------
//	@function:
//		CTestUtils::EresRunMinidump
//
//	@doc:
//		Run one minidump-based test using passed MD Accessor
//
//---------------------------------------------------------------------------
GPOS_RESULT
CTestUtils::EresRunMinidump(CMemoryPool *mp, CMDAccessor *md_accessor,
							const CHAR *file_name, ULONG *pulTestCounter,
							ULONG ulSessionId, ULONG ulCmdId, BOOL fMatchPlans,
							INT iCmpSpaceSize, IConstExprEvaluator *pceeval)
{
	GPOS_ASSERT(nullptr != md_accessor);

	GPOS_RESULT eres = GPOS_OK;

	{
		CAutoTrace at(mp);
		at.Os() << "executing " << file_name;
	}

	// load dump file
	CDXLMinidump *pdxlmd = CMinidumperUtils::PdxlmdLoad(mp, file_name);
	GPOS_CHECK_ABORT;

	COptimizerConfig *optimizer_config = pdxlmd->GetOptimizerConfig();

	if (nullptr == optimizer_config)
	{
		optimizer_config = COptimizerConfig::PoconfDefault(mp);
	}
	else
	{
		optimizer_config->AddRef();
	}

	ULONG ulSegments = UlSegments(optimizer_config);

	// allow sampler to throw invalid plan exception
	optimizer_config->GetEnumeratorCfg()->SetSampleValidPlans(
		false /*fSampleValidPlans*/);

	CDXLNode *pdxlnPlan = nullptr;

	CHAR *szMinidumpFileName = SzMinidumpFileName(mp, file_name);

	pdxlnPlan = CMinidumperUtils::PdxlnExecuteMinidump(
		mp, md_accessor, pdxlmd, szMinidumpFileName, ulSegments, ulSessionId,
		ulCmdId, optimizer_config, pceeval);

	if (szMinidumpFileName != file_name)
	{
		// a new name was generated
		GPOS_DELETE_ARRAY(szMinidumpFileName);
	}

	GPOS_CHECK_ABORT;


	{
		CAutoTrace at(mp);
		if (!CTestUtils::FPlanCompare(
				mp, at.Os(), pdxlnPlan,
				optimizer_config->GetEnumeratorCfg()->GetPlanId(),
				optimizer_config->GetEnumeratorCfg()->GetPlanSpaceSize(),
				pdxlmd->PdxlnPlan(), pdxlmd->GetPlanId(),
				pdxlmd->GetPlanSpaceSize(), fMatchPlans, iCmpSpaceSize,
				file_name))
		{
			eres = GPOS_FAILED;
		}
	}

	GPOS_CHECK_ABORT;

	{
		CAutoTrace at(mp);
		at.Os() << std::endl;
	}

	// cleanup
	GPOS_DELETE(pdxlmd);
	pdxlnPlan->Release();
	optimizer_config->Release();

	(*pulTestCounter)++;
	return eres;
}


//---------------------------------------------------------------------------
//	@function:
//		CTestUtils::EresRunMinidumps
//
//	@doc:
//		Run minidump-based tests
//
//---------------------------------------------------------------------------
GPOS_RESULT
CTestUtils::EresRunMinidumps(CMemoryPool *,	 // pmpInput,
							 const CHAR *rgszFileNames[], ULONG ulTests,
							 ULONG *pulTestCounter, ULONG ulSessionId,
							 ULONG ulCmdId, BOOL fMatchPlans,
							 BOOL fTestSpacePruning,
							 const CHAR *,	// szMDFilePath,
							 IConstExprEvaluator *pceeval)
{
	GPOS_RESULT eres = GPOS_OK;
	BOOL fSuccess = true;

	for (ULONG ul = *pulTestCounter; ul < ulTests; ul++)
	{
		// each test uses a new memory pool to keep total memory consumption low
		CAutoMemoryPool amp;
		CMemoryPool *mp = amp.Pmp();

		if (fMatchPlans)
		{
			{
				CAutoTrace at(mp);
				at.Os() << "IsRunning test with EXHAUSTIVE SEARCH:";
			}

			eres = EresRunMinidumpsUsingOneMDFile(
				mp, rgszFileNames[ul], &rgszFileNames[ul], pulTestCounter,
				ulSessionId, ulCmdId, fMatchPlans,
				0,	// iCmpSpaceSize
				pceeval);

			if (GPOS_FAILED == eres)
			{
				fSuccess = false;
			}
		}

		if (GPOS_OK == eres && fTestSpacePruning)
		{
			{
				CAutoTrace at(mp);
				at.Os() << "IsRunning test with BRANCH-AND-BOUND SEARCH:";
			}

			// enable space pruning
			CAutoTraceFlag atf(EopttraceEnableSpacePruning, true /*value*/);

			eres = EresRunMinidumpsUsingOneMDFile(
				mp, rgszFileNames[ul], &rgszFileNames[ul], pulTestCounter,
				ulSessionId, ulCmdId, fMatchPlans,
				-1,	 // iCmpSpaceSize
				pceeval);

			if (GPOS_FAILED == eres)
			{
				fSuccess = false;
			}
		}
	}

	*pulTestCounter = 0;

	// return GPOS_OK if all the minidump tests passed.
	// the minidump test runner, EresRunMinidump(), only returns
	// GPOS_FAILED in case of a failure, hence remaining error codes need
	// not be handled here
	return fSuccess ? GPOS_OK : GPOS_FAILED;
}


//---------------------------------------------------------------------------
//	@function:
//		CTestUtils::EresRunMinidumpsUsingOneMDFile
//
//	@doc:
//		Run all minidumps based on one metadata file
//
//---------------------------------------------------------------------------
GPOS_RESULT
CTestUtils::EresRunMinidumpsUsingOneMDFile(
	CMemoryPool *mp, const CHAR *szMDFilePath, const CHAR *rgszFileNames[],
	ULONG *pulTestCounter, ULONG ulSessionId, ULONG ulCmdId, BOOL fMatchPlans,
	INT iCmpSpaceSize, IConstExprEvaluator *pceeval)
{
	GPOS_ASSERT(nullptr != rgszFileNames);
	GPOS_ASSERT(nullptr != szMDFilePath);

	// reset metadata cache
	CMDCache::Reset();

	// load metadata file
	CDXLMinidump *pdxlmd = CMinidumperUtils::PdxlmdLoad(mp, szMDFilePath);
	GPOS_CHECK_ABORT;

	// set up MD providers
	CMDProviderMemory *pmdp = GPOS_NEW(mp) CMDProviderMemory(mp, szMDFilePath);
	GPOS_CHECK_ABORT;

	const CSystemIdArray *pdrgpsysid = pdxlmd->GetSysidPtrArray();
	CMDProviderArray *pdrgpmdp = GPOS_NEW(mp) CMDProviderArray(mp);
	pdrgpmdp->Append(pmdp);

	for (ULONG ul = 1; ul < pdrgpsysid->Size(); ul++)
	{
		pmdp->AddRef();
		pdrgpmdp->Append(pmdp);
	}

	GPOS_RESULT eres = GPOS_OK;

	{  // scope for MD accessor
		CMDAccessor mda(mp, CMDCache::Pcache(), pdrgpsysid, pdrgpmdp);

		eres = EresRunMinidump(mp, &mda, rgszFileNames[0], pulTestCounter,
							   ulSessionId, ulCmdId, fMatchPlans, iCmpSpaceSize,
							   pceeval);

		*pulTestCounter = 0;
	}

	// cleanup
	pdrgpmdp->Release();
	GPOS_DELETE(pdxlmd);
	GPOS_CHECK_ABORT;

	return eres;
}


//---------------------------------------------------------------------------
//	@function:
//		CTestUtils::EresSamplePlans
//
//	@doc:
//		Test plan sampling
//		to extract attribute 'X' value from xml file:
//		xpath distr.xml //dxl:Value/@X | grep 'X=' | sed 's/\"//g' | sed 's/X=//g' | tr ' ' '\n'
//
//
//---------------------------------------------------------------------------
GPOS_RESULT
CTestUtils::EresSamplePlans(const CHAR *rgszFileNames[], ULONG ulTests,
							ULONG *pulTestCounter, ULONG ulSessionId,
							ULONG ulCmdId)
{
	GPOS_RESULT eres = GPOS_OK;

	for (ULONG ul = *pulTestCounter; ul < ulTests; ul++)
	{
		// each test uses a new memory pool to keep total memory consumption low
		CAutoMemoryPool amp;
		CMemoryPool *mp = amp.Pmp();

		// reset metadata cache
		CMDCache::Reset();

		CAutoTraceFlag atf1(EopttraceEnumeratePlans, true);
		CAutoTraceFlag atf2(EopttraceSamplePlans, true);

		// load dump file
		CDXLMinidump *pdxlmd =
			CMinidumperUtils::PdxlmdLoad(mp, rgszFileNames[ul]);
		GPOS_CHECK_ABORT;

		// set up MD providers
		CMDProviderMemory *pmdp =
			GPOS_NEW(mp) CMDProviderMemory(mp, rgszFileNames[ul]);
		GPOS_CHECK_ABORT;

		const CSystemIdArray *pdrgpsysid = pdxlmd->GetSysidPtrArray();
		CMDProviderArray *pdrgpmdp = GPOS_NEW(mp) CMDProviderArray(mp);
		pdrgpmdp->Append(pmdp);

		for (ULONG ulSys = 1; ulSys < pdrgpsysid->Size(); ulSys++)
		{
			pmdp->AddRef();
			pdrgpmdp->Append(pmdp);
		}

		COptimizerConfig *optimizer_config = pdxlmd->GetOptimizerConfig();

		if (nullptr == optimizer_config)
		{
			optimizer_config = GPOS_NEW(mp) COptimizerConfig(
				GPOS_NEW(mp)
					CEnumeratorConfig(mp, 0 /*plan_id*/, 1000 /*ullSamples*/),
				CStatisticsConfig::PstatsconfDefault(mp),
				CCTEConfig::PcteconfDefault(mp), ICostModel::PcmDefault(mp),
				CHint::PhintDefault(mp), CWindowOids::GetWindowOids(mp));
		}
		else
		{
			optimizer_config->AddRef();
		}

		ULONG ulSegments = UlSegments(optimizer_config);

		// allow sampler to throw invalid plan exception
		optimizer_config->GetEnumeratorCfg()->SetSampleValidPlans(
			false /*fSampleValidPlans*/);

		{
			// scope for MD accessor
			CMDAccessor mda(mp, CMDCache::Pcache(), pdrgpsysid, pdrgpmdp);

			CDXLNode *pdxlnPlan = CMinidumperUtils::PdxlnExecuteMinidump(
				mp, &mda, pdxlmd, rgszFileNames[ul], ulSegments, ulSessionId,
				ulCmdId, optimizer_config,
				nullptr	 // pceeval
			);

			GPOS_CHECK_ABORT;

			{
				CAutoTrace at(mp);

				at.Os()
					<< "Generated "
					<< optimizer_config->GetEnumeratorCfg()->UlCreatedSamples()
					<< " samples ... " << std::endl;

				// print ids of sampled plans
				CWStringDynamic *str = CDXLUtils::SerializeSamplePlans(
					mp, optimizer_config->GetEnumeratorCfg(), true /*fIdent*/);
				at.Os() << str->GetBuffer();
				GPOS_DELETE(str);

				// print fitted cost distribution
				at.Os() << "Cost Distribution: " << std::endl;
				const ULONG size =
					optimizer_config->GetEnumeratorCfg()->UlCostDistrSize();
				for (ULONG ul = 0; ul < size; ul++)
				{
					at.Os()
						<< optimizer_config->GetEnumeratorCfg()->DCostDistrX(ul)
						<< "\t"
						<< optimizer_config->GetEnumeratorCfg()->DCostDistrY(ul)
						<< std::endl;
				}

				// print serialized cost distribution
				str = CDXLUtils::SerializeCostDistr(
					mp, optimizer_config->GetEnumeratorCfg(), true /*fIdent*/);

				at.Os() << str->GetBuffer();
				GPOS_DELETE(str);
			}

			// cleanup
			GPOS_DELETE(pdxlmd);
			pdxlnPlan->Release();

		}  // end of MDAccessor scope


		// cleanup
		optimizer_config->Release();
		pdrgpmdp->Release();


		(*pulTestCounter)++;
	}

	*pulTestCounter = 0;
	return eres;
}


//---------------------------------------------------------------------------
//	@function:
//		CTestUtils::EresCheckPlans
//
//	@doc:
//		Check all enumerated plans using given PlanChecker function
//
//
//---------------------------------------------------------------------------
GPOS_RESULT
CTestUtils::EresCheckPlans(const CHAR *rgszFileNames[], ULONG ulTests,
						   ULONG *pulTestCounter, ULONG ulSessionId,
						   ULONG ulCmdId, FnPlanChecker *pfpc)
{
	GPOS_ASSERT(nullptr != pfpc);

	GPOS_RESULT eres = GPOS_OK;

	for (ULONG ul = *pulTestCounter; ul < ulTests; ul++)
	{
		// each test uses a new memory pool to keep total memory consumption low
		CAutoMemoryPool amp;
		CMemoryPool *mp = amp.Pmp();

		// reset metadata cache
		CMDCache::Reset();

		CAutoTraceFlag atf1(EopttraceEnumeratePlans, true);

		// load dump file
		CDXLMinidump *pdxlmd =
			CMinidumperUtils::PdxlmdLoad(mp, rgszFileNames[ul]);
		GPOS_CHECK_ABORT;

		// set up MD providers
		CMDProviderMemory *pmdp =
			GPOS_NEW(mp) CMDProviderMemory(mp, rgszFileNames[ul]);
		GPOS_CHECK_ABORT;

		const CSystemIdArray *pdrgpsysid = pdxlmd->GetSysidPtrArray();
		CMDProviderArray *pdrgpmdp = GPOS_NEW(mp) CMDProviderArray(mp);
		pdrgpmdp->Append(pmdp);

		for (ULONG ulSys = 1; ulSys < pdrgpsysid->Size(); ulSys++)
		{
			pmdp->AddRef();
			pdrgpmdp->Append(pmdp);
		}

		COptimizerConfig *optimizer_config = pdxlmd->GetOptimizerConfig();

		if (nullptr == optimizer_config)
		{
			optimizer_config = GPOS_NEW(mp) COptimizerConfig(
				GPOS_NEW(mp)
					CEnumeratorConfig(mp, 0 /*plan_id*/, 1000 /*ullSamples*/),
				CStatisticsConfig::PstatsconfDefault(mp),
				CCTEConfig::PcteconfDefault(mp), ICostModel::PcmDefault(mp),
				CHint::PhintDefault(mp), CWindowOids::GetWindowOids(mp));
		}
		else
		{
			optimizer_config->AddRef();
		}

		ULONG ulSegments = UlSegments(optimizer_config);

		// set plan checker
		optimizer_config->GetEnumeratorCfg()->SetPlanChecker(pfpc);

		// allow sampler to throw invalid plan exception
		optimizer_config->GetEnumeratorCfg()->SetSampleValidPlans(
			false /*fSampleValidPlans*/);

		{
			// scope for MD accessor
			CMDAccessor mda(mp, CMDCache::Pcache(), pdrgpsysid, pdrgpmdp);

			CDXLNode *pdxlnPlan = CMinidumperUtils::PdxlnExecuteMinidump(
				mp, &mda, pdxlmd, rgszFileNames[ul], ulSegments, ulSessionId,
				ulCmdId, optimizer_config,
				nullptr	 // pceeval
			);

			GPOS_CHECK_ABORT;

			// cleanup
			GPOS_DELETE(pdxlmd);
			pdxlnPlan->Release();

		}  // end of MDAcessor scope

		optimizer_config->Release();
		pdrgpmdp->Release();

		(*pulTestCounter)++;
	}

	*pulTestCounter = 0;
	return eres;
}


//---------------------------------------------------------------------------
//	@function:
//		CTestUtils::UlSegments
//
//	@doc:
//		Return the number of segments, default return GPOPT_TEST_SEGMENTS
//
//---------------------------------------------------------------------------
ULONG
CTestUtils::UlSegments(COptimizerConfig *optimizer_config)
{
	GPOS_ASSERT(nullptr != optimizer_config);
	ULONG ulSegments = GPOPT_TEST_SEGMENTS;
	if (nullptr != optimizer_config->GetCostModel())
	{
		ULONG ulSegs = optimizer_config->GetCostModel()->UlHosts();
		if (ulSegments < ulSegs)
		{
			ulSegments = ulSegs;
		}
	}

	return ulSegments;
}


//---------------------------------------------------------------------------
//	@function:
//		CTestUtils::EresCheckOptimizedPlan
//
//	@doc:
//		Check the optimized plan using given DXLPlanChecker function. Does
//		not take ownership of the given pdrgpcp. The cost model configured
//		in the minidumps must be the calibrated one.
//
//---------------------------------------------------------------------------
GPOS_RESULT
CTestUtils::EresCheckOptimizedPlan(const CHAR *rgszFileNames[], ULONG ulTests,
								   ULONG *pulTestCounter, ULONG ulSessionId,
								   ULONG ulCmdId, FnDXLPlanChecker *pfdpc,
								   ICostModelParamsArray *pdrgpcp)
{
	GPOS_ASSERT(nullptr != pfdpc);

	GPOS_RESULT eres = GPOS_OK;

	for (ULONG ul = *pulTestCounter; ul < ulTests; ul++)
	{
		// each test uses a new memory pool to keep total memory consumption low
		CAutoMemoryPool amp;
		CMemoryPool *mp = amp.Pmp();

		// reset metadata cache
		CMDCache::Reset();

		CAutoTraceFlag atf1(EopttraceEnableSpacePruning, true /*value*/);

		// load dump file
		CDXLMinidump *pdxlmd =
			CMinidumperUtils::PdxlmdLoad(mp, rgszFileNames[ul]);
		GPOS_CHECK_ABORT;

		// set up MD providers
		CMDProviderMemory *pmdp =
			GPOS_NEW(mp) CMDProviderMemory(mp, rgszFileNames[ul]);
		GPOS_CHECK_ABORT;

		const CSystemIdArray *pdrgpsysid = pdxlmd->GetSysidPtrArray();
		CMDProviderArray *pdrgpmdp = GPOS_NEW(mp) CMDProviderArray(mp);
		pdrgpmdp->Append(pmdp);

		for (ULONG ulSys = 1; ulSys < pdrgpsysid->Size(); ulSys++)
		{
			pmdp->AddRef();
			pdrgpmdp->Append(pmdp);
		}

		COptimizerConfig *optimizer_config = pdxlmd->GetOptimizerConfig();
		GPOS_ASSERT(nullptr != optimizer_config);

		if (nullptr != pdrgpcp)
		{
			optimizer_config->GetCostModel()->SetParams(pdrgpcp);
		}
		optimizer_config->AddRef();
		ULONG ulSegments = UlSegments(optimizer_config);

		// allow sampler to throw invalid plan exception
		optimizer_config->GetEnumeratorCfg()->SetSampleValidPlans(
			false /*fSampleValidPlans*/);

		{
			// scope for MD accessor
			CMDAccessor mda(mp, CMDCache::Pcache(), pdrgpsysid, pdrgpmdp);

			CDXLNode *pdxlnPlan = CMinidumperUtils::PdxlnExecuteMinidump(
				mp, &mda, pdxlmd, rgszFileNames[ul], ulSegments, ulSessionId,
				ulCmdId, optimizer_config,
				nullptr	 // pceeval
			);
			if (!pfdpc(pdxlnPlan))
			{
				eres = GPOS_FAILED;
				{
					CAutoTrace at(mp);
					at.Os() << "Failed check for minidump " << rgszFileNames[ul]
							<< std::endl;
					CDXLUtils::SerializePlan(mp, at.Os(), pdxlnPlan,
											 0,		// plan_id
											 0,		// plan_space_size
											 true,	// serialize_header_footer
											 true	// indentation
					);
					at.Os() << std::endl;
				}
			}

			GPOS_CHECK_ABORT;

			// cleanup
			GPOS_DELETE(pdxlmd);
			pdxlnPlan->Release();

		}  // end of MDAcessor scope

		optimizer_config->Release();
		pdrgpmdp->Release();

		(*pulTestCounter)++;
	}

	*pulTestCounter = 0;
	return eres;
}


//---------------------------------------------------------------------------
//	@function:
//		CTestUtils::CreateGenericDatum
//
//	@doc:
//		Create a datum with a given type, encoded value and int value.
//
//---------------------------------------------------------------------------
IDatum *
CTestUtils::CreateGenericDatum(CMemoryPool *mp, CMDAccessor *md_accessor,
							   IMDId *mdid_type,
							   CWStringDynamic *pstrEncodedValue, LINT value)
{
	GPOS_ASSERT(nullptr != md_accessor);

	GPOS_ASSERT(!mdid_type->Equals(&CMDIdGPDB::m_mdid_numeric));
	const IMDType *pmdtype = md_accessor->RetrieveType(mdid_type);
	ULONG ulbaSize = 0;
	BYTE *data =
		CDXLUtils::DecodeByteArrayFromString(mp, pstrEncodedValue, &ulbaSize);

<<<<<<< HEAD
	CDXLDatumGeneric *dxl_datum = NULL;
	if (CMDTypeGenericGPDB::IsTimeRelatedTypeMappableToDouble(mdid_type))
=======
	CDXLDatumGeneric *dxl_datum = nullptr;
	if (CMDTypeGenericGPDB::IsTimeRelatedType(mdid_type))
>>>>>>> ec723ec8
	{
		dxl_datum = GPOS_NEW(mp) CDXLDatumStatsDoubleMappable(
			mp, mdid_type, default_type_modifier, false /*is_const_null*/, data,
			ulbaSize, CDouble(value));
	}
	else if (pmdtype->IsTextRelated() ||
			 CMDTypeGenericGPDB::IsTimeRelatedTypeMappableToLint(mdid_type))
	{
		dxl_datum = GPOS_NEW(mp) CDXLDatumStatsLintMappable(
			mp, mdid_type, default_type_modifier, false /*is_const_null*/, data,
			ulbaSize, value);
	}
	else
	{
		dxl_datum = GPOS_NEW(mp)
			CDXLDatumGeneric(mp, mdid_type, default_type_modifier,
							 false /*is_const_null*/, data, ulbaSize);
	}

	IDatum *datum = pmdtype->GetDatumForDXLDatum(mp, dxl_datum);
	dxl_datum->Release();

	return datum;
}

//---------------------------------------------------------------------------
//	@function:
//		CTestUtils::CreateDoubleDatum
//
//	@doc:
//		Create a datum with a given type and double value
//
//---------------------------------------------------------------------------
IDatum *
CTestUtils::CreateDoubleDatum(CMemoryPool *mp, CMDAccessor *md_accessor,
							  IMDId *mdid_type, CDouble value)
{
	GPOS_ASSERT(nullptr != md_accessor);

	GPOS_ASSERT(!mdid_type->Equals(&CMDIdGPDB::m_mdid_numeric));
	const IMDType *pmdtype = md_accessor->RetrieveType(mdid_type);
	ULONG ulbaSize = 0;
	CWStringDynamic *pstrW =
		GPOS_NEW(mp) CWStringDynamic(mp, GPOS_WSZ_LIT("AAAABXc="));
	BYTE *data = CDXLUtils::DecodeByteArrayFromString(mp, pstrW, &ulbaSize);
	CDXLDatumGeneric *dxl_datum = nullptr;

	dxl_datum = GPOS_NEW(mp) CDXLDatumStatsDoubleMappable(
		mp, mdid_type, default_type_modifier, false /*is_const_null*/, data,
		ulbaSize, CDouble(value));


	IDatum *datum = pmdtype->GetDatumForDXLDatum(mp, dxl_datum);
	dxl_datum->Release();
	GPOS_DELETE(pstrW);
	return datum;
}

//---------------------------------------------------------------------------
//      @function:
//              CConstraintTest::PciGenericInterval
//
//      @doc:
//              Create an interval for generic data types.
//              Does not take ownership of any argument.
//              Caller takes ownership of returned pointer.
//
//---------------------------------------------------------------------------
CConstraintInterval *
CTestUtils::PciGenericInterval(CMemoryPool *mp, CMDAccessor *md_accessor,
							   const CMDIdGPDB &mdidType, CColRef *colref,
							   CWStringDynamic *pstrLower, LINT lLower,
							   CRange::ERangeInclusion eriLeft,
							   CWStringDynamic *pstrUpper, LINT lUpper,
							   CRange::ERangeInclusion eriRight)
{
	GPOS_ASSERT(nullptr != md_accessor);

	IDatum *pdatumLower = CTestUtils::CreateGenericDatum(
		mp, md_accessor, GPOS_NEW(mp) CMDIdGPDB(mdidType), pstrLower, lLower);
	IDatum *pdatumUpper = CTestUtils::CreateGenericDatum(
		mp, md_accessor, GPOS_NEW(mp) CMDIdGPDB(mdidType), pstrUpper, lUpper);

	CRangeArray *pdrgprng = GPOS_NEW(mp) CRangeArray(mp);
	CMDIdGPDB *mdid = GPOS_NEW(mp) CMDIdGPDB(CMDIdGPDB::m_mdid_date);
	CRange *prange =
		GPOS_NEW(mp) CRange(mdid, COptCtxt::PoctxtFromTLS()->Pcomp(),
							pdatumLower, eriLeft, pdatumUpper, eriRight);
	pdrgprng->Append(prange);

	return GPOS_NEW(mp)
		CConstraintInterval(mp, colref, pdrgprng, false /*is_null*/);
}
//---------------------------------------------------------------------------
//	@function:
//		CTestUtils::PexprScalarCmpIdentToConstant
//
//	@doc:
//		Helper for generating a scalar compare identifier to a constant
//
//---------------------------------------------------------------------------
CExpression *
CTestUtils::PexprScalarCmpIdentToConstant(CMemoryPool *mp, CExpression *pexpr)
{
	GPOS_ASSERT(nullptr != mp);
	GPOS_ASSERT(nullptr != pexpr);

	CColRefSet *pcrs = pexpr->DeriveOutputColumns();
	CColRef *pcrAny = pcrs->PcrAny();
	CExpression *pexprConst = CUtils::PexprScalarConstInt4(mp, 10 /* val */);

	return CUtils::PexprScalarEqCmp(mp, pcrAny, pexprConst);
}


//---------------------------------------------------------------------------
//	@function:
//		CTestUtils::PexprExistsSubquery
//
//	@doc:
//		Helper for generating an exists subquery
//
//---------------------------------------------------------------------------
CExpression *
CTestUtils::PexprExistsSubquery(CMemoryPool *mp, CExpression *pexprOuter)
{
	GPOS_ASSERT(nullptr != mp);
	GPOS_ASSERT(nullptr != pexprOuter);

	CExpression *pexprInner = CTestUtils::PexprLogicalGet(mp);

	return CSubqueryTestUtils::PexprSubqueryExistential(
		mp, COperator::EopScalarSubqueryExists, pexprOuter, pexprInner,
		false /* fCorrelated */
	);
}


//---------------------------------------------------------------------------
//	@function:
//		CTestUtils::PexpSubqueryAll
//
//	@doc:
//		Helper for generating an ALL subquery
//
//---------------------------------------------------------------------------
CExpression *
CTestUtils::PexpSubqueryAll(CMemoryPool *mp, CExpression *pexprOuter)
{
	GPOS_ASSERT(nullptr != mp);
	GPOS_ASSERT(nullptr != pexprOuter);

	CColRefSet *outer_refs = pexprOuter->DeriveOutputColumns();
	const CColRef *pcrOuter = outer_refs->PcrAny();


	CExpression *pexprInner = CTestUtils::PexprLogicalGet(mp);
	CColRefSet *pcrsInner = pexprInner->DeriveOutputColumns();
	const CColRef *pcrInner = pcrsInner->PcrAny();

	return GPOS_NEW(mp) CExpression(
		mp,
		GPOS_NEW(mp) CScalarSubqueryAll(
			mp, GPOS_NEW(mp) CMDIdGPDB(GPDB_INT4_EQ_OP),
			GPOS_NEW(mp) CWStringConst(GPOS_WSZ_LIT("=")), pcrInner),
		pexprInner, CUtils::PexprScalarIdent(mp, pcrOuter));
}


//---------------------------------------------------------------------------
//	@function:
//		CTestUtils::PexpSubqueryAny
//
//	@doc:
//		Helper for generating an ANY subquery
//
//---------------------------------------------------------------------------
CExpression *
CTestUtils::PexpSubqueryAny(CMemoryPool *mp, CExpression *pexprOuter)
{
	GPOS_ASSERT(nullptr != mp);
	GPOS_ASSERT(nullptr != pexprOuter);

	CColRefSet *outer_refs = pexprOuter->DeriveOutputColumns();
	const CColRef *pcrOuter = outer_refs->PcrAny();


	CExpression *pexprInner = CTestUtils::PexprLogicalGet(mp);
	CColRefSet *pcrsInner = pexprInner->DeriveOutputColumns();
	const CColRef *pcrInner = pcrsInner->PcrAny();

	return GPOS_NEW(mp) CExpression(
		mp,
		GPOS_NEW(mp) CScalarSubqueryAny(
			mp, GPOS_NEW(mp) CMDIdGPDB(GPDB_INT4_EQ_OP),
			GPOS_NEW(mp) CWStringConst(GPOS_WSZ_LIT("=")), pcrInner),
		pexprInner, CUtils::PexprScalarIdent(mp, pcrOuter));
}


//---------------------------------------------------------------------------
//	@function:
//		CTestUtils::PexprNotExistsSubquery
//
//	@doc:
//		Helper for generating a not exists subquery
//
//---------------------------------------------------------------------------
CExpression *
CTestUtils::PexprNotExistsSubquery(CMemoryPool *mp, CExpression *pexprOuter)
{
	GPOS_ASSERT(nullptr != mp);
	GPOS_ASSERT(nullptr != pexprOuter);

	CExpression *pexprInner = CTestUtils::PexprLogicalGet(mp);

	return CSubqueryTestUtils::PexprSubqueryExistential(
		mp, COperator::EopScalarSubqueryNotExists, pexprOuter, pexprInner,
		false /* fCorrelated */
	);
}


//---------------------------------------------------------------------------
//	@function:
//		CTestUtils::FHasOp
//
//	@doc:
//		 Recursively traverses the subtree rooted at the given expression, and
//  	 return the first subexpression it encounters that has the given id
//
//---------------------------------------------------------------------------
const CExpression *
CTestUtils::PexprFirst(const CExpression *pexpr,
					   const COperator::EOperatorId op_id)
{
	GPOS_CHECK_STACK_SIZE;
	GPOS_ASSERT(nullptr != pexpr);

	if (pexpr->Pop()->Eopid() == op_id)
	{
		return pexpr;
	}

	// recursively check children
	const ULONG arity = pexpr->Arity();
	for (ULONG ul = 0; ul < arity; ul++)
	{
		const CExpression *pexprFirst = PexprFirst((*pexpr)[ul], op_id);
		if (nullptr != pexprFirst)
		{
			return pexprFirst;
		}
	}

	return nullptr;
}


//---------------------------------------------------------------------------
//	@function:
//		CTestUtils::PexprAnd
//
//	@doc:
//		Generate a scalar AND expression
//
//---------------------------------------------------------------------------
CExpression *
CTestUtils::PexprAnd(CMemoryPool *mp, CExpression *pexprActual,
					 CExpression *pexprExpected)
{
	GPOS_ASSERT(nullptr != pexprActual);
	GPOS_ASSERT(nullptr != pexprExpected);

	CExpressionArray *pdrgpexpr = GPOS_NEW(mp) CExpressionArray(mp);
	pdrgpexpr->Append(pexprActual);
	pdrgpexpr->Append(pexprExpected);

	return CUtils::PexprScalarBoolOp(mp, CScalarBoolOp::EboolopAnd, pdrgpexpr);
}


//---------------------------------------------------------------------------
//	@function:
//		CTestUtils::PexprOr
//
//	@doc:
//		Generate a scalar OR expression
//
//---------------------------------------------------------------------------
CExpression *
CTestUtils::PexprOr(CMemoryPool *mp, CExpression *pexprActual,
					CExpression *pexprExpected)
{
	GPOS_ASSERT(nullptr != pexprActual);
	GPOS_ASSERT(nullptr != pexprExpected);

	CExpressionArray *pdrgpexpr = GPOS_NEW(mp) CExpressionArray(mp);
	pdrgpexpr->Append(pexprActual);
	pdrgpexpr->Append(pexprExpected);

	return CUtils::PexprScalarBoolOp(mp, CScalarBoolOp::EboolopOr, pdrgpexpr);
}

//---------------------------------------------------------------------------
//	@function:
//		CTestUtils::EresUnittest_RunTests
//
//	@doc:
//		Run  Minidump-based tests in the given array of files
//
//---------------------------------------------------------------------------
GPOS_RESULT
CTestUtils::EresUnittest_RunTests(const CHAR **rgszFileNames,
								  ULONG *pulTestCounter, ULONG ulTests)
{
	BOOL fMatchPlans = false;
	BOOL fTestSpacePruning = false;
	fMatchPlans = true;
	fTestSpacePruning = true;
	// enable (Redistribute, Broadcast) hash join plans
	CAutoTraceFlag atf1(EopttraceEnableRedistributeBroadcastHashJoin,
						true /*value*/);

	// enable plan enumeration only if we match plans
	CAutoTraceFlag atf2(EopttraceEnumeratePlans, fMatchPlans);

	// enable stats derivation for DPE
	CAutoTraceFlag atf3(EopttraceDeriveStatsForDPE, true /*value*/);

	// prefer MDQA
	CAutoTraceFlag atf5(EopttraceForceExpandedMDQAs, true);

	GPOS_RESULT eres = EresUnittest_RunTestsWithoutAdditionalTraceFlags(
		rgszFileNames, pulTestCounter, ulTests, fMatchPlans, fTestSpacePruning);
	return eres;
}


GPOS_RESULT
CTestUtils::EresUnittest_RunTestsWithoutAdditionalTraceFlags(
	const CHAR **rgszFileNames, ULONG *pulTestCounter, ULONG ulTests,
	BOOL fMatchPlans, BOOL fTestSpacePruning)
{
	CAutoMemoryPool amp;
	CMemoryPool *mp = amp.Pmp();


	GPOS_RESULT eres =
		CTestUtils::EresRunMinidumps(mp, rgszFileNames, ulTests, pulTestCounter,
									 1,	 // ulSessionId
									 1,	 // ulCmdId
									 fMatchPlans, fTestSpacePruning);

	return eres;
}


// Create Equivalence Class based on the breakpoints
CColRefSetArray *
CTestUtils::createEquivalenceClasses(CMemoryPool *mp, CColRefSet *pcrs,
									 INT setBoundary[])
{
	INT i = 0;
	ULONG bpIndex = 0;

	CColRefSetArray *pdrgcrs = GPOS_NEW(mp) CColRefSetArray(mp);

	CColRefSetIter crsi(*pcrs);
	CColRefSet *pcrsLoop = GPOS_NEW(mp) CColRefSet(mp);

	while (crsi.Advance())
	{
		if (i == setBoundary[bpIndex])
		{
			pdrgcrs->Append(pcrsLoop);
			CColRefSet *pcrsLoop1 = GPOS_NEW(mp) CColRefSet(mp);
			pcrsLoop = pcrsLoop1;
			bpIndex++;
		}

		CColRef *colref = crsi.Pcr();
		pcrsLoop->Include(colref);
		i++;
	}
	pdrgcrs->Append(pcrsLoop);
	return pdrgcrs;
}
// EOF<|MERGE_RESOLUTION|>--- conflicted
+++ resolved
@@ -3803,13 +3803,8 @@
 	BYTE *data =
 		CDXLUtils::DecodeByteArrayFromString(mp, pstrEncodedValue, &ulbaSize);
 
-<<<<<<< HEAD
-	CDXLDatumGeneric *dxl_datum = NULL;
+	CDXLDatumGeneric *dxl_datum = nullptr;
 	if (CMDTypeGenericGPDB::IsTimeRelatedTypeMappableToDouble(mdid_type))
-=======
-	CDXLDatumGeneric *dxl_datum = nullptr;
-	if (CMDTypeGenericGPDB::IsTimeRelatedType(mdid_type))
->>>>>>> ec723ec8
 	{
 		dxl_datum = GPOS_NEW(mp) CDXLDatumStatsDoubleMappable(
 			mp, mdid_type, default_type_modifier, false /*is_const_null*/, data,
