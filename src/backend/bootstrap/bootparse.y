%{
/*-------------------------------------------------------------------------
 *
 * bootparse.y
 *	  yacc grammar for the "bootstrap" mode (BKI file format)
 *
<<<<<<< HEAD
 * Portions Copyright (c) 2006-2009, Greenplum inc
 * Portions Copyright (c) 2012-Present Pivotal Software, Inc.
 * Portions Copyright (c) 1996-2012, PostgreSQL Global Development Group
=======
 * Portions Copyright (c) 1996-2014, PostgreSQL Global Development Group
>>>>>>> ab76208e
 * Portions Copyright (c) 1994, Regents of the University of California
 *
 *
 * IDENTIFICATION
 *	  src/backend/bootstrap/bootparse.y
 *
 *-------------------------------------------------------------------------
 */

#include "postgres.h"

#include <unistd.h>

#include "access/attnum.h"
#include "access/htup.h"
#include "access/itup.h"
#include "access/skey.h"
#include "access/tupdesc.h"
#include "access/xact.h"
#include "bootstrap/bootstrap.h"
#include "catalog/catalog.h"
#include "catalog/heap.h"
#include "catalog/namespace.h"
#include "catalog/pg_am.h"
#include "catalog/pg_attribute.h"
#include "catalog/pg_authid.h"
#include "catalog/pg_auth_members.h"
#include "catalog/pg_class.h"
#include "catalog/pg_database.h"
#include "catalog/pg_namespace.h"
#include "catalog/pg_tablespace.h"
#include "catalog/toasting.h"
#include "commands/defrem.h"
#include "miscadmin.h"
#include "nodes/makefuncs.h"
#include "nodes/nodes.h"
#include "nodes/parsenodes.h"
#include "nodes/pg_list.h"
#include "nodes/primnodes.h"
#include "rewrite/prs2lock.h"
#include "storage/block.h"
#include "storage/fd.h"
#include "storage/ipc.h"
#include "storage/itemptr.h"
#include "storage/off.h"
#include "storage/smgr.h"
#include "tcop/dest.h"
#include "utils/rel.h"

#define atooid(x)	((Oid) strtoul((x), NULL, 10))

/*
 * Bison doesn't allocate anything that needs to live across parser calls,
 * so we can easily have it use palloc instead of malloc.  This prevents
 * memory leaks if we error out during parsing.  Note this only works with
 * bison >= 2.0.  However, in bison 1.875 the default is to use alloca()
 * if possible, so there's not really much problem anyhow, at least if
 * you're building with gcc.
 */
#define YYMALLOC palloc
#define YYFREE   pfree

/*
 * Bison doesn't allocate anything that needs to live across parser calls,
 * so we can easily have it use palloc instead of malloc.  This prevents
 * memory leaks if we error out during parsing.  Note this only works with
 * bison >= 2.0.  However, in bison 1.875 the default is to use alloca()
 * if possible, so there's not really much problem anyhow, at least if
 * you're building with gcc.
 */
#define YYMALLOC palloc
#define YYFREE   pfree

static void
do_start(void)
{
	StartTransactionCommand();
	elog(DEBUG4, "start transaction");
}


static void
do_end(void)
{
	CommitTransactionCommand();
	elog(DEBUG4, "commit transaction");
	CHECK_FOR_INTERRUPTS();		/* allow SIGINT to kill bootstrap run */
	if (isatty(0))
	{
		printf("bootstrap> ");
		fflush(stdout);
	}
}


static int num_columns_read = 0;

%}

%expect 0
%name-prefix="boot_yy"

%union
{
	List		*list;
	IndexElem	*ielem;
	char		*str;
	int			ival;
	Oid			oidval;
}

%type <list>  boot_index_params
%type <ielem> boot_index_param
%type <str>   boot_const boot_ident
%type <ival>  optbootstrap optsharedrelation optwithoutoids
%type <oidval> oidspec optoideq optrowtypeoid

%token <str> CONST_P ID
%token OPEN XCLOSE XCREATE INSERT_TUPLE
%token XDECLARE INDEX ON USING XBUILD INDICES UNIQUE XTOAST
%token COMMA EQUALS LPAREN RPAREN
%token OBJ_ID XBOOTSTRAP XSHARED_RELATION XWITHOUT_OIDS XROWTYPE_OID NULLVAL

%start TopLevel

%nonassoc low
%nonassoc high

%%

TopLevel:
		  Boot_Queries
		|
		;

Boot_Queries:
		  Boot_Query
		| Boot_Queries Boot_Query
		;

Boot_Query :
		  Boot_OpenStmt
		| Boot_CloseStmt
		| Boot_CreateStmt
		| Boot_InsertStmt
		| Boot_DeclareIndexStmt
		| Boot_DeclareUniqueIndexStmt
		| Boot_DeclareToastStmt
		| Boot_BuildIndsStmt
		;

Boot_OpenStmt:
		  OPEN boot_ident
				{
					do_start();
					boot_openrel($2);
					do_end();
				}
		;

Boot_CloseStmt:
		  XCLOSE boot_ident %prec low
				{
					do_start();
					closerel($2);
					do_end();
				}
		| XCLOSE %prec high
				{
					do_start();
					closerel(NULL);
					do_end();
				}
		;

Boot_CreateStmt:
		  XCREATE boot_ident oidspec optbootstrap optsharedrelation optwithoutoids optrowtypeoid LPAREN
				{
					do_start();
					numattr = 0;
					elog(DEBUG4, "creating%s%s relation %s %u",
						 $4 ? " bootstrap" : "",
						 $5 ? " shared" : "",
						 $2,
						 $3);
				}
		  boot_column_list
				{
					do_end();
				}
		  RPAREN
				{
					TupleDesc tupdesc;
					bool	shared_relation;
					bool	mapped_relation;

					do_start();

					tupdesc = CreateTupleDesc(numattr, !($6), attrtypes);

					shared_relation = $5;

					/*
					 * The catalogs that use the relation mapper are the
					 * bootstrap catalogs plus the shared catalogs.  If this
					 * ever gets more complicated, we should invent a BKI
					 * keyword to mark the mapped catalogs, but for now a
					 * quick hack seems the most appropriate thing.  Note in
					 * particular that all "nailed" heap rels (see formrdesc
					 * in relcache.c) must be mapped.
					 */
					mapped_relation = ($4 || shared_relation);

					if ($4)
					{
						if (boot_reldesc)
						{
							elog(DEBUG4, "create bootstrap: warning, open relation exists, closing first");
							closerel(NULL);
						}

						boot_reldesc = heap_create($2,
												   PG_CATALOG_NAMESPACE,
												   shared_relation ? GLOBALTABLESPACE_OID : 0,
												   $3,
												   InvalidOid,
												   tupdesc,
												   /* relam */ InvalidOid,
												   RELKIND_RELATION,
												   RELPERSISTENCE_PERMANENT,
												   RELSTORAGE_HEAP,
												   shared_relation,
												   mapped_relation,
												   true);
						elog(DEBUG4, "bootstrap relation created");
					}
					else
					{
						Oid id;

						id = heap_create_with_catalog($2,
													  PG_CATALOG_NAMESPACE,
													  shared_relation ? GLOBALTABLESPACE_OID : 0,
													  $3,
													  $7,
													  InvalidOid,
													  BOOTSTRAP_SUPERUSERID,
													  tupdesc,
													  NIL,
													  /* relam */ InvalidOid,
													  RELKIND_RELATION,
													  RELPERSISTENCE_PERMANENT,
													  RELSTORAGE_HEAP,
													  shared_relation,
													  mapped_relation,
													  true,
													  0,
													  ONCOMMIT_NOOP,
													  NULL,			/*CDB*/
													  (Datum) 0,
													  false,
													  true,
													  false,
													  /* valid_opts */ false,
													  /* is_part_child */ false,
													  /* is_part_parent */ false);
						elog(DEBUG4, "relation created with oid %u", id);
					}
					do_end();
				}
		;

Boot_InsertStmt:
		  INSERT_TUPLE optoideq
				{
					do_start();
					if ($2)
						elog(DEBUG4, "inserting row with oid %u", $2);
					else
						elog(DEBUG4, "inserting row");
					num_columns_read = 0;
				}
		  LPAREN boot_column_val_list RPAREN
				{
					if (num_columns_read != numattr)
						elog(ERROR, "incorrect number of columns in row (expected %d, got %d)",
							 numattr, num_columns_read);
					if (boot_reldesc == NULL)
						elog(FATAL, "relation not open");
					InsertOneTuple($2);
					do_end();
				}
		;

Boot_DeclareIndexStmt:
		  XDECLARE INDEX boot_ident oidspec ON boot_ident USING boot_ident LPAREN boot_index_params RPAREN
				{
					IndexStmt *stmt = makeNode(IndexStmt);
					Oid		relationId;

					do_start();

					stmt->idxname = $3;
					stmt->relation = makeRangeVar(NULL, $6, -1);
					stmt->accessMethod = $8;
					stmt->tableSpace = NULL;
					stmt->indexParams = $10;
					stmt->options = NIL;
					stmt->whereClause = NULL;
					stmt->excludeOpNames = NIL;
					stmt->idxcomment = NULL;
					stmt->indexOid = InvalidOid;
					stmt->oldNode = InvalidOid;
					stmt->unique = false;
					stmt->primary = false;
					stmt->isconstraint = false;
					stmt->deferrable = false;
					stmt->initdeferred = false;
					stmt->concurrent = false;

					/* locks and races need not concern us in bootstrap mode */
					relationId = RangeVarGetRelid(stmt->relation, NoLock,
												  false);

					DefineIndex(relationId,
								stmt,
								$4,
								false,
								false,
								true, /* skip_build */
								false);
					do_end();
				}
		;

Boot_DeclareUniqueIndexStmt:
		  XDECLARE UNIQUE INDEX boot_ident oidspec ON boot_ident USING boot_ident LPAREN boot_index_params RPAREN
				{
					IndexStmt *stmt = makeNode(IndexStmt);
					Oid		relationId;

					do_start();

					stmt->idxname = $4;
					stmt->relation = makeRangeVar(NULL, $7, -1);
					stmt->accessMethod = $9;
					stmt->tableSpace = NULL;
					stmt->indexParams = $11;
					stmt->options = NIL;
					stmt->whereClause = NULL;
					stmt->excludeOpNames = NIL;
					stmt->idxcomment = NULL;
					stmt->indexOid = InvalidOid;
					stmt->oldNode = InvalidOid;
					stmt->unique = true;
					stmt->primary = false;
					stmt->isconstraint = false;
					stmt->deferrable = false;
					stmt->initdeferred = false;
					stmt->concurrent = false;

					/* locks and races need not concern us in bootstrap mode */
					relationId = RangeVarGetRelid(stmt->relation, NoLock,
												  false);

					DefineIndex(relationId,
								stmt,
								$5,
								false,
								false,
								true, /* skip_build */
								false);
					do_end();
				}
		;

Boot_DeclareToastStmt:
		  XDECLARE XTOAST oidspec oidspec ON boot_ident
				{
					do_start();

					BootstrapToastTable($6, $3, $4);
					do_end();
				}
		;

Boot_BuildIndsStmt:
		  XBUILD INDICES
				{
					do_start();
					build_indices();
					do_end();
				}
		;


boot_index_params:
		boot_index_params COMMA boot_index_param	{ $$ = lappend($1, $3); }
		| boot_index_param							{ $$ = list_make1($1); }
		;

boot_index_param:
		boot_ident boot_ident
				{
					IndexElem *n = makeNode(IndexElem);
					n->name = $1;
					n->expr = NULL;
					n->indexcolname = NULL;
					n->collation = NIL;
					n->opclass = list_make1(makeString($2));
					n->ordering = SORTBY_DEFAULT;
					n->nulls_ordering = SORTBY_NULLS_DEFAULT;
					$$ = n;
				}
		;

optbootstrap:
			XBOOTSTRAP	{ $$ = 1; }
		|				{ $$ = 0; }
		;

optsharedrelation:
			XSHARED_RELATION	{ $$ = 1; }
		|						{ $$ = 0; }
		;

optwithoutoids:
			XWITHOUT_OIDS	{ $$ = 1; }
		|					{ $$ = 0; }
		;

optrowtypeoid:
			XROWTYPE_OID oidspec	{ $$ = $2; }
		|							{ $$ = InvalidOid; }
		;

boot_column_list:
		  boot_column_def
		| boot_column_list COMMA boot_column_def
		;

boot_column_def:
		  boot_ident EQUALS boot_ident
				{
				   if (++numattr > MAXATTR)
						elog(FATAL, "too many columns");
				   DefineAttr($1, $3, numattr-1);
				}
		;

oidspec:
			boot_ident							{ $$ = atooid($1); }
		;

optoideq:
			OBJ_ID EQUALS oidspec				{ $$ = $3; }
		|										{ $$ = InvalidOid; }
		;

boot_column_val_list:
		   boot_column_val
		|  boot_column_val_list boot_column_val
		|  boot_column_val_list COMMA boot_column_val
		;

boot_column_val:
		  boot_ident
			{ InsertOneValue($1, num_columns_read++); }
		| boot_const
			{ InsertOneValue($1, num_columns_read++); }
		| NULLVAL
			{ InsertOneNull(num_columns_read++); }
		;

boot_const :
		  CONST_P { $$ = yylval.str; }
		;

boot_ident :
		  ID	{ $$ = yylval.str; }
		;
%%

#include "bootscanner.c"<|MERGE_RESOLUTION|>--- conflicted
+++ resolved
@@ -4,13 +4,9 @@
  * bootparse.y
  *	  yacc grammar for the "bootstrap" mode (BKI file format)
  *
-<<<<<<< HEAD
  * Portions Copyright (c) 2006-2009, Greenplum inc
  * Portions Copyright (c) 2012-Present Pivotal Software, Inc.
- * Portions Copyright (c) 1996-2012, PostgreSQL Global Development Group
-=======
  * Portions Copyright (c) 1996-2014, PostgreSQL Global Development Group
->>>>>>> ab76208e
  * Portions Copyright (c) 1994, Regents of the University of California
  *
  *
