/*-------------------------------------------------------------------------
 *
 * auth.c
 *	  Routines to handle network authentication
 *
 * Portions Copyright (c) 1996-2012, PostgreSQL Global Development Group
 * Portions Copyright (c) 1994, Regents of the University of California
 *
 *
 * IDENTIFICATION
 *	  src/backend/libpq/auth.c
 *
 *-------------------------------------------------------------------------
 */

#include "postgres.h"

#include <sys/param.h>
#include <sys/socket.h>
#include <netinet/in.h>
#include <arpa/inet.h>
#include <unistd.h>

#include "catalog/indexing.h"
#include "catalog/pg_authid.h"
#include "catalog/pg_auth_time_constraint.h"
#include "cdb/cdbvars.h"
#include "libpq/auth.h"
#include "libpq/crypt.h"
#include "libpq/ip.h"
#include "libpq/libpq.h"
#include "libpq/pqformat.h"
#include "libpq/md5.h"
#include "miscadmin.h"
#include "pgtime.h"
#include "postmaster/postmaster.h"
#include "utils/builtins.h"
#include "utils/datetime.h"
#include "utils/fmgroids.h"
#include "utils/guc.h"
#include "utils/relcache.h"
#include "utils/syscache.h"
#include "utils/timestamp.h"
#include "utils/tqual.h"
#include "replication/walsender.h"
#include "storage/ipc.h"

extern bool gp_reject_internal_tcp_conn;

#if defined(_AIX)
int     getpeereid(int, uid_t *__restrict__, gid_t *__restrict__);
#endif

/*----------------------------------------------------------------
 * Global authentication functions
 *----------------------------------------------------------------
 */
static void sendAuthRequest(Port *port, AuthRequest areq);
static void auth_failed(Port *port, int status);
static char *recv_password_packet(Port *port);
static int	recv_and_check_password_packet(Port *port);


/*----------------------------------------------------------------
 * Ident authentication
 *----------------------------------------------------------------
 */
/* Max size of username ident server can return */
#define IDENT_USERNAME_MAX 512

/* Standard TCP port number for Ident service.	Assigned by IANA */
#define IDENT_PORT 113

static int	ident_inet(hbaPort *port);

#ifdef HAVE_UNIX_SOCKETS
static int	auth_peer(hbaPort *port);
#endif


/*----------------------------------------------------------------
 * PAM authentication
 *----------------------------------------------------------------
 */
#ifdef USE_PAM
#ifdef HAVE_PAM_PAM_APPL_H
#include <pam/pam_appl.h>
#endif
#ifdef HAVE_SECURITY_PAM_APPL_H
#include <security/pam_appl.h>
#endif

#define PGSQL_PAM_SERVICE "postgresql"	/* Service name passed to PAM */

static int	CheckPAMAuth(Port *port, char *user, char *password);
static int pam_passwd_conv_proc(int num_msg, const struct pam_message ** msg,
                     struct pam_response ** resp, void *appdata_ptr);

static struct pam_conv pam_passw_conv = {
	&pam_passwd_conv_proc,
	NULL
};

static char *pam_passwd = NULL; /* Workaround for Solaris 2.6 brokenness */
static Port *pam_port_cludge;	/* Workaround for passing "Port *port" into
								 * pam_passwd_conv_proc */
#endif   /* USE_PAM */


/*----------------------------------------------------------------
 * LDAP authentication
 *----------------------------------------------------------------
 */
#ifdef USE_LDAP
#ifndef WIN32
/* We use a deprecated function to keep the codepath the same as win32. */
#define LDAP_DEPRECATED 1
#include <ldap.h>
#else
#include <winldap.h>

/* Correct header from the Platform SDK */
typedef
ULONG		(*__ldap_start_tls_sA) (
												IN PLDAP ExternalHandle,
												OUT PULONG ServerReturnValue,
												OUT LDAPMessage **result,
										   IN PLDAPControlA * ServerControls,
											IN PLDAPControlA * ClientControls
);
#endif

static int	CheckLDAPAuth(Port *port);
#endif   /* USE_LDAP */

/*----------------------------------------------------------------
 * Cert authentication
 *----------------------------------------------------------------
 */
#ifdef USE_SSL
static int	CheckCertAuth(Port *port);
#endif


/*----------------------------------------------------------------
 * Kerberos and GSSAPI GUCs
 *----------------------------------------------------------------
 */
char	   *pg_krb_server_keyfile;
char	   *pg_krb_srvnam;
bool		pg_krb_caseins_users;


/*----------------------------------------------------------------
 * MIT Kerberos authentication system - protocol version 5
 *----------------------------------------------------------------
 */
#ifdef KRB5
static int	pg_krb5_recvauth(Port *port);

#include <krb5.h>
/* Some old versions of Kerberos do not include <com_err.h> in <krb5.h> */
#if !defined(__COM_ERR_H) && !defined(__COM_ERR_H__)
#include <com_err.h>
#endif
/*
 * Various krb5 state which is not connection specific, and a flag to
 * indicate whether we have initialised it yet.
 */
static int	pg_krb5_initialised;
static krb5_context pg_krb5_context;
static krb5_keytab pg_krb5_keytab;
static krb5_principal pg_krb5_server;
#endif   /* KRB5 */


/*----------------------------------------------------------------
 * GSSAPI Authentication
 *----------------------------------------------------------------
 */
#ifdef ENABLE_GSS
#if defined(HAVE_GSSAPI_H)
#include <gssapi.h>
#else
#include <gssapi/gssapi.h>
#endif

static int	pg_GSS_recvauth(Port *port);
static int check_valid_until_for_gssapi(Port *port);
#endif   /* ENABLE_GSS */


/*----------------------------------------------------------------
 * SSPI Authentication
 *----------------------------------------------------------------
 */
#ifdef ENABLE_SSPI
typedef SECURITY_STATUS
			(WINAPI * QUERY_SECURITY_CONTEXT_TOKEN_FN) (
													   PCtxtHandle, void **);
static int	pg_SSPI_recvauth(Port *port);
#endif

/*----------------------------------------------------------------
 * RADIUS Authentication
 *----------------------------------------------------------------
 */
#ifdef USE_SSL
#include <openssl/rand.h>
#endif
static int	CheckRADIUSAuth(Port *port);


/*
 * Maximum accepted size of GSS and SSPI authentication tokens.
 *
 * Kerberos tickets are usually quite small, but the TGTs issued by Windows
 * domain controllers include an authorization field known as the Privilege
 * Attribute Certificate (PAC), which contains the user's Windows permissions
 * (group memberships etc.). The PAC is copied into all tickets obtained on
 * the basis of this TGT (even those issued by Unix realms which the Windows
 * realm trusts), and can be several kB in size. The maximum token size
 * accepted by Windows systems is determined by the MaxAuthToken Windows
 * registry setting. Microsoft recommends that it is not set higher than
 * 65535 bytes, so that seems like a reasonable limit for us as well.
 */
#define PG_MAX_AUTH_TOKEN_LENGTH	65535


/*----------------------------------------------------------------
 * Global authentication functions
 *----------------------------------------------------------------
 */

/*
 * This hook allows plugins to get control following client authentication,
 * but before the user has been informed about the results.  It could be used
 * to record login events, insert a delay after failed authentication, etc.
 */
ClientAuthentication_hook_type ClientAuthentication_hook = NULL;

/*
 * Tell the user the authentication failed, but not (much about) why.
 *
 * There is a tradeoff here between security concerns and making life
 * unnecessarily difficult for legitimate users.  We would not, for example,
 * want to report the password we were expecting to receive...
 * But it seems useful to report the username and authorization method
 * in use, and these are items that must be presumed known to an attacker
 * anyway.
 * Note that many sorts of failure report additional information in the
 * postmaster log, which we hope is only readable by good guys.
 */
static void
auth_failed(Port *port, int status)
{
	const char *errstr;
	int			errcode_return = ERRCODE_INVALID_AUTHORIZATION_SPECIFICATION;

	/*
	 * If we failed due to EOF from client, just quit; there's no point in
	 * trying to send a message to the client, and not much point in logging
	 * the failure in the postmaster log.  (Logging the failure might be
	 * desirable, were it not for the fact that libpq closes the connection
	 * unceremoniously if challenged for a password when it hasn't got one to
	 * send.  We'll get a useless log entry for every psql connection under
	 * password auth, even if it's perfectly successful, if we log STATUS_EOF
	 * events.)
	 */
	if (status == STATUS_EOF)
		proc_exit(0);

	/* internal communication failure */
	if (!port->hba)
	{
		errstr = gettext_noop("authentication failed for user \"%s\": "
							  "invalid authentication method");
	}
	else
	{
	  switch (port->hba->auth_method)
	  {
		case uaReject:
		case uaImplicitReject:
			errstr = gettext_noop("authentication failed for user \"%s\": host rejected");
			break;
		case uaKrb5:
			errstr = gettext_noop("Kerberos 5 authentication failed for user \"%s\"");
			break;
		case uaTrust:
			errstr = gettext_noop("\"trust\" authentication failed for user \"%s\"");
			break;
		case uaIdent:
			errstr = gettext_noop("Ident authentication failed for user \"%s\"");
			break;
		case uaPeer:
			errstr = gettext_noop("Peer authentication failed for user \"%s\"");
			break;
		case uaPassword:
		case uaMD5:
			errstr = gettext_noop("password authentication failed for user \"%s\"");
			/* We use it to indicate if a .pgpass password failed. */
			errcode_return = ERRCODE_INVALID_PASSWORD;
			break;
		case uaGSS:
			errstr = gettext_noop("GSSAPI authentication failed for user \"%s\"");
			break;
		case uaSSPI:
			errstr = gettext_noop("SSPI authentication failed for user \"%s\"");
			break;
		case uaPAM:
			errstr = gettext_noop("PAM authentication failed for user \"%s\"");
			break;
		case uaLDAP:
			errstr = gettext_noop("LDAP authentication failed for user \"%s\"");
			break;
		case uaCert:
			errstr = gettext_noop("certificate authentication failed for user \"%s\"");
			break;
		case uaRADIUS:
			errstr = gettext_noop("RADIUS authentication failed for user \"%s\"");
			break;
		default:
			errstr = gettext_noop("authentication failed for user \"%s\": invalid authentication method");
			break;
	  }
	}

	ereport(FATAL,
			(errcode(errcode_return),
			 errmsg(errstr, port->user_name)));
	/* doesn't return */
}

/*
 * Special client authentication for QD to QE connections. This is run at the
 * QE. This is non-trivial because a QE some times runs at the master (i.e., an
 * entry-DB for things like master only tables).
 */
static int
internal_client_authentication(Port *port)
{
	if (IS_QUERY_DISPATCHER())
	{
		/* 
		 * The entry-DB (or QE at the master) case.
		 *
		 * The goal here is to block network connection from out of
		 * master to master db with magic bit packet.
		 * So, only when it comes from the same host, the connection
		 * is authenticated, if this connection is TCP/UDP. We
		 * don't assume the connection is via unix domain socket,
		 * but if it comes, just authenticate it. We'll need to
		 * verify user on UDS case, but for now we don't do too much
		 * for the goal described above.
		 */
		if(port->raddr.addr.ss_family == AF_INET
#ifdef HAVE_IPV6
				|| port->raddr.addr.ss_family == AF_INET6
#endif   /* HAVE_IPV6 */
			   )
		{
			if (check_same_host_or_net(&port->raddr, ipCmpSameHost) &&
				!gp_reject_internal_tcp_conn)
			{
				elog(DEBUG1, "received same host internal TCP connection");
				FakeClientAuthentication(port);
			}
			else
			{
				/* Security violation? */
				elog(LOG, "rejecting TCP connection to master using internal"
					 "connection protocol");
				return false;
			}
			return true;
		}
#ifdef HAVE_UNIX_SOCKETS
		else if (port->raddr.addr.ss_family == AF_UNIX)
		{
			/* 
			 * Internal connection via a domain socket -- use ident
			 */
			char *local_name;
			struct passwd *pw;

			pw = getpwuid(geteuid());
			if (pw == NULL)
			{
				elog(LOG, "invalid effective UID %d ", geteuid());
				return false;
			}

			local_name = pw->pw_name;

			if (!auth_peer(port))
				return false;
			else
			{
				FakeClientAuthentication(port);
				return true;
			}
		}
#endif   /* HAVE_UNIX_SOCKETS */
		else
		{
			/* Security violation? */
			elog(LOG, "rejecting TCP connection to master using internal"
				 "connection protocol");
			return false;
		}
	}
	else
	{
		/* We're on an actual segment host */	
		FakeClientAuthentication(port);
	}

	return true;
}

static bool
is_internal_gpdb_conn(Port *port)
{
	/* 
	 * This is an internal connection if major version is three and we've set
	 * the upper bits to 7.
	 */
	if (PG_PROTOCOL_MAJOR(port->proto) == 3 && port->proto >> 28 == 7)
		return true;
	else
		return false;
}


/*
 * Client authentication starts here.  If there is an error, this
 * function does not return and the backend process is terminated.
 */
void
ClientAuthentication(Port *port)
{
	int			status = STATUS_ERROR;

	/*
	 * If this is a QD to QE connection, we might be able to short circuit
	 * client authentication.
	 */
	if (is_internal_gpdb_conn(port))
	{
		if (internal_client_authentication(port))
			return;

		/* Else, try the normal authentication */
	}

	/*
	 * Get the authentication method to use for this frontend/database
	 * combination.  Note: we do not parse the file at this point; this has
	 * already been done elsewhere.  hba.c dropped an error message into the
	 * server logfile if parsing the hba config file failed.
	 */
	hba_getauthmethod(port);

	/*
	 * Enable immediate response to SIGTERM/SIGINT/timeout interrupts. (We
	 * don't want this during hba_getauthmethod() because it might have to do
	 * database access, eg for role membership checks.)
	 */
	ImmediateInterruptOK = true;
	/* And don't forget to detect one that already arrived */
	CHECK_FOR_INTERRUPTS();

	/*
	 * This is the first point where we have access to the hba record for the
	 * current connection, so perform any verifications based on the hba
	 * options field that should be done *before* the authentication here.
	 */
	if (port->hba->clientcert)
	{
		/*
		 * When we parse pg_hba.conf, we have already made sure that we have
		 * been able to load a certificate store. Thus, if a certificate is
		 * present on the client, it has been verified against our root
		 * certificate store, and the connection would have been aborted
		 * already if it didn't verify ok.
		 */
#ifdef USE_SSL
		if (!port->peer)
		{
			ereport(FATAL,
					(errcode(ERRCODE_INVALID_AUTHORIZATION_SPECIFICATION),
				  errmsg("connection requires a valid client certificate")));
		}
#else

		/*
		 * hba.c makes sure hba->clientcert can't be set unless OpenSSL is
		 * present.
		 */
		Assert(false);
#endif
	}

	/*
	 * Now proceed to do the actual authentication check
	 */
	switch (port->hba->auth_method)
	{
		case uaReject:

			/*
			 * An explicit "reject" entry in pg_hba.conf.  This report exposes
			 * the fact that there's an explicit reject entry, which is
			 * perhaps not so desirable from a security standpoint; but the
			 * message for an implicit reject could confuse the DBA a lot when
			 * the true situation is a match to an explicit reject.  And we
			 * don't want to change the message for an implicit reject.  As
			 * noted below, the additional information shown here doesn't
			 * expose anything not known to an attacker.
			 */
			{
				char		hostinfo[NI_MAXHOST];

				pg_getnameinfo_all(&port->raddr.addr, port->raddr.salen,
								   hostinfo, sizeof(hostinfo),
								   NULL, 0,
								   NI_NUMERICHOST);

				if (am_walsender)
				{
#ifdef USE_SSL
					ereport(FATAL,
					   (errcode(ERRCODE_INVALID_AUTHORIZATION_SPECIFICATION),
						errmsg("pg_hba.conf rejects replication connection for host \"%s\", user \"%s\", %s",
							   hostinfo, port->user_name,
							   port->ssl ? _("SSL on") : _("SSL off"))));
#else
					ereport(FATAL,
					   (errcode(ERRCODE_INVALID_AUTHORIZATION_SPECIFICATION),
						errmsg("pg_hba.conf rejects replication connection for host \"%s\", user \"%s\"",
							   hostinfo, port->user_name)));
#endif
				}
				else
				{
#ifdef USE_SSL
					ereport(FATAL,
					   (errcode(ERRCODE_INVALID_AUTHORIZATION_SPECIFICATION),
						errmsg("pg_hba.conf rejects connection for host \"%s\", user \"%s\", database \"%s\", %s",
							   hostinfo, port->user_name,
							   port->database_name,
							   port->ssl ? _("SSL on") : _("SSL off")),
						errSendAlert(false)));
#else
					ereport(FATAL,
					   (errcode(ERRCODE_INVALID_AUTHORIZATION_SPECIFICATION),
						errmsg("pg_hba.conf rejects connection for host \"%s\", user \"%s\", database \"%s\"",
							   hostinfo, port->user_name,
							   port->database_name),
						errSendAlert(false)));
#endif
				}
				break;
			}

		case uaImplicitReject:

			/*
			 * No matching entry, so tell the user we fell through.
			 *
			 * NOTE: the extra info reported here is not a security breach,
			 * because all that info is known at the frontend and must be
			 * assumed known to bad guys.  We're merely helping out the less
			 * clueful good guys.
			 */
			{
				char		hostinfo[NI_MAXHOST];

				pg_getnameinfo_all(&port->raddr.addr, port->raddr.salen,
								   hostinfo, sizeof(hostinfo),
								   NULL, 0,
								   NI_NUMERICHOST);

#define HOSTNAME_LOOKUP_DETAIL(port) \
				(port->remote_hostname				  \
				 ? (port->remote_hostname_resolv == +1					\
					? errdetail_log("Client IP address resolved to \"%s\", forward lookup matches.", port->remote_hostname) \
					: (port->remote_hostname_resolv == 0				\
					   ? errdetail_log("Client IP address resolved to \"%s\", forward lookup not checked.", port->remote_hostname) \
					   : (port->remote_hostname_resolv == -1			\
						  ? errdetail_log("Client IP address resolved to \"%s\", forward lookup does not match.", port->remote_hostname) \
						  : 0)))										\
				 : 0)

				if (am_walsender)
				{
#ifdef USE_SSL
					ereport(FATAL,
					   (errcode(ERRCODE_INVALID_AUTHORIZATION_SPECIFICATION),
						errmsg("no pg_hba.conf entry for replication connection from host \"%s\", user \"%s\", %s",
							   hostinfo, port->user_name,
							   port->ssl ? _("SSL on") : _("SSL off")),
						HOSTNAME_LOOKUP_DETAIL(port)));
#else
					ereport(FATAL,
					   (errcode(ERRCODE_INVALID_AUTHORIZATION_SPECIFICATION),
						errmsg("no pg_hba.conf entry for replication connection from host \"%s\", user \"%s\"",
							   hostinfo, port->user_name),
						HOSTNAME_LOOKUP_DETAIL(port)));
#endif
				}
				else
				{
#ifdef USE_SSL
					ereport(FATAL,
					   (errcode(ERRCODE_INVALID_AUTHORIZATION_SPECIFICATION),
						errmsg("no pg_hba.conf entry for host \"%s\", user \"%s\", database \"%s\", %s",
							   hostinfo, port->user_name,
							   port->database_name,
							   port->ssl ? _("SSL on") : _("SSL off")),
						HOSTNAME_LOOKUP_DETAIL(port)));
#else
					ereport(FATAL,
					   (errcode(ERRCODE_INVALID_AUTHORIZATION_SPECIFICATION),
						errmsg("no pg_hba.conf entry for host \"%s\", user \"%s\", database \"%s\"",
							   hostinfo, port->user_name,
							   port->database_name),
						HOSTNAME_LOOKUP_DETAIL(port)));
#endif
				}
				break;
			}

		case uaKrb5:
#ifdef KRB5
			sendAuthRequest(port, AUTH_REQ_KRB5);
			status = pg_krb5_recvauth(port);
#else
			Assert(false);
#endif
			break;

		case uaGSS:
#ifdef ENABLE_GSS
			if (check_valid_until_for_gssapi(port) == STATUS_ERROR) {
				ereport(FATAL,
					(errcode(ERRCODE_INVALID_AUTHORIZATION_SPECIFICATION),
					errmsg("authentication failed for user \"%s\": valid until timestamp expired", port->user_name)));
			}

			sendAuthRequest(port, AUTH_REQ_GSS);
			status = pg_GSS_recvauth(port);
#else
			Assert(false);
#endif
			break;

		case uaSSPI:
#ifdef ENABLE_SSPI
			sendAuthRequest(port, AUTH_REQ_SSPI);
			status = pg_SSPI_recvauth(port);
#else
			Assert(false);
#endif
			break;

		case uaPeer:
#ifdef HAVE_UNIX_SOCKETS
			status = auth_peer(port);
#else
			Assert(false);
#endif
			break;

		case uaIdent:
			status = ident_inet(port);
			break;

		case uaMD5:
			if (Db_user_namespace)
				ereport(FATAL,
						(errcode(ERRCODE_INVALID_AUTHORIZATION_SPECIFICATION),
						 errmsg("MD5 authentication is not supported when \"db_user_namespace\" is enabled")));
			sendAuthRequest(port, AUTH_REQ_MD5);
			status = recv_and_check_password_packet(port);
			break;

		case uaPassword:
			sendAuthRequest(port, AUTH_REQ_PASSWORD);
			status = recv_and_check_password_packet(port);
			break;

		case uaPAM:
#ifdef USE_PAM
			status = CheckPAMAuth(port, port->user_name, "");
#else
			Assert(false);
#endif   /* USE_PAM */
			break;

		case uaLDAP:
#ifdef USE_LDAP
			status = CheckLDAPAuth(port);
#else
			Assert(false);
#endif
			break;

		case uaCert:
#ifdef USE_SSL
			status = CheckCertAuth(port);
#else
			Assert(false);
#endif
			break;
		case uaRADIUS:
			status = CheckRADIUSAuth(port);
			break;
		case uaTrust:
			status = STATUS_OK;
			break;
	}

	if (ClientAuthentication_hook)
		(*ClientAuthentication_hook) (port, status);

	if (status == STATUS_OK)
	{
		if (CheckAuthTimeConstraints(port->user_name) != STATUS_OK)
			ereport(FATAL,
					 (errcode(ERRCODE_INVALID_AUTHORIZATION_SPECIFICATION),
					  errmsg("authentication failed for user \"%s\": login not permitted at this time",
							 port->user_name)));
	}

	if (status == STATUS_OK)
		sendAuthRequest(port, AUTH_REQ_OK);
	else
		auth_failed(port, status);

	/* Done with authentication, so we should turn off immediate interrupts */
	ImmediateInterruptOK = false;
}

void
FakeClientAuthentication(Port *port)
{
	sendAuthRequest(port, AUTH_REQ_OK);
}

/*
 * Send an authentication request packet to the frontend.
 */
static void
sendAuthRequest(Port *port, AuthRequest areq)
{
	StringInfoData buf;

	pq_beginmessage(&buf, 'R');
	pq_sendint(&buf, (int32) areq, sizeof(int32));

	/* Add the salt for encrypted passwords. */
	if (areq == AUTH_REQ_MD5)
		pq_sendbytes(&buf, port->md5Salt, 4);

#if defined(ENABLE_GSS) || defined(ENABLE_SSPI)

	/*
	 * Add the authentication data for the next step of the GSSAPI or SSPI
	 * negotiation.
	 */
	else if (areq == AUTH_REQ_GSS_CONT)
	{
		if (port->gss->outbuf.length > 0)
		{
			elog(DEBUG4, "sending GSS token of length %u",
				 (unsigned int) port->gss->outbuf.length);

			pq_sendbytes(&buf, port->gss->outbuf.value, port->gss->outbuf.length);
		}
	}
#endif

	pq_endmessage(&buf);

	/*
	 * Flush message so client will see it, except for AUTH_REQ_OK, which need
	 * not be sent until we are ready for queries.
	 */
	if (areq != AUTH_REQ_OK)
		pq_flush();
}

/*
 * Collect password response packet from frontend.
 *
 * Returns NULL if couldn't get password, else palloc'd string.
 */
static char *
recv_password_packet(Port *port)
{
	StringInfoData buf;

	if (PG_PROTOCOL_MAJOR(port->proto) >= 3)
	{
		/* Expect 'p' message type */
		int			mtype;

		mtype = pq_getbyte();
		if (mtype != 'p')
		{
			/*
			 * If the client just disconnects without offering a password,
			 * don't make a log entry.  This is legal per protocol spec and in
			 * fact commonly done by psql, so complaining just clutters the
			 * log.
			 */
			if (mtype != EOF)
				ereport(COMMERROR,
						(errcode(ERRCODE_PROTOCOL_VIOLATION),
					errmsg("expected password response, got message type %d",
						   mtype)));
			return NULL;		/* EOF or bad message type */
		}
	}
	else
	{
		/* For pre-3.0 clients, avoid log entry if they just disconnect */
		if (pq_peekbyte() == EOF)
			return NULL;		/* EOF */
	}

	initStringInfo(&buf);
	if (pq_getmessage(&buf, 1000))		/* receive password */
	{
		/* EOF - pq_getmessage already logged a suitable message */
		pfree(buf.data);
		return NULL;
	}

	/*
	 * Apply sanity check: password packet length should agree with length of
	 * contained string.  Note it is safe to use strlen here because
	 * StringInfo is guaranteed to have an appended '\0'.
	 */
	if (strlen(buf.data) + 1 != buf.len)
		ereport(COMMERROR,
				(errcode(ERRCODE_PROTOCOL_VIOLATION),
				 errmsg("invalid password packet size")));

	/* Do not echo password to logs, for security. */
	ereport(DEBUG5,
			(errmsg("received password packet")));

	/*
	 * Return the received string.	Note we do not attempt to do any
	 * character-set conversion on it; since we don't yet know the client's
	 * encoding, there wouldn't be much point.
	 */
	return buf.data;
}


/*----------------------------------------------------------------
 * hashed password (MD5, SHA-256) authentication
 *----------------------------------------------------------------
 */

/*
 * Called when we have sent an authorization request for a password.
 * Get the response and check it.
 */
static int
recv_and_check_password_packet(Port *port)
{
	char	   *passwd;
	int			result;

	passwd = recv_password_packet(port);

	if (passwd == NULL)
		return STATUS_EOF;		/* client wouldn't send password */

	result = hashed_passwd_verify(port, port->user_name, passwd);

	pfree(passwd);

	return result;
}


/*----------------------------------------------------------------
 * MIT Kerberos authentication system - protocol version 5
 *----------------------------------------------------------------
 */
#ifdef KRB5

static int
pg_krb5_init(Port *port)
{
	krb5_error_code retval;
	char	   *khostname;

	if (pg_krb5_initialised)
		return STATUS_OK;

	retval = krb5_init_context(&pg_krb5_context);
	if (retval)
	{
		ereport(LOG,
				(errmsg("Kerberos initialization returned error %d",
						retval)));
		com_err("postgres", retval, "while initializing krb5");
		return STATUS_ERROR;
	}

	retval = krb5_kt_resolve(pg_krb5_context, pg_krb_server_keyfile, &pg_krb5_keytab);
	if (retval)
	{
		ereport(LOG,
				(errmsg("Kerberos keytab resolving returned error %d",
						retval)));
		com_err("postgres", retval, "while resolving keytab file \"%s\"",
				pg_krb_server_keyfile);
		krb5_free_context(pg_krb5_context);
		return STATUS_ERROR;
	}

	/*
	 * If no hostname was specified, pg_krb_server_hostname is already NULL.
	 * If it's set to blank, force it to NULL.
	 */
	khostname = port->hba->krb_server_hostname;
	if (khostname && khostname[0] == '\0')
		khostname = NULL;

	retval = krb5_sname_to_principal(pg_krb5_context,
									 khostname,
									 pg_krb_srvnam,
									 KRB5_NT_SRV_HST,
									 &pg_krb5_server);
	if (retval)
	{
		ereport(LOG,
				(errmsg("Kerberos sname_to_principal(\"%s\", \"%s\") returned error %d",
		 khostname ? khostname : "server hostname", pg_krb_srvnam, retval)));
		com_err("postgres", retval,
		"while getting server principal for server \"%s\" for service \"%s\"",
				khostname ? khostname : "server hostname", pg_krb_srvnam);
		krb5_kt_close(pg_krb5_context, pg_krb5_keytab);
		krb5_free_context(pg_krb5_context);
		return STATUS_ERROR;
	}

	pg_krb5_initialised = 1;
	return STATUS_OK;
}


/*
 * pg_krb5_recvauth -- server routine to receive authentication information
 *					   from the client
 *
 * We still need to compare the username obtained from the client's setup
 * packet to the authenticated name.
 *
 * We have our own keytab file because postgres is unlikely to run as root,
 * and so cannot read the default keytab.
 */
static int
pg_krb5_recvauth(Port *port)
{
	krb5_error_code retval;
	int			ret;
	krb5_auth_context auth_context = NULL;
	krb5_ticket *ticket;
	char	   *kusername;
	char	   *cp;

	ret = pg_krb5_init(port);
	if (ret != STATUS_OK)
		return ret;

	retval = krb5_recvauth(pg_krb5_context, &auth_context,
						   (krb5_pointer) &port->sock, pg_krb_srvnam,
						   pg_krb5_server, 0, pg_krb5_keytab, &ticket);
	if (retval)
	{
		ereport(LOG,
				(errmsg("Kerberos recvauth returned error %d",
						retval)));
		com_err("postgres", retval, "from krb5_recvauth");
		return STATUS_ERROR;
	}

	/*
	 * The "client" structure comes out of the ticket and is therefore
	 * authenticated.  Use it to check the username obtained from the
	 * postmaster startup packet.
	 */
#if defined(HAVE_KRB5_TICKET_ENC_PART2)
	retval = krb5_unparse_name(pg_krb5_context,
							   ticket->enc_part2->client, &kusername);
#elif defined(HAVE_KRB5_TICKET_CLIENT)
	retval = krb5_unparse_name(pg_krb5_context,
							   ticket->client, &kusername);
#else
#error "bogus configuration"
#endif
	if (retval)
	{
		ereport(LOG,
				(errmsg("Kerberos unparse_name returned error %d",
						retval)));
		com_err("postgres", retval, "while unparsing client name");
		krb5_free_ticket(pg_krb5_context, ticket);
		krb5_auth_con_free(pg_krb5_context, auth_context);
		return STATUS_ERROR;
	}

	cp = strchr(kusername, '@');
	if (cp)
	{
		/*
		 * If we are not going to include the realm in the username that is
		 * passed to the ident map, destructively modify it here to remove the
		 * realm. Then advance past the separator to check the realm.
		 */
		if (!port->hba->include_realm)
			*cp = '\0';
		cp++;

		if (port->hba->krb_realm != NULL && strlen(port->hba->krb_realm))
		{
			/* Match realm against configured */
			if (pg_krb_caseins_users)
				ret = pg_strcasecmp(port->hba->krb_realm, cp);
			else
				ret = strcmp(port->hba->krb_realm, cp);

			if (ret)
			{
				elog(DEBUG2,
					 "krb5 realm (%s) and configured realm (%s) don't match",
					 cp, port->hba->krb_realm);

				krb5_free_ticket(pg_krb5_context, ticket);
				krb5_auth_con_free(pg_krb5_context, auth_context);
				return STATUS_ERROR;
			}
		}
	}
	else if (port->hba->krb_realm && strlen(port->hba->krb_realm))
	{
		elog(DEBUG2,
			 "krb5 did not return realm but realm matching was requested");

		krb5_free_ticket(pg_krb5_context, ticket);
		krb5_auth_con_free(pg_krb5_context, auth_context);
		return STATUS_ERROR;
	}

	ret = check_usermap(port->hba->usermap, port->user_name, kusername,
						pg_krb_caseins_users);

	krb5_free_ticket(pg_krb5_context, ticket);
	krb5_auth_con_free(pg_krb5_context, auth_context);
	free(kusername);

	return ret;
}
#endif   /* KRB5 */


/*----------------------------------------------------------------
 * GSSAPI authentication system
 *----------------------------------------------------------------
 */
#ifdef ENABLE_GSS

#if defined(WIN32) && !defined(WIN32_ONLY_COMPILER)
/*
 * MIT Kerberos GSSAPI DLL doesn't properly export the symbols for MingW
 * that contain the OIDs required. Redefine here, values copied
 * from src/athena/auth/krb5/src/lib/gssapi/generic/gssapi_generic.c
 */
static const gss_OID_desc GSS_C_NT_USER_NAME_desc =
{10, (void *) "\x2a\x86\x48\x86\xf7\x12\x01\x02\x01\x02"};
static GSS_DLLIMP gss_OID GSS_C_NT_USER_NAME = &GSS_C_NT_USER_NAME_desc;
#endif


static void
pg_GSS_error(int severity, char *errmsg, OM_uint32 maj_stat, OM_uint32 min_stat)
{
	gss_buffer_desc gmsg;
	OM_uint32	lmin_s,
				msg_ctx;
	char		msg_major[128],
				msg_minor[128];

	/* Fetch major status message */
	msg_ctx = 0;
	gss_display_status(&lmin_s, maj_stat, GSS_C_GSS_CODE,
					   GSS_C_NO_OID, &msg_ctx, &gmsg);
	strlcpy(msg_major, gmsg.value, sizeof(msg_major));
	gss_release_buffer(&lmin_s, &gmsg);

	if (msg_ctx)

		/*
		 * More than one message available. XXX: Should we loop and read all
		 * messages? (same below)
		 */
		ereport(WARNING,
				(errmsg_internal("incomplete GSS error report")));

	/* Fetch mechanism minor status message */
	msg_ctx = 0;
	gss_display_status(&lmin_s, min_stat, GSS_C_MECH_CODE,
					   GSS_C_NO_OID, &msg_ctx, &gmsg);
	strlcpy(msg_minor, gmsg.value, sizeof(msg_minor));
	gss_release_buffer(&lmin_s, &gmsg);

	if (msg_ctx)
		ereport(WARNING,
				(errmsg_internal("incomplete GSS minor error report")));

	/*
	 * errmsg_internal, since translation of the first part must be done
	 * before calling this function anyway.
	 */
	ereport(severity,
			(errmsg_internal("%s", errmsg),
			 errdetail_internal("%s: %s", msg_major, msg_minor)));
}

/* Check to see if the password of a user is valid 
 * (using the validuntil attribute associated with the pg_role)
 * for GSSAPI based authentication.
 */
static int
check_valid_until_for_gssapi(Port *port)
{
	/*
	 * GPDB_90_MERGE_FIXME: this logic is copied from hashed_passwd_verify;
	 * double-check it (especially the lack of password checks, which we may
	 * need here) and consolidate it somehow so we don't fall out of sync.
	 */
	int			retval = STATUS_ERROR;
	TimestampTz vuntil = 0;
	HeapTuple	roleTup;
	Datum		datum;
	bool		isnull;

	/*
	 * Disable immediate interrupts while doing database access.  (Note
	 * we don't bother to turn this back on if we hit one of the failure
	 * conditions, since we can expect we'll just exit right away anyway.)
	 */
	ImmediateInterruptOK = false;

	/* Get role info from pg_authid */
	roleTup = SearchSysCache(AUTHNAME,
							 PointerGetDatum(port->user_name),
							 0, 0, 0);
	if (!HeapTupleIsValid(roleTup))
		return STATUS_ERROR;					/* no such user */

	datum = SysCacheGetAttr(AUTHNAME, roleTup,
							Anum_pg_authid_rolvaliduntil, &isnull);
	if (!isnull)
		vuntil = DatumGetTimestampTz(datum);

	ReleaseSysCache(roleTup);

	/* Re-enable immediate response to SIGTERM/SIGINT/timeout interrupts */
	ImmediateInterruptOK = true;
	/* And don't forget to detect one that already arrived */
	CHECK_FOR_INTERRUPTS();

	/*
	 * Now check to be sure we are not past rolvaliduntil
	 */
	if (isnull)
		retval = STATUS_OK;
	else if (vuntil < GetCurrentTimestamp())
		retval = STATUS_ERROR;
	else
		retval = STATUS_OK;

	return retval;
}

static int
pg_GSS_recvauth(Port *port)
{
	OM_uint32	maj_stat,
				min_stat,
				lmin_s,
				gflags;
	int			mtype;
	int			ret;
	StringInfoData buf;
	gss_buffer_desc gbuf;

	/*
	 * GSS auth is not supported for protocol versions before 3, because it
	 * relies on the overall message length word to determine the GSS payload
	 * size in AuthenticationGSSContinue and PasswordMessage messages. (This
	 * is, in fact, a design error in our GSS support, because protocol
	 * messages are supposed to be parsable without relying on the length
	 * word; but it's not worth changing it now.)
	 */
	if (PG_PROTOCOL_MAJOR(FrontendProtocol) < 3)
		ereport(FATAL,
				(errcode(ERRCODE_FEATURE_NOT_SUPPORTED),
				 errmsg("GSSAPI is not supported in protocol version 2")));

	if (pg_krb_server_keyfile && strlen(pg_krb_server_keyfile) > 0)
	{
		/*
		 * Set default Kerberos keytab file for the Krb5 mechanism.
		 *
		 * setenv("KRB5_KTNAME", pg_krb_server_keyfile, 0); except setenv()
		 * not always available.
		 */
		if (getenv("KRB5_KTNAME") == NULL)
		{
			size_t		kt_len = strlen(pg_krb_server_keyfile) + 14;
			char	   *kt_path = malloc(kt_len);

			if (!kt_path)
			{
				ereport(LOG,
						(errcode(ERRCODE_OUT_OF_MEMORY),
						 errmsg("out of memory")));
				return STATUS_ERROR;
			}
			snprintf(kt_path, kt_len, "KRB5_KTNAME=%s", pg_krb_server_keyfile);
			putenv(kt_path);
		}
	}

	/*
	 * We accept any service principal that's present in our keytab. This
	 * increases interoperability between kerberos implementations that see
	 * for example case sensitivity differently, while not really opening up
	 * any vector of attack.
	 */
	port->gss->cred = GSS_C_NO_CREDENTIAL;

	/*
	 * Initialize sequence with an empty context
	 */
	port->gss->ctx = GSS_C_NO_CONTEXT;

	/*
	 * Loop through GSSAPI message exchange. This exchange can consist of
	 * multiple messags sent in both directions. First message is always from
	 * the client. All messages from client to server are password packets
	 * (type 'p').
	 */
	do
	{
		mtype = pq_getbyte();
		if (mtype != 'p')
		{
			/* Only log error if client didn't disconnect. */
			if (mtype != EOF)
				ereport(COMMERROR,
						(errcode(ERRCODE_PROTOCOL_VIOLATION),
						 errmsg("expected GSS response, got message type %d",
								mtype)));
			return STATUS_ERROR;
		}

		/* Get the actual GSS token */
		initStringInfo(&buf);
		if (pq_getmessage(&buf, PG_MAX_AUTH_TOKEN_LENGTH))
		{
			/* EOF - pq_getmessage already logged error */
			pfree(buf.data);
			return STATUS_ERROR;
		}

		/* Map to GSSAPI style buffer */
		gbuf.length = buf.len;
		gbuf.value = buf.data;

		elog(DEBUG4, "Processing received GSS token of length %u",
			 (unsigned int) gbuf.length);

		maj_stat = gss_accept_sec_context(
										  &min_stat,
										  &port->gss->ctx,
										  port->gss->cred,
										  &gbuf,
										  GSS_C_NO_CHANNEL_BINDINGS,
										  &port->gss->name,
										  NULL,
										  &port->gss->outbuf,
										  &gflags,
										  NULL,
										  NULL);

		/* gbuf no longer used */
		pfree(buf.data);

		elog(DEBUG5, "gss_accept_sec_context major: %d, "
			 "minor: %d, outlen: %u, outflags: %x",
			 maj_stat, min_stat,
			 (unsigned int) port->gss->outbuf.length, gflags);

		if (port->gss->outbuf.length != 0)
		{
			/*
			 * Negotiation generated data to be sent to the client.
			 */
			OM_uint32	lmin_s;

			elog(DEBUG4, "sending GSS response token of length %u",
				 (unsigned int) port->gss->outbuf.length);

			sendAuthRequest(port, AUTH_REQ_GSS_CONT);

			gss_release_buffer(&lmin_s, &port->gss->outbuf);
		}

		if (maj_stat != GSS_S_COMPLETE && maj_stat != GSS_S_CONTINUE_NEEDED)
		{
			OM_uint32	lmin_s;

			gss_delete_sec_context(&lmin_s, &port->gss->ctx, GSS_C_NO_BUFFER);
			pg_GSS_error(ERROR,
					   gettext_noop("accepting GSS security context failed"),
						 maj_stat, min_stat);
		}

		if (maj_stat == GSS_S_CONTINUE_NEEDED)
			elog(DEBUG4, "GSS continue needed");

	} while (maj_stat == GSS_S_CONTINUE_NEEDED);

	if (port->gss->cred != GSS_C_NO_CREDENTIAL)
	{
		/*
		 * Release service principal credentials
		 */
		gss_release_cred(&min_stat, &port->gss->cred);
	}

	/*
	 * GSS_S_COMPLETE indicates that authentication is now complete.
	 *
	 * Get the name of the user that authenticated, and compare it to the pg
	 * username that was specified for the connection.
	 */
	maj_stat = gss_display_name(&min_stat, port->gss->name, &gbuf, NULL);
	if (maj_stat != GSS_S_COMPLETE)
		pg_GSS_error(ERROR,
					 gettext_noop("retrieving GSS user name failed"),
					 maj_stat, min_stat);

	/*
	 * Split the username at the realm separator
	 */
	if (strchr(gbuf.value, '@'))
	{
		char	   *cp = strchr(gbuf.value, '@');

		/*
		 * If we are not going to include the realm in the username that is
		 * passed to the ident map, destructively modify it here to remove the
		 * realm. Then advance past the separator to check the realm.
		 */
		if (!port->hba->include_realm)
			*cp = '\0';
		cp++;

		if (port->hba->krb_realm != NULL && strlen(port->hba->krb_realm))
		{
			/*
			 * Match the realm part of the name first
			 */
			if (pg_krb_caseins_users)
				ret = pg_strcasecmp(port->hba->krb_realm, cp);
			else
				ret = strcmp(port->hba->krb_realm, cp);

			if (ret)
			{
				/* GSS realm does not match */
				elog(DEBUG2,
				   "GSSAPI realm (%s) and configured realm (%s) don't match",
					 cp, port->hba->krb_realm);
				gss_release_buffer(&lmin_s, &gbuf);
				return STATUS_ERROR;
			}
		}
	}
	else if (port->hba->krb_realm && strlen(port->hba->krb_realm))
	{
		elog(DEBUG2,
			 "GSSAPI did not return realm but realm matching was requested");

		gss_release_buffer(&lmin_s, &gbuf);
		return STATUS_ERROR;
	}

	ret = check_usermap(port->hba->usermap, port->user_name, gbuf.value,
						pg_krb_caseins_users);

	gss_release_buffer(&lmin_s, &gbuf);

	return ret;
}
#endif   /* ENABLE_GSS */


/*----------------------------------------------------------------
 * SSPI authentication system
 *----------------------------------------------------------------
 */
#ifdef ENABLE_SSPI
static void
pg_SSPI_error(int severity, const char *errmsg, SECURITY_STATUS r)
{
	char		sysmsg[256];

	if (FormatMessage(FORMAT_MESSAGE_FROM_SYSTEM, NULL, r, 0,
					  sysmsg, sizeof(sysmsg), NULL) == 0)
		ereport(severity,
				(errmsg_internal("%s", errmsg),
				 errdetail_internal("SSPI error %x", (unsigned int) r)));
	else
		ereport(severity,
				(errmsg_internal("%s", errmsg),
				 errdetail_internal("%s (%x)", sysmsg, (unsigned int) r)));
}

static int
pg_SSPI_recvauth(Port *port)
{
	int			mtype;
	StringInfoData buf;
	SECURITY_STATUS r;
	CredHandle	sspicred;
	CtxtHandle *sspictx = NULL,
				newctx;
	TimeStamp	expiry;
	ULONG		contextattr;
	SecBufferDesc inbuf;
	SecBufferDesc outbuf;
	SecBuffer	OutBuffers[1];
	SecBuffer	InBuffers[1];
	HANDLE		token;
	TOKEN_USER *tokenuser;
	DWORD		retlen;
	char		accountname[MAXPGPATH];
	char		domainname[MAXPGPATH];
	DWORD		accountnamesize = sizeof(accountname);
	DWORD		domainnamesize = sizeof(domainname);
	SID_NAME_USE accountnameuse;
	HMODULE		secur32;
	QUERY_SECURITY_CONTEXT_TOKEN_FN _QuerySecurityContextToken;

	/*
	 * SSPI auth is not supported for protocol versions before 3, because it
	 * relies on the overall message length word to determine the SSPI payload
	 * size in AuthenticationGSSContinue and PasswordMessage messages. (This
	 * is, in fact, a design error in our SSPI support, because protocol
	 * messages are supposed to be parsable without relying on the length
	 * word; but it's not worth changing it now.)
	 */
	if (PG_PROTOCOL_MAJOR(FrontendProtocol) < 3)
		ereport(FATAL,
				(errcode(ERRCODE_FEATURE_NOT_SUPPORTED),
				 errmsg("SSPI is not supported in protocol version 2")));

	/*
	 * Acquire a handle to the server credentials.
	 */
	r = AcquireCredentialsHandle(NULL,
								 "negotiate",
								 SECPKG_CRED_INBOUND,
								 NULL,
								 NULL,
								 NULL,
								 NULL,
								 &sspicred,
								 &expiry);
	if (r != SEC_E_OK)
		pg_SSPI_error(ERROR, _("could not acquire SSPI credentials"), r);

	/*
	 * Loop through SSPI message exchange. This exchange can consist of
	 * multiple messags sent in both directions. First message is always from
	 * the client. All messages from client to server are password packets
	 * (type 'p').
	 */
	do
	{
		mtype = pq_getbyte();
		if (mtype != 'p')
		{
			/* Only log error if client didn't disconnect. */
			if (mtype != EOF)
				ereport(COMMERROR,
						(errcode(ERRCODE_PROTOCOL_VIOLATION),
						 errmsg("expected SSPI response, got message type %d",
								mtype)));
			return STATUS_ERROR;
		}

		/* Get the actual SSPI token */
		initStringInfo(&buf);
		if (pq_getmessage(&buf, PG_MAX_AUTH_TOKEN_LENGTH))
		{
			/* EOF - pq_getmessage already logged error */
			pfree(buf.data);
			return STATUS_ERROR;
		}

		/* Map to SSPI style buffer */
		inbuf.ulVersion = SECBUFFER_VERSION;
		inbuf.cBuffers = 1;
		inbuf.pBuffers = InBuffers;
		InBuffers[0].pvBuffer = buf.data;
		InBuffers[0].cbBuffer = buf.len;
		InBuffers[0].BufferType = SECBUFFER_TOKEN;

		/* Prepare output buffer */
		OutBuffers[0].pvBuffer = NULL;
		OutBuffers[0].BufferType = SECBUFFER_TOKEN;
		OutBuffers[0].cbBuffer = 0;
		outbuf.cBuffers = 1;
		outbuf.pBuffers = OutBuffers;
		outbuf.ulVersion = SECBUFFER_VERSION;


		elog(DEBUG4, "Processing received SSPI token of length %u",
			 (unsigned int) buf.len);

		r = AcceptSecurityContext(&sspicred,
								  sspictx,
								  &inbuf,
								  ASC_REQ_ALLOCATE_MEMORY,
								  SECURITY_NETWORK_DREP,
								  &newctx,
								  &outbuf,
								  &contextattr,
								  NULL);

		/* input buffer no longer used */
		pfree(buf.data);

		if (outbuf.cBuffers > 0 && outbuf.pBuffers[0].cbBuffer > 0)
		{
			/*
			 * Negotiation generated data to be sent to the client.
			 */
			elog(DEBUG4, "sending SSPI response token of length %u",
				 (unsigned int) outbuf.pBuffers[0].cbBuffer);

			port->gss->outbuf.length = outbuf.pBuffers[0].cbBuffer;
			port->gss->outbuf.value = outbuf.pBuffers[0].pvBuffer;

			sendAuthRequest(port, AUTH_REQ_GSS_CONT);

			FreeContextBuffer(outbuf.pBuffers[0].pvBuffer);
		}

		if (r != SEC_E_OK && r != SEC_I_CONTINUE_NEEDED)
		{
			if (sspictx != NULL)
			{
				DeleteSecurityContext(sspictx);
				free(sspictx);
			}
			FreeCredentialsHandle(&sspicred);
			pg_SSPI_error(ERROR,
						  _("could not accept SSPI security context"), r);
		}

		/*
		 * Overwrite the current context with the one we just received. If
		 * sspictx is NULL it was the first loop and we need to allocate a
		 * buffer for it. On subsequent runs, we can just overwrite the buffer
		 * contents since the size does not change.
		 */
		if (sspictx == NULL)
		{
			sspictx = malloc(sizeof(CtxtHandle));
			if (sspictx == NULL)
				ereport(ERROR,
						(errmsg("out of memory")));
		}

		memcpy(sspictx, &newctx, sizeof(CtxtHandle));

		if (r == SEC_I_CONTINUE_NEEDED)
			elog(DEBUG4, "SSPI continue needed");

	} while (r == SEC_I_CONTINUE_NEEDED);


	/*
	 * Release service principal credentials
	 */
	FreeCredentialsHandle(&sspicred);


	/*
	 * SEC_E_OK indicates that authentication is now complete.
	 *
	 * Get the name of the user that authenticated, and compare it to the pg
	 * username that was specified for the connection.
	 *
	 * MingW is missing the export for QuerySecurityContextToken in the
	 * secur32 library, so we have to load it dynamically.
	 */

	secur32 = LoadLibrary("SECUR32.DLL");
	if (secur32 == NULL)
		ereport(ERROR,
				(errmsg_internal("could not load secur32.dll: error code %lu",
								 GetLastError())));

	_QuerySecurityContextToken = (QUERY_SECURITY_CONTEXT_TOKEN_FN)
		GetProcAddress(secur32, "QuerySecurityContextToken");
	if (_QuerySecurityContextToken == NULL)
	{
		FreeLibrary(secur32);
		ereport(ERROR,
				(errmsg_internal("could not locate QuerySecurityContextToken in secur32.dll: error code %lu",
								 GetLastError())));
	}

	r = (_QuerySecurityContextToken) (sspictx, &token);
	if (r != SEC_E_OK)
	{
		FreeLibrary(secur32);
		pg_SSPI_error(ERROR,
					  _("could not get token from SSPI security context"), r);
	}

	FreeLibrary(secur32);

	/*
	 * No longer need the security context, everything from here on uses the
	 * token instead.
	 */
	DeleteSecurityContext(sspictx);
	free(sspictx);

	if (!GetTokenInformation(token, TokenUser, NULL, 0, &retlen) && GetLastError() != 122)
		ereport(ERROR,
			(errmsg_internal("could not get token user size: error code %lu",
							 GetLastError())));

	tokenuser = malloc(retlen);
	if (tokenuser == NULL)
		ereport(ERROR,
				(errmsg("out of memory")));

	if (!GetTokenInformation(token, TokenUser, tokenuser, retlen, &retlen))
		ereport(ERROR,
				(errmsg_internal("could not get user token: error code %lu",
								 GetLastError())));

	if (!LookupAccountSid(NULL, tokenuser->User.Sid, accountname, &accountnamesize,
						  domainname, &domainnamesize, &accountnameuse))
		ereport(ERROR,
			(errmsg_internal("could not look up account SID: error code %lu",
							 GetLastError())));

	free(tokenuser);

	/*
	 * Compare realm/domain if requested. In SSPI, always compare case
	 * insensitive.
	 */
	if (port->hba->krb_realm && strlen(port->hba->krb_realm))
	{
		if (pg_strcasecmp(port->hba->krb_realm, domainname) != 0)
		{
			elog(DEBUG2,
				 "SSPI domain (%s) and configured domain (%s) don't match",
				 domainname, port->hba->krb_realm);

			return STATUS_ERROR;
		}
	}

	/*
	 * We have the username (without domain/realm) in accountname, compare to
	 * the supplied value. In SSPI, always compare case insensitive.
	 *
	 * If set to include realm, append it in <username>@<realm> format.
	 */
	if (port->hba->include_realm)
	{
		char	   *namebuf;
		int			retval;

		namebuf = palloc(strlen(accountname) + strlen(domainname) + 2);
		sprintf(namebuf, "%s@%s", accountname, domainname);
		retval = check_usermap(port->hba->usermap, port->user_name, namebuf, true);
		pfree(namebuf);
		return retval;
	}
	else
		return check_usermap(port->hba->usermap, port->user_name, accountname, true);
}
#endif   /* ENABLE_SSPI */



/*----------------------------------------------------------------
 * Ident authentication system
 *----------------------------------------------------------------
 */

/*
 *	Parse the string "*ident_response" as a response from a query to an Ident
 *	server.  If it's a normal response indicating a user name, return true
 *	and store the user name at *ident_user. If it's anything else,
 *	return false.
 */
static bool
interpret_ident_response(const char *ident_response,
						 char *ident_user)
{
	const char *cursor = ident_response;		/* Cursor into *ident_response */

	/*
	 * Ident's response, in the telnet tradition, should end in crlf (\r\n).
	 */
	if (strlen(ident_response) < 2)
		return false;
	else if (ident_response[strlen(ident_response) - 2] != '\r')
		return false;
	else
	{
		while (*cursor != ':' && *cursor != '\r')
			cursor++;			/* skip port field */

		if (*cursor != ':')
			return false;
		else
		{
			/* We're positioned to colon before response type field */
			char		response_type[80];
			int			i;		/* Index into *response_type */

			cursor++;			/* Go over colon */
			while (pg_isblank(*cursor))
				cursor++;		/* skip blanks */
			i = 0;
			while (*cursor != ':' && *cursor != '\r' && !pg_isblank(*cursor) &&
				   i < (int) (sizeof(response_type) - 1))
				response_type[i++] = *cursor++;
			response_type[i] = '\0';
			while (pg_isblank(*cursor))
				cursor++;		/* skip blanks */
			if (strcmp(response_type, "USERID") != 0)
				return false;
			else
			{
				/*
				 * It's a USERID response.  Good.  "cursor" should be pointing
				 * to the colon that precedes the operating system type.
				 */
				if (*cursor != ':')
					return false;
				else
				{
					cursor++;	/* Go over colon */
					/* Skip over operating system field. */
					while (*cursor != ':' && *cursor != '\r')
						cursor++;
					if (*cursor != ':')
						return false;
					else
					{
						int			i;	/* Index into *ident_user */

						cursor++;		/* Go over colon */
						while (pg_isblank(*cursor))
							cursor++;	/* skip blanks */
						/* Rest of line is user name.  Copy it over. */
						i = 0;
						while (*cursor != '\r' && i < IDENT_USERNAME_MAX)
							ident_user[i++] = *cursor++;
						ident_user[i] = '\0';
						return true;
					}
				}
			}
		}
	}
}


/*
 *	Talk to the ident server on host "remote_ip_addr" and find out who
 *	owns the tcp connection from his port "remote_port" to port
 *	"local_port_addr" on host "local_ip_addr".	Return the user name the
 *	ident server gives as "*ident_user".
 *
 *	IP addresses and port numbers are in network byte order.
 *
 *	But iff we're unable to get the information from ident, return false.
 */
static int
ident_inet(hbaPort *port)
{
	const SockAddr remote_addr = port->raddr;
	const SockAddr local_addr = port->laddr;
	char		ident_user[IDENT_USERNAME_MAX + 1];
<<<<<<< HEAD
	pgsocket	sock_fd = PGINVALID_SOCKET;		/* for talking to Ident server */
=======
	pgsocket	sock_fd;		/* File descriptor for socket on which we talk
								 * to Ident */
>>>>>>> 80edfd76
	int			rc;				/* Return code from a locally called function */
	bool		ident_return;
	char		remote_addr_s[NI_MAXHOST];
	char		remote_port[NI_MAXSERV];
	char		local_addr_s[NI_MAXHOST];
	char		local_port[NI_MAXSERV];
	char		ident_port[NI_MAXSERV];
	char		ident_query[80];
	char		ident_response[80 + IDENT_USERNAME_MAX];
	struct addrinfo *ident_serv = NULL,
			   *la = NULL,
				hints;

	/*
	 * Might look a little weird to first convert it to text and then back to
	 * sockaddr, but it's protocol independent.
	 */
	pg_getnameinfo_all(&remote_addr.addr, remote_addr.salen,
					   remote_addr_s, sizeof(remote_addr_s),
					   remote_port, sizeof(remote_port),
					   NI_NUMERICHOST | NI_NUMERICSERV);
	pg_getnameinfo_all(&local_addr.addr, local_addr.salen,
					   local_addr_s, sizeof(local_addr_s),
					   local_port, sizeof(local_port),
					   NI_NUMERICHOST | NI_NUMERICSERV);

	snprintf(ident_port, sizeof(ident_port), "%d", IDENT_PORT);
	hints.ai_flags = AI_NUMERICHOST;
	hints.ai_family = remote_addr.addr.ss_family;
	hints.ai_socktype = SOCK_STREAM;
	hints.ai_protocol = 0;
	hints.ai_addrlen = 0;
	hints.ai_canonname = NULL;
	hints.ai_addr = NULL;
	hints.ai_next = NULL;
	rc = pg_getaddrinfo_all(remote_addr_s, ident_port, &hints, &ident_serv);
	if (rc || !ident_serv)
	{
		/* we don't expect this to happen */
		ident_return = false;
		goto ident_inet_done;
	}

	hints.ai_flags = AI_NUMERICHOST;
	hints.ai_family = local_addr.addr.ss_family;
	hints.ai_socktype = SOCK_STREAM;
	hints.ai_protocol = 0;
	hints.ai_addrlen = 0;
	hints.ai_canonname = NULL;
	hints.ai_addr = NULL;
	hints.ai_next = NULL;
	rc = pg_getaddrinfo_all(local_addr_s, NULL, &hints, &la);
	if (rc || !la)
	{
		/* we don't expect this to happen */
		ident_return = false;
		goto ident_inet_done;
	}

	sock_fd = socket(ident_serv->ai_family, ident_serv->ai_socktype,
					 ident_serv->ai_protocol);
	if (sock_fd < 0)
	{
		ereport(LOG,
				(errcode_for_socket_access(),
				 errmsg("could not create socket for Ident connection: %m")));
		ident_return = false;
		goto ident_inet_done;
	}

	/*
	 * Bind to the address which the client originally contacted, otherwise
	 * the ident server won't be able to match up the right connection. This
	 * is necessary if the PostgreSQL server is running on an IP alias.
	 */
	rc = bind(sock_fd, la->ai_addr, la->ai_addrlen);
	if (rc != 0)
	{
		ereport(LOG,
				(errcode_for_socket_access(),
				 errmsg("could not bind to local address \"%s\": %m",
						local_addr_s)));
		ident_return = false;
		goto ident_inet_done;
	}

	rc = connect(sock_fd, ident_serv->ai_addr,
				 ident_serv->ai_addrlen);
	if (rc != 0)
	{
		ereport(LOG,
				(errcode_for_socket_access(),
				 errmsg("could not connect to Ident server at address \"%s\", port %s: %m",
						remote_addr_s, ident_port)));
		ident_return = false;
		goto ident_inet_done;
	}

	/* The query we send to the Ident server */
	snprintf(ident_query, sizeof(ident_query), "%s,%s\r\n",
			 remote_port, local_port);

	/* loop in case send is interrupted */
	do
	{
		rc = send(sock_fd, ident_query, strlen(ident_query), 0);
	} while (rc < 0 && errno == EINTR);

	if (rc < 0)
	{
		ereport(LOG,
				(errcode_for_socket_access(),
				 errmsg("could not send query to Ident server at address \"%s\", port %s: %m",
						remote_addr_s, ident_port)));
		ident_return = false;
		goto ident_inet_done;
	}

	do
	{
		rc = recv(sock_fd, ident_response, sizeof(ident_response) - 1, 0);
	} while (rc < 0 && errno == EINTR);

	if (rc < 0)
	{
		ereport(LOG,
				(errcode_for_socket_access(),
				 errmsg("could not receive response from Ident server at address \"%s\", port %s: %m",
						remote_addr_s, ident_port)));
		ident_return = false;
		goto ident_inet_done;
	}

	ident_response[rc] = '\0';
	ident_return = interpret_ident_response(ident_response, ident_user);
	if (!ident_return)
		ereport(LOG,
			(errmsg("invalidly formatted response from Ident server: \"%s\"",
					ident_response)));

ident_inet_done:
	if (sock_fd >= 0)
		closesocket(sock_fd);
	if (ident_serv)
		pg_freeaddrinfo_all(remote_addr.addr.ss_family, ident_serv);
	if (la)
		pg_freeaddrinfo_all(local_addr.addr.ss_family, la);

	if (ident_return)
		/* Success! Check the usermap */
		return check_usermap(port->hba->usermap, port->user_name, ident_user, false);
	return STATUS_ERROR;
}

/*
 *	Ask kernel about the credentials of the connecting process,
 *	determine the symbolic name of the corresponding user, and check
 *	if valid per the usermap.
 *
 *	Iff authorized, return STATUS_OK, otherwise return STATUS_ERROR.
 */
#ifdef HAVE_UNIX_SOCKETS

static int
auth_peer(hbaPort *port)
{
	char		ident_user[IDENT_USERNAME_MAX + 1];
	uid_t		uid;
	gid_t		gid;
	struct passwd *pass;

	errno = 0;
	if (getpeereid(port->sock, &uid, &gid) != 0)
	{
		/* Provide special error message if getpeereid is a stub */
		if (errno == ENOSYS)
			ereport(LOG,
					(errcode(ERRCODE_FEATURE_NOT_SUPPORTED),
			errmsg("peer authentication is not supported on this platform")));
		else
			ereport(LOG,
					(errcode_for_socket_access(),
					 errmsg("could not get peer credentials: %m")));
		return STATUS_ERROR;
	}

	pass = getpwuid(uid);

	if (pass == NULL)
	{
		ereport(LOG,
				(errmsg("local user with ID %d does not exist",
						(int) uid)));
		return STATUS_ERROR;
	}

	strlcpy(ident_user, pass->pw_name, IDENT_USERNAME_MAX + 1);

	/*
	 * GPDB: check for port->hba == NULL here, because auth_peer is used
	 * without an HBA entry in the short-circuited QD->QE authentication,
	 * from internal_client_authentication().
	 */
	return check_usermap(port->hba ? port->hba->usermap : NULL,
						 port->user_name, ident_user, false);
}
#endif   /* HAVE_UNIX_SOCKETS */

/*----------------------------------------------------------------
 * PAM authentication system
 *----------------------------------------------------------------
 */
#ifdef USE_PAM

/*
 * PAM conversation function
 */


#if defined(_AIX)
static int
pam_passwd_conv_proc(int num_msg, struct pam_message **msg,
					struct pam_response **resp, void *appdata_ptr)
#else
static int
pam_passwd_conv_proc(int num_msg, const struct pam_message ** msg,
					 struct pam_response ** resp, void *appdata_ptr)
#endif
{
	char	   *passwd;
	struct pam_response *reply;
	int			i;

	if (appdata_ptr)
		passwd = (char *) appdata_ptr;
	else
	{
		/*
		 * Workaround for Solaris 2.6 where the PAM library is broken and does
		 * not pass appdata_ptr to the conversation routine
		 */
		passwd = pam_passwd;
	}

	*resp = NULL;				/* in case of error exit */

	if (num_msg <= 0 || num_msg > PAM_MAX_NUM_MSG)
		return PAM_CONV_ERR;

	/*
	 * Explicitly not using palloc here - PAM will free this memory in
	 * pam_end()
	 */
	if ((reply = calloc(num_msg, sizeof(struct pam_response))) == NULL)
	{
		ereport(LOG,
				(errcode(ERRCODE_OUT_OF_MEMORY),
				 errmsg("out of memory")));
		return PAM_CONV_ERR;
	}

	for (i = 0; i < num_msg; i++)
	{
		switch (msg[i]->msg_style)
		{
			case PAM_PROMPT_ECHO_OFF:
				if (strlen(passwd) == 0)
				{
					/*
					 * Password wasn't passed to PAM the first time around -
					 * let's go ask the client to send a password, which we
					 * then stuff into PAM.
					 */
					sendAuthRequest(pam_port_cludge, AUTH_REQ_PASSWORD);
					passwd = recv_password_packet(pam_port_cludge);
					if (passwd == NULL)
					{
						/*
						 * Client didn't want to send password.  We
						 * intentionally do not log anything about this.
						 */
						goto fail;
					}
					if (strlen(passwd) == 0)
					{
						ereport(LOG,
							  (errmsg("empty password returned by client")));
						goto fail;
					}
				}
				if ((reply[i].resp = strdup(passwd)) == NULL)
					goto fail;
				reply[i].resp_retcode = PAM_SUCCESS;
				break;
			case PAM_ERROR_MSG:
				ereport(LOG,
						(errmsg("error from underlying PAM layer: %s",
								msg[i]->msg)));
				/* FALL THROUGH */
			case PAM_TEXT_INFO:
				/* we don't bother to log TEXT_INFO messages */
				if ((reply[i].resp = strdup("")) == NULL)
					goto fail;
				reply[i].resp_retcode = PAM_SUCCESS;
				break;
			default:
				elog(LOG, "unsupported PAM conversation %d/\"%s\"",
					 msg[i]->msg_style,
					 msg[i]->msg ? msg[i]->msg : "(none)");
				goto fail;
		}
	}

	*resp = reply;
	return PAM_SUCCESS;

fail:
	/* free up whatever we allocated */
	for (i = 0; i < num_msg; i++)
	{
		if (reply[i].resp != NULL)
			free(reply[i].resp);
	}
	free(reply);

	return PAM_CONV_ERR;
}


/*
 * Check authentication against PAM.
 */
static int
CheckPAMAuth(Port *port, char *user, char *password)
{
	int			retval;
	pam_handle_t *pamh = NULL;

	/*
	 * We can't entirely rely on PAM to pass through appdata --- it appears
	 * not to work on at least Solaris 2.6.  So use these ugly static
	 * variables instead.
	 */
	pam_passwd = password;
	pam_port_cludge = port;

	/*
	 * Set the application data portion of the conversation struct This is
	 * later used inside the PAM conversation to pass the password to the
	 * authentication module.
	 */
	pam_passw_conv.appdata_ptr = (char *) password;		/* from password above,
														 * not allocated */

	/* Optionally, one can set the service name in pg_hba.conf */
	if (port->hba->pamservice && port->hba->pamservice[0] != '\0')
		retval = pam_start(port->hba->pamservice, "pgsql@",
						   &pam_passw_conv, &pamh);
	else
		retval = pam_start(PGSQL_PAM_SERVICE, "pgsql@",
						   &pam_passw_conv, &pamh);

	if (retval != PAM_SUCCESS)
	{
		ereport(LOG,
				(errmsg("could not create PAM authenticator: %s",
						pam_strerror(pamh, retval))));
		pam_passwd = NULL;		/* Unset pam_passwd */
		return STATUS_ERROR;
	}

	retval = pam_set_item(pamh, PAM_USER, user);

	if (retval != PAM_SUCCESS)
	{
		ereport(LOG,
				(errmsg("pam_set_item(PAM_USER) failed: %s",
						pam_strerror(pamh, retval))));
		pam_passwd = NULL;		/* Unset pam_passwd */
		return STATUS_ERROR;
	}

	retval = pam_set_item(pamh, PAM_CONV, &pam_passw_conv);

	if (retval != PAM_SUCCESS)
	{
		ereport(LOG,
				(errmsg("pam_set_item(PAM_CONV) failed: %s",
						pam_strerror(pamh, retval))));
		pam_passwd = NULL;		/* Unset pam_passwd */
		return STATUS_ERROR;
	}

	retval = pam_authenticate(pamh, 0);

	if (retval != PAM_SUCCESS)
	{
		ereport(LOG,
				(errmsg("pam_authenticate failed: %s",
						pam_strerror(pamh, retval))));
		pam_passwd = NULL;		/* Unset pam_passwd */
		return STATUS_ERROR;
	}

	retval = pam_acct_mgmt(pamh, 0);

	if (retval != PAM_SUCCESS)
	{
		ereport(LOG,
				(errmsg("pam_acct_mgmt failed: %s",
						pam_strerror(pamh, retval))));
		pam_passwd = NULL;		/* Unset pam_passwd */
		return STATUS_ERROR;
	}

	retval = pam_end(pamh, retval);

	if (retval != PAM_SUCCESS)
	{
		ereport(LOG,
				(errmsg("could not release PAM authenticator: %s",
						pam_strerror(pamh, retval))));
	}

	pam_passwd = NULL;			/* Unset pam_passwd */

	return (retval == PAM_SUCCESS ? STATUS_OK : STATUS_ERROR);
}
#endif   /* USE_PAM */



/*----------------------------------------------------------------
 * LDAP authentication system
 *----------------------------------------------------------------
 */
#ifdef USE_LDAP

/*
 * Initialize a connection to the LDAP server, including setting up
 * TLS if requested.
 */
static int
InitializeLDAPConnection(Port *port, LDAP **ldap)
{
	int			ldapversion = LDAP_VERSION3;
	int			r;

	if (strncmp(port->hba->ldapserver, "ldaps://", 8) == 0 ||
		strncmp(port->hba->ldapserver, "ldap://",  7) == 0)
	{
		if ((r = ldap_initialize(ldap, port->hba->ldapserver)) != LDAP_SUCCESS)
		{
			ereport(LOG,
					(errmsg("could not initialize LDAP: code: %d, msg: %s",
							r, ldap_err2string(r))));
			*ldap = NULL;
			return STATUS_ERROR;
		}
	}
	else
	{
		*ldap = ldap_init(port->hba->ldapserver, port->hba->ldapport);
	}

	if (!*ldap)
	{
#ifndef WIN32
		ereport(LOG,
				(errmsg("could not initialize LDAP: %m")));
#else
		ereport(LOG,
				(errmsg("could not initialize LDAP: error code %d",
						(int) LdapGetLastError())));
#endif
		return STATUS_ERROR;
	}

	if ((r = ldap_set_option(*ldap, LDAP_OPT_PROTOCOL_VERSION, &ldapversion)) != LDAP_SUCCESS)
	{
		ldap_unbind(*ldap);
		ereport(LOG,
		  (errmsg("could not set LDAP protocol version: %s", ldap_err2string(r))));
		return STATUS_ERROR;
	}

	if (port->hba->ldaptls)
	{
#ifndef WIN32
		if ((r = ldap_start_tls_s(*ldap, NULL, NULL)) != LDAP_SUCCESS)
#else
		static __ldap_start_tls_sA _ldap_start_tls_sA = NULL;

		if (_ldap_start_tls_sA == NULL)
		{
			/*
			 * Need to load this function dynamically because it does not
			 * exist on Windows 2000, and causes a load error for the whole
			 * exe if referenced.
			 */
			HANDLE		ldaphandle;

			ldaphandle = LoadLibrary("WLDAP32.DLL");
			if (ldaphandle == NULL)
			{
				/*
				 * should never happen since we import other files from
				 * wldap32, but check anyway
				 */
				ldap_unbind(*ldap);
				ereport(LOG,
						(errmsg("could not load wldap32.dll")));
				return STATUS_ERROR;
			}
			_ldap_start_tls_sA = (__ldap_start_tls_sA) GetProcAddress(ldaphandle, "ldap_start_tls_sA");
			if (_ldap_start_tls_sA == NULL)
			{
				ldap_unbind(*ldap);
				ereport(LOG,
						(errmsg("could not load function _ldap_start_tls_sA in wldap32.dll"),
						 errdetail("LDAP over SSL is not supported on this platform.")));
				return STATUS_ERROR;
			}

			/*
			 * Leak LDAP handle on purpose, because we need the library to
			 * stay open. This is ok because it will only ever be leaked once
			 * per process and is automatically cleaned up on process exit.
			 */
		}
		if ((r = _ldap_start_tls_sA(*ldap, NULL, NULL, NULL, NULL)) != LDAP_SUCCESS)
#endif
		{
			ldap_unbind(*ldap);
			ereport(LOG,
			 (errmsg("could not start LDAP TLS session: %s, server: %s, port: %d",
					 ldap_err2string(r), port->hba->ldapserver, port->hba->ldapport)));
			return STATUS_ERROR;
		}
	}

	return STATUS_OK;
}

/*
 * Perform LDAP authentication
 */
static int
CheckLDAPAuth(Port *port)
{
	char	   *passwd;
	LDAP	   *ldap;
	int			r;
	char	   *fulluser;

	if (!port->hba->ldapserver || port->hba->ldapserver[0] == '\0')
	{
		ereport(LOG,
				(errmsg("LDAP server not specified")));
		return STATUS_ERROR;
	}

	if (port->hba->ldapport == 0)
		port->hba->ldapport = LDAP_PORT;

	sendAuthRequest(port, AUTH_REQ_PASSWORD);

	passwd = recv_password_packet(port);
	if (passwd == NULL)
		return STATUS_EOF;		/* client wouldn't send password */

	if (strlen(passwd) == 0)
	{
		ereport(LOG,
				(errmsg("empty password returned by client")));
		return STATUS_ERROR;
	}

	if (InitializeLDAPConnection(port, &ldap) == STATUS_ERROR)
		/* Error message already sent */
		return STATUS_ERROR;

	if (port->hba->ldapbasedn)
	{
		/*
		 * First perform an LDAP search to find the DN for the user we are
		 * trying to log in as.
		 */
		char	   *filter;
		LDAPMessage *search_message;
		LDAPMessage *entry;
		char	   *attributes[2];
		char	   *dn;
		char	   *c;

		/*
		 * Disallow any characters that we would otherwise need to escape,
		 * since they aren't really reasonable in a username anyway. Allowing
		 * them would make it possible to inject any kind of custom filters in
		 * the LDAP filter.
		 */
		for (c = port->user_name; *c; c++)
		{
			if (*c == '*' ||
				*c == '(' ||
				*c == ')' ||
				*c == '\\' ||
				*c == '/')
			{
				ereport(LOG,
						(errmsg("invalid character in user name for LDAP authentication")));
				return STATUS_ERROR;
			}
		}

		/*
		 * Bind with a pre-defined username/password (if available) for
		 * searching. If none is specified, this turns into an anonymous bind.
		 */
		r = ldap_simple_bind_s(ldap,
						  port->hba->ldapbinddn ? port->hba->ldapbinddn : "",
				 port->hba->ldapbindpasswd ? port->hba->ldapbindpasswd : "");
		if (r != LDAP_SUCCESS)
		{
			ereport(LOG,
					(errmsg("could not perform initial LDAP bind for ldapbinddn \"%s\" on server \"%s\": %s",
						  port->hba->ldapbinddn, port->hba->ldapserver, ldap_err2string(r))));
			return STATUS_ERROR;
		}

		/* Fetch just one attribute, else *all* attributes are returned */
		attributes[0] = port->hba->ldapsearchattribute ? port->hba->ldapsearchattribute : "uid";
		attributes[1] = NULL;

		filter = palloc(strlen(attributes[0]) + strlen(port->user_name) + 4);
		sprintf(filter, "(%s=%s)",
				attributes[0],
				port->user_name);

		r = ldap_search_s(ldap,
						  port->hba->ldapbasedn,
						  LDAP_SCOPE_SUBTREE,
						  filter,
						  attributes,
						  0,
						  &search_message);

		if (r != LDAP_SUCCESS)
		{
			ereport(LOG,
					(errmsg("could not search LDAP for filter \"%s\" on server \"%s\": %s",
							filter, port->hba->ldapserver, ldap_err2string(r))));
			pfree(filter);
			return STATUS_ERROR;
		}

		if (ldap_count_entries(ldap, search_message) != 1)
		{
			if (ldap_count_entries(ldap, search_message) == 0)
				ereport(LOG,
						(errmsg("LDAP search failed for filter \"%s\" on server \"%s\": no such user",
								filter, port->hba->ldapserver)));
			else
				ereport(LOG,
						(errmsg("LDAP search failed for filter \"%s\" on server \"%s\": user is not unique (%ld matches)",
								filter, port->hba->ldapserver,
						  (long) ldap_count_entries(ldap, search_message))));

			pfree(filter);
			ldap_msgfree(search_message);
			return STATUS_ERROR;
		}

		entry = ldap_first_entry(ldap, search_message);
		dn = ldap_get_dn(ldap, entry);
		if (dn == NULL)
		{
			int			error;

			(void) ldap_get_option(ldap, LDAP_OPT_ERROR_NUMBER, &error);
			ereport(LOG,
					(errmsg("could not get dn for the first entry matching \"%s\" on server \"%s\": %s",
					filter, port->hba->ldapserver, ldap_err2string(error))));
			pfree(filter);
			ldap_msgfree(search_message);
			return STATUS_ERROR;
		}
		fulluser = pstrdup(dn);

		pfree(filter);
		ldap_memfree(dn);
		ldap_msgfree(search_message);

		/* Unbind and disconnect from the LDAP server */
		r = ldap_unbind_s(ldap);
		if (r != LDAP_SUCCESS)
		{
			int			error;

			(void) ldap_get_option(ldap, LDAP_OPT_ERROR_NUMBER, &error);
			ereport(LOG,
					(errmsg("could not unbind after searching for user \"%s\" on server \"%s\": %s",
				  fulluser, port->hba->ldapserver, ldap_err2string(error))));
			pfree(fulluser);
			return STATUS_ERROR;
		}

		/*
		 * Need to re-initialize the LDAP connection, so that we can bind to
		 * it with a different username.
		 */
		if (InitializeLDAPConnection(port, &ldap) == STATUS_ERROR)
		{
			pfree(fulluser);

			/* Error message already sent */
			return STATUS_ERROR;
		}
	}
	else
	{
		fulluser = palloc((port->hba->ldapprefix ? strlen(port->hba->ldapprefix) : 0) +
						  strlen(port->user_name) +
				(port->hba->ldapsuffix ? strlen(port->hba->ldapsuffix) : 0) +
						  1);

		sprintf(fulluser, "%s%s%s",
				port->hba->ldapprefix ? port->hba->ldapprefix : "",
				port->user_name,
				port->hba->ldapsuffix ? port->hba->ldapsuffix : "");
	}

	r = ldap_simple_bind_s(ldap, fulluser, passwd);
	ldap_unbind(ldap);

	if (r != LDAP_SUCCESS)
	{
		ereport(LOG,
				(errmsg("LDAP login failed for user \"%s\" on server \"%s\": %s",
						fulluser, port->hba->ldapserver, ldap_err2string(r))));
		pfree(fulluser);
		return STATUS_ERROR;
	}

	pfree(fulluser);

	return STATUS_OK;
}
#endif   /* USE_LDAP */


/*----------------------------------------------------------------
 * SSL client certificate authentication
 *----------------------------------------------------------------
 */
#ifdef USE_SSL
static int
CheckCertAuth(Port *port)
{
	Assert(port->ssl);

	/* Make sure we have received a username in the certificate */
	if (port->peer_cn == NULL ||
		strlen(port->peer_cn) <= 0)
	{
		ereport(LOG,
				(errmsg("certificate authentication failed for user \"%s\": client certificate contains no user name",
						port->user_name)));
		return STATUS_ERROR;
	}

	/* Just pass the certificate CN to the usermap check */
	return check_usermap(port->hba->usermap, port->user_name, port->peer_cn, false);
}
#endif


/*----------------------------------------------------------------
 * RADIUS authentication
 *----------------------------------------------------------------
 */

/*
 * RADIUS authentication is described in RFC2865 (and several
 * others).
 */

#define RADIUS_VECTOR_LENGTH 16
#define RADIUS_HEADER_LENGTH 20

typedef struct
{
	uint8		attribute;
	uint8		length;
	uint8		data[1];
} radius_attribute;

typedef struct
{
	uint8		code;
	uint8		id;
	uint16		length;
	uint8		vector[RADIUS_VECTOR_LENGTH];
} radius_packet;

/* RADIUS packet types */
#define RADIUS_ACCESS_REQUEST	1
#define RADIUS_ACCESS_ACCEPT	2
#define RADIUS_ACCESS_REJECT	3

/* RAIDUS attributes */
#define RADIUS_USER_NAME		1
#define RADIUS_PASSWORD			2
#define RADIUS_SERVICE_TYPE		6
#define RADIUS_NAS_IDENTIFIER	32

/* RADIUS service types */
#define RADIUS_AUTHENTICATE_ONLY	8

/* Maximum size of a RADIUS packet we will create or accept */
#define RADIUS_BUFFER_SIZE 1024

/* Seconds to wait - XXX: should be in a config variable! */
#define RADIUS_TIMEOUT 3

static void
radius_add_attribute(radius_packet *packet, uint8 type, const unsigned char *data, int len)
{
	radius_attribute *attr;

	if (packet->length + len > RADIUS_BUFFER_SIZE)
	{
		/*
		 * With remotely realistic data, this can never happen. But catch it
		 * just to make sure we don't overrun a buffer. We'll just skip adding
		 * the broken attribute, which will in the end cause authentication to
		 * fail.
		 */
		elog(WARNING,
			 "Adding attribute code %d with length %d to radius packet would create oversize packet, ignoring",
			 type, len);
		return;

	}

	attr = (radius_attribute *) ((unsigned char *) packet + packet->length);
	attr->attribute = type;
	attr->length = len + 2;		/* total size includes type and length */
	memcpy(attr->data, data, len);
	packet->length += attr->length;
}

static int
CheckRADIUSAuth(Port *port)
{
	char	   *passwd;
	char	   *identifier = "postgresql";
	char		radius_buffer[RADIUS_BUFFER_SIZE];
	char		receive_buffer[RADIUS_BUFFER_SIZE];
	radius_packet *packet = (radius_packet *) radius_buffer;
	radius_packet *receivepacket = (radius_packet *) receive_buffer;
	int32		service = htonl(RADIUS_AUTHENTICATE_ONLY);
	uint8	   *cryptvector;
	uint8		encryptedpassword[RADIUS_VECTOR_LENGTH];
	int			packetlength;
	pgsocket	sock;

#ifdef HAVE_IPV6
	struct sockaddr_in6 localaddr;
	struct sockaddr_in6 remoteaddr;
#else
	struct sockaddr_in localaddr;
	struct sockaddr_in remoteaddr;
#endif
	struct addrinfo hint;
	struct addrinfo *serveraddrs;
	char		portstr[128];
	ACCEPT_TYPE_ARG3 addrsize;
	fd_set		fdset;
	struct timeval endtime;
	int			i,
				r;

	/* Make sure struct alignment is correct */
	Assert(offsetof(radius_packet, vector) == 4);

	/* Verify parameters */
	if (!port->hba->radiusserver || port->hba->radiusserver[0] == '\0')
	{
		ereport(LOG,
				(errmsg("RADIUS server not specified")));
		return STATUS_ERROR;
	}

	if (!port->hba->radiussecret || port->hba->radiussecret[0] == '\0')
	{
		ereport(LOG,
				(errmsg("RADIUS secret not specified")));
		return STATUS_ERROR;
	}

	if (port->hba->radiusport == 0)
		port->hba->radiusport = 1812;

	MemSet(&hint, 0, sizeof(hint));
	hint.ai_socktype = SOCK_DGRAM;
	hint.ai_family = AF_UNSPEC;
	snprintf(portstr, sizeof(portstr), "%d", port->hba->radiusport);

	r = pg_getaddrinfo_all(port->hba->radiusserver, portstr, &hint, &serveraddrs);
	if (r || !serveraddrs)
	{
		ereport(LOG,
				(errmsg("could not translate RADIUS server name \"%s\" to address: %s",
						port->hba->radiusserver, gai_strerror(r))));
		if (serveraddrs)
			pg_freeaddrinfo_all(hint.ai_family, serveraddrs);
		return STATUS_ERROR;
	}
	/* XXX: add support for multiple returned addresses? */

	if (port->hba->radiusidentifier && port->hba->radiusidentifier[0])
		identifier = port->hba->radiusidentifier;

	/* Send regular password request to client, and get the response */
	sendAuthRequest(port, AUTH_REQ_PASSWORD);

	passwd = recv_password_packet(port);
	if (passwd == NULL)
		return STATUS_EOF;		/* client wouldn't send password */

	if (strlen(passwd) == 0)
	{
		ereport(LOG,
				(errmsg("empty password returned by client")));
		return STATUS_ERROR;
	}

	if (strlen(passwd) > RADIUS_VECTOR_LENGTH)
	{
		ereport(LOG,
				(errmsg("RADIUS authentication does not support passwords longer than 16 characters")));
		return STATUS_ERROR;
	}

	/* Construct RADIUS packet */
	packet->code = RADIUS_ACCESS_REQUEST;
	packet->length = RADIUS_HEADER_LENGTH;
#ifdef USE_SSL
	if (RAND_bytes(packet->vector, RADIUS_VECTOR_LENGTH) != 1)
	{
		ereport(LOG,
				(errmsg("could not generate random encryption vector")));
		return STATUS_ERROR;
	}
#else
	for (i = 0; i < RADIUS_VECTOR_LENGTH; i++)
		/* Use a lower strengh random number of OpenSSL is not available */
		packet->vector[i] = random() % 255;
#endif
	packet->id = packet->vector[0];
	radius_add_attribute(packet, RADIUS_SERVICE_TYPE, (unsigned char *) &service, sizeof(service));
	radius_add_attribute(packet, RADIUS_USER_NAME, (unsigned char *) port->user_name, strlen(port->user_name));
	radius_add_attribute(packet, RADIUS_NAS_IDENTIFIER, (unsigned char *) identifier, strlen(identifier));

	/*
	 * RADIUS password attributes are calculated as: e[0] = p[0] XOR
	 * MD5(secret + vector)
	 */
	cryptvector = palloc(RADIUS_VECTOR_LENGTH + strlen(port->hba->radiussecret));
	memcpy(cryptvector, port->hba->radiussecret, strlen(port->hba->radiussecret));
	memcpy(cryptvector + strlen(port->hba->radiussecret), packet->vector, RADIUS_VECTOR_LENGTH);
	if (!pg_md5_binary(cryptvector, RADIUS_VECTOR_LENGTH + strlen(port->hba->radiussecret), encryptedpassword))
	{
		ereport(LOG,
				(errmsg("could not perform MD5 encryption of password")));
		pfree(cryptvector);
		return STATUS_ERROR;
	}
	pfree(cryptvector);
	for (i = 0; i < RADIUS_VECTOR_LENGTH; i++)
	{
		if (i < strlen(passwd))
			encryptedpassword[i] = passwd[i] ^ encryptedpassword[i];
		else
			encryptedpassword[i] = '\0' ^ encryptedpassword[i];
	}
	radius_add_attribute(packet, RADIUS_PASSWORD, encryptedpassword, RADIUS_VECTOR_LENGTH);

	/* Length need to be in network order on the wire */
	packetlength = packet->length;
	packet->length = htons(packet->length);

	sock = socket(serveraddrs[0].ai_family, SOCK_DGRAM, 0);
	if (sock < 0)
	{
		ereport(LOG,
				(errmsg("could not create RADIUS socket: %m")));
		pg_freeaddrinfo_all(hint.ai_family, serveraddrs);
		return STATUS_ERROR;
	}

	memset(&localaddr, 0, sizeof(localaddr));
#ifdef HAVE_IPV6
	localaddr.sin6_family = serveraddrs[0].ai_family;
	localaddr.sin6_addr = in6addr_any;
	if (localaddr.sin6_family == AF_INET6)
		addrsize = sizeof(struct sockaddr_in6);
	else
		addrsize = sizeof(struct sockaddr_in);
#else
	localaddr.sin_family = serveraddrs[0].ai_family;
	localaddr.sin_addr.s_addr = INADDR_ANY;
	addrsize = sizeof(struct sockaddr_in);
#endif
	if (bind(sock, (struct sockaddr *) & localaddr, addrsize))
	{
		ereport(LOG,
				(errmsg("could not bind local RADIUS socket: %m")));
		closesocket(sock);
		pg_freeaddrinfo_all(hint.ai_family, serveraddrs);
		return STATUS_ERROR;
	}

	if (sendto(sock, radius_buffer, packetlength, 0,
			   serveraddrs[0].ai_addr, serveraddrs[0].ai_addrlen) < 0)
	{
		ereport(LOG,
				(errmsg("could not send RADIUS packet: %m")));
		closesocket(sock);
		pg_freeaddrinfo_all(hint.ai_family, serveraddrs);
		return STATUS_ERROR;
	}

	/* Don't need the server address anymore */
	pg_freeaddrinfo_all(hint.ai_family, serveraddrs);

	/*
	 * Figure out at what time we should time out. We can't just use a single
	 * call to select() with a timeout, since somebody can be sending invalid
	 * packets to our port thus causing us to retry in a loop and never time
	 * out.
	 */
	gettimeofday(&endtime, NULL);
	endtime.tv_sec += RADIUS_TIMEOUT;

	while (true)
	{
		struct timeval timeout;
		struct timeval now;
		int64		timeoutval;

		gettimeofday(&now, NULL);
		timeoutval = (endtime.tv_sec * 1000000 + endtime.tv_usec) - (now.tv_sec * 1000000 + now.tv_usec);
		if (timeoutval <= 0)
		{
			ereport(LOG,
					(errmsg("timeout waiting for RADIUS response")));
			closesocket(sock);
			return STATUS_ERROR;
		}
		timeout.tv_sec = timeoutval / 1000000;
		timeout.tv_usec = timeoutval % 1000000;

		FD_ZERO(&fdset);
		FD_SET(sock, &fdset);

		r = select(sock + 1, &fdset, NULL, NULL, &timeout);
		if (r < 0)
		{
			if (errno == EINTR)
				continue;

			/* Anything else is an actual error */
			ereport(LOG,
					(errmsg("could not check status on RADIUS socket: %m")));
			closesocket(sock);
			return STATUS_ERROR;
		}
		if (r == 0)
		{
			ereport(LOG,
					(errmsg("timeout waiting for RADIUS response")));
			closesocket(sock);
			return STATUS_ERROR;
		}

		/*
		 * Attempt to read the response packet, and verify the contents.
		 *
		 * Any packet that's not actually a RADIUS packet, or otherwise does
		 * not validate as an explicit reject, is just ignored and we retry
		 * for another packet (until we reach the timeout). This is to avoid
		 * the possibility to denial-of-service the login by flooding the
		 * server with invalid packets on the port that we're expecting the
		 * RADIUS response on.
		 */

		addrsize = sizeof(remoteaddr);
		packetlength = recvfrom(sock, receive_buffer, RADIUS_BUFFER_SIZE, 0,
								(struct sockaddr *) & remoteaddr, &addrsize);
		if (packetlength < 0)
		{
			ereport(LOG,
					(errmsg("could not read RADIUS response: %m")));
			return STATUS_ERROR;
		}

#ifdef HAVE_IPV6
		if (remoteaddr.sin6_port != htons(port->hba->radiusport))
#else
		if (remoteaddr.sin_port != htons(port->hba->radiusport))
#endif
		{
#ifdef HAVE_IPV6
			ereport(LOG,
				  (errmsg("RADIUS response was sent from incorrect port: %d",
						  ntohs(remoteaddr.sin6_port))));
#else
			ereport(LOG,
				  (errmsg("RADIUS response was sent from incorrect port: %d",
						  ntohs(remoteaddr.sin_port))));
#endif
			continue;
		}

		if (packetlength < RADIUS_HEADER_LENGTH)
		{
			ereport(LOG,
					(errmsg("RADIUS response too short: %d", packetlength)));
			continue;
		}

		if (packetlength != ntohs(receivepacket->length))
		{
			ereport(LOG,
					(errmsg("RADIUS response has corrupt length: %d (actual length %d)",
							ntohs(receivepacket->length), packetlength)));
			continue;
		}

		if (packet->id != receivepacket->id)
		{
			ereport(LOG,
					(errmsg("RADIUS response is to a different request: %d (should be %d)",
							receivepacket->id, packet->id)));
			continue;
		}

		/*
		 * Verify the response authenticator, which is calculated as
		 * MD5(Code+ID+Length+RequestAuthenticator+Attributes+Secret)
		 */
		cryptvector = palloc(packetlength + strlen(port->hba->radiussecret));

		memcpy(cryptvector, receivepacket, 4);	/* code+id+length */
		memcpy(cryptvector + 4, packet->vector, RADIUS_VECTOR_LENGTH);	/* request
																		 * authenticator, from
																		 * original packet */
		if (packetlength > RADIUS_HEADER_LENGTH)		/* there may be no
														 * attributes at all */
			memcpy(cryptvector + RADIUS_HEADER_LENGTH, receive_buffer + RADIUS_HEADER_LENGTH, packetlength - RADIUS_HEADER_LENGTH);
		memcpy(cryptvector + packetlength, port->hba->radiussecret, strlen(port->hba->radiussecret));

		if (!pg_md5_binary(cryptvector,
						   packetlength + strlen(port->hba->radiussecret),
						   encryptedpassword))
		{
			ereport(LOG,
			(errmsg("could not perform MD5 encryption of received packet")));
			pfree(cryptvector);
			continue;
		}
		pfree(cryptvector);

		if (memcmp(receivepacket->vector, encryptedpassword, RADIUS_VECTOR_LENGTH) != 0)
		{
			ereport(LOG,
					(errmsg("RADIUS response has incorrect MD5 signature")));
			continue;
		}

		if (receivepacket->code == RADIUS_ACCESS_ACCEPT)
		{
			closesocket(sock);
			return STATUS_OK;
		}
		else if (receivepacket->code == RADIUS_ACCESS_REJECT)
		{
			closesocket(sock);
			return STATUS_ERROR;
		}
		else
		{
			ereport(LOG,
			 (errmsg("RADIUS response has invalid code (%d) for user \"%s\"",
					 receivepacket->code, port->user_name)));
			continue;
		}
	}							/* while (true) */
}

/*----------------------------------------------------------------
 * Time-based authentication
 *----------------------------------------------------------------
 */
/*
 * interval_overlap -- Return true iff intersection of a, b is nonempty
 */
bool
interval_overlap(const authInterval *a, const authInterval *b)
{
	return point_cmp(&a->start, &b->end) <= 0 &&
		   point_cmp(&a->end, &b->start) >= 0;
}

/*
 * interval_contains -- Return true iff interval contains point
 */
bool
interval_contains(const authInterval *interval, const authPoint *point)
{
	return point_cmp(point, &interval->start) >= 0 &&
		   point_cmp(point, &interval->end) <= 0;
}

/* Comparator for authPoint struct */
int
point_cmp(const authPoint *a, const authPoint *b)
{
	if (a->day > b->day)
		return 1;
	else if (a->day == b->day)
		if (a->time > b->time)
			return 1;
		else if (a->time == b->time)
			return 0;
		else
			return -1;
	else
		return -1;
}

/* convert timestamptz to authPoint through use of timestamp2tm and timestamptz_time */
void
timestamptz_to_point(TimestampTz in, authPoint *out)
{
	/* from timestamptz_to_char */
	struct	pg_tm 	tm;
	fsec_t  fsec;   
	char	*tzn;
	int 	tzp, thisdate;
	if (timestamp2tm(in, &tzp, &tm, &fsec, &tzn, NULL) != 0)
		ereport(FATAL,
				(errcode(ERRCODE_DATETIME_VALUE_OUT_OF_RANGE),
				 errmsg("current timestamp out of range")));

	thisdate = date2j(tm.tm_year, tm.tm_mon, tm.tm_mday);
	out->day = (thisdate + 1) % 7;
	out->time = DatumGetTimeADT(DirectFunctionCall1(timestamptz_time,
													TimestampTzGetDatum(in)));
}

/*
 * CheckAuthTimeConstraints - check pg_auth_time_constraint for login restrictions
 *
 * Invokes check_auth_time_constraints_internal against the current timestamp
 */
int
CheckAuthTimeConstraints(char *rolname) 
{
	if (gp_auth_time_override_str != NULL && gp_auth_time_override_str[0] != '\0')
	{
		TimestampTz timestamptz = DatumGetTimestampTz(DirectFunctionCall3(timestamptz_in,
																		  CStringGetDatum(gp_auth_time_override_str),
																		  InvalidOid,
																		  Int32GetDatum(0)));
		return check_auth_time_constraints_internal(rolname, timestamptz);
	}
	return check_auth_time_constraints_internal(rolname, GetCurrentTimestamp());
}

/*
 * check_auth_time_constraints_internal - helper to CheckAuthTimeConstraints
 *
 * Called out as separate function to facilitate unit testing, where the provided
 * timestamp is likely to be hardcoded for deterministic test runs
 *
 * Returns STATUS_ERROR iff it finds an interval that contains timestamp from
 * among the entries of pg_auth_time_constraint that pertain to rolname
 */
int
check_auth_time_constraints_internal(char *rolname, TimestampTz timestamp)
{
	Oid				roleId;
	Relation		reltimeconstr;
	ScanKeyData 	entry[1];
	SysScanDesc 	scan;
	HeapTuple		roleTup;
	HeapTuple		tuple;
	authPoint 		now;
	int				status;

	timestamptz_to_point(timestamp, &now);

	/*
	 * Disable immediate interrupts while doing database access.  (Note
	 * we don't bother to turn this back on if we hit one of the failure
	 * conditions, since we can expect we'll just exit right away anyway.)
	 */
	ImmediateInterruptOK = false;

	/* Look up this user in pg_authid. */
	roleTup = SearchSysCache(AUTHNAME, CStringGetDatum(rolname), 0, 0, 0);
	if (!HeapTupleIsValid(roleTup))
	{
		/*
		 * No such user. We don't error out here; it's up to other
		 * authentication steps to deny access to nonexistent roles.
		 */
		return STATUS_OK;
	}

	if (((Form_pg_authid) GETSTRUCT(roleTup))->rolsuper)
		ereport(WARNING,
				(errmsg("time constraints added on superuser role")));

	roleId = HeapTupleGetOid(roleTup);

	ReleaseSysCache(roleTup);
	/* Walk pg_auth_time_constraint for entries belonging to this user. */
	reltimeconstr = heap_open(AuthTimeConstraintRelationId, AccessShareLock);

	ScanKeyInit(&entry[0],
				Anum_pg_auth_time_constraint_authid,
				BTEqualStrategyNumber, F_OIDEQ,
				ObjectIdGetDatum(roleId));

	/*
	 * Since this is called during authentication, we have to make sure we don't
	 * use the index unless it's already been built. See GetDatabaseTuple for
	 * another example of this sort of logic.
	 */
	scan = systable_beginscan(reltimeconstr, AuthTimeConstraintAuthIdIndexId,
							  criticalSharedRelcachesBuilt, SnapshotNow, 1,
							  entry);

	/*
	 * Check each denied interval to see if the current timestamp is part of it.
	 */
	status = STATUS_OK;

	while (HeapTupleIsValid(tuple = systable_getnext(scan)))
	{
		Form_pg_auth_time_constraint constraint_tuple;
		Datum 			datum;
		bool			isnull;
		authInterval	given;

		constraint_tuple = (Form_pg_auth_time_constraint) GETSTRUCT(tuple);
		Assert(constraint_tuple->authid == roleId);

		/* Retrieve the start of the interval. */
		datum = heap_getattr(tuple, Anum_pg_auth_time_constraint_start_time,
							 RelationGetDescr(reltimeconstr), &isnull);
		Assert(!isnull);

		given.start.day = constraint_tuple->start_day;
		given.start.time = DatumGetTimeADT(datum);

		/* Repeat for the end. */
		datum = heap_getattr(tuple, Anum_pg_auth_time_constraint_end_time,
							 RelationGetDescr(reltimeconstr), &isnull);
		Assert(!isnull);

		given.end.day = constraint_tuple->end_day;
		given.end.time = DatumGetTimeADT(datum);

		if (interval_contains(&given, &now))
		{
			status = STATUS_ERROR;
			break;
		}
	}

	/* Clean up. */
	systable_endscan(scan);
	heap_close(reltimeconstr, AccessShareLock);

	/* Re-enable immediate response to SIGTERM/SIGINT/timeout interrupts */
	ImmediateInterruptOK = true;
	/* And don't forget to detect one that already arrived */
	CHECK_FOR_INTERRUPTS();
	
	return status;
}<|MERGE_RESOLUTION|>--- conflicted
+++ resolved
@@ -1820,12 +1820,7 @@
 	const SockAddr remote_addr = port->raddr;
 	const SockAddr local_addr = port->laddr;
 	char		ident_user[IDENT_USERNAME_MAX + 1];
-<<<<<<< HEAD
 	pgsocket	sock_fd = PGINVALID_SOCKET;		/* for talking to Ident server */
-=======
-	pgsocket	sock_fd;		/* File descriptor for socket on which we talk
-								 * to Ident */
->>>>>>> 80edfd76
 	int			rc;				/* Return code from a locally called function */
 	bool		ident_return;
 	char		remote_addr_s[NI_MAXHOST];
@@ -3076,7 +3071,7 @@
 	/* from timestamptz_to_char */
 	struct	pg_tm 	tm;
 	fsec_t  fsec;   
-	char	*tzn;
+	const char	*tzn;
 	int 	tzp, thisdate;
 	if (timestamp2tm(in, &tzp, &tm, &fsec, &tzn, NULL) != 0)
 		ereport(FATAL,
