--- conflicted
+++ resolved
@@ -333,19 +333,15 @@
 {
 	Oid			lobjId = PG_GETARG_OID(0);
 
-<<<<<<< HEAD
-	ereport(ERROR,
-		(errcode(ERRCODE_FEATURE_NOT_SUPPORTED),
-		 errmsg("large objects are not supported")));
-
-	/* Must be owner of the largeobject */
-=======
+	ereport(ERROR,
+		(errcode(ERRCODE_FEATURE_NOT_SUPPORTED),
+		 errmsg("large objects are not supported")));
+
 	/*
 	 * Must be owner of the large object.  It would be cleaner to check this
 	 * in inv_drop(), but we want to throw the error before not after closing
 	 * relevant FDs.
 	 */
->>>>>>> 9e1c9f95
 	if (!lo_compat_privileges &&
 		!pg_largeobject_ownercheck(lobjId, GetUserId()))
 		ereport(ERROR,
@@ -410,17 +406,12 @@
 	int			bytestowrite;
 	int			totalwritten;
 
-<<<<<<< HEAD
-	ereport(ERROR,
-		(errcode(ERRCODE_FEATURE_NOT_SUPPORTED),
-		 errmsg("large objects are not supported")));
-
-	bytestowrite = VARSIZE(wbuf) - VARHDRSZ;
-	totalwritten = lo_write(fd, VARDATA(wbuf), bytestowrite);
-=======
+	ereport(ERROR,
+		(errcode(ERRCODE_FEATURE_NOT_SUPPORTED),
+		 errmsg("large objects are not supported")));
+
 	bytestowrite = VARSIZE_ANY_EXHDR(wbuf);
 	totalwritten = lo_write(fd, VARDATA_ANY(wbuf), bytestowrite);
->>>>>>> 9e1c9f95
 	PG_RETURN_INT32(totalwritten);
 }
 
@@ -518,35 +509,12 @@
 	return oid;
 }
 
-Datum
-lo_export(PG_FUNCTION_ARGS)
-{
-	ereport(ERROR,
-		(errcode(ERRCODE_FEATURE_NOT_SUPPORTED),
-		 errmsg("large objects are not supported")));
-
-	PG_RETURN_INT32(1);
-}
-
-/*
- * This is the upstream version of lo_export, intentionally kept intact (except
- * for the name), and intentionally unused (we register the dummy version above
- * in the catalog to disallow the use of large objects). Why not just throw an
- * error at the entry of the function, you ask? The mix of ereport(ERROR) and
- * PG_TRY seems to trigger an unwarranted warning-turned-error from GCC
- * -Werror=maybe-uninitialized
- */
 /*
  * lo_export -
  *	  exports an (inversion) large object.
  */
-<<<<<<< HEAD
-static pg_attribute_unused() Datum
-lo_export_pg(PG_FUNCTION_ARGS)
-=======
 Datum
 be_lo_export(PG_FUNCTION_ARGS)
->>>>>>> 9e1c9f95
 {
 	Oid			lobjId = PG_GETARG_OID(0);
 	text	   *filename = PG_GETARG_TEXT_PP(1);
@@ -576,13 +544,8 @@
 	oumask = umask(S_IWGRP | S_IWOTH);
 	PG_TRY();
 	{
-<<<<<<< HEAD
-		fd = OpenTransientFile(fnamebuf, O_CREAT | O_WRONLY | O_TRUNC | PG_BINARY,
-							   S_IRUSR | S_IWUSR | S_IRGRP | S_IROTH);
-=======
 		fd = OpenTransientFilePerm(fnamebuf, O_CREAT | O_WRONLY | O_TRUNC | PG_BINARY,
 								   S_IRUSR | S_IWUSR | S_IRGRP | S_IROTH);
->>>>>>> 9e1c9f95
 	}
 	PG_CATCH();
 	{
