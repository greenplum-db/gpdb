#-------------------------------------------------------------------------
#
# Makefile for src/bin/pg_dump
#
# Portions Copyright (c) 1996-2016, PostgreSQL Global Development Group
# Portions Copyright (c) 1994, Regents of the University of California
#
# src/bin/pg_dump/Makefile
#
#-------------------------------------------------------------------------

PGFILEDESC = "pg_dump/pg_restore/pg_dumpall - backup and restore PostgreSQL databases"
PGAPPICON=win32

subdir = src/bin/pg_dump
top_builddir = ../../..
include $(top_builddir)/src/Makefile.global

<<<<<<< HEAD
# GPDB_96_MERGE_FIXME: do we still need these lines?
# The frontend doesn't need everything that's in LIBS, some are backend only
LIBS := $(filter-out -lresolv, $(LIBS))
# This program isn't interactive, so doesn't need these
LIBS := $(filter-out -lreadline -ledit -ltermcap -lncurses -lcurses -lcurl , $(LIBS))


=======
>>>>>>> fafe9bed
# the use of tempnam in pg_backup_tar.c causes a warning when using newer versions of GCC
override CPPFLAGS := -Wno-deprecated-declarations -I$(libpq_srcdir) $(CPPFLAGS)

ifeq ($(PORTNAME),openbsd)
override CFLAGS += -pthread
endif

override CPPFLAGS := -I$(libpq_srcdir) $(CPPFLAGS)
LDFLAGS += -L$(top_builddir)/src/fe_utils -lpgfeutils -lpq

OBJS=	pg_backup_archiver.o pg_backup_db.o pg_backup_custom.o \
	pg_backup_null.o pg_backup_tar.o pg_backup_directory.o \
	pg_backup_utils.o parallel.o compress_io.o dumputils.o $(WIN32RES)

OBJS += dumputils_gp.o

all: pg_dump pg_restore pg_dumpall

pg_dump: pg_dump.o common.o pg_dump_sort.o $(OBJS) | submake-libpq submake-libpgport submake-libpgfeutils
	$(CC) $(CFLAGS) pg_dump.o common.o pg_dump_sort.o $(OBJS) $(libpq_pgport) $(LDFLAGS) $(LDFLAGS_EX) $(LIBS) -o $@$(X)

pg_restore: pg_restore.o $(OBJS) | submake-libpq submake-libpgport submake-libpgfeutils
	$(CC) $(CFLAGS) pg_restore.o $(OBJS) $(libpq_pgport) $(LDFLAGS) $(LDFLAGS_EX) $(LIBS) -o $@$(X)

pg_dumpall: pg_dumpall.o dumputils.o | submake-libpq submake-libpgport submake-libpgfeutils
	$(CC) $(CFLAGS) pg_dumpall.o dumputils.o $(WIN32RES) $(libpq_pgport) $(LDFLAGS) $(LDFLAGS_EX) $(LIBS) -o $@$(X)

install: all installdirs
	$(INSTALL_PROGRAM) pg_dump$(X) '$(DESTDIR)$(bindir)'/pg_dump$(X)
	$(INSTALL_PROGRAM) pg_restore$(X) '$(DESTDIR)$(bindir)'/pg_restore$(X)
	$(INSTALL_PROGRAM) pg_dumpall$(X) '$(DESTDIR)$(bindir)'/pg_dumpall$(X)

installdirs:
	$(MKDIR_P) '$(DESTDIR)$(bindir)'

# GPDB_96_MERGE_FIXME: these tests are currently not working on GPDB.
# Fix and re-enable.
#check:
#	$(prove_check)
#
#installcheck:
#	$(prove_installcheck)

uninstall:
	rm -f $(addprefix '$(DESTDIR)$(bindir)'/, pg_dump$(X) pg_restore$(X) pg_dumpall$(X))

clean distclean maintainer-clean:
	$(MAKE) -C test clean
	rm -f pg_dump$(X) pg_restore$(X) pg_dumpall$(X) $(OBJS) pg_dump.o common.o pg_dump_sort.o pg_restore.o pg_dumpall.o
	rm -rf tmp_check<|MERGE_RESOLUTION|>--- conflicted
+++ resolved
@@ -16,16 +16,6 @@
 top_builddir = ../../..
 include $(top_builddir)/src/Makefile.global
 
-<<<<<<< HEAD
-# GPDB_96_MERGE_FIXME: do we still need these lines?
-# The frontend doesn't need everything that's in LIBS, some are backend only
-LIBS := $(filter-out -lresolv, $(LIBS))
-# This program isn't interactive, so doesn't need these
-LIBS := $(filter-out -lreadline -ledit -ltermcap -lncurses -lcurses -lcurl , $(LIBS))
-
-
-=======
->>>>>>> fafe9bed
 # the use of tempnam in pg_backup_tar.c causes a warning when using newer versions of GCC
 override CPPFLAGS := -Wno-deprecated-declarations -I$(libpq_srcdir) $(CPPFLAGS)
 
