--- conflicted
+++ resolved
@@ -262,7 +262,6 @@
 				"where attrelid = 'pg_catalog.pg_proc'::regclass and "
 				"attname = 'prodataaccess'");
 
-<<<<<<< HEAD
 		res = PQexec(g_conn, query->data);
 		check_sql_result(res, g_conn, query->data, PGRES_TUPLES_OK);
 
@@ -273,6 +272,31 @@
 		destroyPQExpBuffer(query);
 	}
 
+	return retValue;
+}
+
+/*
+ * Check if we are talking to GPDB
+ */
+static bool
+isGPDB(void)
+{
+	PQExpBuffer query;
+	PGresult   *res;
+	char	   *ver;
+	bool		retValue = false;
+
+	query = createPQExpBuffer();
+	appendPQExpBuffer(query, "select version()");
+	res = PQexec(g_conn, query->data);
+	check_sql_result(res, g_conn, query->data, PGRES_TUPLES_OK);
+
+	ver = (PQgetvalue(res, 0, 0));
+	if (strstr(ver, "Greenplum") != NULL)
+		retValue = true;
+
+	PQclear(res);
+	destroyPQExpBuffer(query);
 	return retValue;
 }
 
@@ -294,8 +318,6 @@
 
 		query = createPQExpBuffer();
 		appendPQExpBuffer(query,"select attnum from pg_catalog.pg_attribute where attrelid = 1255 and attname = 'provariadic'");
-=======
->>>>>>> 8febb08c
 		res = PQexec(g_conn, query->data);
 		check_sql_result(res, g_conn, query->data, PGRES_TUPLES_OK);
 
@@ -308,88 +330,6 @@
 
 	return retValue;
 }
-
-/*
- * Check if we are talking to GPDB
- */
-static bool
-isGPDB(void)
-{
-	PQExpBuffer query;
-	PGresult   *res;
-	char	   *ver;
-	bool		retValue = false;
-
-	query = createPQExpBuffer();
-	appendPQExpBuffer(query, "select version()");
-	res = PQexec(g_conn, query->data);
-	check_sql_result(res, g_conn, query->data, PGRES_TUPLES_OK);
-
-	ver = (PQgetvalue(res, 0, 0));
-	if (strstr(ver, "Greenplum") != NULL)
-		retValue = true;
-
-	PQclear(res);
-	destroyPQExpBuffer(query);
-	return retValue;
-}
-
-
-/*
- * If GPDB version is 5.0, pg_proc has provariadic column.
- * When we have version() returns GPDB version instead of "main build dev" or
- * something similar, we'll fix this function (MPP-17313)
- */
-static bool
-isGPDB5000OrLater(void)
-{
-	bool	retValue = false;
-
-	if (isGPDB() == true)
-	{
-		PQExpBuffer query;
-		PGresult   *res;
-
-		query = createPQExpBuffer();
-		appendPQExpBuffer(query,"select attnum from pg_catalog.pg_attribute where attrelid = 1255 and attname = 'provariadic'");
-		res = PQexec(g_conn, query->data);
-		check_sql_result(res, g_conn, query->data, PGRES_TUPLES_OK);
-
-		if (PQntuples(res) == 1)
-			retValue = true;
-
-		PQclear(res);
-		destroyPQExpBuffer(query);
-	}
-
-	return retValue;
-}
-
-/*
- * Check if we are talking to GPDB
- */
-static bool
-isGPDB(void)
-{
-	PQExpBuffer query;
-	PGresult   *res;
-	char	   *ver;
-	bool		retValue = false;
-
-	query = createPQExpBuffer();
-	appendPQExpBuffer(query, "select version()");
-	res = PQexec(g_conn, query->data);
-	check_sql_result(res, g_conn, query->data, PGRES_TUPLES_OK);
-
-	ver = (PQgetvalue(res, 0, 0));
-	if (strstr(ver, "Greenplum") != NULL)
-		retValue = true;
-
-	PQclear(res);
-	destroyPQExpBuffer(query);
-	return retValue;
-}
-
 
 int
 main(int argc, char **argv)
