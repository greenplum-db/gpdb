--- conflicted
+++ resolved
@@ -929,11 +929,7 @@
 	struct dirent *xlde;
 	char		path[MAXPGPATH];
 
-<<<<<<< HEAD
-#define ARCHSTATDIR	XLOGDIR "/archive_status"
-=======
 #define ARCHSTATDIR XLOGDIR "/archive_status"
->>>>>>> 4d53a2f9
 
 	xldir = opendir(ARCHSTATDIR);
 	if (xldir == NULL)
@@ -948,11 +944,7 @@
 	{
 		if (strspn(xlde->d_name, "0123456789ABCDEF") == 24 &&
 			(strcmp(xlde->d_name + 24, ".ready") == 0 ||
-<<<<<<< HEAD
-			 strcmp(xlde->d_name + 24, ".done")  == 0))
-=======
 			 strcmp(xlde->d_name + 24, ".done") == 0))
->>>>>>> 4d53a2f9
 		{
 			snprintf(path, MAXPGPATH, "%s/%s", ARCHSTATDIR, xlde->d_name);
 			if (unlink(path) < 0)
