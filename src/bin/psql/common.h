/*
 * psql - the PostgreSQL interactive terminal
 *
 * Copyright (c) 2000-2010, PostgreSQL Global Development Group
 *
<<<<<<< HEAD
 * $PostgreSQL: pgsql/src/bin/psql/common.h,v 1.59 2010/01/02 16:57:59 momjian Exp $
=======
 * $PostgreSQL: pgsql/src/bin/psql/common.h,v 1.53 2006/12/18 14:17:41 adunstan Exp $
>>>>>>> d31ccb6c
 */
#ifndef COMMON_H
#define COMMON_H

#include "postgres_fe.h"
#include <setjmp.h>
#include "libpq-fe.h"

#ifdef USE_ASSERT_CHECKING
#include <assert.h>
#define psql_assert(p) assert(p)
#else
#define psql_assert(p)
#endif

#define atooid(x)  ((Oid) strtoul((x), NULL, 10))

/*
 * Safer versions of some standard C library functions. If an
 * out-of-memory condition occurs, these functions will bail out
 * safely; therefore, their return value is guaranteed to be non-NULL.
 */
extern char *pg_strdup(const char *string);
extern void *pg_malloc(size_t size);
extern void *pg_malloc_zero(size_t size);
extern void *pg_calloc(size_t nmemb, size_t size);

extern bool setQFout(const char *fname);

extern void
psql_error(const char *fmt,...)
/* This lets gcc check the format string for consistency. */
__attribute__((format(printf, 1, 2)));

extern void NoticeProcessor(void *arg, const char *message);

extern volatile bool sigint_interrupt_enabled;

extern sigjmp_buf sigint_interrupt_jmp;

extern volatile bool cancel_pressed;

/* Note: cancel_pressed is defined in print.c, see that file for reasons */

extern void setup_cancel_handler(void);

extern void SetCancelConn(void);
extern void ResetCancelConn(void);

extern PGresult *PSQLexec(const char *query, bool start_xact);

extern bool SendQuery(const char *query);

extern bool is_superuser(void);
extern bool standard_strings(void);
extern const char *session_username(void);

extern char *expand_tilde(char **filename);

/* Workarounds for Windows */
/* Probably to be moved up the source tree in the future, perhaps to be replaced by
 * more specific checks like configure-style HAVE_GETTIMEOFDAY macros.
 */
#ifndef WIN32

#include <sys/time.h>

typedef struct timeval TimevalStruct;

#define GETTIMEOFDAY(T) gettimeofday(T, NULL)
#define DIFF_MSEC(T, U) \
	((((int) ((T)->tv_sec - (U)->tv_sec)) * 1000000.0 + \
	  ((int) ((T)->tv_usec - (U)->tv_usec))) / 1000.0)
#else

#include <sys/types.h>
#include <sys/timeb.h>

typedef struct _timeb TimevalStruct;

#define GETTIMEOFDAY(T) _ftime(T)
#define DIFF_MSEC(T, U) \
	(((T)->time - (U)->time) * 1000.0 + \
	 ((T)->millitm - (U)->millitm))
#endif

#endif   /* COMMON_H */<|MERGE_RESOLUTION|>--- conflicted
+++ resolved
@@ -3,11 +3,7 @@
  *
  * Copyright (c) 2000-2010, PostgreSQL Global Development Group
  *
-<<<<<<< HEAD
- * $PostgreSQL: pgsql/src/bin/psql/common.h,v 1.59 2010/01/02 16:57:59 momjian Exp $
-=======
  * $PostgreSQL: pgsql/src/bin/psql/common.h,v 1.53 2006/12/18 14:17:41 adunstan Exp $
->>>>>>> d31ccb6c
  */
 #ifndef COMMON_H
 #define COMMON_H
