
-- This file includes all the python script that help other SQL file to
-- finish the correctness test, such as check the CPU usage, the bitmap of
-- CPUSET, and the Cgroup file is exist or not.
--
-- In Cgroup v1 (Alpha), we will check the directory of
--  /sys/fs/cgroup/cpu/gpdb
--  /sys/fs/cgroup/cpuacct/gpdb
-- /sys/fs/cgroup/cpuset/gpdb
--
-- In Cgroup v2 (Beta), we will check the directory of
-- /sys/fs/cgroup/gpdb/*
--
-- When we run different tests, we should include different auxiliary tool files
-- to schedule file.

-- start_ignore
CREATE LANGUAGE plpython3u;
-- end_ignore

-- enable resource group and restart cluster.
-- start_ignore
! gpconfig -c gp_resource_manager -v group;
! gpconfig -c max_connections -v 250 -m 25;
! gpconfig -c runaway_detector_activation_percent -v 100;
! gpstop -rai;
-- end_ignore

-- after the restart we need a new connection to run the queries

0: SHOW gp_resource_manager;

-- resource queue statistics should not crash
0: SELECT * FROM pg_resqueue_status;
0: SELECT * FROM gp_toolkit.gp_resqueue_status;
0: SELECT * FROM gp_toolkit.gp_resq_priority_backend;

-- verify the default settings
0: SELECT * from gp_toolkit.gp_resgroup_config;


0: CREATE OR REPLACE FUNCTION check_cgroup_configuration() RETURNS BOOL AS $$
    import os

    root = '/sys/fs/cgroup/'

    def get_cgroup_prop(prop):
        fullpath = os.path.join(root, prop)
        return int(open(fullpath).readline())

    def show_guc(guc):
        return plpy.execute('SHOW {}'.format(guc))[0][guc]

    # get top-level cgroup props
    cfs_quota_us = get_cgroup_prop('cpu/gpdb/cpu.cfs_quota_us')
    cfs_period_us = get_cgroup_prop('cpu/gpdb/cpu.cfs_period_us')
    shares = get_cgroup_prop('cpu/gpdb/cpu.shares')

    # get system props
    ncores = os.cpu_count()

    # get global gucs
    gp_resource_group_cpu_limit = float(show_guc('gp_resource_group_cpu_limit'))
    gp_resource_group_cpu_priority = int(show_guc('gp_resource_group_cpu_priority'))

    # cfs_quota_us := cfs_period_us * ncores * gp_resource_group_cpu_limit
    assert cfs_quota_us == cfs_period_us * ncores * gp_resource_group_cpu_limit

    # shares := 1024 * gp_resource_group_cpu_priority
    assert shares == 1024 * gp_resource_group_cpu_priority

    def check_group_shares(name):
        cpu_weight = int(plpy.execute('''
                SELECT value
                  FROM pg_resgroupcapability c, pg_resgroup g
                 WHERE c.resgroupid=g.oid
                   AND reslimittype=3
                   AND g.rsgname='{}'
            '''.format(name))[0]['value'])
        oid = int(plpy.execute('''
                SELECT oid FROM pg_resgroup WHERE rsgname='{}'
            '''.format(name))[0]['oid'])
        sub_shares = get_cgroup_prop('cpu/gpdb/{}/cpu.shares'.format(oid))
        assert sub_shares == int(cpu_weight * 1024 / 100)

    # check default groups
    check_group_shares('default_group')
    check_group_shares('admin_group')
    check_group_shares('system_group')

    # check user groups
    check_group_shares('rg1_cpu_test')
    check_group_shares('rg2_cpu_test')

    return True
$$ LANGUAGE plpython3u;


-- check whether the queries running on the specific core set
-- @param grp: the resource group name queries running in
-- @param cpuset: cpu cores which the queries should only be run on them, e.g. 0,1
-- @return bool: true/false indicating whether it corresponds to the rule
0: CREATE  OR REPLACE FUNCTION check_cpuset(grp TEXT, cpuset TEXT) RETURNS BOOL AS $$
    import subprocess
    import time
    import re

    pt = re.compile(r'con(\d+)')

    def check(expect_cpus, sess_ids):
        # use ps -eF to find all processes which belongs to postgres and in the given sessions
        procs = subprocess.check_output(['ps', '-eF']).decode().split('\n')
        head, proc_stats = procs[0], procs[1:]
        PSR = [id for id, attr in enumerate(head.split()) if attr.strip() == 'PSR'][0]
        cpus = [proc_stat.split()[PSR].strip() for proc_stat in proc_stats if 'postgres' in proc_stat and
                pt.findall(proc_stat) and sess_ids.issubset(set(pt.findall(proc_stat)))]
        return set(cpus).issubset(set(expect_cpus))

    def get_all_sess_ids_in_group(group_name):
        sql = "select sess_id from pg_stat_activity where rsgname = '%s'" % group_name
        result = plpy.execute(sql)
        return set([str(r['sess_id']) for r in result])

    conf = cpuset
    if conf == '':
        fd = open("/sys/fs/cgroup/cpuset/gpdb/cpuset.cpus")
        line = fd.readline()
        fd.close()
        conf = line.strip('\n')

    tokens = conf.split(",")

    expect_cpu = []

    for token in tokens:
        if token.find('-') != -1:
            interval = token.split("-")
            num1 = interval[0]
            num2 = interval[1]
            for num in range(int(num1), int(num2) + 1):
                expect_cpu.append(str(num))
        else:
            expect_cpu.append(token)
    sess_ids = get_all_sess_ids_in_group(grp)

    for i in range(1000):
        time.sleep(0.01)
        if not check(expect_cpu, sess_ids):
            return False

    return True
$$ LANGUAGE plpython3u;

-- create a resource group that contains all the cpu cores
0: CREATE OR REPLACE FUNCTION create_allcores_group(grp TEXT) RETURNS BOOL AS $$
    import subprocess

    file = "/sys/fs/cgroup/cpuset/gpdb/cpuset.cpus"
    fd = open(file)
    line = fd.readline()
    fd.close()
    line = line.strip('\n')
    sql = "create resource group " + grp + " with (" + "cpuset='" + line + "')"

    # plpy SPI will always start a transaction, but res group cannot be created in a transaction.
    ret = subprocess.run(['psql', 'postgres', '-c' , '{}'.format(sql)], capture_output=True)
    if ret.returncode != 0:
        plpy.error('failed to create resource group.\n {} \n {}'.format(ret.stdout, ret.stderr))

    file = "/sys/fs/cgroup/cpuset/gpdb/1/cpuset.cpus"
    fd = open(file)
    line = fd.readline()
    fd.close()
    line = line.strip('\n')
    if line != "0":
        return False

    return True
$$ LANGUAGE plpython3u;

-- check whether the cpuset value in cgroup is valid according to the rule
0: CREATE OR REPLACE FUNCTION check_cpuset_rules() RETURNS BOOL AS $$
    def get_all_group_which_cpuset_is_set():
        sql = "select groupid,cpuset from gp_toolkit.gp_resgroup_config where cpuset != '-1'"
        result = plpy.execute(sql)
        return result

    def parse_cpuset(line):
        line = line.strip('\n')
        if len(line) == 0:
            return set([])
        tokens = line.split(",")
        cpuset = []
        for token in tokens:
            if token.find('-') != -1:
                interval = token.split("-")
                num1 = interval[0]
                num2 = interval[1]
                for num in range(int(num1), int(num2) + 1):
                    cpuset.append(str(num))
            else:
                cpuset.append(token)
        return set(cpuset)

    def get_cgroup_cpuset(group):
        group = str(group)
        if group == '0':
            file = "/sys/fs/cgroup/cpuset/gpdb/cpuset.cpus"
        else:
            file = "/sys/fs/cgroup/cpuset/gpdb/" + group + "/cpuset.cpus"
        fd = open(file)
        line = fd.readline()
        fd.close()
        return parse_cpuset(line)

    config_groups = get_all_group_which_cpuset_is_set()
    groups_cpuset = set([])

    # check whether cpuset in config and cgroup are same, and have no overlap
    for config_group in config_groups:
        groupid = config_group['groupid']
        cpuset_value = config_group['cpuset']
        config_cpuset = parse_cpuset(cpuset_value)
        cgroup_cpuset = get_cgroup_cpuset(groupid)
        if len(groups_cpuset & cgroup_cpuset) > 0:
            return False
        groups_cpuset |= cgroup_cpuset

        if not (config_cpuset.issubset(cgroup_cpuset) and cgroup_cpuset.issubset(config_cpuset)):
            return False

    # check whether cpuset in resource group union default group is universal set
    default_cpuset = get_cgroup_cpuset(1)
    all_cpuset = get_cgroup_cpuset(0)
    if not (default_cpuset | groups_cpuset).issubset(all_cpuset):
        return False
    if not all_cpuset.issubset(default_cpuset | groups_cpuset):
        return False
    # if all the cores are allocated to resource group, default group must has a core left
    if len(default_cpuset & groups_cpuset) > 0 and (len(default_cpuset) != 1 or (not default_cpuset.issubset(all_cpuset))):
        return False

    return True
$$ LANGUAGE plpython3u;


0: CREATE OR REPLACE FUNCTION is_session_in_group(pid integer, groupname text) RETURNS BOOL AS $$
    import subprocess
<<<<<<< HEAD
    import pg
    import time
    import re
    import paramiko

    conn = pg.connect(dbname="isolation2resgrouptest")
    pt = re.compile(r'con(\d+)')
=======
>>>>>>> 234ac6ac

    sql = "select sess_id from pg_stat_activity where pid = '%d'" % pid
    result = plpy.execute(sql)
    session_id = result[0]['sess_id']

    sql = "select groupid from gp_toolkit.gp_resgroup_config where groupname='%s'" % groupname
<<<<<<< HEAD
    result = conn.query(sql).getresult()
    group_id = result[0][0]
=======
    result = plpy.execute(sql)
    groupid = result[0]['groupid']
>>>>>>> 234ac6ac

    sql = "select hostname from gp_segment_configuration group by hostname"
    result = conn.query(sql).getresult()
    hosts = result[0]

    def get_result(host):
        import paramiko

        ssh = paramiko.SSHClient()
        ssh.set_missing_host_key_policy(paramiko.AutoAddPolicy())
        ssh.connect(hostname=host)

        stdin, stdout, stderr = ssh.exec_command("ps -ef | grep postgres | grep con{} | grep -v grep | awk '{{print $2}}'".format(session_id))
        session_pids = [i.strip() for i in stdout.readlines()]

        path = "/sys/fs/cgroup/cpu/gpdb/{}/cgroup.procs".format(group_id)
        stdin, stdout, stderr = ssh.exec_command("cat {}".format(path))
        cgroups_pids = [i.strip() for i in stdout.readlines()]

        return set(session_pids).issubset(set(cgroups_pids))

    for host in hosts:
        if not get_result(host):
            return False
    return True

$$ LANGUAGE plpython3u;<|MERGE_RESOLUTION|>--- conflicted
+++ resolved
@@ -246,33 +246,19 @@
 
 0: CREATE OR REPLACE FUNCTION is_session_in_group(pid integer, groupname text) RETURNS BOOL AS $$
     import subprocess
-<<<<<<< HEAD
-    import pg
-    import time
-    import re
-    import paramiko
-
-    conn = pg.connect(dbname="isolation2resgrouptest")
-    pt = re.compile(r'con(\d+)')
-=======
->>>>>>> 234ac6ac
+	import paramiko
 
     sql = "select sess_id from pg_stat_activity where pid = '%d'" % pid
     result = plpy.execute(sql)
     session_id = result[0]['sess_id']
 
     sql = "select groupid from gp_toolkit.gp_resgroup_config where groupname='%s'" % groupname
-<<<<<<< HEAD
-    result = conn.query(sql).getresult()
-    group_id = result[0][0]
-=======
     result = plpy.execute(sql)
     groupid = result[0]['groupid']
->>>>>>> 234ac6ac
 
     sql = "select hostname from gp_segment_configuration group by hostname"
-    result = conn.query(sql).getresult()
-    hosts = result[0]
+    result = plpy.execute(sql)
+    hosts = results[0]
 
     def get_result(host):
         import paramiko
