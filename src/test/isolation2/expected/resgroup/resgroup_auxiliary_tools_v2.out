--- conflicted
+++ resolved
@@ -112,15 +112,18 @@
 return True $$ LANGUAGE plpython3u;
 CREATE FUNCTION
 
-
 0: CREATE OR REPLACE FUNCTION is_session_in_group(pid integer, groupname text) RETURNS BOOL AS $$ import subprocess 
 sql = "select sess_id from pg_stat_activity where pid = '%d'" % pid result = plpy.execute(sql) session_id = result[0]['sess_id'] 
 sql = "select groupid from gp_toolkit.gp_resgroup_config where groupname='%s'" % groupname result = plpy.execute(sql) groupid = result[0]['groupid'] 
-<<<<<<< HEAD
-process = subprocess.Popen("ps -ef | grep postgres | grep con%d | grep -v grep | awk '{print $2}'" % session_id, shell=True, stdout=subprocess.PIPE) session_pids = process.communicate()[0].decode().split('\n')[:-1] 
-cgroups_pids = [] path = "/sys/fs/cgroup/gpdb/%d/cgroup.procs" % groupid fd = open(path) for line in fd.readlines(): cgroups_pids.append(line.strip('\n')) 
-return set(session_pids).issubset(set(cgroups_pids)) $$ LANGUAGE plpython3u;
-CREATE
+sql = "select hostname from gp_segment_configuration group by hostname" result = plpy.execute(sql) hosts = [_['hostname'] for _ in result] 
+def get_result(host): import paramiko 
+ssh = paramiko.SSHClient() ssh.set_missing_host_key_policy(paramiko.AutoAddPolicy()) ssh.connect(hostname=host) 
+stdin, stdout, stderr = ssh.exec_command("ps -ef | grep postgres | grep con{} | grep -v grep | awk '{{print $2}}'".format(session_id)) session_pids = [i.strip() for i in stdout.readlines()] 
+path = "/sys/fs/cgroup/gpdb/{}/cgroup.procs".format(groupid) stdin, stdout, stderr = ssh.exec_command("cat {}".format(path)) cgroups_pids = [i.strip() for i in stdout.readlines()] 
+return set(session_pids).issubset(set(cgroups_pids)) 
+for host in hosts: if not get_result(host): return False return True 
+$$ LANGUAGE plpython3u;
+CREATE FUNCTION
 
 0: CREATE OR REPLACE FUNCTION check_cgroup_io_max(groupname text, tablespace_name text, parameters text) RETURNS BOOL AS $$ import ctypes import os 
 postgres = ctypes.CDLL(None) get_bdi_of_path = postgres['get_bdi_of_path'] get_tablespace_path = postgres['get_tablespace_path'] get_tablespace_oid = postgres['get_tablespace_oid'] 
@@ -132,15 +135,4 @@
 match_string = "{}:{} {}".format(major, minor, parameters) match = False with open(os.path.join(cgroup_path, "io.max")) as f: for line in f.readlines(): line = line.strip() if match_string == line: match = True break 
 return match 
 $$ LANGUAGE plpython3u;
-CREATE
-=======
-sql = "select hostname from gp_segment_configuration group by hostname" result = plpy.execute(sql) hosts = [_['hostname'] for _ in result] 
-def get_result(host): import paramiko 
-ssh = paramiko.SSHClient() ssh.set_missing_host_key_policy(paramiko.AutoAddPolicy()) ssh.connect(hostname=host) 
-stdin, stdout, stderr = ssh.exec_command("ps -ef | grep postgres | grep con{} | grep -v grep | awk '{{print $2}}'".format(session_id)) session_pids = [i.strip() for i in stdout.readlines()] 
-path = "/sys/fs/cgroup/gpdb/{}/cgroup.procs".format(groupid) stdin, stdout, stderr = ssh.exec_command("cat {}".format(path)) cgroups_pids = [i.strip() for i in stdout.readlines()] 
-return set(session_pids).issubset(set(cgroups_pids)) 
-for host in hosts: if not get_result(host): return False return True 
-$$ LANGUAGE plpython3u;
-CREATE FUNCTION
->>>>>>> e575d85c
+CREATE FUNCTION