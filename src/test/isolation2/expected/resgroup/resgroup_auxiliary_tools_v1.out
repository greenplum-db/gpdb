--- conflicted
+++ resolved
@@ -82,10 +82,10 @@
 -- @param grp: the resource group name queries running in
 -- @param cpuset: cpu cores which the queries should only be run on them, e.g. 0,1
 -- @return bool: true/false indicating whether it corresponds to the rule
-0: CREATE  OR REPLACE FUNCTION check_cpuset(grp TEXT, cpuset TEXT) RETURNS BOOL AS $$ import subprocess import time import re 
-pt = re.compile(r'con(\d+)') 
+0: CREATE  OR REPLACE FUNCTION check_cpuset(grp TEXT, cpuset TEXT) RETURNS BOOL AS $$ import subprocess import time import re
+pt = re.compile(r'con(\d+)')
 def check(expect_cpus, sess_ids): # use ps -eF to find all processes which belongs to postgres and in the given sessions procs = subprocess.check_output(['ps', '-eF']).decode().split('\n') head, proc_stats = procs[0], procs[1:] PSR = [id for id, attr in enumerate(head.split()) if attr.strip() == 'PSR'][0] cpus = [proc_stat.split()[PSR].strip() for proc_stat in proc_stats if 'postgres' in proc_stat and pt.findall(proc_stat) and sess_ids.issubset(set(pt.findall(proc_stat)))] return set(cpus).issubset(set(expect_cpus)) 
-def get_all_sess_ids_in_group(group_name): sql = "select sess_id from pg_stat_activity where rsgname = '%s'" % group_name result = plpy.execute(sql) return set([str(r['sess_id']) for r in result]) 
+def get_all_sess_ids_in_group(group_name): sql = "select sess_id from pg_stat_activity where rsgname = '%s'" % group_name result = plpy.execute(sql) return set([str(r['sess_id']) for r in result])
 conf = cpuset if conf == '': fd = open("/sys/fs/cgroup/cpuset/gpdb/cpuset.cpus") line = fd.readline() fd.close() conf = line.strip('\n') 
 tokens = conf.split(",") 
 expect_cpu = [] 
@@ -95,44 +95,35 @@
 CREATE
 
 -- create a resource group that contains all the cpu cores
-0: CREATE OR REPLACE FUNCTION create_allcores_group(grp TEXT) RETURNS BOOL AS $$ import subprocess 
-file = "/sys/fs/cgroup/cpuset/gpdb/cpuset.cpus" fd = open(file) line = fd.readline() fd.close() line = line.strip('\n') sql = "create resource group " + grp + " with (" + "cpuset='" + line + "')" 
-# plpy SPI will always start a transaction, but res group cannot be created in a transaction. ret = subprocess.run(['psql', 'postgres', '-c' , '{}'.format(sql)], capture_output=True) if ret.returncode != 0: plpy.error('failed to create resource group.\n {} \n {}'.format(ret.stdout, ret.stderr)) 
+0: CREATE OR REPLACE FUNCTION create_allcores_group(grp TEXT) RETURNS BOOL AS $$ import subprocess
+file = "/sys/fs/cgroup/cpuset/gpdb/cpuset.cpus" fd = open(file) line = fd.readline() fd.close() line = line.strip('\n') sql = "create resource group " + grp + " with (" + "cpuset='" + line + "')"
+# plpy SPI will always start a transaction, but res group cannot be created in a transaction. ret = subprocess.run(['psql', 'postgres', '-c' , '{}'.format(sql)], capture_output=True) if ret.returncode != 0: plpy.error('failed to create resource group.\n {} \n {}'.format(ret.stdout, ret.stderr))
 file = "/sys/fs/cgroup/cpuset/gpdb/1/cpuset.cpus" fd = open(file) line = fd.readline() fd.close() line = line.strip('\n') if line != "0": return False 
 return True $$ LANGUAGE plpython3u;
 CREATE
 
 -- check whether the cpuset value in cgroup is valid according to the rule
-0: CREATE OR REPLACE FUNCTION check_cpuset_rules() RETURNS BOOL AS $$ def get_all_group_which_cpuset_is_set(): sql = "select groupid,cpuset from gp_toolkit.gp_resgroup_config where cpuset != '-1'" result = plpy.execute(sql) return result 
+0: CREATE OR REPLACE FUNCTION check_cpuset_rules() RETURNS BOOL AS $$ def get_all_group_which_cpuset_is_set(): sql = "select groupid,cpuset from gp_toolkit.gp_resgroup_config where cpuset != '-1'" result = plpy.execute(sql) return result
 def parse_cpuset(line): line = line.strip('\n') if len(line) == 0: return set([]) tokens = line.split(",") cpuset = [] for token in tokens: if token.find('-') != -1: interval = token.split("-") num1 = interval[0] num2 = interval[1] for num in range(int(num1), int(num2) + 1): cpuset.append(str(num)) else: cpuset.append(token) return set(cpuset) 
 def get_cgroup_cpuset(group): group = str(group) if group == '0': file = "/sys/fs/cgroup/cpuset/gpdb/cpuset.cpus" else: file = "/sys/fs/cgroup/cpuset/gpdb/" + group + "/cpuset.cpus" fd = open(file) line = fd.readline() fd.close() return parse_cpuset(line) 
-config_groups = get_all_group_which_cpuset_is_set() groups_cpuset = set([]) 
-# check whether cpuset in config and cgroup are same, and have no overlap for config_group in config_groups: groupid = config_group['groupid'] cpuset_value = config_group['cpuset'] config_cpuset = parse_cpuset(cpuset_value) cgroup_cpuset = get_cgroup_cpuset(groupid) if len(groups_cpuset & cgroup_cpuset) > 0: return False groups_cpuset |= cgroup_cpuset 
+config_groups = get_all_group_which_cpuset_is_set() groups_cpuset = set([])
+# check whether cpuset in config and cgroup are same, and have no overlap for config_group in config_groups: groupid = config_group['groupid'] cpuset_value = config_group['cpuset'] config_cpuset = parse_cpuset(cpuset_value) cgroup_cpuset = get_cgroup_cpuset(groupid) if len(groups_cpuset & cgroup_cpuset) > 0: return False groups_cpuset |= cgroup_cpuset
 if not (config_cpuset.issubset(cgroup_cpuset) and cgroup_cpuset.issubset(config_cpuset)): return False 
 # check whether cpuset in resource group union default group is universal set default_cpuset = get_cgroup_cpuset(1) all_cpuset = get_cgroup_cpuset(0) if not (default_cpuset | groups_cpuset).issubset(all_cpuset): return False if not all_cpuset.issubset(default_cpuset | groups_cpuset): return False # if all the cores are allocated to resource group, default group must has a core left if len(default_cpuset & groups_cpuset) > 0 and (len(default_cpuset) != 1 or (not default_cpuset.issubset(all_cpuset))): return False 
 return True $$ LANGUAGE plpython3u;
 CREATE
 
 
-<<<<<<< HEAD
-0: CREATE OR REPLACE FUNCTION is_session_in_group(pid integer, groupname text) RETURNS BOOL AS $$ import subprocess import pg import time import re import paramiko 
-conn = pg.connect(dbname="isolation2resgrouptest") pt = re.compile(r'con(\d+)') 
-sql = "select sess_id from pg_stat_activity where pid = '%d'" % pid result = conn.query(sql).getresult() session_id = result[0][0] 
-sql = "select groupid from gp_toolkit.gp_resgroup_config where groupname='%s'" % groupname result = conn.query(sql).getresult() group_id = result[0][0] 
-sql = "select hostname from gp_segment_configuration group by hostname" result = conn.query(sql).getresult() hosts = result[0] 
-def get_result(host): import paramiko 
-ssh = paramiko.SSHClient() ssh.set_missing_host_key_policy(paramiko.AutoAddPolicy()) ssh.connect(hostname=host) 
-stdin, stdout, stderr = ssh.exec_command("ps -ef | grep postgres | grep con{} | grep -v grep | awk '{{print $2}}'".format(session_id)) session_pids = [i.strip() for i in stdout.readlines()] 
-path = "/sys/fs/cgroup/gpdb/cpu/{}/cgroup.procs".format(group_id) stdin, stdout, stderr = ssh.exec_command("cat {}".format(path)) cgroups_pids = [i.strip() for i in stdout.readlines()] 
-return set(session_pids).issubset(set(cgroups_pids)) 
-for host in hosts: if not get_result(host): return False return True 
+0: CREATE OR REPLACE FUNCTION is_session_in_group(pid integer, groupname text) RETURNS BOOL AS $$ import subprocess import pg import time import re import paramiko
+conn = pg.connect(dbname="isolation2resgrouptest") pt = re.compile(r'con(\d+)')
+sql = "select sess_id from pg_stat_activity where pid = '%d'" % pid result = conn.query(sql).getresult() session_id = result[0][0]
+sql = "select groupid from gp_toolkit.gp_resgroup_config where groupname='%s'" % groupname result = conn.query(sql).getresult() group_id = result[0][0]
+sql = "select hostname from gp_segment_configuration group by hostname" result = conn.query(sql).getresult() hosts = result[0]
+def get_result(host): import paramiko
+ssh = paramiko.SSHClient() ssh.set_missing_host_key_policy(paramiko.AutoAddPolicy()) ssh.connect(hostname=host)
+stdin, stdout, stderr = ssh.exec_command("ps -ef | grep postgres | grep con{} | grep -v grep | awk '{{print $2}}'".format(session_id)) session_pids = [i.strip() for i in stdout.readlines()]
+path = "/sys/fs/cgroup/gpdb/cpu/{}/cgroup.procs".format(group_id) stdin, stdout, stderr = ssh.exec_command("cat {}".format(path)) cgroups_pids = [i.strip() for i in stdout.readlines()]
+return set(session_pids).issubset(set(cgroups_pids))
+for host in hosts: if not get_result(host): return False return True
 $$ LANGUAGE plpython3u;
-=======
-0: CREATE OR REPLACE FUNCTION is_session_in_group(pid integer, groupname text) RETURNS BOOL AS $$ import subprocess 
-sql = "select sess_id from pg_stat_activity where pid = '%d'" % pid result = plpy.execute(sql) session_id = result[0]['sess_id'] 
-sql = "select groupid from gp_toolkit.gp_resgroup_config where groupname='%s'" % groupname result = plpy.execute(sql) groupid = result[0]['groupid'] 
-process = subprocess.Popen("ps -ef | grep postgres | grep con%d | grep -v grep | awk '{print $2}'" % session_id, shell=True, stdout=subprocess.PIPE) session_pids = process.communicate()[0].decode().split('\n')[:-1] 
-cgroups_pids = [] path = "/sys/fs/cgroup/cpu/gpdb/%d/cgroup.procs" % groupid fd = open(path) for line in fd.readlines(): cgroups_pids.append(line.strip('\n')) 
-return set(session_pids).issubset(set(cgroups_pids)) $$ LANGUAGE plpython3u;
->>>>>>> 234ac6ac
 CREATE