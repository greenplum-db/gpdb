
-- This file includes all the python script that help other SQL file to
-- finish the correctness test, such as check the CPU usage, the bitmap of
-- CPUSET, and the Cgroup file is exist or not.
--
-- In Cgroup v1 (Alpha), we will check the directory of
--  /sys/fs/cgroup/cpu/gpdb
--  /sys/fs/cgroup/cpuacct/gpdb
-- /sys/fs/cgroup/cpuset/gpdb
--
-- In Cgroup v2 (Beta), we will check the directory of
-- /sys/fs/cgroup/gpdb/*
--
-- When we run different tests, we should include different auxiliary tool files
-- to schedule file.

-- start_ignore
CREATE LANGUAGE plpython3u;
ERROR:  language "plpython3u" already exists
-- end_ignore

-- enable resource group and restart cluster.
-- start_ignore
! gpconfig -c gp_resource_manager -v group;

! gpconfig -c max_connections -v 250 -m 25;

! gpconfig -c runaway_detector_activation_percent -v 100;

! gpstop -rai;
-- end_ignore

-- after the restart we need a new connection to run the queries

0: SHOW gp_resource_manager;
 gp_resource_manager 
---------------------
 group               
(1 row)

-- resource queue statistics should not crash
0: SELECT * FROM pg_resqueue_status;
 rsqname | rsqcountlimit | rsqcountvalue | rsqcostlimit | rsqcostvalue | rsqwaiters | rsqholders 
---------+---------------+---------------+--------------+--------------+------------+------------
(0 rows)
0: SELECT * FROM gp_toolkit.gp_resqueue_status;
 queueid | rsqname | rsqcountlimit | rsqcountvalue | rsqcostlimit | rsqcostvalue | rsqmemorylimit | rsqmemoryvalue | rsqwaiters | rsqholders 
---------+---------+---------------+---------------+--------------+--------------+----------------+----------------+------------+------------
(0 rows)
0: SELECT * FROM gp_toolkit.gp_resq_priority_backend;
 rqpsession | rqpcommand | rqppriority | rqpweight 
------------+------------+-------------+-----------
(0 rows)

-- verify the default settings
0: SELECT * from gp_toolkit.gp_resgroup_config;
<<<<<<< HEAD
  groupid | groupname     | concurrency | cpu_hard_quota_limit | cpu_soft_priority | cpuset | memory_limit | min_cost | io_limit 
---------+---------------+-------------+----------------------+-------------------+--------+--------------+----------+----------
 6437    | default_group | 20          | 20                   | 100               | -1     | -1           | 500      | -1       
 6438    | admin_group   | 10          | 10                   | 100               | -1     | -1           | 500      | -1       
 6441    | system_group  | 0           | 10                   | 100               | -1     | -1           | 500      | -1       
=======
 groupid | groupname     | concurrency | cpu_max_percent | cpu_weight | cpuset | memory_limit | min_cost 
---------+---------------+-------------+-----------------+------------+--------+--------------+----------
 6437    | default_group | 20          | 20              | 100        | -1     | -1           | 500      
 6438    | admin_group   | 10          | 10              | 100        | -1     | -1           | 500      
 6441    | system_group  | 0           | 10              | 100        | -1     | -1           | 500      
>>>>>>> 9bbb5298
(3 rows)


0: CREATE OR REPLACE FUNCTION check_cgroup_configuration() RETURNS BOOL AS $$ import os 
root = '/sys/fs/cgroup/' 
def get_cgroup_prop(prop): fullpath = os.path.join(root, prop) return int(open(fullpath).readline()) 
def show_guc(guc): return plpy.execute('SHOW {}'.format(guc))[0][guc] 
# get top-level cgroup props cfs_quota_us = get_cgroup_prop('cpu/gpdb/cpu.cfs_quota_us') cfs_period_us = get_cgroup_prop('cpu/gpdb/cpu.cfs_period_us') shares = get_cgroup_prop('cpu/gpdb/cpu.shares') 
# get system props ncores = os.cpu_count() 
# get global gucs gp_resource_group_cpu_limit = float(show_guc('gp_resource_group_cpu_limit')) gp_resource_group_cpu_priority = int(show_guc('gp_resource_group_cpu_priority')) 
# cfs_quota_us := cfs_period_us * ncores * gp_resource_group_cpu_limit assert cfs_quota_us == cfs_period_us * ncores * gp_resource_group_cpu_limit 
# shares := 1024 * gp_resource_group_cpu_priority assert shares == 1024 * gp_resource_group_cpu_priority 
def check_group_shares(name): cpu_weight = int(plpy.execute(''' SELECT value FROM pg_resgroupcapability c, pg_resgroup g WHERE c.resgroupid=g.oid AND reslimittype=3 AND g.rsgname='{}' '''.format(name))[0]['value']) oid = int(plpy.execute(''' SELECT oid FROM pg_resgroup WHERE rsgname='{}' '''.format(name))[0]['oid']) sub_shares = get_cgroup_prop('cpu/gpdb/{}/cpu.shares'.format(oid)) assert sub_shares == int(cpu_weight * 1024 / 100) 
# check default groups check_group_shares('default_group') check_group_shares('admin_group') check_group_shares('system_group') 
# check user groups check_group_shares('rg1_cpu_test') check_group_shares('rg2_cpu_test') 
return True $$ LANGUAGE plpython3u;
CREATE


-- check whether the queries running on the specific core set
-- @param grp: the resource group name queries running in
-- @param cpuset: cpu cores which the queries should only be run on them, e.g. 0,1
-- @return bool: true/false indicating whether it corresponds to the rule
0: CREATE  OR REPLACE FUNCTION check_cpuset(grp TEXT, cpuset TEXT) RETURNS BOOL AS $$ import subprocess import time import re 
pt = re.compile(r'con(\d+)') 
def check(expect_cpus, sess_ids): # use ps -eF to find all processes which belongs to postgres and in the given sessions procs = subprocess.check_output(['ps', '-eF']).decode().split('\n') head, proc_stats = procs[0], procs[1:] PSR = [id for id, attr in enumerate(head.split()) if attr.strip() == 'PSR'][0] cpus = [proc_stat.split()[PSR].strip() for proc_stat in proc_stats if 'postgres' in proc_stat and pt.findall(proc_stat) and sess_ids.issubset(set(pt.findall(proc_stat)))] return set(cpus).issubset(set(expect_cpus)) 
def get_all_sess_ids_in_group(group_name): sql = "select sess_id from pg_stat_activity where rsgname = '%s'" % group_name result = plpy.execute(sql) return set([str(r['sess_id']) for r in result]) 
conf = cpuset if conf == '': fd = open("/sys/fs/cgroup/cpuset/gpdb/cpuset.cpus") line = fd.readline() fd.close() conf = line.strip('\n') 
tokens = conf.split(",") 
expect_cpu = [] 
for token in tokens: if token.find('-') != -1: interval = token.split("-") num1 = interval[0] num2 = interval[1] for num in range(int(num1), int(num2) + 1): expect_cpu.append(str(num)) else: expect_cpu.append(token) sess_ids = get_all_sess_ids_in_group(grp) 
for i in range(1000): time.sleep(0.01) if not check(expect_cpu, sess_ids): return False 
return True $$ LANGUAGE plpython3u;
CREATE

-- create a resource group that contains all the cpu cores
0: CREATE OR REPLACE FUNCTION create_allcores_group(grp TEXT) RETURNS BOOL AS $$ import subprocess 
file = "/sys/fs/cgroup/cpuset/gpdb/cpuset.cpus" fd = open(file) line = fd.readline() fd.close() line = line.strip('\n') sql = "create resource group " + grp + " with (" + "cpuset='" + line + "')" 
# plpy SPI will always start a transaction, but res group cannot be created in a transaction. ret = subprocess.run(['psql', 'postgres', '-c' , '{}'.format(sql)], capture_output=True) if ret.returncode != 0: plpy.error('failed to create resource group.\n {} \n {}'.format(ret.stdout, ret.stderr)) 
file = "/sys/fs/cgroup/cpuset/gpdb/1/cpuset.cpus" fd = open(file) line = fd.readline() fd.close() line = line.strip('\n') if line != "0": return False 
return True $$ LANGUAGE plpython3u;
CREATE

-- check whether the cpuset value in cgroup is valid according to the rule
0: CREATE OR REPLACE FUNCTION check_cpuset_rules() RETURNS BOOL AS $$ def get_all_group_which_cpuset_is_set(): sql = "select groupid,cpuset from gp_toolkit.gp_resgroup_config where cpuset != '-1'" result = plpy.execute(sql) return result 
def parse_cpuset(line): line = line.strip('\n') if len(line) == 0: return set([]) tokens = line.split(",") cpuset = [] for token in tokens: if token.find('-') != -1: interval = token.split("-") num1 = interval[0] num2 = interval[1] for num in range(int(num1), int(num2) + 1): cpuset.append(str(num)) else: cpuset.append(token) return set(cpuset) 
def get_cgroup_cpuset(group): group = str(group) if group == '0': file = "/sys/fs/cgroup/cpuset/gpdb/cpuset.cpus" else: file = "/sys/fs/cgroup/cpuset/gpdb/" + group + "/cpuset.cpus" fd = open(file) line = fd.readline() fd.close() return parse_cpuset(line) 
config_groups = get_all_group_which_cpuset_is_set() groups_cpuset = set([]) 
# check whether cpuset in config and cgroup are same, and have no overlap for config_group in config_groups: groupid = config_group['groupid'] cpuset_value = config_group['cpuset'] config_cpuset = parse_cpuset(cpuset_value) cgroup_cpuset = get_cgroup_cpuset(groupid) if len(groups_cpuset & cgroup_cpuset) > 0: return False groups_cpuset |= cgroup_cpuset 
if not (config_cpuset.issubset(cgroup_cpuset) and cgroup_cpuset.issubset(config_cpuset)): return False 
# check whether cpuset in resource group union default group is universal set default_cpuset = get_cgroup_cpuset(1) all_cpuset = get_cgroup_cpuset(0) if not (default_cpuset | groups_cpuset).issubset(all_cpuset): return False if not all_cpuset.issubset(default_cpuset | groups_cpuset): return False # if all the cores are allocated to resource group, default group must has a core left if len(default_cpuset & groups_cpuset) > 0 and (len(default_cpuset) != 1 or (not default_cpuset.issubset(all_cpuset))): return False 
return True $$ LANGUAGE plpython3u;
CREATE


0: CREATE OR REPLACE FUNCTION is_session_in_group(pid integer, groupname text) RETURNS BOOL AS $$ import subprocess 
sql = "select sess_id from pg_stat_activity where pid = '%d'" % pid result = plpy.execute(sql) session_id = result[0]['sess_id'] 
sql = "select groupid from gp_toolkit.gp_resgroup_config where groupname='%s'" % groupname result = plpy.execute(sql) groupid = result[0]['groupid'] 
process = subprocess.Popen("ps -ef | grep postgres | grep con%d | grep -v grep | awk '{print $2}'" % session_id, shell=True, stdout=subprocess.PIPE) session_pids = process.communicate()[0].decode().split('\n')[:-1] 
cgroups_pids = [] path = "/sys/fs/cgroup/cpu/gpdb/%d/cgroup.procs" % groupid fd = open(path) for line in fd.readlines(): cgroups_pids.append(line.strip('\n')) 
return set(session_pids).issubset(set(cgroups_pids)) $$ LANGUAGE plpython3u;
CREATE<|MERGE_RESOLUTION|>--- conflicted
+++ resolved
@@ -54,19 +54,11 @@
 
 -- verify the default settings
 0: SELECT * from gp_toolkit.gp_resgroup_config;
-<<<<<<< HEAD
   groupid | groupname     | concurrency | cpu_hard_quota_limit | cpu_soft_priority | cpuset | memory_limit | min_cost | io_limit 
 ---------+---------------+-------------+----------------------+-------------------+--------+--------------+----------+----------
  6437    | default_group | 20          | 20                   | 100               | -1     | -1           | 500      | -1       
  6438    | admin_group   | 10          | 10                   | 100               | -1     | -1           | 500      | -1       
  6441    | system_group  | 0           | 10                   | 100               | -1     | -1           | 500      | -1       
-=======
- groupid | groupname     | concurrency | cpu_max_percent | cpu_weight | cpuset | memory_limit | min_cost 
----------+---------------+-------------+-----------------+------------+--------+--------------+----------
- 6437    | default_group | 20          | 20              | 100        | -1     | -1           | 500      
- 6438    | admin_group   | 10          | 10              | 100        | -1     | -1           | 500      
- 6441    | system_group  | 0           | 10              | 100        | -1     | -1           | 500      
->>>>>>> 9bbb5298
 (3 rows)
 
 
