--- conflicted
+++ resolved
@@ -125,13 +125,7 @@
                     opt="-c gp_session_role=utility",
                     dbname=self.dbname)
             else:
-<<<<<<< HEAD
                 self.con = self.connectdb()
-
-            self.filename = "%s.%s" % (output_file, os.getpid())
-=======
-                self.con = pygresql.pg.connect(dbname=self.dbname)
->>>>>>> c7457ea0
 
         def connectdb(self):
             con = None
