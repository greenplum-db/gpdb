# Test sequence usage and concurrent sequence DDL

setup
{
    CREATE SEQUENCE seq1;
}

teardown
{
    DROP SEQUENCE seq1;
}

session s1
setup           { BEGIN; }
<<<<<<< HEAD
step "s1alter"  { ALTER SEQUENCE seq1 MAXVALUE 10; }
step "s1alter2" { ALTER SEQUENCE seq1 MAXVALUE 20; }
step "s1restart" { ALTER SEQUENCE seq1 RESTART WITH 5; }
step "s1commit" { COMMIT; }
=======
step s1alter  { ALTER SEQUENCE seq1 MAXVALUE 10; }
step s1alter2 { ALTER SEQUENCE seq1 MAXVALUE 20; }
step s1restart { ALTER SEQUENCE seq1 RESTART WITH 5; }
step s1commit { COMMIT; }
>>>>>>> 7cd0d523

session s2
step s2begin  { BEGIN; }
step s2nv     { SELECT nextval('seq1') FROM generate_series(1, 15); }
step s2commit { COMMIT; }

permutation s1alter s1commit s2nv

# Prior to PG10, the s2nv step would see the uncommitted s1alter
# change, but now it waits.
permutation s1alter s2nv s1commit

# Prior to PG10, the s2nv step would see the uncommitted s1reset
# change, but now it waits.
permutation s1restart s2nv s1commit

# In contrast to ALTER setval() is non-transactional, so it doesn't
# have to wait.
permutation s1restart s2nv s1commit

# nextval doesn't release lock until transaction end, so s1alter2 has
# to wait for s2commit.
permutation s2begin s2nv s1alter2 s2commit s1commit<|MERGE_RESOLUTION|>--- conflicted
+++ resolved
@@ -12,17 +12,10 @@
 
 session s1
 setup           { BEGIN; }
-<<<<<<< HEAD
-step "s1alter"  { ALTER SEQUENCE seq1 MAXVALUE 10; }
-step "s1alter2" { ALTER SEQUENCE seq1 MAXVALUE 20; }
-step "s1restart" { ALTER SEQUENCE seq1 RESTART WITH 5; }
-step "s1commit" { COMMIT; }
-=======
 step s1alter  { ALTER SEQUENCE seq1 MAXVALUE 10; }
 step s1alter2 { ALTER SEQUENCE seq1 MAXVALUE 20; }
 step s1restart { ALTER SEQUENCE seq1 RESTART WITH 5; }
 step s1commit { COMMIT; }
->>>>>>> 7cd0d523
 
 session s2
 step s2begin  { BEGIN; }
