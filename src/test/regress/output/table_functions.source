--- conflicted
+++ resolved
@@ -1872,34 +1872,18 @@
 (6 rows)
 
 explain SELECT * FROM example_r WHERE (10, 'hello') in (SELECT * FROM multiset_5( TABLE( SELECT count(*)::integer, 'hello'::text from example_r )));
-<<<<<<< HEAD
-                                                      QUERY PLAN                                                       
------------------------------------------------------------------------------------------------------------------------
- Gather Motion 3:1  (slice3; segments: 3)  (cost=0.00..3.10 rows=5 width=16)
+                                                   QUERY PLAN                                                    
+-----------------------------------------------------------------------------------------------------------------
+ Gather Motion 3:1  (slice1; segments: 3)  (cost=0.00..3.10 rows=5 width=16)
    ->  Seq Scan on example_r  (cost=0.00..3.10 rows=2 width=16)
          Filter: (hashed SubPlan 1)
          SubPlan 1
-           ->  Materialize  (cost=3.16..3.18 rows=1 width=36)
-                 ->  Broadcast Motion 1:3  (slice2; segments: 1)  (cost=3.16..3.18 rows=1 width=36)
-                       ->  Table Function Scan on multiset_5  (cost=3.16..3.18 rows=1 width=36)
-                             ->  Finalize Aggregate  (cost=3.16..3.17 rows=1 width=36)
-                                   ->  Gather Motion 3:1  (slice1; segments: 3)  (cost=3.12..3.15 rows=1 width=8)
-                                         ->  Partial Aggregate  (cost=3.12..3.13 rows=1 width=8)
-                                               ->  Seq Scan on example_r example_r_1  (cost=0.00..3.10 rows=4 width=0)
-=======
-                                                   QUERY PLAN                                                    
------------------------------------------------------------------------------------------------------------------
- Gather Motion 3:1  (slice1; segments: 3)  (cost=3.21..6.36 rows=5 width=16)
-   ->  Seq Scan on example_r  (cost=3.21..6.36 rows=2 width=16)
-         Filter: (hashed SubPlan 1)
-         SubPlan 1
-           ->  Broadcast Motion 1:3  (slice3; segments: 1)  (cost=3.19..3.21 rows=1 width=36)
-                 ->  Table Function Scan on multiset_5  (cost=3.19..3.21 rows=1 width=36)
-                       ->  Aggregate  (cost=3.19..3.20 rows=1 width=36)
-                             ->  Gather Motion 3:1  (slice2; segments: 3)  (cost=3.12..3.17 rows=1 width=8)
-                                   ->  Aggregate  (cost=3.12..3.13 rows=1 width=8)
+           ->  Broadcast Motion 1:3  (slice3; segments: 1)  (cost=3.16..3.18 rows=1 width=36)
+                 ->  Table Function Scan on multiset_5  (cost=3.16..3.18 rows=1 width=36)
+                       ->  Finalize Aggregate  (cost=3.16..3.17 rows=1 width=36)
+                             ->  Gather Motion 3:1  (slice2; segments: 3)  (cost=3.12..3.15 rows=1 width=8)
+                                   ->  Partial Aggregate  (cost=3.12..3.13 rows=1 width=8)
                                          ->  Seq Scan on example_r example_r_1  (cost=0.00..3.10 rows=4 width=0)
->>>>>>> 00e25afe
  Optimizer: Postgres query optimizer
 (11 rows)
 
