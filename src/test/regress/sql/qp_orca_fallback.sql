-- start_ignore
CREATE SCHEMA qp_orca_fallback;
SET search_path to qp_orca_fallback;
-- end_ignore

-- Test the optimizer_enable_dml_constraints GUC, which forces GPORCA to fall back when there
-- are NULL or CHECK constraints on a table.

set optimizer_trace_fallback = on;

DROP TABLE IF EXISTS constr_tab;
CREATE TABLE constr_tab ( a int check (a>0) , b int, c int, d int, CHECK (a+b>5)) DISTRIBUTED BY (a);

set optimizer_enable_dml_constraints = off;
explain insert into constr_tab values (1,2,3);

set optimizer_enable_dml_constraints=on;
explain insert into constr_tab values (1,2,3);

-- The remaining tests require a row in the table.
INSERT INTO constr_tab VALUES(1,5,3,4);

set optimizer_enable_dml_constraints=off;

explain update constr_tab set a = 10;
explain update constr_tab set b = 10;

set optimizer_enable_dml_constraints=on;
explain update constr_tab set b = 10;

-- Same, with NOT NULL constraint.
DROP TABLE IF EXISTS constr_tab;
CREATE TABLE constr_tab ( a int NOT NULL, b int, c int, d int, CHECK (a+b>5)) DISTRIBUTED BY (a);
INSERT INTO constr_tab VALUES(1,5,3,4);

set optimizer_enable_dml_constraints=off;
explain update constr_tab set a = 10;

DROP TABLE IF EXISTS constr_tab;
CREATE TABLE constr_tab ( a int NOT NULL, b int NOT NULL, c int NOT NULL, d int NOT NULL) DISTRIBUTED BY (a,b);
INSERT INTO constr_tab VALUES(1,5,3,4);
INSERT INTO constr_tab VALUES(1,5,3,4);

set optimizer_enable_dml_constraints=off;
explain update constr_tab set b = 10;

DROP TABLE IF EXISTS constr_tab;
CREATE TABLE constr_tab ( a int, b int, c int, d int) DISTRIBUTED BY (a);
INSERT INTO constr_tab VALUES(1,5,3,4);
INSERT INTO constr_tab VALUES(1,5,3,4);

set optimizer_enable_dml_constraints=off;
explain update constr_tab set a = 10;

-- Test ORCA fallback on "FROM ONLY"

CREATE TABLE homer (a int, b int, c int)
DISTRIBUTED BY (a)
PARTITION BY range(b)
    SUBPARTITION BY range(c)
        SUBPARTITION TEMPLATE (
            START(40) END(46) EVERY(3)
        )
(START(0) END(4) EVERY(2));

INSERT INTO homer VALUES (1,0,40),(2,1,43),(3,2,41),(4,3,44);

SELECT * FROM ONLY homer;

SELECT * FROM ONLY homer_1_prt_1;

UPDATE ONLY homer SET c = c + 1;
SELECT * FROM homer;

DELETE FROM ONLY homer WHERE a = 3;
SELECT * FROM homer;

-- ORCA should not fallback just because external tables are in FROM clause
-- start_ignore
CREATE TABLE heap_t1 (a int, b int) DISTRIBUTED BY (b);
CREATE EXTERNAL TABLE ext_table_no_fallback (a int, b int) LOCATION ('gpfdist://myhost:8080/test.csv') FORMAT 'CSV';
-- end_ignore
EXPLAIN SELECT * FROM ext_table_no_fallback;
EXPLAIN SELECT * FROM ONLY ext_table_no_fallback;
EXPLAIN INSERT INTO heap_t1 SELECT * FROM ONLY ext_table_no_fallback;

set optimizer_enable_dml=off;
EXPLAIN INSERT INTO homer VALUES (1,0,40),(2,1,43),(3,2,41),(4,3,44);
EXPLAIN UPDATE ONLY homer SET c = c + 1;
EXPLAIN DELETE FROM ONLY homer WHERE a = 3;
set optimizer_enable_dml=on;

create table foo(a int, b int);
insert into foo select i%100, i%100 from generate_series(1,10000)i;
set optimizer_enable_hashagg = on;
set optimizer_enable_groupagg = on;
explain select count(*) from foo group by a;
set optimizer_enable_hashagg = off;
set optimizer_enable_groupagg = on;
explain select count(*) from foo group by a;
set optimizer_enable_hashagg = off;
set optimizer_enable_groupagg = off;
<<<<<<< HEAD
explain select count(*) from foo group by a;
=======
explain select count(*) from foo group by a;

-- ORCA should fallback in case there are any CTE Consumers beneath a duplicate-hazard motion
-- Should be removed after issue#13039 is fixed
-- start_ignore
DROP TABLE IF EXISTS tbl1, tbl2;
CREATE TABLE tbl2 (
	id numeric NULL,
	refrcode varchar(255) NULL,
	referenceid numeric NULL
)
DISTRIBUTED REPLICATED;

CREATE TABLE tbl1 (
	id bigserial NOT NULL,
	iscalctrg varchar(15) NOT NULL,
	iscalcdetail varchar(15) NULL
)
DISTRIBUTED REPLICATED;
-- end_ignore

EXPLAIN WITH
t1 AS (SELECT * FROM tbl1),
t2 AS (SELECT id, refrcode FROM tbl2 WHERE REFERENCEID = 101991)
 SELECT p.*FROM t1 p
  JOIN t2 r
   ON p.isCalcTRG = r.RefrCode
  JOIN t2 r1
   ON p.isCalcDetail = r1.RefrCode
 LIMIT 1;
-- Orca should fallback for functions returning composite types
create type compType as (a int, b int);
create function myfunc5() returns compType IMMUTABLE as $$ select 2,3 $$ language sql;
select a from myfunc5();
>>>>>>> 4d2f0aac
<|MERGE_RESOLUTION|>--- conflicted
+++ resolved
@@ -100,9 +100,6 @@
 explain select count(*) from foo group by a;
 set optimizer_enable_hashagg = off;
 set optimizer_enable_groupagg = off;
-<<<<<<< HEAD
-explain select count(*) from foo group by a;
-=======
 explain select count(*) from foo group by a;
 
 -- ORCA should fallback in case there are any CTE Consumers beneath a duplicate-hazard motion
@@ -132,9 +129,4 @@
    ON p.isCalcTRG = r.RefrCode
   JOIN t2 r1
    ON p.isCalcDetail = r1.RefrCode
- LIMIT 1;
--- Orca should fallback for functions returning composite types
-create type compType as (a int, b int);
-create function myfunc5() returns compType IMMUTABLE as $$ select 2,3 $$ language sql;
-select a from myfunc5();
->>>>>>> 4d2f0aac
+ LIMIT 1;