--
-- TIMESTAMPTZ
--

CREATE TABLE TIMESTAMPTZ_TBL (d1 timestamp(2) with time zone);

-- Test shorthand input values
-- We can't just "select" the results since they aren't constants; test for
-- equality instead.  We can do that by running the test inside a transaction
-- block, within which the value of 'now' shouldn't change.  We also check
-- that 'now' *does* change over a reasonable interval such as 100 msec.
-- NOTE: it is possible for this part of the test to fail if the transaction
-- block is entered exactly at local midnight; then 'now' and 'today' have
-- the same values and the counts will come out different.

INSERT INTO TIMESTAMPTZ_TBL VALUES ('now');
SELECT pg_sleep(0.1);

BEGIN;

INSERT INTO TIMESTAMPTZ_TBL VALUES ('now');
INSERT INTO TIMESTAMPTZ_TBL VALUES ('today');
INSERT INTO TIMESTAMPTZ_TBL VALUES ('yesterday');
INSERT INTO TIMESTAMPTZ_TBL VALUES ('tomorrow');
INSERT INTO TIMESTAMPTZ_TBL VALUES ('tomorrow EST');
INSERT INTO TIMESTAMPTZ_TBL VALUES ('tomorrow zulu');

SELECT count(*) AS One FROM TIMESTAMPTZ_TBL WHERE d1 = timestamp with time zone 'today';
SELECT count(*) AS One FROM TIMESTAMPTZ_TBL WHERE d1 = timestamp with time zone 'tomorrow';
SELECT count(*) AS One FROM TIMESTAMPTZ_TBL WHERE d1 = timestamp with time zone 'yesterday';
SELECT count(*) AS One FROM TIMESTAMPTZ_TBL WHERE d1 = timestamp(2) with time zone 'now';

COMMIT;

DELETE FROM TIMESTAMPTZ_TBL;

-- verify uniform transaction time within transaction block
BEGIN;
INSERT INTO TIMESTAMPTZ_TBL VALUES ('now');
SELECT pg_sleep(0.1);
INSERT INTO TIMESTAMPTZ_TBL VALUES ('now');
SELECT pg_sleep(0.1);
SELECT count(*) AS two FROM TIMESTAMPTZ_TBL WHERE d1 = timestamp(2) with time zone 'now';
COMMIT;

DELETE FROM TIMESTAMPTZ_TBL;

-- Special values
INSERT INTO TIMESTAMPTZ_TBL VALUES ('-infinity');
INSERT INTO TIMESTAMPTZ_TBL VALUES ('infinity');
INSERT INTO TIMESTAMPTZ_TBL VALUES ('epoch');
-- Obsolete special values
INSERT INTO TIMESTAMPTZ_TBL VALUES ('invalid');
INSERT INTO TIMESTAMPTZ_TBL VALUES ('undefined');
INSERT INTO TIMESTAMPTZ_TBL VALUES ('current');

-- Postgres v6.0 standard output format
INSERT INTO TIMESTAMPTZ_TBL VALUES ('Mon Feb 10 17:32:01 1997 PST');

-- Variations on Postgres v6.1 standard output format
INSERT INTO TIMESTAMPTZ_TBL VALUES ('Mon Feb 10 17:32:01.000001 1997 PST');
INSERT INTO TIMESTAMPTZ_TBL VALUES ('Mon Feb 10 17:32:01.999999 1997 PST');
INSERT INTO TIMESTAMPTZ_TBL VALUES ('Mon Feb 10 17:32:01.4 1997 PST');
INSERT INTO TIMESTAMPTZ_TBL VALUES ('Mon Feb 10 17:32:01.5 1997 PST');
INSERT INTO TIMESTAMPTZ_TBL VALUES ('Mon Feb 10 17:32:01.6 1997 PST');

-- ISO 8601 format
INSERT INTO TIMESTAMPTZ_TBL VALUES ('1997-01-02');
INSERT INTO TIMESTAMPTZ_TBL VALUES ('1997-01-02 03:04:05');
INSERT INTO TIMESTAMPTZ_TBL VALUES ('1997-02-10 17:32:01-08');
INSERT INTO TIMESTAMPTZ_TBL VALUES ('1997-02-10 17:32:01-0800');
INSERT INTO TIMESTAMPTZ_TBL VALUES ('1997-02-10 17:32:01 -08:00');
INSERT INTO TIMESTAMPTZ_TBL VALUES ('19970210 173201 -0800');
INSERT INTO TIMESTAMPTZ_TBL VALUES ('1997-06-10 17:32:01 -07:00');
INSERT INTO TIMESTAMPTZ_TBL VALUES ('2001-09-22T18:19:20');

-- POSIX format (note that the timezone abbrev is just decoration here)
INSERT INTO TIMESTAMPTZ_TBL VALUES ('2000-03-15 08:14:01 GMT+8');
INSERT INTO TIMESTAMPTZ_TBL VALUES ('2000-03-15 13:14:02 GMT-1');
INSERT INTO TIMESTAMPTZ_TBL VALUES ('2000-03-15 12:14:03 GMT-2');
INSERT INTO TIMESTAMPTZ_TBL VALUES ('2000-03-15 03:14:04 PST+8');
INSERT INTO TIMESTAMPTZ_TBL VALUES ('2000-03-15 02:14:05 MST+7:00');

-- Variations for acceptable input formats
INSERT INTO TIMESTAMPTZ_TBL VALUES ('Feb 10 17:32:01 1997 -0800');
INSERT INTO TIMESTAMPTZ_TBL VALUES ('Feb 10 17:32:01 1997');
INSERT INTO TIMESTAMPTZ_TBL VALUES ('Feb 10 5:32PM 1997');
INSERT INTO TIMESTAMPTZ_TBL VALUES ('1997/02/10 17:32:01-0800');
INSERT INTO TIMESTAMPTZ_TBL VALUES ('1997-02-10 17:32:01 PST');
INSERT INTO TIMESTAMPTZ_TBL VALUES ('Feb-10-1997 17:32:01 PST');
INSERT INTO TIMESTAMPTZ_TBL VALUES ('02-10-1997 17:32:01 PST');
INSERT INTO TIMESTAMPTZ_TBL VALUES ('19970210 173201 PST');
set datestyle to ymd;
INSERT INTO TIMESTAMPTZ_TBL VALUES ('97FEB10 5:32:01PM UTC');
INSERT INTO TIMESTAMPTZ_TBL VALUES ('97/02/10 17:32:01 UTC');
reset datestyle;
INSERT INTO TIMESTAMPTZ_TBL VALUES ('1997.041 17:32:01 UTC');

-- timestamps at different timezones
INSERT INTO TIMESTAMPTZ_TBL VALUES ('19970210 173201 America/New_York');
SELECT '19970210 173201' AT TIME ZONE 'America/New_York';
INSERT INTO TIMESTAMPTZ_TBL VALUES ('19970710 173201 America/New_York');
SELECT '19970710 173201' AT TIME ZONE 'America/New_York';
INSERT INTO TIMESTAMPTZ_TBL VALUES ('19970710 173201 America/Does_not_exist');
SELECT '19970710 173201' AT TIME ZONE 'America/Does_not_exist';

-- Daylight saving time for timestamps beyond 32-bit time_t range.
SELECT '20500710 173201 Europe/Helsinki'::timestamptz; -- DST
SELECT '20500110 173201 Europe/Helsinki'::timestamptz; -- non-DST

SELECT '205000-07-10 17:32:01 Europe/Helsinki'::timestamptz; -- DST
SELECT '205000-01-10 17:32:01 Europe/Helsinki'::timestamptz; -- non-DST

-- Check date conversion and date arithmetic
INSERT INTO TIMESTAMPTZ_TBL VALUES ('1997-06-10 18:32:01 PDT');

INSERT INTO TIMESTAMPTZ_TBL VALUES ('Feb 10 17:32:01 1997');
INSERT INTO TIMESTAMPTZ_TBL VALUES ('Feb 11 17:32:01 1997');
INSERT INTO TIMESTAMPTZ_TBL VALUES ('Feb 12 17:32:01 1997');
INSERT INTO TIMESTAMPTZ_TBL VALUES ('Feb 13 17:32:01 1997');
INSERT INTO TIMESTAMPTZ_TBL VALUES ('Feb 14 17:32:01 1997');
INSERT INTO TIMESTAMPTZ_TBL VALUES ('Feb 15 17:32:01 1997');
INSERT INTO TIMESTAMPTZ_TBL VALUES ('Feb 16 17:32:01 1997');

INSERT INTO TIMESTAMPTZ_TBL VALUES ('Feb 16 17:32:01 0097 BC');
INSERT INTO TIMESTAMPTZ_TBL VALUES ('Feb 16 17:32:01 0097');
INSERT INTO TIMESTAMPTZ_TBL VALUES ('Feb 16 17:32:01 0597');
INSERT INTO TIMESTAMPTZ_TBL VALUES ('Feb 16 17:32:01 1097');
INSERT INTO TIMESTAMPTZ_TBL VALUES ('Feb 16 17:32:01 1697');
INSERT INTO TIMESTAMPTZ_TBL VALUES ('Feb 16 17:32:01 1797');
INSERT INTO TIMESTAMPTZ_TBL VALUES ('Feb 16 17:32:01 1897');
INSERT INTO TIMESTAMPTZ_TBL VALUES ('Feb 16 17:32:01 1997');
INSERT INTO TIMESTAMPTZ_TBL VALUES ('Feb 16 17:32:01 2097');

INSERT INTO TIMESTAMPTZ_TBL VALUES ('Feb 28 17:32:01 1996');
INSERT INTO TIMESTAMPTZ_TBL VALUES ('Feb 29 17:32:01 1996');
INSERT INTO TIMESTAMPTZ_TBL VALUES ('Mar 01 17:32:01 1996');
INSERT INTO TIMESTAMPTZ_TBL VALUES ('Dec 30 17:32:01 1996');
INSERT INTO TIMESTAMPTZ_TBL VALUES ('Dec 31 17:32:01 1996');
INSERT INTO TIMESTAMPTZ_TBL VALUES ('Jan 01 17:32:01 1997');
INSERT INTO TIMESTAMPTZ_TBL VALUES ('Feb 28 17:32:01 1997');
INSERT INTO TIMESTAMPTZ_TBL VALUES ('Feb 29 17:32:01 1997');
INSERT INTO TIMESTAMPTZ_TBL VALUES ('Mar 01 17:32:01 1997');
INSERT INTO TIMESTAMPTZ_TBL VALUES ('Dec 30 17:32:01 1997');
INSERT INTO TIMESTAMPTZ_TBL VALUES ('Dec 31 17:32:01 1997');
INSERT INTO TIMESTAMPTZ_TBL VALUES ('Dec 31 17:32:01 1999');
INSERT INTO TIMESTAMPTZ_TBL VALUES ('Jan 01 17:32:01 2000');
INSERT INTO TIMESTAMPTZ_TBL VALUES ('Dec 31 17:32:01 2000');
INSERT INTO TIMESTAMPTZ_TBL VALUES ('Jan 01 17:32:01 2001');

-- Currently unsupported syntax and ranges
INSERT INTO TIMESTAMPTZ_TBL VALUES ('Feb 16 17:32:01 -0097');
INSERT INTO TIMESTAMPTZ_TBL VALUES ('Feb 16 17:32:01 5097 BC');

-- Alternative field order that we've historically supported (sort of)
-- with regular and POSIXy timezone specs
SELECT 'Wed Jul 11 10:51:14 America/New_York 2001'::timestamptz;
SELECT 'Wed Jul 11 10:51:14 GMT-4 2001'::timestamptz;
SELECT 'Wed Jul 11 10:51:14 GMT+4 2001'::timestamptz;
SELECT 'Wed Jul 11 10:51:14 PST-03:00 2001'::timestamptz;
SELECT 'Wed Jul 11 10:51:14 PST+03:00 2001'::timestamptz;

SELECT '' AS "64", d1 FROM TIMESTAMPTZ_TBL;

-- Demonstrate functions and operators
SELECT '' AS "48", d1 FROM TIMESTAMPTZ_TBL
   WHERE d1 > timestamp with time zone '1997-01-02';

SELECT '' AS "15", d1 FROM TIMESTAMPTZ_TBL
   WHERE d1 < timestamp with time zone '1997-01-02';

SELECT '' AS one, d1 FROM TIMESTAMPTZ_TBL
   WHERE d1 = timestamp with time zone '1997-01-02';

SELECT '' AS "63", d1 FROM TIMESTAMPTZ_TBL
   WHERE d1 != timestamp with time zone '1997-01-02';

SELECT '' AS "16", d1 FROM TIMESTAMPTZ_TBL
   WHERE d1 <= timestamp with time zone '1997-01-02';

SELECT '' AS "49", d1 FROM TIMESTAMPTZ_TBL
   WHERE d1 >= timestamp with time zone '1997-01-02';

SELECT '' AS "54", d1 - timestamp with time zone '1997-01-02' AS diff
   FROM TIMESTAMPTZ_TBL WHERE d1 BETWEEN '1902-01-01' AND '2038-01-01';

SELECT '' AS date_trunc_week, date_trunc( 'week', timestamp with time zone '2004-02-29 15:44:17.71393' ) AS week_trunc;

-- Test casting within a BETWEEN qualifier
SELECT '' AS "54", d1 - timestamp with time zone '1997-01-02' AS diff
  FROM TIMESTAMPTZ_TBL
  WHERE d1 BETWEEN timestamp with time zone '1902-01-01' AND timestamp with time zone '2038-01-01';

SELECT '' AS "54", d1 as timestamptz,
   date_part( 'year', d1) AS year, date_part( 'month', d1) AS month,
   date_part( 'day', d1) AS day, date_part( 'hour', d1) AS hour,
   date_part( 'minute', d1) AS minute, date_part( 'second', d1) AS second
   FROM TIMESTAMPTZ_TBL WHERE d1 BETWEEN '1902-01-01' AND '2038-01-01';

SELECT '' AS "54", d1 as timestamptz,
   date_part( 'quarter', d1) AS quarter, date_part( 'msec', d1) AS msec,
   date_part( 'usec', d1) AS usec
   FROM TIMESTAMPTZ_TBL WHERE d1 BETWEEN '1902-01-01' AND '2038-01-01';

SELECT '' AS "54", d1 as timestamptz,
   date_part( 'isoyear', d1) AS isoyear, date_part( 'week', d1) AS week,
   date_part( 'dow', d1) AS dow
   FROM TIMESTAMPTZ_TBL WHERE d1 BETWEEN '1902-01-01' AND '2038-01-01';

-- TO_CHAR()
SELECT '' AS to_char_1, to_char(d1, 'DAY Day day DY Dy dy MONTH Month month RM MON Mon mon')
   FROM TIMESTAMPTZ_TBL;

SELECT '' AS to_char_2, to_char(d1, 'FMDAY FMDay FMday FMMONTH FMMonth FMmonth FMRM')
   FROM TIMESTAMPTZ_TBL;

SELECT '' AS to_char_3, to_char(d1, 'Y,YYY YYYY YYY YY Y CC Q MM WW DDD DD D J')
   FROM TIMESTAMPTZ_TBL;

SELECT '' AS to_char_4, to_char(d1, 'FMY,YYY FMYYYY FMYYY FMYY FMY FMCC FMQ FMMM FMWW FMDDD FMDD FMD FMJ')
   FROM TIMESTAMPTZ_TBL;

SELECT '' AS to_char_5, to_char(d1, 'HH HH12 HH24 MI SS SSSS')
   FROM TIMESTAMPTZ_TBL;

SELECT '' AS to_char_6, to_char(d1, E'"HH:MI:SS is" HH:MI:SS "\\"text between quote marks\\""')
   FROM TIMESTAMPTZ_TBL;

SELECT '' AS to_char_7, to_char(d1, 'HH24--text--MI--text--SS')
   FROM TIMESTAMPTZ_TBL;

SELECT '' AS to_char_8, to_char(d1, 'YYYYTH YYYYth Jth')
   FROM TIMESTAMPTZ_TBL;

SELECT '' AS to_char_9, to_char(d1, 'YYYY A.D. YYYY a.d. YYYY bc HH:MI:SS P.M. HH:MI:SS p.m. HH:MI:SS pm')
   FROM TIMESTAMPTZ_TBL;

SELECT '' AS to_char_10, to_char(d1, 'YYYY WW IYYY IYY IY I IW') 
   FROM TIMESTAMPTZ_TBL;

SELECT '' AS to_char_10, to_char(d1, 'IYYY IYY IY I IW IDDD ID')
   FROM TIMESTAMPTZ_TBL;

SELECT '' AS to_char_11, to_char(d1, 'FMIYYY FMIYY FMIY FMI FMIW FMIDDD FMID')
   FROM TIMESTAMPTZ_TBL;

-- Check OF with various zone offsets, particularly fractional hours
SET timezone = '00:00';
SELECT to_char(now(), 'OF');
SET timezone = '+02:00';
SELECT to_char(now(), 'OF');
SET timezone = '-13:00';
SELECT to_char(now(), 'OF');
SET timezone = '-00:30';
SELECT to_char(now(), 'OF');
SET timezone = '00:30';
SELECT to_char(now(), 'OF');
SET timezone = '-04:30';
SELECT to_char(now(), 'OF');
SET timezone = '04:30';
SELECT to_char(now(), 'OF');
RESET timezone;

CREATE TABLE TIMESTAMPTZ_TST (a int , b timestamptz);

-- Test year field value with len > 4
INSERT INTO TIMESTAMPTZ_TST VALUES(1, 'Sat Mar 12 23:58:48 1000 IST');
INSERT INTO TIMESTAMPTZ_TST VALUES(2, 'Sat Mar 12 23:58:48 10000 IST');
INSERT INTO TIMESTAMPTZ_TST VALUES(3, 'Sat Mar 12 23:58:48 100000 IST');
INSERT INTO TIMESTAMPTZ_TST VALUES(3, '10000 Mar 12 23:58:48 IST');
INSERT INTO TIMESTAMPTZ_TST VALUES(4, '100000312 23:58:48 IST');
INSERT INTO TIMESTAMPTZ_TST VALUES(4, '1000000312 23:58:48 IST');
--Verify data
SELECT * FROM TIMESTAMPTZ_TST;
--Cleanup
DROP TABLE TIMESTAMPTZ_TST;

-- test timestamptz constructors
set TimeZone to 'America/New_York';

-- numeric timezone
SELECT make_timestamptz(1973, 07, 15, 08, 15, 55.33);
SELECT make_timestamptz(1973, 07, 15, 08, 15, 55.33, '+2');
SELECT make_timestamptz(1973, 07, 15, 08, 15, 55.33, '-2');
WITH tzs (tz) AS (VALUES
    ('+1'), ('+1:'), ('+1:0'), ('+100'), ('+1:00'), ('+01:00'),
    ('+10'), ('+1000'), ('+10:'), ('+10:0'), ('+10:00'), ('+10:00:'),
    ('+10:00:1'), ('+10:00:01'),
    ('+10:00:10'))
     SELECT make_timestamptz(2010, 2, 27, 3, 45, 00, tz), tz FROM tzs;

-- these should fail
SELECT make_timestamptz(1973, 07, 15, 08, 15, 55.33, '2');
SELECT make_timestamptz(2014, 12, 10, 10, 10, 10, '+16');
SELECT make_timestamptz(2014, 12, 10, 10, 10, 10, '-16');

-- should be true
SELECT make_timestamptz(1973, 07, 15, 08, 15, 55.33, '+2') = '1973-07-15 08:15:55.33+02'::timestamptz;

-- full timezone names
SELECT make_timestamptz(2014, 12, 10, 0, 0, 0, 'Europe/Prague') = timestamptz '2014-12-10 00:00:00 Europe/Prague';
SELECT make_timestamptz(2014, 12, 10, 0, 0, 0, 'Europe/Prague') AT TIME ZONE 'UTC';
SELECT make_timestamptz(1846, 12, 10, 0, 0, 0, 'Asia/Manila') AT TIME ZONE 'UTC';
SELECT make_timestamptz(1881, 12, 10, 0, 0, 0, 'Europe/Paris') AT TIME ZONE 'UTC';
SELECT make_timestamptz(1910, 12, 24, 0, 0, 0, 'Nehwon/Lankhmar');

-- abbreviations
SELECT make_timestamptz(2008, 12, 10, 10, 10, 10, 'EST');
SELECT make_timestamptz(2008, 12, 10, 10, 10, 10, 'EDT');
SELECT make_timestamptz(2014, 12, 10, 10, 10, 10, 'PST8PDT');

RESET TimeZone;

<<<<<<< HEAD
-- TO_TIMESTAMP()
SELECT '' AS to_timestamp_1, to_timestamp('0097/Feb/16 --> 08:14:30', 'YYYY/Mon/DD --> HH:MI:SS');
	
SELECT '' AS to_timestamp_2, to_timestamp('97/2/16 8:14:30', 'FMYYYY/FMMM/FMDD FMHH:FMMI:FMSS');

SELECT '' AS to_timestamp_3, to_timestamp('1985 January 12', 'YYYY FMMonth DD');

SELECT '' AS to_timestamp_4, to_timestamp('My birthday-> Year: 1976, Month: May, Day: 16',
										  '"My birthday-> Year" YYYY, "Month:" FMMonth, "Day:" DD');

SELECT '' AS to_timestamp_5, to_timestamp('1,582nd VIII 21', 'Y,YYYth FMRM DD');

SELECT '' AS to_timestamp_6, to_timestamp('15 "text between quote marks" 98 54 45', 
										  E'HH "\\text between quote marks\\"" YY MI SS');
    
SELECT '' AS to_timestamp_7, to_timestamp('05121445482000', 'MMDDHHMISSYYYY');    

SELECT '' AS to_timestamp_8, to_timestamp('2000January09Sunday', 'YYYYFMMonthDDFMDay');

SELECT '' AS to_timestamp_9, to_timestamp('97/Feb/16', 'YYMonDD');

SELECT '' AS to_timestamp_10, to_timestamp('19971116', 'YYYYMMDD');

SELECT '' AS to_timestamp_11, to_timestamp('20000-1116', 'YYYY-MMDD');

SELECT '' AS to_timestamp_12, to_timestamp('9-1116', 'Y-MMDD');

SELECT '' AS to_timestamp_13, to_timestamp('95-1116', 'YY-MMDD');

SELECT '' AS to_timestamp_14, to_timestamp('995-1116', 'YYY-MMDD');

SELECT '' AS to_timestamp_15, to_timestamp('2005426', 'YYYYWWD');

SELECT '' AS to_timestamp_16, to_timestamp('2005300', 'YYYYDDD');

SELECT '' AS to_timestamp_17, to_timestamp('2005527', 'IYYYIWID');

SELECT '' AS to_timestamp_18, to_timestamp('005527', 'IYYIWID');

SELECT '' AS to_timestamp_19, to_timestamp('05527', 'IYIWID');

SELECT '' AS to_timestamp_20, to_timestamp('5527', 'IIWID');

SELECT '' AS to_timestamp_21, to_timestamp('2005364', 'IYYYIDDD');

-- MPP-18998
create table dttm_com
(id int primary key,
t1 timestamp not null,
t2 timestamp not null,
d1 date not null,
d2 date not null )
distributed by (id);
insert into dttm_com values
     (1, now(), current_timestamp, now(), current_date),
     (2, current_timestamp, localtimestamp::date, current_date::date, date_in(date_out(current_date))),
     (3, now(), current_timestamp, now(), current_date);
select id from dttm_com where d1 <> current_date;

SET DateStyle TO DEFAULT;
=======
--
-- Test behavior with a dynamic (time-varying) timezone abbreviation.
-- These tests rely on the knowledge that MSK (Europe/Moscow standard time)
-- moved forwards in Mar 2011 and backwards again in Oct 2014.
--

SET TimeZone to 'UTC';

SELECT '2011-03-27 00:00:00 Europe/Moscow'::timestamptz;
SELECT '2011-03-27 01:00:00 Europe/Moscow'::timestamptz;
SELECT '2011-03-27 01:59:59 Europe/Moscow'::timestamptz;
SELECT '2011-03-27 02:00:00 Europe/Moscow'::timestamptz;
SELECT '2011-03-27 02:00:01 Europe/Moscow'::timestamptz;
SELECT '2011-03-27 02:59:59 Europe/Moscow'::timestamptz;
SELECT '2011-03-27 03:00:00 Europe/Moscow'::timestamptz;
SELECT '2011-03-27 03:00:01 Europe/Moscow'::timestamptz;
SELECT '2011-03-27 04:00:00 Europe/Moscow'::timestamptz;

SELECT '2011-03-27 00:00:00 MSK'::timestamptz;
SELECT '2011-03-27 01:00:00 MSK'::timestamptz;
SELECT '2011-03-27 01:59:59 MSK'::timestamptz;
SELECT '2011-03-27 02:00:00 MSK'::timestamptz;
SELECT '2011-03-27 02:00:01 MSK'::timestamptz;
SELECT '2011-03-27 02:59:59 MSK'::timestamptz;
SELECT '2011-03-27 03:00:00 MSK'::timestamptz;
SELECT '2011-03-27 03:00:01 MSK'::timestamptz;
SELECT '2011-03-27 04:00:00 MSK'::timestamptz;

SELECT '2014-10-26 00:00:00 Europe/Moscow'::timestamptz;
SELECT '2014-10-26 00:59:59 Europe/Moscow'::timestamptz;
SELECT '2014-10-26 01:00:00 Europe/Moscow'::timestamptz;
SELECT '2014-10-26 01:00:01 Europe/Moscow'::timestamptz;
SELECT '2014-10-26 02:00:00 Europe/Moscow'::timestamptz;

SELECT '2014-10-26 00:00:00 MSK'::timestamptz;
SELECT '2014-10-26 00:59:59 MSK'::timestamptz;
SELECT '2014-10-26 01:00:00 MSK'::timestamptz;
SELECT '2014-10-26 01:00:01 MSK'::timestamptz;
SELECT '2014-10-26 02:00:00 MSK'::timestamptz;

SELECT '2011-03-27 00:00:00'::timestamp AT TIME ZONE 'Europe/Moscow';
SELECT '2011-03-27 01:00:00'::timestamp AT TIME ZONE 'Europe/Moscow';
SELECT '2011-03-27 01:59:59'::timestamp AT TIME ZONE 'Europe/Moscow';
SELECT '2011-03-27 02:00:00'::timestamp AT TIME ZONE 'Europe/Moscow';
SELECT '2011-03-27 02:00:01'::timestamp AT TIME ZONE 'Europe/Moscow';
SELECT '2011-03-27 02:59:59'::timestamp AT TIME ZONE 'Europe/Moscow';
SELECT '2011-03-27 03:00:00'::timestamp AT TIME ZONE 'Europe/Moscow';
SELECT '2011-03-27 03:00:01'::timestamp AT TIME ZONE 'Europe/Moscow';
SELECT '2011-03-27 04:00:00'::timestamp AT TIME ZONE 'Europe/Moscow';

SELECT '2011-03-27 00:00:00'::timestamp AT TIME ZONE 'MSK';
SELECT '2011-03-27 01:00:00'::timestamp AT TIME ZONE 'MSK';
SELECT '2011-03-27 01:59:59'::timestamp AT TIME ZONE 'MSK';
SELECT '2011-03-27 02:00:00'::timestamp AT TIME ZONE 'MSK';
SELECT '2011-03-27 02:00:01'::timestamp AT TIME ZONE 'MSK';
SELECT '2011-03-27 02:59:59'::timestamp AT TIME ZONE 'MSK';
SELECT '2011-03-27 03:00:00'::timestamp AT TIME ZONE 'MSK';
SELECT '2011-03-27 03:00:01'::timestamp AT TIME ZONE 'MSK';
SELECT '2011-03-27 04:00:00'::timestamp AT TIME ZONE 'MSK';

SELECT '2014-10-26 00:00:00'::timestamp AT TIME ZONE 'Europe/Moscow';
SELECT '2014-10-26 00:59:59'::timestamp AT TIME ZONE 'Europe/Moscow';
SELECT '2014-10-26 01:00:00'::timestamp AT TIME ZONE 'Europe/Moscow';
SELECT '2014-10-26 01:00:01'::timestamp AT TIME ZONE 'Europe/Moscow';
SELECT '2014-10-26 02:00:00'::timestamp AT TIME ZONE 'Europe/Moscow';

SELECT '2014-10-26 00:00:00'::timestamp AT TIME ZONE 'MSK';
SELECT '2014-10-26 00:59:59'::timestamp AT TIME ZONE 'MSK';
SELECT '2014-10-26 01:00:00'::timestamp AT TIME ZONE 'MSK';
SELECT '2014-10-26 01:00:01'::timestamp AT TIME ZONE 'MSK';
SELECT '2014-10-26 02:00:00'::timestamp AT TIME ZONE 'MSK';

SELECT make_timestamptz(2014, 10, 26, 0, 0, 0, 'MSK');
SELECT make_timestamptz(2014, 10, 26, 1, 0, 0, 'MSK');

SET TimeZone to 'Europe/Moscow';

SELECT '2011-03-26 21:00:00 UTC'::timestamptz;
SELECT '2011-03-26 22:00:00 UTC'::timestamptz;
SELECT '2011-03-26 22:59:59 UTC'::timestamptz;
SELECT '2011-03-26 23:00:00 UTC'::timestamptz;
SELECT '2011-03-26 23:00:01 UTC'::timestamptz;
SELECT '2011-03-26 23:59:59 UTC'::timestamptz;
SELECT '2011-03-27 00:00:00 UTC'::timestamptz;

SELECT '2014-10-25 21:00:00 UTC'::timestamptz;
SELECT '2014-10-25 21:59:59 UTC'::timestamptz;
SELECT '2014-10-25 22:00:00 UTC'::timestamptz;
SELECT '2014-10-25 22:00:01 UTC'::timestamptz;
SELECT '2014-10-25 23:00:00 UTC'::timestamptz;

RESET TimeZone;

SELECT '2011-03-26 21:00:00 UTC'::timestamptz AT TIME ZONE 'Europe/Moscow';
SELECT '2011-03-26 22:00:00 UTC'::timestamptz AT TIME ZONE 'Europe/Moscow';
SELECT '2011-03-26 22:59:59 UTC'::timestamptz AT TIME ZONE 'Europe/Moscow';
SELECT '2011-03-26 23:00:00 UTC'::timestamptz AT TIME ZONE 'Europe/Moscow';
SELECT '2011-03-26 23:00:01 UTC'::timestamptz AT TIME ZONE 'Europe/Moscow';
SELECT '2011-03-26 23:59:59 UTC'::timestamptz AT TIME ZONE 'Europe/Moscow';
SELECT '2011-03-27 00:00:00 UTC'::timestamptz AT TIME ZONE 'Europe/Moscow';

SELECT '2014-10-25 21:00:00 UTC'::timestamptz AT TIME ZONE 'Europe/Moscow';
SELECT '2014-10-25 21:59:59 UTC'::timestamptz AT TIME ZONE 'Europe/Moscow';
SELECT '2014-10-25 22:00:00 UTC'::timestamptz AT TIME ZONE 'Europe/Moscow';
SELECT '2014-10-25 22:00:01 UTC'::timestamptz AT TIME ZONE 'Europe/Moscow';
SELECT '2014-10-25 23:00:00 UTC'::timestamptz AT TIME ZONE 'Europe/Moscow';

SELECT '2011-03-26 21:00:00 UTC'::timestamptz AT TIME ZONE 'MSK';
SELECT '2011-03-26 22:00:00 UTC'::timestamptz AT TIME ZONE 'MSK';
SELECT '2011-03-26 22:59:59 UTC'::timestamptz AT TIME ZONE 'MSK';
SELECT '2011-03-26 23:00:00 UTC'::timestamptz AT TIME ZONE 'MSK';
SELECT '2011-03-26 23:00:01 UTC'::timestamptz AT TIME ZONE 'MSK';
SELECT '2011-03-26 23:59:59 UTC'::timestamptz AT TIME ZONE 'MSK';
SELECT '2011-03-27 00:00:00 UTC'::timestamptz AT TIME ZONE 'MSK';

SELECT '2014-10-25 21:00:00 UTC'::timestamptz AT TIME ZONE 'MSK';
SELECT '2014-10-25 21:59:59 UTC'::timestamptz AT TIME ZONE 'MSK';
SELECT '2014-10-25 22:00:00 UTC'::timestamptz AT TIME ZONE 'MSK';
SELECT '2014-10-25 22:00:01 UTC'::timestamptz AT TIME ZONE 'MSK';
SELECT '2014-10-25 23:00:00 UTC'::timestamptz AT TIME ZONE 'MSK';

--
-- Test that the pg_timezone_names and pg_timezone_abbrevs views are
-- more-or-less working.  We can't test their contents in any great detail
-- without the outputs changing anytime IANA updates the underlying data,
-- but it seems reasonable to expect at least one entry per major meridian.
-- (At the time of writing, the actual counts are around 38 because of
-- zones using fractional GMT offsets, so this is a pretty loose test.)
--
select count(distinct utc_offset) >= 24 as ok from pg_timezone_names;
select count(distinct utc_offset) >= 24 as ok from pg_timezone_abbrevs;
-- Let's check the non-default timezone abbreviation sets, too
set timezone_abbreviations = 'Australia';
select count(distinct utc_offset) >= 24 as ok from pg_timezone_abbrevs;
set timezone_abbreviations = 'India';
select count(distinct utc_offset) >= 24 as ok from pg_timezone_abbrevs;
>>>>>>> 8bc709b3
<|MERGE_RESOLUTION|>--- conflicted
+++ resolved
@@ -311,7 +311,6 @@
 
 RESET TimeZone;
 
-<<<<<<< HEAD
 -- TO_TIMESTAMP()
 SELECT '' AS to_timestamp_1, to_timestamp('0097/Feb/16 --> 08:14:30', 'YYYY/Mon/DD --> HH:MI:SS');
 	
@@ -371,8 +370,6 @@
      (3, now(), current_timestamp, now(), current_date);
 select id from dttm_com where d1 <> current_date;
 
-SET DateStyle TO DEFAULT;
-=======
 --
 -- Test behavior with a dynamic (time-varying) timezone abbreviation.
 -- These tests rely on the knowledge that MSK (Europe/Moscow standard time)
@@ -508,5 +505,4 @@
 set timezone_abbreviations = 'Australia';
 select count(distinct utc_offset) >= 24 as ok from pg_timezone_abbrevs;
 set timezone_abbreviations = 'India';
-select count(distinct utc_offset) >= 24 as ok from pg_timezone_abbrevs;
->>>>>>> 8bc709b3
+select count(distinct utc_offset) >= 24 as ok from pg_timezone_abbrevs;