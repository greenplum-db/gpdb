--
-- TIMESTAMPTZ
--

CREATE TABLE TIMESTAMPTZ_TBL (d1 timestamp(2) with time zone);

-- Test shorthand input values
-- We can't just "select" the results since they aren't constants; test for
-- equality instead.  We can do that by running the test inside a transaction
-- block, within which the value of 'now' shouldn't change.  We also check
-- that 'now' *does* change over a reasonable interval such as 100 msec.
-- NOTE: it is possible for this part of the test to fail if the transaction
-- block is entered exactly at local midnight; then 'now' and 'today' have
-- the same values and the counts will come out different.

INSERT INTO TIMESTAMPTZ_TBL VALUES ('now');
SELECT pg_sleep(0.1);

BEGIN;

INSERT INTO TIMESTAMPTZ_TBL VALUES ('now');
INSERT INTO TIMESTAMPTZ_TBL VALUES ('today');
INSERT INTO TIMESTAMPTZ_TBL VALUES ('yesterday');
INSERT INTO TIMESTAMPTZ_TBL VALUES ('tomorrow');
INSERT INTO TIMESTAMPTZ_TBL VALUES ('tomorrow EST');
INSERT INTO TIMESTAMPTZ_TBL VALUES ('tomorrow zulu');

SELECT count(*) AS One FROM TIMESTAMPTZ_TBL WHERE d1 = timestamp with time zone 'today';
SELECT count(*) AS One FROM TIMESTAMPTZ_TBL WHERE d1 = timestamp with time zone 'tomorrow';
SELECT count(*) AS One FROM TIMESTAMPTZ_TBL WHERE d1 = timestamp with time zone 'yesterday';
SELECT count(*) AS One FROM TIMESTAMPTZ_TBL WHERE d1 = timestamp(2) with time zone 'now';

COMMIT;

DELETE FROM TIMESTAMPTZ_TBL;

-- verify uniform transaction time within transaction block
BEGIN;
INSERT INTO TIMESTAMPTZ_TBL VALUES ('now');
SELECT pg_sleep(0.1);
INSERT INTO TIMESTAMPTZ_TBL VALUES ('now');
SELECT pg_sleep(0.1);
SELECT count(*) AS two FROM TIMESTAMPTZ_TBL WHERE d1 = timestamp(2) with time zone 'now';
COMMIT;

DELETE FROM TIMESTAMPTZ_TBL;

-- Special values
INSERT INTO TIMESTAMPTZ_TBL VALUES ('-infinity');
INSERT INTO TIMESTAMPTZ_TBL VALUES ('infinity');
INSERT INTO TIMESTAMPTZ_TBL VALUES ('epoch');

-- Postgres v6.0 standard output format
INSERT INTO TIMESTAMPTZ_TBL VALUES ('Mon Feb 10 17:32:01 1997 PST');

-- Variations on Postgres v6.1 standard output format
INSERT INTO TIMESTAMPTZ_TBL VALUES ('Mon Feb 10 17:32:01.000001 1997 PST');
INSERT INTO TIMESTAMPTZ_TBL VALUES ('Mon Feb 10 17:32:01.999999 1997 PST');
INSERT INTO TIMESTAMPTZ_TBL VALUES ('Mon Feb 10 17:32:01.4 1997 PST');
INSERT INTO TIMESTAMPTZ_TBL VALUES ('Mon Feb 10 17:32:01.5 1997 PST');
INSERT INTO TIMESTAMPTZ_TBL VALUES ('Mon Feb 10 17:32:01.6 1997 PST');

-- ISO 8601 format
INSERT INTO TIMESTAMPTZ_TBL VALUES ('1997-01-02');
INSERT INTO TIMESTAMPTZ_TBL VALUES ('1997-01-02 03:04:05');
INSERT INTO TIMESTAMPTZ_TBL VALUES ('1997-02-10 17:32:01-08');
INSERT INTO TIMESTAMPTZ_TBL VALUES ('1997-02-10 17:32:01-0800');
INSERT INTO TIMESTAMPTZ_TBL VALUES ('1997-02-10 17:32:01 -08:00');
INSERT INTO TIMESTAMPTZ_TBL VALUES ('19970210 173201 -0800');
INSERT INTO TIMESTAMPTZ_TBL VALUES ('1997-06-10 17:32:01 -07:00');
INSERT INTO TIMESTAMPTZ_TBL VALUES ('2001-09-22T18:19:20');

-- POSIX format (note that the timezone abbrev is just decoration here)
INSERT INTO TIMESTAMPTZ_TBL VALUES ('2000-03-15 08:14:01 GMT+8');
INSERT INTO TIMESTAMPTZ_TBL VALUES ('2000-03-15 13:14:02 GMT-1');
INSERT INTO TIMESTAMPTZ_TBL VALUES ('2000-03-15 12:14:03 GMT-2');
INSERT INTO TIMESTAMPTZ_TBL VALUES ('2000-03-15 03:14:04 PST+8');
INSERT INTO TIMESTAMPTZ_TBL VALUES ('2000-03-15 02:14:05 MST+7:00');

-- Variations for acceptable input formats
INSERT INTO TIMESTAMPTZ_TBL VALUES ('Feb 10 17:32:01 1997 -0800');
INSERT INTO TIMESTAMPTZ_TBL VALUES ('Feb 10 17:32:01 1997');
INSERT INTO TIMESTAMPTZ_TBL VALUES ('Feb 10 5:32PM 1997');
INSERT INTO TIMESTAMPTZ_TBL VALUES ('1997/02/10 17:32:01-0800');
INSERT INTO TIMESTAMPTZ_TBL VALUES ('1997-02-10 17:32:01 PST');
INSERT INTO TIMESTAMPTZ_TBL VALUES ('Feb-10-1997 17:32:01 PST');
INSERT INTO TIMESTAMPTZ_TBL VALUES ('02-10-1997 17:32:01 PST');
INSERT INTO TIMESTAMPTZ_TBL VALUES ('19970210 173201 PST');
set datestyle to ymd;
INSERT INTO TIMESTAMPTZ_TBL VALUES ('97FEB10 5:32:01PM UTC');
INSERT INTO TIMESTAMPTZ_TBL VALUES ('97/02/10 17:32:01 UTC');
reset datestyle;
INSERT INTO TIMESTAMPTZ_TBL VALUES ('1997.041 17:32:01 UTC');

-- timestamps at different timezones
INSERT INTO TIMESTAMPTZ_TBL VALUES ('19970210 173201 America/New_York');
SELECT '19970210 173201' AT TIME ZONE 'America/New_York';
INSERT INTO TIMESTAMPTZ_TBL VALUES ('19970710 173201 America/New_York');
SELECT '19970710 173201' AT TIME ZONE 'America/New_York';
INSERT INTO TIMESTAMPTZ_TBL VALUES ('19970710 173201 America/Does_not_exist');
SELECT '19970710 173201' AT TIME ZONE 'America/Does_not_exist';

-- Daylight saving time for timestamps beyond 32-bit time_t range.
SELECT '20500710 173201 Europe/Helsinki'::timestamptz; -- DST
SELECT '20500110 173201 Europe/Helsinki'::timestamptz; -- non-DST

SELECT '205000-07-10 17:32:01 Europe/Helsinki'::timestamptz; -- DST
SELECT '205000-01-10 17:32:01 Europe/Helsinki'::timestamptz; -- non-DST

-- Check date conversion and date arithmetic
INSERT INTO TIMESTAMPTZ_TBL VALUES ('1997-06-10 18:32:01 PDT');

INSERT INTO TIMESTAMPTZ_TBL VALUES ('Feb 10 17:32:01 1997');
INSERT INTO TIMESTAMPTZ_TBL VALUES ('Feb 11 17:32:01 1997');
INSERT INTO TIMESTAMPTZ_TBL VALUES ('Feb 12 17:32:01 1997');
INSERT INTO TIMESTAMPTZ_TBL VALUES ('Feb 13 17:32:01 1997');
INSERT INTO TIMESTAMPTZ_TBL VALUES ('Feb 14 17:32:01 1997');
INSERT INTO TIMESTAMPTZ_TBL VALUES ('Feb 15 17:32:01 1997');
INSERT INTO TIMESTAMPTZ_TBL VALUES ('Feb 16 17:32:01 1997');

INSERT INTO TIMESTAMPTZ_TBL VALUES ('Feb 16 17:32:01 0097 BC');
INSERT INTO TIMESTAMPTZ_TBL VALUES ('Feb 16 17:32:01 0097');
INSERT INTO TIMESTAMPTZ_TBL VALUES ('Feb 16 17:32:01 0597');
INSERT INTO TIMESTAMPTZ_TBL VALUES ('Feb 16 17:32:01 1097');
INSERT INTO TIMESTAMPTZ_TBL VALUES ('Feb 16 17:32:01 1697');
INSERT INTO TIMESTAMPTZ_TBL VALUES ('Feb 16 17:32:01 1797');
INSERT INTO TIMESTAMPTZ_TBL VALUES ('Feb 16 17:32:01 1897');
INSERT INTO TIMESTAMPTZ_TBL VALUES ('Feb 16 17:32:01 1997');
INSERT INTO TIMESTAMPTZ_TBL VALUES ('Feb 16 17:32:01 2097');

INSERT INTO TIMESTAMPTZ_TBL VALUES ('Feb 28 17:32:01 1996');
INSERT INTO TIMESTAMPTZ_TBL VALUES ('Feb 29 17:32:01 1996');
INSERT INTO TIMESTAMPTZ_TBL VALUES ('Mar 01 17:32:01 1996');
INSERT INTO TIMESTAMPTZ_TBL VALUES ('Dec 30 17:32:01 1996');
INSERT INTO TIMESTAMPTZ_TBL VALUES ('Dec 31 17:32:01 1996');
INSERT INTO TIMESTAMPTZ_TBL VALUES ('Jan 01 17:32:01 1997');
INSERT INTO TIMESTAMPTZ_TBL VALUES ('Feb 28 17:32:01 1997');
INSERT INTO TIMESTAMPTZ_TBL VALUES ('Feb 29 17:32:01 1997');
INSERT INTO TIMESTAMPTZ_TBL VALUES ('Mar 01 17:32:01 1997');
INSERT INTO TIMESTAMPTZ_TBL VALUES ('Dec 30 17:32:01 1997');
INSERT INTO TIMESTAMPTZ_TBL VALUES ('Dec 31 17:32:01 1997');
INSERT INTO TIMESTAMPTZ_TBL VALUES ('Dec 31 17:32:01 1999');
INSERT INTO TIMESTAMPTZ_TBL VALUES ('Jan 01 17:32:01 2000');
INSERT INTO TIMESTAMPTZ_TBL VALUES ('Dec 31 17:32:01 2000');
INSERT INTO TIMESTAMPTZ_TBL VALUES ('Jan 01 17:32:01 2001');

-- Currently unsupported syntax and ranges
INSERT INTO TIMESTAMPTZ_TBL VALUES ('Feb 16 17:32:01 -0097');
INSERT INTO TIMESTAMPTZ_TBL VALUES ('Feb 16 17:32:01 5097 BC');

-- Alternative field order that we've historically supported (sort of)
-- with regular and POSIXy timezone specs
SELECT 'Wed Jul 11 10:51:14 America/New_York 2001'::timestamptz;
SELECT 'Wed Jul 11 10:51:14 GMT-4 2001'::timestamptz;
SELECT 'Wed Jul 11 10:51:14 GMT+4 2001'::timestamptz;
SELECT 'Wed Jul 11 10:51:14 PST-03:00 2001'::timestamptz;
SELECT 'Wed Jul 11 10:51:14 PST+03:00 2001'::timestamptz;

SELECT '' AS "64", d1 FROM TIMESTAMPTZ_TBL;

-- Check behavior at the lower boundary of the timestamp range
SELECT '4714-11-24 00:00:00+00 BC'::timestamptz;
SELECT '4714-11-23 16:00:00-08 BC'::timestamptz;
SELECT 'Sun Nov 23 16:00:00 4714 PST BC'::timestamptz;
SELECT '4714-11-23 23:59:59+00 BC'::timestamptz;  -- out of range
-- The upper boundary differs between integer and float timestamps, so no check

-- Demonstrate functions and operators
SELECT '' AS "48", d1 FROM TIMESTAMPTZ_TBL
   WHERE d1 > timestamp with time zone '1997-01-02';

SELECT '' AS "15", d1 FROM TIMESTAMPTZ_TBL
   WHERE d1 < timestamp with time zone '1997-01-02';

SELECT '' AS one, d1 FROM TIMESTAMPTZ_TBL
   WHERE d1 = timestamp with time zone '1997-01-02';

SELECT '' AS "63", d1 FROM TIMESTAMPTZ_TBL
   WHERE d1 != timestamp with time zone '1997-01-02';

SELECT '' AS "16", d1 FROM TIMESTAMPTZ_TBL
   WHERE d1 <= timestamp with time zone '1997-01-02';

SELECT '' AS "49", d1 FROM TIMESTAMPTZ_TBL
   WHERE d1 >= timestamp with time zone '1997-01-02';

SELECT '' AS "54", d1 - timestamp with time zone '1997-01-02' AS diff
   FROM TIMESTAMPTZ_TBL WHERE d1 BETWEEN '1902-01-01' AND '2038-01-01';

SELECT '' AS date_trunc_week, date_trunc( 'week', timestamp with time zone '2004-02-29 15:44:17.71393' ) AS week_trunc;

SELECT '' AS date_trunc_at_tz, date_trunc('day', timestamp with time zone '2001-02-16 20:38:40+00', 'Australia/Sydney') as sydney_trunc;  -- zone name
SELECT '' AS date_trunc_at_tz, date_trunc('day', timestamp with time zone '2001-02-16 20:38:40+00', 'GMT') as gmt_trunc;  -- fixed-offset abbreviation
SELECT '' AS date_trunc_at_tz, date_trunc('day', timestamp with time zone '2001-02-16 20:38:40+00', 'VET') as vet_trunc;  -- variable-offset abbreviation

-- Test casting within a BETWEEN qualifier
SELECT '' AS "54", d1 - timestamp with time zone '1997-01-02' AS diff
  FROM TIMESTAMPTZ_TBL
  WHERE d1 BETWEEN timestamp with time zone '1902-01-01' AND timestamp with time zone '2038-01-01';

SELECT '' AS "54", d1 as timestamptz,
   date_part( 'year', d1) AS year, date_part( 'month', d1) AS month,
   date_part( 'day', d1) AS day, date_part( 'hour', d1) AS hour,
   date_part( 'minute', d1) AS minute, date_part( 'second', d1) AS second
   FROM TIMESTAMPTZ_TBL WHERE d1 BETWEEN '1902-01-01' AND '2038-01-01';

SELECT '' AS "54", d1 as timestamptz,
   date_part( 'quarter', d1) AS quarter, date_part( 'msec', d1) AS msec,
   date_part( 'usec', d1) AS usec
   FROM TIMESTAMPTZ_TBL WHERE d1 BETWEEN '1902-01-01' AND '2038-01-01';

SELECT '' AS "54", d1 as timestamptz,
   date_part( 'isoyear', d1) AS isoyear, date_part( 'week', d1) AS week,
   date_part( 'dow', d1) AS dow
   FROM TIMESTAMPTZ_TBL WHERE d1 BETWEEN '1902-01-01' AND '2038-01-01';

-- TO_CHAR()
SELECT '' AS to_char_1, to_char(d1, 'DAY Day day DY Dy dy MONTH Month month RM MON Mon mon')
   FROM TIMESTAMPTZ_TBL;

SELECT '' AS to_char_2, to_char(d1, 'FMDAY FMDay FMday FMMONTH FMMonth FMmonth FMRM')
   FROM TIMESTAMPTZ_TBL;

SELECT '' AS to_char_3, to_char(d1, 'Y,YYY YYYY YYY YY Y CC Q MM WW DDD DD D J')
   FROM TIMESTAMPTZ_TBL;

SELECT '' AS to_char_4, to_char(d1, 'FMY,YYY FMYYYY FMYYY FMYY FMY FMCC FMQ FMMM FMWW FMDDD FMDD FMD FMJ')
   FROM TIMESTAMPTZ_TBL;

SELECT '' AS to_char_5, to_char(d1, 'HH HH12 HH24 MI SS SSSS')
   FROM TIMESTAMPTZ_TBL;

SELECT '' AS to_char_6, to_char(d1, E'"HH:MI:SS is" HH:MI:SS "\\"text between quote marks\\""')
   FROM TIMESTAMPTZ_TBL;

SELECT '' AS to_char_7, to_char(d1, 'HH24--text--MI--text--SS')
   FROM TIMESTAMPTZ_TBL;

SELECT '' AS to_char_8, to_char(d1, 'YYYYTH YYYYth Jth')
   FROM TIMESTAMPTZ_TBL;

SELECT '' AS to_char_9, to_char(d1, 'YYYY A.D. YYYY a.d. YYYY bc HH:MI:SS P.M. HH:MI:SS p.m. HH:MI:SS pm')
   FROM TIMESTAMPTZ_TBL;

SELECT '' AS to_char_10, to_char(d1, 'YYYY WW IYYY IYY IY I IW') 
   FROM TIMESTAMPTZ_TBL;

SELECT '' AS to_char_10, to_char(d1, 'IYYY IYY IY I IW IDDD ID')
   FROM TIMESTAMPTZ_TBL;

SELECT '' AS to_char_11, to_char(d1, 'FMIYYY FMIYY FMIY FMI FMIW FMIDDD FMID')
   FROM TIMESTAMPTZ_TBL;

-- Check OF, TZH, TZM with various zone offsets, particularly fractional hours
SET timezone = '00:00';
SELECT to_char(now(), 'OF') as "OF", to_char(now(), 'TZH:TZM') as "TZH:TZM";
SET timezone = '+02:00';
SELECT to_char(now(), 'OF') as "OF", to_char(now(), 'TZH:TZM') as "TZH:TZM";
SET timezone = '-13:00';
SELECT to_char(now(), 'OF') as "OF", to_char(now(), 'TZH:TZM') as "TZH:TZM";
SET timezone = '-00:30';
SELECT to_char(now(), 'OF') as "OF", to_char(now(), 'TZH:TZM') as "TZH:TZM";
SET timezone = '00:30';
SELECT to_char(now(), 'OF') as "OF", to_char(now(), 'TZH:TZM') as "TZH:TZM";
SET timezone = '-04:30';
SELECT to_char(now(), 'OF') as "OF", to_char(now(), 'TZH:TZM') as "TZH:TZM";
SET timezone = '04:30';
SELECT to_char(now(), 'OF') as "OF", to_char(now(), 'TZH:TZM') as "TZH:TZM";
SET timezone = '-04:15';
SELECT to_char(now(), 'OF') as "OF", to_char(now(), 'TZH:TZM') as "TZH:TZM";
SET timezone = '04:15';
SELECT to_char(now(), 'OF') as "OF", to_char(now(), 'TZH:TZM') as "TZH:TZM";
RESET timezone;

CREATE TABLE TIMESTAMPTZ_TST (a int , b timestamptz);

-- Test year field value with len > 4
INSERT INTO TIMESTAMPTZ_TST VALUES(1, 'Sat Mar 12 23:58:48 1000 IST');
INSERT INTO TIMESTAMPTZ_TST VALUES(2, 'Sat Mar 12 23:58:48 10000 IST');
INSERT INTO TIMESTAMPTZ_TST VALUES(3, 'Sat Mar 12 23:58:48 100000 IST');
INSERT INTO TIMESTAMPTZ_TST VALUES(3, '10000 Mar 12 23:58:48 IST');
INSERT INTO TIMESTAMPTZ_TST VALUES(4, '100000312 23:58:48 IST');
INSERT INTO TIMESTAMPTZ_TST VALUES(4, '1000000312 23:58:48 IST');
--Verify data
SELECT * FROM TIMESTAMPTZ_TST;
--Cleanup
DROP TABLE TIMESTAMPTZ_TST;

-- test timestamptz constructors
set TimeZone to 'America/New_York';

-- numeric timezone
SELECT make_timestamptz(1973, 07, 15, 08, 15, 55.33);
SELECT make_timestamptz(1973, 07, 15, 08, 15, 55.33, '+2');
SELECT make_timestamptz(1973, 07, 15, 08, 15, 55.33, '-2');
WITH tzs (tz) AS (VALUES
    ('+1'), ('+1:'), ('+1:0'), ('+100'), ('+1:00'), ('+01:00'),
    ('+10'), ('+1000'), ('+10:'), ('+10:0'), ('+10:00'), ('+10:00:'),
    ('+10:00:1'), ('+10:00:01'),
    ('+10:00:10'))
     SELECT make_timestamptz(2010, 2, 27, 3, 45, 00, tz), tz FROM tzs;

-- these should fail
SELECT make_timestamptz(1973, 07, 15, 08, 15, 55.33, '2');
SELECT make_timestamptz(2014, 12, 10, 10, 10, 10, '+16');
SELECT make_timestamptz(2014, 12, 10, 10, 10, 10, '-16');

-- should be true
SELECT make_timestamptz(1973, 07, 15, 08, 15, 55.33, '+2') = '1973-07-15 08:15:55.33+02'::timestamptz;

-- full timezone names
SELECT make_timestamptz(2014, 12, 10, 0, 0, 0, 'Europe/Prague') = timestamptz '2014-12-10 00:00:00 Europe/Prague';
SELECT make_timestamptz(2014, 12, 10, 0, 0, 0, 'Europe/Prague') AT TIME ZONE 'UTC';
SELECT make_timestamptz(1846, 12, 10, 0, 0, 0, 'Asia/Manila') AT TIME ZONE 'UTC';
SELECT make_timestamptz(1881, 12, 10, 0, 0, 0, 'Europe/Paris') AT TIME ZONE 'UTC';
SELECT make_timestamptz(1910, 12, 24, 0, 0, 0, 'Nehwon/Lankhmar');

-- abbreviations
SELECT make_timestamptz(2008, 12, 10, 10, 10, 10, 'EST');
SELECT make_timestamptz(2008, 12, 10, 10, 10, 10, 'EDT');
SELECT make_timestamptz(2014, 12, 10, 10, 10, 10, 'PST8PDT');

RESET TimeZone;

-- MPP-18998
create table dttm_com
(id int primary key,
t1 timestamp not null,
t2 timestamp not null,
d1 date not null,
d2 date not null )
distributed by (id);
insert into dttm_com values
     (1, now(), current_timestamp, now(), current_date),
     (2, current_timestamp, localtimestamp::date, current_date::date, date_in(date_out(current_date))),
     (3, now(), current_timestamp, now(), current_date);
select id from dttm_com where d1 <> current_date;

--
-- Test behavior with a dynamic (time-varying) timezone abbreviation.
-- These tests rely on the knowledge that MSK (Europe/Moscow standard time)
-- moved forwards in Mar 2011 and backwards again in Oct 2014.
--

SET TimeZone to 'UTC';

SELECT '2011-03-27 00:00:00 Europe/Moscow'::timestamptz;
SELECT '2011-03-27 01:00:00 Europe/Moscow'::timestamptz;
SELECT '2011-03-27 01:59:59 Europe/Moscow'::timestamptz;
SELECT '2011-03-27 02:00:00 Europe/Moscow'::timestamptz;
SELECT '2011-03-27 02:00:01 Europe/Moscow'::timestamptz;
SELECT '2011-03-27 02:59:59 Europe/Moscow'::timestamptz;
SELECT '2011-03-27 03:00:00 Europe/Moscow'::timestamptz;
SELECT '2011-03-27 03:00:01 Europe/Moscow'::timestamptz;
SELECT '2011-03-27 04:00:00 Europe/Moscow'::timestamptz;

SELECT '2011-03-27 00:00:00 MSK'::timestamptz;
SELECT '2011-03-27 01:00:00 MSK'::timestamptz;
SELECT '2011-03-27 01:59:59 MSK'::timestamptz;
SELECT '2011-03-27 02:00:00 MSK'::timestamptz;
SELECT '2011-03-27 02:00:01 MSK'::timestamptz;
SELECT '2011-03-27 02:59:59 MSK'::timestamptz;
SELECT '2011-03-27 03:00:00 MSK'::timestamptz;
SELECT '2011-03-27 03:00:01 MSK'::timestamptz;
SELECT '2011-03-27 04:00:00 MSK'::timestamptz;

SELECT '2014-10-26 00:00:00 Europe/Moscow'::timestamptz;
SELECT '2014-10-26 00:59:59 Europe/Moscow'::timestamptz;
SELECT '2014-10-26 01:00:00 Europe/Moscow'::timestamptz;
SELECT '2014-10-26 01:00:01 Europe/Moscow'::timestamptz;
SELECT '2014-10-26 02:00:00 Europe/Moscow'::timestamptz;

SELECT '2014-10-26 00:00:00 MSK'::timestamptz;
SELECT '2014-10-26 00:59:59 MSK'::timestamptz;
SELECT '2014-10-26 01:00:00 MSK'::timestamptz;
SELECT '2014-10-26 01:00:01 MSK'::timestamptz;
SELECT '2014-10-26 02:00:00 MSK'::timestamptz;

SELECT '2011-03-27 00:00:00'::timestamp AT TIME ZONE 'Europe/Moscow';
SELECT '2011-03-27 01:00:00'::timestamp AT TIME ZONE 'Europe/Moscow';
SELECT '2011-03-27 01:59:59'::timestamp AT TIME ZONE 'Europe/Moscow';
SELECT '2011-03-27 02:00:00'::timestamp AT TIME ZONE 'Europe/Moscow';
SELECT '2011-03-27 02:00:01'::timestamp AT TIME ZONE 'Europe/Moscow';
SELECT '2011-03-27 02:59:59'::timestamp AT TIME ZONE 'Europe/Moscow';
SELECT '2011-03-27 03:00:00'::timestamp AT TIME ZONE 'Europe/Moscow';
SELECT '2011-03-27 03:00:01'::timestamp AT TIME ZONE 'Europe/Moscow';
SELECT '2011-03-27 04:00:00'::timestamp AT TIME ZONE 'Europe/Moscow';

SELECT '2011-03-27 00:00:00'::timestamp AT TIME ZONE 'MSK';
SELECT '2011-03-27 01:00:00'::timestamp AT TIME ZONE 'MSK';
SELECT '2011-03-27 01:59:59'::timestamp AT TIME ZONE 'MSK';
SELECT '2011-03-27 02:00:00'::timestamp AT TIME ZONE 'MSK';
SELECT '2011-03-27 02:00:01'::timestamp AT TIME ZONE 'MSK';
SELECT '2011-03-27 02:59:59'::timestamp AT TIME ZONE 'MSK';
SELECT '2011-03-27 03:00:00'::timestamp AT TIME ZONE 'MSK';
SELECT '2011-03-27 03:00:01'::timestamp AT TIME ZONE 'MSK';
SELECT '2011-03-27 04:00:00'::timestamp AT TIME ZONE 'MSK';

SELECT '2014-10-26 00:00:00'::timestamp AT TIME ZONE 'Europe/Moscow';
SELECT '2014-10-26 00:59:59'::timestamp AT TIME ZONE 'Europe/Moscow';
SELECT '2014-10-26 01:00:00'::timestamp AT TIME ZONE 'Europe/Moscow';
SELECT '2014-10-26 01:00:01'::timestamp AT TIME ZONE 'Europe/Moscow';
SELECT '2014-10-26 02:00:00'::timestamp AT TIME ZONE 'Europe/Moscow';

SELECT '2014-10-26 00:00:00'::timestamp AT TIME ZONE 'MSK';
SELECT '2014-10-26 00:59:59'::timestamp AT TIME ZONE 'MSK';
SELECT '2014-10-26 01:00:00'::timestamp AT TIME ZONE 'MSK';
SELECT '2014-10-26 01:00:01'::timestamp AT TIME ZONE 'MSK';
SELECT '2014-10-26 02:00:00'::timestamp AT TIME ZONE 'MSK';

SELECT make_timestamptz(2014, 10, 26, 0, 0, 0, 'MSK');
SELECT make_timestamptz(2014, 10, 26, 1, 0, 0, 'MSK');

SELECT to_timestamp(         0);          -- 1970-01-01 00:00:00+00
SELECT to_timestamp( 946684800);          -- 2000-01-01 00:00:00+00
SELECT to_timestamp(1262349296.7890123);  -- 2010-01-01 12:34:56.789012+00
-- edge cases
SELECT to_timestamp(-210866803200);       --   4714-11-24 00:00:00+00 BC
-- upper limit varies between integer and float timestamps, so hard to test
-- nonfinite values
SELECT to_timestamp(' Infinity'::float);
SELECT to_timestamp('-Infinity'::float);
SELECT to_timestamp('NaN'::float);


SET TimeZone to 'Europe/Moscow';

SELECT '2011-03-26 21:00:00 UTC'::timestamptz;
SELECT '2011-03-26 22:00:00 UTC'::timestamptz;
SELECT '2011-03-26 22:59:59 UTC'::timestamptz;
SELECT '2011-03-26 23:00:00 UTC'::timestamptz;
SELECT '2011-03-26 23:00:01 UTC'::timestamptz;
SELECT '2011-03-26 23:59:59 UTC'::timestamptz;
SELECT '2011-03-27 00:00:00 UTC'::timestamptz;

SELECT '2014-10-25 21:00:00 UTC'::timestamptz;
SELECT '2014-10-25 21:59:59 UTC'::timestamptz;
SELECT '2014-10-25 22:00:00 UTC'::timestamptz;
SELECT '2014-10-25 22:00:01 UTC'::timestamptz;
SELECT '2014-10-25 23:00:00 UTC'::timestamptz;

RESET TimeZone;

SELECT '2011-03-26 21:00:00 UTC'::timestamptz AT TIME ZONE 'Europe/Moscow';
SELECT '2011-03-26 22:00:00 UTC'::timestamptz AT TIME ZONE 'Europe/Moscow';
SELECT '2011-03-26 22:59:59 UTC'::timestamptz AT TIME ZONE 'Europe/Moscow';
SELECT '2011-03-26 23:00:00 UTC'::timestamptz AT TIME ZONE 'Europe/Moscow';
SELECT '2011-03-26 23:00:01 UTC'::timestamptz AT TIME ZONE 'Europe/Moscow';
SELECT '2011-03-26 23:59:59 UTC'::timestamptz AT TIME ZONE 'Europe/Moscow';
SELECT '2011-03-27 00:00:00 UTC'::timestamptz AT TIME ZONE 'Europe/Moscow';

SELECT '2014-10-25 21:00:00 UTC'::timestamptz AT TIME ZONE 'Europe/Moscow';
SELECT '2014-10-25 21:59:59 UTC'::timestamptz AT TIME ZONE 'Europe/Moscow';
SELECT '2014-10-25 22:00:00 UTC'::timestamptz AT TIME ZONE 'Europe/Moscow';
SELECT '2014-10-25 22:00:01 UTC'::timestamptz AT TIME ZONE 'Europe/Moscow';
SELECT '2014-10-25 23:00:00 UTC'::timestamptz AT TIME ZONE 'Europe/Moscow';

SELECT '2011-03-26 21:00:00 UTC'::timestamptz AT TIME ZONE 'MSK';
SELECT '2011-03-26 22:00:00 UTC'::timestamptz AT TIME ZONE 'MSK';
SELECT '2011-03-26 22:59:59 UTC'::timestamptz AT TIME ZONE 'MSK';
SELECT '2011-03-26 23:00:00 UTC'::timestamptz AT TIME ZONE 'MSK';
SELECT '2011-03-26 23:00:01 UTC'::timestamptz AT TIME ZONE 'MSK';
SELECT '2011-03-26 23:59:59 UTC'::timestamptz AT TIME ZONE 'MSK';
SELECT '2011-03-27 00:00:00 UTC'::timestamptz AT TIME ZONE 'MSK';

SELECT '2014-10-25 21:00:00 UTC'::timestamptz AT TIME ZONE 'MSK';
SELECT '2014-10-25 21:59:59 UTC'::timestamptz AT TIME ZONE 'MSK';
SELECT '2014-10-25 22:00:00 UTC'::timestamptz AT TIME ZONE 'MSK';
SELECT '2014-10-25 22:00:01 UTC'::timestamptz AT TIME ZONE 'MSK';
SELECT '2014-10-25 23:00:00 UTC'::timestamptz AT TIME ZONE 'MSK';

--
<<<<<<< HEAD
-- Test that the pg_timezone_names and pg_timezone_abbrevs views are
-- more-or-less working.  We can't test their contents in any great detail
-- without the outputs changing anytime IANA updates the underlying data,
-- but it seems reasonable to expect at least one entry per major meridian.
-- (At the time of writing, the actual counts are around 38 because of
-- zones using fractional GMT offsets, so this is a pretty loose test.)
--
select count(distinct utc_offset) >= 24 as ok from pg_timezone_names;
select count(distinct utc_offset) >= 24 as ok from pg_timezone_abbrevs;
-- Let's check the non-default timezone abbreviation sets, too
set timezone_abbreviations = 'Australia';
select count(distinct utc_offset) >= 24 as ok from pg_timezone_abbrevs;
set timezone_abbreviations = 'India';
select count(distinct utc_offset) >= 24 as ok from pg_timezone_abbrevs;
=======
-- Test that AT TIME ZONE isn't misoptimized when using an index (bug #14504)
--
create temp table tmptz (f1 timestamptz primary key);
insert into tmptz values ('2017-01-18 00:00+00');
explain (costs off)
select * from tmptz where f1 at time zone 'utc' = '2017-01-18 00:00';
select * from tmptz where f1 at time zone 'utc' = '2017-01-18 00:00';
>>>>>>> 9e1c9f95
<|MERGE_RESOLUTION|>--- conflicted
+++ resolved
@@ -470,27 +470,10 @@
 SELECT '2014-10-25 23:00:00 UTC'::timestamptz AT TIME ZONE 'MSK';
 
 --
-<<<<<<< HEAD
--- Test that the pg_timezone_names and pg_timezone_abbrevs views are
--- more-or-less working.  We can't test their contents in any great detail
--- without the outputs changing anytime IANA updates the underlying data,
--- but it seems reasonable to expect at least one entry per major meridian.
--- (At the time of writing, the actual counts are around 38 because of
--- zones using fractional GMT offsets, so this is a pretty loose test.)
---
-select count(distinct utc_offset) >= 24 as ok from pg_timezone_names;
-select count(distinct utc_offset) >= 24 as ok from pg_timezone_abbrevs;
--- Let's check the non-default timezone abbreviation sets, too
-set timezone_abbreviations = 'Australia';
-select count(distinct utc_offset) >= 24 as ok from pg_timezone_abbrevs;
-set timezone_abbreviations = 'India';
-select count(distinct utc_offset) >= 24 as ok from pg_timezone_abbrevs;
-=======
 -- Test that AT TIME ZONE isn't misoptimized when using an index (bug #14504)
 --
 create temp table tmptz (f1 timestamptz primary key);
 insert into tmptz values ('2017-01-18 00:00+00');
 explain (costs off)
 select * from tmptz where f1 at time zone 'utc' = '2017-01-18 00:00';
-select * from tmptz where f1 at time zone 'utc' = '2017-01-18 00:00';
->>>>>>> 9e1c9f95
+select * from tmptz where f1 at time zone 'utc' = '2017-01-18 00:00';