--- conflicted
+++ resolved
@@ -501,7 +501,16 @@
       ((b.unique2 is null and a.ten = 2) or b.hundred = 3);
 
 --
-<<<<<<< HEAD
+-- test proper positioning of one-time quals in EXISTS (8.4devel bug)
+--
+prepare foo(bool) as
+  select count(*) from tenk1 a left join tenk1 b
+    on (a.unique2 = b.unique1 and exists
+        (select 1 from tenk1 c where c.thousand = b.unique2 and $1));
+execute foo(true);
+execute foo(false);
+
+--
 -- test for sane behavior with noncanonical merge clauses, per bug #4926
 --
 
@@ -530,16 +539,6 @@
   from int4_tbl a left join tenk1 b on f1 = unique2
   where (case when unique2 is null then f1 else 0 end) = 0;
 
-
---
--- test proper positioning of one-time quals in EXISTS (8.4devel bug)
---
-prepare foo(bool) as
-select count(*) from tenk1 a left join tenk1 b
-on (a.unique2 = b.unique1 and exists
-(select 1 from tenk1 c where c.thousand = b.unique2 and $1));
-execute foo(true);
-execute foo(false);
 
 --
 -- test NULL behavior of whole-row Vars, per bug #5025
@@ -571,14 +570,4 @@
   on t1.q2 = ss.x
 where
   1 = (select 1 from int8_tbl t3 where ss.y is not null limit 1)
-order by 1,2;
-=======
--- test proper positioning of one-time quals in EXISTS (8.4devel bug)
---
-prepare foo(bool) as
-  select count(*) from tenk1 a left join tenk1 b
-    on (a.unique2 = b.unique1 and exists
-        (select 1 from tenk1 c where c.thousand = b.unique2 and $1));
-execute foo(true);
-execute foo(false);
->>>>>>> 4d53a2f9
+order by 1,2;