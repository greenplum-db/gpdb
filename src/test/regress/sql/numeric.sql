--
-- NUMERIC
--

CREATE TABLE num_data (id int4, val numeric(210,10));
CREATE TABLE num_exp_add (id1 int4, id2 int4, expected numeric(210,10)) DISTRIBUTED BY (id1);
CREATE TABLE num_exp_sub (id1 int4, id2 int4, expected numeric(210,10)) DISTRIBUTED BY (id1);
CREATE TABLE num_exp_div (id1 int4, id2 int4, expected numeric(210,10)) DISTRIBUTED BY (id1);
CREATE TABLE num_exp_mul (id1 int4, id2 int4, expected numeric(210,10)) DISTRIBUTED BY (id1);
CREATE TABLE num_exp_sqrt (id int4, expected numeric(210,10)) DISTRIBUTED BY (id);
CREATE TABLE num_exp_ln (id int4, expected numeric(210,10)) DISTRIBUTED BY (id);
CREATE TABLE num_exp_log10 (id int4, expected numeric(210,10)) DISTRIBUTED BY (id);
CREATE TABLE num_exp_power_10_ln (id int4, expected numeric(210,10)) DISTRIBUTED BY (id);

CREATE TABLE num_result (id1 int4, id2 int4, result numeric(210,10));


-- ******************************
-- * The following EXPECTED results are computed by bc(1)
-- * with a scale of 200
-- ******************************

BEGIN TRANSACTION;
INSERT INTO num_exp_add VALUES (0,0,'0');
INSERT INTO num_exp_sub VALUES (0,0,'0');
INSERT INTO num_exp_mul VALUES (0,0,'0');
INSERT INTO num_exp_div VALUES (0,0,'NaN');
INSERT INTO num_exp_add VALUES (0,1,'0');
INSERT INTO num_exp_sub VALUES (0,1,'0');
INSERT INTO num_exp_mul VALUES (0,1,'0');
INSERT INTO num_exp_div VALUES (0,1,'NaN');
INSERT INTO num_exp_add VALUES (0,2,'-34338492.215397047');
INSERT INTO num_exp_sub VALUES (0,2,'34338492.215397047');
INSERT INTO num_exp_mul VALUES (0,2,'0');
INSERT INTO num_exp_div VALUES (0,2,'0');
INSERT INTO num_exp_add VALUES (0,3,'4.31');
INSERT INTO num_exp_sub VALUES (0,3,'-4.31');
INSERT INTO num_exp_mul VALUES (0,3,'0');
INSERT INTO num_exp_div VALUES (0,3,'0');
INSERT INTO num_exp_add VALUES (0,4,'7799461.4119');
INSERT INTO num_exp_sub VALUES (0,4,'-7799461.4119');
INSERT INTO num_exp_mul VALUES (0,4,'0');
INSERT INTO num_exp_div VALUES (0,4,'0');
INSERT INTO num_exp_add VALUES (0,5,'16397.038491');
INSERT INTO num_exp_sub VALUES (0,5,'-16397.038491');
INSERT INTO num_exp_mul VALUES (0,5,'0');
INSERT INTO num_exp_div VALUES (0,5,'0');
INSERT INTO num_exp_add VALUES (0,6,'93901.57763026');
INSERT INTO num_exp_sub VALUES (0,6,'-93901.57763026');
INSERT INTO num_exp_mul VALUES (0,6,'0');
INSERT INTO num_exp_div VALUES (0,6,'0');
INSERT INTO num_exp_add VALUES (0,7,'-83028485');
INSERT INTO num_exp_sub VALUES (0,7,'83028485');
INSERT INTO num_exp_mul VALUES (0,7,'0');
INSERT INTO num_exp_div VALUES (0,7,'0');
INSERT INTO num_exp_add VALUES (0,8,'74881');
INSERT INTO num_exp_sub VALUES (0,8,'-74881');
INSERT INTO num_exp_mul VALUES (0,8,'0');
INSERT INTO num_exp_div VALUES (0,8,'0');
INSERT INTO num_exp_add VALUES (0,9,'-24926804.045047420');
INSERT INTO num_exp_sub VALUES (0,9,'24926804.045047420');
INSERT INTO num_exp_mul VALUES (0,9,'0');
INSERT INTO num_exp_div VALUES (0,9,'0');
INSERT INTO num_exp_add VALUES (1,0,'0');
INSERT INTO num_exp_sub VALUES (1,0,'0');
INSERT INTO num_exp_mul VALUES (1,0,'0');
INSERT INTO num_exp_div VALUES (1,0,'NaN');
INSERT INTO num_exp_add VALUES (1,1,'0');
INSERT INTO num_exp_sub VALUES (1,1,'0');
INSERT INTO num_exp_mul VALUES (1,1,'0');
INSERT INTO num_exp_div VALUES (1,1,'NaN');
INSERT INTO num_exp_add VALUES (1,2,'-34338492.215397047');
INSERT INTO num_exp_sub VALUES (1,2,'34338492.215397047');
INSERT INTO num_exp_mul VALUES (1,2,'0');
INSERT INTO num_exp_div VALUES (1,2,'0');
INSERT INTO num_exp_add VALUES (1,3,'4.31');
INSERT INTO num_exp_sub VALUES (1,3,'-4.31');
INSERT INTO num_exp_mul VALUES (1,3,'0');
INSERT INTO num_exp_div VALUES (1,3,'0');
INSERT INTO num_exp_add VALUES (1,4,'7799461.4119');
INSERT INTO num_exp_sub VALUES (1,4,'-7799461.4119');
INSERT INTO num_exp_mul VALUES (1,4,'0');
INSERT INTO num_exp_div VALUES (1,4,'0');
INSERT INTO num_exp_add VALUES (1,5,'16397.038491');
INSERT INTO num_exp_sub VALUES (1,5,'-16397.038491');
INSERT INTO num_exp_mul VALUES (1,5,'0');
INSERT INTO num_exp_div VALUES (1,5,'0');
INSERT INTO num_exp_add VALUES (1,6,'93901.57763026');
INSERT INTO num_exp_sub VALUES (1,6,'-93901.57763026');
INSERT INTO num_exp_mul VALUES (1,6,'0');
INSERT INTO num_exp_div VALUES (1,6,'0');
INSERT INTO num_exp_add VALUES (1,7,'-83028485');
INSERT INTO num_exp_sub VALUES (1,7,'83028485');
INSERT INTO num_exp_mul VALUES (1,7,'0');
INSERT INTO num_exp_div VALUES (1,7,'0');
INSERT INTO num_exp_add VALUES (1,8,'74881');
INSERT INTO num_exp_sub VALUES (1,8,'-74881');
INSERT INTO num_exp_mul VALUES (1,8,'0');
INSERT INTO num_exp_div VALUES (1,8,'0');
INSERT INTO num_exp_add VALUES (1,9,'-24926804.045047420');
INSERT INTO num_exp_sub VALUES (1,9,'24926804.045047420');
INSERT INTO num_exp_mul VALUES (1,9,'0');
INSERT INTO num_exp_div VALUES (1,9,'0');
INSERT INTO num_exp_add VALUES (2,0,'-34338492.215397047');
INSERT INTO num_exp_sub VALUES (2,0,'-34338492.215397047');
INSERT INTO num_exp_mul VALUES (2,0,'0');
INSERT INTO num_exp_div VALUES (2,0,'NaN');
INSERT INTO num_exp_add VALUES (2,1,'-34338492.215397047');
INSERT INTO num_exp_sub VALUES (2,1,'-34338492.215397047');
INSERT INTO num_exp_mul VALUES (2,1,'0');
INSERT INTO num_exp_div VALUES (2,1,'NaN');
INSERT INTO num_exp_add VALUES (2,2,'-68676984.430794094');
INSERT INTO num_exp_sub VALUES (2,2,'0');
INSERT INTO num_exp_mul VALUES (2,2,'1179132047626883.596862135856320209');
INSERT INTO num_exp_div VALUES (2,2,'1.00000000000000000000');
INSERT INTO num_exp_add VALUES (2,3,'-34338487.905397047');
INSERT INTO num_exp_sub VALUES (2,3,'-34338496.525397047');
INSERT INTO num_exp_mul VALUES (2,3,'-147998901.44836127257');
INSERT INTO num_exp_div VALUES (2,3,'-7967167.56737750510440835266');
INSERT INTO num_exp_add VALUES (2,4,'-26539030.803497047');
INSERT INTO num_exp_sub VALUES (2,4,'-42137953.627297047');
INSERT INTO num_exp_mul VALUES (2,4,'-267821744976817.8111137106593');
INSERT INTO num_exp_div VALUES (2,4,'-4.40267480046830116685');
INSERT INTO num_exp_add VALUES (2,5,'-34322095.176906047');
INSERT INTO num_exp_sub VALUES (2,5,'-34354889.253888047');
INSERT INTO num_exp_mul VALUES (2,5,'-563049578578.769242506736077');
INSERT INTO num_exp_div VALUES (2,5,'-2094.18866914563535496429');
INSERT INTO num_exp_add VALUES (2,6,'-34244590.637766787');
INSERT INTO num_exp_sub VALUES (2,6,'-34432393.793027307');
INSERT INTO num_exp_mul VALUES (2,6,'-3224438592470.18449811926184222');
INSERT INTO num_exp_div VALUES (2,6,'-365.68599891479766440940');
INSERT INTO num_exp_add VALUES (2,7,'-117366977.215397047');
INSERT INTO num_exp_sub VALUES (2,7,'48689992.784602953');
INSERT INTO num_exp_mul VALUES (2,7,'2851072985828710.485883795');
INSERT INTO num_exp_div VALUES (2,7,'.41357483778485235518');
INSERT INTO num_exp_add VALUES (2,8,'-34263611.215397047');
INSERT INTO num_exp_sub VALUES (2,8,'-34413373.215397047');
INSERT INTO num_exp_mul VALUES (2,8,'-2571300635581.146276407');
INSERT INTO num_exp_div VALUES (2,8,'-458.57416721727870888476');
INSERT INTO num_exp_add VALUES (2,9,'-59265296.260444467');
INSERT INTO num_exp_sub VALUES (2,9,'-9411688.170349627');
INSERT INTO num_exp_mul VALUES (2,9,'855948866655588.453741509242968740');
INSERT INTO num_exp_div VALUES (2,9,'1.37757299946438931811');
INSERT INTO num_exp_add VALUES (3,0,'4.31');
INSERT INTO num_exp_sub VALUES (3,0,'4.31');
INSERT INTO num_exp_mul VALUES (3,0,'0');
INSERT INTO num_exp_div VALUES (3,0,'NaN');
INSERT INTO num_exp_add VALUES (3,1,'4.31');
INSERT INTO num_exp_sub VALUES (3,1,'4.31');
INSERT INTO num_exp_mul VALUES (3,1,'0');
INSERT INTO num_exp_div VALUES (3,1,'NaN');
INSERT INTO num_exp_add VALUES (3,2,'-34338487.905397047');
INSERT INTO num_exp_sub VALUES (3,2,'34338496.525397047');
INSERT INTO num_exp_mul VALUES (3,2,'-147998901.44836127257');
INSERT INTO num_exp_div VALUES (3,2,'-.00000012551512084352');
INSERT INTO num_exp_add VALUES (3,3,'8.62');
INSERT INTO num_exp_sub VALUES (3,3,'0');
INSERT INTO num_exp_mul VALUES (3,3,'18.5761');
INSERT INTO num_exp_div VALUES (3,3,'1.00000000000000000000');
INSERT INTO num_exp_add VALUES (3,4,'7799465.7219');
INSERT INTO num_exp_sub VALUES (3,4,'-7799457.1019');
INSERT INTO num_exp_mul VALUES (3,4,'33615678.685289');
INSERT INTO num_exp_div VALUES (3,4,'.00000055260225961552');
INSERT INTO num_exp_add VALUES (3,5,'16401.348491');
INSERT INTO num_exp_sub VALUES (3,5,'-16392.728491');
INSERT INTO num_exp_mul VALUES (3,5,'70671.23589621');
INSERT INTO num_exp_div VALUES (3,5,'.00026285234387695504');
INSERT INTO num_exp_add VALUES (3,6,'93905.88763026');
INSERT INTO num_exp_sub VALUES (3,6,'-93897.26763026');
INSERT INTO num_exp_mul VALUES (3,6,'404715.7995864206');
INSERT INTO num_exp_div VALUES (3,6,'.00004589912234457595');
INSERT INTO num_exp_add VALUES (3,7,'-83028480.69');
INSERT INTO num_exp_sub VALUES (3,7,'83028489.31');
INSERT INTO num_exp_mul VALUES (3,7,'-357852770.35');
INSERT INTO num_exp_div VALUES (3,7,'-.00000005190989574240');
INSERT INTO num_exp_add VALUES (3,8,'74885.31');
INSERT INTO num_exp_sub VALUES (3,8,'-74876.69');
INSERT INTO num_exp_mul VALUES (3,8,'322737.11');
INSERT INTO num_exp_div VALUES (3,8,'.00005755799201399553');
INSERT INTO num_exp_add VALUES (3,9,'-24926799.735047420');
INSERT INTO num_exp_sub VALUES (3,9,'24926808.355047420');
INSERT INTO num_exp_mul VALUES (3,9,'-107434525.43415438020');
INSERT INTO num_exp_div VALUES (3,9,'-.00000017290624149854');
INSERT INTO num_exp_add VALUES (4,0,'7799461.4119');
INSERT INTO num_exp_sub VALUES (4,0,'7799461.4119');
INSERT INTO num_exp_mul VALUES (4,0,'0');
INSERT INTO num_exp_div VALUES (4,0,'NaN');
INSERT INTO num_exp_add VALUES (4,1,'7799461.4119');
INSERT INTO num_exp_sub VALUES (4,1,'7799461.4119');
INSERT INTO num_exp_mul VALUES (4,1,'0');
INSERT INTO num_exp_div VALUES (4,1,'NaN');
INSERT INTO num_exp_add VALUES (4,2,'-26539030.803497047');
INSERT INTO num_exp_sub VALUES (4,2,'42137953.627297047');
INSERT INTO num_exp_mul VALUES (4,2,'-267821744976817.8111137106593');
INSERT INTO num_exp_div VALUES (4,2,'-.22713465002993920385');
INSERT INTO num_exp_add VALUES (4,3,'7799465.7219');
INSERT INTO num_exp_sub VALUES (4,3,'7799457.1019');
INSERT INTO num_exp_mul VALUES (4,3,'33615678.685289');
INSERT INTO num_exp_div VALUES (4,3,'1809619.81714617169373549883');
INSERT INTO num_exp_add VALUES (4,4,'15598922.8238');
INSERT INTO num_exp_sub VALUES (4,4,'0');
INSERT INTO num_exp_mul VALUES (4,4,'60831598315717.14146161');
INSERT INTO num_exp_div VALUES (4,4,'1.00000000000000000000');
INSERT INTO num_exp_add VALUES (4,5,'7815858.450391');
INSERT INTO num_exp_sub VALUES (4,5,'7783064.373409');
INSERT INTO num_exp_mul VALUES (4,5,'127888068979.9935054429');
INSERT INTO num_exp_div VALUES (4,5,'475.66281046305802686061');
INSERT INTO num_exp_add VALUES (4,6,'7893362.98953026');
INSERT INTO num_exp_sub VALUES (4,6,'7705559.83426974');
INSERT INTO num_exp_mul VALUES (4,6,'732381731243.745115764094');
INSERT INTO num_exp_div VALUES (4,6,'83.05996138436129499606');
INSERT INTO num_exp_add VALUES (4,7,'-75229023.5881');
INSERT INTO num_exp_sub VALUES (4,7,'90827946.4119');
INSERT INTO num_exp_mul VALUES (4,7,'-647577464846017.9715');
INSERT INTO num_exp_div VALUES (4,7,'-.09393717604145131637');
INSERT INTO num_exp_add VALUES (4,8,'7874342.4119');
INSERT INTO num_exp_sub VALUES (4,8,'7724580.4119');
INSERT INTO num_exp_mul VALUES (4,8,'584031469984.4839');
INSERT INTO num_exp_div VALUES (4,8,'104.15808298366741897143');
INSERT INTO num_exp_add VALUES (4,9,'-17127342.633147420');
INSERT INTO num_exp_sub VALUES (4,9,'32726265.456947420');
INSERT INTO num_exp_mul VALUES (4,9,'-194415646271340.1815956522980');
INSERT INTO num_exp_div VALUES (4,9,'-.31289456112403769409');
INSERT INTO num_exp_add VALUES (5,0,'16397.038491');
INSERT INTO num_exp_sub VALUES (5,0,'16397.038491');
INSERT INTO num_exp_mul VALUES (5,0,'0');
INSERT INTO num_exp_div VALUES (5,0,'NaN');
INSERT INTO num_exp_add VALUES (5,1,'16397.038491');
INSERT INTO num_exp_sub VALUES (5,1,'16397.038491');
INSERT INTO num_exp_mul VALUES (5,1,'0');
INSERT INTO num_exp_div VALUES (5,1,'NaN');
INSERT INTO num_exp_add VALUES (5,2,'-34322095.176906047');
INSERT INTO num_exp_sub VALUES (5,2,'34354889.253888047');
INSERT INTO num_exp_mul VALUES (5,2,'-563049578578.769242506736077');
INSERT INTO num_exp_div VALUES (5,2,'-.00047751189505192446');
INSERT INTO num_exp_add VALUES (5,3,'16401.348491');
INSERT INTO num_exp_sub VALUES (5,3,'16392.728491');
INSERT INTO num_exp_mul VALUES (5,3,'70671.23589621');
INSERT INTO num_exp_div VALUES (5,3,'3804.41728329466357308584');
INSERT INTO num_exp_add VALUES (5,4,'7815858.450391');
INSERT INTO num_exp_sub VALUES (5,4,'-7783064.373409');
INSERT INTO num_exp_mul VALUES (5,4,'127888068979.9935054429');
INSERT INTO num_exp_div VALUES (5,4,'.00210232958726897192');
INSERT INTO num_exp_add VALUES (5,5,'32794.076982');
INSERT INTO num_exp_sub VALUES (5,5,'0');
INSERT INTO num_exp_mul VALUES (5,5,'268862871.275335557081');
INSERT INTO num_exp_div VALUES (5,5,'1.00000000000000000000');
INSERT INTO num_exp_add VALUES (5,6,'110298.61612126');
INSERT INTO num_exp_sub VALUES (5,6,'-77504.53913926');
INSERT INTO num_exp_mul VALUES (5,6,'1539707782.76899778633766');
INSERT INTO num_exp_div VALUES (5,6,'.17461941433576102689');
INSERT INTO num_exp_add VALUES (5,7,'-83012087.961509');
INSERT INTO num_exp_sub VALUES (5,7,'83044882.038491');
INSERT INTO num_exp_mul VALUES (5,7,'-1361421264394.416135');
INSERT INTO num_exp_div VALUES (5,7,'-.00019748690453643710');
INSERT INTO num_exp_add VALUES (5,8,'91278.038491');
INSERT INTO num_exp_sub VALUES (5,8,'-58483.961509');
INSERT INTO num_exp_mul VALUES (5,8,'1227826639.244571');
INSERT INTO num_exp_div VALUES (5,8,'.21897461960978085228');
INSERT INTO num_exp_add VALUES (5,9,'-24910407.006556420');
INSERT INTO num_exp_sub VALUES (5,9,'24943201.083538420');
INSERT INTO num_exp_mul VALUES (5,9,'-408725765384.257043660243220');
INSERT INTO num_exp_div VALUES (5,9,'-.00065780749354660427');
INSERT INTO num_exp_add VALUES (6,0,'93901.57763026');
INSERT INTO num_exp_sub VALUES (6,0,'93901.57763026');
INSERT INTO num_exp_mul VALUES (6,0,'0');
INSERT INTO num_exp_div VALUES (6,0,'NaN');
INSERT INTO num_exp_add VALUES (6,1,'93901.57763026');
INSERT INTO num_exp_sub VALUES (6,1,'93901.57763026');
INSERT INTO num_exp_mul VALUES (6,1,'0');
INSERT INTO num_exp_div VALUES (6,1,'NaN');
INSERT INTO num_exp_add VALUES (6,2,'-34244590.637766787');
INSERT INTO num_exp_sub VALUES (6,2,'34432393.793027307');
INSERT INTO num_exp_mul VALUES (6,2,'-3224438592470.18449811926184222');
INSERT INTO num_exp_div VALUES (6,2,'-.00273458651128995823');
INSERT INTO num_exp_add VALUES (6,3,'93905.88763026');
INSERT INTO num_exp_sub VALUES (6,3,'93897.26763026');
INSERT INTO num_exp_mul VALUES (6,3,'404715.7995864206');
INSERT INTO num_exp_div VALUES (6,3,'21786.90896293735498839907');
INSERT INTO num_exp_add VALUES (6,4,'7893362.98953026');
INSERT INTO num_exp_sub VALUES (6,4,'-7705559.83426974');
INSERT INTO num_exp_mul VALUES (6,4,'732381731243.745115764094');
INSERT INTO num_exp_div VALUES (6,4,'.01203949512295682469');
INSERT INTO num_exp_add VALUES (6,5,'110298.61612126');
INSERT INTO num_exp_sub VALUES (6,5,'77504.53913926');
INSERT INTO num_exp_mul VALUES (6,5,'1539707782.76899778633766');
INSERT INTO num_exp_div VALUES (6,5,'5.72674008674192359679');
INSERT INTO num_exp_add VALUES (6,6,'187803.15526052');
INSERT INTO num_exp_sub VALUES (6,6,'0');
INSERT INTO num_exp_mul VALUES (6,6,'8817506281.4517452372676676');
INSERT INTO num_exp_div VALUES (6,6,'1.00000000000000000000');
INSERT INTO num_exp_add VALUES (6,7,'-82934583.42236974');
INSERT INTO num_exp_sub VALUES (6,7,'83122386.57763026');
INSERT INTO num_exp_mul VALUES (6,7,'-7796505729750.37795610');
INSERT INTO num_exp_div VALUES (6,7,'-.00113095617281538980');
INSERT INTO num_exp_add VALUES (6,8,'168782.57763026');
INSERT INTO num_exp_sub VALUES (6,8,'19020.57763026');
INSERT INTO num_exp_mul VALUES (6,8,'7031444034.53149906');
INSERT INTO num_exp_div VALUES (6,8,'1.25401073209839612184');
INSERT INTO num_exp_add VALUES (6,9,'-24832902.467417160');
INSERT INTO num_exp_sub VALUES (6,9,'25020705.622677680');
INSERT INTO num_exp_mul VALUES (6,9,'-2340666225110.29929521292692920');
INSERT INTO num_exp_div VALUES (6,9,'-.00376709254265256789');
INSERT INTO num_exp_add VALUES (7,0,'-83028485');
INSERT INTO num_exp_sub VALUES (7,0,'-83028485');
INSERT INTO num_exp_mul VALUES (7,0,'0');
INSERT INTO num_exp_div VALUES (7,0,'NaN');
INSERT INTO num_exp_add VALUES (7,1,'-83028485');
INSERT INTO num_exp_sub VALUES (7,1,'-83028485');
INSERT INTO num_exp_mul VALUES (7,1,'0');
INSERT INTO num_exp_div VALUES (7,1,'NaN');
INSERT INTO num_exp_add VALUES (7,2,'-117366977.215397047');
INSERT INTO num_exp_sub VALUES (7,2,'-48689992.784602953');
INSERT INTO num_exp_mul VALUES (7,2,'2851072985828710.485883795');
INSERT INTO num_exp_div VALUES (7,2,'2.41794207151503385700');
INSERT INTO num_exp_add VALUES (7,3,'-83028480.69');
INSERT INTO num_exp_sub VALUES (7,3,'-83028489.31');
INSERT INTO num_exp_mul VALUES (7,3,'-357852770.35');
INSERT INTO num_exp_div VALUES (7,3,'-19264149.65197215777262180974');
INSERT INTO num_exp_add VALUES (7,4,'-75229023.5881');
INSERT INTO num_exp_sub VALUES (7,4,'-90827946.4119');
INSERT INTO num_exp_mul VALUES (7,4,'-647577464846017.9715');
INSERT INTO num_exp_div VALUES (7,4,'-10.64541262725136247686');
INSERT INTO num_exp_add VALUES (7,5,'-83012087.961509');
INSERT INTO num_exp_sub VALUES (7,5,'-83044882.038491');
INSERT INTO num_exp_mul VALUES (7,5,'-1361421264394.416135');
INSERT INTO num_exp_div VALUES (7,5,'-5063.62688881730941836574');
INSERT INTO num_exp_add VALUES (7,6,'-82934583.42236974');
INSERT INTO num_exp_sub VALUES (7,6,'-83122386.57763026');
INSERT INTO num_exp_mul VALUES (7,6,'-7796505729750.37795610');
INSERT INTO num_exp_div VALUES (7,6,'-884.20756174009028770294');
INSERT INTO num_exp_add VALUES (7,7,'-166056970');
INSERT INTO num_exp_sub VALUES (7,7,'0');
INSERT INTO num_exp_mul VALUES (7,7,'6893729321395225');
INSERT INTO num_exp_div VALUES (7,7,'1.00000000000000000000');
INSERT INTO num_exp_add VALUES (7,8,'-82953604');
INSERT INTO num_exp_sub VALUES (7,8,'-83103366');
INSERT INTO num_exp_mul VALUES (7,8,'-6217255985285');
INSERT INTO num_exp_div VALUES (7,8,'-1108.80577182462841041118');
INSERT INTO num_exp_add VALUES (7,9,'-107955289.045047420');
INSERT INTO num_exp_sub VALUES (7,9,'-58101680.954952580');
INSERT INTO num_exp_mul VALUES (7,9,'2069634775752159.035758700');
INSERT INTO num_exp_div VALUES (7,9,'3.33089171198810413382');
INSERT INTO num_exp_add VALUES (8,0,'74881');
INSERT INTO num_exp_sub VALUES (8,0,'74881');
INSERT INTO num_exp_mul VALUES (8,0,'0');
INSERT INTO num_exp_div VALUES (8,0,'NaN');
INSERT INTO num_exp_add VALUES (8,1,'74881');
INSERT INTO num_exp_sub VALUES (8,1,'74881');
INSERT INTO num_exp_mul VALUES (8,1,'0');
INSERT INTO num_exp_div VALUES (8,1,'NaN');
INSERT INTO num_exp_add VALUES (8,2,'-34263611.215397047');
INSERT INTO num_exp_sub VALUES (8,2,'34413373.215397047');
INSERT INTO num_exp_mul VALUES (8,2,'-2571300635581.146276407');
INSERT INTO num_exp_div VALUES (8,2,'-.00218067233500788615');
INSERT INTO num_exp_add VALUES (8,3,'74885.31');
INSERT INTO num_exp_sub VALUES (8,3,'74876.69');
INSERT INTO num_exp_mul VALUES (8,3,'322737.11');
INSERT INTO num_exp_div VALUES (8,3,'17373.78190255220417633410');
INSERT INTO num_exp_add VALUES (8,4,'7874342.4119');
INSERT INTO num_exp_sub VALUES (8,4,'-7724580.4119');
INSERT INTO num_exp_mul VALUES (8,4,'584031469984.4839');
INSERT INTO num_exp_div VALUES (8,4,'.00960079113741758956');
INSERT INTO num_exp_add VALUES (8,5,'91278.038491');
INSERT INTO num_exp_sub VALUES (8,5,'58483.961509');
INSERT INTO num_exp_mul VALUES (8,5,'1227826639.244571');
INSERT INTO num_exp_div VALUES (8,5,'4.56673929509287019456');
INSERT INTO num_exp_add VALUES (8,6,'168782.57763026');
INSERT INTO num_exp_sub VALUES (8,6,'-19020.57763026');
INSERT INTO num_exp_mul VALUES (8,6,'7031444034.53149906');
INSERT INTO num_exp_div VALUES (8,6,'.79744134113322314424');
INSERT INTO num_exp_add VALUES (8,7,'-82953604');
INSERT INTO num_exp_sub VALUES (8,7,'83103366');
INSERT INTO num_exp_mul VALUES (8,7,'-6217255985285');
INSERT INTO num_exp_div VALUES (8,7,'-.00090187120721280172');
INSERT INTO num_exp_add VALUES (8,8,'149762');
INSERT INTO num_exp_sub VALUES (8,8,'0');
INSERT INTO num_exp_mul VALUES (8,8,'5607164161');
INSERT INTO num_exp_div VALUES (8,8,'1.00000000000000000000');
INSERT INTO num_exp_add VALUES (8,9,'-24851923.045047420');
INSERT INTO num_exp_sub VALUES (8,9,'25001685.045047420');
INSERT INTO num_exp_mul VALUES (8,9,'-1866544013697.195857020');
INSERT INTO num_exp_div VALUES (8,9,'-.00300403532938582735');
INSERT INTO num_exp_add VALUES (9,0,'-24926804.045047420');
INSERT INTO num_exp_sub VALUES (9,0,'-24926804.045047420');
INSERT INTO num_exp_mul VALUES (9,0,'0');
INSERT INTO num_exp_div VALUES (9,0,'NaN');
INSERT INTO num_exp_add VALUES (9,1,'-24926804.045047420');
INSERT INTO num_exp_sub VALUES (9,1,'-24926804.045047420');
INSERT INTO num_exp_mul VALUES (9,1,'0');
INSERT INTO num_exp_div VALUES (9,1,'NaN');
INSERT INTO num_exp_add VALUES (9,2,'-59265296.260444467');
INSERT INTO num_exp_sub VALUES (9,2,'9411688.170349627');
INSERT INTO num_exp_mul VALUES (9,2,'855948866655588.453741509242968740');
INSERT INTO num_exp_div VALUES (9,2,'.72591434384152961526');
INSERT INTO num_exp_add VALUES (9,3,'-24926799.735047420');
INSERT INTO num_exp_sub VALUES (9,3,'-24926808.355047420');
INSERT INTO num_exp_mul VALUES (9,3,'-107434525.43415438020');
INSERT INTO num_exp_div VALUES (9,3,'-5783481.21694835730858468677');
INSERT INTO num_exp_add VALUES (9,4,'-17127342.633147420');
INSERT INTO num_exp_sub VALUES (9,4,'-32726265.456947420');
INSERT INTO num_exp_mul VALUES (9,4,'-194415646271340.1815956522980');
INSERT INTO num_exp_div VALUES (9,4,'-3.19596478892958416484');
INSERT INTO num_exp_add VALUES (9,5,'-24910407.006556420');
INSERT INTO num_exp_sub VALUES (9,5,'-24943201.083538420');
INSERT INTO num_exp_mul VALUES (9,5,'-408725765384.257043660243220');
INSERT INTO num_exp_div VALUES (9,5,'-1520.20159364322004505807');
INSERT INTO num_exp_add VALUES (9,6,'-24832902.467417160');
INSERT INTO num_exp_sub VALUES (9,6,'-25020705.622677680');
INSERT INTO num_exp_mul VALUES (9,6,'-2340666225110.29929521292692920');
INSERT INTO num_exp_div VALUES (9,6,'-265.45671195426965751280');
INSERT INTO num_exp_add VALUES (9,7,'-107955289.045047420');
INSERT INTO num_exp_sub VALUES (9,7,'58101680.954952580');
INSERT INTO num_exp_mul VALUES (9,7,'2069634775752159.035758700');
INSERT INTO num_exp_div VALUES (9,7,'.30021990699995814689');
INSERT INTO num_exp_add VALUES (9,8,'-24851923.045047420');
INSERT INTO num_exp_sub VALUES (9,8,'-25001685.045047420');
INSERT INTO num_exp_mul VALUES (9,8,'-1866544013697.195857020');
INSERT INTO num_exp_div VALUES (9,8,'-332.88556569820675471748');
INSERT INTO num_exp_add VALUES (9,9,'-49853608.090094840');
INSERT INTO num_exp_sub VALUES (9,9,'0');
INSERT INTO num_exp_mul VALUES (9,9,'621345559900192.420120630048656400');
INSERT INTO num_exp_div VALUES (9,9,'1.00000000000000000000');
COMMIT TRANSACTION;
BEGIN TRANSACTION;
INSERT INTO num_exp_sqrt VALUES (0,'0');
INSERT INTO num_exp_sqrt VALUES (1,'0');
INSERT INTO num_exp_sqrt VALUES (2,'5859.90547836712524903505');
INSERT INTO num_exp_sqrt VALUES (3,'2.07605394920266944396');
INSERT INTO num_exp_sqrt VALUES (4,'2792.75158435189147418923');
INSERT INTO num_exp_sqrt VALUES (5,'128.05092147657509145473');
INSERT INTO num_exp_sqrt VALUES (6,'306.43364311096782703406');
INSERT INTO num_exp_sqrt VALUES (7,'9111.99676251039939975230');
INSERT INTO num_exp_sqrt VALUES (8,'273.64392922189960397542');
INSERT INTO num_exp_sqrt VALUES (9,'4992.67503899937593364766');
COMMIT TRANSACTION;
BEGIN TRANSACTION;
INSERT INTO num_exp_ln VALUES (0,'NaN');
INSERT INTO num_exp_ln VALUES (1,'NaN');
INSERT INTO num_exp_ln VALUES (2,'17.35177750493897715514');
INSERT INTO num_exp_ln VALUES (3,'1.46093790411565641971');
INSERT INTO num_exp_ln VALUES (4,'15.86956523951936572464');
INSERT INTO num_exp_ln VALUES (5,'9.70485601768871834038');
INSERT INTO num_exp_ln VALUES (6,'11.45000246622944403127');
INSERT INTO num_exp_ln VALUES (7,'18.23469429965478772991');
INSERT INTO num_exp_ln VALUES (8,'11.22365546576315513668');
INSERT INTO num_exp_ln VALUES (9,'17.03145425013166006962');
COMMIT TRANSACTION;
BEGIN TRANSACTION;
INSERT INTO num_exp_log10 VALUES (0,'NaN');
INSERT INTO num_exp_log10 VALUES (1,'NaN');
INSERT INTO num_exp_log10 VALUES (2,'7.53578122160797276459');
INSERT INTO num_exp_log10 VALUES (3,'.63447727016073160075');
INSERT INTO num_exp_log10 VALUES (4,'6.89206461372691743345');
INSERT INTO num_exp_log10 VALUES (5,'4.21476541614777768626');
INSERT INTO num_exp_log10 VALUES (6,'4.97267288886207207671');
INSERT INTO num_exp_log10 VALUES (7,'7.91922711353275546914');
INSERT INTO num_exp_log10 VALUES (8,'4.87437163556421004138');
INSERT INTO num_exp_log10 VALUES (9,'7.39666659961986567059');
COMMIT TRANSACTION;
BEGIN TRANSACTION;
INSERT INTO num_exp_power_10_ln VALUES (0,'NaN');
INSERT INTO num_exp_power_10_ln VALUES (1,'NaN');
INSERT INTO num_exp_power_10_ln VALUES (2,'224790267919917955.13261618583642653184');
INSERT INTO num_exp_power_10_ln VALUES (3,'28.90266599445155957393');
INSERT INTO num_exp_power_10_ln VALUES (4,'7405685069594999.07733999469386277636');
INSERT INTO num_exp_power_10_ln VALUES (5,'5068226527.32127265408584640098');
INSERT INTO num_exp_power_10_ln VALUES (6,'281839893606.99372343357047819067');
INSERT INTO num_exp_power_10_ln VALUES (7,'1716699575118597095.42330819910640247627');
INSERT INTO num_exp_power_10_ln VALUES (8,'167361463828.07491320069016125952');
INSERT INTO num_exp_power_10_ln VALUES (9,'107511333880052007.04141124673540337457');
COMMIT TRANSACTION;
BEGIN TRANSACTION;
INSERT INTO num_data VALUES (0, '0');
INSERT INTO num_data VALUES (1, '0');
INSERT INTO num_data VALUES (2, '-34338492.215397047');
INSERT INTO num_data VALUES (3, '4.31');
INSERT INTO num_data VALUES (4, '7799461.4119');
INSERT INTO num_data VALUES (5, '16397.038491');
INSERT INTO num_data VALUES (6, '93901.57763026');
INSERT INTO num_data VALUES (7, '-83028485');
INSERT INTO num_data VALUES (8, '74881');
INSERT INTO num_data VALUES (9, '-24926804.045047420');
COMMIT TRANSACTION;

-- ******************************
-- * Create indices for faster checks
-- ******************************

CREATE UNIQUE INDEX num_exp_add_idx ON num_exp_add (id1, id2);
CREATE UNIQUE INDEX num_exp_sub_idx ON num_exp_sub (id1, id2);
CREATE UNIQUE INDEX num_exp_div_idx ON num_exp_div (id1, id2);
CREATE UNIQUE INDEX num_exp_mul_idx ON num_exp_mul (id1, id2);
CREATE UNIQUE INDEX num_exp_sqrt_idx ON num_exp_sqrt (id);
CREATE UNIQUE INDEX num_exp_ln_idx ON num_exp_ln (id);
CREATE UNIQUE INDEX num_exp_log10_idx ON num_exp_log10 (id);
CREATE UNIQUE INDEX num_exp_power_10_ln_idx ON num_exp_power_10_ln (id);

VACUUM ANALYZE num_exp_add;
VACUUM ANALYZE num_exp_sub;
VACUUM ANALYZE num_exp_div;
VACUUM ANALYZE num_exp_mul;
VACUUM ANALYZE num_exp_sqrt;
VACUUM ANALYZE num_exp_ln;
VACUUM ANALYZE num_exp_log10;
VACUUM ANALYZE num_exp_power_10_ln;

-- ******************************
-- * Now check the behaviour of the NUMERIC type
-- ******************************

-- ******************************
-- * Addition check
-- ******************************
DELETE FROM num_result;
INSERT INTO num_result SELECT t1.id, t2.id, t1.val + t2.val
    FROM num_data t1, num_data t2;
SELECT t1.id1, t1.id2, t1.result, t2.expected
    FROM num_result t1, num_exp_add t2
    WHERE t1.id1 = t2.id1 AND t1.id2 = t2.id2
    AND t1.result != t2.expected ;

DELETE FROM num_result;
INSERT INTO num_result SELECT t1.id, t2.id, round(t1.val + t2.val, 10)
    FROM num_data t1, num_data t2;
SELECT t1.id1, t1.id2, t1.result, round(t2.expected, 10) as expected
    FROM num_result t1, num_exp_add t2
    WHERE t1.id1 = t2.id1 AND t1.id2 = t2.id2
    AND t1.result != round(t2.expected, 10) ;

-- ******************************
-- * Subtraction check
-- ******************************
DELETE FROM num_result;
INSERT INTO num_result SELECT t1.id, t2.id, t1.val - t2.val
    FROM num_data t1, num_data t2;
SELECT t1.id1, t1.id2, t1.result, t2.expected
    FROM num_result t1, num_exp_sub t2
    WHERE t1.id1 = t2.id1 AND t1.id2 = t2.id2
    AND t1.result != t2.expected ;

DELETE FROM num_result;
INSERT INTO num_result SELECT t1.id, t2.id, round(t1.val - t2.val, 40)
    FROM num_data t1, num_data t2;
SELECT t1.id1, t1.id2, t1.result, round(t2.expected, 40)
    FROM num_result t1, num_exp_sub t2
    WHERE t1.id1 = t2.id1 AND t1.id2 = t2.id2
    AND t1.result != round(t2.expected, 40) ;

-- ******************************
-- * Multiply check
-- ******************************
DELETE FROM num_result;
INSERT INTO num_result SELECT t1.id, t2.id, t1.val * t2.val
    FROM num_data t1, num_data t2;
SELECT t1.id1, t1.id2, t1.result, t2.expected
    FROM num_result t1, num_exp_mul t2
    WHERE t1.id1 = t2.id1 AND t1.id2 = t2.id2
    AND t1.result != t2.expected ;

DELETE FROM num_result;
INSERT INTO num_result SELECT t1.id, t2.id, round(t1.val * t2.val, 30)
    FROM num_data t1, num_data t2;
SELECT t1.id1, t1.id2, t1.result, round(t2.expected, 30) as expected
    FROM num_result t1, num_exp_mul t2
    WHERE t1.id1 = t2.id1 AND t1.id2 = t2.id2
    AND t1.result != round(t2.expected, 30) ;

-- ******************************
-- * Division check
-- ******************************
DELETE FROM num_result;
INSERT INTO num_result SELECT t1.id, t2.id, t1.val / t2.val
    FROM num_data t1, num_data t2
    WHERE t2.val != '0.0';
SELECT t1.id1, t1.id2, t1.result, t2.expected
    FROM num_result t1, num_exp_div t2
    WHERE t1.id1 = t2.id1 AND t1.id2 = t2.id2
    AND t1.result != t2.expected ;

DELETE FROM num_result;
INSERT INTO num_result SELECT t1.id, t2.id, round(t1.val / t2.val, 80)
    FROM num_data t1, num_data t2
    WHERE t2.val != '0.0';
SELECT t1.id1, t1.id2, t1.result, round(t2.expected, 80) as expected
    FROM num_result t1, num_exp_div t2
    WHERE t1.id1 = t2.id1 AND t1.id2 = t2.id2
    AND t1.result != round(t2.expected, 80) ;

-- ******************************
-- * Square root check
-- ******************************
DELETE FROM num_result;
INSERT INTO num_result SELECT id, 0, SQRT(ABS(val))
    FROM num_data;
SELECT t1.id1, t1.result, t2.expected
    FROM num_result t1, num_exp_sqrt t2
    WHERE t1.id1 = t2.id
    AND t1.result != t2.expected ;

-- ******************************
-- * Natural logarithm check
-- ******************************
DELETE FROM num_result;
INSERT INTO num_result SELECT id, 0, LN(ABS(val))
    FROM num_data
    WHERE val != '0.0';
SELECT t1.id1, t1.result, t2.expected
    FROM num_result t1, num_exp_ln t2
    WHERE t1.id1 = t2.id
    AND t1.result != t2.expected ;

-- ******************************
-- * Logarithm base 10 check
-- ******************************
DELETE FROM num_result;
INSERT INTO num_result SELECT id, 0, LOG(numeric '10', ABS(val))
    FROM num_data
    WHERE val != '0.0';
SELECT t1.id1, t1.result, t2.expected
    FROM num_result t1, num_exp_log10 t2
    WHERE t1.id1 = t2.id
    AND t1.result != t2.expected ;

-- ******************************
-- * POWER(10, LN(value)) check
-- ******************************
DELETE FROM num_result;
INSERT INTO num_result SELECT id, 0, POWER(numeric '10', LN(ABS(round(val,200))))
    FROM num_data
    WHERE val != '0.0';
SELECT t1.id1, t1.result, t2.expected
    FROM num_result t1, num_exp_power_10_ln t2
    WHERE t1.id1 = t2.id
    AND t1.result != t2.expected ;

-- ******************************
-- * miscellaneous checks for things that have been broken in the past...
-- ******************************
-- numeric AVG used to fail on some platforms
SELECT AVG(val) FROM num_data;
SELECT STDDEV(val) FROM num_data;
SELECT VARIANCE(val) FROM num_data;

-- Check for appropriate rounding and overflow
CREATE TABLE fract_only (id int, val numeric(4,4));
INSERT INTO fract_only VALUES (1, '0.0');
INSERT INTO fract_only VALUES (2, '0.1');
INSERT INTO fract_only VALUES (3, '1.0');	-- should fail
INSERT INTO fract_only VALUES (4, '-0.9999');
INSERT INTO fract_only VALUES (5, '0.99994');
INSERT INTO fract_only VALUES (6, '0.99995');  -- should fail
INSERT INTO fract_only VALUES (7, '0.00001');
INSERT INTO fract_only VALUES (8, '0.00017');
SELECT * FROM fract_only ;
DROP TABLE fract_only;

-- Simple check that ceil(), floor(), and round() work correctly
CREATE TABLE ceil_floor_round (a numeric);
INSERT INTO ceil_floor_round VALUES ('-5.5');
INSERT INTO ceil_floor_round VALUES ('-5.499999');
INSERT INTO ceil_floor_round VALUES ('9.5');
INSERT INTO ceil_floor_round VALUES ('9.4999999');
INSERT INTO ceil_floor_round VALUES ('0.0');
INSERT INTO ceil_floor_round VALUES ('0.0000001');
INSERT INTO ceil_floor_round VALUES ('-0.000001');
SELECT a, ceil(a), ceiling(a), floor(a), round(a) FROM ceil_floor_round ;
DROP TABLE ceil_floor_round;

-- Testing for width_bucket(). For convenience, we test both the
-- numeric and float8 versions of the function in this file.

-- errors
SELECT width_bucket(5.0, 3.0, 4.0, 0);
SELECT width_bucket(5.0, 3.0, 4.0, -5);
SELECT width_bucket(3.5, 3.0, 3.0, 888);
SELECT width_bucket(5.0::float8, 3.0::float8, 4.0::float8, 0);
SELECT width_bucket(5.0::float8, 3.0::float8, 4.0::float8, -5);
SELECT width_bucket(3.5::float8, 3.0::float8, 3.0::float8, 888);
SELECT width_bucket('NaN', 3.0, 4.0, 888);
SELECT width_bucket(0::float8, 'NaN', 4.0::float8, 888);

-- normal operation
CREATE TABLE width_bucket_test (operand_num numeric, operand_f8 float8);

COPY width_bucket_test (operand_num) FROM stdin;
-5.2
-0.0000000001
0.000000000001
1
1.99999999999999
2
2.00000000000001
3
4
4.5
5
5.5
6
7
8
9
9.99999999999999
10
10.0000000000001
\.

UPDATE width_bucket_test SET operand_f8 = operand_num::float8;

SELECT
<<<<<<< HEAD
    operand,
    width_bucket(operand, 0, 10, 5) AS wb_1,
    width_bucket(operand, 10, 0, 5) AS wb_2,
    width_bucket(operand, 2, 8, 4) AS wb_3,
    width_bucket(operand, 5.0, 5.5, 20) AS wb_4,
    width_bucket(operand, -25, 25, 10) AS wb_5
    FROM width_bucket_test ;
=======
    operand_num,
    width_bucket(operand_num, 0, 10, 5) AS wb_1,
    width_bucket(operand_f8, 0, 10, 5) AS wb_1f,
    width_bucket(operand_num, 10, 0, 5) AS wb_2,
    width_bucket(operand_f8, 10, 0, 5) AS wb_2f,
    width_bucket(operand_num, 2, 8, 4) AS wb_3,
    width_bucket(operand_f8, 2, 8, 4) AS wb_3f,
    width_bucket(operand_num, 5.0, 5.5, 20) AS wb_4,
    width_bucket(operand_f8, 5.0, 5.5, 20) AS wb_4f,
    width_bucket(operand_num, -25, 25, 10) AS wb_5,
    width_bucket(operand_f8, -25, 25, 10) AS wb_5f
    FROM width_bucket_test;
>>>>>>> eddbf397

-- for float8 only, check positive and negative infinity: we require
-- finite bucket bounds, but allow an infinite operand
SELECT width_bucket(0.0::float8, 'Infinity'::float8, 5, 10); -- error
SELECT width_bucket(0.0::float8, 5, '-Infinity'::float8, 20); -- error
SELECT width_bucket('Infinity'::float8, 1, 10, 10),
       width_bucket('-Infinity'::float8, 1, 10, 10);

DROP TABLE width_bucket_test;

-- TO_CHAR()
--
SELECT '' AS to_char_1, to_char(val, '9G999G999G999G999G999') 
	FROM num_data ;

SELECT '' AS to_char_2, to_char(val, '9G999G999G999G999G999D999G999G999G999G999')
<<<<<<< HEAD
	FROM num_data ;
=======
	FROM num_data;
>>>>>>> eddbf397

SELECT '' AS to_char_3, to_char(val, '9999999999999999.999999999999999PR')
	FROM num_data ;

SELECT '' AS to_char_4, to_char(val, '9999999999999999.999999999999999S')
	FROM num_data ;

SELECT '' AS to_char_5,  to_char(val, 'MI9999999999999999.999999999999999')     FROM num_data ;
SELECT '' AS to_char_6,  to_char(val, 'FMS9999999999999999.999999999999999')    FROM num_data ;
SELECT '' AS to_char_7,  to_char(val, 'FM9999999999999999.999999999999999THPR') FROM num_data ;
SELECT '' AS to_char_8,  to_char(val, 'SG9999999999999999.999999999999999th')   FROM num_data ;
SELECT '' AS to_char_9,  to_char(val, '0999999999999999.999999999999999')       FROM num_data ;
SELECT '' AS to_char_10, to_char(val, 'S0999999999999999.999999999999999')      FROM num_data ;
SELECT '' AS to_char_11, to_char(val, 'FM0999999999999999.999999999999999')     FROM num_data ;
SELECT '' AS to_char_12, to_char(val, 'FM9999999999999999.099999999999999') 	FROM num_data ;
SELECT '' AS to_char_13, to_char(val, 'FM9999999999990999.990999999999999') 	FROM num_data ;
SELECT '' AS to_char_14, to_char(val, 'FM0999999999999999.999909999999999') 	FROM num_data ;
SELECT '' AS to_char_15, to_char(val, 'FM9999999990999999.099999999999999') 	FROM num_data ;
SELECT '' AS to_char_16, to_char(val, 'L9999999999999999.099999999999999')	FROM num_data ;
SELECT '' AS to_char_17, to_char(val, 'FM9999999999999999.99999999999999')	FROM num_data ;
SELECT '' AS to_char_18, to_char(val, 'S 9 9 9 9 9 9 9 9 9 9 9 9 9 9 9 9 . 9 9 9 9 9 9 9 9 9 9 9 9 9 9 9 9 9') FROM num_data ;
SELECT '' AS to_char_19, to_char(val, 'FMS 9 9 9 9 9 9 9 9 9 9 9 9 9 9 9 9 . 9 9 9 9 9 9 9 9 9 9 9 9 9 9 9 9 9') FROM num_data ;
SELECT '' AS to_char_20, to_char(val, E'99999 "text" 9999 "9999" 999 "\\"text between quote marks\\"" 9999') FROM num_data ;
SELECT '' AS to_char_21, to_char(val, '999999SG9999999999')			FROM num_data ;
SELECT '' AS to_char_22, to_char(val, 'FM9999999999999999.999999999999999')	FROM num_data ;

SELECT '' AS to_char_24, to_char('100'::numeric, 'FM999.9');
SELECT '' AS to_char_25, to_char('100'::numeric, 'FM999.');
SELECT '' AS to_char_26, to_char('100'::numeric, 'FM999');

-- TO_NUMBER()
--
SELECT '' AS to_number_1,  to_number('-34,338,492', '99G999G999');
SELECT '' AS to_number_2,  to_number('-34,338,492.654,878', '99G999G999D999G999');
SELECT '' AS to_number_3,  to_number('<564646.654564>', '999999.999999PR');
SELECT '' AS to_number_4,  to_number('0.00001-', '9.999999S');
SELECT '' AS to_number_5,  to_number('5.01-', 'FM9.999999S');
SELECT '' AS to_number_5,  to_number('5.01-', 'FM9.999999MI');
SELECT '' AS to_number_7,  to_number('5 4 4 4 4 8 . 7 8', '9 9 9 9 9 9 . 9 9');
SELECT '' AS to_number_8,  to_number('.01', 'FM9.99');
SELECT '' AS to_number_9,  to_number('.0', '99999999.99999999');
SELECT '' AS to_number_10, to_number('0', '99.99');
SELECT '' AS to_number_11, to_number('.-01', 'S99.99');
SELECT '' AS to_number_12, to_number('.01-', '99.99S');
SELECT '' AS to_number_13, to_number(' . 0 1-', ' 9 9 . 9 9 S');

--
-- Input syntax
--

CREATE TABLE num_input_test (n1 numeric);

-- good inputs
INSERT INTO num_input_test(n1) VALUES (' 123');
INSERT INTO num_input_test(n1) VALUES ('   3245874    ');
INSERT INTO num_input_test(n1) VALUES ('  -93853');
INSERT INTO num_input_test(n1) VALUES ('555.50');
INSERT INTO num_input_test(n1) VALUES ('-555.50');
INSERT INTO num_input_test(n1) VALUES ('NaN ');
INSERT INTO num_input_test(n1) VALUES ('        nan');

-- bad inputs
INSERT INTO num_input_test(n1) VALUES ('     ');
INSERT INTO num_input_test(n1) VALUES ('   1234   %');
INSERT INTO num_input_test(n1) VALUES ('xyz');
INSERT INTO num_input_test(n1) VALUES ('- 1234');
INSERT INTO num_input_test(n1) VALUES ('5 . 0');
INSERT INTO num_input_test(n1) VALUES ('5. 0   ');
INSERT INTO num_input_test(n1) VALUES ('');
INSERT INTO num_input_test(n1) VALUES (' N aN ');

SELECT * FROM num_input_test ;<|MERGE_RESOLUTION|>--- conflicted
+++ resolved
@@ -708,15 +708,6 @@
 UPDATE width_bucket_test SET operand_f8 = operand_num::float8;
 
 SELECT
-<<<<<<< HEAD
-    operand,
-    width_bucket(operand, 0, 10, 5) AS wb_1,
-    width_bucket(operand, 10, 0, 5) AS wb_2,
-    width_bucket(operand, 2, 8, 4) AS wb_3,
-    width_bucket(operand, 5.0, 5.5, 20) AS wb_4,
-    width_bucket(operand, -25, 25, 10) AS wb_5
-    FROM width_bucket_test ;
-=======
     operand_num,
     width_bucket(operand_num, 0, 10, 5) AS wb_1,
     width_bucket(operand_f8, 0, 10, 5) AS wb_1f,
@@ -729,7 +720,6 @@
     width_bucket(operand_num, -25, 25, 10) AS wb_5,
     width_bucket(operand_f8, -25, 25, 10) AS wb_5f
     FROM width_bucket_test;
->>>>>>> eddbf397
 
 -- for float8 only, check positive and negative infinity: we require
 -- finite bucket bounds, but allow an infinite operand
@@ -746,11 +736,7 @@
 	FROM num_data ;
 
 SELECT '' AS to_char_2, to_char(val, '9G999G999G999G999G999D999G999G999G999G999')
-<<<<<<< HEAD
-	FROM num_data ;
-=======
 	FROM num_data;
->>>>>>> eddbf397
 
 SELECT '' AS to_char_3, to_char(val, '9999999999999999.999999999999999PR')
 	FROM num_data ;
