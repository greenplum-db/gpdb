/* Test inheritance of structure (LIKE) */
CREATE TABLE inhx (xx text DEFAULT 'text');

/*
 * Test double inheritance
 *
 * Ensure that defaults are NOT included unless
 * INCLUDING DEFAULTS is specified
 */
CREATE TABLE ctla (aa TEXT);
CREATE TABLE ctlb (bb TEXT) INHERITS (ctla);

CREATE TABLE foo (LIKE nonexistent);

CREATE TABLE inhe (ee text, LIKE inhx) inherits (ctlb);
INSERT INTO inhe VALUES ('ee-col1', 'ee-col2', DEFAULT, 'ee-col4');
SELECT * FROM inhe; /* Columns aa, bb, xx value NULL, ee */
SELECT * FROM inhx; /* Empty set since LIKE inherits structure only */
SELECT * FROM ctlb; /* Has ee entry */
SELECT * FROM ctla; /* Has ee entry */

CREATE TABLE inhf (LIKE inhx, LIKE inhx); /* Throw error */

CREATE TABLE inhf (LIKE inhx INCLUDING DEFAULTS INCLUDING CONSTRAINTS);
INSERT INTO inhf DEFAULT VALUES;
SELECT * FROM inhf; /* Single entry with value 'text' */

ALTER TABLE inhx add constraint foo CHECK (xx = 'text');
ALTER TABLE inhx ADD PRIMARY KEY (xx);
CREATE TABLE inhg (LIKE inhx); /* Doesn't copy constraint */
INSERT INTO inhg VALUES ('foo');
DROP TABLE inhg;
CREATE TABLE inhg (x text, LIKE inhx INCLUDING CONSTRAINTS, y text); /* Copies constraints */
INSERT INTO inhg VALUES ('x', 'text', 'y'); /* Succeeds */
INSERT INTO inhg VALUES ('x', 'text', 'y'); /* Succeeds -- Unique constraints not copied */
INSERT INTO inhg VALUES ('x', 'foo',  'y');  /* fails due to constraint */
SELECT * FROM inhg; /* Two records with three columns in order x=x, xx=text, y=y */
DROP TABLE inhg;

CREATE TABLE test_like_id_1 (a bigint GENERATED ALWAYS AS IDENTITY, b text);
\d test_like_id_1
INSERT INTO test_like_id_1 (b) VALUES ('b1');
SELECT * FROM test_like_id_1;
CREATE TABLE test_like_id_2 (LIKE test_like_id_1);
\d test_like_id_2
INSERT INTO test_like_id_2 (b) VALUES ('b2');
SELECT * FROM test_like_id_2;  -- identity was not copied
CREATE TABLE test_like_id_3 (LIKE test_like_id_1 INCLUDING IDENTITY);
\d test_like_id_3
INSERT INTO test_like_id_3 (b) VALUES ('b3');
SELECT * FROM test_like_id_3;  -- identity was copied and applied
DROP TABLE test_like_id_1, test_like_id_2, test_like_id_3;

CREATE TABLE test_like_gen_1 (a int, b int GENERATED ALWAYS AS (a * 2) STORED);
\d test_like_gen_1
INSERT INTO test_like_gen_1 (a) VALUES (1);
SELECT * FROM test_like_gen_1;
CREATE TABLE test_like_gen_2 (LIKE test_like_gen_1);
\d test_like_gen_2
INSERT INTO test_like_gen_2 (a) VALUES (1);
SELECT * FROM test_like_gen_2;
CREATE TABLE test_like_gen_3 (LIKE test_like_gen_1 INCLUDING GENERATED);
\d test_like_gen_3
INSERT INTO test_like_gen_3 (a) VALUES (1);
SELECT * FROM test_like_gen_3;
DROP TABLE test_like_gen_1, test_like_gen_2, test_like_gen_3;

CREATE TABLE inhg (x text, LIKE inhx INCLUDING INDEXES, y text); /* copies indexes */
INSERT INTO inhg VALUES (5, 10);
INSERT INTO inhg VALUES (20, 10); -- should fail
DROP TABLE inhg;
/* Multiple primary keys creation should fail */
CREATE TABLE inhg (x text, LIKE inhx INCLUDING INDEXES, PRIMARY KEY(x)); /* fails */
CREATE TABLE inhz (xx text DEFAULT 'text', yy int UNIQUE);
CREATE UNIQUE INDEX inhz_xx_idx on inhz (xx) WHERE xx <> 'test';
/* Ok to create multiple unique indexes */
/* GPDB: This query will fail because unique index must contain all distribution key */
CREATE TABLE inhg (x text UNIQUE, LIKE inhz INCLUDING INDEXES);
CREATE TABLE inhg (x text, LIKE inhz INCLUDING INDEXES);
INSERT INTO inhg (xx, yy, x) VALUES ('test', 5, 10);
INSERT INTO inhg (xx, yy, x) VALUES ('test', 10, 15);
INSERT INTO inhg (xx, yy, x) VALUES ('foo', 10, 15); -- should fail
DROP TABLE inhg;
DROP TABLE inhz;

-- including storage and comments
CREATE TABLE ctlt1 (a text CHECK (length(a) > 2) PRIMARY KEY, b text);
CREATE INDEX ctlt1_b_key ON ctlt1 (b);
CREATE INDEX ctlt1_fnidx ON ctlt1 ((a || b));
CREATE STATISTICS ctlt1_a_b_stat ON a,b FROM ctlt1;
COMMENT ON STATISTICS ctlt1_a_b_stat IS 'ab stats';
COMMENT ON COLUMN ctlt1.a IS 'A';
COMMENT ON COLUMN ctlt1.b IS 'B';
COMMENT ON CONSTRAINT ctlt1_a_check ON ctlt1 IS 't1_a_check';
COMMENT ON INDEX ctlt1_pkey IS 'index pkey';
COMMENT ON INDEX ctlt1_b_key IS 'index b_key';
ALTER TABLE ctlt1 ALTER COLUMN a SET STORAGE MAIN;

CREATE TABLE ctlt2 (c text);
ALTER TABLE ctlt2 ALTER COLUMN c SET STORAGE EXTERNAL;
COMMENT ON COLUMN ctlt2.c IS 'C';

CREATE TABLE ctlt3 (a text CHECK (length(a) < 5), c text);
ALTER TABLE ctlt3 ALTER COLUMN c SET STORAGE EXTERNAL;
ALTER TABLE ctlt3 ALTER COLUMN a SET STORAGE MAIN;
COMMENT ON COLUMN ctlt3.a IS 'A3';
COMMENT ON COLUMN ctlt3.c IS 'C';
COMMENT ON CONSTRAINT ctlt3_a_check ON ctlt3 IS 't3_a_check';

CREATE TABLE ctlt4 (a text, c text);
ALTER TABLE ctlt4 ALTER COLUMN c SET STORAGE EXTERNAL;

CREATE TABLE ctlt12_storage (LIKE ctlt1 INCLUDING STORAGE, LIKE ctlt2 INCLUDING STORAGE);
\d+ ctlt12_storage
CREATE TABLE ctlt12_comments (LIKE ctlt1 INCLUDING COMMENTS, LIKE ctlt2 INCLUDING COMMENTS);
\d+ ctlt12_comments
CREATE TABLE ctlt1_inh (LIKE ctlt1 INCLUDING CONSTRAINTS INCLUDING COMMENTS) INHERITS (ctlt1);
\d+ ctlt1_inh
SELECT description FROM pg_description, pg_constraint c WHERE classoid = 'pg_constraint'::regclass AND objoid = c.oid AND c.conrelid = 'ctlt1_inh'::regclass;
CREATE TABLE ctlt13_inh () INHERITS (ctlt1, ctlt3);
\d+ ctlt13_inh
CREATE TABLE ctlt13_like (LIKE ctlt3 INCLUDING CONSTRAINTS INCLUDING COMMENTS INCLUDING STORAGE) INHERITS (ctlt1);
\d+ ctlt13_like
SELECT description FROM pg_description, pg_constraint c WHERE classoid = 'pg_constraint'::regclass AND objoid = c.oid AND c.conrelid = 'ctlt13_like'::regclass;

CREATE TABLE ctlt_all (LIKE ctlt1 INCLUDING ALL);
\d+ ctlt_all
SELECT c.relname, objsubid, description FROM pg_description, pg_index i, pg_class c WHERE classoid = 'pg_class'::regclass AND objoid = i.indexrelid AND c.oid = i.indexrelid AND i.indrelid = 'ctlt_all'::regclass ORDER BY c.relname, objsubid;
SELECT s.stxname, objsubid, description FROM pg_description, pg_statistic_ext s WHERE classoid = 'pg_statistic_ext'::regclass AND objoid = s.oid AND s.stxrelid = 'ctlt_all'::regclass ORDER BY s.stxname, objsubid;

CREATE TABLE inh_error1 () INHERITS (ctlt1, ctlt4);
CREATE TABLE inh_error2 (LIKE ctlt4 INCLUDING STORAGE) INHERITS (ctlt1);

DROP TABLE ctlt12_storage, ctlt12_comments, ctlt1_inh, ctlt13_inh, ctlt13_like, ctlt_all, ctlb, ctla, ctlt1, ctlt2, ctlt3, ctlt4 CASCADE;


/* LIKE with other relation kinds */

CREATE TABLE ctlt4 (a int, b text);

CREATE SEQUENCE ctlseq1;
CREATE TABLE ctlt10 (LIKE ctlseq1);  -- fail

CREATE VIEW ctlv1 AS SELECT * FROM ctlt4;
CREATE TABLE ctlt11 (LIKE ctlv1);
CREATE TABLE ctlt11a (LIKE ctlv1 INCLUDING ALL);

CREATE TYPE ctlty1 AS (a int, b text);
CREATE TABLE ctlt12 (LIKE ctlty1);

DROP SEQUENCE ctlseq1;
DROP TYPE ctlty1;
DROP VIEW ctlv1;
<<<<<<< HEAD
DROP TABLE IF EXISTS ctlt4, ctlt10, ctlt11, ctlt11a, ctlt12;

/* LIKE WITH OIDS */
CREATE TABLE has_oid (x INTEGER) WITH OIDS;
CREATE TABLE no_oid (y INTEGER);
CREATE TABLE like_test (z INTEGER, LIKE has_oid);
SELECT oid FROM like_test;
CREATE TABLE like_test2 (z INTEGER, LIKE no_oid);
SELECT oid FROM like_test2; -- fail
CREATE TABLE like_test3 (z INTEGER, LIKE has_oid, LIKE no_oid);
SELECT oid FROM like_test3;
/*
 * In gpdb we are hard to support oid as distributed key,
 * this case dose not make sence for us
 * CREATE TABLE like_test4 (z INTEGER, PRIMARY KEY(oid), LIKE has_oid);
 * SELECT oid FROM like_test4;
 */
CREATE TABLE like_test5 (z INTEGER, LIKE no_oid) WITH OIDS;
SELECT oid FROM like_test5;
DROP TABLE has_oid, no_oid, like_test, like_test2, like_test3,
  like_test5;
=======
DROP TABLE IF EXISTS ctlt4, ctlt10, ctlt11, ctlt11a, ctlt12;
>>>>>>> 9e1c9f95
<|MERGE_RESOLUTION|>--- conflicted
+++ resolved
@@ -151,28 +151,4 @@
 DROP SEQUENCE ctlseq1;
 DROP TYPE ctlty1;
 DROP VIEW ctlv1;
-<<<<<<< HEAD
-DROP TABLE IF EXISTS ctlt4, ctlt10, ctlt11, ctlt11a, ctlt12;
-
-/* LIKE WITH OIDS */
-CREATE TABLE has_oid (x INTEGER) WITH OIDS;
-CREATE TABLE no_oid (y INTEGER);
-CREATE TABLE like_test (z INTEGER, LIKE has_oid);
-SELECT oid FROM like_test;
-CREATE TABLE like_test2 (z INTEGER, LIKE no_oid);
-SELECT oid FROM like_test2; -- fail
-CREATE TABLE like_test3 (z INTEGER, LIKE has_oid, LIKE no_oid);
-SELECT oid FROM like_test3;
-/*
- * In gpdb we are hard to support oid as distributed key,
- * this case dose not make sence for us
- * CREATE TABLE like_test4 (z INTEGER, PRIMARY KEY(oid), LIKE has_oid);
- * SELECT oid FROM like_test4;
- */
-CREATE TABLE like_test5 (z INTEGER, LIKE no_oid) WITH OIDS;
-SELECT oid FROM like_test5;
-DROP TABLE has_oid, no_oid, like_test, like_test2, like_test3,
-  like_test5;
-=======
-DROP TABLE IF EXISTS ctlt4, ctlt10, ctlt11, ctlt11a, ctlt12;
->>>>>>> 9e1c9f95
+DROP TABLE IF EXISTS ctlt4, ctlt10, ctlt11, ctlt11a, ctlt12;