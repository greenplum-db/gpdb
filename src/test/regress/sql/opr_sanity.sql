--
-- OPR_SANITY
-- Sanity checks for common errors in making operator/procedure system tables:
-- pg_operator, pg_proc, pg_cast, pg_aggregate, pg_am,
-- pg_amop, pg_amproc, pg_opclass, pg_opfamily.
--
-- None of the SELECTs here should ever find any matching entries,
-- so the expected output is easy to maintain ;-).
-- A test failure indicates someone messed up an entry in the system tables.
--
-- NB: we assume the oidjoins test will have caught any dangling links,
-- that is OID or REGPROC fields that are not zero and do not match some
-- row in the linked-to table.  However, if we want to enforce that a link
-- field can't be 0, we have to check it here.
--
-- NB: run this test earlier than the create_operator test, because
-- that test creates some bogus operators...


-- Helper functions to deal with cases where binary-coercible matches are
-- allowed.

-- This should match IsBinaryCoercible() in parse_coerce.c.
create function binary_coercible(oid, oid) returns bool as $$
SELECT ($1 = $2) OR
 EXISTS(select 1 from pg_catalog.pg_cast where
        castsource = $1 and casttarget = $2 and
        castfunc = 0 and castcontext = 'i') OR
 ($2 = 'pg_catalog.anyarray'::pg_catalog.regtype AND
  EXISTS(select 1 from pg_catalog.pg_type where
         oid = $1 and typelem != 0 and typlen = -1))
$$ language sql strict stable READS SQL DATA;

-- This one ignores castcontext, so it considers only physical equivalence
-- and not whether the coercion can be invoked implicitly.
create function physically_coercible(oid, oid) returns bool as $$
SELECT ($1 = $2) OR
 EXISTS(select 1 from pg_catalog.pg_cast where
        castsource = $1 and casttarget = $2 and
        castfunc = 0) OR
 ($2 = 'pg_catalog.anyarray'::pg_catalog.regtype AND
  EXISTS(select 1 from pg_catalog.pg_type where
         oid = $1 and typelem != 0 and typlen = -1))
$$ language sql strict stable READS SQL DATA;

-- **************** pg_proc ****************

-- Look for illegal values in pg_proc fields.

SELECT p1.oid, p1.proname
FROM pg_proc as p1
WHERE p1.prolang = 0 OR p1.prorettype = 0 OR
       p1.pronargs < 0 OR
       p1.pronargdefaults < 0 OR
       p1.pronargdefaults > p1.pronargs OR
       array_lower(p1.proargtypes, 1) != 0 OR
       array_upper(p1.proargtypes, 1) != p1.pronargs-1 OR
       0::oid = ANY (p1.proargtypes) OR
       procost <= 0 OR
       CASE WHEN proretset THEN prorows <= 0 ELSE prorows != 0 END;

<<<<<<< HEAD
-- pronargdefaults should be 0 iff proargdefaults is null
SELECT p1.oid, p1.proname
FROM pg_proc AS p1
WHERE (pronargdefaults <> 0) != (proargdefaults IS NOT NULL);
=======
-- prosrc should never be null or empty
SELECT p1.oid, p1.proname
FROM pg_proc as p1
WHERE prosrc IS NULL OR prosrc = '' OR prosrc = '-';

-- probin should be non-empty for C functions, null everywhere else
SELECT p1.oid, p1.proname
FROM pg_proc as p1
WHERE prolang = 13 AND (probin IS NULL OR probin = '' OR probin = '-');

SELECT p1.oid, p1.proname
FROM pg_proc as p1
WHERE prolang != 13 AND probin IS NOT NULL;
>>>>>>> 49f001d8

-- Look for conflicting proc definitions (same names and input datatypes).
-- (This test should be dead code now that we have the unique index
-- pg_proc_proname_args_nsp_index, but I'll leave it in anyway.)

SELECT p1.oid, p1.proname, p2.oid, p2.proname
FROM pg_proc AS p1, pg_proc AS p2
WHERE p1.oid != p2.oid AND
    p1.proname = p2.proname AND
    p1.pronargs = p2.pronargs AND
    p1.proargtypes = p2.proargtypes;

-- Considering only built-in procs (prolang = 12), look for multiple uses
-- of the same internal function (ie, matching prosrc fields).  It's OK to
-- have several entries with different pronames for the same internal function,
-- but conflicts in the number of arguments (except in the case of window 
-- functions) and other critical items should be complained of.  (We don't 
-- check data types here; see next query.) 
--
-- Note: ignore aggregate functions here, since they all point to the same dummy
-- built-in function.
--
-- Note: ignoring gp_deprecated here since the function ignores its parameters
-- always errors and never returns a value.

SELECT p1.oid, p1.proname, p2.oid, p2.proname
FROM pg_proc AS p1, pg_proc AS p2
WHERE p1.oid < p2.oid AND
    p1.prosrc = p2.prosrc AND
	p1.prosrc NOT IN ('gp_deprecated') AND
    p1.prolang = 12 AND p2.prolang = 12 AND
    (p1.proisagg = false OR p2.proisagg = false) AND
    (p1.proiswindow = false OR p1.proiswindow = false) AND
    (p1.prolang != p2.prolang OR
     p1.proisagg != p2.proisagg OR
     p1.proiswindow != p2.proiswindow OR
     p1.prosecdef != p2.prosecdef OR
     p1.proisstrict != p2.proisstrict OR
     p1.proretset != p2.proretset OR
     p1.provolatile != p2.provolatile OR
     (p1.pronargs != p2.pronargs AND p1.oid 
	  NOT IN (select winfunc from pg_window)));

-- Look for uses of different type OIDs in the argument/result type fields
-- for different aliases of the same built-in function.
-- This indicates that the types are being presumed to be binary-equivalent,
-- or that the built-in function is prepared to deal with different types.
-- That's not wrong, necessarily, but we make lists of all the types being
-- so treated.  Note that the expected output of this part of the test will
-- need to be modified whenever new pairs of types are made binary-equivalent,
-- or when new polymorphic built-in functions are added!
--
-- Note: ignore aggregate functions here, since they all point to the same
-- dummy built-in function.
--
-- Note: ignoring gp_deprecated here since the function ignores its parameters
-- always errors and never returns a value.

SELECT DISTINCT p1.prorettype::regtype, p2.prorettype::regtype
FROM pg_proc AS p1, pg_proc AS p2
WHERE p1.oid != p2.oid AND
    p1.prosrc = p2.prosrc AND
	p1.prosrc NOT IN ('gp_deprecated') AND
    p1.prolang = 12 AND p2.prolang = 12 AND
    NOT p1.proisagg AND NOT p2.proisagg AND
    NOT p1.proiswindow AND NOT p2.proiswindow AND
    (p1.prorettype < p2.prorettype);

SELECT DISTINCT p1.proargtypes[0]::regtype, p2.proargtypes[0]::regtype
FROM pg_proc AS p1, pg_proc AS p2
WHERE p1.oid != p2.oid AND
    p1.prosrc = p2.prosrc AND
	p1.prosrc NOT IN ('gp_deprecated') AND
    p1.prolang = 12 AND p2.prolang = 12 AND
    NOT p1.proisagg AND NOT p2.proisagg AND
    NOT p1.proiswindow AND NOT p2.proiswindow AND
    (p1.proargtypes[0] < p2.proargtypes[0]);

SELECT DISTINCT p1.proargtypes[1]::regtype, p2.proargtypes[1]::regtype
FROM pg_proc AS p1, pg_proc AS p2
WHERE p1.oid != p2.oid AND
    p1.prosrc = p2.prosrc AND
	p1.prosrc NOT IN ('gp_deprecated') AND
    p1.prolang = 12 AND p2.prolang = 12 AND
    NOT p1.proisagg AND NOT p2.proisagg AND
    NOT p1.proiswindow AND NOT p2.proiswindow AND
    (p1.proargtypes[1] < p2.proargtypes[1]);

SELECT DISTINCT p1.proargtypes[2]::regtype, p2.proargtypes[2]::regtype
FROM pg_proc AS p1, pg_proc AS p2
WHERE p1.oid != p2.oid AND
    p1.prosrc = p2.prosrc AND
	p1.prosrc NOT IN ('gp_deprecated') AND
    p1.prolang = 12 AND p2.prolang = 12 AND
    NOT p1.proisagg AND NOT p2.proisagg AND
    NOT p1.proiswindow AND NOT p2.proiswindow AND
    (p1.proargtypes[2] < p2.proargtypes[2]);

SELECT DISTINCT p1.proargtypes[3]::regtype, p2.proargtypes[3]::regtype
FROM pg_proc AS p1, pg_proc AS p2
WHERE p1.oid != p2.oid AND
    p1.prosrc = p2.prosrc AND
	p1.prosrc NOT IN ('gp_deprecated') AND
    p1.prolang = 12 AND p2.prolang = 12 AND
    NOT p1.proisagg AND NOT p2.proisagg AND
    NOT p1.proiswindow AND NOT p2.proiswindow AND
    (p1.proargtypes[3] < p2.proargtypes[3]);

SELECT DISTINCT p1.proargtypes[4]::regtype, p2.proargtypes[4]::regtype
FROM pg_proc AS p1, pg_proc AS p2
WHERE p1.oid != p2.oid AND
    p1.prosrc = p2.prosrc AND
	p1.prosrc NOT IN ('gp_deprecated') AND
    p1.prolang = 12 AND p2.prolang = 12 AND
    NOT p1.proisagg AND NOT p2.proisagg AND
    NOT p1.proiswindow AND NOT p2.proiswindow AND
    (p1.proargtypes[4] < p2.proargtypes[4]);

SELECT DISTINCT p1.proargtypes[5]::regtype, p2.proargtypes[5]::regtype
FROM pg_proc AS p1, pg_proc AS p2
WHERE p1.oid != p2.oid AND
    p1.prosrc = p2.prosrc AND
	p1.prosrc NOT IN ('gp_deprecated') AND
    p1.prolang = 12 AND p2.prolang = 12 AND
    NOT p1.proisagg AND NOT p2.proisagg AND
    NOT p1.proiswindow AND NOT p2.proiswindow AND
    (p1.proargtypes[5] < p2.proargtypes[5]);

SELECT DISTINCT p1.proargtypes[6]::regtype, p2.proargtypes[6]::regtype
FROM pg_proc AS p1, pg_proc AS p2
WHERE p1.oid != p2.oid AND
    p1.prosrc = p2.prosrc AND
	p1.prosrc NOT IN ('gp_deprecated') AND
    p1.prolang = 12 AND p2.prolang = 12 AND
    NOT p1.proisagg AND NOT p2.proisagg AND
    NOT p1.proiswindow AND NOT p2.proiswindow AND
    (p1.proargtypes[6] < p2.proargtypes[6]);

SELECT DISTINCT p1.proargtypes[7]::regtype, p2.proargtypes[7]::regtype
FROM pg_proc AS p1, pg_proc AS p2
WHERE p1.oid != p2.oid AND
    p1.prosrc = p2.prosrc AND
	p1.prosrc NOT IN ('gp_deprecated') AND
    p1.prolang = 12 AND p2.prolang = 12 AND
    NOT p1.proisagg AND NOT p2.proisagg AND
    NOT p1.proiswindow AND NOT p2.proiswindow AND
    (p1.proargtypes[7] < p2.proargtypes[7]);

-- The checks above only extend to the first 8 parameters, list any
-- functions not checked.
SELECT proname, pronargs 
FROM pg_proc 
WHERE pronargs > 8 and prolang = 12 AND
	prosrc NOT IN ('gp_deprecated') AND
	proname NOT IN ('gp_add_persistent_filespace_node_entry',
					'gp_add_persistent_relation_node_entry',
					'gp_update_persistent_filespace_node_entry',
					'gp_update_persistent_relation_node_entry',
					'gp_add_persistent_database_node_entry',
					'gp_add_persistent_tablespace_node_entry',
					'gp_update_persistent_database_node_entry',
					'gp_update_persistent_tablespace_node_entry',
					'gp_add_segment') AND
    NOT proisagg AND 
    NOT proiswindow;


-- Look for functions that return type "internal" and do not have any
-- "internal" argument.  Such a function would be a security hole since
-- it might be used to call an internal function from an SQL command.
-- As of 7.3 this query should find only internal_in.

SELECT p1.oid, p1.proname
FROM pg_proc as p1
WHERE p1.prorettype = 'internal'::regtype AND NOT
    'internal'::regtype = ANY (p1.proargtypes);


-- **************** pg_cast ****************

-- Catch bogus values in pg_cast columns (other than cases detected by
-- oidjoins test).

SELECT castsource::regtype, casttarget::regtype, castfunc::regproc, castcontext
FROM pg_cast c
WHERE castsource = 0 OR casttarget = 0 OR castcontext NOT IN ('e', 'a', 'i');

-- Look for casts to/from the same type that aren't length coercion functions.
-- (We assume they are length coercions if they take multiple arguments.)
-- Such entries are not necessarily harmful, but they are useless.

SELECT castsource::regtype, casttarget::regtype, castfunc::regproc, castcontext
FROM pg_cast c
WHERE castsource = casttarget AND castfunc = 0;

SELECT castsource::regtype, casttarget::regtype, castfunc::regproc, castcontext
FROM pg_cast c, pg_proc p
WHERE c.castfunc = p.oid AND p.pronargs < 2 AND castsource = casttarget;

-- Look for cast functions that don't have the right signature.  The
-- argument and result types in pg_proc must be the same as, or binary
-- compatible with, what it says in pg_cast.
-- As a special case, we allow casts from CHAR(n) that use functions
-- declared to take TEXT.  This does not pass the binary-coercibility test
-- because CHAR(n)-to-TEXT normally invokes rtrim().  However, the results
-- are the same, so long as the function is one that ignores trailing blanks.

SELECT castsource::regtype, casttarget::regtype, castfunc::regproc, castcontext
FROM pg_cast c, pg_proc p
WHERE c.castfunc = p.oid AND
    (p.pronargs < 1 OR p.pronargs > 3
     OR NOT (binary_coercible(c.castsource, p.proargtypes[0])
             OR (c.castsource = 'character'::regtype AND
                 p.proargtypes[0] = 'text'::regtype))
     OR NOT binary_coercible(p.prorettype, c.casttarget));

SELECT castsource::regtype, casttarget::regtype, castfunc::regproc, castcontext
FROM pg_cast c, pg_proc p
WHERE c.castfunc = p.oid AND
    ((p.pronargs > 1 AND p.proargtypes[1] != 'int4'::regtype) OR
     (p.pronargs > 2 AND p.proargtypes[2] != 'bool'::regtype));

-- Look for binary compatible casts that do not have the reverse
-- direction registered as well, or where the reverse direction is not
-- also binary compatible.  This is legal, but usually not intended.

-- As of 7.4, this finds the casts from text and varchar to bpchar, because
-- those are binary-compatible while the reverse way goes through rtrim().

-- As of 8.2, this finds the cast from cidr to inet, because that is a
-- trivial binary coercion while the other way goes through inet_to_cidr().

-- As of 8.3, this finds the casts from xml to text, varchar, and bpchar,
-- because those are binary-compatible while the reverse goes through
-- texttoxml(), which does an XML syntax check.

SELECT *
FROM pg_cast c
WHERE c.castfunc = 0 AND
    NOT EXISTS (SELECT 1 FROM pg_cast k
                WHERE k.castfunc = 0 AND
                    k.castsource = c.casttarget AND
                    k.casttarget = c.castsource);

-- **************** pg_operator ****************

-- Look for illegal values in pg_operator fields.

SELECT p1.oid, p1.oprname
FROM pg_operator as p1
WHERE (p1.oprkind != 'b' AND p1.oprkind != 'l' AND p1.oprkind != 'r') OR
    p1.oprresult = 0 OR p1.oprcode = 0;

-- Look for missing or unwanted operand types

SELECT p1.oid, p1.oprname
FROM pg_operator as p1
WHERE (p1.oprleft = 0 and p1.oprkind != 'l') OR
    (p1.oprleft != 0 and p1.oprkind = 'l') OR
    (p1.oprright = 0 and p1.oprkind != 'r') OR
    (p1.oprright != 0 and p1.oprkind = 'r');

-- Look for conflicting operator definitions (same names and input datatypes).

SELECT p1.oid, p1.oprcode, p2.oid, p2.oprcode
FROM pg_operator AS p1, pg_operator AS p2
WHERE p1.oid != p2.oid AND
    p1.oprname = p2.oprname AND
    p1.oprkind = p2.oprkind AND
    p1.oprleft = p2.oprleft AND
    p1.oprright = p2.oprright;

-- Look for commutative operators that don't commute.
-- DEFINITIONAL NOTE: If A.oprcom = B, then x A y has the same result as y B x.
-- We expect that B will always say that B.oprcom = A as well; that's not
-- inherently essential, but it would be inefficient not to mark it so.

SELECT p1.oid, p1.oprcode, p2.oid, p2.oprcode
FROM pg_operator AS p1, pg_operator AS p2
WHERE p1.oprcom = p2.oid AND
    (p1.oprkind != 'b' OR
     p1.oprleft != p2.oprright OR
     p1.oprright != p2.oprleft OR
     p1.oprresult != p2.oprresult OR
     p1.oid != p2.oprcom);

-- Look for negatory operators that don't agree.
-- DEFINITIONAL NOTE: If A.oprnegate = B, then both A and B must yield
-- boolean results, and (x A y) == ! (x B y), or the equivalent for
-- single-operand operators.
-- We expect that B will always say that B.oprnegate = A as well; that's not
-- inherently essential, but it would be inefficient not to mark it so.
-- Also, A and B had better not be the same operator.

SELECT p1.oid, p1.oprcode, p2.oid, p2.oprcode
FROM pg_operator AS p1, pg_operator AS p2
WHERE p1.oprnegate = p2.oid AND
    (p1.oprkind != p2.oprkind OR
     p1.oprleft != p2.oprleft OR
     p1.oprright != p2.oprright OR
     p1.oprresult != 'bool'::regtype OR
     p2.oprresult != 'bool'::regtype OR
     p1.oid != p2.oprnegate OR
     p1.oid = p2.oid);

-- A mergejoinable or hashjoinable operator must be binary, must return
-- boolean, and must have a commutator (itself, unless it's a cross-type
-- operator).

SELECT p1.oid, p1.oprname FROM pg_operator AS p1
WHERE (p1.oprcanmerge OR p1.oprcanhash) AND NOT
    (p1.oprkind = 'b' AND p1.oprresult = 'bool'::regtype AND p1.oprcom != 0);

-- What's more, the commutator had better be mergejoinable/hashjoinable too.

SELECT p1.oid, p1.oprname, p2.oid, p2.oprname
FROM pg_operator AS p1, pg_operator AS p2
WHERE p1.oprcom = p2.oid AND
    (p1.oprcanmerge != p2.oprcanmerge OR
     p1.oprcanhash != p2.oprcanhash);

-- Mergejoinable operators should appear as equality members of btree index
-- opfamilies.

SELECT p1.oid, p1.oprname
FROM pg_operator AS p1
WHERE p1.oprcanmerge AND NOT EXISTS
  (SELECT 1 FROM pg_amop
   WHERE amopmethod = (SELECT oid FROM pg_am WHERE amname = 'btree') AND
         amopopr = p1.oid AND amopstrategy = 3);

-- And the converse.

SELECT p1.oid, p1.oprname, p.amopfamily
FROM pg_operator AS p1, pg_amop p
WHERE amopopr = p1.oid
  AND amopmethod = (SELECT oid FROM pg_am WHERE amname = 'btree')
  AND amopstrategy = 3
  AND NOT p1.oprcanmerge;

-- Hashable operators should appear as members of hash index opfamilies.

SELECT p1.oid, p1.oprname
FROM pg_operator AS p1
WHERE p1.oprcanhash AND NOT EXISTS
  (SELECT 1 FROM pg_amop
   WHERE amopmethod = (SELECT oid FROM pg_am WHERE amname = 'hash') AND
         amopopr = p1.oid AND amopstrategy = 1);

-- And the converse.

SELECT p1.oid, p1.oprname, p.amopfamily
FROM pg_operator AS p1, pg_amop p
WHERE amopopr = p1.oid
  AND amopmethod = (SELECT oid FROM pg_am WHERE amname = 'hash')
  AND NOT p1.oprcanhash;

-- Check that each operator defined in pg_operator matches its oprcode entry
-- in pg_proc.  Easiest to do this separately for each oprkind.

SELECT p1.oid, p1.oprname, p2.oid, p2.proname
FROM pg_operator AS p1, pg_proc AS p2
WHERE p1.oprcode = p2.oid AND
    p1.oprkind = 'b' AND
    (p2.pronargs != 2
     OR NOT binary_coercible(p2.prorettype, p1.oprresult)
     OR NOT binary_coercible(p1.oprleft, p2.proargtypes[0])
     OR NOT binary_coercible(p1.oprright, p2.proargtypes[1]));

SELECT p1.oid, p1.oprname, p2.oid, p2.proname
FROM pg_operator AS p1, pg_proc AS p2
WHERE p1.oprcode = p2.oid AND
    p1.oprkind = 'l' AND
    (p2.pronargs != 1
     OR NOT binary_coercible(p2.prorettype, p1.oprresult)
     OR NOT binary_coercible(p1.oprright, p2.proargtypes[0])
     OR p1.oprleft != 0);

SELECT p1.oid, p1.oprname, p2.oid, p2.proname
FROM pg_operator AS p1, pg_proc AS p2
WHERE p1.oprcode = p2.oid AND
    p1.oprkind = 'r' AND
    (p2.pronargs != 1
     OR NOT binary_coercible(p2.prorettype, p1.oprresult)
     OR NOT binary_coercible(p1.oprleft, p2.proargtypes[0])
     OR p1.oprright != 0);

-- If the operator is mergejoinable or hashjoinable, its underlying function
-- should not be volatile.

SELECT p1.oid, p1.oprname, p2.oid, p2.proname
FROM pg_operator AS p1, pg_proc AS p2
WHERE p1.oprcode = p2.oid AND
    (p1.oprcanmerge OR p1.oprcanhash) AND
    p2.provolatile = 'v';

-- If oprrest is set, the operator must return boolean,
-- and it must link to a proc with the right signature
-- to be a restriction selectivity estimator.
-- The proc signature we want is: float8 proc(internal, oid, internal, int4)

SELECT p1.oid, p1.oprname, p2.oid, p2.proname
FROM pg_operator AS p1, pg_proc AS p2
WHERE p1.oprrest = p2.oid AND
    (p1.oprresult != 'bool'::regtype OR
     p2.prorettype != 'float8'::regtype OR p2.proretset OR
     p2.pronargs != 4 OR
     p2.proargtypes[0] != 'internal'::regtype OR
     p2.proargtypes[1] != 'oid'::regtype OR
     p2.proargtypes[2] != 'internal'::regtype OR
     p2.proargtypes[3] != 'int4'::regtype);

-- If oprjoin is set, the operator must be a binary boolean op,
-- and it must link to a proc with the right signature
-- to be a join selectivity estimator.
-- The proc signature we want is: float8 proc(internal, oid, internal, int2)

SELECT p1.oid, p1.oprname, p2.oid, p2.proname
FROM pg_operator AS p1, pg_proc AS p2
WHERE p1.oprjoin = p2.oid AND
    (p1.oprkind != 'b' OR p1.oprresult != 'bool'::regtype OR
     p2.prorettype != 'float8'::regtype OR p2.proretset OR
     p2.pronargs != 4 OR
     p2.proargtypes[0] != 'internal'::regtype OR
     p2.proargtypes[1] != 'oid'::regtype OR
     p2.proargtypes[2] != 'internal'::regtype OR
     p2.proargtypes[3] != 'int2'::regtype);

-- **************** pg_aggregate ****************

-- Look for illegal values in pg_aggregate fields.

SELECT ctid, aggfnoid::oid
FROM pg_aggregate as p1
WHERE aggfnoid = 0 OR aggtransfn = 0 OR aggtranstype = 0;

-- Make sure the matching pg_proc entry is sensible, too.

SELECT a.aggfnoid::oid, p.proname
FROM pg_aggregate as a, pg_proc as p
WHERE a.aggfnoid = p.oid AND
    (NOT p.proisagg OR p.proretset);

-- Make sure there are no proisagg pg_proc entries without matches.

SELECT oid, proname
FROM pg_proc as p
WHERE p.proisagg AND
    NOT EXISTS (SELECT 1 FROM pg_aggregate a WHERE a.aggfnoid = p.oid);

-- If there is no finalfn then the output type must be the transtype.

SELECT a.aggfnoid::oid, p.proname
FROM pg_aggregate as a, pg_proc as p
WHERE a.aggfnoid = p.oid AND
    a.aggfinalfn = 0 AND p.prorettype != a.aggtranstype;

-- Cross-check transfn against its entry in pg_proc.
-- NOTE: use physically_coercible here, not binary_coercible, because
-- max and min on abstime are implemented using int4larger/int4smaller.
SELECT a.aggfnoid::oid, p.proname, ptr.oid, ptr.proname
FROM pg_aggregate AS a, pg_proc AS p, pg_proc AS ptr
WHERE a.aggfnoid = p.oid AND
    a.aggtransfn = ptr.oid AND
    (ptr.proretset
     OR NOT (ptr.pronargs = p.pronargs + 1)
     OR NOT physically_coercible(ptr.prorettype, a.aggtranstype)
     OR NOT physically_coercible(a.aggtranstype, ptr.proargtypes[0])
     OR (p.pronargs > 0 AND
         NOT physically_coercible(p.proargtypes[0], ptr.proargtypes[1]))
     OR (p.pronargs > 1 AND
         NOT physically_coercible(p.proargtypes[1], ptr.proargtypes[2]))
     OR (p.pronargs > 2 AND
         NOT physically_coercible(p.proargtypes[2], ptr.proargtypes[3]))
     -- we could carry the check further, but that's enough for now
    );

-- Cross-check finalfn (if present) against its entry in pg_proc.

SELECT a.aggfnoid::oid, p.proname, pfn.oid, pfn.proname
FROM pg_aggregate AS a, pg_proc AS p, pg_proc AS pfn
WHERE a.aggfnoid = p.oid AND
    a.aggfinalfn = pfn.oid AND
    (pfn.proretset
     OR NOT binary_coercible(pfn.prorettype, p.prorettype)
     OR pfn.pronargs != 1
     OR NOT binary_coercible(a.aggtranstype, pfn.proargtypes[0]));

-- If transfn is strict then either initval should be non-NULL, or
-- input type should match transtype so that the first non-null input
-- can be assigned as the state value.

SELECT a.aggfnoid::oid, p.proname, ptr.oid, ptr.proname
FROM pg_aggregate AS a, pg_proc AS p, pg_proc AS ptr
WHERE a.aggfnoid = p.oid AND
    a.aggtransfn = ptr.oid AND ptr.proisstrict AND
    a.agginitval IS NULL AND
    NOT binary_coercible(p.proargtypes[0], a.aggtranstype);

-- Cross-check aggsortop (if present) against pg_operator.
-- We expect to find only "<" for "min" and ">" for "max".

SELECT DISTINCT proname, oprname
FROM pg_operator AS o, pg_aggregate AS a, pg_proc AS p
WHERE a.aggfnoid = p.oid AND a.aggsortop = o.oid
ORDER BY 1;

-- Check datatypes match

SELECT a.aggfnoid::oid, o.oid
FROM pg_operator AS o, pg_aggregate AS a, pg_proc AS p
WHERE a.aggfnoid = p.oid AND a.aggsortop = o.oid AND
    (oprkind != 'b' OR oprresult != 'boolean'::regtype
     OR oprleft != p.proargtypes[0] OR oprright != p.proargtypes[0]);

-- Check operator is a suitable btree opfamily member

SELECT a.aggfnoid::oid, o.oid
FROM pg_operator AS o, pg_aggregate AS a, pg_proc AS p
WHERE a.aggfnoid = p.oid AND a.aggsortop = o.oid AND
    NOT EXISTS(SELECT 1 FROM pg_amop
               WHERE amopmethod = (SELECT oid FROM pg_am WHERE amname = 'btree')
                     AND amopopr = o.oid
                     AND amoplefttype = o.oprleft
                     AND amoprighttype = o.oprright);

-- Check correspondence of btree strategies and names

SELECT DISTINCT proname, oprname, amopstrategy
FROM pg_operator AS o, pg_aggregate AS a, pg_proc AS p,
     pg_amop as ao
WHERE a.aggfnoid = p.oid AND a.aggsortop = o.oid AND
    amopopr = o.oid AND
    amopmethod = (SELECT oid FROM pg_am WHERE amname = 'btree')
ORDER BY 1, 2;

-- **************** pg_opfamily ****************

-- Look for illegal values in pg_opfamily fields

SELECT p1.oid
FROM pg_opfamily as p1
WHERE p1.opfmethod = 0 OR p1.opfnamespace = 0;

-- **************** pg_opclass ****************

-- Look for illegal values in pg_opclass fields

SELECT p1.oid
FROM pg_opclass AS p1
WHERE p1.opcmethod = 0 OR p1.opcnamespace = 0 OR p1.opcfamily = 0
    OR p1.opcintype = 0;

-- opcmethod must match owning opfamily's opfmethod

SELECT p1.oid, p2.oid
FROM pg_opclass AS p1, pg_opfamily AS p2
WHERE p1.opcfamily = p2.oid AND p1.opcmethod != p2.opfmethod;

-- There should not be multiple entries in pg_opclass with opcdefault true
-- and the same opcmethod/opcintype combination.

SELECT p1.oid, p2.oid
FROM pg_opclass AS p1, pg_opclass AS p2
WHERE p1.oid != p2.oid AND
    p1.opcmethod = p2.opcmethod AND p1.opcintype = p2.opcintype AND
    p1.opcdefault AND p2.opcdefault;

-- **************** pg_amop ****************

-- Look for illegal values in pg_amop fields

SELECT p1.amopfamily, p1.amopstrategy
FROM pg_amop as p1
WHERE p1.amopfamily = 0 OR p1.amoplefttype = 0 OR p1.amoprighttype = 0
    OR p1.amopopr = 0 OR p1.amopmethod = 0 OR p1.amopstrategy < 1;

-- amoplefttype/amoprighttype must match the operator

SELECT p1.oid, p2.oid
FROM pg_amop AS p1, pg_operator AS p2
WHERE p1.amopopr = p2.oid AND NOT
    (p1.amoplefttype = p2.oprleft AND p1.amoprighttype = p2.oprright);

-- amopmethod must match owning opfamily's opfmethod

SELECT p1.oid, p2.oid
FROM pg_amop AS p1, pg_opfamily AS p2
WHERE p1.amopfamily = p2.oid AND p1.amopmethod != p2.opfmethod;

-- Cross-check amopstrategy index against parent AM

SELECT p1.amopfamily, p1.amopopr, p2.oid, p2.amname
FROM pg_amop AS p1, pg_am AS p2
WHERE p1.amopmethod = p2.oid AND
    p1.amopstrategy > p2.amstrategies AND p2.amstrategies <> 0;

-- Detect missing pg_amop entries: should have as many strategy operators
-- as AM expects for each datatype combination supported by the opfamily.
-- We can't check this for AMs with variable strategy sets.

SELECT p1.amname, p2.amoplefttype, p2.amoprighttype
FROM pg_am AS p1, pg_amop AS p2
WHERE p2.amopmethod = p1.oid AND
    p1.amstrategies <> 0 AND
    p1.amstrategies != (SELECT count(*) FROM pg_amop AS p3
                        WHERE p3.amopfamily = p2.amopfamily AND
                              p3.amoplefttype = p2.amoplefttype AND
                              p3.amoprighttype = p2.amoprighttype);

-- Check that amopopr points at a reasonable-looking operator, ie a binary
-- operator yielding boolean.

SELECT p1.amopfamily, p1.amopopr, p2.oid, p2.oprname
FROM pg_amop AS p1, pg_operator AS p2
WHERE p1.amopopr = p2.oid AND
    (p2.oprkind != 'b' OR p2.oprresult != 'bool'::regtype);

-- Make a list of all the distinct operator names being used in particular
-- strategy slots.  This is a bit hokey, since the list might need to change
-- in future releases, but it's an effective way of spotting mistakes such as
-- swapping two operators within a family.

SELECT DISTINCT amopmethod, amopstrategy, oprname
FROM pg_amop p1 LEFT JOIN pg_operator p2 ON amopopr = p2.oid
ORDER BY 1, 2, 3;

-- Check that all operators linked to by opclass entries have selectivity
-- estimators.  This is not absolutely required, but it seems a reasonable
-- thing to insist on for all standard datatypes.

SELECT p1.amopfamily, p1.amopopr, p2.oid, p2.oprname
FROM pg_amop AS p1, pg_operator AS p2
WHERE p1.amopopr = p2.oid AND
    (p2.oprrest = 0 OR p2.oprjoin = 0);

-- Check that each opclass in an opfamily has associated operators, that is
-- ones whose oprleft matches opcintype (possibly by coercion).

SELECT p1.opcname, p1.opcfamily
FROM pg_opclass AS p1
WHERE NOT EXISTS(SELECT 1 FROM pg_amop AS p2
                 WHERE p2.amopfamily = p1.opcfamily
                   AND binary_coercible(p1.opcintype, p2.amoplefttype));

-- Operators that are primary members of opclasses must be immutable (else
-- it suggests that the index ordering isn't fixed).  Operators that are
-- cross-type members need only be stable, since they are just shorthands
-- for index probe queries.

SELECT p1.amopfamily, p1.amopopr, p2.oprname, p3.prosrc
FROM pg_amop AS p1, pg_operator AS p2, pg_proc AS p3
WHERE p1.amopopr = p2.oid AND p2.oprcode = p3.oid AND
    p1.amoplefttype = p1.amoprighttype AND
    p3.provolatile != 'i';

SELECT p1.amopfamily, p1.amopopr, p2.oprname, p3.prosrc
FROM pg_amop AS p1, pg_operator AS p2, pg_proc AS p3
WHERE p1.amopopr = p2.oid AND p2.oprcode = p3.oid AND
    p1.amoplefttype != p1.amoprighttype AND
    p3.provolatile = 'v';

-- Multiple-datatype btree opfamilies should provide closed sets of equality
-- operators; that is if you provide int2 = int4 and int4 = int8 then you
-- should also provide int2 = int8 (and commutators of all these).  This is
-- important because the planner tries to deduce additional qual clauses from
-- transitivity of mergejoinable operators.  If there are clauses
-- int2var = int4var and int4var = int8var, the planner will want to deduce
-- int2var = int8var ... so there should be a way to represent that.  While
-- a missing cross-type operator is now only an efficiency loss rather than
-- an error condition, it still seems reasonable to insist that all built-in
-- opfamilies be complete.

-- check commutative closure
SELECT p1.amoplefttype, p1.amoprighttype
FROM pg_amop AS p1
WHERE p1.amopmethod = (SELECT oid FROM pg_am WHERE amname = 'btree') AND
    p1.amopstrategy = 3 AND
    p1.amoplefttype != p1.amoprighttype AND
    NOT EXISTS(SELECT 1 FROM pg_amop p2 WHERE
                 p2.amopfamily = p1.amopfamily AND
                 p2.amoplefttype = p1.amoprighttype AND
                 p2.amoprighttype = p1.amoplefttype AND
                 p2.amopstrategy = 3);

-- check transitive closure
SELECT p1.amoplefttype, p1.amoprighttype, p2.amoprighttype
FROM pg_amop AS p1, pg_amop AS p2
WHERE p1.amopfamily = p2.amopfamily AND
    p1.amoprighttype = p2.amoplefttype AND
    p1.amopmethod = (SELECT oid FROM pg_am WHERE amname = 'btree') AND
    p2.amopmethod = (SELECT oid FROM pg_am WHERE amname = 'btree') AND
    p1.amopstrategy = 3 AND p2.amopstrategy = 3 AND
    p1.amoplefttype != p1.amoprighttype AND
    p2.amoplefttype != p2.amoprighttype AND
    NOT EXISTS(SELECT 1 FROM pg_amop p3 WHERE
                 p3.amopfamily = p1.amopfamily AND
                 p3.amoplefttype = p1.amoplefttype AND
                 p3.amoprighttype = p2.amoprighttype AND
                 p3.amopstrategy = 3);

-- We also expect that built-in multiple-datatype hash opfamilies provide
-- complete sets of cross-type operators.  Again, this isn't required, but
-- it is reasonable to expect it for built-in opfamilies.

-- if same family has x=x and y=y, it should have x=y
SELECT p1.amoplefttype, p2.amoplefttype
FROM pg_amop AS p1, pg_amop AS p2
WHERE p1.amopfamily = p2.amopfamily AND
    p1.amoplefttype = p1.amoprighttype AND
    p2.amoplefttype = p2.amoprighttype AND
    p1.amopmethod = (SELECT oid FROM pg_am WHERE amname = 'hash') AND
    p2.amopmethod = (SELECT oid FROM pg_am WHERE amname = 'hash') AND
    p1.amopstrategy = 1 AND p2.amopstrategy = 1 AND
    p1.amoplefttype != p2.amoplefttype AND
    NOT EXISTS(SELECT 1 FROM pg_amop p3 WHERE
                 p3.amopfamily = p1.amopfamily AND
                 p3.amoplefttype = p1.amoplefttype AND
                 p3.amoprighttype = p2.amoplefttype AND
                 p3.amopstrategy = 1);


-- **************** pg_amproc ****************

-- Look for illegal values in pg_amproc fields

SELECT p1.amprocfamily, p1.amprocnum
FROM pg_amproc as p1
WHERE p1.amprocfamily = 0 OR p1.amproclefttype = 0 OR p1.amprocrighttype = 0
    OR p1.amprocnum < 1 OR p1.amproc = 0;

-- Cross-check amprocnum index against parent AM

SELECT p1.amprocfamily, p1.amprocnum, p2.oid, p2.amname
FROM pg_amproc AS p1, pg_am AS p2, pg_opfamily AS p3
WHERE p1.amprocfamily = p3.oid AND p3.opfmethod = p2.oid AND
    p1.amprocnum > p2.amsupport;

-- Detect missing pg_amproc entries: should have as many support functions
-- as AM expects for each datatype combination supported by the opfamily.
-- GIN is a special case because it has an optional support function.

SELECT p1.amname, p2.opfname, p3.amproclefttype, p3.amprocrighttype
FROM pg_am AS p1, pg_opfamily AS p2, pg_amproc AS p3
WHERE p2.opfmethod = p1.oid AND p3.amprocfamily = p2.oid AND
    p1.amname <> 'gin' AND
    p1.amsupport != (SELECT count(*) FROM pg_amproc AS p4
                     WHERE p4.amprocfamily = p2.oid AND
                           p4.amproclefttype = p3.amproclefttype AND
                           p4.amprocrighttype = p3.amprocrighttype);

-- Similar check for GIN, allowing one optional proc

SELECT p1.amname, p2.opfname, p3.amproclefttype, p3.amprocrighttype
FROM pg_am AS p1, pg_opfamily AS p2, pg_amproc AS p3
WHERE p2.opfmethod = p1.oid AND p3.amprocfamily = p2.oid AND
    p1.amname = 'gin' AND
    p1.amsupport - 1 >  (SELECT count(*) FROM pg_amproc AS p4
                         WHERE p4.amprocfamily = p2.oid AND
                           p4.amproclefttype = p3.amproclefttype AND
                           p4.amprocrighttype = p3.amprocrighttype);

-- Also, check if there are any pg_opclass entries that don't seem to have
-- pg_amproc support.  Again, GIN has to be checked separately.

SELECT amname, opcname, count(*)
FROM pg_am am JOIN pg_opclass op ON opcmethod = am.oid
     LEFT JOIN pg_amproc p ON amprocfamily = opcfamily AND
         amproclefttype = amprocrighttype AND amproclefttype = opcintype
WHERE am.amname <> 'gin'
GROUP BY amname, amsupport, opcname, amprocfamily
HAVING count(*) != amsupport OR amprocfamily IS NULL;

SELECT amname, opcname, count(*)
FROM pg_am am JOIN pg_opclass op ON opcmethod = am.oid
     LEFT JOIN pg_amproc p ON amprocfamily = opcfamily AND
         amproclefttype = amprocrighttype AND amproclefttype = opcintype
WHERE am.amname = 'gin'
GROUP BY amname, amsupport, opcname, amprocfamily
HAVING count(*) < amsupport - 1 OR amprocfamily IS NULL;

-- Unfortunately, we can't check the amproc link very well because the
-- signature of the function may be different for different support routines
-- or different base data types.
-- We can check that all the referenced instances of the same support
-- routine number take the same number of parameters, but that's about it
-- for a general check...

SELECT p1.amprocfamily, p1.amprocnum,
	p2.oid, p2.proname,
	p3.opfname,
	p4.amprocfamily, p4.amprocnum,
	p5.oid, p5.proname,
	p6.opfname
FROM pg_amproc AS p1, pg_proc AS p2, pg_opfamily AS p3,
     pg_amproc AS p4, pg_proc AS p5, pg_opfamily AS p6
WHERE p1.amprocfamily = p3.oid AND p4.amprocfamily = p6.oid AND
    p3.opfmethod = p6.opfmethod AND p1.amprocnum = p4.amprocnum AND
    p1.amproc = p2.oid AND p4.amproc = p5.oid AND
    (p2.proretset OR p5.proretset OR p2.pronargs != p5.pronargs);

-- For btree, though, we can do better since we know the support routines
-- must be of the form cmp(lefttype, righttype) returns int4.

SELECT p1.amprocfamily, p1.amprocnum,
	p2.oid, p2.proname,
	p3.opfname
FROM pg_amproc AS p1, pg_proc AS p2, pg_opfamily AS p3
WHERE p3.opfmethod = (SELECT oid FROM pg_am WHERE amname = 'btree')
    AND p1.amprocfamily = p3.oid AND p1.amproc = p2.oid AND
    (amprocnum != 1
     OR proretset
     OR prorettype != 'int4'::regtype
     OR pronargs != 2
     OR proargtypes[0] != amproclefttype
     OR proargtypes[1] != amprocrighttype);

-- For hash we can also do a little better: the support routines must be
-- of the form hash(lefttype) returns int4.  There are several cases where
-- we cheat and use a hash function that is physically compatible with the
-- datatype even though there's no cast, so this check does find a small
-- number of entries.

SELECT p1.amprocfamily, p1.amprocnum, p2.proname, p3.opfname
FROM pg_amproc AS p1, pg_proc AS p2, pg_opfamily AS p3
WHERE p3.opfmethod = (SELECT oid FROM pg_am WHERE amname = 'hash')
    AND p1.amprocfamily = p3.oid AND p1.amproc = p2.oid AND
    (amprocnum != 1
     OR proretset
     OR prorettype != 'int4'::regtype
     OR pronargs != 1
     OR NOT physically_coercible(amproclefttype, proargtypes[0])
     OR amproclefttype != amprocrighttype)
ORDER BY 1;

-- Support routines that are primary members of opfamilies must be immutable
-- (else it suggests that the index ordering isn't fixed).  But cross-type
-- members need only be stable, since they are just shorthands
-- for index probe queries.

SELECT p1.amprocfamily, p1.amproc, p2.prosrc
FROM pg_amproc AS p1, pg_proc AS p2
WHERE p1.amproc = p2.oid AND
    p1.amproclefttype = p1.amprocrighttype AND
    p2.provolatile != 'i';

SELECT p1.amprocfamily, p1.amproc, p2.prosrc
FROM pg_amproc AS p1, pg_proc AS p2
WHERE p1.amproc = p2.oid AND
    p1.amproclefttype != p1.amprocrighttype AND
    p2.provolatile = 'v';

-- Check for oid collisions between pg_proc/pg_type/pg_class
SELECT *
FROM
  (SELECT *, count(*) over (partition by oid) as oid_count
   FROM (select oid, 'pg_proc' as catalog, proname as name from pg_proc
         union all
         select oid, 'pg_type' as catalog, typname as name from pg_type
         union all
         select oid, 'pg_class' as catalgo, relname as name from pg_class) cats
  ) cat_counts
WHERE oid_count > 1;<|MERGE_RESOLUTION|>--- conflicted
+++ resolved
@@ -59,16 +59,15 @@
        procost <= 0 OR
        CASE WHEN proretset THEN prorows <= 0 ELSE prorows != 0 END;
 
-<<<<<<< HEAD
+-- prosrc should never be null or empty
+SELECT p1.oid, p1.proname
+FROM pg_proc as p1
+WHERE prosrc IS NULL OR prosrc = '' OR prosrc = '-';
+
 -- pronargdefaults should be 0 iff proargdefaults is null
 SELECT p1.oid, p1.proname
 FROM pg_proc AS p1
 WHERE (pronargdefaults <> 0) != (proargdefaults IS NOT NULL);
-=======
--- prosrc should never be null or empty
-SELECT p1.oid, p1.proname
-FROM pg_proc as p1
-WHERE prosrc IS NULL OR prosrc = '' OR prosrc = '-';
 
 -- probin should be non-empty for C functions, null everywhere else
 SELECT p1.oid, p1.proname
@@ -78,7 +77,6 @@
 SELECT p1.oid, p1.proname
 FROM pg_proc as p1
 WHERE prolang != 13 AND probin IS NOT NULL;
->>>>>>> 49f001d8
 
 -- Look for conflicting proc definitions (same names and input datatypes).
 -- (This test should be dead code now that we have the unique index
