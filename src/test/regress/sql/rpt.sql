--- conflicted
+++ resolved
@@ -542,7 +542,6 @@
 explain select c from rep_tab where c in (select distinct d from rand_tab);
 select c from rep_tab where c in (select distinct d from rand_tab);
 
-<<<<<<< HEAD
 -- test for optimizer_enable_replicated_table
 explain (costs off) select * from rep_tab;
 set optimizer_enable_replicated_table=off;
@@ -550,7 +549,7 @@
 explain (costs off) select * from rep_tab;
 reset optimizer_trace_fallback;
 reset optimizer_enable_replicated_table;
-=======
+
 --
 -- Check sub-selects with distributed replicated tables and volatile functions
 --
@@ -575,7 +574,6 @@
 drop table if exists t1;
 drop table if exists t2;
 drop function if exists f(i int);
->>>>>>> 7ef42182
 
 -- start_ignore
 drop schema rpt cascade;
