--
-- INT2
--

CREATE TABLE INT2_TBL(f1 int2);

INSERT INTO INT2_TBL(f1) VALUES ('0   ');

INSERT INTO INT2_TBL(f1) VALUES ('  1234 ');

INSERT INTO INT2_TBL(f1) VALUES ('    -1234');

INSERT INTO INT2_TBL(f1) VALUES ('34.5');

-- largest and smallest values
INSERT INTO INT2_TBL(f1) VALUES ('32767');

INSERT INTO INT2_TBL(f1) VALUES ('-32767');

-- bad input values -- should give errors
INSERT INTO INT2_TBL(f1) VALUES ('100000');
INSERT INTO INT2_TBL(f1) VALUES ('asdf');
INSERT INTO INT2_TBL(f1) VALUES ('    ');
INSERT INTO INT2_TBL(f1) VALUES ('- 1234');
INSERT INTO INT2_TBL(f1) VALUES ('4 444');
INSERT INTO INT2_TBL(f1) VALUES ('123 dt');
INSERT INTO INT2_TBL(f1) VALUES ('');


SELECT '' AS five, * FROM INT2_TBL;

SELECT '' AS four, i.* FROM INT2_TBL i WHERE i.f1 <> int2 '0';

SELECT '' AS four, i.* FROM INT2_TBL i WHERE i.f1 <> int4 '0';

SELECT '' AS one, i.* FROM INT2_TBL i WHERE i.f1 = int2 '0';

SELECT '' AS one, i.* FROM INT2_TBL i WHERE i.f1 = int4 '0';

SELECT '' AS two, i.* FROM INT2_TBL i WHERE i.f1 < int2 '0';

SELECT '' AS two, i.* FROM INT2_TBL i WHERE i.f1 < int4 '0';

SELECT '' AS three, i.* FROM INT2_TBL i WHERE i.f1 <= int2 '0';

SELECT '' AS three, i.* FROM INT2_TBL i WHERE i.f1 <= int4 '0';

SELECT '' AS two, i.* FROM INT2_TBL i WHERE i.f1 > int2 '0';

SELECT '' AS two, i.* FROM INT2_TBL i WHERE i.f1 > int4 '0';

SELECT '' AS three, i.* FROM INT2_TBL i WHERE i.f1 >= int2 '0';

SELECT '' AS three, i.* FROM INT2_TBL i WHERE i.f1 >= int4 '0';

-- positive odds
SELECT '' AS one, i.* FROM INT2_TBL i WHERE (i.f1 % int2 '2') = int2 '1';

-- any evens
SELECT '' AS three, i.* FROM INT2_TBL i WHERE (i.f1 % int4 '2') = int2 '0';

SELECT '' AS five, i.f1, i.f1 * int2 '2' AS x FROM INT2_TBL i;

SELECT '' AS five, i.f1, i.f1 * int2 '2' AS x FROM INT2_TBL i
WHERE abs(f1) < 16384;

SELECT '' AS five, i.f1, i.f1 * int4 '2' AS x FROM INT2_TBL i;

SELECT '' AS five, i.f1, i.f1 + int2 '2' AS x FROM INT2_TBL i;

SELECT '' AS five, i.f1, i.f1 + int2 '2' AS x FROM INT2_TBL i
WHERE f1 < 32766;

SELECT '' AS five, i.f1, i.f1 + int4 '2' AS x FROM INT2_TBL i;

SELECT '' AS five, i.f1, i.f1 - int2 '2' AS x FROM INT2_TBL i;

SELECT '' AS five, i.f1, i.f1 - int2 '2' AS x FROM INT2_TBL i
WHERE f1 > -32767;

SELECT '' AS five, i.f1, i.f1 - int4 '2' AS x FROM INT2_TBL i;

SELECT '' AS five, i.f1, i.f1 / int2 '2' AS x FROM INT2_TBL i;

SELECT '' AS five, i.f1, i.f1 / int4 '2' AS x FROM INT2_TBL i;

<<<<<<< HEAD
-- check sane handling of INT16_MIN overflow cases
SELECT (-32768)::int2 * (-1)::int2;
SELECT (-32768)::int2 / (-1)::int2;
SELECT (-32768)::int2 % (-1)::int2;
=======
-- corner cases
SELECT (-1::int2<<15)::text;
SELECT ((-1::int2<<15)+1::int2)::text;
>>>>>>> a4bebdd9
<|MERGE_RESOLUTION|>--- conflicted
+++ resolved
@@ -84,13 +84,11 @@
 
 SELECT '' AS five, i.f1, i.f1 / int4 '2' AS x FROM INT2_TBL i;
 
-<<<<<<< HEAD
+-- corner cases
+SELECT (-1::int2<<15)::text;
+SELECT ((-1::int2<<15)+1::int2)::text;
+
 -- check sane handling of INT16_MIN overflow cases
 SELECT (-32768)::int2 * (-1)::int2;
 SELECT (-32768)::int2 / (-1)::int2;
-SELECT (-32768)::int2 % (-1)::int2;
-=======
--- corner cases
-SELECT (-1::int2<<15)::text;
-SELECT ((-1::int2<<15)+1::int2)::text;
->>>>>>> a4bebdd9
+SELECT (-32768)::int2 % (-1)::int2;