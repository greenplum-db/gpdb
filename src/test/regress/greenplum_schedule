# Greenplum-specific tests
#
# The order of the tests is fairly random, but there are a couple of things
# to consider when placing a new test:
#
# * Keep long-running tests in the same group with other tests with a similar
#   runtime. That way, on a multi-processor system, the tests will finish
#   roughly at the same time, which maximizes parallelism.
# * Keep tests together with other tests for similar functionality.
# * There are some dependencies between tests, and some tests cannot run
#   in parallel with other tests.
# * The maximum size of a group is about 20, like in the Postgres
#   parallel_schedule. However, some queries can dispatch a lot of workers
#   to the segments, and therefore has to run in smaller groups to avoid
#   hitting max_connections limit on segments.
#

# required setup steps
test: test_setup

test: pg_dump_binary_upgrade

test: gp_dispatch_keepalives

# copy command
# copy form a file with different EOL
test: copy_eol

# gp_toolkit performs a vacuum and checks that it truncated the relation. That
# might not happen if other backends are holding transactions open, preventing
# vacuum from removing dead tuples. And run gp_toolkit early to make some log
# file related tests (like gp_log_system, etc) faster.
# Also, gp_log_system could have issue reading partial log that's generated
# from concurrent test. So anything that uses it needs to be run alone.
test: disable_autovacuum
test: gp_toolkit
# test gp_fastsequence allocation (early in schedule as log grepping is expensive)
test: uao_dml/gp_fastsequence_row
test: uao_dml/gp_fastsequence_column

test: python_processed64bit
test: enable_autovacuum

test: log_guc
# enable query metrics cluster GUC
test: instr_in_shmem_setup
# run separately - because slot counter may influenced by other parallel queries
test: instr_in_shmem

test: createdb
test: gp_aggregates gp_aggregates_costs gp_metadata variadic_parameters default_parameters function_extensions spi gp_xml shared_scan update_gp triggers_gp returning_gp gp_types gp_index cluster_gp combocid_gp gp_sort gp_prepared_xacts gp_backend_info
test: spi_processed64bit
test: gp_lock
test: gp_tablespace_with_faults
test: gp_check_files
# below test(s) inject faults so each of them need to be in a separate group
test: gp_tablespace

test: temp_tablespaces
test: default_tablespace

test: leastsquares opr_sanity_gp decode_expr bitmapscan bitmapscan_ao case_gp limit_gp notin percentile join_gp union_gp gpcopy_encoding gp_create_table gp_create_view window_views replication_slots create_table_like_gp gp_constraints matview_ao gpcopy_dispatch
# below test(s) inject faults so each of them need to be in a separate group
test: gpcopy

test: orca_static_pruning orca_groupingsets_fallbacks
test: filter gpctas gpdist gpdist_opclasses gpdist_legacy_opclasses matrix sublink table_functions olap_setup complex opclass_ddl information_schema guc_env_var gp_explain distributed_transactions explain_format olap_plans gp_copy_dtx
# below test(s) inject faults so each of them need to be in a separate group
test: explain_analyze
test: guc_gp
test: toast
test: misc_jiras
test: statement_mem_for_windowagg
test: write_gang_idle_in_transaction_session_timeout

# namespace_gp test will show diff if concurrent tests use temporary tables.
# So run it separately.
test: namespace_gp

# test gpdb internal and segment connections
test: gp_connections

# bitmap_index triggers recovery, run it seperately
test: bitmap_index
test: gp_dump_query_oids analyze gp_owner_permission incremental_analyze truncate_gp
test: indexjoin as_alias regex_gp gpparams with_clause transient_types gp_rules dispatch_encoding motion_gp gp_pullup_expr

# interconnect tests
test: icudp/gp_interconnect_queue_depth icudp/gp_interconnect_queue_depth_longtime icudp/gp_interconnect_snd_queue_depth icudp/gp_interconnect_snd_queue_depth_longtime icudp/gp_interconnect_min_retries_before_timeout icudp/gp_interconnect_transmit_timeout icudp/gp_interconnect_cache_future_packets icudp/gp_interconnect_default_rtt icudp/gp_interconnect_fc_method icudp/gp_interconnect_min_rto icudp/gp_interconnect_timer_checking_period icudp/gp_interconnect_timer_period icudp/queue_depth_combination_loss icudp/queue_depth_combination_capacity

# event triggers cannot run concurrently with any test that runs DDL
test: event_trigger_gp

# deadlock tests run separately - because we don't know which one gets stuck.
test: deadlock
test: deadlock2

# test workfiles
test: workfile/hashagg_spill workfile/hashjoin_spill workfile/materialize_spill workfile/sisc_mat_sort workfile/sisc_sort_spill workfile/sort_spill workfile/spilltodisk
# test workfiles compressed using zlib
# 'zlib' utilizes fault injectors so it needs to be in a group by itself
test: zlib

test: workfile_limits
# It will also use faultinjector - so it needs to be in a group by itself.
test: segspace

test: cursor

# 'query_finish_pending' sets QueryFinishPending flag to true during query execution using fault injectors
# so it needs to be in a group by itself
test: query_finish_pending

test: gpdiffcheck gptokencheck gp_hashagg sequence_gp tidscan_gp co_nestloop_idxscan dml_in_udf gpdtm_plpgsql gp_array_agg gp_hyperloglog

# The test must be run by itself as it injects a fault on QE to fail
# at the 2nd phase of 2PC.
test: dtm_retry

# The appendonly test cannot be run concurrently with tests that have
# serializable transactions (may conflict with AO vacuum operations).
test: rangefuncs_cdb gp_dqa subselect_gp subselect_gp2 gp_transactions olap_group olap_window_seq sirv_functions appendonly create_table_distpol alter_distpol_dropped query_finish partial_table subselect_gp_indexes

# 'partition' runs for a long time, so try to keep it together with other
# long-running tests.
test: partition partition1 partition_indexing partition_storage partition_ddl partition_with_user_defined_function partition_unlogged partition_subquery partition_with_user_defined_function_that_truncates gp_partition_template

test: index_constraint_naming index_constraint_naming_partition index_constraint_naming_upgrade

test: brin_ao brin_aocs

test: sreh

test: rle rle_delta dsp not_out_of_shmem_exit_slots create_am_gp

# Disabled tests. XXX: Why are these disabled?
#test: olap_window
#test: tpch500GB

test: db_size_functions

# FIXME: These tests no longer work, because they try to set
# gp_interconnect_type, which doesn't work:
# ERROR:  parameter "gp_interconnect_type" cannot be set after connection start

ignore: gp_portal_error
test: external_table external_table_union_all external_table_create_privs external_table_persistent_error_log column_compression eagerfree alter_table_aocs alter_table_aocs2 alter_distribution_policy aoco_privileges
test: alter_table_set alter_table_gp alter_table_ao alter_table_set_am subtransaction_visibility oid_consistency udf_exception_blocks
# below test(s) inject faults so each of them need to be in a separate group
test: aocs
test: ic

test: disable_autovacuum
# Check for shmem leak for instrumentation slots before gpdb restart
test: instr_in_shmem_verify
# 'partition_locking' gets confused if other backends run concurrently and
# hold locks.
test: partition_locking
test: vacuum_gp
# background analyze may affect pgstat
test: pg_stat
test: bfv_partition qp_misc_rio
test: pgstat_qd_tabstat
# dispatch should always run seperately from other cases.
test: dispatch
test: enable_autovacuum
test: resource_group
test: resource_group_cpuset
test: resource_group_gucs

# expand_table tests may affect the result of 'gp_explain', keep them below that
test: gp_toolkit_ao_funcs trig auth_constraint role portals_updatable plpgsql_cache timeseries pg_stat_last_operation pg_stat_last_shoperation gp_numeric_agg partindex_test partition_pruning runtime_stats expand_table expand_table_ao expand_table_aoco expand_table_regression sysviews_gp

# direct dispatch tests
test: direct_dispatch bfv_dd bfv_dd_multicolumn bfv_dd_types

test: bfv_catalog bfv_index bfv_olap bfv_aggregate bfv_partition_plans DML_over_joins bfv_statistic nested_case_null sort bb_mpph aggregate_with_groupingsets gporca gpsd catcache part_external_table
# Run minirepro separately to avoid concurrent deletes erroring out the internal pg_dump call
test: minirepro

# NOTE: gporca_faults uses gp_fault_injector - so do not add to a parallel group
test: gporca_faults

# Tests for replicated table
test: rpt rpt_joins rpt_tpch rpt_returning

# NOTE: The bfv_temp test assumes that there are no temporary tables in
# other sessions. Therefore the other tests in this group mustn't create
# temp tables
test: bfv_cte bfv_joins bfv_subquery bfv_planner bfv_legacy bfv_temp bfv_dml

test: qp_olap_mdqa qp_misc gp_recursive_cte qp_dml_joins qp_skew qp_select partition_prune_opfamily

test: qp_misc_jiras qp_with_clause qp_executor qp_olap_windowerr qp_olap_window qp_derived_table qp_bitmapscan qp_dropped_cols
test: qp_with_functional_inlining qp_with_functional_noinlining
test: qp_functions_in_contexts_setup
test: qp_misc_rio_join_small qp_correlated_query qp_targeted_dispatch qp_gist_indexes2 qp_gist_indexes3 qp_gist_indexes4 qp_query_execution qp_functions_in_from qp_functions_in_select qp_functions_in_subquery qp_functions_in_subquery_column qp_functions_in_subquery_constant qp_functions_in_with correlated_subquery

test: dpe qp_dpe qp_subquery qp_left_anti_semi_join qp_union_intersect qp_functions qp_functions_idf qp_regexp qp_orca_fallback gp_sync_lc_gucs

test: olap_setup
test: qp_olap_group qp_olap_group2

test: hooktest tuple_serialization

# Test query_info_collect_hook are called in expected sequence on normal query, query error/abort
test: query_info_hook_test

ignore: tpch500GB_orca

# Tests for "compaction", i.e. VACUUM, of updatable append-only tables
test: uao_compaction/full uao_compaction/outdated_partialindex uao_compaction/drop_column_update uao_compaction/eof_truncate uao_compaction/basic uao_compaction/outdatedindex uao_compaction/update_toast uao_compaction/outdatedindex_abort uao_compaction/delete_toast uao_compaction/alter_table_analyze uao_compaction/full_eof_truncate uao_compaction/full_threshold

test: uao_compaction/index
test: uao_compaction/index2
test: uaocs_compaction/index

# Tests for "compaction", i.e. VACUUM, of updatable append-only column oriented tables
test: uaocs_compaction/alter_table_analyze uaocs_compaction/basic uaocs_compaction/drop_column_update uaocs_compaction/eof_truncate uaocs_compaction/full uaocs_compaction/full_eof_truncate uaocs_compaction/full_threshold uaocs_compaction/outdated_partialindex uaocs_compaction/outdatedindex uaocs_compaction/outdatedindex_abort

test: uao_ddl/cursor_row uao_ddl/cursor_column uao_ddl/alter_ao_table_statistics_row uao_ddl/alter_ao_table_statistics_column uao_ddl/alter_ao_table_setdefault_row uao_ddl/alter_ao_table_index_row uao_ddl/alter_ao_table_owner_column uao_ddl/spgist_over_ao_table_row
test: uao_ddl/alter_ao_table_owner_row uao_ddl/alter_ao_table_setstorage_row uao_ddl/alter_ao_table_constraint_row uao_ddl/alter_ao_table_constraint_column uao_ddl/alter_ao_table_index_column uao_ddl/blocksize_row uao_ddl/compresstype_column uao_ddl/alter_ao_table_setdefault_column uao_ddl/blocksize_column uao_ddl/temp_on_commit_delete_rows_row uao_ddl/temp_on_commit_delete_rows_column uao_ddl/spgist_over_ao_table_column
test: uao_ddl/alter_ao_table_setstorage_column uao_ddl/alter_ao_table_col_ddl_row uao_ddl/compresstype_row uao_ddl/alter_ao_table_col_ddl_column uao_ddl/alter_ao_part_tables_splitpartition_row uao_ddl/alter_ao_part_tables_splitpartition_column uao_ddl/create_ao_tables_row uao_ddl/create_ao_table_500cols_row uao_ddl/create_ao_tables_column uao_ddl/alter_ao_part_exch_row
test: uao_ddl/alter_ao_part_exch_column uao_ddl/alter_ao_part_tables_row uao_ddl/create_ao_table_500cols_column uao_ddl/alter_ao_part_tables_column

test: uao_ddl/alter_drop_allcol_row uao_ddl/alter_drop_allcol_column uao_ddl/alter_rollback_row uao_ddl/alter_rollback_column uao_ddl/uao_allalter_row uao_ddl/uao_allalter_column uao_ddl/alter_table_reloptions_row uao_ddl/alter_table_reloptions_column

# These tests use gp_select_invisible and VACUUM, and will get confused if there are
# concurrent transactions holding back the global xmin.

test: uao_dml/uao_dml_cursor_row uao_dml/uao_dml_select_row uao_dml/uao_dml_cursor_column uao_dml/uao_dml_select_column


# disable autovacuum for the test
test: disable_autovacuum
# These cases need to run without autovacuum, as it acquiring ShareUpdateExclusiveLock
# on table which does matter concurrent VACUUM stats on reltuples calculation.
# TODO find why these tests fail in parallel, for now keeping them sequential
test: uao_compaction/full_stats
test: uao_compaction/stats
test: uao_compaction/index_stats
test: uao_compaction/drop_column
# TODO find why these tests fail in parallel, for now keeping them sequential
test: uaocs_compaction/full_stats
test: uaocs_compaction/stats
test: uaocs_compaction/index_stats
test: uaocs_compaction/drop_column

# Run uao[cs]_catalog_tables separately. They run VACUUM FULL on
# append-optimized tables and assume that no AWAITING_DROP segfiles exist at
# the end of VACUUM FULL.
test: uao_catalog_tables
test: uaocs_catalog_tables
test: uao_compaction/threshold
test: uaocs_compaction/threshold
test: uao_ddl/analyze_ao_table_every_dml_row uao_ddl/analyze_ao_table_every_dml_column
test: uao_dml/uao_dml_row
test: uao_dml/uao_dml_column
test: ao_locks
test: freeze_aux_tables

# These cannot run in parallel, because they check that VACUUM FULL shrinks table size.
# A concurrent session could hold back the xid horizon and prevent old tuples from being
# removed.
test: vacuum_full_ao
test: vacuum_full_freeze_heap
test: vacuum_full_heap
test: vacuum_full_heap_bitmapindex
test: vacuum_ao_aux_only
# Check for shmem leak for instrumentation slots
test: instr_in_shmem_verify
# check autostats
test: autostats
test: enable_autovacuum

test: ao_checksum_corruption AOCO_Compression AORO_Compression table_statistics
test: session_reset
# below test(s) inject faults so each of them need to be in a separate group
test: fts_error

test: psql_gp_commands pg_resetwal dropdb_check_shared_buffer_cache gp_upgrade_cornercases

test: temp_relation
test: alter_db_set_tablespace

# This cannot run in parallel because other tests could increment the Oid
# counters and make the Oid counter observations hardcoded in the answer file
# incorrect.
test: oid_wraparound

# fts_recovery_in_progresss uses fault injectors to simulate FTS fault states,
# hence it should be run in isolation.
test: fts_recovery_in_progress
test: mirror_replay
test: autovacuum
test: autovacuum-segment
test: autovacuum-template0-segment
test: autovacuum-catalog
test: autovacuum-ao-aux

# gpexpand introduce the partial tables, check them if they can run correctly
test: gangsize gang_reuse

# some utilities do not work while doing gpexpand, check them can print correct message
test: run_utility_gpexpand_phase1

# check correct error message when create extension error on segment
test: create_extension_fail

# test if motion sockets are created with the gp_segment_configuration.address
test: motion_socket

# test invalid connection to ic proxy when gp_interconnect_type='proxy'
test: ic_proxy_socket

# subtransaction overflow test
test: subtrx_overflow

test: dboptions

# DML tests for AO/CO unique indexes.
test: uao_dml/uao_dml_unique_index_delete_row uao_dml/uao_dml_unique_index_delete_column uao_dml/uao_dml_unique_index_update_row uao_dml/uao_dml_unique_index_update_column

# test CREATE UNIQUE INDEX on AO/CO tables.
test: uao_dml/ao_unique_index_build_row uao_dml/ao_unique_index_build_column

# test column projection for various operations
test: aoco_projection
# test resource queue, can not put other test in resource queue.
test: resource_manager_switch_to_queue
test: resource_queue
test: resource_queue_stat
test: resource_queue_with_rule
test: bb_memory_quota
test: qp_resource_queue
test: resource_queue_function
test: gp_toolkit_resqueue
test: resource_manager_restore_to_none

# test dispatch and result handling of gp_log_memory_backend_contexts
test: gp_log_mem_dispatch

<<<<<<< HEAD
# please refer to https://github.com/greenplum-db/gpdb/issues/11673
test: bfv_squelch
=======
# test that distributing or hash partitioning by an enum field or expression is blocked
test: enum_dist_part_ban
>>>>>>> 36ed7857

# end of tests<|MERGE_RESOLUTION|>--- conflicted
+++ resolved
@@ -340,12 +340,10 @@
 # test dispatch and result handling of gp_log_memory_backend_contexts
 test: gp_log_mem_dispatch
 
-<<<<<<< HEAD
+# test that distributing or hash partitioning by an enum field or expression is blocked
+test: enum_dist_part_ban
+
 # please refer to https://github.com/greenplum-db/gpdb/issues/11673
 test: bfv_squelch
-=======
-# test that distributing or hash partitioning by an enum field or expression is blocked
-test: enum_dist_part_ban
->>>>>>> 36ed7857
 
 # end of tests