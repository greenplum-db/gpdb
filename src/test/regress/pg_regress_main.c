/*-------------------------------------------------------------------------
 *
 * pg_regress_main --- regression test for the main backend
 *
 * This is a C implementation of the previous shell script for running
 * the regression tests, and should be mostly compatible with it.
 * Initial author of C translation: Magnus Hagander
 *
 * This code is released under the terms of the PostgreSQL License.
 *
 * Portions Copyright (c) 1996-2014, PostgreSQL Global Development Group
 * Portions Copyright (c) 1994, Regents of the University of California
 *
 * src/test/regress/pg_regress_main.c
 *
 *-------------------------------------------------------------------------
 */

#include "pg_regress.h"

#include <sys/stat.h>
#include <sys/types.h>

/*
 * start a psql test process for specified file (including redirection),
 * and return process ID
 */
static PID_TYPE
psql_start_test(const char *testname,
				_stringlist **resultfiles,
				_stringlist **expectfiles,
				_stringlist **tags)
{
	PID_TYPE	pid;
	char		infile[MAXPGPATH];
	char		outfile[MAXPGPATH];
	char		expectfile[MAXPGPATH] = "";
	char		psql_cmd[MAXPGPATH * 3];
	size_t		offset = 0;
	char		use_utility_mode = 0;
	char	   *lastslash;

	/* generalise later */
	if (strcmp(testname, "upg2") == 0)
		use_utility_mode = 1;

	/*
	 * Look for files in the output dir first, consistent with a vpath search.
	 * This is mainly to create more reasonable error messages if the file is
	 * not found.  It also allows local test overrides when running pg_regress
	 * outside of the source tree.
	 */
	snprintf(infile, sizeof(infile), "%s/sql/%s.sql",
			 outputdir, testname);
	if (!file_exists(infile))
		snprintf(infile, sizeof(infile), "%s/sql/%s.sql",
				 inputdir, testname);

	snprintf(outfile, sizeof(outfile), "%s/results/%s.out",
			 outputdir, testname);

	/*
	 * If the test name contains slashes, create intermediary results
	 * directory.
	 */
	if ((lastslash = strrchr(outfile, '/')) != NULL)
	{
		char		resultdir[MAXPGPATH];

		memcpy(resultdir, outfile, lastslash - outfile);
		resultdir[lastslash - outfile] = '\0';
		if (mkdir(resultdir, S_IRWXU | S_IRWXG | S_IRWXO) < 0)
		{
			if (errno == EEXIST)
			{
				/* exists already, that's OK */
			}
			else
			{
				fprintf(stderr, _("could not create directory \"%s\": %s\n"),
						resultdir, strerror(errno));
				exit_nicely(2);
			}
		}
	}

	snprintf(expectfile, sizeof(expectfile), "%s/expected/%s.out",
			 outputdir, testname);
	if (!file_exists(expectfile))
		snprintf(expectfile, sizeof(expectfile), "%s/expected/%s.out",
				 inputdir, testname);

	add_stringlist_item(resultfiles, outfile);
	add_stringlist_item(expectfiles, expectfile);

	if (launcher)
		offset += snprintf(psql_cmd + offset, sizeof(psql_cmd) - offset,
						   "%s ", launcher);

	snprintf(psql_cmd + offset, sizeof(psql_cmd) - offset,
<<<<<<< HEAD
			 "%s " SYSTEMQUOTE "\"%s%spsql\" -X -a -q -d \"%s\" < \"%s\" > \"%s\" 2>&1" SYSTEMQUOTE,
			 use_utility_mode ? "env PGOPTIONS='-c gp_session_role=utility'" : "",
=======
			 "\"%s%spsql\" -X -a -q -d \"%s\" < \"%s\" > \"%s\" 2>&1",
>>>>>>> ab76208e
			 psqldir ? psqldir : "",
			 psqldir ? "/" : "",
			 dblist->str,
			 infile,
			 outfile);

	pid = spawn_process(psql_cmd);

	if (pid == INVALID_PID)
	{
		fprintf(stderr, _("could not start process for test %s\n"),
				testname);
		exit(2);
	}

	return pid;
}

static void
psql_init(int argc, char **argv)
{
	/* set default regression database name */
	add_stringlist_item(&dblist, "regression");
}

int
main(int argc, char *argv[])
{
	return regression_main(argc, argv, psql_init, psql_start_test);
}<|MERGE_RESOLUTION|>--- conflicted
+++ resolved
@@ -98,12 +98,8 @@
 						   "%s ", launcher);
 
 	snprintf(psql_cmd + offset, sizeof(psql_cmd) - offset,
-<<<<<<< HEAD
-			 "%s " SYSTEMQUOTE "\"%s%spsql\" -X -a -q -d \"%s\" < \"%s\" > \"%s\" 2>&1" SYSTEMQUOTE,
+			 "%s \"%s%spsql\" -X -a -q -d \"%s\" < \"%s\" > \"%s\" 2>&1",
 			 use_utility_mode ? "env PGOPTIONS='-c gp_session_role=utility'" : "",
-=======
-			 "\"%s%spsql\" -X -a -q -d \"%s\" < \"%s\" > \"%s\" 2>&1",
->>>>>>> ab76208e
 			 psqldir ? psqldir : "",
 			 psqldir ? "/" : "",
 			 dblist->str,
