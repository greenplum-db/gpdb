--- conflicted
+++ resolved
@@ -92,8 +92,7 @@
 ERROR:  operator does not exist: time with time zone + time with time zone
 LINE 1: SELECT f1 + time with time zone '00:01' AS "Illegal" FROM TI...
                   ^
-<<<<<<< HEAD
-HINT:  No operator matches the given name and argument type(s). You might need to add explicit type casts.
+HINT:  No operator matches the given name and argument types. You might need to add explicit type casts.
 -- basic sanity of sample timezones
 set timezone = 'America/New_York';
 SELECT TIMESTAMP WITH TIME ZONE 'epoch' + 1407545520 * INTERVAL '1 second' as NYC;
@@ -137,6 +136,3 @@
 ------------------------------
  Sat Aug 09 01:52:00 2014 +01
 (1 row)
-=======
-HINT:  No operator matches the given name and argument types. You might need to add explicit type casts.
->>>>>>> 9e1c9f95
