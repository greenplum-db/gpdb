--
-- TRIGGERS
--
create table pkeys (pkey1 int4 not null, pkey2 text not null);
create table fkeys (fkey1 int4, fkey2 text, fkey3 int);
create table fkeys2 (fkey21 int4, fkey22 text, pkey23 int not null);
create index fkeys_i on fkeys (fkey1, fkey2);
create index fkeys2_i on fkeys2 (fkey21, fkey22);
create index fkeys2p_i on fkeys2 (pkey23);
insert into pkeys values (10, '1');
insert into pkeys values (20, '2');
insert into pkeys values (30, '3');
insert into pkeys values (40, '4');
insert into pkeys values (50, '5');
insert into pkeys values (60, '6');
create unique index pkeys_i on pkeys (pkey1, pkey2);
--
-- For fkeys:
-- 	(fkey1, fkey2)	--> pkeys (pkey1, pkey2)
-- 	(fkey3)		--> fkeys2 (pkey23)
--
create trigger check_fkeys_pkey_exist
	before insert or update on fkeys
	for each row
	execute procedure
	check_primary_key ('fkey1', 'fkey2', 'pkeys', 'pkey1', 'pkey2');
create trigger check_fkeys_pkey2_exist
	before insert or update on fkeys
	for each row
	execute procedure check_primary_key ('fkey3', 'fkeys2', 'pkey23');
--
-- For fkeys2:
-- 	(fkey21, fkey22)	--> pkeys (pkey1, pkey2)
--
create trigger check_fkeys2_pkey_exist
	before insert or update on fkeys2
	for each row
	execute procedure
	check_primary_key ('fkey21', 'fkey22', 'pkeys', 'pkey1', 'pkey2');
-- Test comments
COMMENT ON TRIGGER check_fkeys2_pkey_bad ON fkeys2 IS 'wrong';
ERROR:  trigger "check_fkeys2_pkey_bad" for table "fkeys2" does not exist
COMMENT ON TRIGGER check_fkeys2_pkey_exist ON fkeys2 IS 'right';
COMMENT ON TRIGGER check_fkeys2_pkey_exist ON fkeys2 IS NULL;
--
-- For pkeys:
-- 	ON DELETE/UPDATE (pkey1, pkey2) CASCADE:
-- 		fkeys (fkey1, fkey2) and fkeys2 (fkey21, fkey22)
--
create trigger check_pkeys_fkey_cascade
	before delete or update on pkeys
	for each row
	execute procedure
	check_foreign_key (2, 'cascade', 'pkey1', 'pkey2',
	'fkeys', 'fkey1', 'fkey2', 'fkeys2', 'fkey21', 'fkey22');
--
-- For fkeys2:
-- 	ON DELETE/UPDATE (pkey23) RESTRICT:
-- 		fkeys (fkey3)
--
create trigger check_fkeys2_fkey_restrict
	before delete or update on fkeys2
	for each row
	execute procedure check_foreign_key (1, 'restrict', 'pkey23', 'fkeys', 'fkey3');
insert into fkeys2 values (10, '1', 1);
ERROR:  function cannot execute on a QE slice because it accesses relation "public.pkeys"  (seg1 172.17.0.2:25433 pid=51031)
CONTEXT:  SQL statement "select 1 from pkeys where pkey1 = $1 and pkey2 = $2 "
insert into fkeys2 values (30, '3', 2);
ERROR:  function cannot execute on a QE slice because it accesses relation "public.pkeys"  (seg2 172.17.0.2:25434 pid=51032)
CONTEXT:  SQL statement "select 1 from pkeys where pkey1 = $1 and pkey2 = $2 "
insert into fkeys2 values (40, '4', 5);
ERROR:  function cannot execute on a QE slice because it accesses relation "public.pkeys"  (seg2 172.17.0.2:25434 pid=51032)
CONTEXT:  SQL statement "select 1 from pkeys where pkey1 = $1 and pkey2 = $2 "
insert into fkeys2 values (50, '5', 3);
ERROR:  function cannot execute on a QE slice because it accesses relation "public.pkeys"  (seg0 172.17.0.2:25432 pid=51030)
CONTEXT:  SQL statement "select 1 from pkeys where pkey1 = $1 and pkey2 = $2 "
-- no key in pkeys
insert into fkeys2 values (70, '5', 3);
ERROR:  function cannot execute on a QE slice because it accesses relation "public.pkeys"  (seg1 172.17.0.2:25433 pid=51031)
CONTEXT:  SQL statement "select 1 from pkeys where pkey1 = $1 and pkey2 = $2 "
insert into fkeys values (10, '1', 2);
ERROR:  function cannot execute on a QE slice because it accesses relation "public.fkeys2"  (seg1 172.17.0.2:25433 pid=51031)
CONTEXT:  SQL statement "select 1 from fkeys2 where pkey23 = $1 "
insert into fkeys values (30, '3', 3);
ERROR:  function cannot execute on a QE slice because it accesses relation "public.fkeys2"  (seg2 172.17.0.2:25434 pid=51032)
CONTEXT:  SQL statement "select 1 from fkeys2 where pkey23 = $1 "
insert into fkeys values (40, '4', 2);
ERROR:  function cannot execute on a QE slice because it accesses relation "public.fkeys2"  (seg2 172.17.0.2:25434 pid=51032)
CONTEXT:  SQL statement "select 1 from fkeys2 where pkey23 = $1 "
insert into fkeys values (50, '5', 2);
ERROR:  function cannot execute on a QE slice because it accesses relation "public.fkeys2"  (seg0 172.17.0.2:25432 pid=51030)
CONTEXT:  SQL statement "select 1 from fkeys2 where pkey23 = $1 "
-- no key in pkeys
insert into fkeys values (70, '5', 1);
ERROR:  function cannot execute on a QE slice because it accesses relation "public.fkeys2"  (seg1 172.17.0.2:25433 pid=51031)
CONTEXT:  SQL statement "select 1 from fkeys2 where pkey23 = $1 "
-- no key in fkeys2
insert into fkeys values (60, '6', 4);
ERROR:  function cannot execute on a QE slice because it accesses relation "public.fkeys2"  (seg0 172.17.0.2:25432 pid=51030)
CONTEXT:  SQL statement "select 1 from fkeys2 where pkey23 = $1 "
delete from pkeys where pkey1 = 30 and pkey2 = '3';
ERROR:  function cannot execute on a QE slice because it issues a non-SELECT statement  (seg2 172.17.0.2:25434 pid=51032)
CONTEXT:  SQL statement "delete from fkeys where fkey1 = $1 and fkey2 = $2 "
delete from pkeys where pkey1 = 40 and pkey2 = '4';
ERROR:  function cannot execute on a QE slice because it issues a non-SELECT statement  (seg2 172.17.0.2:25434 pid=51032)
CONTEXT:  SQL statement "delete from fkeys where fkey1 = $1 and fkey2 = $2 "
update pkeys set pkey1 = 7, pkey2 = '70' where pkey1 = 50 and pkey2 = '5';
ERROR:  UPDATE on distributed key column not allowed on relation with update triggers
update pkeys set pkey1 = 7, pkey2 = '70' where pkey1 = 10 and pkey2 = '1';
ERROR:  UPDATE on distributed key column not allowed on relation with update triggers
DROP TABLE pkeys;
DROP TABLE fkeys;
DROP TABLE fkeys2;
-- -- I've disabled the funny_dup17 test because the new semantics
-- -- of AFTER ROW triggers, which get now fired at the end of a
-- -- query always, cause funny_dup17 to enter an endless loop.
-- --
-- --      Jan
--
-- create table dup17 (x int4);
--
-- create trigger dup17_before
-- 	before insert on dup17
-- 	for each row
-- 	execute procedure
-- 	funny_dup17 ()
-- ;
--
-- insert into dup17 values (17);
-- select count(*) from dup17;
-- insert into dup17 values (17);
-- select count(*) from dup17;
--
-- drop trigger dup17_before on dup17;
--
-- create trigger dup17_after
-- 	after insert on dup17
-- 	for each row
-- 	execute procedure
-- 	funny_dup17 ()
-- ;
-- insert into dup17 values (13);
-- select count(*) from dup17 where x = 13;
-- insert into dup17 values (13);
-- select count(*) from dup17 where x = 13;
--
-- DROP TABLE dup17;
-- Check behavior when trigger returns unmodified trigtuple
create table trigtest (f1 int, f2 text);
create trigger trigger_return_old
	before insert or delete or update on trigtest
	for each row execute procedure trigger_return_old();
insert into trigtest values(1, 'foo');
select * from trigtest;
 f1 | f2  
----+-----
  1 | foo
(1 row)

update trigtest set f2 = f2 || 'bar';
select * from trigtest;
 f1 | f2  
----+-----
  1 | foo
(1 row)

delete from trigtest;
select * from trigtest;
 f1 | f2 
----+----
(0 rows)

drop table trigtest;
create sequence ttdummy_seq increment 10 start 0 minvalue 0;
create table tttest (
	price_id	int4,
	price_val	int4,
	price_on	int4,
	price_off	int4 default 999999
);
create trigger ttdummy
	before delete or update on tttest
	for each row
	execute procedure
	ttdummy (price_on, price_off);
create trigger ttserial
	before insert or update on tttest
	for each row
	execute procedure
	autoinc (price_on, ttdummy_seq);
insert into tttest values (1, 1, null);
insert into tttest values (2, 2, null);
insert into tttest values (3, 3, 0);
select * from tttest;
 price_id | price_val | price_on | price_off 
----------+-----------+----------+-----------
        1 |         1 |       10 |    999999
        2 |         2 |       20 |    999999
        3 |         3 |       30 |    999999
(3 rows)

delete from tttest where price_id = 2;
ERROR:  function cannot execute on a QE slice because it issues a non-SELECT statement  (seg1 172.17.0.2:25433 pid=51031)
CONTEXT:  SQL statement "INSERT INTO tttest VALUES ($1, $2, $3, $4)"
select * from tttest;
 price_id | price_val | price_on | price_off 
----------+-----------+----------+-----------
        2 |         2 |       20 |    999999
        1 |         1 |       10 |    999999
        3 |         3 |       30 |    999999
(3 rows)

-- what do we see ?
-- get current prices
select * from tttest where price_off = 999999;
 price_id | price_val | price_on | price_off 
----------+-----------+----------+-----------
        2 |         2 |       20 |    999999
        1 |         1 |       10 |    999999
        3 |         3 |       30 |    999999
(3 rows)

-- change price for price_id == 3
update tttest set price_val = 30 where price_id = 3;
ERROR:  function cannot execute on a QE slice because it issues a non-SELECT statement  (seg2 172.17.0.2:25434 pid=51032)
CONTEXT:  SQL statement "INSERT INTO tttest VALUES ($1, $2, $3, $4)"
select * from tttest;
 price_id | price_val | price_on | price_off 
----------+-----------+----------+-----------
        2 |         2 |       20 |    999999
        1 |         1 |       10 |    999999
        3 |         3 |       30 |    999999
(3 rows)

-- now we want to change pric_id in ALL tuples
-- this gets us not what we need
update tttest set price_id = 5 where price_id = 3;
ERROR:  UPDATE on distributed key column not allowed on relation with update triggers
select * from tttest;
 price_id | price_val | price_on | price_off 
----------+-----------+----------+-----------
        2 |         2 |       20 |    999999
        1 |         1 |       10 |    999999
        3 |         3 |       30 |    999999
(3 rows)

-- restore data as before last update:
select set_ttdummy(0);
 set_ttdummy 
-------------
           1
(1 row)

delete from tttest where price_id = 5;
update tttest set price_off = 999999 where price_val = 30;
select * from tttest;
 price_id | price_val | price_on | price_off 
----------+-----------+----------+-----------
        2 |         2 |       20 |    999999
        1 |         1 |       10 |    999999
        3 |         3 |       30 |    999999
(3 rows)

-- and try change price_id now!
update tttest set price_id = 5 where price_id = 3;
ERROR:  UPDATE on distributed key column not allowed on relation with update triggers
select * from tttest;
 price_id | price_val | price_on | price_off 
----------+-----------+----------+-----------
        2 |         2 |       20 |    999999
        1 |         1 |       10 |    999999
        3 |         3 |       30 |    999999
(3 rows)

-- isn't it what we need ?
select set_ttdummy(1);
 set_ttdummy 
-------------
           0
(1 row)

-- we want to correct some "date"
update tttest set price_on = -1 where price_id = 1;
ERROR:  ttdummy (tttest): you cannot change price_on and/or price_off columns (use set_ttdummy)  (seg2 172.17.0.2:25434 pid=221098)
-- but this doesn't work
-- try in this way
select set_ttdummy(0);
 set_ttdummy 
-------------
           1
(1 row)

update tttest set price_on = -1 where price_id = 1;
ERROR:  ttdummy (tttest): you cannot change price_on and/or price_off columns (use set_ttdummy)  (seg2 172.17.0.2:25434 pid=221098)
select * from tttest;
 price_id | price_val | price_on | price_off 
----------+-----------+----------+-----------
        2 |         2 |       20 |    999999
        1 |         1 |       10 |    999999
        3 |         3 |       30 |    999999
(3 rows)

-- isn't it what we need ?
-- get price for price_id == 5 as it was @ "date" 35
select * from tttest where price_on <= 35 and price_off > 35 and price_id = 5;
 price_id | price_val | price_on | price_off 
----------+-----------+----------+-----------
(0 rows)

drop table tttest;
drop sequence ttdummy_seq;
--
-- tests for per-statement triggers
--
CREATE TABLE log_table (tstamp timestamp default timeofday()::timestamp);
CREATE TABLE main_table (a int, b int);
COPY main_table (a,b) FROM stdin;
CREATE FUNCTION trigger_func() RETURNS trigger LANGUAGE plpgsql AS '
BEGIN
	RAISE NOTICE ''trigger_func(%) called: action = %, when = %, level = %'', TG_ARGV[0], TG_OP, TG_WHEN, TG_LEVEL;
	RETURN NULL;
END;';
CREATE TRIGGER before_ins_stmt_trig BEFORE INSERT ON main_table
FOR EACH STATEMENT EXECUTE PROCEDURE trigger_func('before_ins_stmt');
CREATE TRIGGER after_ins_stmt_trig AFTER INSERT ON main_table
FOR EACH STATEMENT EXECUTE PROCEDURE trigger_func('after_ins_stmt');
--
-- if neither 'FOR EACH ROW' nor 'FOR EACH STATEMENT' was specified,
-- CREATE TRIGGER should default to 'FOR EACH STATEMENT'
--
CREATE TRIGGER after_upd_stmt_trig AFTER UPDATE ON main_table
EXECUTE PROCEDURE trigger_func('after_upd_stmt');
CREATE TRIGGER after_upd_row_trig AFTER UPDATE ON main_table
FOR EACH ROW EXECUTE PROCEDURE trigger_func('after_upd_row');
INSERT INTO main_table DEFAULT VALUES;
UPDATE main_table SET a = a + 1 WHERE b < 30;
ERROR:  UPDATE on distributed key column not allowed on relation with update triggers
-- UPDATE that effects zero rows should still call per-statement trigger
UPDATE main_table SET a = a + 2 WHERE b > 100;
ERROR:  UPDATE on distributed key column not allowed on relation with update triggers
-- COPY should fire per-row and per-statement INSERT triggers
COPY main_table (a, b) FROM stdin;
NOTICE:  trigger_func(before_ins_stmt) called: action = INSERT, when = BEFORE, level = STATEMENT
NOTICE:  trigger_func(after_ins_stmt) called: action = INSERT, when = AFTER, level = STATEMENT
SELECT * FROM main_table ORDER BY a, b;
 a  | b  
----+----
  5 | 10
 20 | 20
 30 | 10
 30 | 40
 50 | 35
 50 | 60
 80 | 15
    |   
(8 rows)

--
-- test triggers with WHEN clause
--
CREATE TRIGGER modified_a BEFORE UPDATE OF a ON main_table
FOR EACH ROW WHEN (OLD.a <> NEW.a) EXECUTE PROCEDURE trigger_func('modified_a');
CREATE TRIGGER modified_any BEFORE UPDATE OF a ON main_table
FOR EACH ROW WHEN (OLD.* IS DISTINCT FROM NEW.*) EXECUTE PROCEDURE trigger_func('modified_any');
CREATE TRIGGER insert_a AFTER INSERT ON main_table
FOR EACH ROW WHEN (NEW.a = 123) EXECUTE PROCEDURE trigger_func('insert_a');
CREATE TRIGGER delete_a AFTER DELETE ON main_table
FOR EACH ROW WHEN (OLD.a = 123) EXECUTE PROCEDURE trigger_func('delete_a');
CREATE TRIGGER insert_when BEFORE INSERT ON main_table
FOR EACH STATEMENT WHEN (true) EXECUTE PROCEDURE trigger_func('insert_when');
CREATE TRIGGER delete_when AFTER DELETE ON main_table
FOR EACH STATEMENT WHEN (true) EXECUTE PROCEDURE trigger_func('delete_when');
INSERT INTO main_table (a) VALUES (123), (456);
NOTICE:  trigger_func(insert_a) called: action = INSERT, when = AFTER, level = ROW  (seg1 172.17.0.2:25433 pid=113597)
COPY main_table FROM stdin;
NOTICE:  trigger_func(before_ins_stmt) called: action = INSERT, when = BEFORE, level = STATEMENT
NOTICE:  trigger_func(insert_when) called: action = INSERT, when = BEFORE, level = STATEMENT
NOTICE:  trigger_func(insert_a) called: action = INSERT, when = AFTER, level = ROW
NOTICE:  trigger_func(after_ins_stmt) called: action = INSERT, when = AFTER, level = STATEMENT
DELETE FROM main_table WHERE a IN (123, 456);
NOTICE:  trigger_func(delete_a) called: action = DELETE, when = AFTER, level = ROW  (seg1 172.17.0.2:25433 pid=113597)
NOTICE:  trigger_func(delete_a) called: action = DELETE, when = AFTER, level = ROW  (seg1 172.17.0.2:25433 pid=113597)
UPDATE main_table SET a = 50, b = 60;
ERROR:  UPDATE on distributed key column not allowed on relation with update triggers
SELECT * FROM main_table ORDER BY a, b;
 a  | b  
----+----
  5 | 10
 20 | 20
 30 | 10
 30 | 40
 50 | 35
 50 | 60
 80 | 15
    |   
(8 rows)

SELECT pg_get_triggerdef(oid, true) FROM pg_trigger WHERE tgrelid = 'main_table'::regclass AND tgname = 'modified_a';
                                                             pg_get_triggerdef                                                              
--------------------------------------------------------------------------------------------------------------------------------------------
 CREATE TRIGGER modified_a BEFORE UPDATE OF a ON main_table FOR EACH ROW WHEN (old.a <> new.a) EXECUTE PROCEDURE trigger_func('modified_a')
(1 row)

SELECT pg_get_triggerdef(oid, false) FROM pg_trigger WHERE tgrelid = 'main_table'::regclass AND tgname = 'modified_a';
                                                                  pg_get_triggerdef                                                                  
-----------------------------------------------------------------------------------------------------------------------------------------------------
 CREATE TRIGGER modified_a BEFORE UPDATE OF a ON public.main_table FOR EACH ROW WHEN ((old.a <> new.a)) EXECUTE PROCEDURE trigger_func('modified_a')
(1 row)

SELECT pg_get_triggerdef(oid, true) FROM pg_trigger WHERE tgrelid = 'main_table'::regclass AND tgname = 'modified_any';
                                                                      pg_get_triggerdef                                                                       
--------------------------------------------------------------------------------------------------------------------------------------------------------------
 CREATE TRIGGER modified_any BEFORE UPDATE OF a ON main_table FOR EACH ROW WHEN (old.* IS DISTINCT FROM new.*) EXECUTE PROCEDURE trigger_func('modified_any')
(1 row)

DROP TRIGGER modified_a ON main_table;
DROP TRIGGER modified_any ON main_table;
DROP TRIGGER insert_a ON main_table;
DROP TRIGGER delete_a ON main_table;
DROP TRIGGER insert_when ON main_table;
DROP TRIGGER delete_when ON main_table;
-- Test column-level triggers
DROP TRIGGER after_upd_row_trig ON main_table;
CREATE TRIGGER before_upd_a_row_trig BEFORE UPDATE OF a ON main_table
FOR EACH ROW EXECUTE PROCEDURE trigger_func('before_upd_a_row');
CREATE TRIGGER after_upd_b_row_trig AFTER UPDATE OF b ON main_table
FOR EACH ROW EXECUTE PROCEDURE trigger_func('after_upd_b_row');
CREATE TRIGGER after_upd_a_b_row_trig AFTER UPDATE OF a, b ON main_table
FOR EACH ROW EXECUTE PROCEDURE trigger_func('after_upd_a_b_row');
CREATE TRIGGER before_upd_a_stmt_trig BEFORE UPDATE OF a ON main_table
FOR EACH STATEMENT EXECUTE PROCEDURE trigger_func('before_upd_a_stmt');
CREATE TRIGGER after_upd_b_stmt_trig AFTER UPDATE OF b ON main_table
FOR EACH STATEMENT EXECUTE PROCEDURE trigger_func('after_upd_b_stmt');
SELECT pg_get_triggerdef(oid) FROM pg_trigger WHERE tgrelid = 'main_table'::regclass AND tgname = 'after_upd_a_b_row_trig';
                                                                pg_get_triggerdef                                                                 
--------------------------------------------------------------------------------------------------------------------------------------------------
 CREATE TRIGGER after_upd_a_b_row_trig AFTER UPDATE OF a, b ON public.main_table FOR EACH ROW EXECUTE PROCEDURE trigger_func('after_upd_a_b_row')
(1 row)

UPDATE main_table SET a = 50;
ERROR:  UPDATE on distributed key column not allowed on relation with update triggers
UPDATE main_table SET b = 10;
NOTICE:  trigger_func(after_upd_a_b_row) called: action = UPDATE, when = AFTER, level = ROW  (seg1 172.17.0.2:25433 pid=113597)
NOTICE:  trigger_func(after_upd_b_row) called: action = UPDATE, when = AFTER, level = ROW  (seg1 172.17.0.2:25433 pid=113597)
NOTICE:  trigger_func(after_upd_a_b_row) called: action = UPDATE, when = AFTER, level = ROW  (seg1 172.17.0.2:25433 pid=113597)
NOTICE:  trigger_func(after_upd_b_row) called: action = UPDATE, when = AFTER, level = ROW  (seg1 172.17.0.2:25433 pid=113597)
NOTICE:  trigger_func(after_upd_a_b_row) called: action = UPDATE, when = AFTER, level = ROW  (seg1 172.17.0.2:25433 pid=113597)
NOTICE:  trigger_func(after_upd_b_row) called: action = UPDATE, when = AFTER, level = ROW  (seg1 172.17.0.2:25433 pid=113597)
NOTICE:  trigger_func(after_upd_a_b_row) called: action = UPDATE, when = AFTER, level = ROW  (seg1 172.17.0.2:25433 pid=113597)
NOTICE:  trigger_func(after_upd_b_row) called: action = UPDATE, when = AFTER, level = ROW  (seg1 172.17.0.2:25433 pid=113597)
NOTICE:  trigger_func(after_upd_a_b_row) called: action = UPDATE, when = AFTER, level = ROW  (seg0 172.17.0.2:25432 pid=113596)
NOTICE:  trigger_func(after_upd_a_b_row) called: action = UPDATE, when = AFTER, level = ROW  (seg2 172.17.0.2:25434 pid=113598)
NOTICE:  trigger_func(after_upd_b_row) called: action = UPDATE, when = AFTER, level = ROW  (seg0 172.17.0.2:25432 pid=113596)
NOTICE:  trigger_func(after_upd_b_row) called: action = UPDATE, when = AFTER, level = ROW  (seg2 172.17.0.2:25434 pid=113598)
NOTICE:  trigger_func(after_upd_a_b_row) called: action = UPDATE, when = AFTER, level = ROW  (seg0 172.17.0.2:25432 pid=113596)
NOTICE:  trigger_func(after_upd_a_b_row) called: action = UPDATE, when = AFTER, level = ROW  (seg2 172.17.0.2:25434 pid=113598)
NOTICE:  trigger_func(after_upd_b_row) called: action = UPDATE, when = AFTER, level = ROW  (seg0 172.17.0.2:25432 pid=113596)
NOTICE:  trigger_func(after_upd_b_row) called: action = UPDATE, when = AFTER, level = ROW  (seg2 172.17.0.2:25434 pid=113598)
--
-- Test case for bug with BEFORE trigger followed by AFTER trigger with WHEN
--
CREATE TABLE some_t (some_col boolean NOT NULL);
CREATE FUNCTION dummy_update_func() RETURNS trigger AS $$
BEGIN
  RAISE NOTICE 'dummy_update_func(%) called: action = %, old = %, new = %',
    TG_ARGV[0], TG_OP, OLD, NEW;
  RETURN NEW;
END;
$$ LANGUAGE plpgsql;
CREATE TRIGGER some_trig_before BEFORE UPDATE ON some_t FOR EACH ROW
  EXECUTE PROCEDURE dummy_update_func('before');
CREATE TRIGGER some_trig_aftera AFTER UPDATE ON some_t FOR EACH ROW
  WHEN (NOT OLD.some_col AND NEW.some_col)
  EXECUTE PROCEDURE dummy_update_func('aftera');
CREATE TRIGGER some_trig_afterb AFTER UPDATE ON some_t FOR EACH ROW
  WHEN (NOT NEW.some_col)
  EXECUTE PROCEDURE dummy_update_func('afterb');
INSERT INTO some_t VALUES (TRUE);
UPDATE some_t SET some_col = TRUE;
ERROR:  UPDATE on distributed key column not allowed on relation with update triggers
UPDATE some_t SET some_col = FALSE;
ERROR:  UPDATE on distributed key column not allowed on relation with update triggers
UPDATE some_t SET some_col = TRUE;
ERROR:  UPDATE on distributed key column not allowed on relation with update triggers
DROP TABLE some_t;
-- bogus cases
CREATE TRIGGER error_upd_and_col BEFORE UPDATE OR UPDATE OF a ON main_table
FOR EACH ROW EXECUTE PROCEDURE trigger_func('error_upd_and_col');
ERROR:  duplicate trigger events specified at or near "ON"
LINE 1: ...ER error_upd_and_col BEFORE UPDATE OR UPDATE OF a ON main_ta...
                                                             ^
CREATE TRIGGER error_upd_a_a BEFORE UPDATE OF a, a ON main_table
FOR EACH ROW EXECUTE PROCEDURE trigger_func('error_upd_a_a');
ERROR:  column "a" specified more than once
CREATE TRIGGER error_ins_a BEFORE INSERT OF a ON main_table
FOR EACH ROW EXECUTE PROCEDURE trigger_func('error_ins_a');
ERROR:  syntax error at or near "OF"
LINE 1: CREATE TRIGGER error_ins_a BEFORE INSERT OF a ON main_table
                                                 ^
CREATE TRIGGER error_ins_when BEFORE INSERT OR UPDATE ON main_table
FOR EACH ROW WHEN (OLD.a <> NEW.a)
EXECUTE PROCEDURE trigger_func('error_ins_old');
ERROR:  INSERT trigger's WHEN condition cannot reference OLD values
LINE 2: FOR EACH ROW WHEN (OLD.a <> NEW.a)
                           ^
CREATE TRIGGER error_del_when BEFORE DELETE OR UPDATE ON main_table
FOR EACH ROW WHEN (OLD.a <> NEW.a)
EXECUTE PROCEDURE trigger_func('error_del_new');
ERROR:  DELETE trigger's WHEN condition cannot reference NEW values
LINE 2: FOR EACH ROW WHEN (OLD.a <> NEW.a)
                                    ^
CREATE TRIGGER error_del_when BEFORE INSERT OR UPDATE ON main_table
FOR EACH ROW WHEN (NEW.tableoid <> 0)
EXECUTE PROCEDURE trigger_func('error_when_sys_column');
ERROR:  BEFORE trigger's WHEN condition cannot reference NEW system columns
LINE 2: FOR EACH ROW WHEN (NEW.tableoid <> 0)
                           ^
CREATE TRIGGER error_stmt_when BEFORE UPDATE OF a ON main_table
FOR EACH STATEMENT WHEN (OLD.* IS DISTINCT FROM NEW.*)
EXECUTE PROCEDURE trigger_func('error_stmt_when');
ERROR:  statement trigger's WHEN condition cannot reference column values
LINE 2: FOR EACH STATEMENT WHEN (OLD.* IS DISTINCT FROM NEW.*)
                                 ^
-- check dependency restrictions
ALTER TABLE main_table DROP COLUMN b;
ERROR:  cannot drop table main_table column b because other objects depend on it
DETAIL:  trigger after_upd_b_row_trig on table main_table depends on table main_table column b
trigger after_upd_a_b_row_trig on table main_table depends on table main_table column b
trigger after_upd_b_stmt_trig on table main_table depends on table main_table column b
HINT:  Use DROP ... CASCADE to drop the dependent objects too.
-- this should succeed, but we'll roll it back to keep the triggers around
begin;
DROP TRIGGER after_upd_a_b_row_trig ON main_table;
DROP TRIGGER after_upd_b_row_trig ON main_table;
DROP TRIGGER after_upd_b_stmt_trig ON main_table;
ALTER TABLE main_table DROP COLUMN b;
rollback;
-- Test enable/disable triggers
create table trigtest (i serial primary key);
-- test that disabling RI triggers works
create table trigtest2 (i int references trigtest(i) on delete cascade);
NOTICE:  Table doesn't have 'DISTRIBUTED BY' clause -- Using column named 'i' as the Greenplum Database data distribution key for this table.
HINT:  The 'DISTRIBUTED BY' clause determines the distribution of data. Make sure column(s) chosen are the optimal data distribution key to minimize skew.
WARNING:  referential integrity (FOREIGN KEY) constraints are not supported in Greenplum Database, will not be enforced
create function trigtest() returns trigger as $$
begin
	raise notice '% % % %', TG_RELNAME, TG_OP, TG_WHEN, TG_LEVEL;
	return new;
end;$$ language plpgsql;
create trigger trigtest_b_row_tg before insert or update or delete on trigtest
for each row execute procedure trigtest();
create trigger trigtest_a_row_tg after insert or update or delete on trigtest
for each row execute procedure trigtest();
create trigger trigtest_b_stmt_tg before insert or update or delete on trigtest
for each statement execute procedure trigtest();
create trigger trigtest_a_stmt_tg after insert or update or delete on trigtest
for each statement execute procedure trigtest();
insert into trigtest default values;
NOTICE:  trigtest INSERT BEFORE ROW  (seg2 172.17.0.2:25434 pid=113598)
NOTICE:  trigtest INSERT AFTER ROW  (seg2 172.17.0.2:25434 pid=113598)
alter table trigtest disable trigger trigtest_b_row_tg;
insert into trigtest default values;
NOTICE:  trigtest INSERT AFTER ROW  (seg1 172.17.0.2:25433 pid=113597)
alter table trigtest disable trigger user;
insert into trigtest default values;
alter table trigtest enable trigger trigtest_a_stmt_tg;
insert into trigtest default values;
insert into trigtest2 values(1);
insert into trigtest2 values(2);
delete from trigtest where i=2;
select * from trigtest2;
 i 
---
 2
 1
(2 rows)

alter table trigtest disable trigger all;
delete from trigtest where i=1;
select * from trigtest2;
 i 
---
 2
 1
(2 rows)

-- ensure we still insert, even when all triggers are disabled
insert into trigtest default values;
select *  from trigtest;
 i 
---
 3
 4
 5
(3 rows)

drop table trigtest2;
drop table trigtest;
-- dump trigger data
CREATE TABLE trigger_test (
        i int,
        v varchar
);
CREATE OR REPLACE FUNCTION trigger_data()  RETURNS trigger
LANGUAGE plpgsql AS $$

declare

	argstr text;
	relid text;

begin

	relid := TG_relid::regclass;

	-- plpgsql can't discover its trigger data in a hash like perl and python
	-- can, or by a sort of reflection like tcl can,
	-- so we have to hard code the names.
	raise NOTICE 'TG_NAME: %', TG_name;
	raise NOTICE 'TG_WHEN: %', TG_when;
	raise NOTICE 'TG_LEVEL: %', TG_level;
	raise NOTICE 'TG_OP: %', TG_op;
	raise NOTICE 'TG_RELID::regclass: %', relid;
	raise NOTICE 'TG_RELNAME: %', TG_relname;
	raise NOTICE 'TG_TABLE_NAME: %', TG_table_name;
	raise NOTICE 'TG_TABLE_SCHEMA: %', TG_table_schema;
	raise NOTICE 'TG_NARGS: %', TG_nargs;

	argstr := '[';
	for i in 0 .. TG_nargs - 1 loop
		if i > 0 then
			argstr := argstr || ', ';
		end if;
		argstr := argstr || TG_argv[i];
	end loop;
	argstr := argstr || ']';
	raise NOTICE 'TG_ARGV: %', argstr;

	if TG_OP != 'INSERT' then
		raise NOTICE 'OLD: %', OLD;
	end if;

	if TG_OP != 'DELETE' then
		raise NOTICE 'NEW: %', NEW;
	end if;

	if TG_OP = 'DELETE' then
		return OLD;
	else
		return NEW;
	end if;

end;
$$;
CREATE TRIGGER show_trigger_data_trig
BEFORE INSERT OR UPDATE OR DELETE ON trigger_test
FOR EACH ROW EXECUTE PROCEDURE trigger_data(23,'skidoo');
insert into trigger_test values(1,'insert');
NOTICE:  TG_NAME: show_trigger_data_trig
NOTICE:  TG_WHEN: BEFORE
NOTICE:  TG_LEVEL: ROW
NOTICE:  TG_OP: INSERT
NOTICE:  TG_RELID::regclass: trigger_test
NOTICE:  TG_RELNAME: trigger_test
NOTICE:  TG_TABLE_NAME: trigger_test
NOTICE:  TG_TABLE_SCHEMA: public
NOTICE:  TG_NARGS: 2
NOTICE:  TG_ARGV: [23, skidoo]
NOTICE:  NEW: (1,insert)
update trigger_test set v = 'update' where i = 1;
NOTICE:  TG_NAME: show_trigger_data_trig
NOTICE:  TG_WHEN: BEFORE
NOTICE:  TG_LEVEL: ROW
NOTICE:  TG_OP: UPDATE
NOTICE:  TG_RELID::regclass: trigger_test
NOTICE:  TG_RELNAME: trigger_test
NOTICE:  TG_TABLE_NAME: trigger_test
NOTICE:  TG_TABLE_SCHEMA: public
NOTICE:  TG_NARGS: 2
NOTICE:  TG_ARGV: [23, skidoo]
NOTICE:  OLD: (1,insert)
NOTICE:  NEW: (1,update)
delete from trigger_test;
NOTICE:  TG_NAME: show_trigger_data_trig
NOTICE:  TG_WHEN: BEFORE
NOTICE:  TG_LEVEL: ROW
NOTICE:  TG_OP: DELETE
NOTICE:  TG_RELID::regclass: trigger_test
NOTICE:  TG_RELNAME: trigger_test
NOTICE:  TG_TABLE_NAME: trigger_test
NOTICE:  TG_TABLE_SCHEMA: public
NOTICE:  TG_NARGS: 2
NOTICE:  TG_ARGV: [23, skidoo]
NOTICE:  OLD: (1,update)
DROP TRIGGER show_trigger_data_trig on trigger_test;
DROP FUNCTION trigger_data();
DROP TABLE trigger_test;
--
-- Test use of row comparisons on OLD/NEW
--
CREATE TABLE trigger_test (dkey int, f1 int, f2 text, f3 text);
NOTICE:  Table doesn't have 'DISTRIBUTED BY' clause -- Using column named 'dkey' as the Greenplum Database data distribution key for this table.
HINT:  The 'DISTRIBUTED BY' clause determines the distribution of data. Make sure column(s) chosen are the optimal data distribution key to minimize skew.
-- this is the obvious (and wrong...) way to compare rows
CREATE FUNCTION mytrigger() RETURNS trigger LANGUAGE plpgsql as $$
begin
	if row(old.*) = row(new.*) then
		raise notice 'row % not changed', new.f1;
	else
		raise notice 'row % changed', new.f1;
	end if;
	return new;
end$$;
CREATE TRIGGER t
BEFORE UPDATE ON trigger_test
FOR EACH ROW EXECUTE PROCEDURE mytrigger();
INSERT INTO trigger_test VALUES(0, 1, 'foo', 'bar');
INSERT INTO trigger_test VALUES(0, 2, 'baz', 'quux');
UPDATE trigger_test SET f3 = 'bar';
NOTICE:  row 1 not changed
NOTICE:  row 2 changed
UPDATE trigger_test SET f3 = NULL;
NOTICE:  row 1 changed
NOTICE:  row 2 changed
-- this demonstrates that the above isn't really working as desired:
UPDATE trigger_test SET f3 = NULL;
NOTICE:  row 1 changed
NOTICE:  row 2 changed
-- the right way when considering nulls is
CREATE OR REPLACE FUNCTION mytrigger() RETURNS trigger LANGUAGE plpgsql as $$
begin
	if row(old.*) is distinct from row(new.*) then
		raise notice 'row % changed', new.f1;
	else
		raise notice 'row % not changed', new.f1;
	end if;
	return new;
end$$;
UPDATE trigger_test SET f3 = 'bar';
NOTICE:  row 1 changed
NOTICE:  row 2 changed
UPDATE trigger_test SET f3 = NULL;
NOTICE:  row 1 changed
NOTICE:  row 2 changed
UPDATE trigger_test SET f3 = NULL;
NOTICE:  row 1 not changed
NOTICE:  row 2 not changed
DROP TABLE trigger_test;
DROP FUNCTION mytrigger();
-- Test snapshot management in serializable transactions involving triggers
-- per bug report in 6bc73d4c0910042358k3d1adff3qa36f8df75198ecea@mail.gmail.com
CREATE FUNCTION serializable_update_trig() RETURNS trigger LANGUAGE plpgsql AS
$$
declare
	rec record;
begin
	new.description = 'updated in trigger';
	return new;
end;
$$;
CREATE TABLE serializable_update_tab (
	id int,
	filler  text,
	description text
) distributed by (filler);
CREATE TRIGGER serializable_update_trig BEFORE UPDATE ON serializable_update_tab
	FOR EACH ROW EXECUTE PROCEDURE serializable_update_trig();
INSERT INTO serializable_update_tab SELECT a, repeat('xyzxz', 100), 'new'
	FROM generate_series(1, 50) a;
BEGIN;
SET TRANSACTION ISOLATION LEVEL SERIALIZABLE;
UPDATE serializable_update_tab SET description = 'no no', id = 1 WHERE id = 1;
COMMIT;
SELECT description FROM serializable_update_tab WHERE id = 1;
    description     
--------------------
 updated in trigger
(1 row)

DROP TABLE serializable_update_tab;
-- minimal update trigger
CREATE TABLE min_updates_test (
	f1	text,
	f2 int,
	f3 int);
CREATE TABLE min_updates_test_oids (
	f1	text,
	f2 int,
	f3 int) WITH OIDS;
NOTICE:  Table doesn't have 'DISTRIBUTED BY' clause -- Using column named 'f1' as the Greenplum Database data distribution key for this table.
HINT:  The 'DISTRIBUTED BY' clause determines the distribution of data. Make sure column(s) chosen are the optimal data distribution key to minimize skew.
NOTICE:  OIDS=TRUE is not recommended for user-created tables
HINT:  Use OIDS=FALSE to prevent wrap-around of the OID counter.
INSERT INTO min_updates_test VALUES ('a',1,2),('b','2',null);
INSERT INTO min_updates_test_oids VALUES ('a',1,2),('b','2',null);
CREATE TRIGGER z_min_update
BEFORE UPDATE ON min_updates_test
FOR EACH ROW EXECUTE PROCEDURE suppress_redundant_updates_trigger();
CREATE TRIGGER z_min_update
BEFORE UPDATE ON min_updates_test_oids
FOR EACH ROW EXECUTE PROCEDURE suppress_redundant_updates_trigger();
\set QUIET false
UPDATE min_updates_test SET f1 = f1;
UPDATE 0
UPDATE min_updates_test SET f2 = f2 + 1;
UPDATE 2
UPDATE min_updates_test SET f3 = 2 WHERE f3 is null;
UPDATE 1
UPDATE min_updates_test_oids SET f1 = f1;
UPDATE 0
UPDATE min_updates_test_oids SET f2 = f2 + 1;
UPDATE 2
UPDATE min_updates_test_oids SET f3 = 2 WHERE f3 is null;
UPDATE 1
\set QUIET true
SELECT * FROM min_updates_test;
 f1 | f2 | f3 
----+----+----
 a  |  2 |  2
 b  |  3 |  2
(2 rows)

SELECT * FROM min_updates_test_oids;
 f1 | f2 | f3 
----+----+----
 a  |  2 |  2
 b  |  3 |  2
(2 rows)

DROP TABLE min_updates_test;
DROP TABLE min_updates_test_oids;
--
-- Test triggers on views
--
CREATE VIEW main_view AS SELECT a, b FROM main_table;
-- VIEW trigger function
CREATE OR REPLACE FUNCTION view_trigger() RETURNS trigger
LANGUAGE plpgsql AS $$
declare
    argstr text := '';
begin
    for i in 0 .. TG_nargs - 1 loop
        if i > 0 then
            argstr := argstr || ', ';
        end if;
        argstr := argstr || TG_argv[i];
    end loop;

    raise notice '% % % % (%)', TG_RELNAME, TG_WHEN, TG_OP, TG_LEVEL, argstr;

    if TG_LEVEL = 'ROW' then
        if TG_OP = 'INSERT' then
            raise NOTICE 'NEW: %', NEW;
            INSERT INTO main_table VALUES (NEW.a, NEW.b);
            RETURN NEW;
        end if;

        if TG_OP = 'UPDATE' then
            raise NOTICE 'OLD: %, NEW: %', OLD, NEW;
            UPDATE main_table SET a = NEW.a, b = NEW.b WHERE a = OLD.a AND b = OLD.b;
            if NOT FOUND then RETURN NULL; end if;
            RETURN NEW;
        end if;

        if TG_OP = 'DELETE' then
            raise NOTICE 'OLD: %', OLD;
            DELETE FROM main_table WHERE a = OLD.a AND b = OLD.b;
            if NOT FOUND then RETURN NULL; end if;
            RETURN OLD;
        end if;
    end if;

    RETURN NULL;
end;
$$;
-- Before row triggers aren't allowed on views
CREATE TRIGGER invalid_trig BEFORE INSERT ON main_view
FOR EACH ROW EXECUTE PROCEDURE trigger_func('before_ins_row');
ERROR:  "main_view" is a view
DETAIL:  Views cannot have row-level BEFORE or AFTER triggers.
CREATE TRIGGER invalid_trig BEFORE UPDATE ON main_view
FOR EACH ROW EXECUTE PROCEDURE trigger_func('before_upd_row');
ERROR:  "main_view" is a view
DETAIL:  Views cannot have row-level BEFORE or AFTER triggers.
CREATE TRIGGER invalid_trig BEFORE DELETE ON main_view
FOR EACH ROW EXECUTE PROCEDURE trigger_func('before_del_row');
ERROR:  "main_view" is a view
DETAIL:  Views cannot have row-level BEFORE or AFTER triggers.
-- After row triggers aren't allowed on views
CREATE TRIGGER invalid_trig AFTER INSERT ON main_view
FOR EACH ROW EXECUTE PROCEDURE trigger_func('before_ins_row');
ERROR:  "main_view" is a view
DETAIL:  Views cannot have row-level BEFORE or AFTER triggers.
CREATE TRIGGER invalid_trig AFTER UPDATE ON main_view
FOR EACH ROW EXECUTE PROCEDURE trigger_func('before_upd_row');
ERROR:  "main_view" is a view
DETAIL:  Views cannot have row-level BEFORE or AFTER triggers.
CREATE TRIGGER invalid_trig AFTER DELETE ON main_view
FOR EACH ROW EXECUTE PROCEDURE trigger_func('before_del_row');
ERROR:  "main_view" is a view
DETAIL:  Views cannot have row-level BEFORE or AFTER triggers.
-- Truncate triggers aren't allowed on views
CREATE TRIGGER invalid_trig BEFORE TRUNCATE ON main_view
EXECUTE PROCEDURE trigger_func('before_tru_row');
ERROR:  "main_view" is a view
DETAIL:  Views cannot have TRUNCATE triggers.
CREATE TRIGGER invalid_trig AFTER TRUNCATE ON main_view
EXECUTE PROCEDURE trigger_func('before_tru_row');
ERROR:  "main_view" is a view
DETAIL:  Views cannot have TRUNCATE triggers.
-- INSTEAD OF triggers aren't allowed on tables
CREATE TRIGGER invalid_trig INSTEAD OF INSERT ON main_table
FOR EACH ROW EXECUTE PROCEDURE view_trigger('instead_of_ins');
ERROR:  "main_table" is a table
DETAIL:  Tables cannot have INSTEAD OF triggers.
CREATE TRIGGER invalid_trig INSTEAD OF UPDATE ON main_table
FOR EACH ROW EXECUTE PROCEDURE view_trigger('instead_of_upd');
ERROR:  "main_table" is a table
DETAIL:  Tables cannot have INSTEAD OF triggers.
CREATE TRIGGER invalid_trig INSTEAD OF DELETE ON main_table
FOR EACH ROW EXECUTE PROCEDURE view_trigger('instead_of_del');
ERROR:  "main_table" is a table
DETAIL:  Tables cannot have INSTEAD OF triggers.
-- Don't support WHEN clauses with INSTEAD OF triggers
CREATE TRIGGER invalid_trig INSTEAD OF UPDATE ON main_view
FOR EACH ROW WHEN (OLD.a <> NEW.a) EXECUTE PROCEDURE view_trigger('instead_of_upd');
ERROR:  INSTEAD OF triggers are not supported in Greenplum
-- Don't support column-level INSTEAD OF triggers
CREATE TRIGGER invalid_trig INSTEAD OF UPDATE OF a ON main_view
FOR EACH ROW EXECUTE PROCEDURE view_trigger('instead_of_upd');
ERROR:  INSTEAD OF triggers are not supported in Greenplum
-- Don't support statement-level INSTEAD OF triggers
CREATE TRIGGER invalid_trig INSTEAD OF UPDATE ON main_view
EXECUTE PROCEDURE view_trigger('instead_of_upd');
ERROR:  INSTEAD OF triggers are not supported in Greenplum
-- Valid INSTEAD OF triggers
CREATE TRIGGER instead_of_insert_trig INSTEAD OF INSERT ON main_view
FOR EACH ROW EXECUTE PROCEDURE view_trigger('instead_of_ins');
ERROR:  INSTEAD OF triggers are not supported in Greenplum
CREATE TRIGGER instead_of_update_trig INSTEAD OF UPDATE ON main_view
FOR EACH ROW EXECUTE PROCEDURE view_trigger('instead_of_upd');
ERROR:  INSTEAD OF triggers are not supported in Greenplum
CREATE TRIGGER instead_of_delete_trig INSTEAD OF DELETE ON main_view
FOR EACH ROW EXECUTE PROCEDURE view_trigger('instead_of_del');
ERROR:  INSTEAD OF triggers are not supported in Greenplum
-- Valid BEFORE statement VIEW triggers
CREATE TRIGGER before_ins_stmt_trig BEFORE INSERT ON main_view
FOR EACH STATEMENT EXECUTE PROCEDURE view_trigger('before_view_ins_stmt');
CREATE TRIGGER before_upd_stmt_trig BEFORE UPDATE ON main_view
FOR EACH STATEMENT EXECUTE PROCEDURE view_trigger('before_view_upd_stmt');
CREATE TRIGGER before_del_stmt_trig BEFORE DELETE ON main_view
FOR EACH STATEMENT EXECUTE PROCEDURE view_trigger('before_view_del_stmt');
-- Valid AFTER statement VIEW triggers
CREATE TRIGGER after_ins_stmt_trig AFTER INSERT ON main_view
FOR EACH STATEMENT EXECUTE PROCEDURE view_trigger('after_view_ins_stmt');
CREATE TRIGGER after_upd_stmt_trig AFTER UPDATE ON main_view
FOR EACH STATEMENT EXECUTE PROCEDURE view_trigger('after_view_upd_stmt');
CREATE TRIGGER after_del_stmt_trig AFTER DELETE ON main_view
FOR EACH STATEMENT EXECUTE PROCEDURE view_trigger('after_view_del_stmt');
\set QUIET false
-- Insert into view using trigger
INSERT INTO main_view VALUES (20, 30);
INSERT 0 1
INSERT INTO main_view VALUES (21, 31) RETURNING a, b;
 a  | b  
----+----
 21 | 31
(1 row)

INSERT 0 1
-- Table trigger will prevent updates
UPDATE main_view SET b = 31 WHERE a = 20;
NOTICE:  trigger_func(after_upd_a_b_row) called: action = UPDATE, when = AFTER, level = ROW  (seg1 127.0.0.1:25433 pid=18627)
NOTICE:  trigger_func(after_upd_b_row) called: action = UPDATE, when = AFTER, level = ROW  (seg1 127.0.0.1:25433 pid=18627)
NOTICE:  trigger_func(after_upd_a_b_row) called: action = UPDATE, when = AFTER, level = ROW  (seg1 127.0.0.1:25433 pid=18627)
NOTICE:  trigger_func(after_upd_b_row) called: action = UPDATE, when = AFTER, level = ROW  (seg1 127.0.0.1:25433 pid=18627)
UPDATE 2
UPDATE main_view SET b = 32 WHERE a = 21 AND b = 31 RETURNING a, b;
NOTICE:  trigger_func(after_upd_a_b_row) called: action = UPDATE, when = AFTER, level = ROW  (seg0 slice1 127.0.0.1:25432 pid=18626)
NOTICE:  trigger_func(after_upd_b_row) called: action = UPDATE, when = AFTER, level = ROW  (seg0 slice1 127.0.0.1:25432 pid=18626)
 a  | b  
----+----
 21 | 32
(1 row)

UPDATE 1
-- Remove table trigger to allow updates
DROP TRIGGER before_upd_a_row_trig ON main_table;
DROP TRIGGER
UPDATE main_view SET b = 31 WHERE a = 20;
NOTICE:  trigger_func(after_upd_a_b_row) called: action = UPDATE, when = AFTER, level = ROW  (seg1 127.0.0.1:25433 pid=18627)
NOTICE:  trigger_func(after_upd_b_row) called: action = UPDATE, when = AFTER, level = ROW  (seg1 127.0.0.1:25433 pid=18627)
NOTICE:  trigger_func(after_upd_a_b_row) called: action = UPDATE, when = AFTER, level = ROW  (seg1 127.0.0.1:25433 pid=18627)
NOTICE:  trigger_func(after_upd_b_row) called: action = UPDATE, when = AFTER, level = ROW  (seg1 127.0.0.1:25433 pid=18627)
UPDATE 2
UPDATE main_view SET b = 32 WHERE a = 21 AND b = 31 RETURNING a, b;
 a | b 
---+---
(0 rows)

UPDATE 0
-- Before and after stmt triggers should fire even when no rows are affected
UPDATE main_view SET b = 0 WHERE false;
UPDATE 0
-- Delete from view using trigger
DELETE FROM main_view WHERE a IN (20,21);
DELETE 3
DELETE FROM main_view WHERE a = 31 RETURNING a, b;
 a | b 
---+---
(0 rows)

DELETE 0
\set QUIET true
-- Describe view should list triggers
\d main_view
   View "public.main_view"
 Column |  Type   | Modifiers 
--------+---------+-----------
 a      | integer | 
 b      | integer | 
Triggers:
    after_del_stmt_trig AFTER DELETE ON main_view FOR EACH STATEMENT EXECUTE PROCEDURE view_trigger('after_view_del_stmt')
    after_ins_stmt_trig AFTER INSERT ON main_view FOR EACH STATEMENT EXECUTE PROCEDURE view_trigger('after_view_ins_stmt')
    after_upd_stmt_trig AFTER UPDATE ON main_view FOR EACH STATEMENT EXECUTE PROCEDURE view_trigger('after_view_upd_stmt')
    before_del_stmt_trig BEFORE DELETE ON main_view FOR EACH STATEMENT EXECUTE PROCEDURE view_trigger('before_view_del_stmt')
    before_ins_stmt_trig BEFORE INSERT ON main_view FOR EACH STATEMENT EXECUTE PROCEDURE view_trigger('before_view_ins_stmt')
    before_upd_stmt_trig BEFORE UPDATE ON main_view FOR EACH STATEMENT EXECUTE PROCEDURE view_trigger('before_view_upd_stmt')

-- Test dropping view triggers
DROP TRIGGER instead_of_insert_trig ON main_view;
ERROR:  trigger "instead_of_insert_trig" for table "main_view" does not exist
DROP TRIGGER instead_of_delete_trig ON main_view;
ERROR:  trigger "instead_of_delete_trig" for table "main_view" does not exist
\d+ main_view
               View "public.main_view"
 Column |  Type   | Modifiers | Storage | Description 
--------+---------+-----------+---------+-------------
 a      | integer |           | plain   | 
 b      | integer |           | plain   | 
View definition:
 SELECT main_table.a,
    main_table.b
   FROM main_table;
Triggers:
    after_del_stmt_trig AFTER DELETE ON main_view FOR EACH STATEMENT EXECUTE PROCEDURE view_trigger('after_view_del_stmt')
    after_ins_stmt_trig AFTER INSERT ON main_view FOR EACH STATEMENT EXECUTE PROCEDURE view_trigger('after_view_ins_stmt')
    after_upd_stmt_trig AFTER UPDATE ON main_view FOR EACH STATEMENT EXECUTE PROCEDURE view_trigger('after_view_upd_stmt')
    before_del_stmt_trig BEFORE DELETE ON main_view FOR EACH STATEMENT EXECUTE PROCEDURE view_trigger('before_view_del_stmt')
    before_ins_stmt_trig BEFORE INSERT ON main_view FOR EACH STATEMENT EXECUTE PROCEDURE view_trigger('before_view_ins_stmt')
    before_upd_stmt_trig BEFORE UPDATE ON main_view FOR EACH STATEMENT EXECUTE PROCEDURE view_trigger('before_view_upd_stmt')

DROP VIEW main_view;
--
-- Test triggers on a join view
-- GPDB ignore this test: don't support modifications on views.
--
CREATE TABLE country_table (
    country_id        serial primary key,
    country_name    text not null,
    continent        text not null
);
INSERT INTO country_table (country_name, continent)
    VALUES ('Japan', 'Asia'),
           ('UK', 'Europe'),
           ('USA', 'North America')
    RETURNING *;
 country_id | country_name |   continent   
------------+--------------+---------------
          1 | Japan        | Asia
          2 | UK           | Europe
          3 | USA          | North America
(3 rows)

CREATE TABLE city_table (
    city_id        serial primary key,
    city_name    text not null,
    population    bigint,
    country_id    int references country_table
);
WARNING:  referential integrity (FOREIGN KEY) constraints are not supported in Greenplum Database, will not be enforced
CREATE VIEW city_view AS
    SELECT city_id, city_name, population, country_name, continent
    FROM city_table ci
    LEFT JOIN country_table co ON co.country_id = ci.country_id;
CREATE FUNCTION city_insert() RETURNS trigger LANGUAGE plpgsql AS $$
declare
    ctry_id int;
begin
    if NEW.country_name IS NOT NULL then
        SELECT country_id, continent INTO ctry_id, NEW.continent
            FROM country_table WHERE country_name = NEW.country_name;
        if NOT FOUND then
            raise exception 'No such country: "%"', NEW.country_name;
        end if;
    else
        NEW.continent := NULL;
    end if;

    if NEW.city_id IS NOT NULL then
        INSERT INTO city_table
            VALUES(NEW.city_id, NEW.city_name, NEW.population, ctry_id);
    else
        INSERT INTO city_table(city_name, population, country_id)
            VALUES(NEW.city_name, NEW.population, ctry_id)
            RETURNING city_id INTO NEW.city_id;
    end if;

    RETURN NEW;
end;
$$;
CREATE TRIGGER city_insert_trig INSTEAD OF INSERT ON city_view
FOR EACH ROW EXECUTE PROCEDURE city_insert();
ERROR:  INSTEAD OF triggers are not supported in Greenplum
CREATE FUNCTION city_delete() RETURNS trigger LANGUAGE plpgsql AS $$
begin
    DELETE FROM city_table WHERE city_id = OLD.city_id;
    if NOT FOUND then RETURN NULL; end if;
    RETURN OLD;
end;
$$;
CREATE TRIGGER city_delete_trig INSTEAD OF DELETE ON city_view
FOR EACH ROW EXECUTE PROCEDURE city_delete();
ERROR:  INSTEAD OF triggers are not supported in Greenplum
CREATE FUNCTION city_update() RETURNS trigger LANGUAGE plpgsql AS $$
declare
    ctry_id int;
begin
    if NEW.country_name IS DISTINCT FROM OLD.country_name then
        SELECT country_id, continent INTO ctry_id, NEW.continent
            FROM country_table WHERE country_name = NEW.country_name;
        if NOT FOUND then
            raise exception 'No such country: "%"', NEW.country_name;
        end if;

        UPDATE city_table SET city_name = NEW.city_name,
                              population = NEW.population,
                              country_id = ctry_id
            WHERE city_id = OLD.city_id;
    else
        UPDATE city_table SET city_name = NEW.city_name,
                              population = NEW.population
            WHERE city_id = OLD.city_id;
        NEW.continent := OLD.continent;
    end if;

    if NOT FOUND then RETURN NULL; end if;
    RETURN NEW;
end;
$$;
CREATE TRIGGER city_update_trig INSTEAD OF UPDATE ON city_view
FOR EACH ROW EXECUTE PROCEDURE city_update();
ERROR:  INSTEAD OF triggers are not supported in Greenplum
\set QUIET false
-- INSERT .. RETURNING
INSERT INTO city_view(city_name) VALUES('Tokyo') RETURNING *;
ERROR:  cannot insert into view "city_view"
DETAIL:  Views that do not select from a single table or view are not automatically updatable.
HINT:  To make the view insertable, provide an unconditional ON INSERT DO INSTEAD rule or an INSTEAD OF INSERT trigger.
INSERT INTO city_view(city_name, population) VALUES('London', 7556900) RETURNING *;
ERROR:  cannot insert into view "city_view"
DETAIL:  Views that do not select from a single table or view are not automatically updatable.
HINT:  To make the view insertable, provide an unconditional ON INSERT DO INSTEAD rule or an INSTEAD OF INSERT trigger.
INSERT INTO city_view(city_name, country_name) VALUES('Washington DC', 'USA') RETURNING *;
ERROR:  cannot insert into view "city_view"
DETAIL:  Views that do not select from a single table or view are not automatically updatable.
HINT:  To make the view insertable, provide an unconditional ON INSERT DO INSTEAD rule or an INSTEAD OF INSERT trigger.
INSERT INTO city_view(city_id, city_name) VALUES(123456, 'New York') RETURNING *;
ERROR:  cannot insert into view "city_view"
DETAIL:  Views that do not select from a single table or view are not automatically updatable.
HINT:  To make the view insertable, provide an unconditional ON INSERT DO INSTEAD rule or an INSTEAD OF INSERT trigger.
INSERT INTO city_view VALUES(234567, 'Birmingham', 1016800, 'UK', 'EU') RETURNING *;
ERROR:  cannot insert into view "city_view"
DETAIL:  Views that do not select from a single table or view are not automatically updatable.
HINT:  To make the view insertable, provide an unconditional ON INSERT DO INSTEAD rule or an INSTEAD OF INSERT trigger.
-- UPDATE .. RETURNING
UPDATE city_view SET country_name = 'Japon' WHERE city_name = 'Tokyo'; -- error
ERROR:  cannot update view "city_view"
DETAIL:  Views that do not select from a single table or view are not automatically updatable.
HINT:  To make the view updatable, provide an unconditional ON UPDATE DO INSTEAD rule or an INSTEAD OF UPDATE trigger.
UPDATE city_view SET country_name = 'Japan' WHERE city_name = 'Takyo'; -- no match
ERROR:  cannot update view "city_view"
DETAIL:  Views that do not select from a single table or view are not automatically updatable.
HINT:  To make the view updatable, provide an unconditional ON UPDATE DO INSTEAD rule or an INSTEAD OF UPDATE trigger.
UPDATE city_view SET country_name = 'Japan' WHERE city_name = 'Tokyo' RETURNING *; -- OK
ERROR:  cannot update view "city_view"
DETAIL:  Views that do not select from a single table or view are not automatically updatable.
HINT:  To make the view updatable, provide an unconditional ON UPDATE DO INSTEAD rule or an INSTEAD OF UPDATE trigger.
UPDATE city_view SET population = 13010279 WHERE city_name = 'Tokyo' RETURNING *;
ERROR:  cannot update view "city_view"
DETAIL:  Views that do not select from a single table or view are not automatically updatable.
HINT:  To make the view updatable, provide an unconditional ON UPDATE DO INSTEAD rule or an INSTEAD OF UPDATE trigger.
UPDATE city_view SET country_name = 'UK' WHERE city_name = 'New York' RETURNING *;
ERROR:  cannot update view "city_view"
DETAIL:  Views that do not select from a single table or view are not automatically updatable.
HINT:  To make the view updatable, provide an unconditional ON UPDATE DO INSTEAD rule or an INSTEAD OF UPDATE trigger.
UPDATE city_view SET country_name = 'USA', population = 8391881 WHERE city_name = 'New York' RETURNING *;
ERROR:  cannot update view "city_view"
DETAIL:  Views that do not select from a single table or view are not automatically updatable.
HINT:  To make the view updatable, provide an unconditional ON UPDATE DO INSTEAD rule or an INSTEAD OF UPDATE trigger.
UPDATE city_view SET continent = 'EU' WHERE continent = 'Europe' RETURNING *;
ERROR:  cannot update view "city_view"
DETAIL:  Views that do not select from a single table or view are not automatically updatable.
HINT:  To make the view updatable, provide an unconditional ON UPDATE DO INSTEAD rule or an INSTEAD OF UPDATE trigger.
UPDATE city_view v1 SET country_name = v2.country_name FROM city_view v2
    WHERE v2.city_name = 'Birmingham' AND v1.city_name = 'London' RETURNING *;
ERROR:  cannot update view "city_view"
DETAIL:  Views that do not select from a single table or view are not automatically updatable.
HINT:  To make the view updatable, provide an unconditional ON UPDATE DO INSTEAD rule or an INSTEAD OF UPDATE trigger.
-- DELETE .. RETURNING
DELETE FROM city_view WHERE city_name = 'Birmingham' RETURNING *;
ERROR:  cannot delete from view "city_view"
DETAIL:  Views that do not select from a single table or view are not automatically updatable.
HINT:  To make the view updatable, provide an unconditional ON DELETE DO INSTEAD rule or an INSTEAD OF DELETE trigger.
\set QUIET true
-- read-only view with WHERE clause
CREATE VIEW european_city_view AS
    SELECT * FROM city_view WHERE continent = 'Europe';
SELECT count(*) FROM european_city_view;
 count 
-------
     0
(1 row)

CREATE FUNCTION no_op_trig_fn() RETURNS trigger LANGUAGE plpgsql
AS 'begin RETURN NULL; end';
CREATE TRIGGER no_op_trig INSTEAD OF INSERT OR UPDATE OR DELETE
ON european_city_view FOR EACH ROW EXECUTE PROCEDURE no_op_trig_fn();
ERROR:  INSTEAD OF triggers are not supported in Greenplum
\set QUIET false
INSERT INTO european_city_view VALUES (0, 'x', 10000, 'y', 'z');
ERROR:  cannot insert into view "city_view"
DETAIL:  Views that do not select from a single table or view are not automatically updatable.
HINT:  To make the view insertable, provide an unconditional ON INSERT DO INSTEAD rule or an INSTEAD OF INSERT trigger.
UPDATE european_city_view SET population = 10000;
ERROR:  cannot update view "city_view"
DETAIL:  Views that do not select from a single table or view are not automatically updatable.
HINT:  To make the view updatable, provide an unconditional ON UPDATE DO INSTEAD rule or an INSTEAD OF UPDATE trigger.
DELETE FROM european_city_view;
ERROR:  cannot delete from view "city_view"
DETAIL:  Views that do not select from a single table or view are not automatically updatable.
HINT:  To make the view updatable, provide an unconditional ON DELETE DO INSTEAD rule or an INSTEAD OF DELETE trigger.
\set QUIET true
-- rules bypassing no-op triggers
CREATE RULE european_city_insert_rule AS ON INSERT TO european_city_view
DO INSTEAD INSERT INTO city_view
VALUES (NEW.city_id, NEW.city_name, NEW.population, NEW.country_name, NEW.continent)
RETURNING *;
CREATE RULE european_city_update_rule AS ON UPDATE TO european_city_view
DO INSTEAD UPDATE city_view SET
    city_name = NEW.city_name,
    population = NEW.population,
    country_name = NEW.country_name
WHERE city_id = OLD.city_id
RETURNING NEW.*;
CREATE RULE european_city_delete_rule AS ON DELETE TO european_city_view
DO INSTEAD DELETE FROM city_view WHERE city_id = OLD.city_id RETURNING *;
\set QUIET false
-- INSERT not limited by view's WHERE clause, but UPDATE AND DELETE are
INSERT INTO european_city_view(city_name, country_name)
    VALUES ('Cambridge', 'USA') RETURNING *;
ERROR:  cannot insert into view "city_view"
DETAIL:  Views that do not select from a single table or view are not automatically updatable.
HINT:  To make the view insertable, provide an unconditional ON INSERT DO INSTEAD rule or an INSTEAD OF INSERT trigger.
UPDATE european_city_view SET country_name = 'UK'
    WHERE city_name = 'Cambridge';
ERROR:  cannot update view "city_view"
DETAIL:  Views that do not select from a single table or view are not automatically updatable.
HINT:  To make the view updatable, provide an unconditional ON UPDATE DO INSTEAD rule or an INSTEAD OF UPDATE trigger.
DELETE FROM european_city_view WHERE city_name = 'Cambridge';
ERROR:  cannot delete from view "city_view"
DETAIL:  Views that do not select from a single table or view are not automatically updatable.
HINT:  To make the view updatable, provide an unconditional ON DELETE DO INSTEAD rule or an INSTEAD OF DELETE trigger.
-- UPDATE and DELETE via rule and trigger
UPDATE city_view SET country_name = 'UK'
    WHERE city_name = 'Cambridge' RETURNING *;
ERROR:  cannot update view "city_view"
DETAIL:  Views that do not select from a single table or view are not automatically updatable.
HINT:  To make the view updatable, provide an unconditional ON UPDATE DO INSTEAD rule or an INSTEAD OF UPDATE trigger.
UPDATE european_city_view SET population = 122800
    WHERE city_name = 'Cambridge' RETURNING *;
ERROR:  cannot update view "city_view"
DETAIL:  Views that do not select from a single table or view are not automatically updatable.
HINT:  To make the view updatable, provide an unconditional ON UPDATE DO INSTEAD rule or an INSTEAD OF UPDATE trigger.
DELETE FROM european_city_view WHERE city_name = 'Cambridge' RETURNING *;
ERROR:  cannot delete from view "city_view"
DETAIL:  Views that do not select from a single table or view are not automatically updatable.
HINT:  To make the view updatable, provide an unconditional ON DELETE DO INSTEAD rule or an INSTEAD OF DELETE trigger.
-- join UPDATE test
UPDATE city_view v SET population = 599657
    FROM city_table ci, country_table co
    WHERE ci.city_name = 'Washington DC' and co.country_name = 'USA'
    AND v.city_id = ci.city_id AND v.country_name = co.country_name
    RETURNING co.country_id, v.country_name,
              v.city_id, v.city_name, v.population;
ERROR:  cannot update view "city_view"
DETAIL:  Views that do not select from a single table or view are not automatically updatable.
HINT:  To make the view updatable, provide an unconditional ON UPDATE DO INSTEAD rule or an INSTEAD OF UPDATE trigger.
\set QUIET true
SELECT * FROM city_view;
 city_id | city_name | population | country_name | continent 
---------+-----------+------------+--------------+-----------
(0 rows)

DROP TABLE city_table CASCADE;
NOTICE:  drop cascades to 2 other objects
DETAIL:  drop cascades to view city_view
drop cascades to view european_city_view
DROP TABLE country_table;
-- Test pg_trigger_depth()
-- GPDB ignore this test: execute insert in trigger function
create table depth_a (id int not null primary key);
create table depth_b (id int not null primary key);
create table depth_c (id int not null primary key);
create function depth_a_tf() returns trigger
  language plpgsql as $$
begin
  raise notice '%: depth = %', tg_name, pg_trigger_depth();
  insert into depth_b values (new.id);
  raise notice '%: depth = %', tg_name, pg_trigger_depth();
  return new;
end;
$$;
create trigger depth_a_tr before insert on depth_a
  for each row execute procedure depth_a_tf();
create function depth_b_tf() returns trigger
  language plpgsql as $$
begin
  raise notice '%: depth = %', tg_name, pg_trigger_depth();
  begin
    execute 'insert into depth_c values (' || new.id::text || ')';
  exception
    when sqlstate 'U9999' then
      raise notice 'SQLSTATE = U9999: depth = %', pg_trigger_depth();
  end;
  raise notice '%: depth = %', tg_name, pg_trigger_depth();
  if new.id = 1 then
    execute 'insert into depth_c values (' || new.id::text || ')';
  end if;
  return new;
end;
$$;
create trigger depth_b_tr before insert on depth_b
  for each row execute procedure depth_b_tf();
create function depth_c_tf() returns trigger
  language plpgsql as $$
begin
  raise notice '%: depth = %', tg_name, pg_trigger_depth();
  if new.id = 1 then
    raise exception sqlstate 'U9999';
  end if;
  raise notice '%: depth = %', tg_name, pg_trigger_depth();
  return new;
end;
$$;
create trigger depth_c_tr before insert on depth_c
  for each row execute procedure depth_c_tf();
select pg_trigger_depth();
 pg_trigger_depth 
------------------
                0
(1 row)

insert into depth_a values (1);
NOTICE:  depth_a_tr: depth = 1  (seg2 172.17.0.2:25434 pid=123164)
ERROR:  function cannot execute on a QE slice because it issues a non-SELECT statement  (seg2 172.17.0.2:25434 pid=123164)
CONTEXT:  SQL statement "insert into depth_b values (new.id)"
PL/pgSQL function depth_a_tf() line 4 at SQL statement
select pg_trigger_depth();
 pg_trigger_depth 
------------------
                0
(1 row)

insert into depth_a values (2);
NOTICE:  depth_a_tr: depth = 1  (seg1 172.17.0.2:25433 pid=123163)
ERROR:  function cannot execute on a QE slice because it issues a non-SELECT statement  (seg1 172.17.0.2:25433 pid=123163)
CONTEXT:  SQL statement "insert into depth_b values (new.id)"
PL/pgSQL function depth_a_tf() line 4 at SQL statement
select pg_trigger_depth();
 pg_trigger_depth 
------------------
                0
(1 row)

drop table depth_a, depth_b, depth_c;
drop function depth_a_tf();
drop function depth_b_tf();
<<<<<<< HEAD
drop function depth_c_tf();
=======
drop function depth_c_tf();
--
-- Test updates to rows during firing of BEFORE ROW triggers.
-- As of 9.2, such cases should be rejected (see bug #6123).
--
create temp table parent (
    aid int not null primary key,
    val1 text,
    val2 text,
    val3 text,
    val4 text,
    bcnt int not null default 0);
create temp table child (
    bid int not null primary key,
    aid int not null,
    val1 text);
create function parent_upd_func()
  returns trigger language plpgsql as
$$
begin
  if old.val1 <> new.val1 then
    new.val2 = new.val1;
    delete from child where child.aid = new.aid and child.val1 = new.val1;
  end if;
  return new;
end;
$$;
create trigger parent_upd_trig before update on parent
  for each row execute procedure parent_upd_func();
create function parent_del_func()
  returns trigger language plpgsql as
$$
begin
  delete from child where aid = old.aid;
  return old;
end;
$$;
create trigger parent_del_trig before delete on parent
  for each row execute procedure parent_del_func();
create function child_ins_func()
  returns trigger language plpgsql as
$$
begin
  update parent set bcnt = bcnt + 1 where aid = new.aid;
  return new;
end;
$$;
create trigger child_ins_trig after insert on child
  for each row execute procedure child_ins_func();
create function child_del_func()
  returns trigger language plpgsql as
$$
begin
  update parent set bcnt = bcnt - 1 where aid = old.aid;
  return old;
end;
$$;
create trigger child_del_trig after delete on child
  for each row execute procedure child_del_func();
insert into parent values (1, 'a', 'a', 'a', 'a', 0);
insert into child values (10, 1, 'b');
select * from parent; select * from child;
 aid | val1 | val2 | val3 | val4 | bcnt 
-----+------+------+------+------+------
   1 | a    | a    | a    | a    |    1
(1 row)

 bid | aid | val1 
-----+-----+------
  10 |   1 | b
(1 row)

update parent set val1 = 'b' where aid = 1; -- should fail
ERROR:  tuple to be updated was already modified by an operation triggered by the current command
HINT:  Consider using an AFTER trigger instead of a BEFORE trigger to propagate changes to other rows.
select * from parent; select * from child;
 aid | val1 | val2 | val3 | val4 | bcnt 
-----+------+------+------+------+------
   1 | a    | a    | a    | a    |    1
(1 row)

 bid | aid | val1 
-----+-----+------
  10 |   1 | b
(1 row)

delete from parent where aid = 1; -- should fail
ERROR:  tuple to be updated was already modified by an operation triggered by the current command
HINT:  Consider using an AFTER trigger instead of a BEFORE trigger to propagate changes to other rows.
select * from parent; select * from child;
 aid | val1 | val2 | val3 | val4 | bcnt 
-----+------+------+------+------+------
   1 | a    | a    | a    | a    |    1
(1 row)

 bid | aid | val1 
-----+-----+------
  10 |   1 | b
(1 row)

-- replace the trigger function with one that restarts the deletion after
-- having modified a child
create or replace function parent_del_func()
  returns trigger language plpgsql as
$$
begin
  delete from child where aid = old.aid;
  if found then
    delete from parent where aid = old.aid;
    return null; -- cancel outer deletion
  end if;
  return old;
end;
$$;
delete from parent where aid = 1;
select * from parent; select * from child;
 aid | val1 | val2 | val3 | val4 | bcnt 
-----+------+------+------+------+------
(0 rows)

 bid | aid | val1 
-----+-----+------
(0 rows)

drop table parent, child;
drop function parent_upd_func();
drop function parent_del_func();
drop function child_ins_func();
drop function child_del_func();
-- similar case, but with a self-referencing FK so that parent and child
-- rows can be affected by a single operation
create temp table self_ref_trigger (
    id int primary key,
    parent int references self_ref_trigger,
    data text,
    nchildren int not null default 0
);
create function self_ref_trigger_ins_func()
  returns trigger language plpgsql as
$$
begin
  if new.parent is not null then
    update self_ref_trigger set nchildren = nchildren + 1
      where id = new.parent;
  end if;
  return new;
end;
$$;
create trigger self_ref_trigger_ins_trig before insert on self_ref_trigger
  for each row execute procedure self_ref_trigger_ins_func();
create function self_ref_trigger_del_func()
  returns trigger language plpgsql as
$$
begin
  if old.parent is not null then
    update self_ref_trigger set nchildren = nchildren - 1
      where id = old.parent;
  end if;
  return old;
end;
$$;
create trigger self_ref_trigger_del_trig before delete on self_ref_trigger
  for each row execute procedure self_ref_trigger_del_func();
insert into self_ref_trigger values (1, null, 'root');
insert into self_ref_trigger values (2, 1, 'root child A');
insert into self_ref_trigger values (3, 1, 'root child B');
insert into self_ref_trigger values (4, 2, 'grandchild 1');
insert into self_ref_trigger values (5, 3, 'grandchild 2');
update self_ref_trigger set data = 'root!' where id = 1;
select * from self_ref_trigger;
 id | parent |     data     | nchildren 
----+--------+--------------+-----------
  2 |      1 | root child A |         1
  4 |      2 | grandchild 1 |         0
  3 |      1 | root child B |         1
  5 |      3 | grandchild 2 |         0
  1 |        | root!        |         2
(5 rows)

delete from self_ref_trigger;
ERROR:  tuple to be updated was already modified by an operation triggered by the current command
HINT:  Consider using an AFTER trigger instead of a BEFORE trigger to propagate changes to other rows.
select * from self_ref_trigger;
 id | parent |     data     | nchildren 
----+--------+--------------+-----------
  2 |      1 | root child A |         1
  4 |      2 | grandchild 1 |         0
  3 |      1 | root child B |         1
  5 |      3 | grandchild 2 |         0
  1 |        | root!        |         2
(5 rows)

drop table self_ref_trigger;
drop function self_ref_trigger_ins_func();
drop function self_ref_trigger_del_func();
--
-- Check that statement triggers work correctly even with all children excluded
--
create table stmt_trig_on_empty_upd (a int);
create table stmt_trig_on_empty_upd1 () inherits (stmt_trig_on_empty_upd);
create function update_stmt_notice() returns trigger as $$
begin
	raise notice 'updating %', TG_TABLE_NAME;
	return null;
end;
$$ language plpgsql;
create trigger before_stmt_trigger
	before update on stmt_trig_on_empty_upd
	execute procedure update_stmt_notice();
create trigger before_stmt_trigger
	before update on stmt_trig_on_empty_upd1
	execute procedure update_stmt_notice();
-- inherited no-op update
update stmt_trig_on_empty_upd set a = a where false returning a+1 as aa;
NOTICE:  updating stmt_trig_on_empty_upd
 aa 
----
(0 rows)

-- simple no-op update
update stmt_trig_on_empty_upd1 set a = a where false returning a+1 as aa;
NOTICE:  updating stmt_trig_on_empty_upd1
 aa 
----
(0 rows)

drop table stmt_trig_on_empty_upd cascade;
NOTICE:  drop cascades to table stmt_trig_on_empty_upd1
drop function update_stmt_notice();
>>>>>>> a01e72fb
<|MERGE_RESOLUTION|>--- conflicted
+++ resolved
@@ -1386,9 +1386,6 @@
 drop table depth_a, depth_b, depth_c;
 drop function depth_a_tf();
 drop function depth_b_tf();
-<<<<<<< HEAD
-drop function depth_c_tf();
-=======
 drop function depth_c_tf();
 --
 -- Test updates to rows during firing of BEFORE ROW triggers.
@@ -1450,44 +1447,46 @@
   for each row execute procedure child_del_func();
 insert into parent values (1, 'a', 'a', 'a', 'a', 0);
 insert into child values (10, 1, 'b');
+ERROR:  function cannot execute on a QE slice because it issues a non-SELECT statement  (seg2 127.0.0.1:25434 pid=14245)
+CONTEXT:  SQL statement "update parent set bcnt = bcnt + 1 where aid = new.aid"
+PL/pgSQL function child_ins_func() line 3 at SQL statement
 select * from parent; select * from child;
  aid | val1 | val2 | val3 | val4 | bcnt 
 -----+------+------+------+------+------
-   1 | a    | a    | a    | a    |    1
+   1 | a    | a    | a    | a    |    0
 (1 row)
 
  bid | aid | val1 
 -----+-----+------
-  10 |   1 | b
-(1 row)
+(0 rows)
 
 update parent set val1 = 'b' where aid = 1; -- should fail
-ERROR:  tuple to be updated was already modified by an operation triggered by the current command
-HINT:  Consider using an AFTER trigger instead of a BEFORE trigger to propagate changes to other rows.
+ERROR:  function cannot execute on a QE slice because it issues a non-SELECT statement  (seg1 127.0.0.1:25433 pid=14244)
+CONTEXT:  SQL statement "delete from child where child.aid = new.aid and child.val1 = new.val1"
+PL/pgSQL function parent_upd_func() line 5 at SQL statement
 select * from parent; select * from child;
  aid | val1 | val2 | val3 | val4 | bcnt 
 -----+------+------+------+------+------
-   1 | a    | a    | a    | a    |    1
+   1 | a    | a    | a    | a    |    0
 (1 row)
 
  bid | aid | val1 
 -----+-----+------
-  10 |   1 | b
-(1 row)
+(0 rows)
 
 delete from parent where aid = 1; -- should fail
-ERROR:  tuple to be updated was already modified by an operation triggered by the current command
-HINT:  Consider using an AFTER trigger instead of a BEFORE trigger to propagate changes to other rows.
+ERROR:  function cannot execute on a QE slice because it issues a non-SELECT statement  (seg1 127.0.0.1:25433 pid=14244)
+CONTEXT:  SQL statement "delete from child where aid = old.aid"
+PL/pgSQL function parent_del_func() line 3 at SQL statement
 select * from parent; select * from child;
  aid | val1 | val2 | val3 | val4 | bcnt 
 -----+------+------+------+------+------
-   1 | a    | a    | a    | a    |    1
+   1 | a    | a    | a    | a    |    0
 (1 row)
 
  bid | aid | val1 
 -----+-----+------
-  10 |   1 | b
-(1 row)
+(0 rows)
 
 -- replace the trigger function with one that restarts the deletion after
 -- having modified a child
@@ -1504,10 +1503,14 @@
 end;
 $$;
 delete from parent where aid = 1;
+ERROR:  function cannot execute on a QE slice because it issues a non-SELECT statement  (seg1 127.0.0.1:25433 pid=14244)
+CONTEXT:  SQL statement "delete from child where aid = old.aid"
+PL/pgSQL function parent_del_func() line 3 at SQL statement
 select * from parent; select * from child;
  aid | val1 | val2 | val3 | val4 | bcnt 
 -----+------+------+------+------+------
-(0 rows)
+   1 | a    | a    | a    | a    |    0
+(1 row)
 
  bid | aid | val1 
 -----+-----+------
@@ -1526,6 +1529,7 @@
     data text,
     nchildren int not null default 0
 );
+WARNING:  referential integrity (FOREIGN KEY) constraints are not supported in Greenplum Database, will not be enforced
 create function self_ref_trigger_ins_func()
   returns trigger language plpgsql as
 $$
@@ -1554,32 +1558,37 @@
   for each row execute procedure self_ref_trigger_del_func();
 insert into self_ref_trigger values (1, null, 'root');
 insert into self_ref_trigger values (2, 1, 'root child A');
+ERROR:  function cannot execute on a QE slice because it issues a non-SELECT statement  (seg0 127.0.0.1:25432 pid=14243)
+CONTEXT:  SQL statement "update self_ref_trigger set nchildren = nchildren + 1
+      where id = new.parent"
+PL/pgSQL function self_ref_trigger_ins_func() line 4 at SQL statement
 insert into self_ref_trigger values (3, 1, 'root child B');
+ERROR:  function cannot execute on a QE slice because it issues a non-SELECT statement  (seg0 127.0.0.1:25432 pid=14243)
+CONTEXT:  SQL statement "update self_ref_trigger set nchildren = nchildren + 1
+      where id = new.parent"
+PL/pgSQL function self_ref_trigger_ins_func() line 4 at SQL statement
 insert into self_ref_trigger values (4, 2, 'grandchild 1');
+ERROR:  function cannot execute on a QE slice because it issues a non-SELECT statement  (seg0 127.0.0.1:25432 pid=14243)
+CONTEXT:  SQL statement "update self_ref_trigger set nchildren = nchildren + 1
+      where id = new.parent"
+PL/pgSQL function self_ref_trigger_ins_func() line 4 at SQL statement
 insert into self_ref_trigger values (5, 3, 'grandchild 2');
+ERROR:  function cannot execute on a QE slice because it issues a non-SELECT statement  (seg2 127.0.0.1:25434 pid=14245)
+CONTEXT:  SQL statement "update self_ref_trigger set nchildren = nchildren + 1
+      where id = new.parent"
+PL/pgSQL function self_ref_trigger_ins_func() line 4 at SQL statement
 update self_ref_trigger set data = 'root!' where id = 1;
 select * from self_ref_trigger;
- id | parent |     data     | nchildren 
-----+--------+--------------+-----------
-  2 |      1 | root child A |         1
-  4 |      2 | grandchild 1 |         0
-  3 |      1 | root child B |         1
-  5 |      3 | grandchild 2 |         0
-  1 |        | root!        |         2
-(5 rows)
+ id | parent | data  | nchildren 
+----+--------+-------+-----------
+  1 |        | root! |         0
+(1 row)
 
 delete from self_ref_trigger;
-ERROR:  tuple to be updated was already modified by an operation triggered by the current command
-HINT:  Consider using an AFTER trigger instead of a BEFORE trigger to propagate changes to other rows.
 select * from self_ref_trigger;
- id | parent |     data     | nchildren 
-----+--------+--------------+-----------
-  2 |      1 | root child A |         1
-  4 |      2 | grandchild 1 |         0
-  3 |      1 | root child B |         1
-  5 |      3 | grandchild 2 |         0
-  1 |        | root!        |         2
-(5 rows)
+ id | parent | data | nchildren 
+----+--------+------+-----------
+(0 rows)
 
 drop table self_ref_trigger;
 drop function self_ref_trigger_ins_func();
@@ -1589,6 +1598,7 @@
 --
 create table stmt_trig_on_empty_upd (a int);
 create table stmt_trig_on_empty_upd1 () inherits (stmt_trig_on_empty_upd);
+NOTICE:  table has parent, setting distribution columns to match parent table
 create function update_stmt_notice() returns trigger as $$
 begin
 	raise notice 'updating %', TG_TABLE_NAME;
@@ -1603,19 +1613,16 @@
 	execute procedure update_stmt_notice();
 -- inherited no-op update
 update stmt_trig_on_empty_upd set a = a where false returning a+1 as aa;
-NOTICE:  updating stmt_trig_on_empty_upd
  aa 
 ----
 (0 rows)
 
 -- simple no-op update
 update stmt_trig_on_empty_upd1 set a = a where false returning a+1 as aa;
-NOTICE:  updating stmt_trig_on_empty_upd1
  aa 
 ----
 (0 rows)
 
 drop table stmt_trig_on_empty_upd cascade;
 NOTICE:  drop cascades to table stmt_trig_on_empty_upd1
-drop function update_stmt_notice();
->>>>>>> a01e72fb
+drop function update_stmt_notice();