--- conflicted
+++ resolved
@@ -552,21 +552,6 @@
 Inherits: nv_parent
 Distributed by: (d)
 
-<<<<<<< HEAD
-=======
--- add an inherited NOT VALID constraint
-alter table nv_parent add check (d between '2001-01-01'::date and '2099-12-31'::date) not valid;
-\d nv_child_2009
-Table "public.nv_child_2009"
- Column | Type | Modifiers 
---------+------+-----------
- d      | date | 
-Check constraints:
-    "nv_child_2009_d_check" CHECK (d >= '01-01-2009'::date AND d <= '12-31-2009'::date)
-    "nv_parent_d_check" CHECK (d >= '01-01-2001'::date AND d <= '12-31-2099'::date) NOT VALID
-Inherits: nv_parent
-
->>>>>>> b5bce6c1
 -- we leave nv_parent and children around to help test pg_dump logic
 -- Foreign key adding test with mixed types
 -- Note: these tables are TEMP to avoid name conflicts when this test
@@ -2082,10 +2067,7 @@
 Check constraints:
     "test_inh_check_a_check" CHECK (a > 10.2::double precision)
 Number of child tables: 1 (Use \d+ to list them.)
-<<<<<<< HEAD
 Distributed by: (a)
-=======
->>>>>>> b5bce6c1
 
 \d test_inh_check_child
   Table "public.test_inh_check_child"
@@ -2096,10 +2078,7 @@
 Check constraints:
     "test_inh_check_a_check" CHECK (a > 10.2::double precision)
 Inherits: test_inh_check
-<<<<<<< HEAD
 Distributed by: (a)
-=======
->>>>>>> b5bce6c1
 
 select relname, conname, coninhcount, conislocal, connoinherit
   from pg_constraint c, pg_class r
@@ -2121,10 +2100,7 @@
 Check constraints:
     "test_inh_check_a_check" CHECK (a::double precision > 10.2::double precision)
 Number of child tables: 1 (Use \d+ to list them.)
-<<<<<<< HEAD
 Distributed by: (a)
-=======
->>>>>>> b5bce6c1
 
 \d test_inh_check_child
   Table "public.test_inh_check_child"
@@ -2135,10 +2111,7 @@
 Check constraints:
     "test_inh_check_a_check" CHECK (a::double precision > 10.2::double precision)
 Inherits: test_inh_check
-<<<<<<< HEAD
 Distributed by: (a)
-=======
->>>>>>> b5bce6c1
 
 select relname, conname, coninhcount, conislocal, connoinherit
   from pg_constraint c, pg_class r
@@ -2167,10 +2140,7 @@
     "bnoinherit" CHECK (b > 100::double precision) NO INHERIT
     "test_inh_check_a_check" CHECK (a::double precision > 10.2::double precision)
 Number of child tables: 1 (Use \d+ to list them.)
-<<<<<<< HEAD
 Distributed by: (a)
-=======
->>>>>>> b5bce6c1
 
 \d test_inh_check_child
   Table "public.test_inh_check_child"
@@ -2183,10 +2153,7 @@
     "bmerged" CHECK (b > 1::double precision)
     "test_inh_check_a_check" CHECK (a::double precision > 10.2::double precision)
 Inherits: test_inh_check
-<<<<<<< HEAD
 Distributed by: (a)
-=======
->>>>>>> b5bce6c1
 
 select relname, conname, coninhcount, conislocal, connoinherit
   from pg_constraint c, pg_class r
@@ -2229,20 +2196,6 @@
     "test_inh_check_a_check" CHECK (a::double precision > 10.2::double precision)
 Inherits: test_inh_check
 Distributed by: (a)
-
-select relname, conname, coninhcount, conislocal, connoinherit
-  from pg_constraint c, pg_class r
-  where relname like 'test_inh_check%' and c.conrelid = r.oid
-  order by 1, 2;
-       relname        |        conname         | coninhcount | conislocal | connoinherit 
-----------------------+------------------------+-------------+------------+--------------
- test_inh_check       | bmerged                |           0 | t          | f
- test_inh_check       | bnoinherit             |           0 | t          | t
- test_inh_check       | test_inh_check_a_check |           0 | t          | f
- test_inh_check_child | blocal                 |           0 | t          | f
- test_inh_check_child | bmerged                |           1 | t          | f
- test_inh_check_child | test_inh_check_a_check |           1 | f          | f
-(6 rows)
 
 select relname, conname, coninhcount, conislocal, connoinherit
   from pg_constraint c, pg_class r
@@ -2475,6 +2428,7 @@
 rollback;
 -- test that mixing options with different lock levels works as expected
 begin; alter table alterlock set (autovacuum_enabled = off, fillfactor = 80);
+WARNING:  autovacuum is not supported in Greenplum
 select * from my_locks order by 1;
   relname  |       max_lockmode       
 -----------+--------------------------
@@ -2562,11 +2516,15 @@
 group by c.relname;
 -- raise exception
 alter table my_locks set (autovacuum_enabled = false);
+WARNING:  autovacuum is not supported in Greenplum
 ERROR:  unrecognized parameter "autovacuum_enabled"
 alter view my_locks set (autovacuum_enabled = false);
+WARNING:  autovacuum is not supported in Greenplum
 ERROR:  unrecognized parameter "autovacuum_enabled"
 alter table my_locks reset (autovacuum_enabled);
+WARNING:  autovacuum is not supported in Greenplum
 alter view my_locks reset (autovacuum_enabled);
+WARNING:  autovacuum is not supported in Greenplum
 begin;
 alter view my_locks set (security_barrier=off);
 select * from my_locks order by 1;
@@ -3047,6 +3005,8 @@
  comment_test_positive_col_check | CHECK constraint on comment_test.positive_col
 (2 rows)
 
+-- Changing the data type of an indexed column is not supported in GPDB as of fecd245
+--start_ignore
 -- Change the datatype of all the columns. ALTER TABLE is optimized to not
 -- rebuild an index if the new data type is binary compatible with the old
 -- one. Check do a dummy ALTER TABLE that doesn't change the datatype
@@ -3057,6 +3017,7 @@
 ALTER TABLE comment_test ALTER COLUMN id SET DATA TYPE text;
 ALTER TABLE comment_test ALTER COLUMN positive_col SET DATA TYPE int;
 ALTER TABLE comment_test ALTER COLUMN positive_col SET DATA TYPE bigint;
+--end_ignore
 -- Check that the comments are intact.
 SELECT col_description('comment_test'::regclass, 1) as comment;
            comment           
@@ -3217,7 +3178,6 @@
 DROP TABLE logged3;
 DROP TABLE logged2;
 DROP TABLE logged1;
-<<<<<<< HEAD
 --
 -- Test for splitting after dropping a column
 --
@@ -3272,7 +3232,6 @@
 
 DROP TABLE test_ref;
 DROP TABLE test_part;
-=======
 -- test ADD COLUMN IF NOT EXISTS
 CREATE TABLE test_add_column(c1 integer);
 \d test_add_column
@@ -3361,5 +3320,4 @@
  c3     | integer | 
  c4     | integer | 
 
-DROP TABLE test_add_column;
->>>>>>> b5bce6c1
+DROP TABLE test_add_column;