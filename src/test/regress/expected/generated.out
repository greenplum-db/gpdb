--- conflicted
+++ resolved
@@ -723,12 +723,8 @@
     b int,
     x int GENERATED ALWAYS AS ((a + b) * 2) STORED
 );
-<<<<<<< HEAD
 ALTER TABLE gtest27 SET DISTRIBUTED RANDOMLY;
-INSERT INTO gtest27 (a) VALUES (3), (4);
-=======
 INSERT INTO gtest27 (a, b) VALUES (3, 7), (4, 11);
->>>>>>> 7cd0d523
 ALTER TABLE gtest27 ALTER COLUMN a TYPE text;  -- error
 ERROR:  cannot alter type of a column used by a generated column
 DETAIL:  Column "a" is used by generated column "x".
