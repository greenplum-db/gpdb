--
-- OPR_SANITY
-- Sanity checks for common errors in making operator/procedure system tables:
-- pg_operator, pg_proc, pg_cast, pg_aggregate, pg_am,
-- pg_amop, pg_amproc, pg_opclass, pg_opfamily.
--
-- None of the SELECTs here should ever find any matching entries,
-- so the expected output is easy to maintain ;-).
-- A test failure indicates someone messed up an entry in the system tables.
--
-- NB: we assume the oidjoins test will have caught any dangling links,
-- that is OID or REGPROC fields that are not zero and do not match some
-- row in the linked-to table.  However, if we want to enforce that a link
-- field can't be 0, we have to check it here.
--
-- NB: run this test earlier than the create_operator test, because
-- that test creates some bogus operators...
-- Helper functions to deal with cases where binary-coercible matches are
-- allowed.
-- This should match IsBinaryCoercible() in parse_coerce.c.
create function binary_coercible(oid, oid) returns bool as $$
SELECT ($1 = $2) OR
 EXISTS(select 1 from pg_catalog.pg_cast where
        castsource = $1 and casttarget = $2 and
        castfunc = 0 and castcontext = 'i') OR
 ($2 = 'pg_catalog.anyarray'::pg_catalog.regtype AND
  EXISTS(select 1 from pg_catalog.pg_type where
         oid = $1 and typelem != 0 and typlen = -1))
$$ language sql strict stable READS SQL DATA;
-- This one ignores castcontext, so it considers only physical equivalence
-- and not whether the coercion can be invoked implicitly.
create function physically_coercible(oid, oid) returns bool as $$
SELECT ($1 = $2) OR
 EXISTS(select 1 from pg_catalog.pg_cast where
        castsource = $1 and casttarget = $2 and
        castfunc = 0) OR
 ($2 = 'pg_catalog.anyarray'::pg_catalog.regtype AND
  EXISTS(select 1 from pg_catalog.pg_type where
         oid = $1 and typelem != 0 and typlen = -1))
$$ language sql strict stable READS SQL DATA;
-- **************** pg_proc ****************
-- Look for illegal values in pg_proc fields.
SELECT p1.oid, p1.proname
FROM pg_proc as p1
WHERE p1.prolang = 0 OR p1.prorettype = 0 OR
       p1.pronargs < 0 OR
       array_lower(p1.proargtypes, 1) != 0 OR
       array_upper(p1.proargtypes, 1) != p1.pronargs-1 OR
       0::oid = ANY (p1.proargtypes);
 oid | proname 
-----+---------
(0 rows)

-- Look for conflicting proc definitions (same names and input datatypes).
-- (This test should be dead code now that we have the unique index
-- pg_proc_proname_args_nsp_index, but I'll leave it in anyway.)
SELECT p1.oid, p1.proname, p2.oid, p2.proname
FROM pg_proc AS p1, pg_proc AS p2
WHERE p1.oid != p2.oid AND
    p1.proname = p2.proname AND
    p1.pronargs = p2.pronargs AND
    p1.proargtypes = p2.proargtypes;
 oid | proname | oid | proname 
-----+---------+-----+---------
(0 rows)

-- Considering only built-in procs (prolang = 12), look for multiple uses
-- of the same internal function (ie, matching prosrc fields).  It's OK to
-- have several entries with different pronames for the same internal function,
-- but conflicts in the number of arguments (except in the case of window 
-- functions) and other critical items should be complained of.  (We don't 
-- check data types here; see next query.) 
--
-- Note: ignore aggregate functions here, since they all point to the same dummy
-- built-in function.
--
-- Note: ignoring gp_deprecated here since the function ignores its parameters
-- always errors and never returns a value.
SELECT p1.oid, p1.proname, p2.oid, p2.proname
FROM pg_proc AS p1, pg_proc AS p2
WHERE p1.oid < p2.oid AND
    p1.prosrc = p2.prosrc AND p1.prosrc NOT IN ('xmlparse', 'xmlpi') AND
	p1.prosrc NOT IN ('gp_deprecated') AND
    p1.prolang = 12 AND p2.prolang = 12 AND
    (p1.proisagg = false OR p2.proisagg = false) AND
    (p1.proiswin = false OR p1.proiswin = false) AND
    (p1.prolang != p2.prolang OR
     p1.proisagg != p2.proisagg OR
     p1.proiswin != p2.proiswin OR
     p1.prosecdef != p2.prosecdef OR
     p1.proisstrict != p2.proisstrict OR
     p1.proretset != p2.proretset OR
     p1.provolatile != p2.provolatile OR
     (p1.pronargs != p2.pronargs AND p1.oid 
	  NOT IN (select winfunc from pg_window)));
 oid  |      proname      | oid  |       proname       
------+-------------------+------+---------------------
 3211 | matrix_add        | 3212 | int2_matrix_accum
 3210 | matrix_add        | 3212 | int2_matrix_accum
 3209 | matrix_add        | 3212 | int2_matrix_accum
 3208 | matrix_add        | 3212 | int2_matrix_accum
 3211 | matrix_add        | 3213 | int4_matrix_accum
 3210 | matrix_add        | 3213 | int4_matrix_accum
 3209 | matrix_add        | 3213 | int4_matrix_accum
 3208 | matrix_add        | 3213 | int4_matrix_accum
 3213 | int4_matrix_accum | 3214 | int8_matrix_accum
 3212 | int2_matrix_accum | 3214 | int8_matrix_accum
 3213 | int4_matrix_accum | 3215 | float8_matrix_accum
 3212 | int2_matrix_accum | 3215 | float8_matrix_accum
 5044 | gp_elog           | 5045 | gp_elog
(13 rows)

-- Look for uses of different type OIDs in the argument/result type fields
-- for different aliases of the same built-in function.
-- This indicates that the types are being presumed to be binary-equivalent,
-- or that the built-in function is prepared to deal with different types.
-- That's not wrong, necessarily, but we make lists of all the types being
-- so treated.  Note that the expected output of this part of the test will
-- need to be modified whenever new pairs of types are made binary-equivalent,
-- or when new polymorphic built-in functions are added!
--
-- Note: ignore aggregate functions here, since they all point to the same
-- dummy built-in function.
--
-- Note: ignoring gp_deprecated here since the function ignores its parameters
-- always errors and never returns a value.
SELECT DISTINCT p1.prorettype::regtype, p2.prorettype::regtype
FROM pg_proc AS p1, pg_proc AS p2
WHERE p1.oid != p2.oid AND
    p1.prosrc = p2.prosrc AND
	p1.prosrc NOT IN ('gp_deprecated') AND
    p1.prolang = 12 AND p2.prolang = 12 AND
    NOT p1.proisagg AND NOT p2.proisagg AND
    NOT p1.proiswin AND NOT p2.proiswin AND
    (p1.prorettype < p2.prorettype);
         prorettype          |        prorettype        
-----------------------------+--------------------------
 text                        | character varying
 smallint[]                  | integer[]
 smallint[]                  | bigint[]
 smallint[]                  | double precision[]
 integer[]                   | bigint[]
 integer[]                   | double precision[]
 bigint[]                    | double precision[]
 timestamp without time zone | timestamp with time zone
(8 rows)

SELECT DISTINCT p1.proargtypes[0]::regtype, p2.proargtypes[0]::regtype
FROM pg_proc AS p1, pg_proc AS p2
WHERE p1.oid != p2.oid AND
    p1.prosrc = p2.prosrc AND
	p1.prosrc NOT IN ('gp_deprecated') AND
    p1.prolang = 12 AND p2.prolang = 12 AND
    NOT p1.proisagg AND NOT p2.proisagg AND
    NOT p1.proiswin AND NOT p2.proiswin AND
    (p1.proargtypes[0] < p2.proargtypes[0]);
         proargtypes         |       proargtypes        
-----------------------------+--------------------------
 text                        | character
 text                        | character varying
 smallint[]                  | integer[]
 smallint[]                  | bigint[]
 smallint[]                  | double precision[]
 integer[]                   | bigint[]
 integer[]                   | double precision[]
 bigint[]                    | double precision[]
 timestamp without time zone | timestamp with time zone
 bit                         | bit varying
 anyarray                    | anyelement
(11 rows)

SELECT DISTINCT p1.proargtypes[1]::regtype, p2.proargtypes[1]::regtype
FROM pg_proc AS p1, pg_proc AS p2
WHERE p1.oid != p2.oid AND
    p1.prosrc = p2.prosrc AND
	p1.prosrc NOT IN ('gp_deprecated') AND
    p1.prolang = 12 AND p2.prolang = 12 AND
    NOT p1.proisagg AND NOT p2.proisagg AND
    NOT p1.proiswin AND NOT p2.proiswin AND
    (p1.proargtypes[1] < p2.proargtypes[1]);
         proargtypes         |       proargtypes        
-----------------------------+--------------------------
 integer                     | xid
 text                        | character
 smallint[]                  | integer[]
 smallint[]                  | bigint[]
 smallint[]                  | double precision[]
 integer[]                   | bigint[]
 integer[]                   | double precision[]
 bigint[]                    | double precision[]
 timestamp without time zone | timestamp with time zone
 bit                         | bit varying
 anyarray                    | anyelement
(11 rows)

SELECT DISTINCT p1.proargtypes[2]::regtype, p2.proargtypes[2]::regtype
FROM pg_proc AS p1, pg_proc AS p2
WHERE p1.oid != p2.oid AND
    p1.prosrc = p2.prosrc AND
	p1.prosrc NOT IN ('gp_deprecated') AND
    p1.prolang = 12 AND p2.prolang = 12 AND
    NOT p1.proisagg AND NOT p2.proisagg AND
    NOT p1.proiswin AND NOT p2.proiswin AND
    (p1.proargtypes[2] < p2.proargtypes[2]);
         proargtypes         |       proargtypes        
-----------------------------+--------------------------
 timestamp without time zone | timestamp with time zone
(1 row)

SELECT DISTINCT p1.proargtypes[3]::regtype, p2.proargtypes[3]::regtype
FROM pg_proc AS p1, pg_proc AS p2
WHERE p1.oid != p2.oid AND
    p1.prosrc = p2.prosrc AND
	p1.prosrc NOT IN ('gp_deprecated') AND
    p1.prolang = 12 AND p2.prolang = 12 AND
    NOT p1.proisagg AND NOT p2.proisagg AND
    NOT p1.proiswin AND NOT p2.proiswin AND
    (p1.proargtypes[3] < p2.proargtypes[3]);
         proargtypes         |       proargtypes        
-----------------------------+--------------------------
 timestamp without time zone | timestamp with time zone
(1 row)

SELECT DISTINCT p1.proargtypes[4]::regtype, p2.proargtypes[4]::regtype
FROM pg_proc AS p1, pg_proc AS p2
WHERE p1.oid != p2.oid AND
    p1.prosrc = p2.prosrc AND
	p1.prosrc NOT IN ('gp_deprecated') AND
    p1.prolang = 12 AND p2.prolang = 12 AND
    NOT p1.proisagg AND NOT p2.proisagg AND
    NOT p1.proiswin AND NOT p2.proiswin AND
    (p1.proargtypes[4] < p2.proargtypes[4]);
 proargtypes | proargtypes 
-------------+-------------
(0 rows)

SELECT DISTINCT p1.proargtypes[5]::regtype, p2.proargtypes[5]::regtype
FROM pg_proc AS p1, pg_proc AS p2
WHERE p1.oid != p2.oid AND
    p1.prosrc = p2.prosrc AND
	p1.prosrc NOT IN ('gp_deprecated') AND
    p1.prolang = 12 AND p2.prolang = 12 AND
    NOT p1.proisagg AND NOT p2.proisagg AND
    NOT p1.proiswin AND NOT p2.proiswin AND
    (p1.proargtypes[5] < p2.proargtypes[5]);
 proargtypes | proargtypes 
-------------+-------------
(0 rows)

SELECT DISTINCT p1.proargtypes[6]::regtype, p2.proargtypes[6]::regtype
FROM pg_proc AS p1, pg_proc AS p2
WHERE p1.oid != p2.oid AND
    p1.prosrc = p2.prosrc AND
	p1.prosrc NOT IN ('gp_deprecated') AND
    p1.prolang = 12 AND p2.prolang = 12 AND
    NOT p1.proisagg AND NOT p2.proisagg AND
    NOT p1.proiswin AND NOT p2.proiswin AND
    (p1.proargtypes[6] < p2.proargtypes[6]);
 proargtypes | proargtypes 
-------------+-------------
(0 rows)

SELECT DISTINCT p1.proargtypes[7]::regtype, p2.proargtypes[7]::regtype
FROM pg_proc AS p1, pg_proc AS p2
WHERE p1.oid != p2.oid AND
    p1.prosrc = p2.prosrc AND
	p1.prosrc NOT IN ('gp_deprecated') AND
    p1.prolang = 12 AND p2.prolang = 12 AND
    NOT p1.proisagg AND NOT p2.proisagg AND
    NOT p1.proiswin AND NOT p2.proiswin AND
    (p1.proargtypes[7] < p2.proargtypes[7]);
 proargtypes | proargtypes 
-------------+-------------
(0 rows)

-- The checks above only extend to the first 8 parameters, list any
-- functions not checked.
SELECT proname, pronargs 
FROM pg_proc 
WHERE pronargs > 8 and prolang = 12 AND
	prosrc NOT IN ('gp_deprecated') AND
	proname NOT IN ('gp_add_persistent_filespace_node_entry',
					'gp_add_persistent_relation_node_entry',
					'gp_update_persistent_filespace_node_entry',
					'gp_update_persistent_relation_node_entry',
					'gp_add_persistent_database_node_entry',
					'gp_add_persistent_tablespace_node_entry',
					'gp_update_persistent_database_node_entry',
					'gp_update_persistent_tablespace_node_entry') AND
    NOT proisagg AND 
    NOT proiswin;
 proname | pronargs 
---------+----------
(0 rows)

-- Look for functions that return type "internal" and do not have any
-- "internal" argument.  Such a function would be a security hole since
-- it might be used to call an internal function from an SQL command.
-- As of 7.3 this query should find only internal_in.
SELECT p1.oid, p1.proname
FROM pg_proc as p1
WHERE p1.prorettype = 'internal'::regtype AND NOT
    'internal'::regtype = ANY (p1.proargtypes);
 oid  |   proname   
------+-------------
 2304 | internal_in
(1 row)

-- **************** pg_cast ****************
-- Catch bogus values in pg_cast columns (other than cases detected by
-- oidjoins test).
SELECT castsource::regtype, casttarget::regtype, castfunc::regproc, castcontext
FROM pg_cast c
WHERE castsource = 0 OR casttarget = 0 OR castcontext NOT IN ('e', 'a', 'i');
 castsource | casttarget | castfunc | castcontext 
------------+------------+----------+-------------
(0 rows)

-- Look for casts to/from the same type that aren't length coercion functions.
-- (We assume they are length coercions if they take multiple arguments.)
-- Such entries are not necessarily harmful, but they are useless.
SELECT castsource::regtype, casttarget::regtype, castfunc::regproc, castcontext
FROM pg_cast c
WHERE castsource = casttarget AND castfunc = 0;
 castsource | casttarget | castfunc | castcontext 
------------+------------+----------+-------------
(0 rows)

SELECT castsource::regtype, casttarget::regtype, castfunc::regproc, castcontext
FROM pg_cast c, pg_proc p
WHERE c.castfunc = p.oid AND p.pronargs < 2 AND castsource = casttarget;
 castsource | casttarget | castfunc | castcontext 
------------+------------+----------+-------------
(0 rows)

-- Look for cast functions that don't have the right signature.  The
-- argument and result types in pg_proc must be the same as, or binary
-- compatible with, what it says in pg_cast.
-- As a special case, we allow casts from CHAR(n) that use functions
-- declared to take TEXT.  This does not pass the binary-coercibility test
-- because CHAR(n)-to-TEXT normally invokes rtrim().  However, the results
-- are the same, so long as the function is one that ignores trailing blanks.
SELECT castsource::regtype, casttarget::regtype, castfunc::regproc, castcontext
FROM pg_cast c, pg_proc p
WHERE c.castfunc = p.oid AND
    (p.pronargs < 1 OR p.pronargs > 3
     OR NOT (binary_coercible(c.castsource, p.proargtypes[0])
             OR (c.castsource = 'character'::regtype AND
                 p.proargtypes[0] = 'text'::regtype))
     OR NOT binary_coercible(p.prorettype, c.casttarget));
 castsource | casttarget | castfunc | castcontext 
------------+------------+----------+-------------
(0 rows)

SELECT castsource::regtype, casttarget::regtype, castfunc::regproc, castcontext
FROM pg_cast c, pg_proc p
WHERE c.castfunc = p.oid AND
    ((p.pronargs > 1 AND p.proargtypes[1] != 'int4'::regtype) OR
     (p.pronargs > 2 AND p.proargtypes[2] != 'bool'::regtype));
 castsource | casttarget | castfunc | castcontext 
------------+------------+----------+-------------
(0 rows)

-- Look for binary compatible casts that do not have the reverse
-- direction registered as well, or where the reverse direction is not
-- also binary compatible.  This is legal, but usually not intended.
-- As of 7.4, this finds the casts from text and varchar to bpchar, because
-- those are binary-compatible while the reverse way goes through rtrim().
-- As of 8.2, this finds the cast from cidr to inet, because that is a
-- trivial binary coercion while the other way goes through inet_to_cidr().
-- As of 8.3, this finds casts from xml to text, varchar, and bpchar,
-- because the other direction has to go through xmlparse().
SELECT *
FROM pg_cast c
WHERE c.castfunc = 0 AND
    NOT EXISTS (SELECT 1 FROM pg_cast k
                WHERE k.castfunc = 0 AND
                    k.castsource = c.casttarget AND
                    k.casttarget = c.castsource);
 castsource | casttarget | castfunc | castcontext 
------------+------------+----------+-------------
         25 |       1042 |        0 | i
       1043 |       1042 |        0 | i
        650 |        869 |        0 | i
        142 |         25 |        0 | e
        142 |       1043 |        0 | e
        142 |       1042 |        0 | e
(6 rows)

-- **************** pg_operator ****************
-- Look for illegal values in pg_operator fields.
SELECT p1.oid, p1.oprname
FROM pg_operator as p1
WHERE (p1.oprkind != 'b' AND p1.oprkind != 'l' AND p1.oprkind != 'r') OR
    p1.oprresult = 0 OR p1.oprcode = 0;
 oid | oprname 
-----+---------
(0 rows)

-- Look for missing or unwanted operand types
SELECT p1.oid, p1.oprname
FROM pg_operator as p1
WHERE (p1.oprleft = 0 and p1.oprkind != 'l') OR
    (p1.oprleft != 0 and p1.oprkind = 'l') OR
    (p1.oprright = 0 and p1.oprkind != 'r') OR
    (p1.oprright != 0 and p1.oprkind = 'r');
 oid | oprname 
-----+---------
(0 rows)

-- Look for conflicting operator definitions (same names and input datatypes).
SELECT p1.oid, p1.oprcode, p2.oid, p2.oprcode
FROM pg_operator AS p1, pg_operator AS p2
WHERE p1.oid != p2.oid AND
    p1.oprname = p2.oprname AND
    p1.oprkind = p2.oprkind AND
    p1.oprleft = p2.oprleft AND
    p1.oprright = p2.oprright;
 oid | oprcode | oid | oprcode 
-----+---------+-----+---------
(0 rows)

-- Look for commutative operators that don't commute.
-- DEFINITIONAL NOTE: If A.oprcom = B, then x A y has the same result as y B x.
-- We expect that B will always say that B.oprcom = A as well; that's not
-- inherently essential, but it would be inefficient not to mark it so.
SELECT p1.oid, p1.oprcode, p2.oid, p2.oprcode
FROM pg_operator AS p1, pg_operator AS p2
WHERE p1.oprcom = p2.oid AND
    (p1.oprkind != 'b' OR
     p1.oprleft != p2.oprright OR
     p1.oprright != p2.oprleft OR
     p1.oprresult != p2.oprresult OR
     p1.oid != p2.oprcom);
 oid | oprcode | oid | oprcode 
-----+---------+-----+---------
(0 rows)

-- Look for negatory operators that don't agree.
-- DEFINITIONAL NOTE: If A.oprnegate = B, then both A and B must yield
-- boolean results, and (x A y) == ! (x B y), or the equivalent for
-- single-operand operators.
-- We expect that B will always say that B.oprnegate = A as well; that's not
-- inherently essential, but it would be inefficient not to mark it so.
-- Also, A and B had better not be the same operator.
SELECT p1.oid, p1.oprcode, p2.oid, p2.oprcode
FROM pg_operator AS p1, pg_operator AS p2
WHERE p1.oprnegate = p2.oid AND
    (p1.oprkind != p2.oprkind OR
     p1.oprleft != p2.oprleft OR
     p1.oprright != p2.oprright OR
     p1.oprresult != 'bool'::regtype OR
     p2.oprresult != 'bool'::regtype OR
     p1.oid != p2.oprnegate OR
     p1.oid = p2.oid);
 oid | oprcode | oid | oprcode 
-----+---------+-----+---------
(0 rows)

-- A mergejoinable or hashjoinable operator must be binary, must return
-- boolean, and must have a commutator (itself, unless it's a cross-type
-- operator).
SELECT p1.oid, p1.oprname FROM pg_operator AS p1
WHERE (p1.oprcanmerge OR p1.oprcanhash) AND NOT
    (p1.oprkind = 'b' AND p1.oprresult = 'bool'::regtype AND p1.oprcom != 0);
 oid | oprname 
-----+---------
(0 rows)

-- Mergejoinable operators should appear as equality members of btree index
-- opfamilies.
SELECT p1.oid, p1.oprname
FROM pg_operator AS p1
WHERE p1.oprcanmerge AND NOT EXISTS
  (SELECT 1 FROM pg_amop
   WHERE amopmethod = (SELECT oid FROM pg_am WHERE amname = 'btree') AND
         amopopr = p1.oid AND amopstrategy = 3);
 oid | oprname 
-----+---------
(0 rows)

-- And the converse.
SELECT p1.oid, p1.oprname, p.amopfamily
FROM pg_operator AS p1, pg_amop p
WHERE amopopr = p1.oid
  AND amopmethod = (SELECT oid FROM pg_am WHERE amname = 'btree')
  AND amopstrategy = 3
  AND NOT p1.oprcanmerge;
 oid | oprname | amopfamily 
-----+---------+------------
(0 rows)

-- Hashable operators should appear as members of hash index opfamilies.
SELECT p1.oid, p1.oprname
FROM pg_operator AS p1
WHERE p1.oprcanhash AND NOT EXISTS
  (SELECT 1 FROM pg_amop
   WHERE amopmethod = (SELECT oid FROM pg_am WHERE amname = 'hash') AND
         amopopr = p1.oid AND amopstrategy = 1);
 oid | oprname 
-----+---------
(0 rows)

-- And the converse.
SELECT p1.oid, p1.oprname, p.amopfamily
FROM pg_operator AS p1, pg_amop p
WHERE amopopr = p1.oid
  AND amopmethod = (SELECT oid FROM pg_am WHERE amname = 'hash')
  AND NOT p1.oprcanhash;
 oid | oprname | amopfamily 
-----+---------+------------
(0 rows)

-- Check that each operator defined in pg_operator matches its oprcode entry
-- in pg_proc.  Easiest to do this separately for each oprkind.
SELECT p1.oid, p1.oprname, p2.oid, p2.proname
FROM pg_operator AS p1, pg_proc AS p2
WHERE p1.oprcode = p2.oid AND
    p1.oprkind = 'b' AND
    (p2.pronargs != 2
     OR NOT binary_coercible(p2.prorettype, p1.oprresult)
     OR NOT binary_coercible(p1.oprleft, p2.proargtypes[0])
     OR NOT binary_coercible(p1.oprright, p2.proargtypes[1]));
 oid | oprname | oid | proname 
-----+---------+-----+---------
(0 rows)

SELECT p1.oid, p1.oprname, p2.oid, p2.proname
FROM pg_operator AS p1, pg_proc AS p2
WHERE p1.oprcode = p2.oid AND
    p1.oprkind = 'l' AND
    (p2.pronargs != 1
     OR NOT binary_coercible(p2.prorettype, p1.oprresult)
     OR NOT binary_coercible(p1.oprright, p2.proargtypes[0])
     OR p1.oprleft != 0);
 oid | oprname | oid | proname 
-----+---------+-----+---------
(0 rows)

SELECT p1.oid, p1.oprname, p2.oid, p2.proname
FROM pg_operator AS p1, pg_proc AS p2
WHERE p1.oprcode = p2.oid AND
    p1.oprkind = 'r' AND
    (p2.pronargs != 1
     OR NOT binary_coercible(p2.prorettype, p1.oprresult)
     OR NOT binary_coercible(p1.oprleft, p2.proargtypes[0])
     OR p1.oprright != 0);
 oid | oprname | oid | proname 
-----+---------+-----+---------
(0 rows)

-- If the operator is mergejoinable or hashjoinable, its underlying function
-- should not be volatile.
SELECT p1.oid, p1.oprname, p2.oid, p2.proname
FROM pg_operator AS p1, pg_proc AS p2
WHERE p1.oprcode = p2.oid AND
    (p1.oprcanmerge OR p1.oprcanhash) AND
    p2.provolatile = 'v';
 oid | oprname | oid | proname 
-----+---------+-----+---------
(0 rows)

-- If oprrest is set, the operator must return boolean,
-- and it must link to a proc with the right signature
-- to be a restriction selectivity estimator.
-- The proc signature we want is: float8 proc(internal, oid, internal, int4)
SELECT p1.oid, p1.oprname, p2.oid, p2.proname
FROM pg_operator AS p1, pg_proc AS p2
WHERE p1.oprrest = p2.oid AND
    (p1.oprresult != 'bool'::regtype OR
     p2.prorettype != 'float8'::regtype OR p2.proretset OR
     p2.pronargs != 4 OR
     p2.proargtypes[0] != 'internal'::regtype OR
     p2.proargtypes[1] != 'oid'::regtype OR
     p2.proargtypes[2] != 'internal'::regtype OR
     p2.proargtypes[3] != 'int4'::regtype);
 oid | oprname | oid | proname 
-----+---------+-----+---------
(0 rows)

-- If oprjoin is set, the operator must be a binary boolean op,
-- and it must link to a proc with the right signature
-- to be a join selectivity estimator.
-- The proc signature we want is: float8 proc(internal, oid, internal, int2)
SELECT p1.oid, p1.oprname, p2.oid, p2.proname
FROM pg_operator AS p1, pg_proc AS p2
WHERE p1.oprjoin = p2.oid AND
    (p1.oprkind != 'b' OR p1.oprresult != 'bool'::regtype OR
     p2.prorettype != 'float8'::regtype OR p2.proretset OR
     p2.pronargs != 4 OR
     p2.proargtypes[0] != 'internal'::regtype OR
     p2.proargtypes[1] != 'oid'::regtype OR
     p2.proargtypes[2] != 'internal'::regtype OR
     p2.proargtypes[3] != 'int2'::regtype);
 oid | oprname | oid | proname 
-----+---------+-----+---------
(0 rows)

-- **************** pg_aggregate ****************
-- Look for illegal values in pg_aggregate fields.
SELECT ctid, aggfnoid::oid
FROM pg_aggregate as p1
WHERE aggfnoid = 0 OR aggtransfn = 0 OR aggtranstype = 0;
 ctid | aggfnoid 
------+----------
(0 rows)

-- Make sure the matching pg_proc entry is sensible, too.
SELECT a.aggfnoid::oid, p.proname
FROM pg_aggregate as a, pg_proc as p
WHERE a.aggfnoid = p.oid AND
    (NOT p.proisagg OR p.proretset);
 aggfnoid | proname 
----------+---------
(0 rows)

-- Make sure there are no proisagg pg_proc entries without matches.
SELECT oid, proname
FROM pg_proc as p
WHERE p.proisagg AND
    NOT EXISTS (SELECT 1 FROM pg_aggregate a WHERE a.aggfnoid = p.oid);
 oid | proname 
-----+---------
(0 rows)

-- If there is no finalfn then the output type must be the transtype.
SELECT a.aggfnoid::oid, p.proname
FROM pg_aggregate as a, pg_proc as p
WHERE a.aggfnoid = p.oid AND
    a.aggfinalfn = 0 AND p.prorettype != a.aggtranstype;
 aggfnoid | proname 
----------+---------
(0 rows)

-- Cross-check transfn against its entry in pg_proc.
-- NOTE: use physically_coercible here, not binary_coercible, because
-- max and min on abstime are implemented using int4larger/int4smaller.
SELECT a.aggfnoid::oid, p.proname, ptr.oid, ptr.proname
FROM pg_aggregate AS a, pg_proc AS p, pg_proc AS ptr
WHERE a.aggfnoid = p.oid AND
    a.aggtransfn = ptr.oid AND
    (ptr.proretset
     OR NOT (ptr.pronargs = p.pronargs + 1)
     OR NOT physically_coercible(ptr.prorettype, a.aggtranstype)
     OR NOT physically_coercible(a.aggtranstype, ptr.proargtypes[0])
     OR (p.pronargs > 0 AND
         NOT physically_coercible(p.proargtypes[0], ptr.proargtypes[1]))
     OR (p.pronargs > 1 AND
         NOT physically_coercible(p.proargtypes[1], ptr.proargtypes[2]))
     OR (p.pronargs > 2 AND
         NOT physically_coercible(p.proargtypes[2], ptr.proargtypes[3]))
     -- we could carry the check further, but that's enough for now
    );
 aggfnoid | proname | oid | proname 
----------+---------+-----+---------
(0 rows)

-- Cross-check finalfn (if present) against its entry in pg_proc.
SELECT a.aggfnoid::oid, p.proname, pfn.oid, pfn.proname
FROM pg_aggregate AS a, pg_proc AS p, pg_proc AS pfn
WHERE a.aggfnoid = p.oid AND
    a.aggfinalfn = pfn.oid AND
    (pfn.proretset
     OR NOT binary_coercible(pfn.prorettype, p.prorettype)
     OR pfn.pronargs != 1
     OR NOT binary_coercible(a.aggtranstype, pfn.proargtypes[0]));
 aggfnoid | proname | oid | proname 
----------+---------+-----+---------
(0 rows)

-- If transfn is strict then either initval should be non-NULL, or
-- input type should match transtype so that the first non-null input
-- can be assigned as the state value.
SELECT a.aggfnoid::oid, p.proname, ptr.oid, ptr.proname
FROM pg_aggregate AS a, pg_proc AS p, pg_proc AS ptr
WHERE a.aggfnoid = p.oid AND
    a.aggtransfn = ptr.oid AND ptr.proisstrict AND
    a.agginitval IS NULL AND
    NOT binary_coercible(p.proargtypes[0], a.aggtranstype);
 aggfnoid | proname | oid | proname 
----------+---------+-----+---------
(0 rows)

-- Cross-check aggsortop (if present) against pg_operator.
-- We expect to find only "<" for "min" and ">" for "max".
SELECT DISTINCT proname, oprname
FROM pg_operator AS o, pg_aggregate AS a, pg_proc AS p
WHERE a.aggfnoid = p.oid AND a.aggsortop = o.oid
ORDER BY 1;
 proname | oprname 
---------+---------
 max     | >
 min     | <
(2 rows)

-- Check datatypes match
SELECT a.aggfnoid::oid, o.oid
FROM pg_operator AS o, pg_aggregate AS a, pg_proc AS p
WHERE a.aggfnoid = p.oid AND a.aggsortop = o.oid AND
    (oprkind != 'b' OR oprresult != 'boolean'::regtype
     OR oprleft != p.proargtypes[0] OR oprright != p.proargtypes[0]);
 aggfnoid | oid 
----------+-----
(0 rows)

-- Check operator is a suitable btree opfamily member
SELECT a.aggfnoid::oid, o.oid
FROM pg_operator AS o, pg_aggregate AS a, pg_proc AS p
WHERE a.aggfnoid = p.oid AND a.aggsortop = o.oid AND
    NOT EXISTS(SELECT 1 FROM pg_amop
               WHERE amopmethod = (SELECT oid FROM pg_am WHERE amname = 'btree')
                     AND amopopr = o.oid
                     AND amoplefttype = o.oprleft
                     AND amoprighttype = o.oprright);
 aggfnoid | oid 
----------+-----
(0 rows)

-- Check correspondence of btree strategies and names
SELECT DISTINCT proname, oprname, amopstrategy
FROM pg_operator AS o, pg_aggregate AS a, pg_proc AS p,
     pg_amop as ao
WHERE a.aggfnoid = p.oid AND a.aggsortop = o.oid AND
    amopopr = o.oid AND
    amopmethod = (SELECT oid FROM pg_am WHERE amname = 'btree')
ORDER BY 1, 2;
 proname | oprname | amopstrategy 
---------+---------+--------------
 max     | >       |            5
 min     | <       |            1
(2 rows)

-- **************** pg_opfamily ****************
-- Look for illegal values in pg_opfamily fields
SELECT p1.oid
FROM pg_opfamily as p1
WHERE p1.opfmethod = 0 OR p1.opfnamespace = 0;
 oid 
-----
(0 rows)

-- **************** pg_opclass ****************
-- Look for illegal values in pg_opclass fields
SELECT p1.oid
FROM pg_opclass AS p1
WHERE p1.opcmethod = 0 OR p1.opcnamespace = 0 OR p1.opcfamily = 0
    OR p1.opcintype = 0;
 oid 
-----
(0 rows)

-- opcmethod must match owning opfamily's opfmethod
SELECT p1.oid, p2.oid
FROM pg_opclass AS p1, pg_opfamily AS p2
WHERE p1.opcfamily = p2.oid AND p1.opcmethod != p2.opfmethod;
 oid | oid 
-----+-----
(0 rows)

-- There should not be multiple entries in pg_opclass with opcdefault true
-- and the same opcmethod/opcintype combination.
SELECT p1.oid, p2.oid
FROM pg_opclass AS p1, pg_opclass AS p2
WHERE p1.oid != p2.oid AND
    p1.opcmethod = p2.opcmethod AND p1.opcintype = p2.opcintype AND
    p1.opcdefault AND p2.opcdefault;
 oid | oid 
-----+-----
(0 rows)

-- **************** pg_amop ****************
-- Look for illegal values in pg_amop fields
SELECT p1.amopfamily, p1.amopstrategy
FROM pg_amop as p1
WHERE p1.amopfamily = 0 OR p1.amoplefttype = 0 OR p1.amoprighttype = 0
    OR p1.amopopr = 0 OR p1.amopmethod = 0 OR p1.amopstrategy < 1;
 amopfamily | amopstrategy 
------------+--------------
(0 rows)

-- amoplefttype/amoprighttype must match the operator
SELECT p1.oid, p2.oid
FROM pg_amop AS p1, pg_operator AS p2
WHERE p1.amopopr = p2.oid AND NOT
    (p1.amoplefttype = p2.oprleft AND p1.amoprighttype = p2.oprright);
 oid | oid 
-----+-----
(0 rows)

-- amopmethod must match owning opfamily's opfmethod
SELECT p1.oid, p2.oid
FROM pg_amop AS p1, pg_opfamily AS p2
WHERE p1.amopfamily = p2.oid AND p1.amopmethod != p2.opfmethod;
 oid | oid 
-----+-----
(0 rows)

-- Cross-check amopstrategy index against parent AM
SELECT p1.amopfamily, p1.amopopr, p2.oid, p2.amname
FROM pg_amop AS p1, pg_am AS p2
WHERE p1.amopmethod = p2.oid AND
    p1.amopstrategy > p2.amstrategies AND p2.amstrategies <> 0;
 amopfamily | amopopr | oid | amname 
------------+---------+-----+--------
(0 rows)

-- Detect missing pg_amop entries: should have as many strategy operators
-- as AM expects for each datatype combination supported by the opfamily.
-- We can't check this for AMs with variable strategy sets.
SELECT p1.amname, p2.amoplefttype, p2.amoprighttype
FROM pg_am AS p1, pg_amop AS p2
WHERE p2.amopmethod = p1.oid AND
    p1.amstrategies <> 0 AND
    p1.amstrategies != (SELECT count(*) FROM pg_amop AS p3
                        WHERE p3.amopfamily = p2.amopfamily AND
                              p3.amoplefttype = p2.amoplefttype AND
                              p3.amoprighttype = p2.amoprighttype);
 amname | amoplefttype | amoprighttype 
--------+--------------+---------------
(0 rows)

-- Check that amopopr points at a reasonable-looking operator, ie a binary
-- operator yielding boolean.
SELECT p1.amopfamily, p1.amopopr, p2.oid, p2.oprname
FROM pg_amop AS p1, pg_operator AS p2
WHERE p1.amopopr = p2.oid AND
    (p2.oprkind != 'b' OR p2.oprresult != 'bool'::regtype);
 amopfamily | amopopr | oid | oprname 
------------+---------+-----+---------
(0 rows)

-- Make a list of all the distinct operator names being used in particular
-- strategy slots.  This is a bit hokey, since the list might need to change
-- in future releases, but it's an effective way of spotting mistakes such as
-- swapping two operators within a family.
SELECT DISTINCT amopmethod, amopstrategy, oprname
FROM pg_amop p1 LEFT JOIN pg_operator p2 ON amopopr = p2.oid
ORDER BY 1, 2, 3;
<<<<<<< HEAD
 opcamid | amopstrategy | oprname 
---------+--------------+---------
     403 |            1 | <
     403 |            1 | ~<~
     403 |            2 | <=
     403 |            2 | ~<=~
     403 |            3 | =
     403 |            3 | ~=~
     403 |            4 | >=
     403 |            4 | ~>=~
     403 |            5 | >
     403 |            5 | ~>~
     405 |            1 | =
     405 |            1 | ~=~
     783 |            1 | <<
     783 |            2 | &<
     783 |            3 | &&
     783 |            4 | &>
     783 |            5 | >>
     783 |            6 | ~=
     783 |            7 | @>
     783 |            8 | <@
     783 |            9 | &<|
     783 |           10 | <<|
     783 |           11 | |>>
     783 |           12 | |&>
     783 |           13 | ~
     783 |           14 | @
    2742 |            1 | &&
    2742 |            2 | @>
    2742 |            3 | <@
    2742 |            4 | =
    3013 |            1 | <
    3013 |            1 | ~<~
    3013 |            2 | <=
    3013 |            2 | ~<=~
    3013 |            3 | =
    3013 |            3 | ~=~
    3013 |            4 | >=
    3013 |            4 | ~>=~
    3013 |            5 | >
    3013 |            5 | ~>~
(40 rows)
=======
 amopmethod | amopstrategy | oprname 
------------+--------------+---------
        403 |            1 | <
        403 |            1 | ~<~
        403 |            2 | <=
        403 |            2 | ~<=~
        403 |            3 | =
        403 |            3 | ~=~
        403 |            4 | >=
        403 |            4 | ~>=~
        403 |            5 | >
        403 |            5 | ~>~
        405 |            1 | =
        405 |            1 | ~=~
        783 |            1 | <<
        783 |            2 | &<
        783 |            3 | &&
        783 |            4 | &>
        783 |            5 | >>
        783 |            6 | ~=
        783 |            7 | @>
        783 |            8 | <@
        783 |            9 | &<|
        783 |           10 | <<|
        783 |           11 | |>>
        783 |           12 | |&>
        783 |           13 | ~
        783 |           14 | @
       2742 |            1 | &&
       2742 |            2 | @>
       2742 |            3 | <@
       2742 |            4 | =
(30 rows)
>>>>>>> a78fcfb5

-- Check that all operators linked to by opclass entries have selectivity
-- estimators.  This is not absolutely required, but it seems a reasonable
-- thing to insist on for all standard datatypes.
SELECT p1.amopfamily, p1.amopopr, p2.oid, p2.oprname
FROM pg_amop AS p1, pg_operator AS p2
WHERE p1.amopopr = p2.oid AND
    (p2.oprrest = 0 OR p2.oprjoin = 0);
 amopfamily | amopopr | oid | oprname 
------------+---------+-----+---------
(0 rows)

-- Check that each opclass in an opfamily has associated operators, that is
-- ones whose oprleft matches opcintype (possibly by coercion).
SELECT p1.opcname, p1.opcfamily
FROM pg_opclass AS p1
WHERE NOT EXISTS(SELECT 1 FROM pg_amop AS p2
                 WHERE p2.amopfamily = p1.opcfamily
                   AND binary_coercible(p1.opcintype, p2.amoplefttype));
 opcname | opcfamily 
---------+-----------
(0 rows)

-- Operators that are primary members of opclasses must be immutable (else
-- it suggests that the index ordering isn't fixed).  Operators that are
-- cross-type members need only be stable, since they are just shorthands
-- for index probe queries.
SELECT p1.amopfamily, p1.amopopr, p2.oprname, p3.prosrc
FROM pg_amop AS p1, pg_operator AS p2, pg_proc AS p3
WHERE p1.amopopr = p2.oid AND p2.oprcode = p3.oid AND
    p1.amoplefttype = p1.amoprighttype AND
    p3.provolatile != 'i';
 amopfamily | amopopr | oprname | prosrc 
------------+---------+---------+--------
(0 rows)

SELECT p1.amopfamily, p1.amopopr, p2.oprname, p3.prosrc
FROM pg_amop AS p1, pg_operator AS p2, pg_proc AS p3
WHERE p1.amopopr = p2.oid AND p2.oprcode = p3.oid AND
    p1.amoplefttype != p1.amoprighttype AND
    p3.provolatile = 'v';
 amopfamily | amopopr | oprname | prosrc 
------------+---------+---------+--------
(0 rows)

-- Multiple-datatype btree opclasses should provide closed sets of equality
-- operators; that is if you provide int2 = int4 and int4 = int8 then you
-- must also provide int2 = int8 (and commutators of all these).  This is
-- necessary because the planner tries to deduce additional qual clauses from
-- transitivity of mergejoinable operators.  If there are clauses
-- int2var = int4var and int4var = int8var, the planner will deduce
-- int2var = int8var ... and it had better have a way to represent it.
-- check commutative closure
SELECT p1.amoplefttype, p1.amoprighttype
FROM pg_amop AS p1
WHERE p1.amopmethod = (SELECT oid FROM pg_am WHERE amname = 'btree') AND
    p1.amopstrategy = 3 AND
    p1.amoplefttype != p1.amoprighttype AND
    NOT EXISTS(SELECT 1 FROM pg_amop p2 WHERE
                 p2.amopfamily = p1.amopfamily AND
                 p2.amoplefttype = p1.amoprighttype AND
                 p2.amoprighttype = p1.amoplefttype AND
                 p2.amopstrategy = 3);
 amoplefttype | amoprighttype 
--------------+---------------
(0 rows)

-- check transitive closure
SELECT p1.amoplefttype, p1.amoprighttype, p2.amoprighttype
FROM pg_amop AS p1, pg_amop AS p2
WHERE p1.amopfamily = p2.amopfamily AND
    p1.amoprighttype = p2.amoplefttype AND
    p1.amopmethod = (SELECT oid FROM pg_am WHERE amname = 'btree') AND
    p2.amopmethod = (SELECT oid FROM pg_am WHERE amname = 'btree') AND
    p1.amopstrategy = 3 AND p2.amopstrategy = 3 AND
    p1.amoplefttype != p1.amoprighttype AND
    p2.amoplefttype != p2.amoprighttype AND
    NOT EXISTS(SELECT 1 FROM pg_amop p3 WHERE
                 p3.amopfamily = p1.amopfamily AND
                 p3.amoplefttype = p1.amoplefttype AND
                 p3.amoprighttype = p2.amoprighttype AND
                 p3.amopstrategy = 3);
 amoplefttype | amoprighttype | amoprighttype 
--------------+---------------+---------------
(0 rows)

-- **************** pg_amproc ****************
-- Look for illegal values in pg_amproc fields
SELECT p1.amprocfamily, p1.amprocnum
FROM pg_amproc as p1
WHERE p1.amprocfamily = 0 OR p1.amproclefttype = 0 OR p1.amprocrighttype = 0
    OR p1.amprocnum < 1 OR p1.amproc = 0;
 amprocfamily | amprocnum 
--------------+-----------
(0 rows)

-- Cross-check amprocnum index against parent AM
SELECT p1.amprocfamily, p1.amprocnum, p2.oid, p2.amname
FROM pg_amproc AS p1, pg_am AS p2, pg_opfamily AS p3
WHERE p1.amprocfamily = p3.oid AND p3.opfmethod = p2.oid AND
    p1.amprocnum > p2.amsupport;
 amprocfamily | amprocnum | oid | amname 
--------------+-----------+-----+--------
(0 rows)

-- Detect missing pg_amproc entries: should have as many support functions
-- as AM expects for each datatype combination supported by the opfamily.
SELECT p1.amname, p2.opfname, p3.amproclefttype, p3.amprocrighttype
FROM pg_am AS p1, pg_opfamily AS p2, pg_amproc AS p3
WHERE p2.opfmethod = p1.oid AND p3.amprocfamily = p2.oid AND
    p1.amsupport != (SELECT count(*) FROM pg_amproc AS p4
                     WHERE p4.amprocfamily = p2.oid AND
                           p4.amproclefttype = p3.amproclefttype AND
                           p4.amprocrighttype = p3.amprocrighttype);
 amname | opfname | amproclefttype | amprocrighttype 
--------+---------+----------------+-----------------
(0 rows)

-- Unfortunately, we can't check the amproc link very well because the
-- signature of the function may be different for different support routines
-- or different base data types.
-- We can check that all the referenced instances of the same support
-- routine number take the same number of parameters, but that's about it
-- for a general check...
SELECT p1.amprocfamily, p1.amprocnum,
	p2.oid, p2.proname,
	p3.opfname,
	p4.amprocfamily, p4.amprocnum,
	p5.oid, p5.proname,
	p6.opfname
FROM pg_amproc AS p1, pg_proc AS p2, pg_opfamily AS p3,
     pg_amproc AS p4, pg_proc AS p5, pg_opfamily AS p6
WHERE p1.amprocfamily = p3.oid AND p4.amprocfamily = p6.oid AND
    p3.opfmethod = p6.opfmethod AND p1.amprocnum = p4.amprocnum AND
    p1.amproc = p2.oid AND p4.amproc = p5.oid AND
    (p2.proretset OR p5.proretset OR p2.pronargs != p5.pronargs);
 amprocfamily | amprocnum | oid | proname | opfname | amprocfamily | amprocnum | oid | proname | opfname 
--------------+-----------+-----+---------+---------+--------------+-----------+-----+---------+---------
(0 rows)

-- For btree, though, we can do better since we know the support routines
-- must be of the form cmp(lefttype, righttype) returns int4.
SELECT p1.amprocfamily, p1.amprocnum,
	p2.oid, p2.proname,
	p3.opfname
FROM pg_amproc AS p1, pg_proc AS p2, pg_opfamily AS p3
WHERE p3.opfmethod = (SELECT oid FROM pg_am WHERE amname = 'btree')
    AND p1.amprocfamily = p3.oid AND p1.amproc = p2.oid AND
    (amprocnum != 1
     OR proretset
     OR prorettype != 'int4'::regtype
     OR pronargs != 2
     OR proargtypes[0] != amproclefttype
     OR proargtypes[1] != amprocrighttype);
 amprocfamily | amprocnum | oid | proname | opfname 
--------------+-----------+-----+---------+---------
(0 rows)

-- For hash we can also do a little better: the support routines must be
-- of the form hash(lefttype) returns int4.  There are several cases where
-- we cheat and use a hash function that is physically compatible with the
-- datatype even though there's no cast, so for now we can't check that.
SELECT p1.amprocfamily, p1.amprocnum,
	p2.oid, p2.proname,
	p3.opfname
FROM pg_amproc AS p1, pg_proc AS p2, pg_opfamily AS p3
WHERE p3.opfmethod = (SELECT oid FROM pg_am WHERE amname = 'hash')
    AND p1.amprocfamily = p3.oid AND p1.amproc = p2.oid AND
    (amprocnum != 1
     OR proretset
     OR prorettype != 'int4'::regtype
     OR pronargs != 1
--   OR NOT physically_coercible(amproclefttype, proargtypes[0])
     OR amproclefttype != amprocrighttype);
 amprocfamily | amprocnum | oid | proname | opfname 
--------------+-----------+-----+---------+---------
(0 rows)

-- Support routines that are primary members of opfamilies must be immutable
-- (else it suggests that the index ordering isn't fixed).  But cross-type
-- members need only be stable, since they are just shorthands
-- for index probe queries.
SELECT p1.amprocfamily, p1.amproc, p2.prosrc
FROM pg_amproc AS p1, pg_proc AS p2
WHERE p1.amproc = p2.oid AND
    p1.amproclefttype = p1.amprocrighttype AND
    p2.provolatile != 'i';
 amprocfamily | amproc | prosrc 
--------------+--------+--------
(0 rows)

SELECT p1.amprocfamily, p1.amproc, p2.prosrc
FROM pg_amproc AS p1, pg_proc AS p2
WHERE p1.amproc = p2.oid AND
    p1.amproclefttype != p1.amprocrighttype AND
    p2.provolatile = 'v';
 amprocfamily | amproc | prosrc 
--------------+--------+--------
(0 rows)

-- Check for oid collisions between pg_proc/pg_type/pg_class
SELECT *
FROM
  (SELECT *, count(*) over (partition by oid) as oid_count
   FROM (select oid, 'pg_proc' as catalog, proname as name from pg_proc
         union all
         select oid, 'pg_type' as catalog, typname as name from pg_type
         union all
         select oid, 'pg_class' as catalgo, relname as name from pg_class) cats
  ) cat_counts
WHERE oid_count > 1;
 oid | catalog | name | oid_count 
-----+---------+------+-----------
(0 rows)
<|MERGE_RESOLUTION|>--- conflicted
+++ resolved
@@ -836,51 +836,6 @@
 SELECT DISTINCT amopmethod, amopstrategy, oprname
 FROM pg_amop p1 LEFT JOIN pg_operator p2 ON amopopr = p2.oid
 ORDER BY 1, 2, 3;
-<<<<<<< HEAD
- opcamid | amopstrategy | oprname 
----------+--------------+---------
-     403 |            1 | <
-     403 |            1 | ~<~
-     403 |            2 | <=
-     403 |            2 | ~<=~
-     403 |            3 | =
-     403 |            3 | ~=~
-     403 |            4 | >=
-     403 |            4 | ~>=~
-     403 |            5 | >
-     403 |            5 | ~>~
-     405 |            1 | =
-     405 |            1 | ~=~
-     783 |            1 | <<
-     783 |            2 | &<
-     783 |            3 | &&
-     783 |            4 | &>
-     783 |            5 | >>
-     783 |            6 | ~=
-     783 |            7 | @>
-     783 |            8 | <@
-     783 |            9 | &<|
-     783 |           10 | <<|
-     783 |           11 | |>>
-     783 |           12 | |&>
-     783 |           13 | ~
-     783 |           14 | @
-    2742 |            1 | &&
-    2742 |            2 | @>
-    2742 |            3 | <@
-    2742 |            4 | =
-    3013 |            1 | <
-    3013 |            1 | ~<~
-    3013 |            2 | <=
-    3013 |            2 | ~<=~
-    3013 |            3 | =
-    3013 |            3 | ~=~
-    3013 |            4 | >=
-    3013 |            4 | ~>=~
-    3013 |            5 | >
-    3013 |            5 | ~>~
-(40 rows)
-=======
  amopmethod | amopstrategy | oprname 
 ------------+--------------+---------
         403 |            1 | <
@@ -913,8 +868,17 @@
        2742 |            2 | @>
        2742 |            3 | <@
        2742 |            4 | =
-(30 rows)
->>>>>>> a78fcfb5
+       3013 |            1 | <
+       3013 |            1 | ~<~
+       3013 |            2 | <=
+       3013 |            2 | ~<=~
+       3013 |            3 | =
+       3013 |            3 | ~=~
+       3013 |            4 | >=
+       3013 |            4 | ~>=~
+       3013 |            5 | >
+       3013 |            5 | ~>~
+(40 rows)
 
 -- Check that all operators linked to by opclass entries have selectivity
 -- estimators.  This is not absolutely required, but it seems a reasonable
