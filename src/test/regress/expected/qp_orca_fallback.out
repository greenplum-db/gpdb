--- conflicted
+++ resolved
@@ -28,17 +28,10 @@
 explain update constr_tab set a = 10;
                                             QUERY PLAN                                            
 --------------------------------------------------------------------------------------------------
-<<<<<<< HEAD
- Update on constr_tab  (cost=0.00..1.05 rows=1 width=26)
-   ->  Explicit Redistribute Motion 3:3  (slice1; segments: 3)  (cost=0.00..1.05 rows=1 width=26)
-         ->  Split  (cost=0.00..1.01 rows=1 width=26)
-               ->  Seq Scan on constr_tab  (cost=0.00..1.01 rows=1 width=26)
-=======
  Update on constr_tab  (cost=0.00..1.03 rows=1 width=22)
    ->  Explicit Redistribute Motion 3:3  (slice1; segments: 3)  (cost=0.00..1.03 rows=1 width=22)
          ->  Split  (cost=0.00..1.03 rows=1 width=22)
                ->  Seq Scan on constr_tab  (cost=0.00..1.01 rows=1 width=22)
->>>>>>> 2fdc5376
  Optimizer: Postgres query optimizer
 (5 rows)
 
@@ -67,61 +60,40 @@
 explain update constr_tab set a = 10;
                                             QUERY PLAN                                            
 --------------------------------------------------------------------------------------------------
-<<<<<<< HEAD
  Update on constr_tab  (cost=0.00..1.05 rows=1 width=26)
    ->  Explicit Redistribute Motion 3:3  (slice1; segments: 3)  (cost=0.00..1.05 rows=1 width=26)
          ->  Split  (cost=0.00..1.01 rows=1 width=26)
                ->  Seq Scan on constr_tab  (cost=0.00..1.01 rows=1 width=26)
-=======
+ Optimizer: Postgres query optimizer
+(5 rows)
+
+DROP TABLE IF EXISTS constr_tab;
+CREATE TABLE constr_tab ( a int NOT NULL, b int NOT NULL, c int NOT NULL, d int NOT NULL) DISTRIBUTED BY (a,b);
+INSERT INTO constr_tab VALUES(1,5,3,4);
+INSERT INTO constr_tab VALUES(1,5,3,4);
+set optimizer_enable_dml_constraints=off;
+explain update constr_tab set b = 10;
+                                            QUERY PLAN                                            
+--------------------------------------------------------------------------------------------------
  Update on constr_tab  (cost=0.00..1.03 rows=1 width=22)
    ->  Explicit Redistribute Motion 3:3  (slice1; segments: 3)  (cost=0.00..1.03 rows=1 width=22)
          ->  Split  (cost=0.00..1.03 rows=1 width=22)
                ->  Seq Scan on constr_tab  (cost=0.00..1.01 rows=1 width=22)
->>>>>>> 2fdc5376
- Optimizer: Postgres query optimizer
-(5 rows)
-
-DROP TABLE IF EXISTS constr_tab;
-CREATE TABLE constr_tab ( a int NOT NULL, b int NOT NULL, c int NOT NULL, d int NOT NULL) DISTRIBUTED BY (a,b);
-INSERT INTO constr_tab VALUES(1,5,3,4);
-INSERT INTO constr_tab VALUES(1,5,3,4);
-set optimizer_enable_dml_constraints=off;
-explain update constr_tab set b = 10;
-                                            QUERY PLAN                                            
---------------------------------------------------------------------------------------------------
-<<<<<<< HEAD
- Update on constr_tab  (cost=0.00..1.05 rows=1 width=26)
-   ->  Explicit Redistribute Motion 3:3  (slice1; segments: 3)  (cost=0.00..1.05 rows=1 width=26)
-         ->  Split  (cost=0.00..1.01 rows=1 width=26)
-               ->  Seq Scan on constr_tab  (cost=0.00..1.01 rows=1 width=26)
-=======
+ Optimizer: Postgres query optimizer
+(5 rows)
+
+DROP TABLE IF EXISTS constr_tab;
+CREATE TABLE constr_tab ( a int, b int, c int, d int) DISTRIBUTED BY (a);
+INSERT INTO constr_tab VALUES(1,5,3,4);
+INSERT INTO constr_tab VALUES(1,5,3,4);
+set optimizer_enable_dml_constraints=off;
+explain update constr_tab set a = 10;
+                                            QUERY PLAN                                            
+--------------------------------------------------------------------------------------------------
  Update on constr_tab  (cost=0.00..1.03 rows=1 width=22)
    ->  Explicit Redistribute Motion 3:3  (slice1; segments: 3)  (cost=0.00..1.03 rows=1 width=22)
          ->  Split  (cost=0.00..1.03 rows=1 width=22)
                ->  Seq Scan on constr_tab  (cost=0.00..1.01 rows=1 width=22)
->>>>>>> 2fdc5376
- Optimizer: Postgres query optimizer
-(5 rows)
-
-DROP TABLE IF EXISTS constr_tab;
-CREATE TABLE constr_tab ( a int, b int, c int, d int) DISTRIBUTED BY (a);
-INSERT INTO constr_tab VALUES(1,5,3,4);
-INSERT INTO constr_tab VALUES(1,5,3,4);
-set optimizer_enable_dml_constraints=off;
-explain update constr_tab set a = 10;
-                                            QUERY PLAN                                            
---------------------------------------------------------------------------------------------------
-<<<<<<< HEAD
- Update on constr_tab  (cost=0.00..1.05 rows=1 width=26)
-   ->  Explicit Redistribute Motion 3:3  (slice1; segments: 3)  (cost=0.00..1.05 rows=1 width=26)
-         ->  Split  (cost=0.00..1.01 rows=1 width=26)
-               ->  Seq Scan on constr_tab  (cost=0.00..1.01 rows=1 width=26)
-=======
- Update on constr_tab  (cost=0.00..1.03 rows=1 width=22)
-   ->  Explicit Redistribute Motion 3:3  (slice1; segments: 3)  (cost=0.00..1.03 rows=1 width=22)
-         ->  Split  (cost=0.00..1.03 rows=1 width=22)
-               ->  Seq Scan on constr_tab  (cost=0.00..1.01 rows=1 width=22)
->>>>>>> 2fdc5376
  Optimizer: Postgres query optimizer
 (5 rows)
 
