--
-- WINDOW FUNCTIONS
--
SET optimizer_trace_fallback=on;
CREATE TEMPORARY TABLE empsalary (
    depname varchar,
    empno bigint,
    salary int,
    enroll_date date
);
INSERT INTO empsalary VALUES
('develop', 10, 5200, '2007-08-01'),
('sales', 1, 5000, '2006-10-01'),
('personnel', 5, 3500, '2007-12-10'),
('sales', 4, 4800, '2007-08-08'),
('personnel', 2, 3900, '2006-12-23'),
('develop', 7, 4200, '2008-01-01'),
('develop', 9, 4500, '2008-01-01'),
('sales', 3, 4800, '2007-08-01'),
('develop', 8, 6000, '2006-10-01'),
('develop', 11, 5200, '2007-08-15');
SELECT depname, empno, salary, sum(salary) OVER (PARTITION BY depname) FROM empsalary ORDER BY depname, salary;
  depname  | empno | salary |  sum  
-----------+-------+--------+-------
 develop   |     7 |   4200 | 25100
 develop   |     9 |   4500 | 25100
 develop   |    11 |   5200 | 25100
 develop   |    10 |   5200 | 25100
 develop   |     8 |   6000 | 25100
 personnel |     5 |   3500 |  7400
 personnel |     2 |   3900 |  7400
 sales     |     3 |   4800 | 14600
 sales     |     4 |   4800 | 14600
 sales     |     1 |   5000 | 14600
(10 rows)

SELECT depname, empno, salary, rank() OVER (PARTITION BY depname ORDER BY salary) FROM empsalary;
  depname  | empno | salary | rank 
-----------+-------+--------+------
 develop   |     7 |   4200 |    1
 develop   |     9 |   4500 |    2
 develop   |    11 |   5200 |    3
 develop   |    10 |   5200 |    3
 develop   |     8 |   6000 |    5
 personnel |     5 |   3500 |    1
 personnel |     2 |   3900 |    2
 sales     |     3 |   4800 |    1
 sales     |     4 |   4800 |    1
 sales     |     1 |   5000 |    3
(10 rows)

-- with GROUP BY
SELECT four, ten, SUM(SUM(four)) OVER (PARTITION BY four), AVG(ten) FROM tenk1
GROUP BY four, ten ORDER BY four, ten;
 four | ten | sum  |          avg           
------+-----+------+------------------------
    0 |   0 |    0 | 0.00000000000000000000
    0 |   2 |    0 |     2.0000000000000000
    0 |   4 |    0 |     4.0000000000000000
    0 |   6 |    0 |     6.0000000000000000
    0 |   8 |    0 |     8.0000000000000000
    1 |   1 | 2500 | 1.00000000000000000000
    1 |   3 | 2500 |     3.0000000000000000
    1 |   5 | 2500 |     5.0000000000000000
    1 |   7 | 2500 |     7.0000000000000000
    1 |   9 | 2500 |     9.0000000000000000
    2 |   0 | 5000 | 0.00000000000000000000
    2 |   2 | 5000 |     2.0000000000000000
    2 |   4 | 5000 |     4.0000000000000000
    2 |   6 | 5000 |     6.0000000000000000
    2 |   8 | 5000 |     8.0000000000000000
    3 |   1 | 7500 | 1.00000000000000000000
    3 |   3 | 7500 |     3.0000000000000000
    3 |   5 | 7500 |     5.0000000000000000
    3 |   7 | 7500 |     7.0000000000000000
    3 |   9 | 7500 |     9.0000000000000000
(20 rows)

SELECT depname, empno, salary, sum(salary) OVER w FROM empsalary WINDOW w AS (PARTITION BY depname);
  depname  | empno | salary |  sum  
-----------+-------+--------+-------
 personnel |     5 |   3500 |  7400
 personnel |     2 |   3900 |  7400
 sales     |     1 |   5000 | 14600
 sales     |     4 |   4800 | 14600
 sales     |     3 |   4800 | 14600
 develop   |    10 |   5200 | 25100
 develop   |     7 |   4200 | 25100
 develop   |     9 |   4500 | 25100
 develop   |     8 |   6000 | 25100
 develop   |    11 |   5200 | 25100
(10 rows)

SELECT depname, empno, salary, rank() OVER w FROM empsalary WINDOW w AS (PARTITION BY depname ORDER BY salary) ORDER BY rank() OVER w;
  depname  | empno | salary | rank 
-----------+-------+--------+------
 develop   |     7 |   4200 |    1
 sales     |     4 |   4800 |    1
 sales     |     3 |   4800 |    1
 personnel |     5 |   3500 |    1
 personnel |     2 |   3900 |    2
 develop   |     9 |   4500 |    2
 develop   |    10 |   5200 |    3
 develop   |    11 |   5200 |    3
 sales     |     1 |   5000 |    3
 develop   |     8 |   6000 |    5
(10 rows)

-- empty window specification
SELECT COUNT(*) OVER () FROM tenk1 WHERE unique2 < 10;
 count 
-------
    10
    10
    10
    10
    10
    10
    10
    10
    10
    10
(10 rows)

SELECT COUNT(*) OVER w FROM tenk1 WHERE unique2 < 10 WINDOW w AS ();
 count 
-------
    10
    10
    10
    10
    10
    10
    10
    10
    10
    10
(10 rows)

-- no window operation
SELECT four FROM tenk1 WHERE FALSE WINDOW w AS (PARTITION BY ten);
 four 
------
(0 rows)

-- cumulative aggregate
SELECT sum(four) OVER (PARTITION BY ten ORDER BY unique2) AS sum_1, ten, four FROM tenk1 WHERE unique2 < 10;
 sum_1 | ten | four 
-------+-----+------
     1 |   9 |    1
     0 |   0 |    0
     0 |   0 |    0
     2 |   0 |    2
     3 |   1 |    3
     4 |   1 |    1
     5 |   1 |    1
     3 |   3 |    3
     0 |   4 |    0
     1 |   7 |    1
(10 rows)

SELECT row_number() OVER (ORDER BY unique2) FROM tenk1 WHERE unique2 < 10;
 row_number 
------------
          1
          2
          3
          4
          5
          6
          7
          8
          9
         10
(10 rows)

SELECT rank() OVER (PARTITION BY four ORDER BY ten) AS rank_1, ten, four FROM tenk1 WHERE unique2 < 10;
 rank_1 | ten | four 
--------+-----+------
      1 |   0 |    0
      1 |   0 |    0
      3 |   4 |    0
      1 |   1 |    1
      1 |   1 |    1
      3 |   7 |    1
      4 |   9 |    1
      1 |   0 |    2
      1 |   1 |    3
      2 |   3 |    3
(10 rows)

SELECT dense_rank() OVER (PARTITION BY four ORDER BY ten), ten, four FROM tenk1 WHERE unique2 < 10;
 dense_rank | ten | four 
------------+-----+------
          1 |   1 |    3
          2 |   3 |    3
          1 |   0 |    0
          1 |   0 |    0
          2 |   4 |    0
          1 |   1 |    1
          1 |   1 |    1
          2 |   7 |    1
          3 |   9 |    1
          1 |   0 |    2
(10 rows)

SELECT percent_rank() OVER (PARTITION BY four ORDER BY ten), ten, four FROM tenk1 WHERE unique2 < 10;
    percent_rank    | ten | four 
--------------------+-----+------
                  0 |   0 |    0
                  0 |   0 |    0
                  1 |   4 |    0
                  0 |   1 |    1
                  0 |   1 |    1
 0.6666666666666666 |   7 |    1
                  1 |   9 |    1
                  0 |   0 |    2
                  0 |   1 |    3
                  1 |   3 |    3
(10 rows)

SELECT cume_dist() OVER (PARTITION BY four ORDER BY ten), ten, four FROM tenk1 WHERE unique2 < 10;
     cume_dist      | ten | four 
--------------------+-----+------
 0.6666666666666666 |   0 |    0
 0.6666666666666666 |   0 |    0
                  1 |   4 |    0
                0.5 |   1 |    1
                0.5 |   1 |    1
               0.75 |   7 |    1
                  1 |   9 |    1
                  1 |   0 |    2
                0.5 |   1 |    3
                  1 |   3 |    3
(10 rows)

SELECT ntile(3) OVER (ORDER BY ten, four), ten, four FROM tenk1 WHERE unique2 < 10;
 ntile | ten | four 
-------+-----+------
     1 |   0 |    0
     1 |   0 |    0
     1 |   0 |    2
     1 |   1 |    1
     2 |   1 |    1
     2 |   1 |    3
     2 |   3 |    3
     3 |   4 |    0
     3 |   7 |    1
     3 |   9 |    1
(10 rows)

SELECT ntile(NULL) OVER (ORDER BY ten, four), ten, four FROM tenk1 LIMIT 2;
 ntile | ten | four 
-------+-----+------
       |   0 |    0
       |   0 |    0
(2 rows)

SELECT lag(ten) OVER (PARTITION BY four ORDER BY ten), ten, four FROM tenk1 WHERE unique2 < 10;
 lag | ten | four 
-----+-----+------
     |   1 |    3
   1 |   3 |    3
     |   0 |    0
   0 |   0 |    0
   0 |   4 |    0
     |   1 |    1
   1 |   1 |    1
   1 |   7 |    1
   7 |   9 |    1
     |   0 |    2
(10 rows)

SELECT lag(ten, four) OVER (PARTITION BY four ORDER BY ten), ten, four FROM tenk1 WHERE unique2 < 10;
 lag | ten | four 
-----+-----+------
     |   1 |    3
     |   3 |    3
   0 |   0 |    0
   0 |   0 |    0
   4 |   4 |    0
     |   1 |    1
   1 |   1 |    1
   1 |   7 |    1
   7 |   9 |    1
     |   0 |    2
(10 rows)

SELECT lag(ten, four, 0) OVER (PARTITION BY four ORDER BY ten), ten, four FROM tenk1 WHERE unique2 < 10;
 lag | ten | four 
-----+-----+------
   0 |   0 |    0
   0 |   0 |    0
   4 |   4 |    0
   0 |   1 |    1
   1 |   1 |    1
   1 |   7 |    1
   7 |   9 |    1
   0 |   0 |    2
   0 |   1 |    3
   0 |   3 |    3
(10 rows)

SELECT lead(ten) OVER (PARTITION BY four ORDER BY ten), ten, four FROM tenk1 WHERE unique2 < 10;
 lead | ten | four 
------+-----+------
    3 |   1 |    3
      |   3 |    3
    0 |   0 |    0
    4 |   0 |    0
      |   4 |    0
    1 |   1 |    1
    7 |   1 |    1
    9 |   7 |    1
      |   9 |    1
      |   0 |    2
(10 rows)

SELECT lead(ten * 2, 1) OVER (PARTITION BY four ORDER BY ten), ten, four FROM tenk1 WHERE unique2 < 10;
 lead | ten | four 
------+-----+------
    6 |   1 |    3
      |   3 |    3
    0 |   0 |    0
    8 |   0 |    0
      |   4 |    0
    2 |   1 |    1
   14 |   1 |    1
   18 |   7 |    1
      |   9 |    1
      |   0 |    2
(10 rows)

SELECT lead(ten * 2, 1, -1) OVER (PARTITION BY four ORDER BY ten), ten, four FROM tenk1 WHERE unique2 < 10;
 lead | ten | four 
------+-----+------
    6 |   1 |    3
   -1 |   3 |    3
    0 |   0 |    0
    8 |   0 |    0
   -1 |   4 |    0
    2 |   1 |    1
   14 |   1 |    1
   18 |   7 |    1
   -1 |   9 |    1
   -1 |   0 |    2
(10 rows)

SELECT first_value(ten) OVER (PARTITION BY four ORDER BY ten), ten, four FROM tenk1 WHERE unique2 < 10;
 first_value | ten | four 
-------------+-----+------
           1 |   1 |    3
           1 |   3 |    3
           0 |   0 |    0
           0 |   0 |    0
           0 |   4 |    0
           1 |   1 |    1
           1 |   1 |    1
           1 |   7 |    1
           1 |   9 |    1
           0 |   0 |    2
(10 rows)

-- last_value returns the last row of the frame, which is CURRENT ROW in ORDER BY window.
-- the column `ten` is ordered, so we should call last_value on this
-- column. Using other cols the result is flaky because there are
-- tuples with the same `ten` while different other col values.
SELECT last_value(ten) OVER (ORDER BY ten), ten, four FROM tenk1 WHERE unique2 < 10;
 last_value | ten | four 
------------+-----+------
          0 |   0 |    2
          0 |   0 |    0
          0 |   0 |    0
          1 |   1 |    1
          1 |   1 |    3
          1 |   1 |    1
          3 |   3 |    3
          4 |   4 |    0
          7 |   7 |    1
          9 |   9 |    1
(10 rows)

set search_path=singleseg, public;
SELECT last_value(ten) OVER (PARTITION BY four ORDER BY ten), ten, four FROM
	(SELECT * FROM tenk1 WHERE unique2 < 10 ORDER BY four, ten)s
	ORDER BY four, ten;
 last_value | ten | four 
------------+-----+------
          0 |   0 |    0
          0 |   0 |    0
          4 |   4 |    0
          1 |   1 |    1
          1 |   1 |    1
          7 |   7 |    1
          9 |   9 |    1
          0 |   0 |    2
          1 |   1 |    3
          3 |   3 |    3
(10 rows)

SELECT nth_value(ten, four + 1) OVER (PARTITION BY four ORDER BY ten), ten, four
	FROM (SELECT * FROM tenk1 WHERE unique2 < 10 ORDER BY four, ten)s order by four,ten;
 nth_value | ten | four 
-----------+-----+------
         0 |   0 |    0
         0 |   0 |    0
         0 |   4 |    0
         1 |   1 |    1
         1 |   1 |    1
         1 |   7 |    1
         1 |   9 |    1
           |   0 |    2
           |   1 |    3
           |   3 |    3
(10 rows)

reset search_path;
SELECT ten, two, sum(hundred) AS gsum, sum(sum(hundred)) OVER (PARTITION BY two ORDER BY ten) AS wsum
FROM tenk1 GROUP BY ten, two;
 ten | two | gsum  |  wsum  
-----+-----+-------+--------
   0 |   0 | 45000 |  45000
   2 |   0 | 47000 |  92000
   4 |   0 | 49000 | 141000
   6 |   0 | 51000 | 192000
   8 |   0 | 53000 | 245000
   1 |   1 | 46000 |  46000
   3 |   1 | 48000 |  94000
   5 |   1 | 50000 | 144000
   7 |   1 | 52000 | 196000
   9 |   1 | 54000 | 250000
(10 rows)

SELECT count(*) OVER (PARTITION BY four), four FROM (SELECT * FROM tenk1 WHERE two = 1)s WHERE unique2 < 10;
 count | four 
-------+------
     2 |    3
     2 |    3
     4 |    1
     4 |    1
     4 |    1
     4 |    1
(6 rows)

SELECT (count(*) OVER (PARTITION BY four ORDER BY ten) +
  sum(hundred) OVER (PARTITION BY four ORDER BY ten))::varchar AS cntsum
  FROM tenk1 WHERE unique2 < 10;
 cntsum 
--------
 92
 136
 22
 22
 87
 24
 24
 82
 92
 51
(10 rows)

-- opexpr with different windows evaluation.
SELECT * FROM(
  SELECT count(*) OVER (PARTITION BY four ORDER BY ten) +
    sum(hundred) OVER (PARTITION BY two ORDER BY ten) AS total,
    count(*) OVER (PARTITION BY four ORDER BY ten) AS fourcount,
    sum(hundred) OVER (PARTITION BY two ORDER BY ten) AS twosum
    FROM tenk1
)sub
WHERE total <> fourcount + twosum;
 total | fourcount | twosum 
-------+-----------+--------
(0 rows)

SELECT avg(four) OVER (PARTITION BY four ORDER BY thousand / 100) FROM tenk1 WHERE unique2 < 10;
          avg           
------------------------
 0.00000000000000000000
 0.00000000000000000000
 0.00000000000000000000
 1.00000000000000000000
 1.00000000000000000000
 1.00000000000000000000
 1.00000000000000000000
     3.0000000000000000
     3.0000000000000000
     2.0000000000000000
(10 rows)

SELECT ten, two, sum(hundred) AS gsum, sum(sum(hundred)) OVER win AS wsum
FROM tenk1 GROUP BY ten, two WINDOW win AS (PARTITION BY two ORDER BY ten);
 ten | two | gsum  |  wsum  
-----+-----+-------+--------
   0 |   0 | 45000 |  45000
   2 |   0 | 47000 |  92000
   4 |   0 | 49000 | 141000
   6 |   0 | 51000 | 192000
   8 |   0 | 53000 | 245000
   1 |   1 | 46000 |  46000
   3 |   1 | 48000 |  94000
   5 |   1 | 50000 | 144000
   7 |   1 | 52000 | 196000
   9 |   1 | 54000 | 250000
(10 rows)

-- more than one window with GROUP BY
SELECT sum(salary),
	row_number() OVER (ORDER BY depname),
	sum(sum(salary)) OVER (ORDER BY depname DESC)
FROM empsalary GROUP BY depname;
  sum  | row_number |  sum  
-------+------------+-------
 25100 |          1 | 47100
  7400 |          2 | 22000
 14600 |          3 | 14600
(3 rows)

-- identical windows with different names
SELECT sum(salary) OVER w1, count(*) OVER w2
FROM empsalary WINDOW w1 AS (ORDER BY salary), w2 AS (ORDER BY salary);
  sum  | count 
-------+-------
  3500 |     1
  7400 |     2
 11600 |     3
 16100 |     4
 25700 |     6
 25700 |     6
 30700 |     7
 41100 |     9
 41100 |     9
 47100 |    10
(10 rows)

-- subplan
SELECT lead(ten, (SELECT two FROM tenk1 WHERE s.unique2 = unique2)) OVER (PARTITION BY four ORDER BY ten)
FROM tenk1 s WHERE unique2 < 10;
 lead 
------
    3
     
    0
    0
    4
    1
    7
    9
     
    0
(10 rows)

-- empty table
SELECT count(*) OVER (PARTITION BY four) FROM (SELECT * FROM tenk1 WHERE FALSE)s;
 count 
-------
(0 rows)

-- mixture of agg/wfunc in the same window
SELECT sum(salary) OVER w, rank() OVER w FROM empsalary WINDOW w AS (PARTITION BY depname ORDER BY salary DESC);
  sum  | rank 
-------+------
  6000 |    1
 16400 |    2
 16400 |    2
 20900 |    4
 25100 |    5
  3900 |    1
  7400 |    2
  5000 |    1
 14600 |    2
 14600 |    2
(10 rows)

-- strict aggs
SELECT empno, depname, salary, bonus, depadj, MIN(bonus) OVER (ORDER BY empno), MAX(depadj) OVER () FROM(
	SELECT *,
		CASE WHEN enroll_date < '2008-01-01' THEN 2008 - extract(YEAR FROM enroll_date) END * 500 AS bonus,
		CASE WHEN
			AVG(salary) OVER (PARTITION BY depname) < salary
		THEN 200 END AS depadj FROM empsalary
)s;
 empno |  depname  | salary | bonus | depadj | min  | max 
-------+-----------+--------+-------+--------+------+-----
     1 | sales     |   5000 |  1000 |    200 | 1000 | 200
     2 | personnel |   3900 |  1000 |    200 | 1000 | 200
     3 | sales     |   4800 |   500 |        |  500 | 200
     4 | sales     |   4800 |   500 |        |  500 | 200
     5 | personnel |   3500 |   500 |        |  500 | 200
     7 | develop   |   4200 |       |        |  500 | 200
     8 | develop   |   6000 |  1000 |    200 |  500 | 200
     9 | develop   |   4500 |       |        |  500 | 200
    10 | develop   |   5200 |   500 |    200 |  500 | 200
    11 | develop   |   5200 |   500 |    200 |  500 | 200
(10 rows)

-- window function over ungrouped agg over empty row set (bug before 9.1)
SELECT SUM(COUNT(f1)) OVER () FROM int4_tbl WHERE f1=42;
 sum 
-----
   0
(1 row)

-- window function with ORDER BY an expression involving aggregates (9.1 bug)
select ten,
  sum(unique1) + sum(unique2) as res,
  rank() over (order by sum(unique1) + sum(unique2)) as rank
from tenk1
group by ten order by ten;
 ten |   res    | rank 
-----+----------+------
   0 |  9976146 |    4
   1 | 10114187 |    9
   2 | 10059554 |    8
   3 |  9878541 |    1
   4 |  9881005 |    2
   5 |  9981670 |    5
   6 |  9947099 |    3
   7 | 10120309 |   10
   8 |  9991305 |    6
   9 | 10040184 |    7
(10 rows)

-- window and aggregate with GROUP BY expression (9.2 bug)
explain (costs off)
select first_value(max(x)) over (), y
  from (select unique1 as x, ten+four as y from tenk1) ss
  group by y;
                            QUERY PLAN                            
------------------------------------------------------------------
 WindowAgg
   ->  Gather Motion 3:1  (slice1; segments: 3)
         ->  Finalize HashAggregate
               Group Key: ((tenk1.ten + tenk1.four))
               ->  Redistribute Motion 3:3  (slice2; segments: 3)
                     Hash Key: ((tenk1.ten + tenk1.four))
                     ->  Partial HashAggregate
                           Group Key: (tenk1.ten + tenk1.four)
                           ->  Seq Scan on tenk1
 Optimizer: Postgres query optimizer
(10 rows)

-- test non-default frame specifications
SELECT four, ten,
	sum(ten) over (partition by four order by ten),
	last_value(ten) over (partition by four order by ten)
FROM (select distinct ten, four from tenk1) ss;
 four | ten | sum | last_value 
------+-----+-----+------------
    3 |   1 |   1 |          1
    3 |   3 |   4 |          3
    3 |   5 |   9 |          5
    3 |   7 |  16 |          7
    3 |   9 |  25 |          9
    0 |   0 |   0 |          0
    0 |   2 |   2 |          2
    0 |   4 |   6 |          4
    0 |   6 |  12 |          6
    0 |   8 |  20 |          8
    1 |   1 |   1 |          1
    1 |   3 |   4 |          3
    1 |   5 |   9 |          5
    1 |   7 |  16 |          7
    1 |   9 |  25 |          9
    2 |   0 |   0 |          0
    2 |   2 |   2 |          2
    2 |   4 |   6 |          4
    2 |   6 |  12 |          6
    2 |   8 |  20 |          8
(20 rows)

SELECT four, ten,
	sum(ten) over (partition by four order by ten range between unbounded preceding and current row),
	last_value(ten) over (partition by four order by ten range between unbounded preceding and current row)
FROM (select distinct ten, four from tenk1) ss;
 four | ten | sum | last_value 
------+-----+-----+------------
    0 |   0 |   0 |          0
    0 |   2 |   2 |          2
    0 |   4 |   6 |          4
    0 |   6 |  12 |          6
    0 |   8 |  20 |          8
    1 |   1 |   1 |          1
    1 |   3 |   4 |          3
    1 |   5 |   9 |          5
    1 |   7 |  16 |          7
    1 |   9 |  25 |          9
    2 |   0 |   0 |          0
    2 |   2 |   2 |          2
    2 |   4 |   6 |          4
    2 |   6 |  12 |          6
    2 |   8 |  20 |          8
    3 |   1 |   1 |          1
    3 |   3 |   4 |          3
    3 |   5 |   9 |          5
    3 |   7 |  16 |          7
    3 |   9 |  25 |          9
(20 rows)

SELECT four, ten,
	sum(ten) over (partition by four order by ten range between unbounded preceding and unbounded following),
	last_value(ten) over (partition by four order by ten range between unbounded preceding and unbounded following)
FROM (select distinct ten, four from tenk1) ss;
 four | ten | sum | last_value 
------+-----+-----+------------
    3 |   1 |  25 |          9
    3 |   3 |  25 |          9
    3 |   5 |  25 |          9
    3 |   7 |  25 |          9
    3 |   9 |  25 |          9
    0 |   0 |  20 |          8
    0 |   2 |  20 |          8
    0 |   4 |  20 |          8
    0 |   6 |  20 |          8
    0 |   8 |  20 |          8
    1 |   1 |  25 |          9
    1 |   3 |  25 |          9
    1 |   5 |  25 |          9
    1 |   7 |  25 |          9
    1 |   9 |  25 |          9
    2 |   0 |  20 |          8
    2 |   2 |  20 |          8
    2 |   4 |  20 |          8
    2 |   6 |  20 |          8
    2 |   8 |  20 |          8
(20 rows)

SELECT four, ten/4 as two,
	sum(ten/4) over (partition by four order by ten/4 range between unbounded preceding and current row),
	last_value(ten/4) over (partition by four order by ten/4 range between unbounded preceding and current row)
FROM (select distinct ten, four from tenk1) ss;
 four | two | sum | last_value 
------+-----+-----+------------
    3 |   0 |   0 |          0
    3 |   0 |   0 |          0
    3 |   1 |   2 |          1
    3 |   1 |   2 |          1
    3 |   2 |   4 |          2
    0 |   0 |   0 |          0
    0 |   0 |   0 |          0
    0 |   1 |   2 |          1
    0 |   1 |   2 |          1
    0 |   2 |   4 |          2
    1 |   0 |   0 |          0
    1 |   0 |   0 |          0
    1 |   1 |   2 |          1
    1 |   1 |   2 |          1
    1 |   2 |   4 |          2
    2 |   0 |   0 |          0
    2 |   0 |   0 |          0
    2 |   1 |   2 |          1
    2 |   1 |   2 |          1
    2 |   2 |   4 |          2
(20 rows)

SELECT four, ten/4 as two,
	sum(ten/4) over (partition by four order by ten/4 rows between unbounded preceding and current row),
	last_value(ten/4) over (partition by four order by ten/4 rows between unbounded preceding and current row)
FROM (select distinct ten, four from tenk1) ss;
 four | two | sum | last_value 
------+-----+-----+------------
    3 |   0 |   0 |          0
    3 |   0 |   0 |          0
    3 |   1 |   1 |          1
    3 |   1 |   2 |          1
    3 |   2 |   4 |          2
    0 |   0 |   0 |          0
    0 |   0 |   0 |          0
    0 |   1 |   1 |          1
    0 |   1 |   2 |          1
    0 |   2 |   4 |          2
    1 |   0 |   0 |          0
    1 |   0 |   0 |          0
    1 |   1 |   1 |          1
    1 |   1 |   2 |          1
    1 |   2 |   4 |          2
    2 |   0 |   0 |          0
    2 |   0 |   0 |          0
    2 |   1 |   1 |          1
    2 |   1 |   2 |          1
    2 |   2 |   4 |          2
(20 rows)

SELECT sum(unique1) over (order by four range between current row and unbounded following),
	unique1, four
FROM tenk1 WHERE unique1 < 10;
 sum | unique1 | four 
-----+---------+------
  45 |       0 |    0
  45 |       8 |    0
  45 |       4 |    0
  33 |       5 |    1
  33 |       1 |    1
  33 |       9 |    1
  18 |       2 |    2
  18 |       6 |    2
  10 |       7 |    3
  10 |       3 |    3
(10 rows)

set search_path=singleseg, public;
SELECT sum(unique1) over (rows between current row and unbounded following),
	unique1, four
FROM tenk1 WHERE unique1 < 10;
 sum | unique1 | four 
-----+---------+------
  45 |       4 |    0
  41 |       2 |    2
  39 |       1 |    1
  38 |       6 |    2
  32 |       9 |    1
  23 |       8 |    0
  15 |       5 |    1
  10 |       3 |    3
   7 |       7 |    3
   0 |       0 |    0
(10 rows)

SELECT sum(unique1) over (rows between 2 preceding and 2 following),
	unique1, four
FROM tenk1 WHERE unique1 < 10;
 sum | unique1 | four 
-----+---------+------
   7 |       4 |    0
  13 |       2 |    2
  22 |       1 |    1
  26 |       6 |    2
  29 |       9 |    1
  31 |       8 |    0
  32 |       5 |    1
  23 |       3 |    3
  15 |       7 |    3
  10 |       0 |    0
(10 rows)

SELECT sum(unique1) over (rows between 2 preceding and 2 following exclude no others),
	unique1, four
FROM tenk1 WHERE unique1 < 10;
 sum | unique1 | four 
-----+---------+------
   7 |       4 |    0
  13 |       2 |    2
  22 |       1 |    1
  26 |       6 |    2
  29 |       9 |    1
  31 |       8 |    0
  32 |       5 |    1
  23 |       3 |    3
  15 |       7 |    3
  10 |       0 |    0
(10 rows)

SELECT sum(unique1) over (rows between 2 preceding and 2 following exclude current row),
	unique1, four
FROM tenk1 WHERE unique1 < 10;
 sum | unique1 | four 
-----+---------+------
   3 |       4 |    0
  11 |       2 |    2
  21 |       1 |    1
  20 |       6 |    2
  20 |       9 |    1
  23 |       8 |    0
  27 |       5 |    1
  20 |       3 |    3
   8 |       7 |    3
  10 |       0 |    0
(10 rows)

SELECT sum(unique1) over (rows between 2 preceding and 2 following exclude group),
	unique1, four
FROM tenk1 WHERE unique1 < 10;
 sum | unique1 | four 
-----+---------+------
     |       4 |    0
     |       2 |    2
     |       1 |    1
     |       6 |    2
     |       9 |    1
     |       8 |    0
     |       5 |    1
     |       3 |    3
     |       7 |    3
     |       0 |    0
(10 rows)

SELECT sum(unique1) over (rows between 2 preceding and 2 following exclude ties),
	unique1, four
FROM tenk1 WHERE unique1 < 10;
 sum | unique1 | four 
-----+---------+------
   4 |       4 |    0
   2 |       2 |    2
   1 |       1 |    1
   6 |       6 |    2
   9 |       9 |    1
   8 |       8 |    0
   5 |       5 |    1
   3 |       3 |    3
   7 |       7 |    3
   0 |       0 |    0
(10 rows)

SELECT first_value(unique1) over (ORDER BY four rows between current row and 2 following exclude current row),
	unique1, four
FROM tenk1 WHERE unique1 < 10;
 first_value | unique1 | four 
-------------+---------+------
           8 |       0 |    0
           4 |       8 |    0
           5 |       4 |    0
           9 |       5 |    1
           1 |       9 |    1
           6 |       1 |    1
           2 |       6 |    2
           3 |       2 |    2
           7 |       3 |    3
             |       7 |    3
(10 rows)

SELECT first_value(unique1) over (ORDER BY four rows between current row and 2 following exclude group),
	unique1, four
FROM tenk1 WHERE unique1 < 10;
 first_value | unique1 | four 
-------------+---------+------
             |       0 |    0
           5 |       8 |    0
           5 |       4 |    0
             |       5 |    1
           6 |       9 |    1
           6 |       1 |    1
           3 |       6 |    2
           3 |       2 |    2
             |       3 |    3
             |       7 |    3
(10 rows)

SELECT first_value(unique1) over (ORDER BY four rows between current row and 2 following exclude ties),
	unique1, four
FROM tenk1 WHERE unique1 < 10;
 first_value | unique1 | four 
-------------+---------+------
           0 |       0 |    0
           8 |       8 |    0
           4 |       4 |    0
           5 |       5 |    1
           9 |       9 |    1
           1 |       1 |    1
           6 |       6 |    2
           2 |       2 |    2
           3 |       3 |    3
           7 |       7 |    3
(10 rows)

SELECT last_value(unique1) over (ORDER BY four rows between current row and 2 following exclude current row),
	unique1, four
FROM tenk1 WHERE unique1 < 10;
 last_value | unique1 | four 
------------+---------+------
          4 |       0 |    0
          5 |       8 |    0
          9 |       4 |    0
          1 |       5 |    1
          6 |       9 |    1
          2 |       1 |    1
          3 |       6 |    2
          7 |       2 |    2
          7 |       3 |    3
            |       7 |    3
(10 rows)

SELECT last_value(unique1) over (ORDER BY four rows between current row and 2 following exclude group),
	unique1, four
FROM tenk1 WHERE unique1 < 10;
 last_value | unique1 | four 
------------+---------+------
            |       0 |    0
          5 |       8 |    0
          9 |       4 |    0
            |       5 |    1
          6 |       9 |    1
          2 |       1 |    1
          3 |       6 |    2
          7 |       2 |    2
            |       3 |    3
            |       7 |    3
(10 rows)

SELECT last_value(unique1) over (ORDER BY four rows between current row and 2 following exclude ties),
	unique1, four
FROM tenk1 WHERE unique1 < 10;
 last_value | unique1 | four 
------------+---------+------
          0 |       0 |    0
          5 |       8 |    0
          9 |       4 |    0
          5 |       5 |    1
          6 |       9 |    1
          2 |       1 |    1
          3 |       6 |    2
          7 |       2 |    2
          3 |       3 |    3
          7 |       7 |    3
(10 rows)

SELECT sum(unique1) over (rows between 2 preceding and 1 preceding),
	unique1, four
FROM tenk1 WHERE unique1 < 10;
 sum | unique1 | four 
-----+---------+------
     |       4 |    0
   4 |       2 |    2
   6 |       1 |    1
   3 |       6 |    2
   7 |       9 |    1
  15 |       8 |    0
  17 |       5 |    1
  13 |       3 |    3
   8 |       7 |    3
  10 |       0 |    0
(10 rows)

SELECT sum(unique1) over (rows between 1 following and 3 following),
	unique1, four
FROM tenk1 WHERE unique1 < 10;
 sum | unique1 | four 
-----+---------+------
   9 |       4 |    0
  16 |       2 |    2
  23 |       1 |    1
  22 |       6 |    2
  16 |       9 |    1
  15 |       8 |    0
  10 |       5 |    1
   7 |       3 |    3
   0 |       7 |    3
     |       0 |    0
(10 rows)

SELECT sum(unique1) over (rows between unbounded preceding and 1 following),
	unique1, four
FROM tenk1 WHERE unique1 < 10;
 sum | unique1 | four 
-----+---------+------
   6 |       4 |    0
   7 |       2 |    2
  13 |       1 |    1
  22 |       6 |    2
  30 |       9 |    1
  35 |       8 |    0
  38 |       5 |    1
  45 |       3 |    3
  45 |       7 |    3
  45 |       0 |    0
(10 rows)

SELECT sum(unique1) over (w range between current row and unbounded following),
	unique1, four
FROM tenk1 WHERE unique1 < 10 WINDOW w AS (order by four);
 sum | unique1 | four 
-----+---------+------
  45 |       0 |    0
  45 |       8 |    0
  45 |       4 |    0
  33 |       5 |    1
  33 |       9 |    1
  33 |       1 |    1
  18 |       2 |    2
  18 |       6 |    2
  10 |       7 |    3
  10 |       3 |    3
(10 rows)

SELECT sum(unique1) over (w range between unbounded preceding and current row exclude current row),
	unique1, four
FROM tenk1 WHERE unique1 < 10 WINDOW w AS (order by four);
 sum | unique1 | four 
-----+---------+------
  12 |       0 |    0
   4 |       8 |    0
   8 |       4 |    0
  22 |       5 |    1
  18 |       9 |    1
  26 |       1 |    1
  29 |       6 |    2
  33 |       2 |    2
  42 |       3 |    3
  38 |       7 |    3
(10 rows)

SELECT sum(unique1) over (w range between unbounded preceding and current row exclude group),
	unique1, four
FROM tenk1 WHERE unique1 < 10 WINDOW w AS (order by four);
 sum | unique1 | four 
-----+---------+------
     |       0 |    0
     |       8 |    0
     |       4 |    0
  12 |       5 |    1
  12 |       9 |    1
  12 |       1 |    1
  27 |       6 |    2
  27 |       2 |    2
  35 |       3 |    3
  35 |       7 |    3
(10 rows)

SELECT sum(unique1) over (w range between unbounded preceding and current row exclude ties),
	unique1, four
FROM tenk1 WHERE unique1 < 10 WINDOW w AS (order by four);
 sum | unique1 | four 
-----+---------+------
   0 |       0 |    0
   8 |       8 |    0
   4 |       4 |    0
  17 |       5 |    1
  21 |       9 |    1
  13 |       1 |    1
  33 |       6 |    2
  29 |       2 |    2
  38 |       3 |    3
  42 |       7 |    3
(10 rows)

SELECT first_value(unique1) over w,
	nth_value(unique1, 2) over w AS nth_2,
	last_value(unique1) over w, unique1, four
FROM tenk1 WHERE unique1 < 10
WINDOW w AS (order by four range between current row and unbounded following);
 first_value | nth_2 | last_value | unique1 | four 
-------------+-------+------------+---------+------
           0 |     8 |          7 |       0 |    0
           0 |     8 |          7 |       8 |    0
           0 |     8 |          7 |       4 |    0
           5 |     9 |          7 |       5 |    1
           5 |     9 |          7 |       9 |    1
           5 |     9 |          7 |       1 |    1
           6 |     2 |          7 |       6 |    2
           6 |     2 |          7 |       2 |    2
           3 |     7 |          7 |       3 |    3
           3 |     7 |          7 |       7 |    3
(10 rows)

SELECT sum(unique1) over
	(order by unique1
	 rows (SELECT unique1 FROM tenk1 ORDER BY unique1 LIMIT 1) + 1 PRECEDING),
	unique1
FROM tenk1 WHERE unique1 < 10;
 sum | unique1 
-----+---------
   0 |       0
   1 |       1
   3 |       2
   5 |       3
   7 |       4
   9 |       5
  11 |       6
  13 |       7
  15 |       8
  17 |       9
(10 rows)

CREATE TEMP VIEW v_window AS
	SELECT i, sum(i) over (order by i rows between 1 preceding and 1 following) as sum_rows
	FROM generate_series(1, 10) i;
SELECT * FROM v_window;
 i  | sum_rows 
----+----------
  1 |        3
  2 |        6
  3 |        9
  4 |       12
  5 |       15
  6 |       18
  7 |       21
  8 |       24
  9 |       27
 10 |       19
(10 rows)

SELECT pg_get_viewdef('v_window');
                                    pg_get_viewdef                                     
---------------------------------------------------------------------------------------
  SELECT i.i,                                                                         +
     sum(i.i) OVER (ORDER BY i.i ROWS BETWEEN 1 PRECEDING AND 1 FOLLOWING) AS sum_rows+
    FROM generate_series(1, 10) i(i);
(1 row)

reset search_path;
CREATE OR REPLACE TEMP VIEW v_window AS
	SELECT i, sum(i) over (order by i rows between 1 preceding and 1 following
	exclude current row) as sum_rows FROM generate_series(1, 10) i;
SELECT * FROM v_window;
 i  | sum_rows 
----+----------
  1 |        2
  2 |        4
  3 |        6
  4 |        8
  5 |       10
  6 |       12
  7 |       14
  8 |       16
  9 |       18
 10 |        9
(10 rows)

SELECT pg_get_viewdef('v_window');
                                              pg_get_viewdef                                               
-----------------------------------------------------------------------------------------------------------
  SELECT i.i,                                                                                             +
     sum(i.i) OVER (ORDER BY i.i ROWS BETWEEN 1 PRECEDING AND 1 FOLLOWING EXCLUDE CURRENT ROW) AS sum_rows+
    FROM generate_series(1, 10) i(i);
(1 row)

CREATE OR REPLACE TEMP VIEW v_window AS
	SELECT i, sum(i) over (order by i rows between 1 preceding and 1 following
	exclude group) as sum_rows FROM generate_series(1, 10) i;
SELECT * FROM v_window;
 i  | sum_rows 
----+----------
  1 |        2
  2 |        4
  3 |        6
  4 |        8
  5 |       10
  6 |       12
  7 |       14
  8 |       16
  9 |       18
 10 |        9
(10 rows)

SELECT pg_get_viewdef('v_window');
                                           pg_get_viewdef                                            
-----------------------------------------------------------------------------------------------------
  SELECT i.i,                                                                                       +
     sum(i.i) OVER (ORDER BY i.i ROWS BETWEEN 1 PRECEDING AND 1 FOLLOWING EXCLUDE GROUP) AS sum_rows+
    FROM generate_series(1, 10) i(i);
(1 row)

CREATE OR REPLACE TEMP VIEW v_window AS
	SELECT i, sum(i) over (order by i rows between 1 preceding and 1 following
	exclude ties) as sum_rows FROM generate_series(1, 10) i;
SELECT * FROM v_window;
 i  | sum_rows 
----+----------
  1 |        3
  2 |        6
  3 |        9
  4 |       12
  5 |       15
  6 |       18
  7 |       21
  8 |       24
  9 |       27
 10 |       19
(10 rows)

SELECT pg_get_viewdef('v_window');
                                           pg_get_viewdef                                           
----------------------------------------------------------------------------------------------------
  SELECT i.i,                                                                                      +
     sum(i.i) OVER (ORDER BY i.i ROWS BETWEEN 1 PRECEDING AND 1 FOLLOWING EXCLUDE TIES) AS sum_rows+
    FROM generate_series(1, 10) i(i);
(1 row)

CREATE OR REPLACE TEMP VIEW v_window AS
	SELECT i, sum(i) over (order by i rows between 1 preceding and 1 following
	exclude no others) as sum_rows FROM generate_series(1, 10) i;
SELECT * FROM v_window;
 i  | sum_rows 
----+----------
  1 |        3
  2 |        6
  3 |        9
  4 |       12
  5 |       15
  6 |       18
  7 |       21
  8 |       24
  9 |       27
 10 |       19
(10 rows)

SELECT pg_get_viewdef('v_window');
                                    pg_get_viewdef                                     
---------------------------------------------------------------------------------------
  SELECT i.i,                                                                         +
     sum(i.i) OVER (ORDER BY i.i ROWS BETWEEN 1 PRECEDING AND 1 FOLLOWING) AS sum_rows+
    FROM generate_series(1, 10) i(i);
(1 row)

CREATE OR REPLACE TEMP VIEW v_window AS
	SELECT i, sum(i) over (order by i groups between 1 preceding and 1 following) as sum_rows FROM generate_series(1, 10) i;
SELECT * FROM v_window;
 i  | sum_rows 
----+----------
  1 |        3
  2 |        6
  3 |        9
  4 |       12
  5 |       15
  6 |       18
  7 |       21
  8 |       24
  9 |       27
 10 |       19
(10 rows)

SELECT pg_get_viewdef('v_window');
                                     pg_get_viewdef                                      
-----------------------------------------------------------------------------------------
  SELECT i.i,                                                                           +
     sum(i.i) OVER (ORDER BY i.i GROUPS BETWEEN 1 PRECEDING AND 1 FOLLOWING) AS sum_rows+
    FROM generate_series(1, 10) i(i);
(1 row)

DROP VIEW v_window;
CREATE TEMP VIEW v_window AS
	SELECT i, min(i) over (order by i range between '1 day' preceding and '10 days' following) as min_i
  FROM generate_series(now(), now()+'100 days'::interval, '1 hour') i;
SELECT pg_get_viewdef('v_window');
                                                      pg_get_viewdef                                                       
---------------------------------------------------------------------------------------------------------------------------
  SELECT i.i,                                                                                                             +
     min(i.i) OVER (ORDER BY i.i RANGE BETWEEN '@ 1 day'::interval PRECEDING AND '@ 10 days'::interval FOLLOWING) AS min_i+
    FROM generate_series(now(), (now() + '@ 100 days'::interval), '@ 1 hour'::interval) i(i);
(1 row)

-- RANGE offset PRECEDING/FOLLOWING tests
SELECT sum(unique1) over (order by four range between 2::int8 preceding and 1::int2 preceding),
	unique1, four
FROM tenk1 WHERE unique1 < 10;
 sum | unique1 | four 
-----+---------+------
     |       0 |    0
     |       8 |    0
     |       4 |    0
  12 |       5 |    1
  12 |       9 |    1
  12 |       1 |    1
  27 |       6 |    2
  27 |       2 |    2
  23 |       3 |    3
  23 |       7 |    3
(10 rows)

SELECT sum(unique1) over (order by four desc range between 2::int8 preceding and 1::int2 preceding),
	unique1, four
FROM tenk1 WHERE unique1 < 10;
 sum | unique1 | four 
-----+---------+------
     |       3 |    3
     |       7 |    3
  10 |       6 |    2
  10 |       2 |    2
  18 |       9 |    1
  18 |       5 |    1
  18 |       1 |    1
  23 |       0 |    0
  23 |       8 |    0
  23 |       4 |    0
(10 rows)

SELECT sum(unique1) over (order by four range between 2::int8 preceding and 1::int2 preceding exclude no others),
	unique1, four
FROM tenk1 WHERE unique1 < 10;
 sum | unique1 | four 
-----+---------+------
     |       0 |    0
     |       8 |    0
     |       4 |    0
  12 |       5 |    1
  12 |       9 |    1
  12 |       1 |    1
  27 |       6 |    2
  27 |       2 |    2
  23 |       3 |    3
  23 |       7 |    3
(10 rows)

SELECT sum(unique1) over (order by four range between 2::int8 preceding and 1::int2 preceding exclude current row),
	unique1, four
FROM tenk1 WHERE unique1 < 10;
 sum | unique1 | four 
-----+---------+------
     |       0 |    0
     |       8 |    0
     |       4 |    0
  12 |       5 |    1
  12 |       9 |    1
  12 |       1 |    1
  27 |       6 |    2
  27 |       2 |    2
  23 |       3 |    3
  23 |       7 |    3
(10 rows)

SELECT sum(unique1) over (order by four range between 2::int8 preceding and 1::int2 preceding exclude group),
	unique1, four
FROM tenk1 WHERE unique1 < 10;
 sum | unique1 | four 
-----+---------+------
     |       0 |    0
     |       8 |    0
     |       4 |    0
  12 |       5 |    1
  12 |       9 |    1
  12 |       1 |    1
  27 |       6 |    2
  27 |       2 |    2
  23 |       3 |    3
  23 |       7 |    3
(10 rows)

SELECT sum(unique1) over (order by four range between 2::int8 preceding and 1::int2 preceding exclude ties),
	unique1, four
FROM tenk1 WHERE unique1 < 10;
 sum | unique1 | four 
-----+---------+------
     |       0 |    0
     |       8 |    0
     |       4 |    0
  12 |       5 |    1
  12 |       9 |    1
  12 |       1 |    1
  27 |       6 |    2
  27 |       2 |    2
  23 |       3 |    3
  23 |       7 |    3
(10 rows)

SELECT sum(unique1) over (order by four range between 2::int8 preceding and 6::int2 following exclude ties),
	unique1, four
FROM tenk1 WHERE unique1 < 10;
 sum | unique1 | four 
-----+---------+------
  33 |       0 |    0
  41 |       8 |    0
  37 |       4 |    0
  35 |       5 |    1
  39 |       9 |    1
  31 |       1 |    1
  43 |       6 |    2
  39 |       2 |    2
  26 |       3 |    3
  30 |       7 |    3
(10 rows)

SELECT sum(unique1) over (order by four range between 2::int8 preceding and 6::int2 following exclude group),
	unique1, four
FROM tenk1 WHERE unique1 < 10;
 sum | unique1 | four 
-----+---------+------
  33 |       0 |    0
  33 |       8 |    0
  33 |       4 |    0
  30 |       5 |    1
  30 |       9 |    1
  30 |       1 |    1
  37 |       6 |    2
  37 |       2 |    2
  23 |       3 |    3
  23 |       7 |    3
(10 rows)

SELECT sum(unique1) over (partition by four order by unique1 range between 5::int8 preceding and 6::int2 following),
	unique1, four
FROM tenk1 WHERE unique1 < 10;
 sum | unique1 | four 
-----+---------+------
   4 |       0 |    0
  12 |       4 |    0
  12 |       8 |    0
   6 |       1 |    1
  15 |       5 |    1
  14 |       9 |    1
   8 |       2 |    2
   8 |       6 |    2
  10 |       3 |    3
  10 |       7 |    3
(10 rows)

SELECT sum(unique1) over (partition by four order by unique1 range between 5::int8 preceding and 6::int2 following
	exclude current row),unique1, four
FROM tenk1 WHERE unique1 < 10;
 sum | unique1 | four 
-----+---------+------
   4 |       0 |    0
   8 |       4 |    0
   4 |       8 |    0
   5 |       1 |    1
  10 |       5 |    1
   5 |       9 |    1
   6 |       2 |    2
   2 |       6 |    2
   7 |       3 |    3
   3 |       7 |    3
(10 rows)

select sum(salary) over (order by enroll_date range between '1 year'::interval preceding and '1 year'::interval following),
	salary, enroll_date from empsalary;
  sum  | salary | enroll_date 
-------+--------+-------------
 34900 |   5000 | 10-01-2006
 34900 |   6000 | 10-01-2006
 38400 |   3900 | 12-23-2006
 47100 |   4800 | 08-01-2007
 47100 |   5200 | 08-01-2007
 47100 |   4800 | 08-08-2007
 47100 |   5200 | 08-15-2007
 36100 |   3500 | 12-10-2007
 32200 |   4500 | 01-01-2008
 32200 |   4200 | 01-01-2008
(10 rows)

select sum(salary) over (order by enroll_date desc range between '1 year'::interval preceding and '1 year'::interval following),
	salary, enroll_date from empsalary;
  sum  | salary | enroll_date 
-------+--------+-------------
 32200 |   4200 | 01-01-2008
 32200 |   4500 | 01-01-2008
 36100 |   3500 | 12-10-2007
 47100 |   5200 | 08-15-2007
 47100 |   4800 | 08-08-2007
 47100 |   4800 | 08-01-2007
 47100 |   5200 | 08-01-2007
 38400 |   3900 | 12-23-2006
 34900 |   5000 | 10-01-2006
 34900 |   6000 | 10-01-2006
(10 rows)

select sum(salary) over (order by enroll_date desc range between '1 year'::interval following and '1 year'::interval following),
	salary, enroll_date from empsalary;
 sum | salary | enroll_date 
-----+--------+-------------
     |   4200 | 01-01-2008
     |   4500 | 01-01-2008
     |   3500 | 12-10-2007
     |   5200 | 08-15-2007
     |   4800 | 08-08-2007
     |   4800 | 08-01-2007
     |   5200 | 08-01-2007
     |   3900 | 12-23-2006
     |   5000 | 10-01-2006
     |   6000 | 10-01-2006
(10 rows)

select sum(salary) over (order by enroll_date range between '1 year'::interval preceding and '1 year'::interval following
	exclude current row), salary, enroll_date from empsalary;
  sum  | salary | enroll_date 
-------+--------+-------------
 29900 |   5000 | 10-01-2006
 28900 |   6000 | 10-01-2006
 34500 |   3900 | 12-23-2006
 42300 |   4800 | 08-01-2007
 41900 |   5200 | 08-01-2007
 42300 |   4800 | 08-08-2007
 41900 |   5200 | 08-15-2007
 32600 |   3500 | 12-10-2007
 27700 |   4500 | 01-01-2008
 28000 |   4200 | 01-01-2008
(10 rows)

select sum(salary) over (order by enroll_date range between '1 year'::interval preceding and '1 year'::interval following
	exclude group), salary, enroll_date from empsalary;
  sum  | salary | enroll_date 
-------+--------+-------------
 23900 |   5000 | 10-01-2006
 23900 |   6000 | 10-01-2006
 34500 |   3900 | 12-23-2006
 37100 |   4800 | 08-01-2007
 37100 |   5200 | 08-01-2007
 42300 |   4800 | 08-08-2007
 41900 |   5200 | 08-15-2007
 32600 |   3500 | 12-10-2007
 23500 |   4500 | 01-01-2008
 23500 |   4200 | 01-01-2008
(10 rows)

select sum(salary) over (order by enroll_date range between '1 year'::interval preceding and '1 year'::interval following
	exclude ties), salary, enroll_date from empsalary;
  sum  | salary | enroll_date 
-------+--------+-------------
 28900 |   5000 | 10-01-2006
 29900 |   6000 | 10-01-2006
 38400 |   3900 | 12-23-2006
 41900 |   4800 | 08-01-2007
 42300 |   5200 | 08-01-2007
 47100 |   4800 | 08-08-2007
 47100 |   5200 | 08-15-2007
 36100 |   3500 | 12-10-2007
 28000 |   4500 | 01-01-2008
 27700 |   4200 | 01-01-2008
(10 rows)

select first_value(salary) over(order by salary range between 1000 preceding and 1000 following),
	lead(salary) over(order by salary range between 1000 preceding and 1000 following),
	nth_value(salary, 1) over(order by salary range between 1000 preceding and 1000 following),
	salary from empsalary;
 first_value | lead | nth_value | salary 
-------------+------+-----------+--------
        3500 | 3900 |      3500 |   3500
        3500 | 4200 |      3500 |   3900
        3500 | 4500 |      3500 |   4200
        3500 | 4800 |      3500 |   4500
        3900 | 4800 |      3900 |   4800
        3900 | 5000 |      3900 |   4800
        4200 | 5200 |      4200 |   5000
        4200 | 5200 |      4200 |   5200
        4200 | 6000 |      4200 |   5200
        5000 |      |      5000 |   6000
(10 rows)

select last_value(salary) over(order by salary range between 1000 preceding and 1000 following),
	lag(salary) over(order by salary range between 1000 preceding and 1000 following),
	salary from empsalary;
 last_value | lag  | salary 
------------+------+--------
       4500 |      |   3500
       4800 | 3500 |   3900
       5200 | 3900 |   4200
       5200 | 4200 |   4500
       5200 | 4500 |   4800
       5200 | 4800 |   4800
       6000 | 4800 |   5000
       6000 | 5000 |   5200
       6000 | 5200 |   5200
       6000 | 5200 |   6000
(10 rows)

select first_value(salary) over(order by salary range between 1000 following and 3000 following
	exclude current row),
	lead(salary) over(order by salary range between 1000 following and 3000 following exclude ties),
	nth_value(salary, 1) over(order by salary range between 1000 following and 3000 following
	exclude ties),
	salary from empsalary;
 first_value | lead | nth_value | salary 
-------------+------+-----------+--------
        4500 | 3900 |      4500 |   3500
        5000 | 4200 |      5000 |   3900
        5200 | 4500 |      5200 |   4200
        6000 | 4800 |      6000 |   4500
        6000 | 4800 |      6000 |   4800
        6000 | 5000 |      6000 |   4800
        6000 | 5200 |      6000 |   5000
             | 5200 |           |   5200
             | 6000 |           |   5200
             |      |           |   6000
(10 rows)

select last_value(salary) over(order by salary range between 1000 following and 3000 following
	exclude group),
	lag(salary) over(order by salary range between 1000 following and 3000 following exclude group),
	salary from empsalary;
 last_value | lag  | salary 
------------+------+--------
       6000 |      |   3500
       6000 | 3500 |   3900
       6000 | 3900 |   4200
       6000 | 4200 |   4500
       6000 | 4500 |   4800
       6000 | 4800 |   4800
       6000 | 4800 |   5000
            | 5000 |   5200
            | 5200 |   5200
            | 5200 |   6000
(10 rows)

select first_value(salary) over(order by enroll_date range between unbounded preceding and '1 year'::interval following
	exclude ties),
	last_value(salary) over(order by enroll_date range between unbounded preceding and '1 year'::interval following),
	salary, enroll_date from empsalary;
 first_value | last_value | salary | enroll_date 
-------------+------------+--------+-------------
        5000 |       5200 |   5000 | 10-01-2006
        6000 |       5200 |   6000 | 10-01-2006
        5000 |       3500 |   3900 | 12-23-2006
        5000 |       4200 |   4800 | 08-01-2007
        5000 |       4200 |   5200 | 08-01-2007
        5000 |       4200 |   4800 | 08-08-2007
        5000 |       4200 |   5200 | 08-15-2007
        5000 |       4200 |   3500 | 12-10-2007
        5000 |       4200 |   4500 | 01-01-2008
        5000 |       4200 |   4200 | 01-01-2008
(10 rows)

select first_value(salary) over(order by enroll_date range between unbounded preceding and '1 year'::interval following
	exclude ties),
	last_value(salary) over(order by enroll_date range between unbounded preceding and '1 year'::interval following
	exclude ties),
	salary, enroll_date from empsalary;
 first_value | last_value | salary | enroll_date 
-------------+------------+--------+-------------
        5000 |       5200 |   5000 | 10-01-2006
        6000 |       5200 |   6000 | 10-01-2006
        5000 |       3500 |   3900 | 12-23-2006
        5000 |       4200 |   4800 | 08-01-2007
        5000 |       4200 |   5200 | 08-01-2007
        5000 |       4200 |   4800 | 08-08-2007
        5000 |       4200 |   5200 | 08-15-2007
        5000 |       4200 |   3500 | 12-10-2007
        5000 |       4500 |   4500 | 01-01-2008
        5000 |       4200 |   4200 | 01-01-2008
(10 rows)

select first_value(salary) over(order by enroll_date range between unbounded preceding and '1 year'::interval following
	exclude group),
	last_value(salary) over(order by enroll_date range between unbounded preceding and '1 year'::interval following
	exclude group),
	salary, enroll_date from empsalary;
 first_value | last_value | salary | enroll_date 
-------------+------------+--------+-------------
        3900 |       5200 |   5000 | 10-01-2006
        3900 |       5200 |   6000 | 10-01-2006
        5000 |       3500 |   3900 | 12-23-2006
        5000 |       4200 |   4800 | 08-01-2007
        5000 |       4200 |   5200 | 08-01-2007
        5000 |       4200 |   4800 | 08-08-2007
        5000 |       4200 |   5200 | 08-15-2007
        5000 |       4200 |   3500 | 12-10-2007
        5000 |       3500 |   4500 | 01-01-2008
        5000 |       3500 |   4200 | 01-01-2008
(10 rows)

select first_value(salary) over(order by enroll_date range between unbounded preceding and '1 year'::interval following
	exclude current row),
	last_value(salary) over(order by enroll_date range between unbounded preceding and '1 year'::interval following
	exclude current row),
	salary, enroll_date from empsalary;
 first_value | last_value | salary | enroll_date 
-------------+------------+--------+-------------
        6000 |       5200 |   5000 | 10-01-2006
        5000 |       5200 |   6000 | 10-01-2006
        5000 |       3500 |   3900 | 12-23-2006
        5000 |       4200 |   4800 | 08-01-2007
        5000 |       4200 |   5200 | 08-01-2007
        5000 |       4200 |   4800 | 08-08-2007
        5000 |       4200 |   5200 | 08-15-2007
        5000 |       4200 |   3500 | 12-10-2007
        5000 |       4200 |   4500 | 01-01-2008
        5000 |       4500 |   4200 | 01-01-2008
(10 rows)

-- RANGE offset PRECEDING/FOLLOWING with null values
select x, y,
       first_value(y) over w,
       last_value(y) over w
from
  (select x, x as y from generate_series(1,5) as x
   union all select null, 42
   union all select null, 43) ss
window w as
  (order by x asc nulls first range between 2 preceding and 2 following);
 x | y  | first_value | last_value 
---+----+-------------+------------
   | 42 |          42 |         43
   | 43 |          42 |         43
 1 |  1 |           1 |          3
 2 |  2 |           1 |          4
 3 |  3 |           1 |          5
 4 |  4 |           2 |          5
 5 |  5 |           3 |          5
(7 rows)

select x, y,
       first_value(y) over w,
       last_value(y) over w
from
  (select x, x as y from generate_series(1,5) as x
   union all select null, 42
   union all select null, 43) ss
window w as
  (order by x asc nulls last range between 2 preceding and 2 following);
 x | y  | first_value | last_value 
---+----+-------------+------------
 1 |  1 |           1 |          3
 2 |  2 |           1 |          4
 3 |  3 |           1 |          5
 4 |  4 |           2 |          5
 5 |  5 |           3 |          5
   | 42 |          42 |         43
   | 43 |          42 |         43
(7 rows)

select x, y,
       first_value(y) over w,
       last_value(y) over w
from
  (select x, x as y from generate_series(1,5) as x
   union all select null, 42
   union all select null, 43) ss
window w as
  (order by x desc nulls first range between 2 preceding and 2 following);
 x | y  | first_value | last_value 
---+----+-------------+------------
   | 43 |          43 |         42
   | 42 |          43 |         42
 5 |  5 |           5 |          3
 4 |  4 |           5 |          2
 3 |  3 |           5 |          1
 2 |  2 |           4 |          1
 1 |  1 |           3 |          1
(7 rows)

select x, y,
       first_value(y) over w,
       last_value(y) over w
from
  (select x, x as y from generate_series(1,5) as x
   union all select null, 42
   union all select null, 43) ss
window w as
  (order by x desc nulls last range between 2 preceding and 2 following);
 x | y  | first_value | last_value 
---+----+-------------+------------
 5 |  5 |           5 |          3
 4 |  4 |           5 |          2
 3 |  3 |           5 |          1
 2 |  2 |           4 |          1
 1 |  1 |           3 |          1
   | 42 |          42 |         43
   | 43 |          42 |         43
(7 rows)

-- Check overflow behavior for various integer sizes
select x, last_value(x) over (order by x::smallint range between current row and 2147450884 following)
from generate_series(32764, 32766) x;
   x   | last_value 
-------+------------
 32764 |      32766
 32765 |      32766
 32766 |      32766
(3 rows)

select x, last_value(x) over (order by x::smallint desc range between current row and 2147450885 following)
from generate_series(-32766, -32764) x;
   x    | last_value 
--------+------------
 -32764 |     -32766
 -32765 |     -32766
 -32766 |     -32766
(3 rows)

select x, last_value(x) over (order by x range between current row and 4 following)
from generate_series(2147483644, 2147483646) x;
     x      | last_value 
------------+------------
 2147483644 | 2147483646
 2147483645 | 2147483646
 2147483646 | 2147483646
(3 rows)

select x, last_value(x) over (order by x desc range between current row and 5 following)
from generate_series(-2147483646, -2147483644) x;
      x      | last_value  
-------------+-------------
 -2147483644 | -2147483646
 -2147483645 | -2147483646
 -2147483646 | -2147483646
(3 rows)

select x, last_value(x) over (order by x range between current row and 4 following)
from generate_series(9223372036854775804, 9223372036854775806) x;
          x          |     last_value      
---------------------+---------------------
 9223372036854775804 | 9223372036854775806
 9223372036854775805 | 9223372036854775806
 9223372036854775806 | 9223372036854775806
(3 rows)

select x, last_value(x) over (order by x desc range between current row and 5 following)
from generate_series(-9223372036854775806, -9223372036854775804) x;
          x           |      last_value      
----------------------+----------------------
 -9223372036854775804 | -9223372036854775806
 -9223372036854775805 | -9223372036854775806
 -9223372036854775806 | -9223372036854775806
(3 rows)

-- Test in_range for other numeric datatypes
create temp table numerics(
    id int,
    f_float4 float4,
    f_float8 float8,
    f_numeric numeric
);
insert into numerics values
(0, '-infinity', '-infinity', '-1000'),  -- numeric type lacks infinities
(1, -3, -3, -3),
(2, -1, -1, -1),
(3, 0, 0, 0),
(4, 1.1, 1.1, 1.1),
(5, 1.12, 1.12, 1.12),
(6, 2, 2, 2),
(7, 100, 100, 100),
(8, 'infinity', 'infinity', '1000'),
(9, 'NaN', 'NaN', 'NaN');
select id, f_float4, first_value(id) over w, last_value(id) over w
from numerics
window w as (order by f_float4 range between
             1 preceding and 1 following);
 id | f_float4  | first_value | last_value 
----+-----------+-------------+------------
  0 | -Infinity |           0 |          0
  1 |        -3 |           1 |          1
  2 |        -1 |           2 |          3
  3 |         0 |           2 |          3
  4 |       1.1 |           4 |          6
  5 |      1.12 |           4 |          6
  6 |         2 |           4 |          6
  7 |       100 |           7 |          7
  8 |  Infinity |           8 |          8
  9 |       NaN |           9 |          9
(10 rows)

select id, f_float4, first_value(id) over w, last_value(id) over w
from numerics
window w as (order by f_float4 range between
             1 preceding and 1.1::float4 following);
 id | f_float4  | first_value | last_value 
----+-----------+-------------+------------
  0 | -Infinity |           0 |          0
  1 |        -3 |           1 |          1
  2 |        -1 |           2 |          3
  3 |         0 |           2 |          4
  4 |       1.1 |           4 |          6
  5 |      1.12 |           4 |          6
  6 |         2 |           4 |          6
  7 |       100 |           7 |          7
  8 |  Infinity |           8 |          8
  9 |       NaN |           9 |          9
(10 rows)

select id, f_float4, first_value(id) over w, last_value(id) over w
from numerics
window w as (order by f_float4 range between
             'inf' preceding and 'inf' following);
 id | f_float4  | first_value | last_value 
----+-----------+-------------+------------
  0 | -Infinity |           0 |          8
  1 |        -3 |           0 |          8
  2 |        -1 |           0 |          8
  3 |         0 |           0 |          8
  4 |       1.1 |           0 |          8
  5 |      1.12 |           0 |          8
  6 |         2 |           0 |          8
  7 |       100 |           0 |          8
  8 |  Infinity |           0 |          8
  9 |       NaN |           9 |          9
(10 rows)

select id, f_float4, first_value(id) over w, last_value(id) over w
from numerics
window w as (order by f_float4 range between
             1.1 preceding and 'NaN' following);  -- error, NaN disallowed
ERROR:  invalid preceding or following size in window function
select id, f_float8, first_value(id) over w, last_value(id) over w
from numerics
window w as (order by f_float8 range between
             1 preceding and 1 following);
 id | f_float8  | first_value | last_value 
----+-----------+-------------+------------
  0 | -Infinity |           0 |          0
  1 |        -3 |           1 |          1
  2 |        -1 |           2 |          3
  3 |         0 |           2 |          3
  4 |       1.1 |           4 |          6
  5 |      1.12 |           4 |          6
  6 |         2 |           4 |          6
  7 |       100 |           7 |          7
  8 |  Infinity |           8 |          8
  9 |       NaN |           9 |          9
(10 rows)

select id, f_float8, first_value(id) over w, last_value(id) over w
from numerics
window w as (order by f_float8 range between
             1 preceding and 1.1::float8 following);
 id | f_float8  | first_value | last_value 
----+-----------+-------------+------------
  0 | -Infinity |           0 |          0
  1 |        -3 |           1 |          1
  2 |        -1 |           2 |          3
  3 |         0 |           2 |          4
  4 |       1.1 |           4 |          6
  5 |      1.12 |           4 |          6
  6 |         2 |           4 |          6
  7 |       100 |           7 |          7
  8 |  Infinity |           8 |          8
  9 |       NaN |           9 |          9
(10 rows)

select id, f_float8, first_value(id) over w, last_value(id) over w
from numerics
window w as (order by f_float8 range between
             'inf' preceding and 'inf' following);
 id | f_float8  | first_value | last_value 
----+-----------+-------------+------------
  0 | -Infinity |           0 |          8
  1 |        -3 |           0 |          8
  2 |        -1 |           0 |          8
  3 |         0 |           0 |          8
  4 |       1.1 |           0 |          8
  5 |      1.12 |           0 |          8
  6 |         2 |           0 |          8
  7 |       100 |           0 |          8
  8 |  Infinity |           0 |          8
  9 |       NaN |           9 |          9
(10 rows)

select id, f_float8, first_value(id) over w, last_value(id) over w
from numerics
window w as (order by f_float8 range between
             1.1 preceding and 'NaN' following);  -- error, NaN disallowed
ERROR:  invalid preceding or following size in window function
select id, f_numeric, first_value(id) over w, last_value(id) over w
from numerics
window w as (order by f_numeric range between
             1 preceding and 1 following);
 id | f_numeric | first_value | last_value 
----+-----------+-------------+------------
  0 |     -1000 |           0 |          0
  1 |        -3 |           1 |          1
  2 |        -1 |           2 |          3
  3 |         0 |           2 |          3
  4 |       1.1 |           4 |          6
  5 |      1.12 |           4 |          6
  6 |         2 |           4 |          6
  7 |       100 |           7 |          7
  8 |      1000 |           8 |          8
  9 |       NaN |           9 |          9
(10 rows)

select id, f_numeric, first_value(id) over w, last_value(id) over w
from numerics
window w as (order by f_numeric range between
             1 preceding and 1.1::numeric following);
 id | f_numeric | first_value | last_value 
----+-----------+-------------+------------
  0 |     -1000 |           0 |          0
  1 |        -3 |           1 |          1
  2 |        -1 |           2 |          3
  3 |         0 |           2 |          4
  4 |       1.1 |           4 |          6
  5 |      1.12 |           4 |          6
  6 |         2 |           4 |          6
  7 |       100 |           7 |          7
  8 |      1000 |           8 |          8
  9 |       NaN |           9 |          9
(10 rows)

select id, f_numeric, first_value(id) over w, last_value(id) over w
from numerics
window w as (order by f_numeric range between
             1 preceding and 1.1::float8 following);  -- currently unsupported
ERROR:  RANGE with offset PRECEDING/FOLLOWING is not supported for column type numeric and offset type double precision
LINE 4:              1 preceding and 1.1::float8 following);
                                     ^
HINT:  Cast the offset value to an appropriate type.
select id, f_numeric, first_value(id) over w, last_value(id) over w
from numerics
window w as (order by f_numeric range between
             1.1 preceding and 'NaN' following);  -- error, NaN disallowed
ERROR:  invalid preceding or following size in window function
-- Test in_range for other datetime datatypes
create temp table datetimes(
    id int,
    f_time time,
    f_timetz timetz,
    f_interval interval,
    f_timestamptz timestamptz,
    f_timestamp timestamp
);
insert into datetimes values
(1, '11:00', '11:00 BST', '1 year', '2000-10-19 10:23:54+01', '2000-10-19 10:23:54'),
(2, '12:00', '12:00 BST', '2 years', '2001-10-19 10:23:54+01', '2001-10-19 10:23:54'),
(3, '13:00', '13:00 BST', '3 years', '2001-10-19 10:23:54+01', '2001-10-19 10:23:54'),
(4, '14:00', '14:00 BST', '4 years', '2002-10-19 10:23:54+01', '2002-10-19 10:23:54'),
(5, '15:00', '15:00 BST', '5 years', '2003-10-19 10:23:54+01', '2003-10-19 10:23:54'),
(6, '15:00', '15:00 BST', '5 years', '2004-10-19 10:23:54+01', '2004-10-19 10:23:54'),
(7, '17:00', '17:00 BST', '7 years', '2005-10-19 10:23:54+01', '2005-10-19 10:23:54'),
(8, '18:00', '18:00 BST', '8 years', '2006-10-19 10:23:54+01', '2006-10-19 10:23:54'),
(9, '19:00', '19:00 BST', '9 years', '2007-10-19 10:23:54+01', '2007-10-19 10:23:54'),
(10, '20:00', '20:00 BST', '10 years', '2008-10-19 10:23:54+01', '2008-10-19 10:23:54');
select id, f_time, first_value(id) over w, last_value(id) over w
from datetimes
window w as (order by f_time range between
             '70 min'::interval preceding and '2 hours'::interval following);
 id |  f_time  | first_value | last_value 
----+----------+-------------+------------
  1 | 11:00:00 |           1 |          3
  2 | 12:00:00 |           1 |          4
  3 | 13:00:00 |           2 |          6
  4 | 14:00:00 |           3 |          6
  5 | 15:00:00 |           4 |          7
  6 | 15:00:00 |           4 |          7
  7 | 17:00:00 |           7 |          9
  8 | 18:00:00 |           7 |         10
  9 | 19:00:00 |           8 |         10
 10 | 20:00:00 |           9 |         10
(10 rows)

select id, f_time, first_value(id) over w, last_value(id) over w
from datetimes
window w as (order by f_time desc range between
             '70 min' preceding and '2 hours' following);
 id |  f_time  | first_value | last_value 
----+----------+-------------+------------
 10 | 20:00:00 |          10 |          8
  9 | 19:00:00 |          10 |          7
  8 | 18:00:00 |           9 |          7
  7 | 17:00:00 |           8 |          6
  5 | 15:00:00 |           5 |          3
  6 | 15:00:00 |           5 |          3
  4 | 14:00:00 |           5 |          2
  3 | 13:00:00 |           4 |          1
  2 | 12:00:00 |           3 |          1
  1 | 11:00:00 |           2 |          1
(10 rows)

select id, f_timetz, first_value(id) over w, last_value(id) over w
from datetimes
window w as (order by f_timetz range between
             '70 min'::interval preceding and '2 hours'::interval following);
 id |  f_timetz   | first_value | last_value 
----+-------------+-------------+------------
  1 | 11:00:00+01 |           1 |          3
  2 | 12:00:00+01 |           1 |          4
  3 | 13:00:00+01 |           2 |          6
  4 | 14:00:00+01 |           3 |          6
  5 | 15:00:00+01 |           4 |          7
  6 | 15:00:00+01 |           4 |          7
  7 | 17:00:00+01 |           7 |          9
  8 | 18:00:00+01 |           7 |         10
  9 | 19:00:00+01 |           8 |         10
 10 | 20:00:00+01 |           9 |         10
(10 rows)

select id, f_timetz, first_value(id) over w, last_value(id) over w
from datetimes
window w as (order by f_timetz desc range between
             '70 min' preceding and '2 hours' following);
 id |  f_timetz   | first_value | last_value 
----+-------------+-------------+------------
 10 | 20:00:00+01 |          10 |          8
  9 | 19:00:00+01 |          10 |          7
  8 | 18:00:00+01 |           9 |          7
  7 | 17:00:00+01 |           8 |          6
  6 | 15:00:00+01 |           5 |          3
  5 | 15:00:00+01 |           5 |          3
  4 | 14:00:00+01 |           5 |          2
  3 | 13:00:00+01 |           4 |          1
  2 | 12:00:00+01 |           3 |          1
  1 | 11:00:00+01 |           2 |          1
(10 rows)

select id, f_interval, first_value(id) over w, last_value(id) over w
from datetimes
window w as (order by f_interval range between
             '1 year'::interval preceding and '1 year'::interval following);
 id | f_interval | first_value | last_value 
----+------------+-------------+------------
  1 | @ 1 year   |           1 |          2
  2 | @ 2 years  |           1 |          3
  3 | @ 3 years  |           2 |          4
  4 | @ 4 years  |           3 |          6
  5 | @ 5 years  |           4 |          6
  6 | @ 5 years  |           4 |          6
  7 | @ 7 years  |           7 |          8
  8 | @ 8 years  |           7 |          9
  9 | @ 9 years  |           8 |         10
 10 | @ 10 years |           9 |         10
(10 rows)

select id, f_interval, first_value(id) over w, last_value(id) over w
from datetimes
window w as (order by f_interval desc range between
             '1 year' preceding and '1 year' following);
 id | f_interval | first_value | last_value 
----+------------+-------------+------------
 10 | @ 10 years |          10 |          9
  9 | @ 9 years  |          10 |          8
  8 | @ 8 years  |           9 |          7
  7 | @ 7 years  |           8 |          7
  6 | @ 5 years  |           5 |          4
  5 | @ 5 years  |           5 |          4
  4 | @ 4 years  |           5 |          3
  3 | @ 3 years  |           4 |          2
  2 | @ 2 years  |           3 |          1
  1 | @ 1 year   |           2 |          1
(10 rows)

select id, f_timestamptz, first_value(id) over w, last_value(id) over w
from datetimes
window w as (order by f_timestamptz range between
             '1 year'::interval preceding and '1 year'::interval following);
 id |        f_timestamptz         | first_value | last_value 
----+------------------------------+-------------+------------
  1 | Thu Oct 19 02:23:54 2000 PDT |           1 |          3
  2 | Fri Oct 19 02:23:54 2001 PDT |           1 |          4
  3 | Fri Oct 19 02:23:54 2001 PDT |           1 |          4
  4 | Sat Oct 19 02:23:54 2002 PDT |           2 |          5
  5 | Sun Oct 19 02:23:54 2003 PDT |           4 |          6
  6 | Tue Oct 19 02:23:54 2004 PDT |           5 |          7
  7 | Wed Oct 19 02:23:54 2005 PDT |           6 |          8
  8 | Thu Oct 19 02:23:54 2006 PDT |           7 |          9
  9 | Fri Oct 19 02:23:54 2007 PDT |           8 |         10
 10 | Sun Oct 19 02:23:54 2008 PDT |           9 |         10
(10 rows)

select id, f_timestamptz, first_value(id) over w, last_value(id) over w
from datetimes
window w as (order by f_timestamptz desc range between
             '1 year' preceding and '1 year' following);
 id |        f_timestamptz         | first_value | last_value 
----+------------------------------+-------------+------------
 10 | Sun Oct 19 02:23:54 2008 PDT |          10 |          9
  9 | Fri Oct 19 02:23:54 2007 PDT |          10 |          8
  8 | Thu Oct 19 02:23:54 2006 PDT |           9 |          7
  7 | Wed Oct 19 02:23:54 2005 PDT |           8 |          6
  6 | Tue Oct 19 02:23:54 2004 PDT |           7 |          5
  5 | Sun Oct 19 02:23:54 2003 PDT |           6 |          4
  4 | Sat Oct 19 02:23:54 2002 PDT |           5 |          3
  3 | Fri Oct 19 02:23:54 2001 PDT |           4 |          1
  2 | Fri Oct 19 02:23:54 2001 PDT |           4 |          1
  1 | Thu Oct 19 02:23:54 2000 PDT |           2 |          1
(10 rows)

select id, f_timestamp, first_value(id) over w, last_value(id) over w
from datetimes
window w as (order by f_timestamp range between
             '1 year'::interval preceding and '1 year'::interval following);
 id |       f_timestamp        | first_value | last_value 
----+--------------------------+-------------+------------
  1 | Thu Oct 19 10:23:54 2000 |           1 |          3
  2 | Fri Oct 19 10:23:54 2001 |           1 |          4
  3 | Fri Oct 19 10:23:54 2001 |           1 |          4
  4 | Sat Oct 19 10:23:54 2002 |           2 |          5
  5 | Sun Oct 19 10:23:54 2003 |           4 |          6
  6 | Tue Oct 19 10:23:54 2004 |           5 |          7
  7 | Wed Oct 19 10:23:54 2005 |           6 |          8
  8 | Thu Oct 19 10:23:54 2006 |           7 |          9
  9 | Fri Oct 19 10:23:54 2007 |           8 |         10
 10 | Sun Oct 19 10:23:54 2008 |           9 |         10
(10 rows)

select id, f_timestamp, first_value(id) over w, last_value(id) over w
from datetimes
window w as (order by f_timestamp desc range between
             '1 year' preceding and '1 year' following);
 id |       f_timestamp        | first_value | last_value 
----+--------------------------+-------------+------------
 10 | Sun Oct 19 10:23:54 2008 |          10 |          9
  9 | Fri Oct 19 10:23:54 2007 |          10 |          8
  8 | Thu Oct 19 10:23:54 2006 |           9 |          7
  7 | Wed Oct 19 10:23:54 2005 |           8 |          6
  6 | Tue Oct 19 10:23:54 2004 |           7 |          5
  5 | Sun Oct 19 10:23:54 2003 |           6 |          4
  4 | Sat Oct 19 10:23:54 2002 |           5 |          3
  3 | Fri Oct 19 10:23:54 2001 |           4 |          1
  2 | Fri Oct 19 10:23:54 2001 |           4 |          1
  1 | Thu Oct 19 10:23:54 2000 |           2 |          1
(10 rows)

-- RANGE offset PRECEDING/FOLLOWING error cases
select sum(salary) over (order by enroll_date, salary range between '1 year'::interval preceding and '2 years'::interval following
	exclude ties), salary, enroll_date from empsalary;
ERROR:  RANGE with offset PRECEDING/FOLLOWING requires exactly one ORDER BY column
LINE 1: select sum(salary) over (order by enroll_date, salary range ...
                                ^
select sum(salary) over (range between '1 year'::interval preceding and '2 years'::interval following
	exclude ties), salary, enroll_date from empsalary;
ERROR:  RANGE with offset PRECEDING/FOLLOWING requires exactly one ORDER BY column
LINE 1: select sum(salary) over (range between '1 year'::interval pr...
                                ^
select sum(salary) over (order by depname range between '1 year'::interval preceding and '2 years'::interval following
	exclude ties), salary, enroll_date from empsalary;
ERROR:  RANGE with offset PRECEDING/FOLLOWING is not supported for column type text
LINE 1: ... sum(salary) over (order by depname range between '1 year'::...
                                                             ^
select max(enroll_date) over (order by enroll_date range between 1 preceding and 2 following
	exclude ties), salary, enroll_date from empsalary;
ERROR:  RANGE with offset PRECEDING/FOLLOWING is not supported for column type date and offset type integer
LINE 1: ...ll_date) over (order by enroll_date range between 1 precedin...
                                                             ^
HINT:  Cast the offset value to an appropriate type.
select max(enroll_date) over (order by salary range between -1 preceding and 2 following
	exclude ties), salary, enroll_date from empsalary;
ERROR:  invalid preceding or following size in window function
select max(enroll_date) over (order by salary range between 1 preceding and -2 following
	exclude ties), salary, enroll_date from empsalary;
ERROR:  invalid preceding or following size in window function
select max(enroll_date) over (order by salary range between '1 year'::interval preceding and '2 years'::interval following
	exclude ties), salary, enroll_date from empsalary;
ERROR:  RANGE with offset PRECEDING/FOLLOWING is not supported for column type integer and offset type interval
LINE 1: ...(enroll_date) over (order by salary range between '1 year'::...
                                                             ^
HINT:  Cast the offset value to an appropriate type.
select max(enroll_date) over (order by enroll_date range between '1 year'::interval preceding and '-2 years'::interval following
	exclude ties), salary, enroll_date from empsalary;
ERROR:  invalid preceding or following size in window function
-- GROUPS tests
SELECT sum(unique1) over (order by four groups between unbounded preceding and current row),
	unique1, four
FROM tenk1 WHERE unique1 < 10;
 sum | unique1 | four 
-----+---------+------
  12 |       0 |    0
  12 |       8 |    0
  12 |       4 |    0
  27 |       5 |    1
  27 |       9 |    1
  27 |       1 |    1
  35 |       6 |    2
  35 |       2 |    2
  45 |       3 |    3
  45 |       7 |    3
(10 rows)

SELECT sum(unique1) over (order by four groups between unbounded preceding and unbounded following),
	unique1, four
FROM tenk1 WHERE unique1 < 10;
 sum | unique1 | four 
-----+---------+------
  45 |       0 |    0
  45 |       8 |    0
  45 |       4 |    0
  45 |       5 |    1
  45 |       9 |    1
  45 |       1 |    1
  45 |       6 |    2
  45 |       2 |    2
  45 |       3 |    3
  45 |       7 |    3
(10 rows)

SELECT sum(unique1) over (order by four groups between current row and unbounded following),
	unique1, four
FROM tenk1 WHERE unique1 < 10;
 sum | unique1 | four 
-----+---------+------
  45 |       0 |    0
  45 |       8 |    0
  45 |       4 |    0
  33 |       5 |    1
  33 |       9 |    1
  33 |       1 |    1
  18 |       6 |    2
  18 |       2 |    2
  10 |       3 |    3
  10 |       7 |    3
(10 rows)

SELECT sum(unique1) over (order by four groups between 1 preceding and unbounded following),
	unique1, four
FROM tenk1 WHERE unique1 < 10;
 sum | unique1 | four 
-----+---------+------
  45 |       0 |    0
  45 |       8 |    0
  45 |       4 |    0
  45 |       5 |    1
  45 |       9 |    1
  45 |       1 |    1
  33 |       6 |    2
  33 |       2 |    2
  18 |       3 |    3
  18 |       7 |    3
(10 rows)

SELECT sum(unique1) over (order by four groups between 1 following and unbounded following),
	unique1, four
FROM tenk1 WHERE unique1 < 10;
 sum | unique1 | four 
-----+---------+------
  33 |       0 |    0
  33 |       8 |    0
  33 |       4 |    0
  18 |       5 |    1
  18 |       9 |    1
  18 |       1 |    1
  10 |       6 |    2
  10 |       2 |    2
     |       3 |    3
     |       7 |    3
(10 rows)

SELECT sum(unique1) over (order by four groups between unbounded preceding and 2 following),
	unique1, four
FROM tenk1 WHERE unique1 < 10;
 sum | unique1 | four 
-----+---------+------
  35 |       0 |    0
  35 |       8 |    0
  35 |       4 |    0
  45 |       5 |    1
  45 |       9 |    1
  45 |       1 |    1
  45 |       6 |    2
  45 |       2 |    2
  45 |       3 |    3
  45 |       7 |    3
(10 rows)

SELECT sum(unique1) over (order by four groups between 2 preceding and 1 preceding),
	unique1, four
FROM tenk1 WHERE unique1 < 10;
 sum | unique1 | four 
-----+---------+------
     |       0 |    0
     |       8 |    0
     |       4 |    0
  12 |       5 |    1
  12 |       9 |    1
  12 |       1 |    1
  27 |       6 |    2
  27 |       2 |    2
  23 |       3 |    3
  23 |       7 |    3
(10 rows)

SELECT sum(unique1) over (order by four groups between 2 preceding and 1 following),
	unique1, four
FROM tenk1 WHERE unique1 < 10;
 sum | unique1 | four 
-----+---------+------
  27 |       0 |    0
  27 |       8 |    0
  27 |       4 |    0
  35 |       5 |    1
  35 |       9 |    1
  35 |       1 |    1
  45 |       6 |    2
  45 |       2 |    2
  33 |       3 |    3
  33 |       7 |    3
(10 rows)

SELECT sum(unique1) over (order by four groups between 0 preceding and 0 following),
	unique1, four
FROM tenk1 WHERE unique1 < 10;
 sum | unique1 | four 
-----+---------+------
  12 |       0 |    0
  12 |       8 |    0
  12 |       4 |    0
  15 |       5 |    1
  15 |       9 |    1
  15 |       1 |    1
   8 |       6 |    2
   8 |       2 |    2
  10 |       3 |    3
  10 |       7 |    3
(10 rows)

SELECT sum(unique1) over (order by four groups between 2 preceding and 1 following
	exclude current row), unique1, four
FROM tenk1 WHERE unique1 < 10;
 sum | unique1 | four 
-----+---------+------
  27 |       0 |    0
  19 |       8 |    0
  23 |       4 |    0
  30 |       5 |    1
  26 |       9 |    1
  34 |       1 |    1
  39 |       6 |    2
  43 |       2 |    2
  30 |       3 |    3
  26 |       7 |    3
(10 rows)

SELECT sum(unique1) over (order by four groups between 2 preceding and 1 following
	exclude group), unique1, four
FROM tenk1 WHERE unique1 < 10;
 sum | unique1 | four 
-----+---------+------
  15 |       0 |    0
  15 |       8 |    0
  15 |       4 |    0
  20 |       5 |    1
  20 |       9 |    1
  20 |       1 |    1
  37 |       6 |    2
  37 |       2 |    2
  23 |       3 |    3
  23 |       7 |    3
(10 rows)

SELECT sum(unique1) over (order by four groups between 2 preceding and 1 following
	exclude ties), unique1, four
FROM tenk1 WHERE unique1 < 10;
 sum | unique1 | four 
-----+---------+------
  15 |       0 |    0
  23 |       8 |    0
  19 |       4 |    0
  25 |       5 |    1
  29 |       9 |    1
  21 |       1 |    1
  43 |       6 |    2
  39 |       2 |    2
  26 |       3 |    3
  30 |       7 |    3
(10 rows)

SELECT sum(unique1) over (partition by ten
	order by four groups between 0 preceding and 0 following),unique1, four, ten
FROM tenk1 WHERE unique1 < 10;
 sum | unique1 | four | ten 
-----+---------+------+-----
   0 |       0 |    0 |   0
   1 |       1 |    1 |   1
   2 |       2 |    2 |   2
   3 |       3 |    3 |   3
   4 |       4 |    0 |   4
   5 |       5 |    1 |   5
   6 |       6 |    2 |   6
   7 |       7 |    3 |   7
   8 |       8 |    0 |   8
   9 |       9 |    1 |   9
(10 rows)

SELECT sum(unique1) over (partition by ten
	order by four groups between 0 preceding and 0 following exclude current row), unique1, four, ten
FROM tenk1 WHERE unique1 < 10;
 sum | unique1 | four | ten 
-----+---------+------+-----
     |       0 |    0 |   0
     |       1 |    1 |   1
     |       2 |    2 |   2
     |       3 |    3 |   3
     |       4 |    0 |   4
     |       5 |    1 |   5
     |       6 |    2 |   6
     |       7 |    3 |   7
     |       8 |    0 |   8
     |       9 |    1 |   9
(10 rows)

SELECT sum(unique1) over (partition by ten
	order by four groups between 0 preceding and 0 following exclude group), unique1, four, ten
FROM tenk1 WHERE unique1 < 10;
 sum | unique1 | four | ten 
-----+---------+------+-----
     |       0 |    0 |   0
     |       1 |    1 |   1
     |       2 |    2 |   2
     |       3 |    3 |   3
     |       4 |    0 |   4
     |       5 |    1 |   5
     |       6 |    2 |   6
     |       7 |    3 |   7
     |       8 |    0 |   8
     |       9 |    1 |   9
(10 rows)

SELECT sum(unique1) over (partition by ten
	order by four groups between 0 preceding and 0 following exclude ties), unique1, four, ten
FROM tenk1 WHERE unique1 < 10;
 sum | unique1 | four | ten 
-----+---------+------+-----
   0 |       0 |    0 |   0
   1 |       1 |    1 |   1
   2 |       2 |    2 |   2
   3 |       3 |    3 |   3
   4 |       4 |    0 |   4
   5 |       5 |    1 |   5
   6 |       6 |    2 |   6
   7 |       7 |    3 |   7
   8 |       8 |    0 |   8
   9 |       9 |    1 |   9
(10 rows)

select first_value(salary) over(order by enroll_date groups between 1 preceding and 1 following),
	lead(salary) over(order by enroll_date groups between 1 preceding and 1 following),
	nth_value(salary, 1) over(order by enroll_date groups between 1 preceding and 1 following),
	salary, enroll_date from empsalary;
 first_value | lead | nth_value | salary | enroll_date 
-------------+------+-----------+--------+-------------
        5000 | 6000 |      5000 |   5000 | 10-01-2006
        5000 | 3900 |      5000 |   6000 | 10-01-2006
        5000 | 4800 |      5000 |   3900 | 12-23-2006
        3900 | 5200 |      3900 |   4800 | 08-01-2007
        3900 | 4800 |      3900 |   5200 | 08-01-2007
        4800 | 5200 |      4800 |   4800 | 08-08-2007
        4800 | 3500 |      4800 |   5200 | 08-15-2007
        5200 | 4500 |      5200 |   3500 | 12-10-2007
        3500 | 4200 |      3500 |   4500 | 01-01-2008
        3500 |      |      3500 |   4200 | 01-01-2008
(10 rows)

select last_value(salary) over(order by enroll_date groups between 1 preceding and 1 following),
	lag(salary) over(order by enroll_date groups between 1 preceding and 1 following),
	salary, enroll_date from empsalary;
 last_value | lag  | salary | enroll_date 
------------+------+--------+-------------
       3900 |      |   5000 | 10-01-2006
       3900 | 5000 |   6000 | 10-01-2006
       5200 | 6000 |   3900 | 12-23-2006
       4800 | 3900 |   4800 | 08-01-2007
       4800 | 4800 |   5200 | 08-01-2007
       5200 | 5200 |   4800 | 08-08-2007
       3500 | 4800 |   5200 | 08-15-2007
       4200 | 5200 |   3500 | 12-10-2007
       4200 | 3500 |   4500 | 01-01-2008
       4200 | 4500 |   4200 | 01-01-2008
(10 rows)

select first_value(salary) over(order by enroll_date groups between 1 following and 3 following
	exclude current row),
	lead(salary) over(order by enroll_date groups between 1 following and 3 following exclude ties),
	nth_value(salary, 1) over(order by enroll_date groups between 1 following and 3 following
	exclude ties),
	salary, enroll_date from empsalary;
 first_value | lead | nth_value | salary | enroll_date 
-------------+------+-----------+--------+-------------
        3900 | 6000 |      3900 |   5000 | 10-01-2006
        3900 | 3900 |      3900 |   6000 | 10-01-2006
        4800 | 4800 |      4800 |   3900 | 12-23-2006
        4800 | 5200 |      4800 |   4800 | 08-01-2007
        4800 | 4800 |      4800 |   5200 | 08-01-2007
        5200 | 5200 |      5200 |   4800 | 08-08-2007
        3500 | 3500 |      3500 |   5200 | 08-15-2007
        4500 | 4500 |      4500 |   3500 | 12-10-2007
             | 4200 |           |   4500 | 01-01-2008
             |      |           |   4200 | 01-01-2008
(10 rows)

select last_value(salary) over(order by enroll_date groups between 1 following and 3 following
	exclude group),
	lag(salary) over(order by enroll_date groups between 1 following and 3 following exclude group),
	salary, enroll_date from empsalary;
 last_value | lag  | salary | enroll_date 
------------+------+--------+-------------
       4800 |      |   5000 | 10-01-2006
       4800 | 5000 |   6000 | 10-01-2006
       5200 | 6000 |   3900 | 12-23-2006
       3500 | 3900 |   4800 | 08-01-2007
       3500 | 4800 |   5200 | 08-01-2007
       4200 | 5200 |   4800 | 08-08-2007
       4200 | 4800 |   5200 | 08-15-2007
       4200 | 5200 |   3500 | 12-10-2007
            | 3500 |   4500 | 01-01-2008
            | 4500 |   4200 | 01-01-2008
(10 rows)

-- Show differences in offset interpretation between ROWS, RANGE, and GROUPS
WITH cte (x) AS (
        SELECT * FROM generate_series(1, 35, 2)
)
SELECT x, (sum(x) over w)
FROM cte
WINDOW w AS (ORDER BY x rows between 1 preceding and 1 following);
 x  | sum 
----+-----
  1 |   4
  3 |   9
  5 |  15
  7 |  21
  9 |  27
 11 |  33
 13 |  39
 15 |  45
 17 |  51
 19 |  57
 21 |  63
 23 |  69
 25 |  75
 27 |  81
 29 |  87
 31 |  93
 33 |  99
 35 |  68
(18 rows)

WITH cte (x) AS (
        SELECT * FROM generate_series(1, 35, 2)
)
SELECT x, (sum(x) over w)
FROM cte
WINDOW w AS (ORDER BY x range between 1 preceding and 1 following);
 x  | sum 
----+-----
  1 |   1
  3 |   3
  5 |   5
  7 |   7
  9 |   9
 11 |  11
 13 |  13
 15 |  15
 17 |  17
 19 |  19
 21 |  21
 23 |  23
 25 |  25
 27 |  27
 29 |  29
 31 |  31
 33 |  33
 35 |  35
(18 rows)

WITH cte (x) AS (
        SELECT * FROM generate_series(1, 35, 2)
)
SELECT x, (sum(x) over w)
FROM cte
WINDOW w AS (ORDER BY x groups between 1 preceding and 1 following);
 x  | sum 
----+-----
  1 |   4
  3 |   9
  5 |  15
  7 |  21
  9 |  27
 11 |  33
 13 |  39
 15 |  45
 17 |  51
 19 |  57
 21 |  63
 23 |  69
 25 |  75
 27 |  81
 29 |  87
 31 |  93
 33 |  99
 35 |  68
(18 rows)

WITH cte (x) AS (
        select 1 union all select 1 union all select 1 union all
        SELECT * FROM generate_series(5, 49, 2)
)
SELECT x, (sum(x) over w)
FROM cte
WINDOW w AS (ORDER BY x rows between 1 preceding and 1 following);
 x  | sum 
----+-----
  1 |   2
  1 |   3
  1 |   7
  5 |  13
  7 |  21
  9 |  27
 11 |  33
 13 |  39
 15 |  45
 17 |  51
 19 |  57
 21 |  63
 23 |  69
 25 |  75
 27 |  81
 29 |  87
 31 |  93
 33 |  99
 35 | 105
 37 | 111
 39 | 117
 41 | 123
 43 | 129
 45 | 135
 47 | 141
 49 |  96
(26 rows)

WITH cte (x) AS (
        select 1 union all select 1 union all select 1 union all
        SELECT * FROM generate_series(5, 49, 2)
)
SELECT x, (sum(x) over w)
FROM cte
WINDOW w AS (ORDER BY x range between 1 preceding and 1 following);
 x  | sum 
----+-----
  1 |   3
  1 |   3
  1 |   3
  5 |   5
  7 |   7
  9 |   9
 11 |  11
 13 |  13
 15 |  15
 17 |  17
 19 |  19
 21 |  21
 23 |  23
 25 |  25
 27 |  27
 29 |  29
 31 |  31
 33 |  33
 35 |  35
 37 |  37
 39 |  39
 41 |  41
 43 |  43
 45 |  45
 47 |  47
 49 |  49
(26 rows)

WITH cte (x) AS (
        select 1 union all select 1 union all select 1 union all
        SELECT * FROM generate_series(5, 49, 2)
)
SELECT x, (sum(x) over w)
FROM cte
WINDOW w AS (ORDER BY x groups between 1 preceding and 1 following);
 x  | sum 
----+-----
  1 |   8
  1 |   8
  1 |   8
  5 |  15
  7 |  21
  9 |  27
 11 |  33
 13 |  39
 15 |  45
 17 |  51
 19 |  57
 21 |  63
 23 |  69
 25 |  75
 27 |  81
 29 |  87
 31 |  93
 33 |  99
 35 | 105
 37 | 111
 39 | 117
 41 | 123
 43 | 129
 45 | 135
 47 | 141
 49 |  96
(26 rows)

-- with UNION
SELECT count(*) OVER (PARTITION BY four) FROM (SELECT * FROM tenk1 UNION ALL SELECT * FROM tenk2)s LIMIT 0;
 count 
-------
(0 rows)

-- check some degenerate cases
create temp table t1 (f1 int, f2 int8);
insert into t1 values (1,1),(1,2),(2,2);
select f1, sum(f1) over (partition by f1
                         range between 1 preceding and 1 following)
from t1 where f1 = f2;  -- error, must have order by
ERROR:  RANGE with offset PRECEDING/FOLLOWING requires exactly one ORDER BY column
LINE 1: select f1, sum(f1) over (partition by f1
                                ^
explain (costs off)
select f1, sum(f1) over (partition by f1 order by f2
                         range between 1 preceding and 1 following)
from t1 where f1 = f2;
                QUERY PLAN                
------------------------------------------
 Gather Motion 3:1  (slice1; segments: 3)
   ->  WindowAgg
         Partition By: f1
         Order By: f2
         ->  Sort
               Sort Key: f1
               ->  Seq Scan on t1
                     Filter: (f1 = f2)
 Optimizer: Postgres query optimizer
(9 rows)

select f1, sum(f1) over (partition by f1 order by f2
                         range between 1 preceding and 1 following)
from t1 where f1 = f2;
 f1 | sum 
----+-----
  1 |   1
  2 |   2
(2 rows)

select f1, sum(f1) over (partition by f1, f1 order by f2
                         range between 2 preceding and 1 preceding)
from t1 where f1 = f2;
 f1 | sum 
----+-----
  1 |    
  2 |    
(2 rows)

select f1, sum(f1) over (partition by f1, f2 order by f2
                         range between 1 following and 2 following)
from t1 where f1 = f2;
 f1 | sum 
----+-----
  1 |    
  2 |    
(2 rows)

select f1, sum(f1) over (partition by f1
                         groups between 1 preceding and 1 following)
from t1 where f1 = f2;  -- error, must have order by
ERROR:  GROUPS mode requires an ORDER BY clause
LINE 1: select f1, sum(f1) over (partition by f1
                                ^
explain (costs off)
select f1, sum(f1) over (partition by f1 order by f2
                         groups between 1 preceding and 1 following)
from t1 where f1 = f2;
                QUERY PLAN                
------------------------------------------
 Gather Motion 3:1  (slice1; segments: 3)
   ->  WindowAgg
         Partition By: f1
         Order By: f2
         ->  Sort
               Sort Key: f1
               ->  Seq Scan on t1
                     Filter: (f1 = f2)
 Optimizer: Postgres query optimizer
(9 rows)

select f1, sum(f1) over (partition by f1 order by f2
                         groups between 1 preceding and 1 following)
from t1 where f1 = f2;
 f1 | sum 
----+-----
  1 |   1
  2 |   2
(2 rows)

select f1, sum(f1) over (partition by f1, f1 order by f2
                         groups between 2 preceding and 1 preceding)
from t1 where f1 = f2;
 f1 | sum 
----+-----
  1 |    
  2 |    
(2 rows)

select f1, sum(f1) over (partition by f1, f2 order by f2
                         groups between 1 following and 2 following)
from t1 where f1 = f2;
 f1 | sum 
----+-----
  1 |    
  2 |    
(2 rows)

-- ordering by a non-integer constant is allowed
SELECT rank() OVER (ORDER BY length('abc'));
 rank 
------
    1
(1 row)

-- can't order by another window function
SELECT rank() OVER (ORDER BY rank() OVER (ORDER BY random()));
ERROR:  window functions are not allowed in window definitions
LINE 1: SELECT rank() OVER (ORDER BY rank() OVER (ORDER BY random())...
                                     ^
-- some other errors
SELECT * FROM empsalary WHERE row_number() OVER (ORDER BY salary) < 10;
ERROR:  window functions are not allowed in WHERE
LINE 1: SELECT * FROM empsalary WHERE row_number() OVER (ORDER BY sa...
                                      ^
SELECT * FROM empsalary INNER JOIN tenk1 ON row_number() OVER (ORDER BY salary) < 10;
ERROR:  window functions are not allowed in JOIN conditions
LINE 1: SELECT * FROM empsalary INNER JOIN tenk1 ON row_number() OVE...
                                                    ^
SELECT rank() OVER (ORDER BY 1), count(*) FROM empsalary GROUP BY 1;
ERROR:  window functions are not allowed in GROUP BY
LINE 1: SELECT rank() OVER (ORDER BY 1), count(*) FROM empsalary GRO...
               ^
SELECT * FROM rank() OVER (ORDER BY random());
ERROR:  syntax error at or near "ORDER"
LINE 1: SELECT * FROM rank() OVER (ORDER BY random());
                                   ^
DELETE FROM empsalary WHERE (rank() OVER (ORDER BY random())) > 10;
ERROR:  window functions are not allowed in WHERE
LINE 1: DELETE FROM empsalary WHERE (rank() OVER (ORDER BY random())...
                                     ^
DELETE FROM empsalary RETURNING rank() OVER (ORDER BY random());
ERROR:  window functions are not allowed in RETURNING
LINE 1: DELETE FROM empsalary RETURNING rank() OVER (ORDER BY random...
                                        ^
SELECT count(*) OVER w FROM tenk1 WINDOW w AS (ORDER BY unique1), w AS (ORDER BY unique1);
ERROR:  window "w" is already defined
LINE 1: ...w FROM tenk1 WINDOW w AS (ORDER BY unique1), w AS (ORDER BY ...
                                                             ^
SELECT rank() OVER (PARTITION BY four, ORDER BY ten) FROM tenk1;
ERROR:  syntax error at or near "ORDER"
LINE 1: SELECT rank() OVER (PARTITION BY four, ORDER BY ten) FROM te...
                                               ^
-- Not allowed in PostgreSQL, but is allowed in GPDB for backwards-compatibility.
-- Added LIMIT to reduce the size of the output.
SELECT count() OVER () FROM tenk1 limit 5;
 count 
-------
 10000
 10000
 10000
 10000
 10000
(5 rows)

SELECT generate_series(1, 100) OVER () FROM empsalary;
ERROR:  OVER specified, but generate_series is not a window function nor an aggregate function
LINE 1: SELECT generate_series(1, 100) OVER () FROM empsalary;
               ^
SELECT ntile(0) OVER (ORDER BY ten), ten, four FROM tenk1;
ERROR:  argument of ntile must be greater than zero
SELECT nth_value(four, 0) OVER (ORDER BY ten), ten, four FROM tenk1;
ERROR:  argument of nth_value must be greater than zero
-- filter
SELECT sum(salary), row_number() OVER (ORDER BY depname), sum(
    sum(salary) FILTER (WHERE enroll_date > '2007-01-01')
) FILTER (WHERE depname <> 'sales') OVER (ORDER BY depname DESC) AS "filtered_sum",
    depname
FROM empsalary GROUP BY depname;
  sum  | row_number | filtered_sum |  depname  
-------+------------+--------------+-----------
 25100 |          1 |        22600 | develop
  7400 |          2 |         3500 | personnel
 14600 |          3 |              | sales
(3 rows)

-- Test pushdown of quals into a subquery containing window functions
-- pushdown is safe because all PARTITION BY clauses include depname:
EXPLAIN (COSTS OFF)
SELECT * FROM
  (SELECT depname,
          sum(salary) OVER (PARTITION BY depname) depsalary,
          min(salary) OVER (PARTITION BY depname || 'A', depname) depminsalary
   FROM empsalary) emp
WHERE depname = 'sales';
                                           QUERY PLAN                                            
-------------------------------------------------------------------------------------------------
 Subquery Scan on emp
   ->  Gather Motion 1:1  (slice1; segments: 1)
         Merge Key: (((empsalary.depname)::text || 'A'::text))
         ->  WindowAgg
               Partition By: empsalary.depname
               ->  WindowAgg
                     Partition By: (((empsalary.depname)::text || 'A'::text)), empsalary.depname
                     ->  Sort
                           Sort Key: (((empsalary.depname)::text || 'A'::text))
                           ->  Seq Scan on empsalary
                                 Filter: ((depname)::text = 'sales'::text)
 Optimizer: Postgres query optimizer
(12 rows)

-- pushdown is unsafe because there's a PARTITION BY clause without depname:
EXPLAIN (COSTS OFF)
SELECT * FROM
  (SELECT depname,
          sum(salary) OVER (PARTITION BY enroll_date) enroll_salary,
          min(salary) OVER (PARTITION BY depname) depminsalary
   FROM empsalary) emp
WHERE depname = 'sales';
                               QUERY PLAN                               
------------------------------------------------------------------------
 Subquery Scan on emp
   Filter: ((emp.depname)::text = 'sales'::text)
   ->  Gather Motion 3:1  (slice1; segments: 3)
         Merge Key: empsalary.enroll_date
         ->  WindowAgg
               Partition By: empsalary.enroll_date
               ->  Sort
                     Sort Key: empsalary.enroll_date
                     ->  Redistribute Motion 3:3  (slice2; segments: 3)
                           Hash Key: empsalary.enroll_date
                           ->  WindowAgg
                                 Partition By: empsalary.depname
                                 ->  Sort
                                       Sort Key: empsalary.depname
                                       ->  Seq Scan on empsalary
 Optimizer: Postgres query optimizer
(16 rows)

-- pushdown is unsafe because the subquery contains window functions and the qual is volatile:
EXPLAIN (COSTS OFF)
SELECT * FROM
  (SELECT depname,
          sum(salary) OVER (PARTITION BY depname) depsalary,
          min(salary) OVER (PARTITION BY depname || 'A', depname) depminsalary
   FROM empsalary) emp
WHERE depname = 'sales' OR RANDOM() > 0.5;
                                               QUERY PLAN                                                
---------------------------------------------------------------------------------------------------------
 Subquery Scan on emp
   Filter: (((emp.depname)::text = 'sales'::text) OR (random() > '0.5'::double precision))
   ->  Gather Motion 3:1  (slice1; segments: 3)
         Merge Key: empsalary.depname
         ->  WindowAgg
               Partition By: empsalary.depname
               ->  Sort
                     Sort Key: empsalary.depname
                     ->  WindowAgg
                           Partition By: (((empsalary.depname)::text || 'A'::text)), empsalary.depname
                           ->  Sort
                                 Sort Key: (((empsalary.depname)::text || 'A'::text)), empsalary.depname
                                 ->  Seq Scan on empsalary
 Optimizer: Postgres query optimizer
(14 rows)

-- Test Sort node collapsing
EXPLAIN (COSTS OFF)
SELECT * FROM
  (SELECT depname,
          sum(salary) OVER (PARTITION BY depname order by empno) depsalary,
          min(salary) OVER (PARTITION BY depname, empno order by enroll_date) depminsalary
   FROM empsalary) emp
WHERE depname = 'sales';
                                 QUERY PLAN                                 
----------------------------------------------------------------------------
 Subquery Scan on emp
   ->  Gather Motion 1:1  (slice1; segments: 1)
         Merge Key: empsalary.empno, empsalary.enroll_date
         ->  WindowAgg
               Partition By: empsalary.depname
               Order By: empsalary.empno
               ->  WindowAgg
                     Partition By: empsalary.depname, empsalary.empno
                     Order By: empsalary.enroll_date
                     ->  Sort
                           Sort Key: empsalary.empno, empsalary.enroll_date
                           ->  Seq Scan on empsalary
                                 Filter: ((depname)::text = 'sales'::text)
 Optimizer: Postgres query optimizer
(14 rows)

-- Test Sort node reordering
EXPLAIN (COSTS OFF)
SELECT
  lead(1) OVER (PARTITION BY depname ORDER BY salary, enroll_date),
  lag(1) OVER (PARTITION BY depname ORDER BY salary,enroll_date,empno)
FROM empsalary;
                            QUERY PLAN                             
-------------------------------------------------------------------
 Gather Motion 3:1  (slice1; segments: 3)
   ->  WindowAgg
         Partition By: depname
         Order By: salary, enroll_date
         ->  WindowAgg
               Partition By: depname
               Order By: salary, enroll_date, empno
               ->  Sort
                     Sort Key: depname, salary, enroll_date, empno
                     ->  Seq Scan on empsalary
 Optimizer: Postgres query optimizer
(11 rows)

-- cleanup
DROP TABLE empsalary;
-- test user-defined window function with named args and default args
CREATE FUNCTION nth_value_def(val anyelement, n integer = 1) RETURNS anyelement
  LANGUAGE internal WINDOW IMMUTABLE STRICT AS 'window_nth_value';
-- GPDB: LIMIT 100 added, to force the result of the subquery to be ordered
-- across all segments.
SELECT nth_value_def(n := 2, val := ten) OVER (PARTITION BY four), ten, four
  FROM (SELECT * FROM tenk1 WHERE unique2 < 10 ORDER BY four, ten LIMIT 100) s;
 nth_value_def | ten | four 
---------------+-----+------
             0 |   0 |    0
             0 |   0 |    0
             0 |   4 |    0
             1 |   1 |    1
             1 |   1 |    1
             1 |   7 |    1
             1 |   9 |    1
               |   0 |    2
             3 |   1 |    3
             3 |   3 |    3
(10 rows)

SELECT nth_value_def(ten) OVER (PARTITION BY four), ten, four
  FROM (SELECT * FROM tenk1 WHERE unique2 < 10 ORDER BY four, ten LIMIT 100) s;
 nth_value_def | ten | four 
---------------+-----+------
             0 |   0 |    0
             0 |   0 |    0
             0 |   4 |    0
             1 |   1 |    1
             1 |   1 |    1
             1 |   7 |    1
             1 |   9 |    1
             0 |   0 |    2
             1 |   1 |    3
             1 |   3 |    3
(10 rows)

--
-- Test the basic moving-aggregate machinery
--
-- create aggregates that record the series of transform calls (these are
-- intentionally not true inverses)
CREATE FUNCTION logging_sfunc_nonstrict(text, anyelement) RETURNS text AS
$$ SELECT COALESCE($1, '') || '*' || quote_nullable($2) $$
LANGUAGE SQL IMMUTABLE;
CREATE FUNCTION logging_msfunc_nonstrict(text, anyelement) RETURNS text AS
$$ SELECT COALESCE($1, '') || '+' || quote_nullable($2) $$
LANGUAGE SQL IMMUTABLE;
CREATE FUNCTION logging_minvfunc_nonstrict(text, anyelement) RETURNS text AS
$$ SELECT $1 || '-' || quote_nullable($2) $$
LANGUAGE SQL IMMUTABLE;
CREATE AGGREGATE logging_agg_nonstrict (anyelement)
(
	stype = text,
	sfunc = logging_sfunc_nonstrict,
	mstype = text,
	msfunc = logging_msfunc_nonstrict,
	minvfunc = logging_minvfunc_nonstrict
);
CREATE AGGREGATE logging_agg_nonstrict_initcond (anyelement)
(
	stype = text,
	sfunc = logging_sfunc_nonstrict,
	mstype = text,
	msfunc = logging_msfunc_nonstrict,
	minvfunc = logging_minvfunc_nonstrict,
	initcond = 'I',
	minitcond = 'MI'
);
CREATE FUNCTION logging_sfunc_strict(text, anyelement) RETURNS text AS
$$ SELECT $1 || '*' || quote_nullable($2) $$
LANGUAGE SQL STRICT IMMUTABLE;
CREATE FUNCTION logging_msfunc_strict(text, anyelement) RETURNS text AS
$$ SELECT $1 || '+' || quote_nullable($2) $$
LANGUAGE SQL STRICT IMMUTABLE;
CREATE FUNCTION logging_minvfunc_strict(text, anyelement) RETURNS text AS
$$ SELECT $1 || '-' || quote_nullable($2) $$
LANGUAGE SQL STRICT IMMUTABLE;
CREATE AGGREGATE logging_agg_strict (text)
(
	stype = text,
	sfunc = logging_sfunc_strict,
	mstype = text,
	msfunc = logging_msfunc_strict,
	minvfunc = logging_minvfunc_strict
);
CREATE AGGREGATE logging_agg_strict_initcond (anyelement)
(
	stype = text,
	sfunc = logging_sfunc_strict,
	mstype = text,
	msfunc = logging_msfunc_strict,
	minvfunc = logging_minvfunc_strict,
	initcond = 'I',
	minitcond = 'MI'
);
-- test strict and non-strict cases
SELECT
	p::text || ',' || i::text || ':' || COALESCE(v::text, 'NULL') AS row,
	logging_agg_nonstrict(v) over wnd as nstrict,
	logging_agg_nonstrict_initcond(v) over wnd as nstrict_init,
	logging_agg_strict(v::text) over wnd as strict,
	logging_agg_strict_initcond(v) over wnd as strict_init
FROM (VALUES
	(1, 1, NULL),
	(1, 2, 'a'),
	(1, 3, 'b'),
	(1, 4, NULL),
	(1, 5, NULL),
	(1, 6, 'c'),
	(2, 1, NULL),
	(2, 2, 'x'),
	(3, 1, 'z')
) AS t(p, i, v)
WINDOW wnd AS (PARTITION BY P ORDER BY i ROWS BETWEEN 1 PRECEDING AND CURRENT ROW)
ORDER BY p, i;
   row    |                    nstrict                    |                  nstrict_init                   |  strict   |  strict_init   
----------+-----------------------------------------------+-------------------------------------------------+-----------+----------------
 1,1:NULL | +NULL                                         | MI+NULL                                         |           | MI
 1,2:a    | +NULL+'a'                                     | MI+NULL+'a'                                     | a         | MI+'a'
 1,3:b    | +NULL+'a'-NULL+'b'                            | MI+NULL+'a'-NULL+'b'                            | a+'b'     | MI+'a'+'b'
 1,4:NULL | +NULL+'a'-NULL+'b'-'a'+NULL                   | MI+NULL+'a'-NULL+'b'-'a'+NULL                   | a+'b'-'a' | MI+'a'+'b'-'a'
 1,5:NULL | +NULL+'a'-NULL+'b'-'a'+NULL-'b'+NULL          | MI+NULL+'a'-NULL+'b'-'a'+NULL-'b'+NULL          |           | MI
 1,6:c    | +NULL+'a'-NULL+'b'-'a'+NULL-'b'+NULL-NULL+'c' | MI+NULL+'a'-NULL+'b'-'a'+NULL-'b'+NULL-NULL+'c' | c         | MI+'c'
 2,1:NULL | +NULL                                         | MI+NULL                                         |           | MI
 2,2:x    | +NULL+'x'                                     | MI+NULL+'x'                                     | x         | MI+'x'
 3,1:z    | +'z'                                          | MI+'z'                                          | z         | MI+'z'
(9 rows)

-- and again, but with filter
SELECT
	p::text || ',' || i::text || ':' ||
		CASE WHEN f THEN COALESCE(v::text, 'NULL') ELSE '-' END as row,
	logging_agg_nonstrict(v) filter(where f) over wnd as nstrict_filt,
	logging_agg_nonstrict_initcond(v) filter(where f) over wnd as nstrict_init_filt,
	logging_agg_strict(v::text) filter(where f) over wnd as strict_filt,
	logging_agg_strict_initcond(v) filter(where f) over wnd as strict_init_filt
FROM (VALUES
	(1, 1, true,  NULL),
	(1, 2, false, 'a'),
	(1, 3, true,  'b'),
	(1, 4, false, NULL),
	(1, 5, false, NULL),
	(1, 6, false, 'c'),
	(2, 1, false, NULL),
	(2, 2, true,  'x'),
	(3, 1, true,  'z')
) AS t(p, i, f, v)
WINDOW wnd AS (PARTITION BY p ORDER BY i ROWS BETWEEN 1 PRECEDING AND CURRENT ROW)
ORDER BY p, i;
   row    | nstrict_filt | nstrict_init_filt | strict_filt | strict_init_filt 
----------+--------------+-------------------+-------------+------------------
 1,1:NULL | +NULL        | MI+NULL           |             | MI
 1,2:-    | +NULL        | MI+NULL           |             | MI
 1,3:b    | +'b'         | MI+'b'            | b           | MI+'b'
 1,4:-    | +'b'         | MI+'b'            | b           | MI+'b'
 1,5:-    |              | MI                |             | MI
 1,6:-    |              | MI                |             | MI
 2,1:-    |              | MI                |             | MI
 2,2:x    | +'x'         | MI+'x'            | x           | MI+'x'
 3,1:z    | +'z'         | MI+'z'            | z           | MI+'z'
(9 rows)

-- test that volatile arguments disable moving-aggregate mode
SELECT
	i::text || ':' || COALESCE(v::text, 'NULL') as row,
	logging_agg_strict(v::text)
		over wnd as inverse,
	logging_agg_strict(v::text || CASE WHEN random() < 0 then '?' ELSE '' END)
		over wnd as noinverse
FROM (VALUES
	(1, 'a'),
	(2, 'b'),
	(3, 'c')
) AS t(i, v)
WINDOW wnd AS (ORDER BY i ROWS BETWEEN 1 PRECEDING AND CURRENT ROW)
ORDER BY i;
 row |    inverse    | noinverse 
-----+---------------+-----------
 1:a | a             | a
 2:b | a+'b'         | a*'b'
 3:c | a+'b'-'a'+'c' | b*'c'
(3 rows)

SELECT
	i::text || ':' || COALESCE(v::text, 'NULL') as row,
	logging_agg_strict(v::text) filter(where true)
		over wnd as inverse,
	logging_agg_strict(v::text) filter(where random() >= 0)
		over wnd as noinverse
FROM (VALUES
	(1, 'a'),
	(2, 'b'),
	(3, 'c')
) AS t(i, v)
WINDOW wnd AS (ORDER BY i ROWS BETWEEN 1 PRECEDING AND CURRENT ROW)
ORDER BY i;
 row |    inverse    | noinverse 
-----+---------------+-----------
 1:a | a             | a
 2:b | a+'b'         | a*'b'
 3:c | a+'b'-'a'+'c' | b*'c'
(3 rows)

-- test that non-overlapping windows don't use inverse transitions
SELECT
	logging_agg_strict(v::text) OVER wnd
FROM (VALUES
	(1, 'a'),
	(2, 'b'),
	(3, 'c')
) AS t(i, v)
WINDOW wnd AS (ORDER BY i ROWS BETWEEN CURRENT ROW AND CURRENT ROW)
ORDER BY i;
 logging_agg_strict 
--------------------
 a
 b
 c
(3 rows)

-- test that returning NULL from the inverse transition functions
-- restarts the aggregation from scratch. The second aggregate is supposed
-- to test cases where only some aggregates restart, the third one checks
-- that one aggregate restarting doesn't cause others to restart.
CREATE FUNCTION sum_int_randrestart_minvfunc(int4, int4) RETURNS int4 AS
$$ SELECT CASE WHEN random() < 0.2 THEN NULL ELSE $1 - $2 END $$
LANGUAGE SQL STRICT;
CREATE AGGREGATE sum_int_randomrestart (int4)
(
	stype = int4,
	sfunc = int4pl,
	mstype = int4,
	msfunc = int4pl,
	minvfunc = sum_int_randrestart_minvfunc
);
-- In PostgreSQL, the 'vs' CTE is constructed using random() and
-- generate_series(), but GPDB inlines CTEs even when they contain volatile
-- expressions, causing incorrect results. That's a bug in GPDB, of course,
-- but for the purposes of this test, we work around that by using a
-- non-volatile WITH clause. The list of values below was created by running
-- the original subquery using random() once, and copying the result here.
--
-- See https://github.com/greenplum-db/gpdb/issues/1349
WITH
vs (i, v) AS (
VALUES
 ( 1, 18),
 ( 2, 91),
 ( 3, 62),
 ( 4, 34),
 ( 5, 12),
 ( 6, 99),
 ( 7,  4),
 ( 8, 32),
 ( 9, 75),
 (10, 38),
 (11,  0),
 (12, 43),
 (13, 95),
 (14, 83),
 (15, 99),
 (16, 44),
 (17, 27),
 (18, 11),
 (19, 27),
 (20, 19),
 (21, 71),
 (22, 52),
 (23, 49),
 (24, 58),
 (25, 35),
 (26, 66),
 (27, 12),
 (28, 49),
 (29,  9),
 (30, 89),
 (31,  7),
 (32, 27),
 (33, 80),
 (34, 69),
 (35, 61),
 (36, 92),
 (37, 68),
 (38, 65),
 (39, 23),
 (40, 43),
 (41,  3),
 (42, 24),
 (43, 86),
 (44, 98),
 (45,  6),
 (46, 85),
 (47, 42),
 (48, 33),
 (49, 96),
 (50, 68),
 (51, 52),
 (52, 67),
 (53, 20),
 (54,  1),
 (55, 25),
 (56, 55),
 (57, 67),
 (58, 37),
 (59,  4),
 (60, 76),
 (61, 26),
 (62, 11),
 (63,  3),
 (64,  6),
 (65, 80),
 (66, 64),
 (67, 98),
 (68, 48),
 (69, 29),
 (70, 21),
 (71, 91),
 (72, 31),
 (73, 45),
 (74, 77),
 (75, 29),
 (76, 51),
 (77, 63),
 (78, 71),
 (79, 84),
 (80, 59),
 (81, 39),
 (82, 36),
 (83, 26),
 (84, 60),
 (85, 37),
 (86, 51),
 (87, 15),
 (88,  4),
 (89, 88),
 (90, 19),
 (91, 80),
 (92, 14),
 (93, 30),
 (94, 83),
 (95, 20),
 (96, 10),
 (97, 47),
 (98, 18),
 (99, 58),
(100, 75)
),
sum_following AS (
	SELECT i, SUM(v) OVER
		(ORDER BY i DESC ROWS BETWEEN UNBOUNDED PRECEDING AND CURRENT ROW) AS s
	FROM vs
)
SELECT DISTINCT
	sum_following.s = sum_int_randomrestart(v) OVER fwd AS eq1,
	-sum_following.s = sum_int_randomrestart(-v) OVER fwd AS eq2,
	100*3+(vs.i-1)*3 = length(logging_agg_nonstrict(''::text) OVER fwd) AS eq3
FROM vs
JOIN sum_following ON sum_following.i = vs.i
WINDOW fwd AS (
	ORDER BY vs.i ROWS BETWEEN CURRENT ROW AND UNBOUNDED FOLLOWING
);
 eq1 | eq2 | eq3 
-----+-----+-----
 t   | t   | t
(1 row)

--
-- Test various built-in aggregates that have moving-aggregate support
--
-- test inverse transition functions handle NULLs properly
SELECT i,AVG(v::bigint) OVER (ORDER BY i ROWS BETWEEN CURRENT ROW AND UNBOUNDED FOLLOWING)
  FROM (VALUES(1,1),(2,2),(3,NULL),(4,NULL)) t(i,v);
 i |        avg         
---+--------------------
 1 | 1.5000000000000000
 2 | 2.0000000000000000
 3 |                   
 4 |                   
(4 rows)

SELECT i,AVG(v::int) OVER (ORDER BY i ROWS BETWEEN CURRENT ROW AND UNBOUNDED FOLLOWING)
  FROM (VALUES(1,1),(2,2),(3,NULL),(4,NULL)) t(i,v);
 i |        avg         
---+--------------------
 1 | 1.5000000000000000
 2 | 2.0000000000000000
 3 |                   
 4 |                   
(4 rows)

SELECT i,AVG(v::smallint) OVER (ORDER BY i ROWS BETWEEN CURRENT ROW AND UNBOUNDED FOLLOWING)
  FROM (VALUES(1,1),(2,2),(3,NULL),(4,NULL)) t(i,v);
 i |        avg         
---+--------------------
 1 | 1.5000000000000000
 2 | 2.0000000000000000
 3 |                   
 4 |                   
(4 rows)

SELECT i,AVG(v::numeric) OVER (ORDER BY i ROWS BETWEEN CURRENT ROW AND UNBOUNDED FOLLOWING)
  FROM (VALUES(1,1.5),(2,2.5),(3,NULL),(4,NULL)) t(i,v);
 i |        avg         
---+--------------------
 1 | 2.0000000000000000
 2 | 2.5000000000000000
 3 |                   
 4 |                   
(4 rows)

SELECT i,AVG(v::interval) OVER (ORDER BY i ROWS BETWEEN CURRENT ROW AND UNBOUNDED FOLLOWING)
  FROM (VALUES(1,'1 sec'),(2,'2 sec'),(3,NULL),(4,NULL)) t(i,v);
 i |    avg     
---+------------
 1 | @ 1.5 secs
 2 | @ 2 secs
 3 | 
 4 | 
(4 rows)

SELECT i,SUM(v::smallint) OVER (ORDER BY i ROWS BETWEEN CURRENT ROW AND UNBOUNDED FOLLOWING)
  FROM (VALUES(1,1),(2,2),(3,NULL),(4,NULL)) t(i,v);
 i | sum 
---+-----
 1 |   3
 2 |   2
 3 |    
 4 |    
(4 rows)

SELECT i,SUM(v::int) OVER (ORDER BY i ROWS BETWEEN CURRENT ROW AND UNBOUNDED FOLLOWING)
  FROM (VALUES(1,1),(2,2),(3,NULL),(4,NULL)) t(i,v);
 i | sum 
---+-----
 1 |   3
 2 |   2
 3 |    
 4 |    
(4 rows)

SELECT i,SUM(v::bigint) OVER (ORDER BY i ROWS BETWEEN CURRENT ROW AND UNBOUNDED FOLLOWING)
  FROM (VALUES(1,1),(2,2),(3,NULL),(4,NULL)) t(i,v);
 i | sum 
---+-----
 1 |   3
 2 |   2
 3 |    
 4 |    
(4 rows)

SELECT i,SUM(v::money) OVER (ORDER BY i ROWS BETWEEN CURRENT ROW AND UNBOUNDED FOLLOWING)
  FROM (VALUES(1,'1.10'),(2,'2.20'),(3,NULL),(4,NULL)) t(i,v);
 i |  sum  
---+-------
 1 | $3.30
 2 | $2.20
 3 |      
 4 |      
(4 rows)

SELECT i,SUM(v::interval) OVER (ORDER BY i ROWS BETWEEN CURRENT ROW AND UNBOUNDED FOLLOWING)
  FROM (VALUES(1,'1 sec'),(2,'2 sec'),(3,NULL),(4,NULL)) t(i,v);
 i |   sum    
---+----------
 1 | @ 3 secs
 2 | @ 2 secs
 3 | 
 4 | 
(4 rows)

SELECT i,SUM(v::numeric) OVER (ORDER BY i ROWS BETWEEN CURRENT ROW AND UNBOUNDED FOLLOWING)
  FROM (VALUES(1,1.1),(2,2.2),(3,NULL),(4,NULL)) t(i,v);
 i | sum 
---+-----
 1 | 3.3
 2 | 2.2
 3 |    
 4 |    
(4 rows)

SELECT SUM(n::numeric) OVER (ORDER BY i ROWS BETWEEN CURRENT ROW AND UNBOUNDED FOLLOWING)
  FROM (VALUES(1,1.01),(2,2),(3,3)) v(i,n);
 sum  
------
 6.01
    5
    3
(3 rows)

SELECT i,COUNT(v) OVER (ORDER BY i ROWS BETWEEN CURRENT ROW AND UNBOUNDED FOLLOWING)
  FROM (VALUES(1,1),(2,2),(3,NULL),(4,NULL)) t(i,v);
 i | count 
---+-------
 1 |     2
 2 |     1
 3 |     0
 4 |     0
(4 rows)

SELECT i,COUNT(*) OVER (ORDER BY i ROWS BETWEEN CURRENT ROW AND UNBOUNDED FOLLOWING)
  FROM (VALUES(1,1),(2,2),(3,NULL),(4,NULL)) t(i,v);
 i | count 
---+-------
 1 |     4
 2 |     3
 3 |     2
 4 |     1
(4 rows)

SELECT VAR_POP(n::bigint) OVER (ORDER BY i ROWS BETWEEN CURRENT ROW AND UNBOUNDED FOLLOWING)
  FROM (VALUES(1,600),(2,470),(3,170),(4,430),(5,300)) r(i,n);
        var_pop        
-----------------------
    21704.000000000000
    13868.750000000000
    11266.666666666667
 4225.0000000000000000
                     0
(5 rows)

SELECT VAR_POP(n::int) OVER (ORDER BY i ROWS BETWEEN CURRENT ROW AND UNBOUNDED FOLLOWING)
  FROM (VALUES(1,600),(2,470),(3,170),(4,430),(5,300)) r(i,n);
        var_pop        
-----------------------
    21704.000000000000
    13868.750000000000
    11266.666666666667
 4225.0000000000000000
                     0
(5 rows)

SELECT VAR_POP(n::smallint) OVER (ORDER BY i ROWS BETWEEN CURRENT ROW AND UNBOUNDED FOLLOWING)
  FROM (VALUES(1,600),(2,470),(3,170),(4,430),(5,300)) r(i,n);
        var_pop        
-----------------------
    21704.000000000000
    13868.750000000000
    11266.666666666667
 4225.0000000000000000
                     0
(5 rows)

SELECT VAR_POP(n::numeric) OVER (ORDER BY i ROWS BETWEEN CURRENT ROW AND UNBOUNDED FOLLOWING)
  FROM (VALUES(1,600),(2,470),(3,170),(4,430),(5,300)) r(i,n);
        var_pop        
-----------------------
    21704.000000000000
    13868.750000000000
    11266.666666666667
 4225.0000000000000000
                     0
(5 rows)

SELECT VAR_SAMP(n::bigint) OVER (ORDER BY i ROWS BETWEEN CURRENT ROW AND UNBOUNDED FOLLOWING)
  FROM (VALUES(1,600),(2,470),(3,170),(4,430),(5,300)) r(i,n);
       var_samp        
-----------------------
    27130.000000000000
    18491.666666666667
    16900.000000000000
 8450.0000000000000000
                      
(5 rows)

SELECT VAR_SAMP(n::int) OVER (ORDER BY i ROWS BETWEEN CURRENT ROW AND UNBOUNDED FOLLOWING)
  FROM (VALUES(1,600),(2,470),(3,170),(4,430),(5,300)) r(i,n);
       var_samp        
-----------------------
    27130.000000000000
    18491.666666666667
    16900.000000000000
 8450.0000000000000000
                      
(5 rows)

SELECT VAR_SAMP(n::smallint) OVER (ORDER BY i ROWS BETWEEN CURRENT ROW AND UNBOUNDED FOLLOWING)
  FROM (VALUES(1,600),(2,470),(3,170),(4,430),(5,300)) r(i,n);
       var_samp        
-----------------------
    27130.000000000000
    18491.666666666667
    16900.000000000000
 8450.0000000000000000
                      
(5 rows)

SELECT VAR_SAMP(n::numeric) OVER (ORDER BY i ROWS BETWEEN CURRENT ROW AND UNBOUNDED FOLLOWING)
  FROM (VALUES(1,600),(2,470),(3,170),(4,430),(5,300)) r(i,n);
       var_samp        
-----------------------
    27130.000000000000
    18491.666666666667
    16900.000000000000
 8450.0000000000000000
                      
(5 rows)

SELECT VARIANCE(n::bigint) OVER (ORDER BY i ROWS BETWEEN CURRENT ROW AND UNBOUNDED FOLLOWING)
  FROM (VALUES(1,600),(2,470),(3,170),(4,430),(5,300)) r(i,n);
       variance        
-----------------------
    27130.000000000000
    18491.666666666667
    16900.000000000000
 8450.0000000000000000
                      
(5 rows)

SELECT VARIANCE(n::int) OVER (ORDER BY i ROWS BETWEEN CURRENT ROW AND UNBOUNDED FOLLOWING)
  FROM (VALUES(1,600),(2,470),(3,170),(4,430),(5,300)) r(i,n);
       variance        
-----------------------
    27130.000000000000
    18491.666666666667
    16900.000000000000
 8450.0000000000000000
                      
(5 rows)

SELECT VARIANCE(n::smallint) OVER (ORDER BY i ROWS BETWEEN CURRENT ROW AND UNBOUNDED FOLLOWING)
  FROM (VALUES(1,600),(2,470),(3,170),(4,430),(5,300)) r(i,n);
       variance        
-----------------------
    27130.000000000000
    18491.666666666667
    16900.000000000000
 8450.0000000000000000
                      
(5 rows)

SELECT VARIANCE(n::numeric) OVER (ORDER BY i ROWS BETWEEN CURRENT ROW AND UNBOUNDED FOLLOWING)
  FROM (VALUES(1,600),(2,470),(3,170),(4,430),(5,300)) r(i,n);
       variance        
-----------------------
    27130.000000000000
    18491.666666666667
    16900.000000000000
 8450.0000000000000000
                      
(5 rows)

SELECT STDDEV_POP(n::bigint) OVER (ORDER BY i ROWS BETWEEN CURRENT ROW AND UNBOUNDED FOLLOWING)
  FROM (VALUES(1,NULL),(2,600),(3,470),(4,170),(5,430),(6,300)) r(i,n);
     stddev_pop      
---------------------
    147.322774885623
    147.322774885623
    117.765657133139
    106.144555520604
 65.0000000000000000
                   0
(6 rows)

SELECT STDDEV_POP(n::int) OVER (ORDER BY i ROWS BETWEEN CURRENT ROW AND UNBOUNDED FOLLOWING)
  FROM (VALUES(1,NULL),(2,600),(3,470),(4,170),(5,430),(6,300)) r(i,n);
     stddev_pop      
---------------------
    147.322774885623
    147.322774885623
    117.765657133139
    106.144555520604
 65.0000000000000000
                   0
(6 rows)

SELECT STDDEV_POP(n::smallint) OVER (ORDER BY i ROWS BETWEEN CURRENT ROW AND UNBOUNDED FOLLOWING)
  FROM (VALUES(1,NULL),(2,600),(3,470),(4,170),(5,430),(6,300)) r(i,n);
     stddev_pop      
---------------------
    147.322774885623
    147.322774885623
    117.765657133139
    106.144555520604
 65.0000000000000000
                   0
(6 rows)

SELECT STDDEV_POP(n::numeric) OVER (ORDER BY i ROWS BETWEEN CURRENT ROW AND UNBOUNDED FOLLOWING)
  FROM (VALUES(1,NULL),(2,600),(3,470),(4,170),(5,430),(6,300)) r(i,n);
     stddev_pop      
---------------------
    147.322774885623
    147.322774885623
    117.765657133139
    106.144555520604
 65.0000000000000000
                   0
(6 rows)

SELECT STDDEV_SAMP(n::bigint) OVER (ORDER BY i ROWS BETWEEN CURRENT ROW AND UNBOUNDED FOLLOWING)
  FROM (VALUES(1,NULL),(2,600),(3,470),(4,170),(5,430),(6,300)) r(i,n);
     stddev_samp     
---------------------
    164.711869639076
    164.711869639076
    135.984067694222
    130.000000000000
 91.9238815542511782
                    
(6 rows)

SELECT STDDEV_SAMP(n::int) OVER (ORDER BY i ROWS BETWEEN CURRENT ROW AND UNBOUNDED FOLLOWING)
  FROM (VALUES(1,NULL),(2,600),(3,470),(4,170),(5,430),(6,300)) r(i,n);
     stddev_samp     
---------------------
    164.711869639076
    164.711869639076
    135.984067694222
    130.000000000000
 91.9238815542511782
                    
(6 rows)

SELECT STDDEV_SAMP(n::smallint) OVER (ORDER BY i ROWS BETWEEN CURRENT ROW AND UNBOUNDED FOLLOWING)
  FROM (VALUES(1,NULL),(2,600),(3,470),(4,170),(5,430),(6,300)) r(i,n);
     stddev_samp     
---------------------
    164.711869639076
    164.711869639076
    135.984067694222
    130.000000000000
 91.9238815542511782
                    
(6 rows)

SELECT STDDEV_SAMP(n::numeric) OVER (ORDER BY i ROWS BETWEEN CURRENT ROW AND UNBOUNDED FOLLOWING)
  FROM (VALUES(1,NULL),(2,600),(3,470),(4,170),(5,430),(6,300)) r(i,n);
     stddev_samp     
---------------------
    164.711869639076
    164.711869639076
    135.984067694222
    130.000000000000
 91.9238815542511782
                    
(6 rows)

SELECT STDDEV(n::bigint) OVER (ORDER BY i ROWS BETWEEN CURRENT ROW AND UNBOUNDED FOLLOWING)
  FROM (VALUES(0,NULL),(1,600),(2,470),(3,170),(4,430),(5,300)) r(i,n);
       stddev        
---------------------
    164.711869639076
    164.711869639076
    135.984067694222
    130.000000000000
 91.9238815542511782
                    
(6 rows)

SELECT STDDEV(n::int) OVER (ORDER BY i ROWS BETWEEN CURRENT ROW AND UNBOUNDED FOLLOWING)
  FROM (VALUES(0,NULL),(1,600),(2,470),(3,170),(4,430),(5,300)) r(i,n);
       stddev        
---------------------
    164.711869639076
    164.711869639076
    135.984067694222
    130.000000000000
 91.9238815542511782
                    
(6 rows)

SELECT STDDEV(n::smallint) OVER (ORDER BY i ROWS BETWEEN CURRENT ROW AND UNBOUNDED FOLLOWING)
  FROM (VALUES(0,NULL),(1,600),(2,470),(3,170),(4,430),(5,300)) r(i,n);
       stddev        
---------------------
    164.711869639076
    164.711869639076
    135.984067694222
    130.000000000000
 91.9238815542511782
                    
(6 rows)

SELECT STDDEV(n::numeric) OVER (ORDER BY i ROWS BETWEEN CURRENT ROW AND UNBOUNDED FOLLOWING)
  FROM (VALUES(0,NULL),(1,600),(2,470),(3,170),(4,430),(5,300)) r(i,n);
       stddev        
---------------------
    164.711869639076
    164.711869639076
    135.984067694222
    130.000000000000
 91.9238815542511782
                    
(6 rows)

-- test that inverse transition functions work with various frame options
SELECT i,SUM(v::int) OVER (ORDER BY i ROWS BETWEEN CURRENT ROW AND CURRENT ROW)
  FROM (VALUES(1,1),(2,2),(3,NULL),(4,NULL)) t(i,v);
 i | sum 
---+-----
 1 |   1
 2 |   2
 3 |    
 4 |    
(4 rows)

SELECT i,SUM(v::int) OVER (ORDER BY i ROWS BETWEEN CURRENT ROW AND 1 FOLLOWING)
  FROM (VALUES(1,1),(2,2),(3,NULL),(4,NULL)) t(i,v);
 i | sum 
---+-----
 1 |   3
 2 |   2
 3 |    
 4 |    
(4 rows)

SELECT i,SUM(v::int) OVER (ORDER BY i ROWS BETWEEN 1 PRECEDING AND 1 FOLLOWING)
  FROM (VALUES(1,1),(2,2),(3,3),(4,4)) t(i,v);
 i | sum 
---+-----
 1 |   3
 2 |   6
 3 |   9
 4 |   7
(4 rows)

-- ensure aggregate over numeric properly recovers from NaN values
SELECT a, b,
       SUM(b) OVER(ORDER BY A ROWS BETWEEN 1 PRECEDING AND CURRENT ROW)
FROM (VALUES(1,1::numeric),(2,2),(3,'NaN'),(4,3),(5,4)) t(a,b);
 a |  b  | sum 
---+-----+-----
 1 |   1 |   1
 2 |   2 |   3
 3 | NaN | NaN
 4 |   3 | NaN
 5 |   4 |   7
(5 rows)

-- It might be tempting for someone to add an inverse trans function for
-- float and double precision. This should not be done as it can give incorrect
-- results. This test should fail if anyone ever does this without thinking too
-- hard about it.
SELECT to_char(SUM(n::float8) OVER (ORDER BY i ROWS BETWEEN CURRENT ROW AND 1 FOLLOWING),'999999999999999999999D9')
  FROM (VALUES(1,1e20),(2,1)) n(i,n);
         to_char          
--------------------------
  100000000000000000000
                      1.0
(2 rows)

SELECT i, b, bool_and(b) OVER w, bool_or(b) OVER w
  FROM (VALUES (1,true), (2,true), (3,false), (4,false), (5,true)) v(i,b)
  WINDOW w AS (ORDER BY i ROWS BETWEEN CURRENT ROW AND 1 FOLLOWING);
 i | b | bool_and | bool_or 
---+---+----------+---------
 1 | t | t        | t
 2 | t | f        | t
 3 | f | f        | f
 4 | f | f        | t
 5 | t | t        | t
(5 rows)

<<<<<<< HEAD
RESET optimizer_trace_fallback;
=======
-- Tests for problems with failure to walk or mutate expressions
-- within window frame clauses.
-- test walker (fails with collation error if expressions are not walked)
SELECT array_agg(i) OVER w
  FROM generate_series(1,5) i
WINDOW w AS (ORDER BY i ROWS BETWEEN (('foo' < 'foobar')::integer) PRECEDING AND CURRENT ROW);
 array_agg 
-----------
 {1}
 {1,2}
 {2,3}
 {3,4}
 {4,5}
(5 rows)

-- test mutator (fails when inlined if expressions are not mutated)
CREATE FUNCTION pg_temp.f(group_size BIGINT) RETURNS SETOF integer[]
AS $$
    SELECT array_agg(s) OVER w
      FROM generate_series(1,5) s
    WINDOW w AS (ORDER BY s ROWS BETWEEN CURRENT ROW AND GROUP_SIZE FOLLOWING)
$$ LANGUAGE SQL STABLE;
EXPLAIN (costs off) SELECT * FROM pg_temp.f(2);
                      QUERY PLAN                      
------------------------------------------------------
 Subquery Scan on f
   ->  WindowAgg
         ->  Sort
               Sort Key: s.s
               ->  Function Scan on generate_series s
(5 rows)

SELECT * FROM pg_temp.f(2);
    f    
---------
 {1,2,3}
 {2,3,4}
 {3,4,5}
 {4,5}
 {5}
(5 rows)
>>>>>>> 7cd0d523
<|MERGE_RESOLUTION|>--- conflicted
+++ resolved
@@ -4011,9 +4011,6 @@
  5 | t | t        | t
 (5 rows)
 
-<<<<<<< HEAD
-RESET optimizer_trace_fallback;
-=======
 -- Tests for problems with failure to walk or mutate expressions
 -- within window frame clauses.
 -- test walker (fails with collation error if expressions are not walked)
@@ -4041,6 +4038,7 @@
 ------------------------------------------------------
  Subquery Scan on f
    ->  WindowAgg
+         Order By: s.s
          ->  Sort
                Sort Key: s.s
                ->  Function Scan on generate_series s
@@ -4055,4 +4053,5 @@
  {4,5}
  {5}
 (5 rows)
->>>>>>> 7cd0d523
+
+RESET optimizer_trace_fallback;