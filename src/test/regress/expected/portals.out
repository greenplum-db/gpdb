set optimizer_print_missing_stats = off;
--
-- Cursor regression tests
--
BEGIN;
DECLARE foo1 SCROLL CURSOR FOR SELECT * FROM tenk1 ORDER BY unique2;
DECLARE foo2 CURSOR FOR SELECT * FROM tenk2 ORDER BY 1,2,3,4;
DECLARE foo3 SCROLL CURSOR FOR SELECT * FROM tenk1 ORDER BY unique2;
DECLARE foo4 CURSOR FOR SELECT * FROM tenk2 ORDER BY 1,2,3,4;
DECLARE foo5 SCROLL CURSOR FOR SELECT * FROM tenk1 ORDER BY unique2;
DECLARE foo6 CURSOR FOR SELECT * FROM tenk2 ORDER BY 1,2,3,4;
DECLARE foo7 SCROLL CURSOR FOR SELECT * FROM tenk1 ORDER BY unique2;
DECLARE foo8 CURSOR FOR SELECT * FROM tenk2 ORDER BY 1,2,3,4;
DECLARE foo9 SCROLL CURSOR FOR SELECT * FROM tenk1 ORDER BY unique2;
DECLARE foo10 CURSOR FOR SELECT * FROM tenk2 ORDER BY 1,2,3,4;
DECLARE foo11 SCROLL CURSOR FOR SELECT * FROM tenk1 ORDER BY unique2;
DECLARE foo12 CURSOR FOR SELECT * FROM tenk2 ORDER BY 1,2,3,4;
DECLARE foo13 SCROLL CURSOR FOR SELECT * FROM tenk1 ORDER BY unique2;
DECLARE foo14 CURSOR FOR SELECT * FROM tenk2 ORDER BY 1,2,3,4;
DECLARE foo15 SCROLL CURSOR FOR SELECT * FROM tenk1 ORDER BY unique2;
DECLARE foo16 CURSOR FOR SELECT * FROM tenk2 ORDER BY 1,2,3,4;
DECLARE foo17 SCROLL CURSOR FOR SELECT * FROM tenk1 ORDER BY unique2;
DECLARE foo18 CURSOR FOR SELECT * FROM tenk2 ORDER BY 1,2,3,4;
DECLARE foo19 SCROLL CURSOR FOR SELECT * FROM tenk1 ORDER BY unique2;
DECLARE foo20 CURSOR FOR SELECT * FROM tenk2 ORDER BY 1,2,3,4;
DECLARE foo21 SCROLL CURSOR FOR SELECT * FROM tenk1 ORDER BY unique2;
DECLARE foo22 CURSOR FOR SELECT * FROM tenk2 ORDER BY 1,2,3,4;
DECLARE foo23 SCROLL CURSOR FOR SELECT * FROM tenk1 ORDER BY unique2;
FETCH 1 in foo1;
 unique1 | unique2 | two | four | ten | twenty | hundred | thousand | twothousand | fivethous | tenthous | odd | even | stringu1 | stringu2 | string4 
---------+---------+-----+------+-----+--------+---------+----------+-------------+-----------+----------+-----+------+----------+----------+---------
    8800 |       0 |   0 |    0 |   0 |      0 |       0 |      800 |         800 |      3800 |     8800 |   0 |    1 | MAAAAA   | AAAAAA   | AAAAxx
(1 row)

FETCH 2 in foo2;
 unique1 | unique2 | two | four | ten | twenty | hundred | thousand | twothousand | fivethous | tenthous | odd | even | stringu1 | stringu2 | string4 
---------+---------+-----+------+-----+--------+---------+----------+-------------+-----------+----------+-----+------+----------+----------+---------
       0 |    9998 |   0 |    0 |   0 |      0 |       0 |        0 |           0 |         0 |        0 |   0 |    1 | AAAAAA   | OUOAAA   | OOOOxx
       1 |    2838 |   1 |    1 |   1 |      1 |       1 |        1 |           1 |         1 |        1 |   2 |    3 | BAAAAA   | EFEAAA   | OOOOxx
(2 rows)

FETCH 3 in foo3;
 unique1 | unique2 | two | four | ten | twenty | hundred | thousand | twothousand | fivethous | tenthous | odd | even | stringu1 | stringu2 | string4 
---------+---------+-----+------+-----+--------+---------+----------+-------------+-----------+----------+-----+------+----------+----------+---------
    8800 |       0 |   0 |    0 |   0 |      0 |       0 |      800 |         800 |      3800 |     8800 |   0 |    1 | MAAAAA   | AAAAAA   | AAAAxx
    1891 |       1 |   1 |    3 |   1 |     11 |      91 |      891 |        1891 |      1891 |     1891 | 182 |  183 | TUAAAA   | BAAAAA   | HHHHxx
    3420 |       2 |   0 |    0 |   0 |      0 |      20 |      420 |        1420 |      3420 |     3420 |  40 |   41 | OBAAAA   | CAAAAA   | OOOOxx
(3 rows)

FETCH 4 in foo4;
 unique1 | unique2 | two | four | ten | twenty | hundred | thousand | twothousand | fivethous | tenthous | odd | even | stringu1 | stringu2 | string4 
---------+---------+-----+------+-----+--------+---------+----------+-------------+-----------+----------+-----+------+----------+----------+---------
       0 |    9998 |   0 |    0 |   0 |      0 |       0 |        0 |           0 |         0 |        0 |   0 |    1 | AAAAAA   | OUOAAA   | OOOOxx
       1 |    2838 |   1 |    1 |   1 |      1 |       1 |        1 |           1 |         1 |        1 |   2 |    3 | BAAAAA   | EFEAAA   | OOOOxx
       2 |    2716 |   0 |    2 |   2 |      2 |       2 |        2 |           2 |         2 |        2 |   4 |    5 | CAAAAA   | MAEAAA   | AAAAxx
       3 |    5679 |   1 |    3 |   3 |      3 |       3 |        3 |           3 |         3 |        3 |   6 |    7 | DAAAAA   | LKIAAA   | VVVVxx
(4 rows)

FETCH 5 in foo5;
 unique1 | unique2 | two | four | ten | twenty | hundred | thousand | twothousand | fivethous | tenthous | odd | even | stringu1 | stringu2 | string4 
---------+---------+-----+------+-----+--------+---------+----------+-------------+-----------+----------+-----+------+----------+----------+---------
    8800 |       0 |   0 |    0 |   0 |      0 |       0 |      800 |         800 |      3800 |     8800 |   0 |    1 | MAAAAA   | AAAAAA   | AAAAxx
    1891 |       1 |   1 |    3 |   1 |     11 |      91 |      891 |        1891 |      1891 |     1891 | 182 |  183 | TUAAAA   | BAAAAA   | HHHHxx
    9850 |       3 |   0 |    2 |   0 |     10 |      50 |      850 |        1850 |      4850 |     9850 | 100 |  101 | WOAAAA   | DAAAAA   | VVVVxx
    3420 |       2 |   0 |    0 |   0 |      0 |      20 |      420 |        1420 |      3420 |     3420 |  40 |   41 | OBAAAA   | CAAAAA   | OOOOxx
    7164 |       4 |   0 |    0 |   4 |      4 |      64 |      164 |        1164 |      2164 |     7164 | 128 |  129 | OPAAAA   | EAAAAA   | AAAAxx
(5 rows)

FETCH 6 in foo6;
 unique1 | unique2 | two | four | ten | twenty | hundred | thousand | twothousand | fivethous | tenthous | odd | even | stringu1 | stringu2 | string4 
---------+---------+-----+------+-----+--------+---------+----------+-------------+-----------+----------+-----+------+----------+----------+---------
       0 |    9998 |   0 |    0 |   0 |      0 |       0 |        0 |           0 |         0 |        0 |   0 |    1 | AAAAAA   | OUOAAA   | OOOOxx
       1 |    2838 |   1 |    1 |   1 |      1 |       1 |        1 |           1 |         1 |        1 |   2 |    3 | BAAAAA   | EFEAAA   | OOOOxx
       2 |    2716 |   0 |    2 |   2 |      2 |       2 |        2 |           2 |         2 |        2 |   4 |    5 | CAAAAA   | MAEAAA   | AAAAxx
       3 |    5679 |   1 |    3 |   3 |      3 |       3 |        3 |           3 |         3 |        3 |   6 |    7 | DAAAAA   | LKIAAA   | VVVVxx
       4 |    1621 |   0 |    0 |   4 |      4 |       4 |        4 |           4 |         4 |        4 |   8 |    9 | EAAAAA   | JKCAAA   | HHHHxx
       5 |    5557 |   1 |    1 |   5 |      5 |       5 |        5 |           5 |         5 |        5 |  10 |   11 | FAAAAA   | TFIAAA   | HHHHxx
(6 rows)

FETCH 7 in foo7;
 unique1 | unique2 | two | four | ten | twenty | hundred | thousand | twothousand | fivethous | tenthous | odd | even | stringu1 | stringu2 | string4 
---------+---------+-----+------+-----+--------+---------+----------+-------------+-----------+----------+-----+------+----------+----------+---------
    8800 |       0 |   0 |    0 |   0 |      0 |       0 |      800 |         800 |      3800 |     8800 |   0 |    1 | MAAAAA   | AAAAAA   | AAAAxx
    1891 |       1 |   1 |    3 |   1 |     11 |      91 |      891 |        1891 |      1891 |     1891 | 182 |  183 | TUAAAA   | BAAAAA   | HHHHxx
    3420 |       2 |   0 |    0 |   0 |      0 |      20 |      420 |        1420 |      3420 |     3420 |  40 |   41 | OBAAAA   | CAAAAA   | OOOOxx
    9850 |       3 |   0 |    2 |   0 |     10 |      50 |      850 |        1850 |      4850 |     9850 | 100 |  101 | WOAAAA   | DAAAAA   | VVVVxx
    7164 |       4 |   0 |    0 |   4 |      4 |      64 |      164 |        1164 |      2164 |     7164 | 128 |  129 | OPAAAA   | EAAAAA   | AAAAxx
    8009 |       5 |   1 |    1 |   9 |      9 |       9 |        9 |           9 |      3009 |     8009 |  18 |   19 | BWAAAA   | FAAAAA   | HHHHxx
    5057 |       6 |   1 |    1 |   7 |     17 |      57 |       57 |        1057 |        57 |     5057 | 114 |  115 | NMAAAA   | GAAAAA   | OOOOxx
(7 rows)

FETCH 8 in foo8;
 unique1 | unique2 | two | four | ten | twenty | hundred | thousand | twothousand | fivethous | tenthous | odd | even | stringu1 | stringu2 | string4 
---------+---------+-----+------+-----+--------+---------+----------+-------------+-----------+----------+-----+------+----------+----------+---------
       0 |    9998 |   0 |    0 |   0 |      0 |       0 |        0 |           0 |         0 |        0 |   0 |    1 | AAAAAA   | OUOAAA   | OOOOxx
       1 |    2838 |   1 |    1 |   1 |      1 |       1 |        1 |           1 |         1 |        1 |   2 |    3 | BAAAAA   | EFEAAA   | OOOOxx
       2 |    2716 |   0 |    2 |   2 |      2 |       2 |        2 |           2 |         2 |        2 |   4 |    5 | CAAAAA   | MAEAAA   | AAAAxx
       3 |    5679 |   1 |    3 |   3 |      3 |       3 |        3 |           3 |         3 |        3 |   6 |    7 | DAAAAA   | LKIAAA   | VVVVxx
       4 |    1621 |   0 |    0 |   4 |      4 |       4 |        4 |           4 |         4 |        4 |   8 |    9 | EAAAAA   | JKCAAA   | HHHHxx
       5 |    5557 |   1 |    1 |   5 |      5 |       5 |        5 |           5 |         5 |        5 |  10 |   11 | FAAAAA   | TFIAAA   | HHHHxx
       6 |    2855 |   0 |    2 |   6 |      6 |       6 |        6 |           6 |         6 |        6 |  12 |   13 | GAAAAA   | VFEAAA   | VVVVxx
       7 |    8518 |   1 |    3 |   7 |      7 |       7 |        7 |           7 |         7 |        7 |  14 |   15 | HAAAAA   | QPMAAA   | OOOOxx
(8 rows)

FETCH 9 in foo9;
 unique1 | unique2 | two | four | ten | twenty | hundred | thousand | twothousand | fivethous | tenthous | odd | even | stringu1 | stringu2 | string4 
---------+---------+-----+------+-----+--------+---------+----------+-------------+-----------+----------+-----+------+----------+----------+---------
    8800 |       0 |   0 |    0 |   0 |      0 |       0 |      800 |         800 |      3800 |     8800 |   0 |    1 | MAAAAA   | AAAAAA   | AAAAxx
    1891 |       1 |   1 |    3 |   1 |     11 |      91 |      891 |        1891 |      1891 |     1891 | 182 |  183 | TUAAAA   | BAAAAA   | HHHHxx
    3420 |       2 |   0 |    0 |   0 |      0 |      20 |      420 |        1420 |      3420 |     3420 |  40 |   41 | OBAAAA   | CAAAAA   | OOOOxx
    9850 |       3 |   0 |    2 |   0 |     10 |      50 |      850 |        1850 |      4850 |     9850 | 100 |  101 | WOAAAA   | DAAAAA   | VVVVxx
    7164 |       4 |   0 |    0 |   4 |      4 |      64 |      164 |        1164 |      2164 |     7164 | 128 |  129 | OPAAAA   | EAAAAA   | AAAAxx
    8009 |       5 |   1 |    1 |   9 |      9 |       9 |        9 |           9 |      3009 |     8009 |  18 |   19 | BWAAAA   | FAAAAA   | HHHHxx
    5057 |       6 |   1 |    1 |   7 |     17 |      57 |       57 |        1057 |        57 |     5057 | 114 |  115 | NMAAAA   | GAAAAA   | OOOOxx
    6701 |       7 |   1 |    1 |   1 |      1 |       1 |      701 |         701 |      1701 |     6701 |   2 |    3 | TXAAAA   | HAAAAA   | VVVVxx
    4321 |       8 |   1 |    1 |   1 |      1 |      21 |      321 |         321 |      4321 |     4321 |  42 |   43 | FKAAAA   | IAAAAA   | AAAAxx
(9 rows)

FETCH 10 in foo10;
 unique1 | unique2 | two | four | ten | twenty | hundred | thousand | twothousand | fivethous | tenthous | odd | even | stringu1 | stringu2 | string4 
---------+---------+-----+------+-----+--------+---------+----------+-------------+-----------+----------+-----+------+----------+----------+---------
       0 |    9998 |   0 |    0 |   0 |      0 |       0 |        0 |           0 |         0 |        0 |   0 |    1 | AAAAAA   | OUOAAA   | OOOOxx
       1 |    2838 |   1 |    1 |   1 |      1 |       1 |        1 |           1 |         1 |        1 |   2 |    3 | BAAAAA   | EFEAAA   | OOOOxx
       2 |    2716 |   0 |    2 |   2 |      2 |       2 |        2 |           2 |         2 |        2 |   4 |    5 | CAAAAA   | MAEAAA   | AAAAxx
       3 |    5679 |   1 |    3 |   3 |      3 |       3 |        3 |           3 |         3 |        3 |   6 |    7 | DAAAAA   | LKIAAA   | VVVVxx
       4 |    1621 |   0 |    0 |   4 |      4 |       4 |        4 |           4 |         4 |        4 |   8 |    9 | EAAAAA   | JKCAAA   | HHHHxx
       5 |    5557 |   1 |    1 |   5 |      5 |       5 |        5 |           5 |         5 |        5 |  10 |   11 | FAAAAA   | TFIAAA   | HHHHxx
       6 |    2855 |   0 |    2 |   6 |      6 |       6 |        6 |           6 |         6 |        6 |  12 |   13 | GAAAAA   | VFEAAA   | VVVVxx
       7 |    8518 |   1 |    3 |   7 |      7 |       7 |        7 |           7 |         7 |        7 |  14 |   15 | HAAAAA   | QPMAAA   | OOOOxx
       8 |    5435 |   0 |    0 |   8 |      8 |       8 |        8 |           8 |         8 |        8 |  16 |   17 | IAAAAA   | BBIAAA   | VVVVxx
       9 |    4463 |   1 |    1 |   9 |      9 |       9 |        9 |           9 |         9 |        9 |  18 |   19 | JAAAAA   | RPGAAA   | VVVVxx
(10 rows)

FETCH 11 in foo11;
 unique1 | unique2 | two | four | ten | twenty | hundred | thousand | twothousand | fivethous | tenthous | odd | even | stringu1 | stringu2 | string4 
---------+---------+-----+------+-----+--------+---------+----------+-------------+-----------+----------+-----+------+----------+----------+---------
    8800 |       0 |   0 |    0 |   0 |      0 |       0 |      800 |         800 |      3800 |     8800 |   0 |    1 | MAAAAA   | AAAAAA   | AAAAxx
    1891 |       1 |   1 |    3 |   1 |     11 |      91 |      891 |        1891 |      1891 |     1891 | 182 |  183 | TUAAAA   | BAAAAA   | HHHHxx
    3420 |       2 |   0 |    0 |   0 |      0 |      20 |      420 |        1420 |      3420 |     3420 |  40 |   41 | OBAAAA   | CAAAAA   | OOOOxx
    9850 |       3 |   0 |    2 |   0 |     10 |      50 |      850 |        1850 |      4850 |     9850 | 100 |  101 | WOAAAA   | DAAAAA   | VVVVxx
    7164 |       4 |   0 |    0 |   4 |      4 |      64 |      164 |        1164 |      2164 |     7164 | 128 |  129 | OPAAAA   | EAAAAA   | AAAAxx
    8009 |       5 |   1 |    1 |   9 |      9 |       9 |        9 |           9 |      3009 |     8009 |  18 |   19 | BWAAAA   | FAAAAA   | HHHHxx
    5057 |       6 |   1 |    1 |   7 |     17 |      57 |       57 |        1057 |        57 |     5057 | 114 |  115 | NMAAAA   | GAAAAA   | OOOOxx
    6701 |       7 |   1 |    1 |   1 |      1 |       1 |      701 |         701 |      1701 |     6701 |   2 |    3 | TXAAAA   | HAAAAA   | VVVVxx
    4321 |       8 |   1 |    1 |   1 |      1 |      21 |      321 |         321 |      4321 |     4321 |  42 |   43 | FKAAAA   | IAAAAA   | AAAAxx
    3043 |       9 |   1 |    3 |   3 |      3 |      43 |       43 |        1043 |      3043 |     3043 |  86 |   87 | BNAAAA   | JAAAAA   | HHHHxx
    1314 |      10 |   0 |    2 |   4 |     14 |      14 |      314 |        1314 |      1314 |     1314 |  28 |   29 | OYAAAA   | KAAAAA   | OOOOxx
(11 rows)

FETCH 12 in foo12;
 unique1 | unique2 | two | four | ten | twenty | hundred | thousand | twothousand | fivethous | tenthous | odd | even | stringu1 | stringu2 | string4 
---------+---------+-----+------+-----+--------+---------+----------+-------------+-----------+----------+-----+------+----------+----------+---------
       0 |    9998 |   0 |    0 |   0 |      0 |       0 |        0 |           0 |         0 |        0 |   0 |    1 | AAAAAA   | OUOAAA   | OOOOxx
       1 |    2838 |   1 |    1 |   1 |      1 |       1 |        1 |           1 |         1 |        1 |   2 |    3 | BAAAAA   | EFEAAA   | OOOOxx
       2 |    2716 |   0 |    2 |   2 |      2 |       2 |        2 |           2 |         2 |        2 |   4 |    5 | CAAAAA   | MAEAAA   | AAAAxx
       3 |    5679 |   1 |    3 |   3 |      3 |       3 |        3 |           3 |         3 |        3 |   6 |    7 | DAAAAA   | LKIAAA   | VVVVxx
       4 |    1621 |   0 |    0 |   4 |      4 |       4 |        4 |           4 |         4 |        4 |   8 |    9 | EAAAAA   | JKCAAA   | HHHHxx
       5 |    5557 |   1 |    1 |   5 |      5 |       5 |        5 |           5 |         5 |        5 |  10 |   11 | FAAAAA   | TFIAAA   | HHHHxx
       6 |    2855 |   0 |    2 |   6 |      6 |       6 |        6 |           6 |         6 |        6 |  12 |   13 | GAAAAA   | VFEAAA   | VVVVxx
       7 |    8518 |   1 |    3 |   7 |      7 |       7 |        7 |           7 |         7 |        7 |  14 |   15 | HAAAAA   | QPMAAA   | OOOOxx
       8 |    5435 |   0 |    0 |   8 |      8 |       8 |        8 |           8 |         8 |        8 |  16 |   17 | IAAAAA   | BBIAAA   | VVVVxx
       9 |    4463 |   1 |    1 |   9 |      9 |       9 |        9 |           9 |         9 |        9 |  18 |   19 | JAAAAA   | RPGAAA   | VVVVxx
      10 |    8788 |   0 |    2 |   0 |     10 |      10 |       10 |          10 |        10 |       10 |  20 |   21 | KAAAAA   | AANAAA   | AAAAxx
      11 |    8396 |   1 |    3 |   1 |     11 |      11 |       11 |          11 |        11 |       11 |  22 |   23 | LAAAAA   | YKMAAA   | AAAAxx
(12 rows)

FETCH 13 in foo13;
 unique1 | unique2 | two | four | ten | twenty | hundred | thousand | twothousand | fivethous | tenthous | odd | even | stringu1 | stringu2 | string4 
---------+---------+-----+------+-----+--------+---------+----------+-------------+-----------+----------+-----+------+----------+----------+---------
    8800 |       0 |   0 |    0 |   0 |      0 |       0 |      800 |         800 |      3800 |     8800 |   0 |    1 | MAAAAA   | AAAAAA   | AAAAxx
    1891 |       1 |   1 |    3 |   1 |     11 |      91 |      891 |        1891 |      1891 |     1891 | 182 |  183 | TUAAAA   | BAAAAA   | HHHHxx
    3420 |       2 |   0 |    0 |   0 |      0 |      20 |      420 |        1420 |      3420 |     3420 |  40 |   41 | OBAAAA   | CAAAAA   | OOOOxx
    9850 |       3 |   0 |    2 |   0 |     10 |      50 |      850 |        1850 |      4850 |     9850 | 100 |  101 | WOAAAA   | DAAAAA   | VVVVxx
    7164 |       4 |   0 |    0 |   4 |      4 |      64 |      164 |        1164 |      2164 |     7164 | 128 |  129 | OPAAAA   | EAAAAA   | AAAAxx
    8009 |       5 |   1 |    1 |   9 |      9 |       9 |        9 |           9 |      3009 |     8009 |  18 |   19 | BWAAAA   | FAAAAA   | HHHHxx
    5057 |       6 |   1 |    1 |   7 |     17 |      57 |       57 |        1057 |        57 |     5057 | 114 |  115 | NMAAAA   | GAAAAA   | OOOOxx
    6701 |       7 |   1 |    1 |   1 |      1 |       1 |      701 |         701 |      1701 |     6701 |   2 |    3 | TXAAAA   | HAAAAA   | VVVVxx
    4321 |       8 |   1 |    1 |   1 |      1 |      21 |      321 |         321 |      4321 |     4321 |  42 |   43 | FKAAAA   | IAAAAA   | AAAAxx
    3043 |       9 |   1 |    3 |   3 |      3 |      43 |       43 |        1043 |      3043 |     3043 |  86 |   87 | BNAAAA   | JAAAAA   | HHHHxx
    1314 |      10 |   0 |    2 |   4 |     14 |      14 |      314 |        1314 |      1314 |     1314 |  28 |   29 | OYAAAA   | KAAAAA   | OOOOxx
    1504 |      11 |   0 |    0 |   4 |      4 |       4 |      504 |        1504 |      1504 |     1504 |   8 |    9 | WFAAAA   | LAAAAA   | VVVVxx
    5222 |      12 |   0 |    2 |   2 |      2 |      22 |      222 |        1222 |       222 |     5222 |  44 |   45 | WSAAAA   | MAAAAA   | AAAAxx
(13 rows)

FETCH 14 in foo14;
 unique1 | unique2 | two | four | ten | twenty | hundred | thousand | twothousand | fivethous | tenthous | odd | even | stringu1 | stringu2 | string4 
---------+---------+-----+------+-----+--------+---------+----------+-------------+-----------+----------+-----+------+----------+----------+---------
       0 |    9998 |   0 |    0 |   0 |      0 |       0 |        0 |           0 |         0 |        0 |   0 |    1 | AAAAAA   | OUOAAA   | OOOOxx
       1 |    2838 |   1 |    1 |   1 |      1 |       1 |        1 |           1 |         1 |        1 |   2 |    3 | BAAAAA   | EFEAAA   | OOOOxx
       2 |    2716 |   0 |    2 |   2 |      2 |       2 |        2 |           2 |         2 |        2 |   4 |    5 | CAAAAA   | MAEAAA   | AAAAxx
       3 |    5679 |   1 |    3 |   3 |      3 |       3 |        3 |           3 |         3 |        3 |   6 |    7 | DAAAAA   | LKIAAA   | VVVVxx
       4 |    1621 |   0 |    0 |   4 |      4 |       4 |        4 |           4 |         4 |        4 |   8 |    9 | EAAAAA   | JKCAAA   | HHHHxx
       5 |    5557 |   1 |    1 |   5 |      5 |       5 |        5 |           5 |         5 |        5 |  10 |   11 | FAAAAA   | TFIAAA   | HHHHxx
       6 |    2855 |   0 |    2 |   6 |      6 |       6 |        6 |           6 |         6 |        6 |  12 |   13 | GAAAAA   | VFEAAA   | VVVVxx
       7 |    8518 |   1 |    3 |   7 |      7 |       7 |        7 |           7 |         7 |        7 |  14 |   15 | HAAAAA   | QPMAAA   | OOOOxx
       8 |    5435 |   0 |    0 |   8 |      8 |       8 |        8 |           8 |         8 |        8 |  16 |   17 | IAAAAA   | BBIAAA   | VVVVxx
       9 |    4463 |   1 |    1 |   9 |      9 |       9 |        9 |           9 |         9 |        9 |  18 |   19 | JAAAAA   | RPGAAA   | VVVVxx
      10 |    8788 |   0 |    2 |   0 |     10 |      10 |       10 |          10 |        10 |       10 |  20 |   21 | KAAAAA   | AANAAA   | AAAAxx
      11 |    8396 |   1 |    3 |   1 |     11 |      11 |       11 |          11 |        11 |       11 |  22 |   23 | LAAAAA   | YKMAAA   | AAAAxx
      12 |    6605 |   0 |    0 |   2 |     12 |      12 |       12 |          12 |        12 |       12 |  24 |   25 | MAAAAA   | BUJAAA   | HHHHxx
      13 |    5696 |   1 |    1 |   3 |     13 |      13 |       13 |          13 |        13 |       13 |  26 |   27 | NAAAAA   | CLIAAA   | AAAAxx
(14 rows)

FETCH 15 in foo15;
 unique1 | unique2 | two | four | ten | twenty | hundred | thousand | twothousand | fivethous | tenthous | odd | even | stringu1 | stringu2 | string4 
---------+---------+-----+------+-----+--------+---------+----------+-------------+-----------+----------+-----+------+----------+----------+---------
    8800 |       0 |   0 |    0 |   0 |      0 |       0 |      800 |         800 |      3800 |     8800 |   0 |    1 | MAAAAA   | AAAAAA   | AAAAxx
    1891 |       1 |   1 |    3 |   1 |     11 |      91 |      891 |        1891 |      1891 |     1891 | 182 |  183 | TUAAAA   | BAAAAA   | HHHHxx
    3420 |       2 |   0 |    0 |   0 |      0 |      20 |      420 |        1420 |      3420 |     3420 |  40 |   41 | OBAAAA   | CAAAAA   | OOOOxx
    9850 |       3 |   0 |    2 |   0 |     10 |      50 |      850 |        1850 |      4850 |     9850 | 100 |  101 | WOAAAA   | DAAAAA   | VVVVxx
    7164 |       4 |   0 |    0 |   4 |      4 |      64 |      164 |        1164 |      2164 |     7164 | 128 |  129 | OPAAAA   | EAAAAA   | AAAAxx
    8009 |       5 |   1 |    1 |   9 |      9 |       9 |        9 |           9 |      3009 |     8009 |  18 |   19 | BWAAAA   | FAAAAA   | HHHHxx
    5057 |       6 |   1 |    1 |   7 |     17 |      57 |       57 |        1057 |        57 |     5057 | 114 |  115 | NMAAAA   | GAAAAA   | OOOOxx
    6701 |       7 |   1 |    1 |   1 |      1 |       1 |      701 |         701 |      1701 |     6701 |   2 |    3 | TXAAAA   | HAAAAA   | VVVVxx
    4321 |       8 |   1 |    1 |   1 |      1 |      21 |      321 |         321 |      4321 |     4321 |  42 |   43 | FKAAAA   | IAAAAA   | AAAAxx
    3043 |       9 |   1 |    3 |   3 |      3 |      43 |       43 |        1043 |      3043 |     3043 |  86 |   87 | BNAAAA   | JAAAAA   | HHHHxx
    1314 |      10 |   0 |    2 |   4 |     14 |      14 |      314 |        1314 |      1314 |     1314 |  28 |   29 | OYAAAA   | KAAAAA   | OOOOxx
    1504 |      11 |   0 |    0 |   4 |      4 |       4 |      504 |        1504 |      1504 |     1504 |   8 |    9 | WFAAAA   | LAAAAA   | VVVVxx
    5222 |      12 |   0 |    2 |   2 |      2 |      22 |      222 |        1222 |       222 |     5222 |  44 |   45 | WSAAAA   | MAAAAA   | AAAAxx
    6243 |      13 |   1 |    3 |   3 |      3 |      43 |      243 |         243 |      1243 |     6243 |  86 |   87 | DGAAAA   | NAAAAA   | HHHHxx
    5471 |      14 |   1 |    3 |   1 |     11 |      71 |      471 |        1471 |       471 |     5471 | 142 |  143 | LCAAAA   | OAAAAA   | OOOOxx
(15 rows)

FETCH 16 in foo16;
 unique1 | unique2 | two | four | ten | twenty | hundred | thousand | twothousand | fivethous | tenthous | odd | even | stringu1 | stringu2 | string4 
---------+---------+-----+------+-----+--------+---------+----------+-------------+-----------+----------+-----+------+----------+----------+---------
       0 |    9998 |   0 |    0 |   0 |      0 |       0 |        0 |           0 |         0 |        0 |   0 |    1 | AAAAAA   | OUOAAA   | OOOOxx
       1 |    2838 |   1 |    1 |   1 |      1 |       1 |        1 |           1 |         1 |        1 |   2 |    3 | BAAAAA   | EFEAAA   | OOOOxx
       2 |    2716 |   0 |    2 |   2 |      2 |       2 |        2 |           2 |         2 |        2 |   4 |    5 | CAAAAA   | MAEAAA   | AAAAxx
       3 |    5679 |   1 |    3 |   3 |      3 |       3 |        3 |           3 |         3 |        3 |   6 |    7 | DAAAAA   | LKIAAA   | VVVVxx
       4 |    1621 |   0 |    0 |   4 |      4 |       4 |        4 |           4 |         4 |        4 |   8 |    9 | EAAAAA   | JKCAAA   | HHHHxx
       5 |    5557 |   1 |    1 |   5 |      5 |       5 |        5 |           5 |         5 |        5 |  10 |   11 | FAAAAA   | TFIAAA   | HHHHxx
       6 |    2855 |   0 |    2 |   6 |      6 |       6 |        6 |           6 |         6 |        6 |  12 |   13 | GAAAAA   | VFEAAA   | VVVVxx
       7 |    8518 |   1 |    3 |   7 |      7 |       7 |        7 |           7 |         7 |        7 |  14 |   15 | HAAAAA   | QPMAAA   | OOOOxx
       8 |    5435 |   0 |    0 |   8 |      8 |       8 |        8 |           8 |         8 |        8 |  16 |   17 | IAAAAA   | BBIAAA   | VVVVxx
       9 |    4463 |   1 |    1 |   9 |      9 |       9 |        9 |           9 |         9 |        9 |  18 |   19 | JAAAAA   | RPGAAA   | VVVVxx
      10 |    8788 |   0 |    2 |   0 |     10 |      10 |       10 |          10 |        10 |       10 |  20 |   21 | KAAAAA   | AANAAA   | AAAAxx
      11 |    8396 |   1 |    3 |   1 |     11 |      11 |       11 |          11 |        11 |       11 |  22 |   23 | LAAAAA   | YKMAAA   | AAAAxx
      12 |    6605 |   0 |    0 |   2 |     12 |      12 |       12 |          12 |        12 |       12 |  24 |   25 | MAAAAA   | BUJAAA   | HHHHxx
      13 |    5696 |   1 |    1 |   3 |     13 |      13 |       13 |          13 |        13 |       13 |  26 |   27 | NAAAAA   | CLIAAA   | AAAAxx
      14 |    4341 |   0 |    2 |   4 |     14 |      14 |       14 |          14 |        14 |       14 |  28 |   29 | OAAAAA   | ZKGAAA   | HHHHxx
      15 |    1358 |   1 |    3 |   5 |     15 |      15 |       15 |          15 |        15 |       15 |  30 |   31 | PAAAAA   | GACAAA   | OOOOxx
(16 rows)

FETCH 17 in foo17;
 unique1 | unique2 | two | four | ten | twenty | hundred | thousand | twothousand | fivethous | tenthous | odd | even | stringu1 | stringu2 | string4 
---------+---------+-----+------+-----+--------+---------+----------+-------------+-----------+----------+-----+------+----------+----------+---------
    8800 |       0 |   0 |    0 |   0 |      0 |       0 |      800 |         800 |      3800 |     8800 |   0 |    1 | MAAAAA   | AAAAAA   | AAAAxx
    1891 |       1 |   1 |    3 |   1 |     11 |      91 |      891 |        1891 |      1891 |     1891 | 182 |  183 | TUAAAA   | BAAAAA   | HHHHxx
    3420 |       2 |   0 |    0 |   0 |      0 |      20 |      420 |        1420 |      3420 |     3420 |  40 |   41 | OBAAAA   | CAAAAA   | OOOOxx
    9850 |       3 |   0 |    2 |   0 |     10 |      50 |      850 |        1850 |      4850 |     9850 | 100 |  101 | WOAAAA   | DAAAAA   | VVVVxx
    7164 |       4 |   0 |    0 |   4 |      4 |      64 |      164 |        1164 |      2164 |     7164 | 128 |  129 | OPAAAA   | EAAAAA   | AAAAxx
    8009 |       5 |   1 |    1 |   9 |      9 |       9 |        9 |           9 |      3009 |     8009 |  18 |   19 | BWAAAA   | FAAAAA   | HHHHxx
    5057 |       6 |   1 |    1 |   7 |     17 |      57 |       57 |        1057 |        57 |     5057 | 114 |  115 | NMAAAA   | GAAAAA   | OOOOxx
    6701 |       7 |   1 |    1 |   1 |      1 |       1 |      701 |         701 |      1701 |     6701 |   2 |    3 | TXAAAA   | HAAAAA   | VVVVxx
    4321 |       8 |   1 |    1 |   1 |      1 |      21 |      321 |         321 |      4321 |     4321 |  42 |   43 | FKAAAA   | IAAAAA   | AAAAxx
    3043 |       9 |   1 |    3 |   3 |      3 |      43 |       43 |        1043 |      3043 |     3043 |  86 |   87 | BNAAAA   | JAAAAA   | HHHHxx
    1314 |      10 |   0 |    2 |   4 |     14 |      14 |      314 |        1314 |      1314 |     1314 |  28 |   29 | OYAAAA   | KAAAAA   | OOOOxx
    1504 |      11 |   0 |    0 |   4 |      4 |       4 |      504 |        1504 |      1504 |     1504 |   8 |    9 | WFAAAA   | LAAAAA   | VVVVxx
    5222 |      12 |   0 |    2 |   2 |      2 |      22 |      222 |        1222 |       222 |     5222 |  44 |   45 | WSAAAA   | MAAAAA   | AAAAxx
    6243 |      13 |   1 |    3 |   3 |      3 |      43 |      243 |         243 |      1243 |     6243 |  86 |   87 | DGAAAA   | NAAAAA   | HHHHxx
    5471 |      14 |   1 |    3 |   1 |     11 |      71 |      471 |        1471 |       471 |     5471 | 142 |  143 | LCAAAA   | OAAAAA   | OOOOxx
    5006 |      15 |   0 |    2 |   6 |      6 |       6 |        6 |        1006 |         6 |     5006 |  12 |   13 | OKAAAA   | PAAAAA   | VVVVxx
    5387 |      16 |   1 |    3 |   7 |      7 |      87 |      387 |        1387 |       387 |     5387 | 174 |  175 | FZAAAA   | QAAAAA   | AAAAxx
(17 rows)

FETCH 18 in foo18;
 unique1 | unique2 | two | four | ten | twenty | hundred | thousand | twothousand | fivethous | tenthous | odd | even | stringu1 | stringu2 | string4 
---------+---------+-----+------+-----+--------+---------+----------+-------------+-----------+----------+-----+------+----------+----------+---------
       0 |    9998 |   0 |    0 |   0 |      0 |       0 |        0 |           0 |         0 |        0 |   0 |    1 | AAAAAA   | OUOAAA   | OOOOxx
       1 |    2838 |   1 |    1 |   1 |      1 |       1 |        1 |           1 |         1 |        1 |   2 |    3 | BAAAAA   | EFEAAA   | OOOOxx
       2 |    2716 |   0 |    2 |   2 |      2 |       2 |        2 |           2 |         2 |        2 |   4 |    5 | CAAAAA   | MAEAAA   | AAAAxx
       3 |    5679 |   1 |    3 |   3 |      3 |       3 |        3 |           3 |         3 |        3 |   6 |    7 | DAAAAA   | LKIAAA   | VVVVxx
       4 |    1621 |   0 |    0 |   4 |      4 |       4 |        4 |           4 |         4 |        4 |   8 |    9 | EAAAAA   | JKCAAA   | HHHHxx
       5 |    5557 |   1 |    1 |   5 |      5 |       5 |        5 |           5 |         5 |        5 |  10 |   11 | FAAAAA   | TFIAAA   | HHHHxx
       6 |    2855 |   0 |    2 |   6 |      6 |       6 |        6 |           6 |         6 |        6 |  12 |   13 | GAAAAA   | VFEAAA   | VVVVxx
       7 |    8518 |   1 |    3 |   7 |      7 |       7 |        7 |           7 |         7 |        7 |  14 |   15 | HAAAAA   | QPMAAA   | OOOOxx
       8 |    5435 |   0 |    0 |   8 |      8 |       8 |        8 |           8 |         8 |        8 |  16 |   17 | IAAAAA   | BBIAAA   | VVVVxx
       9 |    4463 |   1 |    1 |   9 |      9 |       9 |        9 |           9 |         9 |        9 |  18 |   19 | JAAAAA   | RPGAAA   | VVVVxx
      10 |    8788 |   0 |    2 |   0 |     10 |      10 |       10 |          10 |        10 |       10 |  20 |   21 | KAAAAA   | AANAAA   | AAAAxx
      11 |    8396 |   1 |    3 |   1 |     11 |      11 |       11 |          11 |        11 |       11 |  22 |   23 | LAAAAA   | YKMAAA   | AAAAxx
      12 |    6605 |   0 |    0 |   2 |     12 |      12 |       12 |          12 |        12 |       12 |  24 |   25 | MAAAAA   | BUJAAA   | HHHHxx
      13 |    5696 |   1 |    1 |   3 |     13 |      13 |       13 |          13 |        13 |       13 |  26 |   27 | NAAAAA   | CLIAAA   | AAAAxx
      14 |    4341 |   0 |    2 |   4 |     14 |      14 |       14 |          14 |        14 |       14 |  28 |   29 | OAAAAA   | ZKGAAA   | HHHHxx
      15 |    1358 |   1 |    3 |   5 |     15 |      15 |       15 |          15 |        15 |       15 |  30 |   31 | PAAAAA   | GACAAA   | OOOOxx
      16 |    9675 |   0 |    0 |   6 |     16 |      16 |       16 |          16 |        16 |       16 |  32 |   33 | QAAAAA   | DIOAAA   | VVVVxx
      17 |    8274 |   1 |    1 |   7 |     17 |      17 |       17 |          17 |        17 |       17 |  34 |   35 | RAAAAA   | GGMAAA   | OOOOxx
(18 rows)

FETCH 19 in foo19;
 unique1 | unique2 | two | four | ten | twenty | hundred | thousand | twothousand | fivethous | tenthous | odd | even | stringu1 | stringu2 | string4 
---------+---------+-----+------+-----+--------+---------+----------+-------------+-----------+----------+-----+------+----------+----------+---------
    8800 |       0 |   0 |    0 |   0 |      0 |       0 |      800 |         800 |      3800 |     8800 |   0 |    1 | MAAAAA   | AAAAAA   | AAAAxx
    1891 |       1 |   1 |    3 |   1 |     11 |      91 |      891 |        1891 |      1891 |     1891 | 182 |  183 | TUAAAA   | BAAAAA   | HHHHxx
    3420 |       2 |   0 |    0 |   0 |      0 |      20 |      420 |        1420 |      3420 |     3420 |  40 |   41 | OBAAAA   | CAAAAA   | OOOOxx
    9850 |       3 |   0 |    2 |   0 |     10 |      50 |      850 |        1850 |      4850 |     9850 | 100 |  101 | WOAAAA   | DAAAAA   | VVVVxx
    7164 |       4 |   0 |    0 |   4 |      4 |      64 |      164 |        1164 |      2164 |     7164 | 128 |  129 | OPAAAA   | EAAAAA   | AAAAxx
    8009 |       5 |   1 |    1 |   9 |      9 |       9 |        9 |           9 |      3009 |     8009 |  18 |   19 | BWAAAA   | FAAAAA   | HHHHxx
    5057 |       6 |   1 |    1 |   7 |     17 |      57 |       57 |        1057 |        57 |     5057 | 114 |  115 | NMAAAA   | GAAAAA   | OOOOxx
    6701 |       7 |   1 |    1 |   1 |      1 |       1 |      701 |         701 |      1701 |     6701 |   2 |    3 | TXAAAA   | HAAAAA   | VVVVxx
    4321 |       8 |   1 |    1 |   1 |      1 |      21 |      321 |         321 |      4321 |     4321 |  42 |   43 | FKAAAA   | IAAAAA   | AAAAxx
    3043 |       9 |   1 |    3 |   3 |      3 |      43 |       43 |        1043 |      3043 |     3043 |  86 |   87 | BNAAAA   | JAAAAA   | HHHHxx
    1314 |      10 |   0 |    2 |   4 |     14 |      14 |      314 |        1314 |      1314 |     1314 |  28 |   29 | OYAAAA   | KAAAAA   | OOOOxx
    1504 |      11 |   0 |    0 |   4 |      4 |       4 |      504 |        1504 |      1504 |     1504 |   8 |    9 | WFAAAA   | LAAAAA   | VVVVxx
    5222 |      12 |   0 |    2 |   2 |      2 |      22 |      222 |        1222 |       222 |     5222 |  44 |   45 | WSAAAA   | MAAAAA   | AAAAxx
    6243 |      13 |   1 |    3 |   3 |      3 |      43 |      243 |         243 |      1243 |     6243 |  86 |   87 | DGAAAA   | NAAAAA   | HHHHxx
    5471 |      14 |   1 |    3 |   1 |     11 |      71 |      471 |        1471 |       471 |     5471 | 142 |  143 | LCAAAA   | OAAAAA   | OOOOxx
    5006 |      15 |   0 |    2 |   6 |      6 |       6 |        6 |        1006 |         6 |     5006 |  12 |   13 | OKAAAA   | PAAAAA   | VVVVxx
    5387 |      16 |   1 |    3 |   7 |      7 |      87 |      387 |        1387 |       387 |     5387 | 174 |  175 | FZAAAA   | QAAAAA   | AAAAxx
    5785 |      17 |   1 |    1 |   5 |      5 |      85 |      785 |        1785 |       785 |     5785 | 170 |  171 | NOAAAA   | RAAAAA   | HHHHxx
    6621 |      18 |   1 |    1 |   1 |      1 |      21 |      621 |         621 |      1621 |     6621 |  42 |   43 | RUAAAA   | SAAAAA   | OOOOxx
(19 rows)

FETCH 20 in foo20;
 unique1 | unique2 | two | four | ten | twenty | hundred | thousand | twothousand | fivethous | tenthous | odd | even | stringu1 | stringu2 | string4 
---------+---------+-----+------+-----+--------+---------+----------+-------------+-----------+----------+-----+------+----------+----------+---------
       0 |    9998 |   0 |    0 |   0 |      0 |       0 |        0 |           0 |         0 |        0 |   0 |    1 | AAAAAA   | OUOAAA   | OOOOxx
       1 |    2838 |   1 |    1 |   1 |      1 |       1 |        1 |           1 |         1 |        1 |   2 |    3 | BAAAAA   | EFEAAA   | OOOOxx
       2 |    2716 |   0 |    2 |   2 |      2 |       2 |        2 |           2 |         2 |        2 |   4 |    5 | CAAAAA   | MAEAAA   | AAAAxx
       3 |    5679 |   1 |    3 |   3 |      3 |       3 |        3 |           3 |         3 |        3 |   6 |    7 | DAAAAA   | LKIAAA   | VVVVxx
       4 |    1621 |   0 |    0 |   4 |      4 |       4 |        4 |           4 |         4 |        4 |   8 |    9 | EAAAAA   | JKCAAA   | HHHHxx
       5 |    5557 |   1 |    1 |   5 |      5 |       5 |        5 |           5 |         5 |        5 |  10 |   11 | FAAAAA   | TFIAAA   | HHHHxx
       6 |    2855 |   0 |    2 |   6 |      6 |       6 |        6 |           6 |         6 |        6 |  12 |   13 | GAAAAA   | VFEAAA   | VVVVxx
       7 |    8518 |   1 |    3 |   7 |      7 |       7 |        7 |           7 |         7 |        7 |  14 |   15 | HAAAAA   | QPMAAA   | OOOOxx
       8 |    5435 |   0 |    0 |   8 |      8 |       8 |        8 |           8 |         8 |        8 |  16 |   17 | IAAAAA   | BBIAAA   | VVVVxx
       9 |    4463 |   1 |    1 |   9 |      9 |       9 |        9 |           9 |         9 |        9 |  18 |   19 | JAAAAA   | RPGAAA   | VVVVxx
      10 |    8788 |   0 |    2 |   0 |     10 |      10 |       10 |          10 |        10 |       10 |  20 |   21 | KAAAAA   | AANAAA   | AAAAxx
      11 |    8396 |   1 |    3 |   1 |     11 |      11 |       11 |          11 |        11 |       11 |  22 |   23 | LAAAAA   | YKMAAA   | AAAAxx
      12 |    6605 |   0 |    0 |   2 |     12 |      12 |       12 |          12 |        12 |       12 |  24 |   25 | MAAAAA   | BUJAAA   | HHHHxx
      13 |    5696 |   1 |    1 |   3 |     13 |      13 |       13 |          13 |        13 |       13 |  26 |   27 | NAAAAA   | CLIAAA   | AAAAxx
      14 |    4341 |   0 |    2 |   4 |     14 |      14 |       14 |          14 |        14 |       14 |  28 |   29 | OAAAAA   | ZKGAAA   | HHHHxx
      15 |    1358 |   1 |    3 |   5 |     15 |      15 |       15 |          15 |        15 |       15 |  30 |   31 | PAAAAA   | GACAAA   | OOOOxx
      16 |    9675 |   0 |    0 |   6 |     16 |      16 |       16 |          16 |        16 |       16 |  32 |   33 | QAAAAA   | DIOAAA   | VVVVxx
      17 |    8274 |   1 |    1 |   7 |     17 |      17 |       17 |          17 |        17 |       17 |  34 |   35 | RAAAAA   | GGMAAA   | OOOOxx
      18 |     376 |   0 |    2 |   8 |     18 |      18 |       18 |          18 |        18 |       18 |  36 |   37 | SAAAAA   | MOAAAA   | AAAAxx
      19 |    7303 |   1 |    3 |   9 |     19 |      19 |       19 |          19 |        19 |       19 |  38 |   39 | TAAAAA   | XUKAAA   | VVVVxx
(20 rows)

FETCH 21 in foo21;
 unique1 | unique2 | two | four | ten | twenty | hundred | thousand | twothousand | fivethous | tenthous | odd | even | stringu1 | stringu2 | string4 
---------+---------+-----+------+-----+--------+---------+----------+-------------+-----------+----------+-----+------+----------+----------+---------
    8800 |       0 |   0 |    0 |   0 |      0 |       0 |      800 |         800 |      3800 |     8800 |   0 |    1 | MAAAAA   | AAAAAA   | AAAAxx
    1891 |       1 |   1 |    3 |   1 |     11 |      91 |      891 |        1891 |      1891 |     1891 | 182 |  183 | TUAAAA   | BAAAAA   | HHHHxx
    3420 |       2 |   0 |    0 |   0 |      0 |      20 |      420 |        1420 |      3420 |     3420 |  40 |   41 | OBAAAA   | CAAAAA   | OOOOxx
    9850 |       3 |   0 |    2 |   0 |     10 |      50 |      850 |        1850 |      4850 |     9850 | 100 |  101 | WOAAAA   | DAAAAA   | VVVVxx
    7164 |       4 |   0 |    0 |   4 |      4 |      64 |      164 |        1164 |      2164 |     7164 | 128 |  129 | OPAAAA   | EAAAAA   | AAAAxx
    8009 |       5 |   1 |    1 |   9 |      9 |       9 |        9 |           9 |      3009 |     8009 |  18 |   19 | BWAAAA   | FAAAAA   | HHHHxx
    5057 |       6 |   1 |    1 |   7 |     17 |      57 |       57 |        1057 |        57 |     5057 | 114 |  115 | NMAAAA   | GAAAAA   | OOOOxx
    6701 |       7 |   1 |    1 |   1 |      1 |       1 |      701 |         701 |      1701 |     6701 |   2 |    3 | TXAAAA   | HAAAAA   | VVVVxx
    4321 |       8 |   1 |    1 |   1 |      1 |      21 |      321 |         321 |      4321 |     4321 |  42 |   43 | FKAAAA   | IAAAAA   | AAAAxx
    3043 |       9 |   1 |    3 |   3 |      3 |      43 |       43 |        1043 |      3043 |     3043 |  86 |   87 | BNAAAA   | JAAAAA   | HHHHxx
    1314 |      10 |   0 |    2 |   4 |     14 |      14 |      314 |        1314 |      1314 |     1314 |  28 |   29 | OYAAAA   | KAAAAA   | OOOOxx
    1504 |      11 |   0 |    0 |   4 |      4 |       4 |      504 |        1504 |      1504 |     1504 |   8 |    9 | WFAAAA   | LAAAAA   | VVVVxx
    5222 |      12 |   0 |    2 |   2 |      2 |      22 |      222 |        1222 |       222 |     5222 |  44 |   45 | WSAAAA   | MAAAAA   | AAAAxx
    6243 |      13 |   1 |    3 |   3 |      3 |      43 |      243 |         243 |      1243 |     6243 |  86 |   87 | DGAAAA   | NAAAAA   | HHHHxx
    5471 |      14 |   1 |    3 |   1 |     11 |      71 |      471 |        1471 |       471 |     5471 | 142 |  143 | LCAAAA   | OAAAAA   | OOOOxx
    5006 |      15 |   0 |    2 |   6 |      6 |       6 |        6 |        1006 |         6 |     5006 |  12 |   13 | OKAAAA   | PAAAAA   | VVVVxx
    5387 |      16 |   1 |    3 |   7 |      7 |      87 |      387 |        1387 |       387 |     5387 | 174 |  175 | FZAAAA   | QAAAAA   | AAAAxx
    5785 |      17 |   1 |    1 |   5 |      5 |      85 |      785 |        1785 |       785 |     5785 | 170 |  171 | NOAAAA   | RAAAAA   | HHHHxx
    6621 |      18 |   1 |    1 |   1 |      1 |      21 |      621 |         621 |      1621 |     6621 |  42 |   43 | RUAAAA   | SAAAAA   | OOOOxx
    6969 |      19 |   1 |    1 |   9 |      9 |      69 |      969 |         969 |      1969 |     6969 | 138 |  139 | BIAAAA   | TAAAAA   | VVVVxx
    9460 |      20 |   0 |    0 |   0 |      0 |      60 |      460 |        1460 |      4460 |     9460 | 120 |  121 | WZAAAA   | UAAAAA   | AAAAxx
(21 rows)

FETCH 22 in foo22;
 unique1 | unique2 | two | four | ten | twenty | hundred | thousand | twothousand | fivethous | tenthous | odd | even | stringu1 | stringu2 | string4 
---------+---------+-----+------+-----+--------+---------+----------+-------------+-----------+----------+-----+------+----------+----------+---------
       0 |    9998 |   0 |    0 |   0 |      0 |       0 |        0 |           0 |         0 |        0 |   0 |    1 | AAAAAA   | OUOAAA   | OOOOxx
       1 |    2838 |   1 |    1 |   1 |      1 |       1 |        1 |           1 |         1 |        1 |   2 |    3 | BAAAAA   | EFEAAA   | OOOOxx
       2 |    2716 |   0 |    2 |   2 |      2 |       2 |        2 |           2 |         2 |        2 |   4 |    5 | CAAAAA   | MAEAAA   | AAAAxx
       3 |    5679 |   1 |    3 |   3 |      3 |       3 |        3 |           3 |         3 |        3 |   6 |    7 | DAAAAA   | LKIAAA   | VVVVxx
       4 |    1621 |   0 |    0 |   4 |      4 |       4 |        4 |           4 |         4 |        4 |   8 |    9 | EAAAAA   | JKCAAA   | HHHHxx
       5 |    5557 |   1 |    1 |   5 |      5 |       5 |        5 |           5 |         5 |        5 |  10 |   11 | FAAAAA   | TFIAAA   | HHHHxx
       6 |    2855 |   0 |    2 |   6 |      6 |       6 |        6 |           6 |         6 |        6 |  12 |   13 | GAAAAA   | VFEAAA   | VVVVxx
       7 |    8518 |   1 |    3 |   7 |      7 |       7 |        7 |           7 |         7 |        7 |  14 |   15 | HAAAAA   | QPMAAA   | OOOOxx
       8 |    5435 |   0 |    0 |   8 |      8 |       8 |        8 |           8 |         8 |        8 |  16 |   17 | IAAAAA   | BBIAAA   | VVVVxx
       9 |    4463 |   1 |    1 |   9 |      9 |       9 |        9 |           9 |         9 |        9 |  18 |   19 | JAAAAA   | RPGAAA   | VVVVxx
      10 |    8788 |   0 |    2 |   0 |     10 |      10 |       10 |          10 |        10 |       10 |  20 |   21 | KAAAAA   | AANAAA   | AAAAxx
      11 |    8396 |   1 |    3 |   1 |     11 |      11 |       11 |          11 |        11 |       11 |  22 |   23 | LAAAAA   | YKMAAA   | AAAAxx
      12 |    6605 |   0 |    0 |   2 |     12 |      12 |       12 |          12 |        12 |       12 |  24 |   25 | MAAAAA   | BUJAAA   | HHHHxx
      13 |    5696 |   1 |    1 |   3 |     13 |      13 |       13 |          13 |        13 |       13 |  26 |   27 | NAAAAA   | CLIAAA   | AAAAxx
      14 |    4341 |   0 |    2 |   4 |     14 |      14 |       14 |          14 |        14 |       14 |  28 |   29 | OAAAAA   | ZKGAAA   | HHHHxx
      15 |    1358 |   1 |    3 |   5 |     15 |      15 |       15 |          15 |        15 |       15 |  30 |   31 | PAAAAA   | GACAAA   | OOOOxx
      16 |    9675 |   0 |    0 |   6 |     16 |      16 |       16 |          16 |        16 |       16 |  32 |   33 | QAAAAA   | DIOAAA   | VVVVxx
      17 |    8274 |   1 |    1 |   7 |     17 |      17 |       17 |          17 |        17 |       17 |  34 |   35 | RAAAAA   | GGMAAA   | OOOOxx
      18 |     376 |   0 |    2 |   8 |     18 |      18 |       18 |          18 |        18 |       18 |  36 |   37 | SAAAAA   | MOAAAA   | AAAAxx
      19 |    7303 |   1 |    3 |   9 |     19 |      19 |       19 |          19 |        19 |       19 |  38 |   39 | TAAAAA   | XUKAAA   | VVVVxx
      20 |    5574 |   0 |    0 |   0 |      0 |      20 |       20 |          20 |        20 |       20 |  40 |   41 | UAAAAA   | KGIAAA   | OOOOxx
      21 |    1628 |   1 |    1 |   1 |      1 |      21 |       21 |          21 |        21 |       21 |  42 |   43 | VAAAAA   | QKCAAA   | AAAAxx
(22 rows)

FETCH 23 in foo23;
 unique1 | unique2 | two | four | ten | twenty | hundred | thousand | twothousand | fivethous | tenthous | odd | even | stringu1 | stringu2 | string4 
---------+---------+-----+------+-----+--------+---------+----------+-------------+-----------+----------+-----+------+----------+----------+---------
    8800 |       0 |   0 |    0 |   0 |      0 |       0 |      800 |         800 |      3800 |     8800 |   0 |    1 | MAAAAA   | AAAAAA   | AAAAxx
    1891 |       1 |   1 |    3 |   1 |     11 |      91 |      891 |        1891 |      1891 |     1891 | 182 |  183 | TUAAAA   | BAAAAA   | HHHHxx
    3420 |       2 |   0 |    0 |   0 |      0 |      20 |      420 |        1420 |      3420 |     3420 |  40 |   41 | OBAAAA   | CAAAAA   | OOOOxx
    9850 |       3 |   0 |    2 |   0 |     10 |      50 |      850 |        1850 |      4850 |     9850 | 100 |  101 | WOAAAA   | DAAAAA   | VVVVxx
    7164 |       4 |   0 |    0 |   4 |      4 |      64 |      164 |        1164 |      2164 |     7164 | 128 |  129 | OPAAAA   | EAAAAA   | AAAAxx
    8009 |       5 |   1 |    1 |   9 |      9 |       9 |        9 |           9 |      3009 |     8009 |  18 |   19 | BWAAAA   | FAAAAA   | HHHHxx
    5057 |       6 |   1 |    1 |   7 |     17 |      57 |       57 |        1057 |        57 |     5057 | 114 |  115 | NMAAAA   | GAAAAA   | OOOOxx
    6701 |       7 |   1 |    1 |   1 |      1 |       1 |      701 |         701 |      1701 |     6701 |   2 |    3 | TXAAAA   | HAAAAA   | VVVVxx
    4321 |       8 |   1 |    1 |   1 |      1 |      21 |      321 |         321 |      4321 |     4321 |  42 |   43 | FKAAAA   | IAAAAA   | AAAAxx
    3043 |       9 |   1 |    3 |   3 |      3 |      43 |       43 |        1043 |      3043 |     3043 |  86 |   87 | BNAAAA   | JAAAAA   | HHHHxx
    1314 |      10 |   0 |    2 |   4 |     14 |      14 |      314 |        1314 |      1314 |     1314 |  28 |   29 | OYAAAA   | KAAAAA   | OOOOxx
    1504 |      11 |   0 |    0 |   4 |      4 |       4 |      504 |        1504 |      1504 |     1504 |   8 |    9 | WFAAAA   | LAAAAA   | VVVVxx
    5222 |      12 |   0 |    2 |   2 |      2 |      22 |      222 |        1222 |       222 |     5222 |  44 |   45 | WSAAAA   | MAAAAA   | AAAAxx
    6243 |      13 |   1 |    3 |   3 |      3 |      43 |      243 |         243 |      1243 |     6243 |  86 |   87 | DGAAAA   | NAAAAA   | HHHHxx
    5471 |      14 |   1 |    3 |   1 |     11 |      71 |      471 |        1471 |       471 |     5471 | 142 |  143 | LCAAAA   | OAAAAA   | OOOOxx
    5006 |      15 |   0 |    2 |   6 |      6 |       6 |        6 |        1006 |         6 |     5006 |  12 |   13 | OKAAAA   | PAAAAA   | VVVVxx
    5387 |      16 |   1 |    3 |   7 |      7 |      87 |      387 |        1387 |       387 |     5387 | 174 |  175 | FZAAAA   | QAAAAA   | AAAAxx
    5785 |      17 |   1 |    1 |   5 |      5 |      85 |      785 |        1785 |       785 |     5785 | 170 |  171 | NOAAAA   | RAAAAA   | HHHHxx
    6621 |      18 |   1 |    1 |   1 |      1 |      21 |      621 |         621 |      1621 |     6621 |  42 |   43 | RUAAAA   | SAAAAA   | OOOOxx
    6969 |      19 |   1 |    1 |   9 |      9 |      69 |      969 |         969 |      1969 |     6969 | 138 |  139 | BIAAAA   | TAAAAA   | VVVVxx
    9460 |      20 |   0 |    0 |   0 |      0 |      60 |      460 |        1460 |      4460 |     9460 | 120 |  121 | WZAAAA   | UAAAAA   | AAAAxx
      59 |      21 |   1 |    3 |   9 |     19 |      59 |       59 |          59 |        59 |       59 | 118 |  119 | HCAAAA   | VAAAAA   | HHHHxx
    8020 |      22 |   0 |    0 |   0 |      0 |      20 |       20 |          20 |      3020 |     8020 |  40 |   41 | MWAAAA   | WAAAAA   | OOOOxx
(23 rows)

CLOSE foo1;
CLOSE foo2;
CLOSE foo3;
CLOSE foo4;
CLOSE foo5;
CLOSE foo6;
CLOSE foo7;
CLOSE foo8;
CLOSE foo9;
CLOSE foo10;
CLOSE foo11;
CLOSE foo12;
-- leave some cursors open, to test that auto-close works.
-- record this in the system view as well (don't query the time field there
-- however)
SELECT name, statement, is_holdable, is_binary, is_scrollable FROM pg_cursors ORDER BY 1;
 name  |                               statement                               | is_holdable | is_binary | is_scrollable 
-------+-----------------------------------------------------------------------+-------------+-----------+---------------
 foo13 | DECLARE foo13 SCROLL CURSOR FOR SELECT * FROM tenk1 ORDER BY unique2; | f           | f         | f
 foo14 | DECLARE foo14 CURSOR FOR SELECT * FROM tenk2 ORDER BY 1,2,3,4;        | f           | f         | f
 foo15 | DECLARE foo15 SCROLL CURSOR FOR SELECT * FROM tenk1 ORDER BY unique2; | f           | f         | f
 foo16 | DECLARE foo16 CURSOR FOR SELECT * FROM tenk2 ORDER BY 1,2,3,4;        | f           | f         | f
 foo17 | DECLARE foo17 SCROLL CURSOR FOR SELECT * FROM tenk1 ORDER BY unique2; | f           | f         | f
 foo18 | DECLARE foo18 CURSOR FOR SELECT * FROM tenk2 ORDER BY 1,2,3,4;        | f           | f         | f
 foo19 | DECLARE foo19 SCROLL CURSOR FOR SELECT * FROM tenk1 ORDER BY unique2; | f           | f         | f
 foo20 | DECLARE foo20 CURSOR FOR SELECT * FROM tenk2 ORDER BY 1,2,3,4;        | f           | f         | f
 foo21 | DECLARE foo21 SCROLL CURSOR FOR SELECT * FROM tenk1 ORDER BY unique2; | f           | f         | f
 foo22 | DECLARE foo22 CURSOR FOR SELECT * FROM tenk2 ORDER BY 1,2,3,4;        | f           | f         | f
 foo23 | DECLARE foo23 SCROLL CURSOR FOR SELECT * FROM tenk1 ORDER BY unique2; | f           | f         | f
(11 rows)

END;
SELECT name, statement, is_holdable, is_binary, is_scrollable FROM pg_cursors;
 name | statement | is_holdable | is_binary | is_scrollable 
------+-----------+-------------+-----------+---------------
(0 rows)

--
-- NO SCROLL disallows backward fetching
--
BEGIN;
DECLARE foo24 NO SCROLL CURSOR FOR SELECT * FROM tenk1 ORDER BY unique2;
FETCH 1 FROM foo24;
 unique1 | unique2 | two | four | ten | twenty | hundred | thousand | twothousand | fivethous | tenthous | odd | even | stringu1 | stringu2 | string4 
---------+---------+-----+------+-----+--------+---------+----------+-------------+-----------+----------+-----+------+----------+----------+---------
    8800 |       0 |   0 |    0 |   0 |      0 |       0 |      800 |         800 |      3800 |     8800 |   0 |    1 | MAAAAA   | AAAAAA   | AAAAxx
(1 row)

FETCH BACKWARD 1 FROM foo24; -- should fail
ERROR:  backward scan is not supported in this version of Greenplum Database
END;
--
-- Cursors outside transaction blocks
--
SELECT name, statement, is_holdable, is_binary, is_scrollable FROM pg_cursors;
 name | statement | is_holdable | is_binary | is_scrollable 
------+-----------+-------------+-----------+---------------
(0 rows)

BEGIN;
DECLARE foo25 CURSOR WITH HOLD FOR SELECT * FROM tenk2 ORDER BY 1,2,3,4;
FETCH FROM foo25;
 unique1 | unique2 | two | four | ten | twenty | hundred | thousand | twothousand | fivethous | tenthous | odd | even | stringu1 | stringu2 | string4 
---------+---------+-----+------+-----+--------+---------+----------+-------------+-----------+----------+-----+------+----------+----------+---------
       0 |    9998 |   0 |    0 |   0 |      0 |       0 |        0 |           0 |         0 |        0 |   0 |    1 | AAAAAA   | OUOAAA   | OOOOxx
(1 row)

FETCH FROM foo25;
 unique1 | unique2 | two | four | ten | twenty | hundred | thousand | twothousand | fivethous | tenthous | odd | even | stringu1 | stringu2 | string4 
---------+---------+-----+------+-----+--------+---------+----------+-------------+-----------+----------+-----+------+----------+----------+---------
       1 |    2838 |   1 |    1 |   1 |      1 |       1 |        1 |           1 |         1 |        1 |   2 |    3 | BAAAAA   | EFEAAA   | OOOOxx
(1 row)

COMMIT;
FETCH FROM foo25;
 unique1 | unique2 | two | four | ten | twenty | hundred | thousand | twothousand | fivethous | tenthous | odd | even | stringu1 | stringu2 | string4 
---------+---------+-----+------+-----+--------+---------+----------+-------------+-----------+----------+-----+------+----------+----------+---------
       2 |    2716 |   0 |    2 |   2 |      2 |       2 |        2 |           2 |         2 |        2 |   4 |    5 | CAAAAA   | MAEAAA   | AAAAxx
(1 row)

--FETCH BACKWARD FROM foo25;
--FETCH ABSOLUTE -1 FROM foo25;
SELECT name, statement, is_holdable, is_binary, is_scrollable FROM pg_cursors;
 name  |                                statement                                 | is_holdable | is_binary | is_scrollable 
-------+--------------------------------------------------------------------------+-------------+-----------+---------------
 foo25 | DECLARE foo25 CURSOR WITH HOLD FOR SELECT * FROM tenk2 ORDER BY 1,2,3,4; | t           | f         | f
(1 row)

CLOSE foo25;
--
-- ROLLBACK should close holdable cursors
--
BEGIN;
DECLARE foo26 CURSOR WITH HOLD FOR SELECT * FROM tenk1 ORDER BY unique2;
ROLLBACK;
-- should fail
FETCH FROM foo26;
ERROR:  cursor "foo26" does not exist
--
-- Parameterized DECLARE needs to insert param values into the cursor portal
--
BEGIN;
CREATE FUNCTION declares_cursor(text)
   RETURNS void
   AS 'DECLARE c CURSOR FOR SELECT stringu1 FROM tenk1 WHERE stringu1 LIKE $1;'
   LANGUAGE SQL READS SQL DATA;
SELECT declares_cursor('AB%');
 declares_cursor 
-----------------
 
(1 row)

FETCH ALL FROM c;
 stringu1 
----------
 ABAAAA
 ABAAAA
 ABAAAA
 ABAAAA
 ABAAAA
 ABAAAA
 ABAAAA
 ABAAAA
 ABAAAA
 ABAAAA
 ABAAAA
 ABAAAA
 ABAAAA
 ABAAAA
 ABAAAA
(15 rows)

ROLLBACK;
--
-- Test behavior of both volatile and stable functions inside a cursor;
-- in particular we want to see what happens during commit of a holdable
-- cursor
--
create temp table tt1(f1 int);
NOTICE:  Table doesn't have 'DISTRIBUTED BY' clause -- Using column named 'f1' as the Greenplum Database data distribution key for this table.
HINT:  The 'DISTRIBUTED BY' clause determines the distribution of data. Make sure column(s) chosen are the optimal data distribution key to minimize skew.
create function count_tt1_v() returns int8 as
'select count(*) from tt1' language sql volatile READS SQL DATA;
create function count_tt1_s() returns int8 as
'select count(*) from tt1' language sql stable READS SQL DATA;
begin;
insert into tt1 values(1);
declare c1 cursor for select count_tt1_v(), count_tt1_s();
insert into tt1 values(2);
-- fetch all from c1; -- DISABLED: see open JIRA MPP-835
-- start_ignore
 count_tt1_v | count_tt1_s 
-------------+-------------
           2 |           1
(1 row)
-- end_ignore
rollback;
begin;
insert into tt1 values(1);
declare c2 cursor with hold for select count_tt1_v(), count_tt1_s();
insert into tt1 values(2);
commit;
delete from tt1;
-- fetch all from c2; -- DISABLED: see open JIRA MPP-835
-- start_ignore
 count_tt1_v | count_tt1_s 
-------------+-------------
           2 |           1
(1 row)
-- end_ignore
drop function count_tt1_v();
drop function count_tt1_s();
-- Create a cursor with the BINARY option and check the pg_cursors view
BEGIN;
SELECT name, statement, is_holdable, is_binary, is_scrollable FROM pg_cursors;
 name |                              statement                               | is_holdable | is_binary | is_scrollable 
------+----------------------------------------------------------------------+-------------+-----------+---------------
 c2   | declare c2 cursor with hold for select count_tt1_v(), count_tt1_s(); | t           | f         | f
(1 row)

DECLARE bc BINARY CURSOR FOR SELECT * FROM tenk1;
SELECT name, statement, is_holdable, is_binary, is_scrollable FROM pg_cursors;
 name |                              statement                               | is_holdable | is_binary | is_scrollable 
------+----------------------------------------------------------------------+-------------+-----------+---------------
 bc   | DECLARE bc BINARY CURSOR FOR SELECT * FROM tenk1;                    | f           | t         | f
 c2   | declare c2 cursor with hold for select count_tt1_v(), count_tt1_s(); | t           | f         | f
(2 rows)

ROLLBACK;
-- We should not see the portal that is created internally to
-- implement EXECUTE in pg_cursors
PREPARE cprep AS
  SELECT name, statement, is_holdable, is_binary, is_scrollable FROM pg_cursors;
EXECUTE cprep;
 name |                              statement                               | is_holdable | is_binary | is_scrollable 
------+----------------------------------------------------------------------+-------------+-----------+---------------
 c2   | declare c2 cursor with hold for select count_tt1_v(), count_tt1_s(); | t           | f         | f
(1 row)

-- test CLOSE ALL;
SELECT name FROM pg_cursors ORDER BY 1;
 name 
------
 c2
(1 row)

CLOSE ALL;
SELECT name FROM pg_cursors ORDER BY 1;
 name 
------
(0 rows)

BEGIN;
DECLARE foo1 CURSOR WITH HOLD FOR SELECT 1;
DECLARE foo2 CURSOR WITHOUT HOLD FOR SELECT 1;
SELECT name FROM pg_cursors ORDER BY 1;
 name 
------
 foo1
 foo2
(2 rows)

CLOSE ALL;
SELECT name FROM pg_cursors ORDER BY 1;
 name 
------
(0 rows)

COMMIT;
--
-- Tests for updatable cursors
--
-- In GPDB, we use a dummy column as distribution key, so that all the
-- rows land on the same segment. Otherwise the order the cursor returns
-- the rows is unstable.
CREATE TEMP TABLE uctest(f1 int, f2 text, distkey text) distributed by (distkey);
INSERT INTO uctest VALUES (1, 'one'), (2, 'two'), (3, 'three');
SELECT f1, f2 FROM uctest;
 f1 |  f2   
----+-------
  1 | one
  2 | two
  3 | three
(3 rows)

-- Check DELETE WHERE CURRENT
BEGIN;
DECLARE c1 CURSOR FOR SELECT f1, f2 FROM uctest;
FETCH 2 FROM c1;
 f1 | f2  
----+-----
  1 | one
  2 | two
(2 rows)

DELETE FROM uctest WHERE CURRENT OF c1;
-- should show deletion
SELECT f1, f2 FROM uctest;
 f1 |  f2   
----+-------
  1 | one
  3 | three
(2 rows)

-- cursor did not move
FETCH ALL FROM c1;
 f1 |  f2   
----+-------
  3 | three
(1 row)

-- cursor is insensitive
--MOVE BACKWARD ALL IN c1; -- backwards scans not supported in GPDB
--FETCH ALL FROM c1;
COMMIT;
-- should still see deletion
SELECT f1, f2 FROM uctest;
 f1 |  f2   
----+-------
  1 | one
  3 | three
(2 rows)

-- Check UPDATE WHERE CURRENT; this time use FOR UPDATE
BEGIN;
DECLARE c1 CURSOR FOR SELECT f1, f2 FROM uctest FOR UPDATE;
FETCH c1;
 f1 | f2  
----+-----
  1 | one
(1 row)

UPDATE uctest SET f1 = 8 WHERE CURRENT OF c1;
SELECT f1, f2 FROM uctest;
 f1 |  f2   
----+-------
  3 | three
  8 | one
(2 rows)

COMMIT;
SELECT f1, f2 FROM uctest;
 f1 |  f2   
----+-------
  3 | three
  8 | one
(2 rows)

-- Check repeated-update and update-then-delete cases
BEGIN;
DECLARE c1 CURSOR FOR SELECT f1, f2 FROM uctest;
FETCH c1;
 f1 |  f2   
----+-------
  3 | three
(1 row)

UPDATE uctest SET f1 = f1 + 10 WHERE CURRENT OF c1;
SELECT f1, f2 FROM uctest;
 f1 |  f2   
----+-------
  8 | one
 13 | three
(2 rows)

UPDATE uctest SET f1 = f1 + 10 WHERE CURRENT OF c1; -- currently broken on GPDB! (does nothing)
SELECT f1, f2 FROM uctest;
 f1 |  f2   
----+-------
  8 | one
 13 | three
(2 rows)

-- insensitive cursor should not show effects of updates or deletes
--FETCH RELATIVE 0 FROM c1;
DELETE FROM uctest WHERE CURRENT OF c1; -- currently broken on GPDB! (does nothing)
SELECT f1, f2 FROM uctest;
 f1 |  f2   
----+-------
  8 | one
 13 | three
(2 rows)

DELETE FROM uctest WHERE CURRENT OF c1; -- no-op
SELECT f1, f2 FROM uctest;
 f1 |  f2   
----+-------
  8 | one
 13 | three
(2 rows)

UPDATE uctest SET f1 = f1 + 10 WHERE CURRENT OF c1; -- no-op
SELECT f1, f2 FROM uctest;
 f1 |  f2   
----+-------
  8 | one
 13 | three
(2 rows)

--FETCH RELATIVE 0 FROM c1;
ROLLBACK;
SELECT f1, f2 FROM uctest;
 f1 |  f2   
----+-------
  3 | three
  8 | one
(2 rows)

BEGIN;
DECLARE c1 CURSOR FOR SELECT f1, f2 FROM uctest FOR UPDATE;
FETCH c1;
 f1 |  f2   
----+-------
  3 | three
(1 row)

UPDATE uctest SET f1 = f1 + 10 WHERE CURRENT OF c1;
SELECT f1, f2 FROM uctest;
 f1 |  f2   
----+-------
  8 | one
 13 | three
(2 rows)

UPDATE uctest SET f1 = f1 + 10 WHERE CURRENT OF c1; -- currently broken on GPDB! (does nothing)
SELECT f1, f2 FROM uctest;
 f1 |  f2   
----+-------
  8 | one
 13 | three
(2 rows)

DELETE FROM uctest WHERE CURRENT OF c1; -- currently broken on GPDB! (does nothing)
SELECT f1, f2 FROM uctest;
 f1 |  f2   
----+-------
  8 | one
 13 | three
(2 rows)

DELETE FROM uctest WHERE CURRENT OF c1; -- no-op
SELECT f1, f2 FROM uctest;
 f1 |  f2   
----+-------
  8 | one
 13 | three
(2 rows)

UPDATE uctest SET f1 = f1 + 10 WHERE CURRENT OF c1; -- no-op
SELECT f1, f2 FROM uctest;
 f1 |  f2   
----+-------
  8 | one
 13 | three
(2 rows)

--- sensitive cursors can't currently scroll back, so this is an error:
FETCH RELATIVE 0 FROM c1;
ERROR:  cursor can only scan forward
HINT:  Declare it with SCROLL option to enable backward scan.
ROLLBACK;
SELECT f1, f2 FROM uctest;
 f1 |  f2   
----+-------
  3 | three
  8 | one
(2 rows)

-- Check inheritance cases
-- GPDB_84_MERGE_FIXME: This notice is being produced by our version of
-- GPDB,we assume it is correct.
CREATE TEMP TABLE ucchild () inherits (uctest);
NOTICE:  Table has parent, setting distribution columns to match parent table
INSERT INTO ucchild values(100, 'hundred');
SELECT f1, f2 FROM uctest;
 f1  |   f2    
-----+---------
   3 | three
   8 | one
 100 | hundred
(3 rows)

BEGIN;
DECLARE c1 CURSOR FOR SELECT f1, f2 FROM uctest FOR UPDATE;
FETCH 1 FROM c1;
 f1 |  f2   
----+-------
  3 | three
(1 row)

UPDATE uctest SET f1 = f1 + 10 WHERE CURRENT OF c1;
FETCH 1 FROM c1;
 f1 | f2  
----+-----
  8 | one
(1 row)

UPDATE uctest SET f1 = f1 + 10 WHERE CURRENT OF c1;
FETCH 1 FROM c1;
 f1  |   f2    
-----+---------
 100 | hundred
(1 row)

UPDATE uctest SET f1 = f1 + 10 WHERE CURRENT OF c1;
FETCH 1 FROM c1;
 f1 | f2 
----+----
(0 rows)

COMMIT;
SELECT f1, f2 FROM uctest;
 f1  |   f2    
-----+---------
  13 | three
  18 | one
 110 | hundred
(3 rows)

-- Can update from a self-join, but only if FOR UPDATE says which to use
BEGIN;
DECLARE c1 CURSOR FOR SELECT * FROM uctest a, uctest b WHERE a.f1 = b.f1 + 5;
FETCH 1 FROM c1;
 f1 | f2  | distkey | f1 |  f2   | distkey 
----+-----+---------+----+-------+---------
 18 | one |         | 13 | three | 
(1 row)

UPDATE uctest SET f1 = f1 + 10 WHERE CURRENT OF c1;  -- fail
ERROR:  cursor "c1" is not a simply updatable scan of table "uctest"
ROLLBACK;
BEGIN;
DECLARE c1 CURSOR FOR SELECT * FROM uctest a, uctest b WHERE a.f1 = b.f1 + 5 FOR UPDATE;
FETCH 1 FROM c1;
 f1 | f2  | distkey | f1 |  f2   | distkey 
----+-----+---------+----+-------+---------
 18 | one |         | 13 | three | 
(1 row)

UPDATE uctest SET f1 = f1 + 10 WHERE CURRENT OF c1;  -- fail
ERROR:  cursor "c1" is not a simply updatable scan of table "uctest"
ROLLBACK;
BEGIN;
DECLARE c1 CURSOR FOR SELECT * FROM uctest a, uctest b WHERE a.f1 = b.f1 + 5 FOR SHARE OF a;
FETCH 1 FROM c1;
 f1 | f2  | distkey | f1 |  f2   | distkey 
----+-----+---------+----+-------+---------
 18 | one |         | 13 | three | 
(1 row)

UPDATE uctest SET f1 = f1 + 10 WHERE CURRENT OF c1;
ERROR:  cursor "c1" is not a simply updatable scan of table "uctest"
SELECT * FROM uctest;
ERROR:  current transaction is aborted, commands ignored until end of transaction block
ROLLBACK;
-- Check various error cases
DELETE FROM uctest WHERE CURRENT OF c1;  -- fail, no such cursor
ERROR:  cursor "c1" does not exist
DECLARE cx CURSOR WITH HOLD FOR SELECT * FROM uctest;
DELETE FROM uctest WHERE CURRENT OF cx;  -- fail, can't use held cursor
ERROR:  cursor "cx" is held from a previous transaction
BEGIN;
DECLARE c CURSOR FOR SELECT * FROM tenk2;
DELETE FROM uctest WHERE CURRENT OF c;  -- fail, cursor on wrong table
ERROR:  cursor "c" is not a simply updatable scan of table "uctest"
ROLLBACK;
BEGIN;
DECLARE c CURSOR FOR SELECT * FROM tenk2 FOR SHARE;
DELETE FROM uctest WHERE CURRENT OF c;  -- fail, cursor on wrong table
ERROR:  cursor "c" is not a simply updatable scan of table "uctest"
ROLLBACK;
BEGIN;
DECLARE c CURSOR FOR SELECT * FROM tenk1 JOIN tenk2 USING (unique1);
DELETE FROM tenk1 WHERE CURRENT OF c;  -- fail, cursor is on a join
ERROR:  cursor "c" is not a simply updatable scan of table "tenk1"
ROLLBACK;
BEGIN;
DECLARE c CURSOR FOR SELECT f1,count(*) FROM uctest GROUP BY f1;
DELETE FROM uctest WHERE CURRENT OF c;  -- fail, cursor is on aggregation
ERROR:  cursor "c" is not a simply updatable scan of table "uctest"
ROLLBACK;
BEGIN;
DECLARE c1 CURSOR FOR SELECT * FROM uctest;
DELETE FROM uctest WHERE CURRENT OF c1; -- fail, no current row
ERROR:  cursor "c1" is not positioned on a row
ROLLBACK;
-- WHERE CURRENT OF may someday work with views, but today is not that day.
-- For now, just make sure it errors out cleanly.
CREATE TEMP VIEW ucview AS SELECT f1, f2 FROM uctest;
CREATE RULE ucrule AS ON DELETE TO ucview DO INSTEAD
  DELETE FROM uctest WHERE f1 = OLD.f1;
BEGIN;
DECLARE c1 CURSOR FOR SELECT * FROM ucview;
FETCH FROM c1;
 f1 |  f2   
----+-------
 13 | three
(1 row)

DELETE FROM ucview WHERE CURRENT OF c1; -- fail, views not supported
ERROR:  WHERE CURRENT OF on a view is not implemented
ROLLBACK;
<<<<<<< HEAD
-- Check cursors for functions.
BEGIN;
DECLARE c1 CURSOR FOR SELECT * FROM LOWER('TEST');
FETCH ALL FROM c1;
 lower 
-------
 test
(1 row)

COMMIT;
=======
-- Make sure snapshot management works okay, per bug report in
-- 235395b90909301035v7228ce63q392931f15aa74b31@mail.gmail.com
BEGIN; 
SET TRANSACTION ISOLATION LEVEL SERIALIZABLE; 
CREATE TABLE cursor (a int); 
INSERT INTO cursor VALUES (1); 
DECLARE c1 NO SCROLL CURSOR FOR SELECT * FROM cursor FOR UPDATE; 
UPDATE cursor SET a = 2; 
FETCH ALL FROM c1; 
 a 
---
(0 rows)

COMMIT; 
DROP TABLE cursor;
>>>>>>> 78a09145
<|MERGE_RESOLUTION|>--- conflicted
+++ resolved
@@ -979,7 +979,6 @@
 DELETE FROM ucview WHERE CURRENT OF c1; -- fail, views not supported
 ERROR:  WHERE CURRENT OF on a view is not implemented
 ROLLBACK;
-<<<<<<< HEAD
 -- Check cursors for functions.
 BEGIN;
 DECLARE c1 CURSOR FOR SELECT * FROM LOWER('TEST');
@@ -990,20 +989,33 @@
 (1 row)
 
 COMMIT;
-=======
 -- Make sure snapshot management works okay, per bug report in
 -- 235395b90909301035v7228ce63q392931f15aa74b31@mail.gmail.com
+-- GPDB_90_MERGE_FIXME: This doesn't work correctly. Two issues:
+-- 1. In GPDB, an UPDATE, or FOR UPDATE, locks the whole table. Because of
+--    that, there cannot be concurrent updates, and we don't bother with
+--    LockRows nodes in FOR UPDATE plans. However, in the upstream, the
+--    LockRows node also handles fetching the latest tuple version, if it
+--    was updated in the same transaction, by a *later* command.
+--
+-- 2. Even if we had LockRows in the plan, it still wouldn't work, at least
+--    not always. In PostgreSQL, the LockRows node checks the visibility
+--    when a row is FETCHed. Not before that. So if a row is UPDATEd in
+--    the same transaction, before it's FETCHed, the FETCH is supposed to
+--    see the effects of the UPDATE. In GPDB, however, a cursor starts
+--    executing in the segments, as soon as the DECLARE CURSOR is issued,
+--    so there's a race condition.
 BEGIN; 
 SET TRANSACTION ISOLATION LEVEL SERIALIZABLE; 
-CREATE TABLE cursor (a int); 
-INSERT INTO cursor VALUES (1); 
+CREATE TABLE cursor (a int, b int); 
+INSERT INTO cursor VALUES (1, 1); 
 DECLARE c1 NO SCROLL CURSOR FOR SELECT * FROM cursor FOR UPDATE; 
-UPDATE cursor SET a = 2; 
+UPDATE cursor SET b = 2; 
 FETCH ALL FROM c1; 
- a 
----
-(0 rows)
+ a | b 
+---+---
+ 1 | 1
+(1 row)
 
 COMMIT; 
-DROP TABLE cursor;
->>>>>>> 78a09145
+DROP TABLE cursor;