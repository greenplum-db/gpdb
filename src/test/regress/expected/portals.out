--- conflicted
+++ resolved
@@ -1145,16 +1145,7 @@
 move backward all in c;
 ERROR:  backward scan is not supported in this version of Greenplum Database
 fetch all from c;
-<<<<<<< HEAD
 ERROR:  current transaction is aborted, commands ignored until end of transaction block
-=======
-        q1        |        q2        
-------------------+------------------
-              123 |              456
-              123 | 4567890123456789
- 4567890123456789 |              123
-(3 rows)
-
 rollback;
 -- Check handling of non-backwards-scan-capable plans with scroll cursors
 begin;
@@ -1183,11 +1174,7 @@
 (1 row)
 
 fetch backward all in c1;
- x  
-----
- 42
-(1 row)
-
+ERROR:  backward scan is not supported in this version of Greenplum Database
 rollback;
 begin;
 explain (costs off) declare c2 cursor for select generate_series(1,3) as g;
@@ -1213,12 +1200,5 @@
 (3 rows)
 
 fetch backward all in c2;
- g 
----
- 3
- 2
- 1
-(3 rows)
-
->>>>>>> b5bce6c1
+ERROR:  backward scan is not supported in this version of Greenplum Database
 rollback;