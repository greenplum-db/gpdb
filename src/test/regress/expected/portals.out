--- conflicted
+++ resolved
@@ -1145,16 +1145,7 @@
 move backward all in c;
 ERROR:  backward scan is not supported in this version of Greenplum Database
 fetch all from c;
-<<<<<<< HEAD
 ERROR:  current transaction is aborted, commands ignored until end of transaction block
-=======
-        q1        |        q2        
-------------------+------------------
-              123 |              456
-              123 | 4567890123456789
- 4567890123456789 |              123
-(3 rows)
-
 rollback;
 -- Check handling of non-backwards-scan-capable plans with scroll cursors
 begin;
@@ -1220,5 +1211,4 @@
  1
 (3 rows)
 
->>>>>>> b5bce6c1
 rollback;