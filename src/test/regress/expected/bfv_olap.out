--- conflicted
+++ resolved
@@ -452,10 +452,7 @@
 -- CLEANUP
 -- start_ignore
 drop table mpp23240;
-<<<<<<< HEAD
 drop schema if exists bfv_olap;
-=======
->>>>>>> ba05bef1
 -- end_ignore
 -- Test for the bug reported at https://github.com/greenplum-db/gpdb/issues/2236
 create table test1 (x int, y int, z double precision);
@@ -494,4 +491,42 @@
 -- CLEANUP
 -- start_ignore
 drop schema bfv_olap cascade;
+-- end_ignore
+-- Test for the bug reported at https://github.com/greenplum-db/gpdb/issues/2236
+create table test1 (x int, y int, z double precision);
+insert into test1 select a, b, a*10 + b from generate_series(1, 5) a, generate_series(1, 5) b;
+select sum(z) over (partition by x) as sumx, sum(z) over (partition by y) as sumy from test1;
+ sumx | sumy 
+------+------
+   65 |  155
+   65 |  160
+   65 |  165
+   65 |  170
+   65 |  175
+  115 |  155
+  115 |  160
+  115 |  165
+  115 |  170
+  115 |  175
+  165 |  155
+  165 |  160
+  165 |  165
+  165 |  170
+  165 |  175
+  215 |  155
+  215 |  160
+  215 |  165
+  215 |  170
+  215 |  175
+  265 |  155
+  265 |  160
+  265 |  165
+  265 |  170
+  265 |  175
+(25 rows)
+
+drop table test1;
+-- CLEANUP
+-- start_ignore
+drop schema bfv_olap cascade;
 -- end_ignore