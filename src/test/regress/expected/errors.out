--
-- ERRORS
--
-- bad in postquel, but ok in PostgreSQL
select 1;
 ?column? 
----------
        1
(1 row)

--
-- UNSUPPORTED STUFF
-- doesn't work
-- notify pg_class
--
--
-- SELECT
-- this used to be a syntax error, but now we allow an empty target list
select;
--
(1 row)

-- no such relation
select * from nonesuch;
ERROR:  relation "nonesuch" does not exist
LINE 1: select * from nonesuch;
                      ^
-- bad name in target list
select nonesuch from pg_database;
ERROR:  column "nonesuch" does not exist
LINE 1: select nonesuch from pg_database;
               ^
-- empty distinct list isn't OK
select distinct from pg_database;
ERROR:  syntax error at or near "from"
LINE 1: select distinct from pg_database;
                        ^
-- bad attribute name on lhs of operator
select * from pg_database where nonesuch = pg_database.datname;
ERROR:  column "nonesuch" does not exist
LINE 1: select * from pg_database where nonesuch = pg_database.datna...
                                        ^
-- bad attribute name on rhs of operator
select * from pg_database where pg_database.datname = nonesuch;
ERROR:  column "nonesuch" does not exist
LINE 1: ...ect * from pg_database where pg_database.datname = nonesuch;
                                                              ^
-- bad attribute name in select distinct on
select distinct on (foobar) * from pg_database;
ERROR:  column "foobar" does not exist
LINE 1: select distinct on (foobar) * from pg_database;
                            ^
-- grouping with FOR UPDATE
select null from pg_database group by datname for update;
ERROR:  FOR UPDATE is not allowed with GROUP BY clause
select null from pg_database group by grouping sets (()) for update;
ERROR:  FOR UPDATE is not allowed with GROUP BY clause
--
-- DELETE
-- missing relation name (this had better not wildcard!)
delete from;
ERROR:  syntax error at or near ";"
LINE 1: delete from;
                   ^
-- no such relation
delete from nonesuch;
ERROR:  relation "nonesuch" does not exist
LINE 1: delete from nonesuch;
                    ^
--
-- DROP
-- missing relation name (this had better not wildcard!)
drop table;
ERROR:  syntax error at or near ";"
LINE 1: drop table;
                  ^
-- no such relation
drop table nonesuch;
ERROR:  table "nonesuch" does not exist
--
-- ALTER TABLE
-- relation renaming
-- missing relation name
alter table rename;
ERROR:  syntax error at or near ";"
LINE 1: alter table rename;
                          ^
-- no such relation
alter table nonesuch rename to newnonesuch;
ERROR:  relation "nonesuch" does not exist
-- no such relation
alter table nonesuch rename to stud_emp;
ERROR:  relation "nonesuch" does not exist
-- conflict
alter table stud_emp rename to aggtest;
ERROR:  relation "aggtest" already exists
-- self-conflict
alter table stud_emp rename to stud_emp;
ERROR:  relation "stud_emp" already exists
-- attribute renaming
-- no such relation
alter table nonesuchrel rename column nonesuchatt to newnonesuchatt;
ERROR:  relation "nonesuchrel" does not exist
-- no such attribute
alter table emp rename column nonesuchatt to newnonesuchatt;
ERROR:  column "nonesuchatt" does not exist
-- conflict
alter table emp rename column salary to manager;
ERROR:  column "manager" of relation "stud_emp" already exists
-- conflict
alter table emp rename column salary to ctid;
ERROR:  column name "ctid" conflicts with a system column name
--
-- TRANSACTION STUFF
-- not in a xact
abort;
WARNING:  there is no transaction in progress
-- not in a xact
end;
WARNING:  there is no transaction in progress
--
-- CREATE AGGREGATE
-- sfunc/finalfunc type disagreement
create aggregate newavg2 (sfunc = int4pl,
			  basetype = int4,
			  stype = int4,
			  finalfunc = int2um,
			  initcond = '0');
ERROR:  function int2um(integer) does not exist
-- left out basetype
create aggregate newcnt1 (sfunc = int4inc,
			  stype = int4,
			  initcond = '0');
ERROR:  aggregate input type must be specified
--
-- DROP INDEX
-- missing index name
drop index;
ERROR:  syntax error at or near ";"
LINE 1: drop index;
                  ^
-- bad index name
drop index 314159;
ERROR:  syntax error at or near "314159"
LINE 1: drop index 314159;
                   ^
-- no such index
drop index nonesuch;
ERROR:  index "nonesuch" does not exist
--
-- DROP AGGREGATE
-- missing aggregate name
drop aggregate;
ERROR:  syntax error at or near ";"
LINE 1: drop aggregate;
                      ^
-- missing aggregate type
drop aggregate newcnt1;
ERROR:  syntax error at or near ";"
LINE 1: drop aggregate newcnt1;
                              ^
-- bad aggregate name
drop aggregate 314159 (int);
ERROR:  syntax error at or near "314159"
LINE 1: drop aggregate 314159 (int);
                       ^
-- bad aggregate type
drop aggregate newcnt (nonesuch);
ERROR:  type "nonesuch" does not exist
-- no such aggregate
drop aggregate nonesuch (int4);
ERROR:  aggregate nonesuch(integer) does not exist
-- no such aggregate for type
drop aggregate newcnt (float4);
ERROR:  aggregate newcnt(real) does not exist
--
-- DROP FUNCTION
-- missing function name
drop function ();
ERROR:  syntax error at or near "("
LINE 1: drop function ();
                      ^
-- bad function name
drop function 314159();
ERROR:  syntax error at or near "314159"
LINE 1: drop function 314159();
                      ^
-- no such function
drop function nonesuch();
ERROR:  function nonesuch() does not exist
--
-- DROP TYPE
-- missing type name
drop type;
ERROR:  syntax error at or near ";"
LINE 1: drop type;
                 ^
-- bad type name
drop type 314159;
ERROR:  syntax error at or near "314159"
LINE 1: drop type 314159;
                  ^
-- no such type
drop type nonesuch;
ERROR:  type "nonesuch" does not exist
--
-- DROP OPERATOR
-- missing everything
drop operator;
ERROR:  syntax error at or near ";"
LINE 1: drop operator;
                     ^
-- bad operator name
drop operator equals;
ERROR:  syntax error at or near ";"
LINE 1: drop operator equals;
                            ^
-- missing type list
drop operator ===;
ERROR:  syntax error at or near ";"
LINE 1: drop operator ===;
                         ^
-- missing parentheses
drop operator int4, int4;
ERROR:  syntax error at or near ","
LINE 1: drop operator int4, int4;
                          ^
-- missing operator name
drop operator (int4, int4);
ERROR:  syntax error at or near "("
LINE 1: drop operator (int4, int4);
                      ^
-- missing type list contents
drop operator === ();
ERROR:  syntax error at or near ")"
LINE 1: drop operator === ();
                           ^
-- no such operator
drop operator === (int4);
ERROR:  missing argument
LINE 1: drop operator === (int4);
                               ^
HINT:  Use NONE to denote the missing argument of a unary operator.
-- no such operator by that name
drop operator === (int4, int4);
ERROR:  operator does not exist: integer === integer
-- no such type1
drop operator = (nonesuch);
ERROR:  missing argument
LINE 1: drop operator = (nonesuch);
                                 ^
HINT:  Use NONE to denote the missing argument of a unary operator.
-- no such type1
drop operator = ( , int4);
ERROR:  syntax error at or near ","
LINE 1: drop operator = ( , int4);
                          ^
-- no such type1
drop operator = (nonesuch, int4);
ERROR:  type "nonesuch" does not exist
-- no such type2
drop operator = (int4, nonesuch);
ERROR:  type "nonesuch" does not exist
-- no such type2
drop operator = (int4, );
ERROR:  syntax error at or near ")"
LINE 1: drop operator = (int4, );
                               ^
--
-- DROP RULE
-- missing rule name
drop rule;
ERROR:  syntax error at or near ";"
LINE 1: drop rule;
                 ^
-- bad rule name
drop rule 314159;
ERROR:  syntax error at or near "314159"
LINE 1: drop rule 314159;
                  ^
-- no such rule
drop rule nonesuch on noplace;
ERROR:  relation "noplace" does not exist
-- these postquel variants are no longer supported
drop tuple rule nonesuch;
ERROR:  syntax error at or near "tuple"
LINE 1: drop tuple rule nonesuch;
             ^
drop instance rule nonesuch on noplace;
ERROR:  syntax error at or near "instance"
LINE 1: drop instance rule nonesuch on noplace;
             ^
drop rewrite rule nonesuch;
ERROR:  syntax error at or near "rewrite"
LINE 1: drop rewrite rule nonesuch;
             ^
-- start_matchsubs
--
-- # SPARC diff for divide by zero:
-- # ignore the floating point error
-- m/ERROR\:.*floating\-point exception/
-- s/(.*)/GP_IGNORE: $1/
--
-- # change the detail to the "correct" error
-- m/DETAIL\:\s+An invalid floating\-point operation was signaled.*division by zer/
-- s/(.*)/ERROR:  division by zero/
--
-- end_matchsubs
--
-- Check that division-by-zero is properly caught.
--
select 1/0;
ERROR:  division by zero
select 1::int8/0;
ERROR:  division by zero
select 1/0::int8;
ERROR:  division by zero
select 1::int2/0;
ERROR:  division by zero
select 1/0::int2;
ERROR:  division by zero
select 1::numeric/0;
ERROR:  division by zero
select 1/0::numeric;
ERROR:  division by zero
select 1::float8/0;
ERROR:  division by zero
select 1/0::float8;
ERROR:  division by zero
select 1::float4/0;
ERROR:  division by zero
select 1/0::float4;
ERROR:  division by zero
--
-- Test psql's reporting of syntax error location
--
xxx;
ERROR:  syntax error at or near "xxx"
LINE 1: xxx;
        ^
CREATE foo;
ERROR:  syntax error at or near "foo"
LINE 1: CREATE foo;
               ^
CREATE TABLE ;
ERROR:  syntax error at or near ";"
LINE 1: CREATE TABLE ;
                     ^
CREATE TABLE
\g
ERROR:  syntax error at end of input
LINE 1: CREATE TABLE
                    ^
INSERT INTO foo VALUES(123) foo;
ERROR:  syntax error at or near "foo"
LINE 1: INSERT INTO foo VALUES(123) foo;
                                    ^
INSERT INTO 123
VALUES(123);
ERROR:  syntax error at or near "123"
LINE 1: INSERT INTO 123
                    ^
INSERT INTO foo
VALUES(123) 123
;
ERROR:  syntax error at or near "123"
LINE 2: VALUES(123) 123
                    ^
-- with a tab
CREATE TABLE foo
  (id INT4 UNIQUE NOT NULL, id2 TEXT NOT NULL PRIMARY KEY,
	id3 INTEGER NOT NUL,
   id4 INT4 UNIQUE NOT NULL, id5 TEXT UNIQUE NOT NULL);
ERROR:  syntax error at or near "NUL"
LINE 3:  id3 INTEGER NOT NUL,
                         ^
-- long line to be truncated on the left
CREATE TABLE foo(id INT4 UNIQUE NOT NULL, id2 TEXT NOT NULL PRIMARY KEY, id3 INTEGER NOT NUL,
id4 INT4 UNIQUE NOT NULL, id5 TEXT UNIQUE NOT NULL);
ERROR:  syntax error at or near "NUL"
LINE 1: ...OT NULL, id2 TEXT NOT NULL PRIMARY KEY, id3 INTEGER NOT NUL,
                                                                   ^
-- long line to be truncated on the right
CREATE TABLE foo(
id3 INTEGER NOT NUL, id4 INT4 UNIQUE NOT NULL, id5 TEXT UNIQUE NOT NULL, id INT4 UNIQUE NOT NULL, id2 TEXT NOT NULL PRIMARY KEY);
ERROR:  syntax error at or near "NUL"
LINE 2: id3 INTEGER NOT NUL, id4 INT4 UNIQUE NOT NULL, id5 TEXT UNIQ...
                        ^
-- long line to be truncated both ways
CREATE TABLE foo(id INT4 UNIQUE NOT NULL, id2 TEXT NOT NULL PRIMARY KEY, id3 INTEGER NOT NUL, id4 INT4 UNIQUE NOT NULL, id5 TEXT UNIQUE NOT NULL);
ERROR:  syntax error at or near "NUL"
LINE 1: ...L, id2 TEXT NOT NULL PRIMARY KEY, id3 INTEGER NOT NUL, id4 I...
                                                             ^
-- long line to be truncated on the left, many lines
CREATE
TEMPORARY
TABLE
foo(id INT4 UNIQUE NOT NULL, id2 TEXT NOT NULL PRIMARY KEY, id3 INTEGER NOT NUL,
id4 INT4
UNIQUE
NOT
NULL,
id5 TEXT
UNIQUE
NOT
NULL)
;
ERROR:  syntax error at or near "NUL"
LINE 4: ...OT NULL, id2 TEXT NOT NULL PRIMARY KEY, id3 INTEGER NOT NUL,
                                                                   ^
-- long line to be truncated on the right, many lines
CREATE
TEMPORARY
TABLE
foo(
id3 INTEGER NOT NUL, id4 INT4 UNIQUE NOT NULL, id5 TEXT UNIQUE NOT NULL, id INT4 UNIQUE NOT NULL, id2 TEXT NOT NULL PRIMARY KEY)
;
ERROR:  syntax error at or near "NUL"
LINE 5: id3 INTEGER NOT NUL, id4 INT4 UNIQUE NOT NULL, id5 TEXT UNIQ...
                        ^
-- long line to be truncated both ways, many lines
CREATE
TEMPORARY
TABLE
foo
(id
INT4
UNIQUE NOT NULL, idx INT4 UNIQUE NOT NULL, idy INT4 UNIQUE NOT NULL, id2 TEXT NOT NULL PRIMARY KEY, id3 INTEGER NOT NUL, id4 INT4 UNIQUE NOT NULL, id5 TEXT UNIQUE NOT NULL,
idz INT4 UNIQUE NOT NULL,
idv INT4 UNIQUE NOT NULL);
ERROR:  syntax error at or near "NUL"
LINE 7: ...L, id2 TEXT NOT NULL PRIMARY KEY, id3 INTEGER NOT NUL, id4 I...
                                                             ^
-- more than 10 lines...
CREATE
TEMPORARY
TABLE
foo
(id
INT4
UNIQUE
NOT
NULL
,
idm
INT4
UNIQUE
NOT
NULL,
idx INT4 UNIQUE NOT NULL, idy INT4 UNIQUE NOT NULL, id2 TEXT NOT NULL PRIMARY KEY, id3 INTEGER NOT NUL, id4 INT4 UNIQUE NOT NULL, id5 TEXT UNIQUE NOT NULL,
idz INT4 UNIQUE NOT NULL,
idv
INT4
UNIQUE
NOT
NULL);
ERROR:  syntax error at or near "NUL"
LINE 16: ...L, id2 TEXT NOT NULL PRIMARY KEY, id3 INTEGER NOT NUL, id4 I...
<<<<<<< HEAD
                                                              ^
-- Check that stack depth detection mechanism works and
-- max_stack_depth is not set too high
create function infinite_recurse() returns int as
'select infinite_recurse()' language sql CONTAINS SQL;
\set VERBOSITY terse
-- start_matchsubs
-- # mpp-2756
-- m/(ERROR|WARNING|CONTEXT|NOTICE):.*stack depth limit exceeded\s+at\s+character/
-- s/\s+at\s+character.*//
-- m/ERROR:.*GPDB exception. Aborting Pivotal Optimizer \(GPORCA\).*/
-- s/ERROR:.*GPDB exception. Aborting Pivotal Optimizer \(GPORCA\).*//
-- end_matchsubs
-- start_ignore
select infinite_recurse();
ERROR:  stack depth limit exceeded
-- end_ignore
select 1; -- test that this works
 ?column? 
----------
        1
(1 row)
=======
                                                              ^
>>>>>>> 7cd0d523
<|MERGE_RESOLUTION|>--- conflicted
+++ resolved
@@ -456,29 +456,4 @@
 NULL);
 ERROR:  syntax error at or near "NUL"
 LINE 16: ...L, id2 TEXT NOT NULL PRIMARY KEY, id3 INTEGER NOT NUL, id4 I...
-<<<<<<< HEAD
-                                                              ^
--- Check that stack depth detection mechanism works and
--- max_stack_depth is not set too high
-create function infinite_recurse() returns int as
-'select infinite_recurse()' language sql CONTAINS SQL;
-\set VERBOSITY terse
--- start_matchsubs
--- # mpp-2756
--- m/(ERROR|WARNING|CONTEXT|NOTICE):.*stack depth limit exceeded\s+at\s+character/
--- s/\s+at\s+character.*//
--- m/ERROR:.*GPDB exception. Aborting Pivotal Optimizer \(GPORCA\).*/
--- s/ERROR:.*GPDB exception. Aborting Pivotal Optimizer \(GPORCA\).*//
--- end_matchsubs
--- start_ignore
-select infinite_recurse();
-ERROR:  stack depth limit exceeded
--- end_ignore
-select 1; -- test that this works
- ?column? 
-----------
-        1
-(1 row)
-=======
-                                                              ^
->>>>>>> 7cd0d523
+                                                              ^