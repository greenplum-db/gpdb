--- conflicted
+++ resolved
@@ -841,17 +841,10 @@
 --q32
 --
 explain select c1 from t1 where c1 =all (select c2 from t2 where c2 > -1 and c2 <= 1);
-<<<<<<< HEAD
-                                                                                                                                                                            QUERY PLAN
--------------------------------------------------------------------------------------------------------------------------------------------------------------------------------------------------------------------------------------------------------------------------------------------------------------------------------------------------------------------
- Gather Motion 3:1  (slice2; segments: 3)  (cost=0.00..1324032.79 rows=4 width=4)
-   ->  Seq Scan on t1  (cost=0.00..1324032.79 rows=2 width=4)
-=======
                                                                                                                                                                         QUERY PLAN                                                                                                                                                                         
 -----------------------------------------------------------------------------------------------------------------------------------------------------------------------------------------------------------------------------------------------------------------------------------------------------------------------------------------------------------
  Gather Motion 3:1  (slice2; segments: 3)  (cost=0.00..1324032.82 rows=10 width=4)
    ->  Seq Scan on t1  (cost=0.00..1324032.82 rows=4 width=4)
->>>>>>> efee4775
          Filter: (SubPlan 1)
          SubPlan 1  (slice2; segments: 3)
            ->  Result  (cost=0.00..431.00 rows=1 width=1)
@@ -904,14 +897,6 @@
 --q34
 --
 explain select c1 from t1 where c1 <=all (select c2 from t2 where c2 not in (select c1n from t1n));
-<<<<<<< HEAD
-                                                                                                                                                               QUERY PLAN
-----------------------------------------------------------------------------------------------------------------------------------------------------------------------------------------------------------------------------------------------------------------------------------------------------------------------------------------
- Gather Motion 3:1  (slice3; segments: 3)  (cost=0.00..1765379.01 rows=4 width=4)
-   ->  Seq Scan on t1  (cost=0.00..1765379.01 rows=2 width=4)
-         Filter: (subplan)
-         SubPlan 1
-=======
                                                                                                                                                                     QUERY PLAN                                                                                                                                                                     
 ---------------------------------------------------------------------------------------------------------------------------------------------------------------------------------------------------------------------------------------------------------------------------------------------------------------------------------------------------
  Result  (cost=0.00..1765379.24 rows=4 width=4)
@@ -920,7 +905,6 @@
          ->  Seq Scan on t1  (cost=0.00..431.00 rows=4 width=4)
    SubPlan 1  (slice0)
      ->  Result  (cost=0.00..862.00 rows=1 width=1)
->>>>>>> efee4775
            ->  Result  (cost=0.00..862.00 rows=1 width=1)
                  Filter: ((CASE WHEN ((sum((CASE WHEN (t1.c1 > t2.c2) THEN 1 ELSE 0 END))) IS NULL) THEN true WHEN ((sum((CASE WHEN (t2.c2 IS NULL) THEN 1 ELSE 0 END))) > 0::bigint) THEN NULL::boolean WHEN (t1.c1 IS NULL) THEN NULL::boolean WHEN ((sum((CASE WHEN (t1.c1 > t2.c2) THEN 1 ELSE 0 END))) = 0::bigint) THEN true ELSE false END) = true)
                  ->  Result  (cost=0.00..862.00 rows=1 width=1)
