--- conflicted
+++ resolved
@@ -1630,23 +1630,15 @@
 CREATE SCHEMA testns;
 CREATE TABLE testns.t1 (f1 int);
 CREATE TABLE testns.t2 (f1 int);
-<<<<<<< HEAD
-SELECT has_table_privilege('regress_user1', 'testns.t1', 'SELECT'); -- false
-=======
 CREATE TABLE testns.t3 (f1 int) PARTITION BY RANGE (f1) (START (2018) END (2020) EVERY (1),DEFAULT PARTITION extra );
 CREATE TABLE testns.t4 (f1 int) inherits (testns.t1);
 NOTICE:  merging column "f1" with inherited definition
-SELECT has_table_privilege('regressuser1', 'testns.t1', 'SELECT'); -- false
->>>>>>> eec9b590
- has_table_privilege 
----------------------
- f
-(1 row)
-
-<<<<<<< HEAD
-GRANT ALL ON ALL TABLES IN SCHEMA testns TO regress_user1;
-SELECT has_table_privilege('regress_user1', 'testns.t1', 'SELECT'); -- true
-=======
+SELECT has_table_privilege('regress_user1', 'testns.t1', 'SELECT'); -- false
+ has_table_privilege 
+---------------------
+ f
+(1 row)
+
 SELECT * FROM has_table_privilege_seg('regressuser1', 'testns.t1', 'SELECT'); -- false
  segid | has_table_privilege 
 -------+---------------------
@@ -1679,9 +1671,8 @@
      2 | f
 (3 rows)
 
-GRANT ALL ON ALL TABLES IN SCHEMA testns TO regressuser1;
-SELECT has_table_privilege('regressuser1', 'testns.t1', 'SELECT'); -- true
->>>>>>> eec9b590
+GRANT ALL ON ALL TABLES IN SCHEMA testns TO regress_user1;
+SELECT has_table_privilege('regress_user1', 'testns.t1', 'SELECT'); -- true
  has_table_privilege 
 ---------------------
  t
@@ -1693,10 +1684,6 @@
  t
 (1 row)
 
-<<<<<<< HEAD
-REVOKE ALL ON ALL TABLES IN SCHEMA testns FROM regress_user1;
-SELECT has_table_privilege('regress_user1', 'testns.t1', 'SELECT'); -- false
-=======
 SELECT * FROM has_table_privilege_seg('regressuser1', 'testns.t1', 'SELECT'); -- true
  segid | has_table_privilege 
 -------+---------------------
@@ -1729,9 +1716,8 @@
      2 | t
 (3 rows)
 
-REVOKE ALL ON ALL TABLES IN SCHEMA testns FROM regressuser1;
-SELECT has_table_privilege('regressuser1', 'testns.t1', 'SELECT'); -- false
->>>>>>> eec9b590
+REVOKE ALL ON ALL TABLES IN SCHEMA testns FROM regress_user1;
+SELECT has_table_privilege('regress_user1', 'testns.t1', 'SELECT'); -- false
  has_table_privilege 
 ---------------------
  f
