-- Test DELETE and UPDATE on an inherited table.
-- The special aspect of this table is that the inherited table has
-- a different distribution key. 'p' table's distribution key matches
-- that of 'r', but 'p2's doesn't. Test that the planner adds a Motion
-- node correctly for p2.
create table todelete (a int) distributed by (a);
create table parent (a int, b int, c int) distributed by (a);
create table child (a int, b int, c int) inherits (parent) distributed by (b);
NOTICE:  merging column "a" with inherited definition
NOTICE:  merging column "b" with inherited definition
NOTICE:  merging column "c" with inherited definition
insert into parent select g, g, g from generate_series(1,5) g;
insert into child select g, g, g from generate_series(6,10) g;
insert into todelete select generate_series(3,4);
delete from parent using todelete where parent.a = todelete.a;
insert into todelete select generate_series(5,7);
update parent set c=c+100 from todelete where parent.a = todelete.a;
select * from parent;
 a  | b  |  c  
----+----+-----
  1 |  1 |   1
  5 |  5 | 105
  9 |  9 |   9
  7 |  7 | 107
  2 |  2 |   2
  8 |  8 |   8
 10 | 10 |  10
  6 |  6 | 106
(8 rows)

drop table todelete;
drop table child;
drop table parent;
-- This is similar to the above, but with a partitioned table (which is
-- implemented by inheritance) rather than an explicitly inherited table.
-- The scans on some of the partitions degenerate into Result nodes with
-- False one-time filter, which don't need a Motion node.
create table todelete (a int, b int) distributed by (a);
create table target (a int, b int, c int)
        distributed by (a)
        partition by range (c) (start(1) end(5) every(1), default partition extra);
NOTICE:  CREATE TABLE will create partition "target_1_prt_extra" for table "target"
NOTICE:  CREATE TABLE will create partition "target_1_prt_2" for table "target"
NOTICE:  CREATE TABLE will create partition "target_1_prt_3" for table "target"
NOTICE:  CREATE TABLE will create partition "target_1_prt_4" for table "target"
NOTICE:  CREATE TABLE will create partition "target_1_prt_5" for table "target"
insert into todelete select g, g % 4 from generate_series(1, 10) g;
insert into target select g, 0, 3 from generate_series(1, 5) g;
insert into target select g, 0, 1 from generate_series(1, 5) g;
delete from target where c = 3 and a in (select b from todelete);
insert into todelete values (1, 5);
update target set b=target.b+100 where c = 3 and a in (select b from todelete);
select * from target;
 a |  b  | c 
---+-----+---
 2 |   0 | 1
 4 |   0 | 1
 4 |   0 | 3
 1 |   0 | 1
 3 |   0 | 1
 5 |   0 | 1
 5 | 100 | 3
(7 rows)

-- Also test an update with a qual that doesn't match any partition. The
-- Append degenerates into a dummy Result with false One-Time Filter.
alter table target drop default partition;
NOTICE:  dropped partition "extra" for relation "target"
update target set b = 10 where c = 10;
drop table todelete;
drop table target;
--
-- Test updated on inheritance parent table, where some child tables need a
-- Split Update, but not all.
--
create table base_tbl (a int4, b int4) distributed by (a);
create table child_a (a int4, b int4) inherits (base_tbl) distributed by (a);
NOTICE:  merging column "a" with inherited definition
NOTICE:  merging column "b" with inherited definition
create table child_b (a int4, b int4) inherits (base_tbl) distributed by (b);
NOTICE:  merging column "a" with inherited definition
NOTICE:  merging column "b" with inherited definition
insert into base_tbl select g, g from generate_series(1, 5) g;
explain (costs off) update base_tbl set a=a+1;
                          QUERY PLAN                           
---------------------------------------------------------------
 Update on base_tbl
   Update on base_tbl
   Update on child_a
   Update on child_b
   ->  Explicit Redistribute Motion 3:3  (slice1; segments: 3)
         ->  Split
               ->  Seq Scan on base_tbl
   ->  Explicit Redistribute Motion 3:3  (slice2; segments: 3)
         ->  Split
               ->  Seq Scan on child_a
   ->  Seq Scan on child_b
 Optimizer: Postgres query optimizer
(12 rows)

update base_tbl set a = 5;
--
-- Explicit Distribution motion must be added if any of the child nodes
-- contains any motion excluding the motions in initplans.
-- These test cases and expectation are applicable for GPDB planner not for ORCA.
--
SET gp_autostats_mode = NONE;
CREATE TABLE keo1 ( user_vie_project_code_pk character varying(24), user_vie_fiscal_year_period_sk character varying(24), user_vie_act_cntr_marg_cum character varying(24)) DISTRIBUTED RANDOMLY;
INSERT INTO keo1 VALUES ('1', '1', '1');
CREATE TABLE keo2 ( projects_pk character varying(24)) DISTRIBUTED RANDOMLY;
INSERT INTO keo2 VALUES ('1');
CREATE TABLE keo3 ( sky_per character varying(24), bky_per character varying(24)) DISTRIBUTED BY (sky_per);
INSERT INTO keo3 VALUES ('1', '1');
CREATE TABLE keo4 ( keo_para_required_period character varying(6), keo_para_budget_date character varying(24)) DISTRIBUTED RANDOMLY;
INSERT INTO keo4 VALUES ('1', '1');
-- Explicit Redistribution motion should be added in case of GPDB Planner (test case not applicable for ORCA)
EXPLAIN (COSTS OFF) UPDATE keo1 SET user_vie_act_cntr_marg_cum = 234.682 FROM
    ( SELECT a.user_vie_project_code_pk FROM keo1 a INNER JOIN keo2 b
        ON b.projects_pk=a.user_vie_project_code_pk
        WHERE a.user_vie_fiscal_year_period_sk =
          (SELECT MAX (sky_per) FROM keo3 WHERE bky_per =
             (SELECT keo4.keo_para_required_period FROM keo4 WHERE keo_para_budget_date =
                (SELECT min (keo4.keo_para_budget_date) FROM keo4)))
    ) t1
WHERE t1.user_vie_project_code_pk = keo1.user_vie_project_code_pk;
                                                       QUERY PLAN                                                        
-------------------------------------------------------------------------------------------------------------------------
 Update on keo1
   InitPlan 3 (returns $2)  (slice26)
     ->  Finalize Aggregate
           InitPlan 2 (returns $1)  (slice25)
             ->  Gather Motion 3:1  (slice15; segments: 3)
                   ->  Seq Scan on keo4 keo4_1
                         Filter: ((keo_para_budget_date)::text = $0)
                         InitPlan 1 (returns $0)  (slice24)
                           ->  Finalize Aggregate
                                 ->  Gather Motion 3:1  (slice23; segments: 3)
                                       ->  Partial Aggregate
                                             ->  Seq Scan on keo4
           ->  Gather Motion 3:1  (slice7; segments: 3)
                 ->  Partial Aggregate
                       ->  Seq Scan on keo3
                             Filter: ((bky_per)::text = ($1)::text)
   ->  Explicit Redistribute Motion 3:3  (slice3; segments: 3)
         ->  Hash Join
               Hash Cond: ((b.projects_pk)::text = (a.user_vie_project_code_pk)::text)
               ->  Seq Scan on keo2 b
               ->  Hash
                     ->  Broadcast Motion 3:3  (slice2; segments: 3)
                           ->  Hash Join
                                 Hash Cond: ((keo1.user_vie_project_code_pk)::text = (a.user_vie_project_code_pk)::text)
                                 ->  Seq Scan on keo1
                                 ->  Hash
                                       ->  Broadcast Motion 3:3  (slice1; segments: 3)
                                             ->  Seq Scan on keo1 a
                                                   Filter: ((user_vie_fiscal_year_period_sk)::text = $2)
 Optimizer: Postgres query optimizer
(30 rows)

UPDATE keo1 SET user_vie_act_cntr_marg_cum = 234.682 FROM
    ( SELECT a.user_vie_project_code_pk FROM keo1 a INNER JOIN keo2 b
        ON b.projects_pk=a.user_vie_project_code_pk
        WHERE a.user_vie_fiscal_year_period_sk =
          (SELECT MAX (sky_per) FROM keo3 WHERE bky_per =
             (SELECT keo4.keo_para_required_period FROM keo4 WHERE keo_para_budget_date =
                (SELECT min (keo4.keo_para_budget_date) FROM keo4)))
    ) t1
WHERE t1.user_vie_project_code_pk = keo1.user_vie_project_code_pk;
SELECT user_vie_act_cntr_marg_cum FROM keo1;
 user_vie_act_cntr_marg_cum 
----------------------------
 234.682
(1 row)

-- Explicit Redistribution motion should not be added in case of GPDB Planner (test case not applicable to ORCA)
CREATE TABLE keo5 (x int, y int) DISTRIBUTED BY (x);
INSERT INTO keo5 VALUES (1,1);
EXPLAIN (COSTS OFF) DELETE FROM keo5 WHERE x IN (SELECT x FROM keo5 WHERE EXISTS (SELECT x FROM keo5 WHERE x < 2));
                        QUERY PLAN                        
----------------------------------------------------------
 Delete on keo5
   InitPlan 1 (returns $0)  (slice3)
     ->  Gather Motion 3:1  (slice2; segments: 3)
           ->  Seq Scan on keo5 keo5_2
                 Filter: (x < 2)
   ->  Result
         One-Time Filter: $0
         ->  Hash Join
               Hash Cond: (keo5.x = keo5_1.x)
               ->  Seq Scan on keo5
               ->  Hash
                     ->  HashAggregate
                           Group Key: keo5_1.x
                           ->  Seq Scan on keo5 keo5_1
 Optimizer: Postgres query optimizer
(17 rows)

DELETE FROM keo5 WHERE x IN (SELECT x FROM keo5 WHERE EXISTS (SELECT x FROM keo5 WHERE x < 2));
SELECT x FROM keo5;
 x 
---
(0 rows)

RESET gp_autostats_mode;
DROP TABLE keo1;
DROP TABLE keo2;
DROP TABLE keo3;
DROP TABLE keo4;
DROP TABLE keo5;
--
-- text types. We should support the following updates.
--
CREATE TEMP TABLE ttab1 (a varchar(15), b integer) DISTRIBUTED BY (a);
CREATE TEMP TABLE ttab2 (a varchar(15), b integer) DISTRIBUTED BY (a);
UPDATE ttab1 SET b = ttab2.b FROM ttab2 WHERE ttab1.a = ttab2.a;
DROP TABLE ttab1;
DROP TABLE ttab2;
CREATE TEMP TABLE ttab1 (a text, b integer) DISTRIBUTED BY (a);
CREATE TEMP TABLE ttab2 (a text, b integer) DISTRIBUTED BY (a);
UPDATE ttab1 SET b = ttab2.b FROM ttab2 WHERE ttab1.a = ttab2.a;
DROP TABLE ttab1;
DROP TABLE ttab2;
CREATE TEMP TABLE ttab1 (a varchar, b integer) DISTRIBUTED BY (a);
CREATE TEMP TABLE ttab2 (a varchar, b integer) DISTRIBUTED BY (a);
UPDATE ttab1 SET b = ttab2.b FROM ttab2 WHERE ttab1.a = ttab2.a;
DROP TABLE ttab1;
DROP TABLE ttab2;
CREATE TEMP TABLE ttab1 (a char(15), b integer) DISTRIBUTED BY (a);
CREATE TEMP TABLE ttab2 (a char(15), b integer) DISTRIBUTED BY (a);
UPDATE ttab1 SET b = ttab2.b FROM ttab2 WHERE ttab1.a = ttab2.a;
DROP TABLE IF EXISTS update_distr_key;
NOTICE:  table "update_distr_key" does not exist, skipping
CREATE TEMP TABLE update_distr_key (a int, b int) DISTRIBUTED BY (a);
INSERT INTO update_distr_key select i, i* 10 from generate_series(0, 9) i;
UPDATE update_distr_key SET a = 5 WHERE b = 10;
SELECT * from update_distr_key;
 a | b  
---+----
 0 |  0
 2 | 20
 4 | 40
 6 | 60
 8 | 80
 5 | 10
 3 | 30
 5 | 50
 7 | 70
 9 | 90
(10 rows)

DROP TABLE update_distr_key;
-- Update distribution key
-- start_ignore
drop table if exists r;
NOTICE:  table "r" does not exist, skipping
drop table if exists s;
NOTICE:  table "s" does not exist, skipping
drop table if exists update_dist;
NOTICE:  table "update_dist" does not exist, skipping
drop table if exists ao_table;
NOTICE:  table "ao_table" does not exist, skipping
drop table if exists aoco_table;
NOTICE:  table "aoco_table" does not exist, skipping
drop table if exists p_1;
NOTICE:  table "p_1" does not exist, skipping
drop table if exists p_2;
NOTICE:  table "p_2" does not exist, skipping
drop table if exists subpartition_1;
NOTICE:  table "subpartition_1" does not exist, skipping
-- end_ignore
-- Update normal table distribution key
create table update_dist(a int) distributed by (a);
insert into update_dist values(1);
update update_dist set a=0 where a=1;
select * from update_dist;
 a 
---
 0
(1 row)

-- Update distribution key with join
create table r (a int, b int) distributed by (a);
create table s (a int, b int) distributed by (a);
insert into r select generate_series(1, 5), generate_series(1, 5) * 2;
insert into s select generate_series(1, 5), generate_series(1, 5) * 2;
select * from r;
 a | b  
---+----
 3 |  6
 4 |  8
 5 | 10
 1 |  2
 2 |  4
(5 rows)

select * from s;
 a | b  
---+----
 1 |  2
 2 |  4
 3 |  6
 4 |  8
 5 | 10
(5 rows)

update r set a = r.a + 1 from s where r.a = s.a;
select * from r;
 a | b  
---+----
 4 |  6
 5 |  8
 6 | 10
 3 |  4
 2 |  2
(5 rows)

update r set a = r.a + 1 where a in (select a from s);
select * from r;
 a | b  
---+----
 6 | 10
 5 |  6
 6 |  8
 4 |  4
 3 |  2
(5 rows)

-- Update redistribution
delete from r;
delete from s;
insert into r select generate_series(1, 5), generate_series(1, 5);
insert into s select generate_series(1, 5), generate_series(1, 5) * 2;
select * from r;
 a | b 
---+---
 3 | 3
 4 | 4
 5 | 5
 1 | 1
 2 | 2
(5 rows)

select * from s;
 a | b  
---+----
 3 |  6
 4 |  8
 5 | 10
 1 |  2
 2 |  4
(5 rows)

update r set a = r.a + 1 from s where r.b = s.b;
select * from r;
 a | b 
---+---
 1 | 1
 3 | 3
 5 | 5
 5 | 4
 3 | 2
(5 rows)

update r set a = r.a + 1 where b in (select b from s);
select * from r;
 a | b 
---+---
 1 | 1
 3 | 3
 5 | 5
 6 | 4
 4 | 2
(5 rows)

-- Update hash aggreate group by
delete from r;
delete from s;
insert into r select generate_series(1, 5), generate_series(1, 5) * 2;
insert into s select generate_series(1, 5), generate_series(1, 5);
select * from r;
 a | b  
---+----
 1 |  2
 2 |  4
 3 |  6
 4 |  8
 5 | 10
(5 rows)

select * from s;
 a | b 
---+---
 3 | 3
 4 | 4
 5 | 5
 1 | 1
 2 | 2
(5 rows)

update s set a = s.a + 1 where exists (select 1 from r where s.a = r.b);
select * from s;
 a | b 
---+---
 1 | 1
 3 | 3
 5 | 5
 3 | 2
 5 | 4
(5 rows)

-- Update ao table distribution key
create table ao_table (a int, b int) WITH (appendonly=true) distributed by (a);
insert into ao_table select g, g from generate_series(1, 5) g;
select * from ao_table;
 a | b 
---+---
 1 | 1
 2 | 2
 3 | 3
 4 | 4
 5 | 5
(5 rows)

update ao_table set a = a + 1 where b = 3;
select * from ao_table;
 a | b 
---+---
 1 | 1
 2 | 2
 4 | 4
 5 | 5
 4 | 3
(5 rows)

-- Update aoco table distribution key
create table aoco_table (a int, b int) WITH (appendonly=true, orientation=column) distributed by (a);
insert into aoco_table select g,g from generate_series(1, 5) g;
select * from aoco_table;
 a | b 
---+---
 1 | 1
 2 | 2
 3 | 3
 4 | 4
 5 | 5
(5 rows)

update aoco_table set a = a + 1 where b = 3;
select * from aoco_table;
 a | b 
---+---
 1 | 1
 2 | 2
 4 | 4
 5 | 5
 4 | 3
(5 rows)

-- Update prepare
delete from s;
insert into s select generate_series(1, 5), generate_series(1, 5);
select * from r;
 a | b  
---+----
 1 |  2
 2 |  4
 3 |  6
 4 |  8
 5 | 10
(5 rows)

select * from s;
 a | b 
---+---
 1 | 1
 2 | 2
 3 | 3
 4 | 4
 5 | 5
(5 rows)

prepare update_s(int) as update s set a = s.a + $1 where exists (select 1 from r where s.a = r.b);
execute update_s(10);
select * from s;
 a  | b 
----+---
  1 | 1
 14 | 4
  3 | 3
  5 | 5
 12 | 2
(5 rows)

-- Confirm that a split update is not created for a table excluded by
-- constraints in the planner.
create table nosplitupdate (a int) distributed by (a);
explain update nosplitupdate set a=0 where a=1 and a<1;
                        QUERY PLAN                         
-----------------------------------------------------------
 Update on nosplitupdate  (cost=0.00..0.01 rows=1 width=0)
   ->  Result  (cost=0.00..0.01 rows=1 width=0)
         One-Time Filter: false
 Planning time: 0.271 ms
 Optimizer: Postgres query optimizer
(5 rows)

-- test split-update when split-node's flow is entry
create table tsplit_entry (c int);
NOTICE:  Table doesn't have 'DISTRIBUTED BY' clause -- Using column named 'c' as the Greenplum Database data distribution key for this table.
HINT:  The 'DISTRIBUTED BY' clause determines the distribution of data. Make sure column(s) chosen are the optimal data distribution key to minimize skew.
insert into tsplit_entry values (1), (2);
explain update tsplit_entry set c = s.a from (select count(*) as a from gp_segment_configuration) s;
                                                    QUERY PLAN                                                    
------------------------------------------------------------------------------------------------------------------
<<<<<<< HEAD
 Update on tsplit_entry  (cost=10000000001.00..10000000003.25 rows=3 width=50)
   ->  Explicit Redistribute Motion 1:3  (slice2)  (cost=10000000001.00..10000000003.25 rows=7 width=50)
         ->  Split  (cost=10000000001.00..10000000003.12 rows=7 width=50)
               ->  Nested Loop  (cost=10000000001.00..10000000003.12 rows=4 width=50)
=======
 Update on tsplit_entry  (cost=10000000001.00..10000000003.18 rows=3 width=54)
   ->  Explicit Redistribute Motion 1:3  (slice2)  (cost=10000000001.00..10000000003.18 rows=7 width=54)
         ->  Split  (cost=10000000001.00..10000000003.18 rows=7 width=54)
               ->  Nested Loop  (cost=10000000001.00..10000000003.12 rows=4 width=54)
>>>>>>> 2fdc5376
                     ->  Gather Motion 3:1  (slice1; segments: 3)  (cost=0.00..2.06 rows=2 width=14)
                           ->  Seq Scan on tsplit_entry  (cost=0.00..2.02 rows=1 width=14)
                     ->  Materialize  (cost=1.00..1.03 rows=1 width=40)
                           ->  Subquery Scan on s  (cost=1.00..1.02 rows=1 width=40)
                                 ->  Aggregate  (cost=1.00..1.01 rows=1 width=8)
                                       ->  Seq Scan on gp_segment_configuration  (cost=0.00..1.00 rows=1 width=0)
 Optimizer: Postgres query optimizer
(11 rows)

update tsplit_entry set c = s.a from (select count(*) as a from gp_segment_configuration) s;
CREATE TABLE update_gp_foo (
    a_dist int,
    b int,
    c_part int,
    d int
)
WITH (appendonly=false) DISTRIBUTED BY (a_dist) PARTITION BY RANGE(c_part)
          (
          PARTITION p20190305 START (1) END (2) WITH (tablename='update_gp_foo_1_prt_p20190305', appendonly=false)
          );
NOTICE:  CREATE TABLE will create partition "update_gp_foo_1_prt_p20190305" for table "update_gp_foo"
CREATE TABLE update_gp_foo1 (
        a_dist int,
        b int,
        c_part int,
        d int
)
WITH (appendonly=false) DISTRIBUTED BY (a_dist) PARTITION BY RANGE(c_part)
          (
          PARTITION p20190305 START (1) END (2) WITH (tablename='update_gp_foo1_1_prt_p20190305', appendonly=false)
          );
NOTICE:  CREATE TABLE will create partition "update_gp_foo1_1_prt_p20190305" for table "update_gp_foo1"
INSERT INTO update_gp_foo VALUES (12, 40, 1, 50);
INSERT INTO update_gp_foo1 VALUES (12, 3, 1, 50);
UPDATE update_gp_foo
SET    b = update_gp_foo.c_part,
       d = update_gp_foo1.a_dist
FROM   update_gp_foo1;
SELECT * from update_gp_foo;
 a_dist | b | c_part | d  
--------+---+--------+----
     12 | 1 |      1 | 12
(1 row)

-- start_ignore
drop table r;
drop table s;
drop table update_dist;
drop table ao_table;
drop table aoco_table;
drop table nosplitupdate;
drop table tsplit_entry;
-- end_ignore<|MERGE_RESOLUTION|>--- conflicted
+++ resolved
@@ -512,17 +512,10 @@
 explain update tsplit_entry set c = s.a from (select count(*) as a from gp_segment_configuration) s;
                                                     QUERY PLAN                                                    
 ------------------------------------------------------------------------------------------------------------------
-<<<<<<< HEAD
- Update on tsplit_entry  (cost=10000000001.00..10000000003.25 rows=3 width=50)
-   ->  Explicit Redistribute Motion 1:3  (slice2)  (cost=10000000001.00..10000000003.25 rows=7 width=50)
-         ->  Split  (cost=10000000001.00..10000000003.12 rows=7 width=50)
-               ->  Nested Loop  (cost=10000000001.00..10000000003.12 rows=4 width=50)
-=======
  Update on tsplit_entry  (cost=10000000001.00..10000000003.18 rows=3 width=54)
    ->  Explicit Redistribute Motion 1:3  (slice2)  (cost=10000000001.00..10000000003.18 rows=7 width=54)
          ->  Split  (cost=10000000001.00..10000000003.18 rows=7 width=54)
                ->  Nested Loop  (cost=10000000001.00..10000000003.12 rows=4 width=54)
->>>>>>> 2fdc5376
                      ->  Gather Motion 3:1  (slice1; segments: 3)  (cost=0.00..2.06 rows=2 width=14)
                            ->  Seq Scan on tsplit_entry  (cost=0.00..2.02 rows=1 width=14)
                      ->  Materialize  (cost=1.00..1.03 rows=1 width=40)
