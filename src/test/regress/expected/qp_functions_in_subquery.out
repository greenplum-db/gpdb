--- conflicted
+++ resolved
@@ -334,11 +334,7 @@
 
 -- @description function_in_subqry_12.sql
 SELECT * FROM foo, (SELECT func1_read_setint_sql_stb(5)) r order by 1,2,3;
-<<<<<<< HEAD
-ERROR:  function cannot execute on a QE slice because it accesses relation "qp_funcs_in_subquery.bar"  (seg1 slice1 172.17.0.6:25433 pid=118087)
-=======
 ERROR:  function cannot execute on a QE slice because it accesses relation "qp_funcs_in_subquery.bar"  (seg0 slice1 127.0.1.1:7002 pid=27185)
->>>>>>> b396ef2e
 CONTEXT:  SQL statement "SELECT d FROM bar WHERE c <> $1"
 PL/pgSQL function func1_read_setint_sql_stb(integer) line 5 at FOR over SELECT rows
 -- @description function_in_subqry_13.sql
@@ -369,11 +365,7 @@
 -- @description function_in_subqry_16.sql
 begin;
 SELECT * FROM foo, (SELECT func1_mod_setint_stb(5)) r order by 1,2,3;
-<<<<<<< HEAD
-ERROR:  function cannot execute on a QE slice because it issues a non-SELECT statement  (seg1 slice1 172.17.0.6:25433 pid=118087)
-=======
 ERROR:  function cannot execute on a QE slice because it issues a non-SELECT statement  (seg0 slice1 127.0.1.1:7002 pid=27185)
->>>>>>> b396ef2e
 CONTEXT:  SQL statement "UPDATE bar SET d = d+1 WHERE c > $1"
 PL/pgSQL function func1_mod_setint_stb(integer) line 5 at SQL statement
 rollback;
@@ -3368,39 +3360,23 @@
 rollback;
 -- @description function_in_subqry_withfunc2_110.sql
 SELECT * FROM foo, (SELECT func1_read_setint_sql_vol(func2_nosql_vol(5))) r order by 1,2,3;
-<<<<<<< HEAD
-ERROR:  function cannot execute on a QE slice because it accesses relation "qp_funcs_in_subquery.bar"  (seg1 slice1 172.17.0.6:25433 pid=118087)
-=======
 ERROR:  function cannot execute on a QE slice because it accesses relation "qp_funcs_in_subquery.bar"  (seg0 slice1 127.0.1.1:7002 pid=27185)
->>>>>>> b396ef2e
 CONTEXT:  SQL statement "SELECT d FROM bar WHERE c <> $1"
 PL/pgSQL function func1_read_setint_sql_vol(integer) line 5 at FOR over SELECT rows
 -- @description function_in_subqry_withfunc2_113.sql
 SELECT * FROM foo, (SELECT func1_read_setint_sql_vol(func2_sql_int_vol(5))) r order by 1,2,3;
-<<<<<<< HEAD
-ERROR:  function cannot execute on a QE slice because it accesses relation "qp_funcs_in_subquery.bar"  (seg1 slice1 172.17.0.6:25433 pid=118087)
-=======
 ERROR:  function cannot execute on a QE slice because it accesses relation "qp_funcs_in_subquery.bar"  (seg0 slice1 127.0.1.1:7002 pid=27185)
->>>>>>> b396ef2e
 CONTEXT:  SQL statement "SELECT d FROM bar WHERE c <> $1"
 PL/pgSQL function func1_read_setint_sql_vol(integer) line 5 at FOR over SELECT rows
 -- @description function_in_subqry_withfunc2_116.sql
 SELECT * FROM foo, (SELECT func1_read_setint_sql_vol(func2_read_int_vol(5))) r order by 1,2,3;
-<<<<<<< HEAD
-ERROR:  function cannot execute on a QE slice because it accesses relation "qp_funcs_in_subquery.bar"  (seg1 172.17.0.6:25433 pid=118087)
-=======
 ERROR:  function cannot execute on a QE slice because it accesses relation "qp_funcs_in_subquery.bar"  (seg0 slice1 127.0.1.1:7002 pid=27185)
->>>>>>> b396ef2e
 CONTEXT:  SQL statement "SELECT d FROM bar WHERE c <> $1"
 PL/pgSQL function func1_read_setint_sql_vol(integer) line 5 at FOR over SELECT rows
 -- @description function_in_subqry_withfunc2_118.sql
 begin;
 SELECT * FROM foo, (SELECT func1_read_setint_sql_vol(func2_mod_int_vol(5))) r order by 1,2,3;
-<<<<<<< HEAD
-ERROR:  function cannot execute on a QE slice because it accesses relation "qp_funcs_in_subquery.bar"  (seg1 172.17.0.6:25433 pid=118087)
-=======
 ERROR:  function cannot execute on a QE slice because it accesses relation "qp_funcs_in_subquery.bar"  (seg0 slice1 127.0.1.1:7002 pid=27185)
->>>>>>> b396ef2e
 CONTEXT:  SQL statement "SELECT d FROM bar WHERE c <> $1"
 PL/pgSQL function func1_read_setint_sql_vol(integer) line 5 at FOR over SELECT rows
 rollback;
@@ -3413,84 +3389,48 @@
 rollback;
 -- @description function_in_subqry_withfunc2_120.sql
 SELECT * FROM foo, (SELECT func1_read_setint_sql_stb(func2_nosql_vol(5))) r order by 1,2,3;
-<<<<<<< HEAD
-ERROR:  function cannot execute on a QE slice because it accesses relation "qp_funcs_in_subquery.bar"  (seg1 slice1 172.17.0.6:25433 pid=118087)
-=======
 ERROR:  function cannot execute on a QE slice because it accesses relation "qp_funcs_in_subquery.bar"  (seg0 slice1 127.0.1.1:7002 pid=27185)
->>>>>>> b396ef2e
 CONTEXT:  SQL statement "SELECT d FROM bar WHERE c <> $1"
 PL/pgSQL function func1_read_setint_sql_stb(integer) line 5 at FOR over SELECT rows
 -- @description function_in_subqry_withfunc2_121.sql
 SELECT * FROM foo, (SELECT func1_read_setint_sql_stb(func2_nosql_stb(5))) r order by 1,2,3;
-<<<<<<< HEAD
-ERROR:  function cannot execute on a QE slice because it accesses relation "qp_funcs_in_subquery.bar"  (seg1 slice1 172.17.0.6:25433 pid=118087)
-=======
 ERROR:  function cannot execute on a QE slice because it accesses relation "qp_funcs_in_subquery.bar"  (seg0 slice1 127.0.1.1:7002 pid=27185)
->>>>>>> b396ef2e
 CONTEXT:  SQL statement "SELECT d FROM bar WHERE c <> $1"
 PL/pgSQL function func1_read_setint_sql_stb(integer) line 5 at FOR over SELECT rows
 -- @description function_in_subqry_withfunc2_122.sql
 SELECT * FROM foo, (SELECT func1_read_setint_sql_stb(func2_nosql_imm(5))) r order by 1,2,3;
-<<<<<<< HEAD
-ERROR:  function cannot execute on a QE slice because it accesses relation "qp_funcs_in_subquery.bar"  (seg1 slice1 172.17.0.6:25433 pid=118087)
-=======
 ERROR:  function cannot execute on a QE slice because it accesses relation "qp_funcs_in_subquery.bar"  (seg0 slice1 127.0.1.1:7002 pid=27185)
->>>>>>> b396ef2e
 CONTEXT:  SQL statement "SELECT d FROM bar WHERE c <> $1"
 PL/pgSQL function func1_read_setint_sql_stb(integer) line 5 at FOR over SELECT rows
 -- @description function_in_subqry_withfunc2_123.sql
 SELECT * FROM foo, (SELECT func1_read_setint_sql_stb(func2_sql_int_vol(5))) r order by 1,2,3;
-<<<<<<< HEAD
-ERROR:  function cannot execute on a QE slice because it accesses relation "qp_funcs_in_subquery.bar"  (seg1 slice1 172.17.0.6:25433 pid=118087)
-=======
 ERROR:  function cannot execute on a QE slice because it accesses relation "qp_funcs_in_subquery.bar"  (seg0 slice1 127.0.1.1:7002 pid=27185)
->>>>>>> b396ef2e
 CONTEXT:  SQL statement "SELECT d FROM bar WHERE c <> $1"
 PL/pgSQL function func1_read_setint_sql_stb(integer) line 5 at FOR over SELECT rows
 -- @description function_in_subqry_withfunc2_124.sql
 SELECT * FROM foo, (SELECT func1_read_setint_sql_stb(func2_sql_int_stb(5))) r order by 1,2,3;
-<<<<<<< HEAD
-ERROR:  function cannot execute on a QE slice because it accesses relation "qp_funcs_in_subquery.bar"  (seg1 slice1 172.17.0.6:25433 pid=118087)
-=======
 ERROR:  function cannot execute on a QE slice because it accesses relation "qp_funcs_in_subquery.bar"  (seg0 slice1 127.0.1.1:7002 pid=27185)
->>>>>>> b396ef2e
 CONTEXT:  SQL statement "SELECT d FROM bar WHERE c <> $1"
 PL/pgSQL function func1_read_setint_sql_stb(integer) line 5 at FOR over SELECT rows
 -- @description function_in_subqry_withfunc2_125.sql
 SELECT * FROM foo, (SELECT func1_read_setint_sql_stb(func2_sql_int_imm(5))) r order by 1,2,3;
-<<<<<<< HEAD
-ERROR:  function cannot execute on a QE slice because it accesses relation "qp_funcs_in_subquery.bar"  (seg1 slice1 172.17.0.6:25433 pid=118087)
-=======
 ERROR:  function cannot execute on a QE slice because it accesses relation "qp_funcs_in_subquery.bar"  (seg0 slice1 127.0.1.1:7002 pid=27185)
->>>>>>> b396ef2e
 CONTEXT:  SQL statement "SELECT d FROM bar WHERE c <> $1"
 PL/pgSQL function func1_read_setint_sql_stb(integer) line 5 at FOR over SELECT rows
 -- @description function_in_subqry_withfunc2_126.sql
 SELECT * FROM foo, (SELECT func1_read_setint_sql_stb(func2_read_int_vol(5))) r order by 1,2,3;
-<<<<<<< HEAD
-ERROR:  function cannot execute on a QE slice because it accesses relation "qp_funcs_in_subquery.bar"  (seg1 172.17.0.6:25433 pid=118087)
-=======
 ERROR:  function cannot execute on a QE slice because it accesses relation "qp_funcs_in_subquery.bar"  (seg0 slice1 127.0.1.1:7002 pid=27185)
->>>>>>> b396ef2e
 CONTEXT:  SQL statement "SELECT d FROM bar WHERE c <> $1"
 PL/pgSQL function func1_read_setint_sql_stb(integer) line 5 at FOR over SELECT rows
 -- @description function_in_subqry_withfunc2_127.sql
 SELECT * FROM foo, (SELECT func1_read_setint_sql_stb(func2_read_int_stb(5))) r order by 1,2,3;
-<<<<<<< HEAD
-ERROR:  function cannot execute on a QE slice because it accesses relation "qp_funcs_in_subquery.bar"  (seg1 slice1 172.17.0.6:25433 pid=118087)
-=======
 ERROR:  function cannot execute on a QE slice because it accesses relation "qp_funcs_in_subquery.bar"  (seg0 slice1 127.0.1.1:7002 pid=27185)
->>>>>>> b396ef2e
 CONTEXT:  SQL statement "SELECT d FROM bar WHERE c <> $1"
 PL/pgSQL function func1_read_setint_sql_stb(integer) line 5 at FOR over SELECT rows
 -- @description function_in_subqry_withfunc2_128.sql
 begin;
 SELECT * FROM foo, (SELECT func1_read_setint_sql_stb(func2_mod_int_vol(5))) r order by 1,2,3;
-<<<<<<< HEAD
-ERROR:  function cannot execute on a QE slice because it accesses relation "qp_funcs_in_subquery.bar"  (seg1 172.17.0.6:25433 pid=118087)
-=======
 ERROR:  function cannot execute on a QE slice because it accesses relation "qp_funcs_in_subquery.bar"  (seg0 slice1 127.0.1.1:7002 pid=27185)
->>>>>>> b396ef2e
 CONTEXT:  SQL statement "SELECT d FROM bar WHERE c <> $1"
 PL/pgSQL function func1_read_setint_sql_stb(integer) line 5 at FOR over SELECT rows
 rollback;
@@ -3743,44 +3683,28 @@
 -- @description function_in_subqry_withfunc2_150.sql
 begin;
 SELECT * FROM foo, (SELECT func1_mod_setint_vol(func2_nosql_vol(5))) r order by 1,2,3;
-<<<<<<< HEAD
-ERROR:  function cannot execute on a QE slice because it issues a non-SELECT statement  (seg1 slice1 172.17.0.6:25433 pid=118087)
-=======
 ERROR:  function cannot execute on a QE slice because it issues a non-SELECT statement  (seg0 slice1 127.0.1.1:7002 pid=27185)
->>>>>>> b396ef2e
 CONTEXT:  SQL statement "UPDATE bar SET d = d+1 WHERE c > $1"
 PL/pgSQL function func1_mod_setint_vol(integer) line 5 at SQL statement
 rollback;
 -- @description function_in_subqry_withfunc2_153.sql
 begin;
 SELECT * FROM foo, (SELECT func1_mod_setint_vol(func2_sql_int_vol(5))) r order by 1,2,3;
-<<<<<<< HEAD
-ERROR:  function cannot execute on a QE slice because it issues a non-SELECT statement  (seg1 slice1 172.17.0.6:25433 pid=118087)
-=======
 ERROR:  function cannot execute on a QE slice because it issues a non-SELECT statement  (seg0 slice1 127.0.1.1:7002 pid=27185)
->>>>>>> b396ef2e
 CONTEXT:  SQL statement "UPDATE bar SET d = d+1 WHERE c > $1"
 PL/pgSQL function func1_mod_setint_vol(integer) line 5 at SQL statement
 rollback;
 -- @description function_in_subqry_withfunc2_156.sql
 begin;
 SELECT * FROM foo, (SELECT func1_mod_setint_vol(func2_read_int_vol(5))) r order by 1,2,3;
-<<<<<<< HEAD
-ERROR:  function cannot execute on a QE slice because it issues a non-SELECT statement  (seg1 172.17.0.6:25433 pid=118087)
-=======
 ERROR:  function cannot execute on a QE slice because it issues a non-SELECT statement  (seg0 slice1 127.0.1.1:7002 pid=27185)
->>>>>>> b396ef2e
 CONTEXT:  SQL statement "UPDATE bar SET d = d+1 WHERE c > $1"
 PL/pgSQL function func1_mod_setint_vol(integer) line 5 at SQL statement
 rollback;
 -- @description function_in_subqry_withfunc2_158.sql
 begin;
 SELECT * FROM foo, (SELECT func1_mod_setint_vol(func2_mod_int_vol(5))) r order by 1,2,3;
-<<<<<<< HEAD
-ERROR:  function cannot execute on a QE slice because it issues a non-SELECT statement  (seg1 172.17.0.6:25433 pid=118087)
-=======
 ERROR:  function cannot execute on a QE slice because it issues a non-SELECT statement  (seg0 slice1 127.0.1.1:7002 pid=27185)
->>>>>>> b396ef2e
 CONTEXT:  SQL statement "UPDATE bar SET d = d+1 WHERE c > $1"
 PL/pgSQL function func1_mod_setint_vol(integer) line 5 at SQL statement
 rollback;
@@ -3794,99 +3718,63 @@
 -- @description function_in_subqry_withfunc2_160.sql
 begin;
 SELECT * FROM foo, (SELECT func1_mod_setint_stb(func2_nosql_vol(5))) r order by 1,2,3;
-<<<<<<< HEAD
-ERROR:  function cannot execute on a QE slice because it issues a non-SELECT statement  (seg1 slice1 172.17.0.6:25433 pid=118087)
-=======
 ERROR:  function cannot execute on a QE slice because it issues a non-SELECT statement  (seg0 slice1 127.0.1.1:7002 pid=27185)
->>>>>>> b396ef2e
 CONTEXT:  SQL statement "UPDATE bar SET d = d+1 WHERE c > $1"
 PL/pgSQL function func1_mod_setint_stb(integer) line 5 at SQL statement
 rollback;
 -- @description function_in_subqry_withfunc2_161.sql
 begin;
 SELECT * FROM foo, (SELECT func1_mod_setint_stb(func2_nosql_stb(5))) r order by 1,2,3;
-<<<<<<< HEAD
-ERROR:  function cannot execute on a QE slice because it issues a non-SELECT statement  (seg1 slice1 172.17.0.6:25433 pid=118087)
-=======
 ERROR:  function cannot execute on a QE slice because it issues a non-SELECT statement  (seg0 slice1 127.0.1.1:7002 pid=27185)
->>>>>>> b396ef2e
 CONTEXT:  SQL statement "UPDATE bar SET d = d+1 WHERE c > $1"
 PL/pgSQL function func1_mod_setint_stb(integer) line 5 at SQL statement
 rollback;
 -- @description function_in_subqry_withfunc2_162.sql
 begin;
 SELECT * FROM foo, (SELECT func1_mod_setint_stb(func2_nosql_imm(5))) r order by 1,2,3;
-<<<<<<< HEAD
-ERROR:  function cannot execute on a QE slice because it issues a non-SELECT statement  (seg1 slice1 172.17.0.6:25433 pid=118087)
-=======
 ERROR:  function cannot execute on a QE slice because it issues a non-SELECT statement  (seg0 slice1 127.0.1.1:7002 pid=27185)
->>>>>>> b396ef2e
 CONTEXT:  SQL statement "UPDATE bar SET d = d+1 WHERE c > $1"
 PL/pgSQL function func1_mod_setint_stb(integer) line 5 at SQL statement
 rollback;
 -- @description function_in_subqry_withfunc2_163.sql
 begin;
 SELECT * FROM foo, (SELECT func1_mod_setint_stb(func2_sql_int_vol(5))) r order by 1,2,3;
-<<<<<<< HEAD
-ERROR:  function cannot execute on a QE slice because it issues a non-SELECT statement  (seg1 slice1 172.17.0.6:25433 pid=118087)
-=======
 ERROR:  function cannot execute on a QE slice because it issues a non-SELECT statement  (seg0 slice1 127.0.1.1:7002 pid=27185)
->>>>>>> b396ef2e
 CONTEXT:  SQL statement "UPDATE bar SET d = d+1 WHERE c > $1"
 PL/pgSQL function func1_mod_setint_stb(integer) line 5 at SQL statement
 rollback;
 -- @description function_in_subqry_withfunc2_164.sql
 begin;
 SELECT * FROM foo, (SELECT func1_mod_setint_stb(func2_sql_int_stb(5))) r order by 1,2,3;
-<<<<<<< HEAD
-ERROR:  function cannot execute on a QE slice because it issues a non-SELECT statement  (seg1 slice1 172.17.0.6:25433 pid=118087)
-=======
 ERROR:  function cannot execute on a QE slice because it issues a non-SELECT statement  (seg0 slice1 127.0.1.1:7002 pid=27185)
->>>>>>> b396ef2e
 CONTEXT:  SQL statement "UPDATE bar SET d = d+1 WHERE c > $1"
 PL/pgSQL function func1_mod_setint_stb(integer) line 5 at SQL statement
 rollback;
 -- @description function_in_subqry_withfunc2_165.sql
 begin;
 SELECT * FROM foo, (SELECT func1_mod_setint_stb(func2_sql_int_imm(5))) r order by 1,2,3;
-<<<<<<< HEAD
-ERROR:  function cannot execute on a QE slice because it issues a non-SELECT statement  (seg1 slice1 172.17.0.6:25433 pid=118087)
-=======
 ERROR:  function cannot execute on a QE slice because it issues a non-SELECT statement  (seg0 slice1 127.0.1.1:7002 pid=27185)
->>>>>>> b396ef2e
 CONTEXT:  SQL statement "UPDATE bar SET d = d+1 WHERE c > $1"
 PL/pgSQL function func1_mod_setint_stb(integer) line 5 at SQL statement
 rollback;
 -- @description function_in_subqry_withfunc2_166.sql
 begin;
 SELECT * FROM foo, (SELECT func1_mod_setint_stb(func2_read_int_vol(5))) r order by 1,2,3;
-<<<<<<< HEAD
-ERROR:  function cannot execute on a QE slice because it issues a non-SELECT statement  (seg1 172.17.0.6:25433 pid=118087)
-=======
 ERROR:  function cannot execute on a QE slice because it issues a non-SELECT statement  (seg0 slice1 127.0.1.1:7002 pid=27185)
->>>>>>> b396ef2e
 CONTEXT:  SQL statement "UPDATE bar SET d = d+1 WHERE c > $1"
 PL/pgSQL function func1_mod_setint_stb(integer) line 5 at SQL statement
 rollback;
 -- @description function_in_subqry_withfunc2_167.sql
 begin;
 SELECT * FROM foo, (SELECT func1_mod_setint_stb(func2_read_int_stb(5))) r order by 1,2,3;
-<<<<<<< HEAD
-ERROR:  function cannot execute on a QE slice because it issues a non-SELECT statement  (seg1 slice1 172.17.0.6:25433 pid=118087)
-=======
 ERROR:  function cannot execute on a QE slice because it issues a non-SELECT statement  (seg0 slice1 127.0.1.1:7002 pid=27185)
->>>>>>> b396ef2e
 CONTEXT:  SQL statement "UPDATE bar SET d = d+1 WHERE c > $1"
 PL/pgSQL function func1_mod_setint_stb(integer) line 5 at SQL statement
 rollback;
 -- @description function_in_subqry_withfunc2_168.sql
 begin;
 SELECT * FROM foo, (SELECT func1_mod_setint_stb(func2_mod_int_vol(5))) r order by 1,2,3;
-<<<<<<< HEAD
-ERROR:  function cannot execute on a QE slice because it issues a non-SELECT statement  (seg1 172.17.0.6:25433 pid=118087)
-=======
 ERROR:  function cannot execute on a QE slice because it issues a non-SELECT statement  (seg0 slice1 127.0.1.1:7002 pid=27185)
->>>>>>> b396ef2e
 CONTEXT:  SQL statement "UPDATE bar SET d = d+1 WHERE c > $1"
 PL/pgSQL function func1_mod_setint_stb(integer) line 5 at SQL statement
 rollback;
