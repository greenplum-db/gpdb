--
-- STANDARD DATA FOR olap_* TESTS.
--
create table customer 
(
	cn int not null,
	cname text not null,
	cloc text,
	
	primary key (cn)
	
) distributed by (cn);
create table vendor 
(
	vn int not null,
	vname text not null,
	vloc text,
	
	primary key (vn)
	
) distributed by (vn);
create table product 
(
	pn int not null,
	pname text not null,
	pcolor text,
	
	primary key (pn)
	
) distributed by (pn);
create table sale
(
	cn int not null,
	vn int not null,
	pn int not null,
	dt date not null,
	qty int not null,
	prc float not null,
	
	primary key (cn, vn, pn)
	
) distributed by (cn,vn,pn);
create table sale_ord
(
        ord int not null,
        cn int not null,
        vn int not null,
        pn int not null,
        dt date not null,
        qty int not null,
        prc float not null,
        primary key (cn, vn, pn)
) distributed by (cn,vn,pn);
<<<<<<< HEAD
create table util
(
	xn int not null,
	
	primary key (xn)
	
) distributed by (xn);
=======
NOTICE:  CREATE TABLE / PRIMARY KEY will create implicit index "sale_ord_pkey" for table "sale_ord"
>>>>>>> 1722adb8
-- Customers
insert into customer values 
  ( 1, 'Macbeth', 'Inverness'),
  ( 2, 'Duncan', 'Forres'),
  ( 3, 'Lady Macbeth', 'Inverness'),
  ( 4, 'Witches, Inc', 'Lonely Heath');
-- Vendors
insert into vendor values 
  ( 10, 'Witches, Inc', 'Lonely Heath'),
  ( 20, 'Lady Macbeth', 'Inverness'),
  ( 30, 'Duncan', 'Forres'),
  ( 40, 'Macbeth', 'Inverness'),
  ( 50, 'Macduff', 'Fife');
-- Products
insert into product values 
  ( 100, 'Sword', 'Black'),
  ( 200, 'Dream', 'Black'),
  ( 300, 'Castle', 'Grey'),
  ( 400, 'Justice', 'Clear'),
  ( 500, 'Donuts', 'Plain'),
  ( 600, 'Donuts', 'Chocolate'),
  ( 700, 'Hamburger', 'Grey'),
  ( 800, 'Fries', 'Grey');
-- Sales (transactions)
insert into sale values 
  ( 2, 40, 100, '1401-1-1', 1100, 2400),
  ( 1, 10, 200, '1401-3-1', 1, 0),
  ( 3, 40, 200, '1401-4-1', 1, 0),
  ( 1, 20, 100, '1401-5-1', 1, 0),
  ( 1, 30, 300, '1401-5-2', 1, 0),
  ( 1, 50, 400, '1401-6-1', 1, 0),
  ( 2, 50, 400, '1401-6-1', 1, 0),
  ( 1, 30, 500, '1401-6-1', 12, 5),
  ( 3, 30, 500, '1401-6-1', 12, 5),
  ( 3, 30, 600, '1401-6-1', 12, 5),
  ( 4, 40, 700, '1401-6-1', 1, 1),
  ( 4, 40, 800, '1401-6-1', 1, 1);
-- Sales_ord (the identical table as Sales, except that
--   a unique identifier is added for each row.)
insert into sale_ord values 
  ( 1,2, 40, 100, '1401-1-1', 1100, 2400),
  ( 2,1, 10, 200, '1401-3-1', 1, 0),
  ( 3,3, 40, 200, '1401-4-1', 1, 0),
  ( 4,1, 20, 100, '1401-5-1', 1, 0),
  ( 5,1, 30, 300, '1401-5-2', 1, 0),
  ( 6,1, 50, 400, '1401-6-1', 1, 0),
  ( 7,2, 50, 400, '1401-6-1', 1, 0),
  ( 8,1, 30, 500, '1401-6-1', 12, 5),
  ( 9,3, 30, 500, '1401-6-1', 12, 5),
  ( 10,3, 30, 600, '1401-6-1', 12, 5),
  ( 11,4, 40, 700, '1401-6-1', 1, 1),
  ( 12,4, 40, 800, '1401-6-1', 1, 1);<|MERGE_RESOLUTION|>--- conflicted
+++ resolved
@@ -51,17 +51,6 @@
         prc float not null,
         primary key (cn, vn, pn)
 ) distributed by (cn,vn,pn);
-<<<<<<< HEAD
-create table util
-(
-	xn int not null,
-	
-	primary key (xn)
-	
-) distributed by (xn);
-=======
-NOTICE:  CREATE TABLE / PRIMARY KEY will create implicit index "sale_ord_pkey" for table "sale_ord"
->>>>>>> 1722adb8
 -- Customers
 insert into customer values 
   ( 1, 'Macbeth', 'Inverness'),
