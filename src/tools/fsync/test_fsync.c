/*
 * $PostgreSQL: pgsql/src/tools/fsync/test_fsync.c,v 1.23.2.2 2009/09/21 20:21:02 momjian Exp $
 *
 *
 *	test_fsync.c
 *		test various fsync() methods
 */

#include "postgres.h"

#include "access/xlog_internal.h"
#include "access/xlog.h"
#include "access/xlogdefs.h"

#include <sys/types.h>
#include <sys/stat.h>
#include <fcntl.h>
#include <stdio.h>
#include <stdlib.h>
#include <time.h>
#include <sys/time.h>
#include <unistd.h>
#include <string.h>

<<<<<<< HEAD
/*
 * Limitation of buffer-alignment for direct IO depends on OS and filesystem,
 * but XLOG_BLCKSZ is assumed to be enough for it.
 */
#ifdef O_DIRECT
#define ALIGNOF_XLOG_BUFFER     XLOG_BLCKSZ
#else
#define ALIGNOF_XLOG_BUFFER     ALIGNOF_BUFFER
#endif 
=======
>>>>>>> eecbb332

#ifdef WIN32
#define FSYNC_FILENAME	"./test_fsync.out"
#else
/* /tmp might be a memory file system */
#define FSYNC_FILENAME	"/var/tmp/test_fsync.out"
#endif

#define WRITE_SIZE	(16 * 1024) /* 16k */

void		die(char *str);
void		print_elapse(struct timeval start_t, struct timeval elapse_t);

int
main(int argc, char *argv[])
{
	struct timeval start_t;
	struct timeval elapse_t;
	int			tmpfile,
				i,
				loops = 1000;
	char	   *full_buf = (char *) malloc(XLOG_SEG_SIZE),
			   *buf;
	char	   *filename = FSYNC_FILENAME;

	if (argc > 2 && strcmp(argv[1], "-f") == 0)
	{
		filename = argv[2];
		argv += 2;
		argc -= 2;
	}

	if (argc > 1)
		loops = atoi(argv[1]);

	for (i = 0; i < XLOG_SEG_SIZE; i++)
		full_buf[i] = 'a';

	if ((tmpfile = open(filename, O_RDWR | O_CREAT, S_IRUSR | S_IWUSR)) == -1)
		die("Cannot open output file.");
	if (write(tmpfile, full_buf, XLOG_SEG_SIZE) != XLOG_SEG_SIZE)
		die("write failed");
	/* fsync so later fsync's don't have to do it */
	if (fsync(tmpfile) != 0)
		die("fsync failed");
	close(tmpfile);

	buf = (char *) TYPEALIGN(ALIGNOF_XLOG_BUFFER, full_buf);

	/*
	 *	Simple write
	 */
	printf("Simple write timing:\n");
	/* write only */
	gettimeofday(&start_t, NULL);
	for (i = 0; i < loops; i++)
	{
		if ((tmpfile = open(filename, O_RDWR, 0)) == -1)
			die("Cannot open output file.");
		if (write(tmpfile, buf, WRITE_SIZE / 2) != WRITE_SIZE / 2)
			die("write failed");
		close(tmpfile);
	}
	gettimeofday(&elapse_t, NULL);
	printf("\twrite                  ");
	print_elapse(start_t, elapse_t);
	printf("\n");

	/*
	 *	Fsync another file descriptor?
	 */
	printf("\nCompare fsync times on write() and non-write() descriptor:\n");
	printf("If the times are similar, fsync() can sync data written\non a different descriptor.\n");

	/* write, fsync, close */
	gettimeofday(&start_t, NULL);
	for (i = 0; i < loops; i++)
	{
		if ((tmpfile = open(filename, O_RDWR, 0)) == -1)
			die("Cannot open output file.");
		if (write(tmpfile, buf, WRITE_SIZE / 2) != WRITE_SIZE / 2)
			die("write failed");
		if (fsync(tmpfile) != 0)
			die("fsync failed");
		close(tmpfile);
		if ((tmpfile = open(filename, O_RDWR, 0)) == -1)
			die("Cannot open output file.");
		/* do nothing but the open/close the tests are consistent. */
		close(tmpfile);
	}
	gettimeofday(&elapse_t, NULL);
	printf("\twrite, fsync, close    ");
	print_elapse(start_t, elapse_t);
	printf("\n");

	/* write, close, fsync */
	gettimeofday(&start_t, NULL);
	for (i = 0; i < loops; i++)
	{
		if ((tmpfile = open(filename, O_RDWR, 0)) == -1)
			die("Cannot open output file.");
		if (write(tmpfile, buf, WRITE_SIZE / 2) != WRITE_SIZE / 2)
			die("write failed");
		close(tmpfile);
		/* reopen file */
		if ((tmpfile = open(filename, O_RDWR, 0)) == -1)
			die("Cannot open output file.");
		if (fsync(tmpfile) != 0)
			die("fsync failed");
		close(tmpfile);
	}
	gettimeofday(&elapse_t, NULL);
	printf("\twrite, close, fsync    ");
	print_elapse(start_t, elapse_t);
	printf("\n");

	/*
	 *	Compare 1 to 2 writes
	 */
	printf("\nCompare one o_sync write to two:\n");

#ifdef OPEN_SYNC_FLAG
	/* 16k o_sync write */
	if ((tmpfile = open(filename, O_RDWR | OPEN_SYNC_FLAG, 0)) == -1)
		die("Cannot open output file.");
	gettimeofday(&start_t, NULL);
	for (i = 0; i < loops; i++)
	{
		if (write(tmpfile, buf, WRITE_SIZE) != WRITE_SIZE)
			die("write failed");
		if (lseek(tmpfile, 0, SEEK_SET) == -1)
			die("seek failed");
	}
	gettimeofday(&elapse_t, NULL);
	close(tmpfile);
	printf("\tone 16k o_sync write   ");
	print_elapse(start_t, elapse_t);
	printf("\n");

	/* Two 8k o_sync writes */
	if ((tmpfile = open(filename, O_RDWR | OPEN_SYNC_FLAG, 0)) == -1)
		die("Cannot open output file.");
	gettimeofday(&start_t, NULL);
	for (i = 0; i < loops; i++)
	{
		if (write(tmpfile, buf, WRITE_SIZE / 2) != WRITE_SIZE / 2)
			die("write failed");
		if (write(tmpfile, buf, WRITE_SIZE / 2) != WRITE_SIZE / 2)
			die("write failed");
		if (lseek(tmpfile, 0, SEEK_SET) == -1)
			die("seek failed");
	}
	gettimeofday(&elapse_t, NULL);
	close(tmpfile);
	printf("\ttwo 8k o_sync writes   ");
	print_elapse(start_t, elapse_t);
#else
	printf("\t(o_sync unavailable)  ");
#endif
	printf("\n");

	/*
	 *	Compare file sync methods with one 8k write
	 */
	printf("\nCompare file sync methods with one 8k write:\n");

#ifdef OPEN_DATASYNC_FLAG
	/* open_dsync, write */
	if ((tmpfile = open(filename, O_RDWR | O_DSYNC, 0)) == -1)
		die("Cannot open output file.");
	gettimeofday(&start_t, NULL);
	for (i = 0; i < loops; i++)
	{
		if (write(tmpfile, buf, WRITE_SIZE / 2) != WRITE_SIZE / 2)
			die("write failed");
		if (lseek(tmpfile, 0, SEEK_SET) == -1)
			die("seek failed");
	}
	gettimeofday(&elapse_t, NULL);
	close(tmpfile);
	printf("\topen o_dsync, write    ");
	print_elapse(start_t, elapse_t);
#else
	printf("\t(o_dsync unavailable)  ");
#endif
	printf("\n");

#ifdef OPEN_SYNC_FLAG
	/* open_fsync, write */
	if ((tmpfile = open(filename, O_RDWR | OPEN_SYNC_FLAG, 0)) == -1)
		die("Cannot open output file.");
	gettimeofday(&start_t, NULL);
	for (i = 0; i < loops; i++)
	{
		if (write(tmpfile, buf, WRITE_SIZE / 2) != WRITE_SIZE / 2)
			die("write failed");
		if (lseek(tmpfile, 0, SEEK_SET) == -1)
			die("seek failed");
	}
	gettimeofday(&elapse_t, NULL);
	close(tmpfile);
	printf("\topen o_sync, write     ");
	print_elapse(start_t, elapse_t);
#else
	printf("\t(o_sync unavailable)  ");
#endif
	printf("\n");

#ifdef HAVE_FDATASYNC
	/* write, fdatasync */
	if ((tmpfile = open(filename, O_RDWR, 0)) == -1)
		die("Cannot open output file.");
	gettimeofday(&start_t, NULL);
	for (i = 0; i < loops; i++)
	{
		if (write(tmpfile, buf, WRITE_SIZE / 2) != WRITE_SIZE / 2)
			die("write failed");
		fdatasync(tmpfile);
		if (lseek(tmpfile, 0, SEEK_SET) == -1)
			die("seek failed");
	}
	gettimeofday(&elapse_t, NULL);
	close(tmpfile);
	printf("\twrite, fdatasync       ");
	print_elapse(start_t, elapse_t);
#else
	printf("\t(fdatasync unavailable)");
#endif
	printf("\n");

	/* write, fsync, close */
	if ((tmpfile = open(filename, O_RDWR, 0)) == -1)
		die("Cannot open output file.");
	gettimeofday(&start_t, NULL);
	for (i = 0; i < loops; i++)
	{
		if (write(tmpfile, buf, WRITE_SIZE / 2) != WRITE_SIZE / 2)
			die("write failed");
		if (fsync(tmpfile) != 0)
			die("fsync failed");
		if (lseek(tmpfile, 0, SEEK_SET) == -1)
			die("seek failed");
	}
	gettimeofday(&elapse_t, NULL);
	close(tmpfile);
	printf("\twrite, fsync           ");
	print_elapse(start_t, elapse_t);
	printf("\n");

	/*
	 *	Compare file sync methods with two 8k write
	 */
	printf("\nCompare file sync methods with two 8k writes:\n");

#ifdef OPEN_DATASYNC_FLAG
	/* open_dsync, write */
	if ((tmpfile = open(filename, O_RDWR | O_DSYNC, 0)) == -1)
		die("Cannot open output file.");
	gettimeofday(&start_t, NULL);
	for (i = 0; i < loops; i++)
	{
		if (write(tmpfile, buf, WRITE_SIZE / 2) != WRITE_SIZE / 2)
			die("write failed");
		if (write(tmpfile, buf, WRITE_SIZE / 2) != WRITE_SIZE / 2)
			die("write failed");
		if (lseek(tmpfile, 0, SEEK_SET) == -1)
			die("seek failed");
	}
	gettimeofday(&elapse_t, NULL);
	close(tmpfile);
	printf("\topen o_dsync, write    ");
	print_elapse(start_t, elapse_t);
#else
	printf("\t(o_dsync unavailable)  ");
#endif
	printf("\n");

#ifdef OPEN_SYNC_FLAG
	/* open_fsync, write */
	if ((tmpfile = open(filename, O_RDWR | OPEN_SYNC_FLAG, 0)) == -1)
		die("Cannot open output file.");
	gettimeofday(&start_t, NULL);
	for (i = 0; i < loops; i++)
	{
		if (write(tmpfile, buf, WRITE_SIZE / 2) != WRITE_SIZE / 2)
			die("write failed");
		if (write(tmpfile, buf, WRITE_SIZE / 2) != WRITE_SIZE / 2)
			die("write failed");
		if (lseek(tmpfile, 0, SEEK_SET) == -1)
			die("seek failed");
	}
	gettimeofday(&elapse_t, NULL);
	close(tmpfile);
	printf("\topen o_sync, write     ");
	print_elapse(start_t, elapse_t);
	printf("\n");
#endif

#ifdef HAVE_FDATASYNC
	/* write, fdatasync */
	if ((tmpfile = open(filename, O_RDWR, 0)) == -1)
		die("Cannot open output file.");
	gettimeofday(&start_t, NULL);
	for (i = 0; i < loops; i++)
	{
		if (write(tmpfile, buf, WRITE_SIZE / 2) != WRITE_SIZE / 2)
			die("write failed");
		if (write(tmpfile, buf, WRITE_SIZE / 2) != WRITE_SIZE / 2)
			die("write failed");
		fdatasync(tmpfile);
		if (lseek(tmpfile, 0, SEEK_SET) == -1)
			die("seek failed");
	}
	gettimeofday(&elapse_t, NULL);
	close(tmpfile);
	printf("\twrite, fdatasync       ");
	print_elapse(start_t, elapse_t);
#else
	printf("\t(fdatasync unavailable)");
#endif
	printf("\n");

	/* write, fsync, close */
	if ((tmpfile = open(filename, O_RDWR, 0)) == -1)
		die("Cannot open output file.");
	gettimeofday(&start_t, NULL);
	for (i = 0; i < loops; i++)
	{
		if (write(tmpfile, buf, WRITE_SIZE / 2) != WRITE_SIZE / 2)
			die("write failed");
		if (write(tmpfile, buf, WRITE_SIZE / 2) != WRITE_SIZE / 2)
			die("write failed");
		if (fsync(tmpfile) != 0)
			die("fsync failed");
		if (lseek(tmpfile, 0, SEEK_SET) == -1)
			die("seek failed");
	}
	gettimeofday(&elapse_t, NULL);
	close(tmpfile);
	printf("\twrite, fsync           ");
	print_elapse(start_t, elapse_t);
	printf("\n");

	free(full_buf);
	unlink(filename);

	return 0;
}

void
print_elapse(struct timeval start_t, struct timeval elapse_t)
{
	if (elapse_t.tv_usec < start_t.tv_usec)
	{
		elapse_t.tv_sec--;
		elapse_t.tv_usec += 1000000;
	}

	printf("%3ld.%06ld", (long) (elapse_t.tv_sec - start_t.tv_sec),
		   (long) (elapse_t.tv_usec - start_t.tv_usec));
}

void
die(char *str)
{
	fprintf(stderr, "%s\n", str);
	exit(1);
}<|MERGE_RESOLUTION|>--- conflicted
+++ resolved
@@ -22,18 +22,6 @@
 #include <unistd.h>
 #include <string.h>
 
-<<<<<<< HEAD
-/*
- * Limitation of buffer-alignment for direct IO depends on OS and filesystem,
- * but XLOG_BLCKSZ is assumed to be enough for it.
- */
-#ifdef O_DIRECT
-#define ALIGNOF_XLOG_BUFFER     XLOG_BLCKSZ
-#else
-#define ALIGNOF_XLOG_BUFFER     ALIGNOF_BUFFER
-#endif 
-=======
->>>>>>> eecbb332
 
 #ifdef WIN32
 #define FSYNC_FILENAME	"./test_fsync.out"
