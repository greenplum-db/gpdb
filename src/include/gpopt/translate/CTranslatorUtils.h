--- conflicted
+++ resolved
@@ -102,345 +102,8 @@
 public:
 	struct SCmptypeStrategy
 	{
-<<<<<<< HEAD
 		IMDType::ECmpType comptype;
 		StrategyNumber strategy_no;
-=======
-		private:
-
-			// construct a set of column attnos corresponding to a single grouping set
-			static
-			CBitSet *CreateAttnoSetForGroupingSet(CMemoryPool *mp, List *group_elems, ULONG num_cols, UlongToUlongMap *group_col_pos, CBitSet *group_cols);
-
-			// create a set of grouping sets for a rollup
-			static
-			CBitSetArray *CreateGroupingSetsForRollup(CMemoryPool *mp, GroupingClause *grouping_clause, ULONG num_cols, UlongToUlongMap *grouping_col_to_pos_map, CBitSet *group_cols);
-
-			// check if the given mdid array contains any of the polymorphic
-			// types (ANYELEMENT, ANYARRAY)
-			static
-			BOOL ContainsPolymorphicTypes(IMdIdArray *mdid_array);
-
-			// resolve polymorphic types in the given array of type ids, replacing
-			// them with the actual types obtained from the query
-			static
-			IMdIdArray *ResolvePolymorphicTypes
-						(
-						CMemoryPool *mp,
-						IMdIdArray *mdid_array,
-						List *arg_types,
-						FuncExpr *func_expr
-						);
-			
-			// update grouping col position mappings
-			static
-			void UpdateGrpColMapping(CMemoryPool *mp, UlongToUlongMap *grouping_col_to_pos_map, CBitSet *group_cols, ULONG sort_group_ref);
-
-		public:
-
-			struct SCmptypeStrategy
-			{
-				IMDType::ECmpType comptype;
-				StrategyNumber strategy_no;
-
-			};
-
-			// get the GPDB scan direction from its corresponding DXL representation
-			static
-			ScanDirection GetScanDirection(EdxlIndexScanDirection idx_scan_direction);
-
-			// get the oid of comparison operator
-			static
-			OID OidCmpOperator(Expr* expr);
-
-			// get the opfamily for index key
-			static
-			OID GetOpFamilyForIndexQual(INT attno, OID oid_index);
-			
-			// return the type for the system column with the given number
-			static
-			CMDIdGPDB *GetSystemColType(CMemoryPool *mp, AttrNumber attno);
-
-			// find the n-th column descriptor in the table descriptor
-			static
-			const CDXLColDescr *GetColumnDescrAt(const CDXLTableDescr *table_descr, ULONG pos);
-
-			// return the name for the system column with given number
-			static
-			const CWStringConst *GetSystemColName(AttrNumber attno);
-
-			// returns the length for the system column with given attno number
-			static
-			const ULONG GetSystemColLength(AttrNumber attno);
-
-			// translate the join type from its GPDB representation into the DXL one
-			static
-			EdxlJoinType ConvertToDXLJoinType(JoinType jt);
-
-			// translate the index scan direction from its GPDB representation into the DXL one
-			static
-			EdxlIndexScanDirection ConvertToDXLIndexScanDirection(ScanDirection sd);
-
-			// create a DXL index descriptor from an index MD id
-			static
-			CDXLIndexDescr *GetIndexDescr(CMemoryPool *mp, CMDAccessor *md_accessor, IMDId *mdid);
-
-			// translate a RangeTableEntry into a CDXLTableDescr
-			static
-			CDXLTableDescr *GetTableDescr
-								(
-								CMemoryPool *mp,
-								CMDAccessor *md_accessor,
-								CIdGenerator *id_generator,
-								const RangeTblEntry *rte,
-								BOOL *is_distributed_table = NULL,
-								BOOL *is_replicated_table = NULL
-								);
-
-			// translate a RangeTableEntry into a CDXLLogicalTVF
-			static
-			CDXLLogicalTVF *ConvertToCDXLLogicalTVF
-								(
-								CMemoryPool *mp,
-								CMDAccessor *md_accessor,
-								CIdGenerator *id_generator,
-								const RangeTblEntry *rte
-								);
-
-			// get column descriptors from a record type
-			static
-			CDXLColDescrArray *GetColumnDescriptorsFromRecord
-						(
-						CMemoryPool *mp,
-						CIdGenerator *id_generator,
-						List *col_names,
-						List *col_types,
-						List *col_type_modifiers
-						);
-
-			// get column descriptors from a record type
-			static
-			CDXLColDescrArray *GetColumnDescriptorsFromRecord
-						(
-						CMemoryPool *mp,
-						CIdGenerator *id_generator,
-						List *col_names,
-						IMdIdArray *out_arg_types
-						);
-
-			// get column descriptor from a base type
-			static
-			CDXLColDescrArray *GetColumnDescriptorsFromBase
-						(
-						CMemoryPool *mp,
-						CIdGenerator *id_generator,
-						IMDId *mdid_return_type,
-						INT type_modifier,
-						CMDName *md_name
-						);
-
-			// get column descriptors from a composite type
-			static
-			CDXLColDescrArray *GetColumnDescriptorsFromComposite
-						(
-						CMemoryPool *mp,
-						CMDAccessor *md_accessor,
-						CIdGenerator *id_generator,
-						const IMDType *md_type
-						);
-
-			// expand a composite type into an array of IMDColumns
-			static
-			CMDColumnArray *ExpandCompositeType
-						(
-						CMemoryPool *mp,
-						CMDAccessor *md_accessor,
-						const IMDType *md_type
-						);
-
-			// return the dxl representation of the set operation
-			static
-			EdxlSetOpType GetSetOpType(SetOperation setop, BOOL is_all);
-
-			// construct a dynamic array of sets of column attnos corresponding
-			// to the group by clause
-			static
-			CBitSetArray *GetColumnAttnosForGroupBy(CMemoryPool *mp, List *group_clause, ULONG num_cols, UlongToUlongMap *group_col_pos, CBitSet *group_cold);
-
-			// return a copy of the query with constant of unknown type being coerced
-			// to the common data type of the output target list
-			static
-			Query *FixUnknownTypeConstant(Query *query, List *target_list);
-
-			// return the type of the nth non-resjunked target list entry
-			static OID GetTargetListReturnTypeOid(List *target_list, ULONG col_pos);
-
-			// construct an array of DXL column identifiers for a target list
-			static
-			ULongPtrArray *GenerateColIds
-					(
-					CMemoryPool *mp,
-					List *target_list,
-					IMdIdArray *input_mdids,
-					ULongPtrArray *input_nums,
-					BOOL *is_outer_ref,
-					CIdGenerator *colid_generator
-					);
-
-			// construct an array of DXL column descriptors for a target list
-			// using the column ids in the given array
-			static
-			CDXLColDescrArray *GetDXLColumnDescrArray(CMemoryPool *mp, List *target_list, ULongPtrArray *colids, BOOL keep_res_junked);
-
-			// return the positions of the target list entries included in the output
-			static
-			ULongPtrArray *GetPosInTargetList(CMemoryPool *mp, List *target_list, BOOL keep_res_junked);
-
-			// construct a column descriptor from the given target entry, column identifier and position in the output
-			static
-			CDXLColDescr *GetColumnDescrAt(CMemoryPool *mp, TargetEntry *target_entry, ULONG colid, ULONG pos);
-
-			// create a dummy project element to rename the input column identifier
-			static
-			CDXLNode *CreateDummyProjectElem(CMemoryPool *mp, ULONG colid_input, ULONG colid_output, CDXLColDescr *dxl_col_descr);
-
-			// construct a list of colids corresponding to the given target list
-			// using the given attno->colid map
-			static
-			ULongPtrArray *GetOutputColIdsArray(CMemoryPool *mp, List *target_list, IntToUlongMap *attno_to_colid_map);
-
-			// construct an array of column ids for the given group by set
-			static
-			ULongPtrArray *GetGroupingColidArray(CMemoryPool *mp, CBitSet *group_by_cols, IntToUlongMap *sort_group_cols_to_colid_map);
-
-			// return the Colid of column with given index
-			static
-			ULONG GetColId(INT index, IntToUlongMap *index_to_colid_map);
-
-			// return the corresponding ColId for the given varno, varattno and querylevel
-			static
-			ULONG GetColId(ULONG query_level, INT varno, INT var_attno, IMDId *mdid, CMappingVarColId *var_colid_mapping);
-
-			// check to see if the target list entry is a sorting column
-			static
-			BOOL IsSortingColumn(const TargetEntry *target_entry, List *sort_clause_list); 
-			// check to see if the target list entry is used in the window reference
-			static
-			BOOL IsReferencedInWindowSpec(const TargetEntry *target_entry, List *window_clause_list);
-
-			// extract a matching target entry that is a window spec
-			static
-			TargetEntry *GetWindowSpecTargetEntry(Node *node, List *window_clause_list, List *target_list);
-
-			// create a scalar const value expression for the given int8 value
-			static
-			CDXLNode *CreateDXLProjElemFromInt8Const(CMemoryPool *mp, CMDAccessor *md_accessor, INT val);
-
-			// check to see if the target list entry is a grouping column
-			static
-			BOOL IsGroupingColumn(const TargetEntry *target_entry, List *group_clause_list);
-
-			// check to see if the target list entry is a grouping column
-			static
-			BOOL IsGroupingColumn(const TargetEntry *target_entry, const SortGroupClause *sort_group_clause);
-
-			// check if the expression has a matching target entry that is a grouping column
-			static
-			BOOL IsGroupingColumn(Node *node, List *group_clause_list, List *target_list);
-
-			// extract a matching target entry that is a grouping column
-			static
-			TargetEntry *GetGroupingColumnTargetEntry(Node *node, List *group_clause_list, List *target_list);
-
-			// convert a list of column ids to a list of attribute numbers using
-			// the provided context with mappings
-			static
-			List *ConvertColidToAttnos(ULongPtrArray *pdrgpul, CDXLTranslateContext *dxl_translate_ctxt);
-			
-			// parse string value into a Long Integer
-			static
-			LINT GetLongFromStr(const CWStringBase *wcstr);
-
-			// parse string value into an Integer
-			static
-			INT GetIntFromStr(const CWStringBase *wcstr);
-
-			// check whether the given project list has a project element of the given
-			// operator type
-			static
-			BOOL HasProjElem(CDXLNode *project_list_dxlnode, Edxlopid dxl_op_id);
-
-			// create a multi-byte character string from a wide character string
-			static
-			CHAR *CreateMultiByteCharStringFromWCString(const WCHAR *wcstr);
-			
-			static 
-			UlongToUlongMap *MakeNewToOldColMapping(CMemoryPool *mp, ULongPtrArray *old_colids, ULongPtrArray *new_colids);
-
-			// check if the given tree contains a subquery
-			static
-			BOOL HasSubquery(Node *node);
-
-			// check if the given function is a SIRV (single row volatile) that reads
-			// or modifies SQL data
-			static
-			BOOL IsSirvFunc(CMemoryPool *mp, CMDAccessor *md_accessor, OID func_oid);
-			
-			// is this a motion sensitive to duplicates
-			static
-			BOOL IsDuplicateSensitiveMotion(CDXLPhysicalMotion *dxl_motion);
-
-			// construct a project element with a const NULL expression
-			static
-			CDXLNode *CreateDXLProjElemConstNULL(CMemoryPool *mp, CMDAccessor *md_accessor, IMDId *mdid, ULONG colid, const WCHAR *col_name);
-
-			// construct a project element with a const NULL expression
-			static
-			CDXLNode *CreateDXLProjElemConstNULL(CMemoryPool *mp, CMDAccessor *md_accessor, IMDId *mdid, ULONG colid, CHAR *alias_name);
-
-			// create a DXL project element node with a Const NULL of type provided
-			// by the column descriptor
-			static
-			CDXLNode *CreateDXLProjElemConstNULL(CMemoryPool *mp, CMDAccessor *md_accessor, CIdGenerator *colid_generator, const IMDColumn *col);
-
-			// check required permissions for the range table
-			static 
-			void CheckRTEPermissions(List *range_table_list);
-
-			// check if given column ids are outer references in the tree rooted by given node
-                        static
-			void MarkOuterRefs(ULONG *colid, BOOL *is_outer_ref, ULONG num_columns, CDXLNode *node);
-
-			// map DXL Subplan type to GPDB SubLinkType
-			static
-			SubLinkType MapDXLSubplanToSublinkType(EdxlSubPlanType dxl_subplan_type);
-
-			// map GPDB SubLinkType to DXL Subplan type
-			static
-			EdxlSubPlanType MapSublinkTypeToDXLSubplan(SubLinkType slink);
-
-			// check whether there are triggers for the given operation on
-			// the given relation
-			static
-			BOOL RelHasTriggers(CMemoryPool *mp, CMDAccessor *md_accessor, const IMDRelation *mdrel, const EdxlDmlType dml_type_dxl);
-
-			// check whether the given trigger is applicable to the given DML operation
-			static
-			BOOL IsApplicableTrigger(CMDAccessor *md_accessor, IMDId *trigger_mdid, const EdxlDmlType dml_type_dxl);
-						
-			// check whether there are NOT NULL or CHECK constraints for the given relation
-			static
-			BOOL RelHasConstraints(const IMDRelation *rel);
-
-			// translate the list of error messages from an assert constraint list
-			static 
-			List *GetAssertErrorMsgs(CDXLNode *assert_constraint_list);
-
-			// return the count of non-system columns in the relation
-			static
-			ULONG GetNumNonSystemColumns(const IMDRelation *mdrel);
-
->>>>>>> daa460cd
 	};
 
 	// get the GPDB scan direction from its corresponding DXL representation
@@ -482,7 +145,8 @@
 										 CMDAccessor *md_accessor,
 										 CIdGenerator *id_generator,
 										 const RangeTblEntry *rte,
-										 BOOL *is_distributed_table = NULL);
+										 BOOL *is_distributed_table = NULL,
+										 BOOL *is_replicated_table = NULL);
 
 	// translate a RangeTableEntry into a CDXLLogicalTVF
 	static CDXLLogicalTVF *ConvertToCDXLLogicalTVF(CMemoryPool *mp,
