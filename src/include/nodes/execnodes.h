--- conflicted
+++ resolved
@@ -4,13 +4,9 @@
  *	  definitions for executor state nodes
  *
  *
-<<<<<<< HEAD
  * Portions Copyright (c) 2005-2009, Greenplum inc
  * Portions Copyright (c) 2012-Present Pivotal Software, Inc.
- * Portions Copyright (c) 1996-2011, PostgreSQL Global Development Group
-=======
  * Portions Copyright (c) 1996-2012, PostgreSQL Global Development Group
->>>>>>> 80edfd76
  * Portions Copyright (c) 1994, Regents of the University of California
  *
  * src/include/nodes/execnodes.h
@@ -25,17 +21,10 @@
 #include "executor/instrument.h"
 #include "nodes/params.h"
 #include "nodes/plannodes.h"
-<<<<<<< HEAD
-#include "nodes/relation.h"
-#include "nodes/tidbitmap.h"
-#include "utils/hsearch.h"
-#include "utils/rel.h"
-#include "utils/snapshot.h"
-=======
 #include "utils/reltrigger.h"
 #include "utils/sortsupport.h"
->>>>>>> 80edfd76
 #include "utils/tuplestore.h"
+#include "nodes/parsenodes.h"
 
 #include "gpmon/gpmon.h"                /* gpmon_packet_t */
 
@@ -395,6 +384,16 @@
 	 */
 	HTAB	   *ri_partition_hash;
 
+	/*
+	 * cdb: CopyFrom() buffers the tuples and flush them all together
+	 * in CopyFromInsertBatch()
+	 * For partition table, each child partition needs a buffer array
+	 * to hold the tuples.
+	 */
+	BulkInsertState biState;
+	int			nBufferedTuples;
+	HeapTuple	*bufferedTuples;
+	Size		bufferedTuplesSize;
 } ResultRelInfo;
 
 typedef struct ShareNodeEntry
@@ -1400,11 +1399,7 @@
 								 * nodes point to one EState for the whole
 								 * top-level plan */
 
-<<<<<<< HEAD
 	bool		fHadSentGpmon;
-=======
-	Instrumentation *instrument;	/* Optional runtime stats for this node */
->>>>>>> 80edfd76
 
 	/*
 	 * Common structural data for all Plan types.  These links to subsidiary
@@ -1442,7 +1437,7 @@
 	/*
 	 * EXPLAIN ANALYZE statistics collection
 	 */
-	struct Instrumentation *instrument;     /* runtime stats for this node */
+	Instrumentation *instrument;     /* runtime stats for this node */
 	struct StringInfoData  *cdbexplainbuf;  /* EXPLAIN ANALYZE report buf */
 	void      (*cdbexplainfun)(struct PlanState *planstate, struct StringInfoData *buf);
 	/* callback before ExecutorEnd */
@@ -2962,7 +2957,7 @@
 	bool		isExplictGatherMotion;
 } MotionState;
 
-/*
+/*zx
  * ExecNode for PartitionSelector.
  * This operator contains a Plannode in PlanState.
  */
