--- conflicted
+++ resolved
@@ -11,11 +11,7 @@
  * bms_is_empty() in preference to testing for NULL.)
  *
  *
-<<<<<<< HEAD
  * Copyright (c) 2003-2009, PostgreSQL Global Development Group
-=======
- * Copyright (c) 2003-2008, PostgreSQL Global Development Group
->>>>>>> d13f41d2
  *
  * $PostgreSQL: pgsql/src/include/nodes/bitmapset.h,v 1.10 2008/01/01 19:45:58 momjian Exp $
  *
