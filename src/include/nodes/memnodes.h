/*-------------------------------------------------------------------------
 *
 * memnodes.h
 *	  POSTGRES memory context node definitions.
 *
 *
<<<<<<< HEAD
 * Portions Copyright (c) 2007-2008, Greenplum inc
 * Portions Copyright (c) 2012-Present Pivotal Software, Inc.
 * Portions Copyright (c) 1996-2015, PostgreSQL Global Development Group
=======
 * Portions Copyright (c) 1996-2016, PostgreSQL Global Development Group
>>>>>>> b5bce6c1
 * Portions Copyright (c) 1994, Regents of the University of California
 *
 * src/include/nodes/memnodes.h
 *
 *-------------------------------------------------------------------------
 */
#ifndef MEMNODES_H
#define MEMNODES_H

#include "nodes/nodes.h"

/*
 * MemoryContextCounters
 *		Summarization state for MemoryContextStats collection.
 *
 * The set of counters in this struct is biased towards AllocSet; if we ever
 * add any context types that are based on fundamentally different approaches,
 * we might need more or different counters here.  A possible API spec then
 * would be to print only nonzero counters, but for now we just summarize in
 * the format historically used by AllocSet.
 */
typedef struct MemoryContextCounters
{
	Size		nblocks;		/* Total number of malloc blocks */
	Size		freechunks;		/* Total number of free chunks */
	Size		totalspace;		/* Total bytes requested from malloc */
	Size		freespace;		/* The unused portion of totalspace */
} MemoryContextCounters;

/*
 * MemoryContext
 *		A logical context in which memory allocations occur.
 *
 * MemoryContext itself is an abstract type that can have multiple
 * implementations, though for now we have only AllocSetContext.
 * The function pointers in MemoryContextMethods define one specific
 * implementation of MemoryContext --- they are a virtual function table
 * in C++ terms.
 *
 * Node types that are actual implementations of memory contexts must
 * begin with the same fields as MemoryContext.
 *
 * Note: for largely historical reasons, typedef MemoryContext is a pointer
 * to the context struct rather than the struct type itself.
 */

typedef struct MemoryContextMethods
{
	void	   *(*alloc) (MemoryContext context, Size size);
	/* call this free_p in case someone #define's free() */
	void		(*free_p) (MemoryContext context, void *pointer);
	void	   *(*realloc) (MemoryContext context, void *pointer, Size size);
	void		(*init) (MemoryContext context);
	void		(*reset) (MemoryContext context);
	void		(*delete_context) (MemoryContext context);
	Size		(*get_chunk_space) (MemoryContext context, void *pointer);
	bool		(*is_empty) (MemoryContext context);
<<<<<<< HEAD
	void		(*stats) (MemoryContext context, uint64 *nBlocks, uint64 *nChunks, uint64 *currentAvailable, uint64 *allAllocated, uint64 *allFreed, uint64 *maxHeld);
	void		(*release_accounting)(MemoryContext context);
=======
	void		(*stats) (MemoryContext context, int level, bool print,
									  MemoryContextCounters *totals);
>>>>>>> b5bce6c1
#ifdef MEMORY_CONTEXT_CHECKING
	void		(*check) (MemoryContext context);
#endif
} MemoryContextMethods;


typedef struct MemoryContextData
{
	NodeTag		type;			/* identifies exact kind of context */
	/* these two fields are placed here to minimize alignment wastage: */
	bool		isReset;		/* T = no space alloced since last reset */
	bool		allowInCritSection;		/* allow palloc in critical section */
	MemoryContextMethods methods;		/* virtual function table */
	MemoryContext parent;		/* NULL if no parent (toplevel context) */
	MemoryContext firstchild;	/* head of linked list of children */
	MemoryContext prevchild;	/* previous child of same parent */
	MemoryContext nextchild;	/* next child of same parent */
	char	   *name;			/* context name (just for debugging) */
    /* CDB: Lifetime cumulative stats for this context and all descendants */
    uint64      allBytesAlloc;  /* bytes allocated from lower level mem mgr */
    uint64      allBytesFreed;  /* bytes returned to lower level mem mgr */
    Size        maxBytesHeld;   /* high-water mark for total bytes held */
    Size        localMinHeld;   /* low-water mark since last increase in hwm */
#ifdef CDB_PALLOC_CALLER_ID
    const char *callerFile;     /* __FILE__ of most recent caller */
    int         callerLine;     /* __LINE__ of most recent caller */
#endif
	MemoryContextCallback *reset_cbs;	/* list of reset/delete callbacks */
} MemoryContextData;

/* utils/palloc.h contains typedef struct MemoryContextData *MemoryContext */


/*
 * MemoryContextIsValid
 *		True iff memory context is valid.
 *
 * Add new context types to the set accepted by this macro.
 */
#define MemoryContextIsValid(context) \
	((context) != NULL && \
	 (IsA((context), AllocSetContext)))

#endif   /* MEMNODES_H */<|MERGE_RESOLUTION|>--- conflicted
+++ resolved
@@ -4,13 +4,9 @@
  *	  POSTGRES memory context node definitions.
  *
  *
-<<<<<<< HEAD
  * Portions Copyright (c) 2007-2008, Greenplum inc
  * Portions Copyright (c) 2012-Present Pivotal Software, Inc.
- * Portions Copyright (c) 1996-2015, PostgreSQL Global Development Group
-=======
  * Portions Copyright (c) 1996-2016, PostgreSQL Global Development Group
->>>>>>> b5bce6c1
  * Portions Copyright (c) 1994, Regents of the University of California
  *
  * src/include/nodes/memnodes.h
@@ -68,13 +64,9 @@
 	void		(*delete_context) (MemoryContext context);
 	Size		(*get_chunk_space) (MemoryContext context, void *pointer);
 	bool		(*is_empty) (MemoryContext context);
-<<<<<<< HEAD
-	void		(*stats) (MemoryContext context, uint64 *nBlocks, uint64 *nChunks, uint64 *currentAvailable, uint64 *allAllocated, uint64 *allFreed, uint64 *maxHeld);
-	void		(*release_accounting)(MemoryContext context);
-=======
 	void		(*stats) (MemoryContext context, int level, bool print,
 									  MemoryContextCounters *totals);
->>>>>>> b5bce6c1
+	void		(*release_accounting)(MemoryContext context);
 #ifdef MEMORY_CONTEXT_CHECKING
 	void		(*check) (MemoryContext context);
 #endif
