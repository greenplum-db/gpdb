/*
 * xlog.h
 *
 * PostgreSQL transaction log manager
 *
 * Portions Copyright (c) 1996-2012, PostgreSQL Global Development Group
 * Portions Copyright (c) 1994, Regents of the University of California
 *
 * src/include/access/xlog.h
 */
#ifndef XLOG_H
#define XLOG_H

#include "access/rmgr.h"
#include "access/xlogdefs.h"
<<<<<<< HEAD
#include "catalog/gp_segment_config.h"
#include "catalog/pg_control.h"
#include "lib/stringinfo.h"
#include "storage/buf.h"
#include "utils/pg_crc.h"
#include "utils/relcache.h"
#include "utils/timestamp.h"
#include "cdb/cdbpublic.h"
#include "replication/walsender.h"
=======
#include "datatype/timestamp.h"
#include "lib/stringinfo.h"
#include "storage/buf.h"
#include "utils/pg_crc.h"
>>>>>>> 80edfd76

/*
 * The overall layout of an XLOG record is:
 *		Fixed-size header (XLogRecord struct)
 *		rmgr-specific data
 *		BkpBlock
 *		backup block data
 *		BkpBlock
 *		backup block data
 *		...
 *
 * where there can be zero to four backup blocks (as signaled by xl_info flag
 * bits).  XLogRecord structs always start on MAXALIGN boundaries in the WAL
 * files, and we round up SizeOfXLogRecord so that the rmgr data is also
 * guaranteed to begin on a MAXALIGN boundary.	However, no padding is added
 * to align BkpBlock structs or backup block data.
 *
 * NOTE: xl_len counts only the rmgr data, not the XLogRecord header,
 * and also not any backup blocks.	xl_tot_len counts everything.  Neither
 * length field is rounded up to an alignment boundary.
 */
typedef struct XLogRecord
{
	pg_crc32	xl_crc;			/* CRC for this record */
	XLogRecPtr	xl_prev;		/* ptr to previous record in log */
	TransactionId xl_xid;		/* xact id */
	uint32		xl_tot_len;		/* total len of entire record */
	uint32		xl_len;			/* total len of rmgr data */
	uint8		xl_info;		/* flag bits, see below */
	RmgrId		xl_rmid;		/* resource manager for this record */
	uint8       xl_extended_info; /* flag bits, see below */

	/* Depending on MAXALIGN, there are either 2 or 6 wasted bytes here */

	/* ACTUAL LOG DATA FOLLOWS AT END OF STRUCT */

} XLogRecord;

#define SizeOfXLogRecord	MAXALIGN(sizeof(XLogRecord))

#define XLogRecGetData(record)	((char*) (record) + SizeOfXLogRecord)

/*
 * XLOG uses only low 4 bits of xl_info. High 4 bits may be used by rmgr.
 * XLR_CHECK_CONSISTENCY bits can be passed by XLogInsert caller.
 */
#define XLR_INFO_MASK			0x0F

/*
 * Enforces consistency checks of replayed WAL at recovery. If enabled,
 * each record will log a full-page write for each block modified by the
 * record and will reuse it afterwards for consistency checks. The caller
 * of XLogInsert can use this value if necessary, but if
 * wal_consistency_checking is enabled for a rmgr this is set unconditionally.
 */
#define XLR_CHECK_CONSISTENCY 0x02

/*
 * If we backed up any disk blocks with the XLOG record, we use flag bits in
 * xl_info to signal it.  We support backup of up to 4 disk blocks per XLOG
 * record.
 */
#define XLR_BKP_BLOCK_MASK		0x0F	/* all info bits used for bkp blocks */
#define XLR_MAX_BKP_BLOCKS		4
#define XLR_SET_BKP_BLOCK(iblk) (0x08 >> (iblk))
#define XLR_BKP_BLOCK_1			XLR_SET_BKP_BLOCK(0)	/* 0x08 */
#define XLR_BKP_BLOCK_2			XLR_SET_BKP_BLOCK(1)	/* 0x04 */
#define XLR_BKP_BLOCK_3			XLR_SET_BKP_BLOCK(2)	/* 0x02 */
#define XLR_BKP_BLOCK_4			XLR_SET_BKP_BLOCK(3)	/* 0x01 */

/* Sync methods */
#define SYNC_METHOD_FSYNC		0
#define SYNC_METHOD_FDATASYNC	1
#define SYNC_METHOD_OPEN		2		/* for O_SYNC */
#define SYNC_METHOD_FSYNC_WRITETHROUGH	3
#define SYNC_METHOD_OPEN_DSYNC	4		/* for O_DSYNC */
extern int	sync_method;

/*
 * The rmgr data to be written by XLogInsert() is defined by a chain of
 * one or more XLogRecData structs.  (Multiple structs would be used when
 * parts of the source data aren't physically adjacent in memory, or when
 * multiple associated buffers need to be specified.)
 *
 * If buffer is valid then XLOG will check if buffer must be backed up
 * (ie, whether this is first change of that page since last checkpoint).
 * If so, the whole page contents are attached to the XLOG record, and XLOG
 * sets XLR_BKP_BLOCK_X bit in xl_info.  Note that the buffer must be pinned
 * and exclusive-locked by the caller, so that it won't change under us.
 * NB: when the buffer is backed up, we DO NOT insert the data pointed to by
 * this XLogRecData struct into the XLOG record, since we assume it's present
 * in the buffer.  Therefore, rmgr redo routines MUST pay attention to
 * XLR_BKP_BLOCK_X to know what is actually stored in the XLOG record.
 * The i'th XLR_BKP_BLOCK bit corresponds to the i'th distinct buffer
 * value (ignoring InvalidBuffer) appearing in the rdata chain.
 *
 * When buffer is valid, caller must set buffer_std to indicate whether the
 * page uses standard pd_lower/pd_upper header fields.	If this is true, then
 * XLOG is allowed to omit the free space between pd_lower and pd_upper from
 * the backed-up page image.  Note that even when buffer_std is false, the
 * page MUST have an LSN field as its first eight bytes!
 *
 * Note: data can be NULL to indicate no rmgr data associated with this chain
 * entry.  This can be sensible (ie, not a wasted entry) if buffer is valid.
 * The implication is that the buffer has been changed by the operation being
 * logged, and so may need to be backed up, but the change can be redone using
 * only information already present elsewhere in the XLOG entry.
 */
typedef struct XLogRecData
{
	char	   *data;			/* start of rmgr data to include */
	uint32		len;			/* length of rmgr data to include */
	Buffer		buffer;			/* buffer associated with data, if any */
	bool		buffer_std;		/* buffer has standard pd_lower/pd_upper */
	struct XLogRecData *next;	/* next struct in chain, or NULL */
} XLogRecData;

extern PGDLLIMPORT TimeLineID ThisTimeLineID;	/* current TLI */

/*
 * Prior to 8.4, all activity during recovery was carried out by the startup
 * process. This local variable continues to be used in many parts of the
 * code to indicate actions taken by RecoveryManagers. Other processes that
 * potentially perform work during recovery should check RecoveryInProgress().
 * See XLogCtl notes in xlog.c.
 */
extern bool InRecovery;

/*
 * Like InRecovery, standbyState is only valid in the startup process.
 * In all other processes it will have the value STANDBY_DISABLED (so
 * InHotStandby will read as FALSE).
 *
 * In DISABLED state, we're performing crash recovery or hot standby was
 * disabled in postgresql.conf.
 *
 * In INITIALIZED state, we've run InitRecoveryTransactionEnvironment, but
 * we haven't yet processed a RUNNING_XACTS or shutdown-checkpoint WAL record
 * to initialize our master-transaction tracking system.
 *
 * When the transaction tracking is initialized, we enter the SNAPSHOT_PENDING
 * state. The tracked information might still be incomplete, so we can't allow
 * connections yet, but redo functions must update the in-memory state when
 * appropriate.
 *
 * In SNAPSHOT_READY mode, we have full knowledge of transactions that are
 * (or were) running in the master at the current WAL location. Snapshots
 * can be taken, and read-only queries can be run.
 */
typedef enum
{
	STANDBY_DISABLED,
	STANDBY_INITIALIZED,
	STANDBY_SNAPSHOT_PENDING,
	STANDBY_SNAPSHOT_READY
} HotStandbyState;

extern HotStandbyState standbyState;

#define InHotStandby (standbyState >= STANDBY_SNAPSHOT_PENDING)

/*
 * Recovery target type.
 * Only set during a Point in Time recovery, not when standby_mode = on
 */
typedef enum
{
	RECOVERY_TARGET_UNSET,
	RECOVERY_TARGET_XID,
	RECOVERY_TARGET_TIME,
	RECOVERY_TARGET_NAME
} RecoveryTargetType;

extern XLogRecPtr XactLastRecEnd;

extern bool reachedConsistency;

/* these variables are GUC parameters related to XLOG */
extern int	CheckPointSegments;
extern int	wal_keep_segments;
extern int	XLOGbuffers;
extern int	XLogArchiveTimeout;
extern bool XLogArchiveMode;
extern char *XLogArchiveCommand;
extern bool EnableHotStandby;
<<<<<<< HEAD
extern bool gp_keep_all_xlog;
extern int keep_wal_segments;

extern bool *wal_consistency_checking;
extern char *wal_consistency_checking_string;

=======
extern bool fullPageWrites;
>>>>>>> 80edfd76
extern bool log_checkpoints;

/* WAL levels */
typedef enum WalLevel
{
	WAL_LEVEL_MINIMAL = 0,
	WAL_LEVEL_ARCHIVE,
	WAL_LEVEL_HOT_STANDBY
} WalLevel;
extern int	wal_level;

#define XLogArchivingActive()	(XLogArchiveMode && wal_level >= WAL_LEVEL_ARCHIVE)
#define XLogArchiveCommandSet() (XLogArchiveCommand[0] != '\0')

/*
 * Is WAL-logging necessary for archival or log-shipping, or can we skip
 * WAL-logging if we fsync() the data before committing instead?
 */
#define XLogIsNeeded() (wal_level >= WAL_LEVEL_ARCHIVE)

/* Do we need to WAL-log information required only for Hot Standby? */
#define XLogStandbyInfoActive() (wal_level >= WAL_LEVEL_HOT_STANDBY)

extern bool am_startup;

#ifdef WAL_DEBUG
extern bool XLOG_DEBUG;
#endif

/*
 * OR-able request flag bits for checkpoints.  The "cause" bits are used only
 * for logging purposes.  Note: the flags must be defined so that it's
 * sensible to OR together request flags arising from different requestors.
 */

/* These directly affect the behavior of CreateCheckPoint and subsidiaries */
#define CHECKPOINT_IS_SHUTDOWN	0x0001	/* Checkpoint is for shutdown */
#define CHECKPOINT_END_OF_RECOVERY	0x0002		/* Like shutdown checkpoint,
												 * but issued at end of WAL
												 * recovery */
#define CHECKPOINT_IMMEDIATE	0x0004	/* Do it without delays */
#define CHECKPOINT_FORCE		0x0008	/* Force even if no activity */
/* These are important to RequestCheckpoint */
#define CHECKPOINT_WAIT			0x0010	/* Wait for completion */
/* These indicate the cause of a checkpoint request */
#define CHECKPOINT_CAUSE_XLOG	0x0020	/* XLOG consumption */
#define CHECKPOINT_CAUSE_TIME	0x0040	/* Elapsed time */

/* Checkpoint statistics */
typedef struct CheckpointStatsData
{
	TimestampTz ckpt_start_t;	/* start of checkpoint */
	TimestampTz ckpt_write_t;	/* start of flushing buffers */
	TimestampTz ckpt_sync_t;	/* start of fsyncs */
	TimestampTz ckpt_sync_end_t;	/* end of fsyncs */
	TimestampTz ckpt_end_t;		/* end of checkpoint */

	int			ckpt_bufs_written;		/* # of buffers written */

	int			ckpt_segs_added;	/* # of new xlog segments created */
	int			ckpt_segs_removed;		/* # of xlog segments deleted */
	int			ckpt_segs_recycled;		/* # of xlog segments recycled */

	int			ckpt_sync_rels; /* # of relations synced */
	uint64		ckpt_longest_sync;		/* Longest sync for one relation */
	uint64		ckpt_agg_sync_time;		/* The sum of all the individual sync
										 * times, which is not necessarily the
										 * same as the total elapsed time for
										 * the entire sync phase. */
} CheckpointStatsData;

extern CheckpointStatsData CheckpointStats;

/* File path names (all relative to $PGDATA) */
#define RECOVERY_COMMAND_FILE	"recovery.conf"
#define RECOVERY_COMMAND_DONE	"recovery.done"
#define PROMOTE_SIGNAL_FILE "promote"

extern XLogRecPtr XLogInsert(RmgrId rmid, uint8 info, XLogRecData *rdata);
extern XLogRecPtr XLogInsert_OverrideXid(RmgrId rmid, uint8 info, XLogRecData *rdata, TransactionId overrideXid);
extern XLogRecPtr XLogLastInsertBeginLoc(void);
extern void XLogFlush(XLogRecPtr RecPtr);
extern bool XLogBackgroundFlush(void);
extern bool XLogNeedsFlush(XLogRecPtr RecPtr);
extern int XLogFileInit(uint32 log, uint32 seg,
			 bool *use_existent, bool use_lock);
extern int	XLogFileOpen(uint32 log, uint32 seg);

extern void XLogGetLastRemoved(uint32 *log, uint32 *seg);
extern void XLogSetAsyncXactLSN(XLogRecPtr record);
extern XLogRecPtr XLogSaveBufferForHint(Buffer buffer);

extern void RestoreBkpBlocks(XLogRecPtr lsn, XLogRecord *record, bool cleanup);

extern void xlog_redo(XLogRecPtr beginLoc __attribute__((unused)), XLogRecPtr lsn __attribute__((unused)), XLogRecord *record);
extern void xlog_desc(StringInfo buf, XLogRecord *record);

extern void issue_xlog_fsync(int fd, uint32 log, uint32 seg);


extern bool RecoveryInProgress(void);
extern bool HotStandbyActive(void);
extern bool XLogInsertAllowed(void);
extern void GetXLogReceiptTime(TimestampTz *rtime, bool *fromStream);
<<<<<<< HEAD
extern XLogRecPtr GetXLogReplayRecPtr(TimeLineID *targetTLI);
=======
extern XLogRecPtr GetXLogReplayRecPtr(XLogRecPtr *restoreLastRecPtr);
extern XLogRecPtr GetStandbyFlushRecPtr(void);
extern XLogRecPtr GetXLogInsertRecPtr(void);
extern XLogRecPtr GetXLogWriteRecPtr(void);
extern bool RecoveryIsPaused(void);
extern void SetRecoveryPause(bool recoveryPause);
extern TimestampTz GetLatestXTime(void);
extern TimestampTz GetCurrentChunkReplayStartTime(void);
>>>>>>> 80edfd76

extern void UpdateControlFile(void);
extern uint64 GetSystemIdentifier(void);
extern bool DataChecksumsEnabled(void);
extern Size XLOGShmemSize(void);
extern void XLOGShmemInit(void);
extern void BootStrapXLOG(void);
extern void StartupXLOG(void);
extern bool XLogStartupMultipleRecoveryPassesNeeded(void);
extern bool XLogStartupIntegrityCheckNeeded(void);
extern void ShutdownXLOG(int code, Datum arg);
extern void InitXLOGAccess(void);
extern void CreateCheckPoint(int flags);
extern bool CreateRestartPoint(int flags);
extern void XLogPutNextOid(Oid nextOid);
extern void XLogPutNextRelfilenode(Oid nextRelfilenode);
extern XLogRecPtr XLogRestorePoint(const char *rpName);
extern void UpdateFullPageWrites(void);
extern XLogRecPtr GetRedoRecPtr(void);
extern XLogRecPtr GetInsertRecPtr(void);
extern XLogRecPtr GetFlushRecPtr(void);
extern void GetNextXidAndEpoch(TransactionId *xid, uint32 *epoch);
extern TimeLineID GetRecoveryTargetTLI(void);

<<<<<<< HEAD
extern void XLogGetRecoveryStart(char *callerStr, char *reasonStr, XLogRecPtr *redoCheckPointLoc, CheckPoint *redoCheckPoint);
extern char *XLogLocationToString(XLogRecPtr *loc);
extern char *XLogLocationToString2(XLogRecPtr *loc);
extern char *XLogLocationToString3(XLogRecPtr *loc);
extern char *XLogLocationToString4(XLogRecPtr *loc);
extern char *XLogLocationToString5(XLogRecPtr *loc);
extern char *XLogLocationToString_Long(XLogRecPtr *loc);
extern char *XLogLocationToString2_Long(XLogRecPtr *loc);
extern char *XLogLocationToString3_Long(XLogRecPtr *loc);
extern char *XLogLocationToString4_Long(XLogRecPtr *loc);
extern char *XLogLocationToString5_Long(XLogRecPtr *loc);

extern void HandleStartupProcInterrupts(void);
extern void StartupProcessMain(void);
extern bool CheckPromoteSignal(bool do_unlink);
=======
extern bool CheckPromoteSignal(void);
>>>>>>> 80edfd76
extern void WakeupRecovery(void);
extern void SetWalWriterSleeping(bool sleeping);

/*
 * Starting/stopping a base backup
 */
extern XLogRecPtr do_pg_start_backup(const char *backupidstr, bool fast, char **labelfile);
extern XLogRecPtr do_pg_stop_backup(char *labelfile, bool waitforarchive);
extern void do_pg_abort_backup(void);

/* File path names (all relative to $PGDATA) */
#define BACKUP_LABEL_FILE		"backup_label"
#define BACKUP_LABEL_OLD		"backup_label.old"

extern void xlog_print_redo_lsn_application(
		RelFileNode		*rnode,
		BlockNumber 	blkno,
		void			*page,
		XLogRecPtr		lsn,
		const char		*funcName);

extern XLogRecord *XLogReadRecord(XLogRecPtr *RecPtr, int emode, bool fetching_ckpt);

extern void XLogCloseReadRecord(void);

extern void XLogReadRecoveryCommandFile(int emode);

extern List *XLogReadTimeLineHistory(TimeLineID targetTLI);

extern XLogRecPtr GetStandbyFlushRecPtr(TimeLineID *targetTLI);
extern TimeLineID GetRecoveryTargetTLI(void);

extern bool IsStandbyMode(void);
extern DBState GetCurrentDBState(void);
extern bool IsRoleMirror(void);

extern bool IsBkpBlockApplied(XLogRecord *record, uint8 block_id);

extern XLogRecPtr
last_xlog_replay_location(void);

extern void wait_for_mirror(void);
#endif   /* XLOG_H */<|MERGE_RESOLUTION|>--- conflicted
+++ resolved
@@ -13,7 +13,6 @@
 
 #include "access/rmgr.h"
 #include "access/xlogdefs.h"
-<<<<<<< HEAD
 #include "catalog/gp_segment_config.h"
 #include "catalog/pg_control.h"
 #include "lib/stringinfo.h"
@@ -23,12 +22,7 @@
 #include "utils/timestamp.h"
 #include "cdb/cdbpublic.h"
 #include "replication/walsender.h"
-=======
 #include "datatype/timestamp.h"
-#include "lib/stringinfo.h"
-#include "storage/buf.h"
-#include "utils/pg_crc.h"
->>>>>>> 80edfd76
 
 /*
  * The overall layout of an XLOG record is:
@@ -93,6 +87,9 @@
  */
 #define XLR_BKP_BLOCK_MASK		0x0F	/* all info bits used for bkp blocks */
 #define XLR_MAX_BKP_BLOCKS		4
+#define XLR_BKP_BLOCK(iblk)		(0x08 >> (iblk))		/* iblk in 0..3 */
+
+/* These macros are deprecated and will be removed in 9.3; use XLR_BKP_BLOCK */
 #define XLR_SET_BKP_BLOCK(iblk) (0x08 >> (iblk))
 #define XLR_BKP_BLOCK_1			XLR_SET_BKP_BLOCK(0)	/* 0x08 */
 #define XLR_BKP_BLOCK_2			XLR_SET_BKP_BLOCK(1)	/* 0x04 */
@@ -116,13 +113,13 @@
  * If buffer is valid then XLOG will check if buffer must be backed up
  * (ie, whether this is first change of that page since last checkpoint).
  * If so, the whole page contents are attached to the XLOG record, and XLOG
- * sets XLR_BKP_BLOCK_X bit in xl_info.  Note that the buffer must be pinned
+ * sets XLR_BKP_BLOCK(N) bit in xl_info.  Note that the buffer must be pinned
  * and exclusive-locked by the caller, so that it won't change under us.
  * NB: when the buffer is backed up, we DO NOT insert the data pointed to by
  * this XLogRecData struct into the XLOG record, since we assume it's present
  * in the buffer.  Therefore, rmgr redo routines MUST pay attention to
- * XLR_BKP_BLOCK_X to know what is actually stored in the XLOG record.
- * The i'th XLR_BKP_BLOCK bit corresponds to the i'th distinct buffer
+ * XLR_BKP_BLOCK(N) to know what is actually stored in the XLOG record.
+ * The N'th XLR_BKP_BLOCK bit corresponds to the N'th distinct buffer
  * value (ignoring InvalidBuffer) appearing in the rdata chain.
  *
  * When buffer is valid, caller must set buffer_std to indicate whether the
@@ -214,16 +211,13 @@
 extern bool XLogArchiveMode;
 extern char *XLogArchiveCommand;
 extern bool EnableHotStandby;
-<<<<<<< HEAD
 extern bool gp_keep_all_xlog;
 extern int keep_wal_segments;
 
 extern bool *wal_consistency_checking;
 extern char *wal_consistency_checking_string;
 
-=======
 extern bool fullPageWrites;
->>>>>>> 80edfd76
 extern bool log_checkpoints;
 
 /* WAL levels */
@@ -316,7 +310,9 @@
 extern void XLogSetAsyncXactLSN(XLogRecPtr record);
 extern XLogRecPtr XLogSaveBufferForHint(Buffer buffer);
 
-extern void RestoreBkpBlocks(XLogRecPtr lsn, XLogRecord *record, bool cleanup);
+extern Buffer RestoreBackupBlock(XLogRecPtr lsn, XLogRecord *record,
+				   int block_index,
+				   bool get_cleanup_lock, bool keep_buffer);
 
 extern void xlog_redo(XLogRecPtr beginLoc __attribute__((unused)), XLogRecPtr lsn __attribute__((unused)), XLogRecord *record);
 extern void xlog_desc(StringInfo buf, XLogRecord *record);
@@ -328,18 +324,15 @@
 extern bool HotStandbyActive(void);
 extern bool XLogInsertAllowed(void);
 extern void GetXLogReceiptTime(TimestampTz *rtime, bool *fromStream);
-<<<<<<< HEAD
+
 extern XLogRecPtr GetXLogReplayRecPtr(TimeLineID *targetTLI);
-=======
-extern XLogRecPtr GetXLogReplayRecPtr(XLogRecPtr *restoreLastRecPtr);
-extern XLogRecPtr GetStandbyFlushRecPtr(void);
+extern XLogRecPtr GetStandbyFlushRecPtr(TimeLineID *targetTLI);
 extern XLogRecPtr GetXLogInsertRecPtr(void);
 extern XLogRecPtr GetXLogWriteRecPtr(void);
 extern bool RecoveryIsPaused(void);
 extern void SetRecoveryPause(bool recoveryPause);
 extern TimestampTz GetLatestXTime(void);
 extern TimestampTz GetCurrentChunkReplayStartTime(void);
->>>>>>> 80edfd76
 
 extern void UpdateControlFile(void);
 extern uint64 GetSystemIdentifier(void);
@@ -364,7 +357,6 @@
 extern void GetNextXidAndEpoch(TransactionId *xid, uint32 *epoch);
 extern TimeLineID GetRecoveryTargetTLI(void);
 
-<<<<<<< HEAD
 extern void XLogGetRecoveryStart(char *callerStr, char *reasonStr, XLogRecPtr *redoCheckPointLoc, CheckPoint *redoCheckPoint);
 extern char *XLogLocationToString(XLogRecPtr *loc);
 extern char *XLogLocationToString2(XLogRecPtr *loc);
@@ -380,9 +372,6 @@
 extern void HandleStartupProcInterrupts(void);
 extern void StartupProcessMain(void);
 extern bool CheckPromoteSignal(bool do_unlink);
-=======
-extern bool CheckPromoteSignal(void);
->>>>>>> 80edfd76
 extern void WakeupRecovery(void);
 extern void SetWalWriterSleeping(bool sleeping);
 
@@ -412,7 +401,6 @@
 
 extern List *XLogReadTimeLineHistory(TimeLineID targetTLI);
 
-extern XLogRecPtr GetStandbyFlushRecPtr(TimeLineID *targetTLI);
 extern TimeLineID GetRecoveryTargetTLI(void);
 
 extern bool IsStandbyMode(void);
