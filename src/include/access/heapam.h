/*-------------------------------------------------------------------------
 *
 * heapam.h
 *	  POSTGRES heap access method definitions.
 *
 *
 * Portions Copyright (c) 1996-2016, PostgreSQL Global Development Group
 * Portions Copyright (c) 1994, Regents of the University of California
 *
 * src/include/access/heapam.h
 *
 *-------------------------------------------------------------------------
 */
#ifndef HEAPAM_H
#define HEAPAM_H

#include "access/sdir.h"
#include "access/skey.h"
#include "nodes/lockoptions.h"
#include "nodes/primnodes.h"
#include "storage/bufpage.h"
#include "storage/lock.h"
#include "utils/relcache.h"
#include "utils/snapshot.h"


/* "options" flag bits for heap_insert */
#define HEAP_INSERT_SKIP_WAL	0x0001
#define HEAP_INSERT_SKIP_FSM	0x0002
#define HEAP_INSERT_FROZEN		0x0004
#define HEAP_INSERT_SPECULATIVE 0x0008
/* gap, to keep NO_LOGICAL in sync w/ newer branches */
#define HEAP_INSERT_NO_LOGICAL	0x0010

typedef struct BulkInsertStateData *BulkInsertState;

/*
 * Possible lock modes for a tuple.
 */
typedef enum LockTupleMode
{
	/* SELECT FOR KEY SHARE */
	LockTupleKeyShare,
	/* SELECT FOR SHARE */
	LockTupleShare,
	/* SELECT FOR NO KEY UPDATE, and UPDATEs that don't modify key columns */
	LockTupleNoKeyExclusive,
	/* SELECT FOR UPDATE, UPDATEs that modify key columns, and DELETE */
	LockTupleExclusive
} LockTupleMode;

#define MaxLockTupleMode	LockTupleExclusive

/*
 * When heap_update, heap_delete, or heap_lock_tuple fail because the target
 * tuple is already outdated, they fill in this struct to provide information
 * to the caller about what happened.
 * ctid is the target's ctid link: it is the same as the target's TID if the
 * target was deleted, or the location of the replacement tuple if the target
 * was updated.
 * xmax is the outdating transaction's XID.  If the caller wants to visit the
 * replacement tuple, it must check that this matches before believing the
 * replacement is really a match.
 * cmax is the outdating command's CID, but only when the failure code is
 * HeapTupleSelfUpdated (i.e., something in the current transaction outdated
 * the tuple); otherwise cmax is zero.  (We make this restriction because
 * HeapTupleHeaderGetCmax doesn't work for tuples outdated in other
 * transactions.)
 */
typedef struct HeapUpdateFailureData
{
	ItemPointerData ctid;
	TransactionId xmax;
	CommandId	cmax;
} HeapUpdateFailureData;


/* ----------------
 *		function prototypes for heap access method
 *
 * heap_create, heap_create_with_catalog, and heap_drop_with_catalog
 * are declared in catalog/heap.h
 * ----------------
 */

/* in heap/heapam.c */
extern Relation relation_open(Oid relationId, LOCKMODE lockmode);
extern Relation try_relation_open(Oid relationId, LOCKMODE lockmode, 
								  bool noWait);
extern Relation relation_openrv(const RangeVar *relation, LOCKMODE lockmode);
extern Relation relation_openrv_extended(const RangeVar *relation,
						 LOCKMODE lockmode, bool missing_ok, bool noWait);
extern void relation_close(Relation relation, LOCKMODE lockmode);

extern Relation heap_open(Oid relationId, LOCKMODE lockmode);
extern Relation heap_openrv(const RangeVar *relation, LOCKMODE lockmode);
extern Relation try_heap_open(Oid relationId, LOCKMODE lockmode, bool noWait);
extern Relation heap_openrv_extended(const RangeVar *relation,
					 LOCKMODE lockmode, bool missing_ok);

#define heap_close(r,l)  relation_close(r,l)

<<<<<<< HEAD
/* CDB */
extern Relation CdbOpenRelation(Oid relid, LOCKMODE reqmode, bool noWait, 
								bool *lockUpgraded);
extern Relation CdbTryOpenRelation(Oid relid, LOCKMODE reqmode,
								   bool noWait, bool *lockUpgraded);
extern Relation CdbOpenRelationRv(const RangeVar *relation, LOCKMODE reqmode, 
								  bool noWait, bool *lockUpgraded);

/* struct definition appears in relscan.h */
=======
/* struct definitions appear in relscan.h */
>>>>>>> b5bce6c1
typedef struct HeapScanDescData *HeapScanDesc;
typedef struct ParallelHeapScanDescData *ParallelHeapScanDesc;

/*
 * HeapScanIsValid
 *		True iff the heap scan is valid.
 */
#define HeapScanIsValid(scan) PointerIsValid(scan)

extern HeapScanDesc heap_beginscan(Relation relation, Snapshot snapshot,
			   int nkeys, ScanKey key);
extern HeapScanDesc heap_beginscan_catalog(Relation relation, int nkeys,
					   ScanKey key);
extern HeapScanDesc heap_beginscan_strat(Relation relation, Snapshot snapshot,
					 int nkeys, ScanKey key,
					 bool allow_strat, bool allow_sync);
extern HeapScanDesc heap_beginscan_bm(Relation relation, Snapshot snapshot,
				  int nkeys, ScanKey key);
extern HeapScanDesc heap_beginscan_sampling(Relation relation,
						Snapshot snapshot, int nkeys, ScanKey key,
					 bool allow_strat, bool allow_sync, bool allow_pagemode);
extern void heap_setscanlimits(HeapScanDesc scan, BlockNumber startBlk,
				   BlockNumber endBlk);
extern void heapgetpage(HeapScanDesc scan, BlockNumber page);
extern void heap_rescan(HeapScanDesc scan, ScanKey key);
extern void heap_rescan_set_params(HeapScanDesc scan, ScanKey key,
					 bool allow_strat, bool allow_sync, bool allow_pagemode);
extern void heap_endscan(HeapScanDesc scan);
extern HeapTuple heap_getnext(HeapScanDesc scan, ScanDirection direction);

extern Size heap_parallelscan_estimate(Snapshot snapshot);
extern void heap_parallelscan_initialize(ParallelHeapScanDesc target,
							 Relation relation, Snapshot snapshot);
extern HeapScanDesc heap_beginscan_parallel(Relation, ParallelHeapScanDesc);

extern bool heap_fetch(Relation relation, Snapshot snapshot,
		   HeapTuple tuple, Buffer *userbuf, bool keep_buf,
		   Relation stats_relation);
extern bool heap_hot_search_buffer(ItemPointer tid, Relation relation,
					   Buffer buffer, Snapshot snapshot, HeapTuple heapTuple,
					   bool *all_dead, bool first_call);
extern bool heap_hot_search(ItemPointer tid, Relation relation,
				Snapshot snapshot, bool *all_dead);

extern void heap_get_latest_tid(Relation relation, Snapshot snapshot,
					ItemPointer tid);
extern void setLastTid(const ItemPointer tid);

extern BulkInsertState GetBulkInsertState(void);
extern void FreeBulkInsertState(BulkInsertState);

extern Oid heap_insert(Relation relation, HeapTuple tup, CommandId cid,
					   int options, BulkInsertState bistate, TransactionId xid);
extern void heap_multi_insert(Relation relation, HeapTuple *tuples, int ntuples,
				  CommandId cid, int options, BulkInsertState bistate, TransactionId xid);
extern HTSU_Result heap_delete(Relation relation, ItemPointer tid,
			CommandId cid, Snapshot crosscheck, bool wait,
			HeapUpdateFailureData *hufd);
extern void heap_finish_speculative(Relation relation, HeapTuple tuple);
extern void heap_abort_speculative(Relation relation, HeapTuple tuple);
extern HTSU_Result heap_update(Relation relation, ItemPointer otid,
			HeapTuple newtup,
			CommandId cid, Snapshot crosscheck, bool wait,
			HeapUpdateFailureData *hufd, LockTupleMode *lockmode);
extern HTSU_Result heap_lock_tuple(Relation relation, HeapTuple tuple,
				CommandId cid, LockTupleMode mode, LockWaitPolicy wait_policy,
				bool follow_update,
				Buffer *buffer, HeapUpdateFailureData *hufd);
extern void heap_inplace_update(Relation relation, HeapTuple tuple);
extern bool heap_freeze_tuple(HeapTupleHeader tuple,
				  TransactionId relfrozenxid, TransactionId relminmxid,
				  TransactionId cutoff_xid, TransactionId cutoff_multi);
extern bool heap_tuple_needs_freeze(HeapTupleHeader tuple, TransactionId cutoff_xid,
						MultiXactId cutoff_multi, Buffer buf);
extern bool heap_tuple_needs_eventual_freeze(HeapTupleHeader tuple);

extern Oid	simple_heap_insert(Relation relation, HeapTuple tup);
extern Oid frozen_heap_insert(Relation relation, HeapTuple tup);
extern void simple_heap_delete(Relation relation, ItemPointer tid);
extern void simple_heap_update(Relation relation, ItemPointer otid,
				   HeapTuple tup);

extern void heap_sync(Relation relation);

/* in heap/pruneheap.c */
extern void heap_page_prune_opt(Relation relation, Buffer buffer);
extern int heap_page_prune(Relation relation, Buffer buffer,
				TransactionId OldestXmin,
				bool report_stats, TransactionId *latestRemovedXid);
extern void heap_page_prune_execute(Buffer buffer,
						OffsetNumber *redirected, int nredirected,
						OffsetNumber *nowdead, int ndead,
						OffsetNumber *nowunused, int nunused);
extern void heap_get_root_tuples(Page page, OffsetNumber *root_offsets);

/* in heap/syncscan.c */
extern void ss_report_location(Relation rel, BlockNumber location);
extern BlockNumber ss_get_location(Relation rel, BlockNumber relnblocks);
extern void SyncScanShmemInit(void);
extern Size SyncScanShmemSize(void);

#endif   /* HEAPAM_H */<|MERGE_RESOLUTION|>--- conflicted
+++ resolved
@@ -100,7 +100,6 @@
 
 #define heap_close(r,l)  relation_close(r,l)
 
-<<<<<<< HEAD
 /* CDB */
 extern Relation CdbOpenRelation(Oid relid, LOCKMODE reqmode, bool noWait, 
 								bool *lockUpgraded);
@@ -109,10 +108,7 @@
 extern Relation CdbOpenRelationRv(const RangeVar *relation, LOCKMODE reqmode, 
 								  bool noWait, bool *lockUpgraded);
 
-/* struct definition appears in relscan.h */
-=======
 /* struct definitions appear in relscan.h */
->>>>>>> b5bce6c1
 typedef struct HeapScanDescData *HeapScanDesc;
 typedef struct ParallelHeapScanDescData *ParallelHeapScanDesc;
 
