--- conflicted
+++ resolved
@@ -55,47 +55,7 @@
  * the value directly via an argument to one of the libpq functions
  * PQconnectdb, PQsetdbLogin or PQconnectStart.
  *
-<<<<<<< HEAD
- * Don't try to set gp_role this way.  At the time options are
- * processed it is unknown whether the user is a superuser, so
- * the attempt will be rejected.
- *
- * ----------
- *
- * Greenplum Developers can access the values of these parameters via the
- * global variables Gp_session_role and Gp_role of type
- * GpRoleValue. For example
- *
- *	#include "cdb/cdbvars.h"
- *
- *	switch ( Gp_role  )
- *	{
- *		case GP_ROLE_DISPATCH:
- *			... Act like a query dispatcher ...
- *			break;
- *		case GP_ROLE_EXECUTE:
- *			... Act like a query executor ...
- *			break;
- *		case GP_ROLE_UTILITY:
- *			... Act like an unmodified PostgreSQL backend. ...
- *			break;
- *		case GP_ROLE_RETRIEVE:
- *			... Act like simple database retrieve role from endpoint(cdbendpoint.c) ...
- *			break;
- *		default:
- *			... Won't happen ..
- *			break;
- *	}
- *
- * You can also modify Gp_role (even if the session doesn't have
- * superuser privileges) by setting it to one of the three valid
- * values, however this must be well documented to avoid
- * disagreements between modules.  Don't modify the value  of
- * Gp_session_role.
- *
-=======
  * For single backend connection, utility role is enforced in code.
->>>>>>> 7df2d57e
  */
 
 typedef enum
@@ -104,11 +64,7 @@
 	GP_ROLE_UTILITY,			/* Operating as a simple database engine */
 	GP_ROLE_DISPATCH,			/* Operating as the parallel query dispatcher */
 	GP_ROLE_EXECUTE,			/* Operating as a parallel query executor */
-<<<<<<< HEAD
 	GP_ROLE_RETRIEVE,			/* Operating as simple database retrieve role from endpoint(cdbendpoint.c) */
-	GP_ROLE_UNDEFINED			/* Should never see this role in use */
-=======
->>>>>>> 7df2d57e
 } GpRoleValue;
 
 extern GpRoleValue Gp_role;	/* GUC var - server operating mode.  */
