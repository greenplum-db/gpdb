/*-------------------------------------------------------------------------
 *
 * cdbmutate.h
 *	  definitions for cdbmutate.c utilities
 *
 * Portions Copyright (c) 2005-2008, Greenplum inc
 * Portions Copyright (c) 2012-Present Pivotal Software, Inc.
 *
 *
 * IDENTIFICATION
 *	    src/include/cdb/cdbmutate.h
 *
 *-------------------------------------------------------------------------
 */
#ifndef CDBMUTATE_H
#define CDBMUTATE_H

#include "nodes/execnodes.h"
#include "nodes/plannodes.h"
#include "nodes/relation.h"
#include "optimizer/walkers.h"

<<<<<<< HEAD
extern Plan *apply_motion(struct PlannerInfo *root, Plan *plan, bool isParalleCursor);

=======
>>>>>>> b5bc9dfc
extern Motion *make_union_motion(Plan *lefttree, int numsegments);
extern Motion *make_sorted_union_motion(PlannerInfo *root, Plan *lefttree, int numSortCols, AttrNumber *sortColIdx, Oid *sortOperators,
										Oid *collations, bool *nullsFirst, int numsegments);
extern Motion *make_hashed_motion(Plan *lefttree,
								  List *hashExpr,
								  List *hashOpfamilies,
								  int numsegments);

extern Motion *make_broadcast_motion(Plan *lefttree,
									 int numsegments);

extern Plan *make_explicit_motion(PlannerInfo *root,
								  Plan *lefttree,
								  AttrNumber segidColIdx,
								  int numsegments);

void 
cdbmutate_warn_ctid_without_segid(struct PlannerInfo *root, struct RelOptInfo *rel);

extern Plan *apply_shareinput_dag_to_tree(PlannerInfo *root, Plan *plan);
extern void collect_shareinput_producers(PlannerInfo *root, Plan *plan);
extern Plan *replace_shareinput_targetlists(PlannerInfo *root, Plan *plan);
extern Plan *apply_shareinput_xslice(Plan *plan, PlannerInfo *root, PlanSlice *sliceTable);

extern List *getExprListFromTargetList(List *tlist, int numCols, AttrNumber *colIdx);
extern void remove_unused_initplans(Plan *plan, PlannerInfo *root);

extern int32 cdbhash_const_list(List *plConsts, int iSegments, Oid *hashfuncs);
extern Node *makeSegmentFilterExpr(int segid);

extern Node *exec_make_plan_constant(struct PlannedStmt *stmt, EState *estate,
						bool is_SRI, List **cursorPositions);
extern void remove_subquery_in_RTEs(Node *node);

extern Plan *cdbpathtoplan_create_sri_plan(RangeTblEntry *rte, PlannerInfo *subroot, Path *subpath, int createplan_flags);

extern bool contains_outer_params(Node *node, void *context);

#endif   /* CDBMUTATE_H */<|MERGE_RESOLUTION|>--- conflicted
+++ resolved
@@ -20,11 +20,7 @@
 #include "nodes/relation.h"
 #include "optimizer/walkers.h"
 
-<<<<<<< HEAD
-extern Plan *apply_motion(struct PlannerInfo *root, Plan *plan, bool isParalleCursor);
 
-=======
->>>>>>> b5bc9dfc
 extern Motion *make_union_motion(Plan *lefttree, int numsegments);
 extern Motion *make_sorted_union_motion(PlannerInfo *root, Plan *lefttree, int numSortCols, AttrNumber *sortColIdx, Oid *sortOperators,
 										Oid *collations, bool *nullsFirst, int numsegments);
