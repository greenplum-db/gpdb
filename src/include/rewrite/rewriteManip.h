/*-------------------------------------------------------------------------
 *
 * rewriteManip.h
 *		Querytree manipulation subroutines for query rewriter.
 *
 *
 * Portions Copyright (c) 1996-2019, PostgreSQL Global Development Group
 * Portions Copyright (c) 1994, Regents of the University of California
 *
 * src/include/rewrite/rewriteManip.h
 *
 *-------------------------------------------------------------------------
 */
#ifndef REWRITEMANIP_H
#define REWRITEMANIP_H

#include "nodes/parsenodes.h"


typedef struct replace_rte_variables_context replace_rte_variables_context;

typedef Node *(*replace_rte_variables_callback) (Var *var,
												 replace_rte_variables_context *context);

struct replace_rte_variables_context
{
	replace_rte_variables_callback callback;	/* callback function */
	void	   *callback_arg;	/* context data for callback function */
	int			target_varno;	/* RTE index to search for */
	int			sublevels_up;	/* (current) nesting depth */
	bool		inserted_sublink;	/* have we inserted a SubLink? */
};

typedef enum ReplaceVarsNoMatchOption
{
	REPLACEVARS_REPORT_ERROR,	/* throw error if no match */
	REPLACEVARS_CHANGE_VARNO,	/* change the Var's varno, nothing else */
	REPLACEVARS_SUBSTITUTE_NULL /* replace with a NULL Const */
} ReplaceVarsNoMatchOption;


extern void OffsetVarNodes(Node *node, int offset, int sublevels_up);
extern void ChangeVarNodes(Node *node, int old_varno, int new_varno,
						   int sublevels_up);
extern void IncrementVarSublevelsUp(Node *node, int delta_sublevels_up,
									int min_sublevels_up);
extern void IncrementVarSublevelsUp_rtable(List *rtable,
<<<<<<< HEAD
							   int delta_sublevels_up, int min_sublevels_up);
extern void IncrementVarSublevelsUpInTransformGroupedWindows(Node *node,
		int delta_sublevels_up, int min_sublevels_up);
=======
										   int delta_sublevels_up, int min_sublevels_up);
>>>>>>> 9e1c9f95

extern bool rangeTableEntry_used(Node *node, int rt_index,
								 int sublevels_up);

extern Query *getInsertSelectQuery(Query *parsetree, Query ***subquery_ptr);

extern void AddQual(Query *parsetree, Node *qual);
extern void AddInvertedQual(Query *parsetree, Node *qual);

extern bool contain_aggs_of_level(Node *node, int levelsup);
extern int	locate_agg_of_level(Node *node, int levelsup);
extern bool contain_windowfuncs(Node *node);
extern int	locate_windowfunc(Node *node);
extern bool checkExprHasSubLink(Node *node);

extern Node *replace_rte_variables(Node *node,
								   int target_varno, int sublevels_up,
								   replace_rte_variables_callback callback,
								   void *callback_arg,
								   bool *outer_hasSubLinks);
extern Node *replace_rte_variables_mutator(Node *node,
										   replace_rte_variables_context *context);

extern Node *map_variable_attnos(Node *node,
								 int target_varno, int sublevels_up,
								 const AttrNumber *attno_map, int map_length,
								 Oid to_rowtype, bool *found_whole_row);

extern Node *ReplaceVarsFromTargetList(Node *node,
									   int target_varno, int sublevels_up,
									   RangeTblEntry *target_rte,
									   List *targetlist,
									   ReplaceVarsNoMatchOption nomatch_option,
									   int nomatch_varno,
									   bool *outer_hasSubLinks);

#endif							/* REWRITEMANIP_H */<|MERGE_RESOLUTION|>--- conflicted
+++ resolved
@@ -45,13 +45,9 @@
 extern void IncrementVarSublevelsUp(Node *node, int delta_sublevels_up,
 									int min_sublevels_up);
 extern void IncrementVarSublevelsUp_rtable(List *rtable,
-<<<<<<< HEAD
-							   int delta_sublevels_up, int min_sublevels_up);
+										   int delta_sublevels_up, int min_sublevels_up);
 extern void IncrementVarSublevelsUpInTransformGroupedWindows(Node *node,
-		int delta_sublevels_up, int min_sublevels_up);
-=======
-										   int delta_sublevels_up, int min_sublevels_up);
->>>>>>> 9e1c9f95
+															 int delta_sublevels_up, int min_sublevels_up);
 
 extern bool rangeTableEntry_used(Node *node, int rt_index,
 								 int sublevels_up);
