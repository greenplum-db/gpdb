/*-------------------------------------------------------------------------
 *
 * subselect.h
 *
<<<<<<< HEAD
 * Portions Copyright (c) 2006-2008, Greenplum inc
 * Portions Copyright (c) 2012-Present Pivotal Software, Inc.
 * Portions Copyright (c) 1996-2014, PostgreSQL Global Development Group
=======
 * Portions Copyright (c) 1996-2015, PostgreSQL Global Development Group
>>>>>>> ab93f90c
 * Portions Copyright (c) 1994, Regents of the University of California
 *
 * src/include/optimizer/subselect.h
 *
 *-------------------------------------------------------------------------
 */
#ifndef SUBSELECT_H
#define SUBSELECT_H

#include "nodes/plannodes.h"
#include "nodes/relation.h"

#if 0
/* Not used in GPDB */
extern void SS_process_ctes(PlannerInfo *root);
#endif
extern Node *convert_testexpr(PlannerInfo *root,
				 Node *testexpr,
				 List *subst_nodes);
extern JoinExpr *convert_ANY_sublink_to_join(PlannerInfo *root,
							SubLink *sublink,
							Relids available_rels);
extern Node *convert_EXISTS_sublink_to_join(PlannerInfo *root,
							   SubLink *sublink,
							   bool under_not,
							   Relids available_rels);
extern Node *SS_replace_correlation_vars(PlannerInfo *root, Node *expr);
extern Node *SS_process_sublinks(PlannerInfo *root, Node *expr, bool isQual);
extern void SS_finalize_plan(PlannerInfo *root, Plan *plan,
				 bool attach_initplans);
extern Param *SS_make_initplan_from_plan(PlannerInfo *root, Plan *plan,
					Oid resulttype, int32 resulttypmod, Oid resultcollation);
extern Param *assign_nestloop_param_var(PlannerInfo *root, Var *var);
extern Param *assign_nestloop_param_placeholdervar(PlannerInfo *root,
									 PlaceHolderVar *phv);
extern int	SS_assign_special_param(PlannerInfo *root);


extern bool IsSubqueryCorrelated(Query *sq);
extern bool IsSubqueryMultiLevelCorrelated(Query *sq);

extern List *generate_subquery_vars(PlannerInfo *root, List *tlist,
					   Index varno);
extern bool QueryHasDistributedRelation(Query *q);

#endif   /* SUBSELECT_H */<|MERGE_RESOLUTION|>--- conflicted
+++ resolved
@@ -2,13 +2,9 @@
  *
  * subselect.h
  *
-<<<<<<< HEAD
  * Portions Copyright (c) 2006-2008, Greenplum inc
  * Portions Copyright (c) 2012-Present Pivotal Software, Inc.
- * Portions Copyright (c) 1996-2014, PostgreSQL Global Development Group
-=======
  * Portions Copyright (c) 1996-2015, PostgreSQL Global Development Group
->>>>>>> ab93f90c
  * Portions Copyright (c) 1994, Regents of the University of California
  *
  * src/include/optimizer/subselect.h
