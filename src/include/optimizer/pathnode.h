--- conflicted
+++ resolved
@@ -4,13 +4,9 @@
  *	  prototypes for pathnode.c, relnode.c.
  *
  *
-<<<<<<< HEAD
  * Portions Copyright (c) 2005-2008, Greenplum inc
  * Portions Copyright (c) 2012-Present Pivotal Software, Inc.
- * Portions Copyright (c) 1996-2011, PostgreSQL Global Development Group
-=======
  * Portions Copyright (c) 1996-2012, PostgreSQL Global Development Group
->>>>>>> 80edfd76
  * Portions Copyright (c) 1994, Regents of the University of California
  *
  * src/include/optimizer/pathnode.h
@@ -36,25 +32,22 @@
 				   CostSelector criterion);
 extern int compare_fractional_path_costs(Path *path1, Path *path2,
 							  double fraction);
-<<<<<<< HEAD
 extern void set_cheapest(PlannerInfo *root, RelOptInfo *parent_rel);    /*CDB*/
 extern void add_path(PlannerInfo *root, RelOptInfo *parent_rel, Path *new_path);
-extern void cdb_add_join_path(PlannerInfo *root, RelOptInfo *parent_rel, JoinType orig_jointype, JoinPath *new_path);
-
-extern Path *create_seqscan_path(PlannerInfo *root, RelOptInfo *rel);
-extern ExternalPath *create_external_path(PlannerInfo *root, RelOptInfo *rel);
-extern AppendOnlyPath *create_appendonly_path(PlannerInfo *root, RelOptInfo *rel);
-extern AOCSPath *create_aocs_path(PlannerInfo *root, RelOptInfo *rel);
-=======
-extern void set_cheapest(RelOptInfo *parent_rel);
-extern void add_path(RelOptInfo *parent_rel, Path *new_path);
+extern void cdb_add_join_path(PlannerInfo *root, RelOptInfo *parent_rel, JoinType orig_jointype,
+				  Relids required_outer, JoinPath *new_path);
+extern Path *create_seqscan_path(PlannerInfo *root, RelOptInfo *rel,
+					Relids required_outer);
+extern ExternalPath *create_external_path(PlannerInfo *root, RelOptInfo *rel,
+					Relids required_outer);
+extern AppendOnlyPath *create_appendonly_path(PlannerInfo *root, RelOptInfo *rel,
+					Relids required_outer);
+extern AOCSPath *create_aocs_path(PlannerInfo *root, RelOptInfo *rel,
+					Relids required_outer);
 extern bool add_path_precheck(RelOptInfo *parent_rel,
 				  Cost startup_cost, Cost total_cost,
 				  List *pathkeys, Relids required_outer);
 
-extern Path *create_seqscan_path(PlannerInfo *root, RelOptInfo *rel,
-					Relids required_outer);
->>>>>>> 80edfd76
 extern IndexPath *create_index_path(PlannerInfo *root,
 				  IndexOptInfo *index,
 				  List *indexclauses,
@@ -69,21 +62,14 @@
 extern BitmapHeapPath *create_bitmap_heap_path(PlannerInfo *root,
 						RelOptInfo *rel,
 						Path *bitmapqual,
-<<<<<<< HEAD
-						RelOptInfo *outer_rel);
-extern BitmapAppendOnlyPath *create_bitmap_appendonly_path(PlannerInfo *root,
-														   RelOptInfo *rel,
-														   Path *bitmapqual,
-														   RelOptInfo *outer_rel,
-														   bool isAORow);
-extern BitmapTableScanPath *create_bitmap_table_scan_path(PlannerInfo *root,
-						RelOptInfo *rel,
-						Path *bitmapqual,
-						RelOptInfo *outer_rel);
-=======
 						Relids required_outer,
 						double loop_count);
->>>>>>> 80edfd76
+extern BitmapAppendOnlyPath *create_bitmap_appendonly_path(PlannerInfo *root,
+							  RelOptInfo *rel,
+							  Path *bitmapqual,
+							  Relids required_outer,
+							  double loop_count,
+							  bool isAORow);
 extern BitmapAndPath *create_bitmap_and_path(PlannerInfo *root,
 					   RelOptInfo *rel,
 					   List *bitmapquals);
@@ -92,12 +78,9 @@
 					  List *bitmapquals);
 extern TidPath *create_tidscan_path(PlannerInfo *root, RelOptInfo *rel,
 					List *tidquals);
-<<<<<<< HEAD
-extern AppendPath *create_append_path(PlannerInfo *root, RelOptInfo *rel, List *subpaths);
-=======
-extern AppendPath *create_append_path(RelOptInfo *rel, List *subpaths,
-				   Relids required_outer);
->>>>>>> 80edfd76
+extern AppendPath *create_append_path(PlannerInfo *root, RelOptInfo *rel,
+					List *subpaths,
+					Relids required_outer);
 extern MergeAppendPath *create_merge_append_path(PlannerInfo *root,
 						 RelOptInfo *rel,
 						 List *subpaths,
@@ -107,25 +90,18 @@
 extern MaterialPath *create_material_path(PlannerInfo *root, RelOptInfo *rel, Path *subpath);
 extern UniquePath *create_unique_path(PlannerInfo *root, RelOptInfo *rel,
 				   Path *subpath, SpecialJoinInfo *sjinfo);
-<<<<<<< HEAD
 extern UniquePath *create_unique_rowid_path(PlannerInfo *root,
 						 RelOptInfo *rel,
                          Path        *subpath,
-                         Relids       distinct_relids);
-extern Path *create_subqueryscan_path(PlannerInfo *root, RelOptInfo *rel, List *pathkeys);
+                         Relids       distinct_relids,
+						 Relids       required_outer);
+extern Path *create_subqueryscan_path(PlannerInfo *root, RelOptInfo *rel,
+						 List *pathkeys, Relids required_outer);
 extern Path *create_functionscan_path(PlannerInfo *root, RelOptInfo *rel, RangeTblEntry *rte);
 extern Path *create_tablefunction_path(PlannerInfo *root, RelOptInfo *rel, RangeTblEntry *rte);
 extern Path *create_valuesscan_path(PlannerInfo *root, RelOptInfo *rel, RangeTblEntry *rte);
 extern Path *create_ctescan_path(PlannerInfo *root, RelOptInfo *rel, List *pathkeys);
 extern Path *create_worktablescan_path(PlannerInfo *root, RelOptInfo *rel, CdbLocusType ctelocus);
-extern ForeignPath *create_foreignscan_path(PlannerInfo *root, RelOptInfo *rel);
-=======
-extern Path *create_subqueryscan_path(PlannerInfo *root, RelOptInfo *rel,
-						 List *pathkeys, Relids required_outer);
-extern Path *create_functionscan_path(PlannerInfo *root, RelOptInfo *rel);
-extern Path *create_valuesscan_path(PlannerInfo *root, RelOptInfo *rel);
-extern Path *create_ctescan_path(PlannerInfo *root, RelOptInfo *rel);
-extern Path *create_worktablescan_path(PlannerInfo *root, RelOptInfo *rel);
 extern ForeignPath *create_foreignscan_path(PlannerInfo *root, RelOptInfo *rel,
 						double rows, Cost startup_cost, Cost total_cost,
 						List *pathkeys,
@@ -134,7 +110,6 @@
 
 extern Relids calc_nestloop_required_outer(Path *outer_path, Path *inner_path);
 extern Relids calc_non_nestloop_required_outer(Path *outer_path, Path *inner_path);
->>>>>>> 80edfd76
 
 extern bool path_contains_inner_index(Path *path);
 extern NestPath *create_nestloop_path(PlannerInfo *root,
@@ -146,13 +121,9 @@
 					 Path *outer_path,
 					 Path *inner_path,
 					 List *restrict_clauses,
-<<<<<<< HEAD
 					 List *mergeclause_list,    /*CDB*/
-					 List *pathkeys);
-=======
 					 List *pathkeys,
 					 Relids required_outer);
->>>>>>> 80edfd76
 
 extern MergePath *create_mergejoin_path(PlannerInfo *root,
 					  RelOptInfo *joinrel,
@@ -178,11 +149,8 @@
 					 Path *outer_path,
 					 Path *inner_path,
 					 List *restrict_clauses,
-<<<<<<< HEAD
+					 Relids required_outer,
                      List *mergeclause_list,    /*CDB*/
-=======
-					 Relids required_outer,
->>>>>>> 80edfd76
 					 List *hashclauses);
 
 extern Path *reparameterize_path(PlannerInfo *root, Path *path,
@@ -203,10 +171,7 @@
 			   RelOptInfo *inner_rel,
 			   SpecialJoinInfo *sjinfo,
 			   List **restrictlist_ptr);
-<<<<<<< HEAD
 extern void build_joinrel_tlist(PlannerInfo *root, RelOptInfo *joinrel, List *input_tlist);
-
-extern List *build_relation_tlist(RelOptInfo *rel);
 
 extern Var *cdb_define_pseudo_column(PlannerInfo   *root,
                          RelOptInfo    *rel,
@@ -217,7 +182,7 @@
 extern CdbRelColumnInfo *cdb_find_pseudo_column(PlannerInfo *root, Var *var);
 
 extern CdbRelColumnInfo *cdb_rte_find_pseudo_column(RangeTblEntry *rte, AttrNumber attno);
-=======
+
 extern AppendRelInfo *find_childrel_appendrelinfo(PlannerInfo *root,
 							RelOptInfo *rel);
 extern ParamPathInfo *get_baserel_parampathinfo(PlannerInfo *root,
@@ -232,6 +197,5 @@
 						  List **restrict_clauses);
 extern ParamPathInfo *get_appendrel_parampathinfo(RelOptInfo *appendrel,
 							Relids required_outer);
->>>>>>> 80edfd76
 
 #endif   /* PATHNODE_H */