/*-------------------------------------------------------------------------
 *
 * cost.h
 *	  prototypes for costsize.c and clausesel.c.
 *
 *
 * Portions Copyright (c) 2005-2008, Greenplum inc
 * Portions Copyright (c) 2012-Present Pivotal Software, Inc.
 * Portions Copyright (c) 1996-2016, PostgreSQL Global Development Group
 * Portions Copyright (c) 1994, Regents of the University of California
 *
 * src/include/optimizer/cost.h
 *
 *-------------------------------------------------------------------------
 */
#ifndef COST_H
#define COST_H

#include "nodes/plannodes.h"
#include "nodes/relation.h"


/* defaults for costsize.c's Cost parameters */
/* NB: cost-estimation code should use the variables, not these constants! */
/* If you change these, update backend/utils/misc/postgresql.sample.conf */
#define DEFAULT_SEQ_PAGE_COST  1.0
#define DEFAULT_RANDOM_PAGE_COST  100.0
#define DEFAULT_CPU_TUPLE_COST	0.01
#define DEFAULT_CPU_INDEX_TUPLE_COST 0.005
#define DEFAULT_CPU_OPERATOR_COST  0.0025
#define DEFAULT_PARALLEL_TUPLE_COST 0.1
#define DEFAULT_PARALLEL_SETUP_COST  1000.0

#define DEFAULT_EFFECTIVE_CACHE_SIZE  524288	/* measured in pages */

typedef enum
{
	CONSTRAINT_EXCLUSION_OFF,	/* do not use c_e */
	CONSTRAINT_EXCLUSION_ON,	/* apply c_e to all rels */
	CONSTRAINT_EXCLUSION_PARTITION		/* apply c_e to otherrels only */
}	ConstraintExclusionType;


/*
 * clamp_row_est
 *		Force a row-count estimate to a sane value.
 */
static inline double
clamp_row_est(double nrows)
{
	/*
	 * Force estimate to be at least one row, to make explain output look
	 * better and to avoid possible divide-by-zero when interpolating costs.
     * CDB: Don't round to integer.
	 */
    return (nrows < 1.0) ? 1.0 : nrows;
}


/*
 * prototypes for costsize.c
 *	  routines to compute costs and sizes
 */

/* parameter variables and flags */
extern PGDLLIMPORT double seq_page_cost;
extern PGDLLIMPORT double random_page_cost;
extern PGDLLIMPORT double cpu_tuple_cost;
extern PGDLLIMPORT double cpu_index_tuple_cost;
extern PGDLLIMPORT double cpu_operator_cost;
extern PGDLLIMPORT double parallel_tuple_cost;
extern PGDLLIMPORT double parallel_setup_cost;
extern PGDLLIMPORT int effective_cache_size;
extern Cost disable_cost;
extern int	max_parallel_workers_per_gather;
extern bool enable_seqscan;
extern bool enable_indexscan;
extern bool enable_indexonlyscan;
extern bool enable_bitmapscan;
extern bool enable_tidscan;
extern bool enable_sort;
extern bool enable_hashagg;
extern bool enable_groupagg;
extern bool enable_nestloop;
extern bool enable_material;
extern bool enable_mergejoin;
extern bool enable_hashjoin;
extern int	constraint_exclusion;

extern bool gp_enable_hashjoin_size_heuristic;          /*CDB*/
extern bool gp_enable_predicate_propagation;

extern double index_pages_fetched(double tuples_fetched, BlockNumber pages,
					double index_pages, PlannerInfo *root);
extern void cost_seqscan(Path *path, PlannerInfo *root, RelOptInfo *baserel,
			 ParamPathInfo *param_info);
extern void cost_samplescan(Path *path, PlannerInfo *root, RelOptInfo *baserel,
				ParamPathInfo *param_info);
extern void cost_index(IndexPath *path, PlannerInfo *root,
		   double loop_count);
extern void cost_bitmap_heap_scan(Path *path, PlannerInfo *root, RelOptInfo *baserel,
					  ParamPathInfo *param_info,
					  Path *bitmapqual, double loop_count);
/* GPDB_92_MERGE_FIXME: Suspect we need to add ParamPathInfo for some scans below. */
extern void cost_externalscan(ExternalPath *path, PlannerInfo *root, RelOptInfo *baserel,
					  ParamPathInfo *param_info);
extern void cost_bitmap_appendonly_scan(Path *path, PlannerInfo *root, RelOptInfo *baserel,
					  ParamPathInfo *param_info,
					  Path *bitmapqual, double loop_count);
extern void cost_bitmap_table_scan(Path *path, PlannerInfo *root, RelOptInfo *baserel,
					  Path *bitmapqual, RelOptInfo *outer_rel);
extern void cost_bitmap_and_node(BitmapAndPath *path, PlannerInfo *root);
extern void cost_bitmap_or_node(BitmapOrPath *path, PlannerInfo *root);
extern void cost_bitmap_tree_node(Path *path, Cost *cost, Selectivity *selec);
extern void cost_tidscan(Path *path, PlannerInfo *root,
			 RelOptInfo *baserel, List *tidquals, ParamPathInfo *param_info);
extern void cost_subqueryscan(SubqueryScanPath *path, PlannerInfo *root,
				  RelOptInfo *baserel, ParamPathInfo *param_info);
extern void cost_functionscan(Path *path, PlannerInfo *root,
				  RelOptInfo *baserel, ParamPathInfo *param_info);
extern void cost_tablefunction(TableFunctionScanPath *path, PlannerInfo *root,
							   RelOptInfo *baserel, ParamPathInfo *param_info);
extern void cost_valuesscan(Path *path, PlannerInfo *root,
				RelOptInfo *baserel, ParamPathInfo *param_info);
extern void cost_ctescan(Path *path, PlannerInfo *root,
			 RelOptInfo *baserel, ParamPathInfo *param_info);
extern void cost_recursive_union(Path *runion, Path *nrterm, Path *rterm);
extern void cost_sort(Path *path, PlannerInfo *root,
		  List *pathkeys, Cost input_cost, double tuples, int width,
		  Cost comparison_cost, int sort_mem,
		  double limit_tuples);
extern void cost_merge_append(Path *path, PlannerInfo *root,
				  List *pathkeys, int n_streams,
				  Cost input_startup_cost, Cost input_total_cost,
				  double tuples);
extern void cost_material(Path *path, PlannerInfo *root,
			  Cost input_startup_cost, Cost input_total_cost,
			  double tuples, int width);

struct HashAggTableSizes; /* defined in execHHashagg.h */
extern void cost_agg(Path *path, PlannerInfo *root,
		 AggStrategy aggstrategy, const AggClauseCosts *aggcosts,
		 int numGroupCols, double numGroups,
		 Cost input_startup_cost, Cost input_total_cost,
		 double input_tuples,
<<<<<<< HEAD
		 bool hash_streaming);
=======
		 struct HashAggTableSizes *hash_info,
		 bool hash_streaming);

>>>>>>> b396ef2e
extern void cost_windowagg(Path *path, PlannerInfo *root,
			   List *windowFuncs, int numPartCols, int numOrderCols,
			   Cost input_startup_cost, Cost input_total_cost,
			   double input_tuples);
extern void cost_group(Path *path, PlannerInfo *root,
		   int numGroupCols, double numGroups,
		   Cost input_startup_cost, Cost input_total_cost,
		   double input_tuples);
/* GPDB_92_MERGE_FIXME: parameterized path for shared input scan? */
extern void cost_shareinputscan(Path *path, PlannerInfo *root, Cost sharecost, double ntuples, int width);
extern void initial_cost_nestloop(PlannerInfo *root,
					  JoinCostWorkspace *workspace,
					  JoinType jointype,
					  Path *outer_path, Path *inner_path,
					  SpecialJoinInfo *sjinfo,
					  SemiAntiJoinFactors *semifactors);
extern void final_cost_nestloop(PlannerInfo *root, NestPath *path,
					JoinCostWorkspace *workspace,
					SpecialJoinInfo *sjinfo,
					SemiAntiJoinFactors *semifactors);
extern void initial_cost_mergejoin(PlannerInfo *root,
					   JoinCostWorkspace *workspace,
					   JoinType jointype,
					   List *mergeclauses,
					   Path *outer_path, Path *inner_path,
					   List *outersortkeys, List *innersortkeys,
					   SpecialJoinInfo *sjinfo);
extern void final_cost_mergejoin(PlannerInfo *root, MergePath *path,
					 JoinCostWorkspace *workspace,
					 SpecialJoinInfo *sjinfo);
extern void initial_cost_hashjoin(PlannerInfo *root,
					  JoinCostWorkspace *workspace,
					  JoinType jointype,
					  List *hashclauses,
					  Path *outer_path, Path *inner_path,
					  SpecialJoinInfo *sjinfo,
					  SemiAntiJoinFactors *semifactors);
extern void final_cost_hashjoin(PlannerInfo *root, HashPath *path,
					JoinCostWorkspace *workspace,
					SpecialJoinInfo *sjinfo,
					SemiAntiJoinFactors *semifactors);
extern void cost_gather(GatherPath *path, PlannerInfo *root,
			RelOptInfo *baserel, ParamPathInfo *param_info, double *rows);
extern void cost_subplan(PlannerInfo *root, SubPlan *subplan, Plan *plan);
extern void cost_qual_eval(QualCost *cost, List *quals, PlannerInfo *root);
extern void cost_qual_eval_node(QualCost *cost, Node *qual, PlannerInfo *root);
extern void compute_semi_anti_join_factors(PlannerInfo *root,
							   RelOptInfo *outerrel,
							   RelOptInfo *innerrel,
							   JoinType jointype,
							   SpecialJoinInfo *sjinfo,
							   List *restrictlist,
							   SemiAntiJoinFactors *semifactors);
extern void set_baserel_size_estimates(PlannerInfo *root, RelOptInfo *rel);
extern double get_parameterized_baserel_size(PlannerInfo *root,
							   RelOptInfo *rel,
							   List *param_clauses);
extern double get_parameterized_joinrel_size(PlannerInfo *root,
							   RelOptInfo *rel,
							   Path *outer_path,
							   Path *inner_path,
							   SpecialJoinInfo *sjinfo,
							   List *restrict_clauses);
extern void set_joinrel_size_estimates(PlannerInfo *root, RelOptInfo *rel,
						   RelOptInfo *outer_rel,
						   RelOptInfo *inner_rel,
						   SpecialJoinInfo *sjinfo,
						   List *restrictlist);
extern void set_subquery_size_estimates(PlannerInfo *root, RelOptInfo *rel);
extern void set_function_size_estimates(PlannerInfo *root, RelOptInfo *rel);
extern void set_table_function_size_estimates(PlannerInfo *root, RelOptInfo *rel);
extern void set_rel_width(PlannerInfo *root, RelOptInfo *rel);
extern void set_values_size_estimates(PlannerInfo *root, RelOptInfo *rel);
extern void set_cte_size_estimates(PlannerInfo *root, RelOptInfo *rel,
					   double cte_rows);
extern void set_foreign_size_estimates(PlannerInfo *root, RelOptInfo *rel);
extern PathTarget *set_pathtarget_cost_width(PlannerInfo *root, PathTarget *target);

/* Additional costsize.c prototypes for CDB incremental cost functions. */
extern Cost incremental_hashjoin_cost(double rows, 
									  int inner_width, int outer_width, 
									  List *hashclauses,
									  PlannerInfo *root);
extern Cost incremental_mergejoin_cost(double rows, List *mergeclauses, PlannerInfo *root);

/*
 * prototypes for clausesel.c
 *	  routines to compute clause selectivities
 */
extern Selectivity clauselist_selectivity(PlannerInfo *root,
					   List *clauses,
					   int varRelid,
					   JoinType jointype,
					   SpecialJoinInfo *sjinfo,
					   bool use_damping);
extern Selectivity clause_selectivity(PlannerInfo *root,
				   Node *clause,
				   int varRelid,
				   JoinType jointype,
				   SpecialJoinInfo *sjinfo,
				   bool use_damping);
extern int planner_segment_count(GpPolicy *policy);
extern double global_work_mem(PlannerInfo *root);

#endif   /* COST_H */<|MERGE_RESOLUTION|>--- conflicted
+++ resolved
@@ -143,13 +143,9 @@
 		 int numGroupCols, double numGroups,
 		 Cost input_startup_cost, Cost input_total_cost,
 		 double input_tuples,
-<<<<<<< HEAD
-		 bool hash_streaming);
-=======
 		 struct HashAggTableSizes *hash_info,
 		 bool hash_streaming);
 
->>>>>>> b396ef2e
 extern void cost_windowagg(Path *path, PlannerInfo *root,
 			   List *windowFuncs, int numPartCols, int numOrderCols,
 			   Cost input_startup_cost, Cost input_total_cost,
