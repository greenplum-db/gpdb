--- conflicted
+++ resolved
@@ -37,11 +37,7 @@
 #define BM_IO_ERROR				(1 << 4)		/* previous I/O failed */
 #define BM_JUST_DIRTIED			(1 << 5)		/* dirtied since write started */
 #define BM_PIN_COUNT_WAITER		(1 << 6)		/* have waiter for sole pin */
-<<<<<<< HEAD
-// unused #define BM_CHECKPOINT_NEEDED	(1 << 7)		/* must write for checkpoint */
-=======
 #define BM_CHECKPOINT_NEEDED	(1 << 7)		/* must write for checkpoint */
->>>>>>> d13f41d2
 
 typedef bits16 BufFlags;
 
@@ -169,11 +165,7 @@
 
 
 /* in buf_init.c */
-<<<<<<< HEAD
-extern PGDLLIMPORT volatile BufferDesc *BufferDescriptors;
-=======
 extern PGDLLIMPORT BufferDesc *BufferDescriptors;
->>>>>>> d13f41d2
 
 /* in localbuf.c */
 extern BufferDesc *LocalBufferDescriptors;
