/*-------------------------------------------------------------------------
 *
 * lwlock.h
 *	  Lightweight lock manager
 *
 *
 * Portions Copyright (c) 1996-2009, PostgreSQL Global Development Group
 * Portions Copyright (c) 1994, Regents of the University of California
 *
 * $PostgreSQL: pgsql/src/include/storage/lwlock.h,v 1.40 2008/09/30 10:52:14 heikki Exp $
 *
 *-------------------------------------------------------------------------
 */
#ifndef LWLOCK_H
#define LWLOCK_H

/*
 * It's a bit odd to declare NUM_BUFFER_PARTITIONS and NUM_LOCK_PARTITIONS
 * here, but we need them to set up enum LWLockId correctly, and having
 * this file include lock.h or bufmgr.h would be backwards.
 * This also applies for WORKFILE_HASHSTABLE_NUM_PARTITIONS.
 */

/* Number of partitions of the shared buffer mapping hashtable */
#define NUM_BUFFER_PARTITIONS  16

/* Number of partitions the shared lock tables are divided into */
#define LOG2_NUM_LOCK_PARTITIONS  4
#define NUM_LOCK_PARTITIONS  (1 << LOG2_NUM_LOCK_PARTITIONS)

/* Number of partitions of the workfile manager hashtable */
#define NUM_WORKFILEMGR_PARTITIONS 32

/* Number of partitions of the workfile query diskspace hashtable */
#define NUM_WORKFILE_QUERYSPACE_PARTITIONS 128

/*
 * We have a number of predefined LWLocks, plus a bunch of LWLocks that are
 * dynamically assigned (e.g., for shared buffers).  The LWLock structures
 * live in shared memory (since they contain shared data) and are identified
 * by values of this enumerated type.  We abuse the notion of an enum somewhat
 * by allowing values not listed in the enum declaration to be assigned.
 * The extra value MaxDynamicLWLock is there to keep the compiler from
 * deciding that the enum can be represented as char or short ...
 *
<<<<<<< HEAD
 * If you remove a lock, please replace it with a placeholder. This retains
 * the lock numbering, which is helpful for DTrace and other external
 * debugging scripts.
=======
 * If you remove a lock, please replace it with a placeholder like was done
 * for FreeSpaceMapLock. This retains the lock numbering, which is helpful for
 * DTrace and other external debugging scripts.
>>>>>>> 38e93482
 */
typedef enum LWLockId
{
	NullLock = 0,		// Have 0 be no lock.
	BufFreelistLock,
	ShmemIndexLock,
	OidGenLock,
	XidGenLock,
	ProcArrayLock,
	SInvalReadLock,
	SInvalWriteLock,
	UnusedLock1,				/* FreeSpaceMapLock used to be here */
	WALInsertLock,
	WALWriteLock,
	ControlFileLock,
	CheckpointLock,
	CLogControlLock,
	SubtransControlLock,
	MultiXactGenLock,
	MultiXactOffsetControlLock,
	MultiXactMemberControlLock,
	RelCacheInitLock,
	CheckpointerCommLock,
	TwoPhaseStateLock,
	TablespaceCreateLock,
	BtreeVacuumLock,
	AddinShmemInitLock,
	AutovacuumLock,
	AutovacuumScheduleLock,
	SyncScanLock,
	SharedSnapshotLock,
	DistributedLogControlLock,
	SeqServerControlLock,
	AOSegFileLock,
	PersistentObjLock,
	FileRepShmemLock,
	FileRepAckShmemLock,	
	FileRepAckHashShmemLock,
	ChangeTrackingTransitionLock,
	ChangeTrackingWriteLock,
	ChangeTrackingCompactLock,
	MirroredLock,
	ResQueueLock,
	ResGroupLock,
	FileRepAppendOnlyCommitCountLock,
	SyncRepLock,
	ErrorLogLock,
	FirstWorkfileMgrLock,
	FirstWorkfileQuerySpaceLock = FirstWorkfileMgrLock + NUM_WORKFILEMGR_PARTITIONS,
	FirstBufMappingLock = FirstWorkfileQuerySpaceLock + NUM_WORKFILE_QUERYSPACE_PARTITIONS,
	FirstLockMgrLock = FirstBufMappingLock + NUM_BUFFER_PARTITIONS,
	SessionStateLock = FirstLockMgrLock + NUM_LOCK_PARTITIONS,
	RelfilenodeGenLock,
	FilespaceHashLock,
	TablespaceHashLock,
#ifdef USE_SEGWALREP
	GpReplicationConfigFileLock,
#endif
	/* must be last except for MaxDynamicLWLock: */
	NumFixedLWLocks,

	MaxDynamicLWLock = 1000000000
} LWLockId;

#define LWLOCK_IS_PREDEFINED(lwlock) (lwlock < NumFixedLWLocks + NUM_LOCK_PARTITIONS)

typedef enum LWLockMode
{
	LW_EXCLUSIVE,
	LW_SHARED
} LWLockMode;


#ifdef LOCK_DEBUG
extern bool Trace_lwlocks;
#endif

extern LWLockId LWLockAssign(void);
extern void LWLockAcquire(LWLockId lockid, LWLockMode mode);
extern bool LWLockConditionalAcquire(LWLockId lockid, LWLockMode mode);
extern void LWLockRelease(LWLockId lockid);
extern void LWLockReleaseAll(void);
extern void LWLockWaitCancel(void);
extern bool LWLockHeldByMe(LWLockId lockid);
extern bool LWLockHeldExclusiveByMe(LWLockId lockid);

#ifdef USE_TEST_UTILS_X86
extern uint32 LWLocksHeld(void);
extern LWLockId LWLockHeldLatestId(void);
extern void *LWLockHeldLatestCaller(void);
extern const char *LWLocksHeldStackTraces(void);
#endif /* USE_TEST_UTILS_X86 */

extern int	NumLWLocks(void);
extern Size LWLockShmemSize(void);
extern void CreateLWLocks(void);

extern void RequestAddinLWLocks(int n);

#endif   /* LWLOCK_H */<|MERGE_RESOLUTION|>--- conflicted
+++ resolved
@@ -43,15 +43,9 @@
  * The extra value MaxDynamicLWLock is there to keep the compiler from
  * deciding that the enum can be represented as char or short ...
  *
-<<<<<<< HEAD
  * If you remove a lock, please replace it with a placeholder. This retains
  * the lock numbering, which is helpful for DTrace and other external
  * debugging scripts.
-=======
- * If you remove a lock, please replace it with a placeholder like was done
- * for FreeSpaceMapLock. This retains the lock numbering, which is helpful for
- * DTrace and other external debugging scripts.
->>>>>>> 38e93482
  */
 typedef enum LWLockId
 {
@@ -63,7 +57,6 @@
 	ProcArrayLock,
 	SInvalReadLock,
 	SInvalWriteLock,
-	UnusedLock1,				/* FreeSpaceMapLock used to be here */
 	WALInsertLock,
 	WALWriteLock,
 	ControlFileLock,
