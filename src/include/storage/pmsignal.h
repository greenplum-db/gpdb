--- conflicted
+++ resolved
@@ -4,17 +4,10 @@
  *	  routines for signaling the postmaster from its child processes
  *
  *
-<<<<<<< HEAD
  * Portions Copyright (c) 1996-2009, PostgreSQL Global Development Group
  * Portions Copyright (c) 1994, Regents of the University of California
  *
  * $PostgreSQL: pgsql/src/include/storage/pmsignal.h,v 1.25 2009/06/11 14:49:12 momjian Exp $
-=======
- * Portions Copyright (c) 1996-2008, PostgreSQL Global Development Group
- * Portions Copyright (c) 1994, Regents of the University of California
- *
- * $PostgreSQL: pgsql/src/include/storage/pmsignal.h,v 1.19 2008/01/01 19:45:59 momjian Exp $
->>>>>>> d13f41d2
  *
  *-------------------------------------------------------------------------
  */
@@ -37,9 +30,7 @@
 	PMSIGNAL_ROTATE_LOGFILE,	/* send SIGUSR1 to syslogger to rotate logfile */
 	PMSIGNAL_START_AUTOVAC_LAUNCHER,	/* start an autovacuum launcher */
 	PMSIGNAL_START_AUTOVAC_WORKER,		/* start an autovacuum worker */
-<<<<<<< HEAD
 
-	PMSIGNAL_START_AUTOVAC,
 	PMSIGNAL_START_WALRECEIVER, /* start a walreceiver */
 
 	PMSIGNAL_FILEREP_STATE_CHANGE,	      /* filerep is reporting state change */ 
@@ -54,8 +45,6 @@
     PMSIGNAL_POSTMASTER_RESET_BY_PEER,
 
 	PMSIGNAL_SEGCONFIG_CHANGE,	/* segment configuration hs changed */
-=======
->>>>>>> d13f41d2
 
 	NUM_PMSIGNALS				/* Must be last value of enum! */
 } PMSignalReason;
