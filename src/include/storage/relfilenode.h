--- conflicted
+++ resolved
@@ -66,6 +66,10 @@
  * is NOT allowed in RelFileNode structs --- the real tablespace ID
  * must be supplied when setting spcNode.
  *
+ * Note: in pg_class, relfilenode can be zero to denote that the relation
+ * is a "mapped" relation, whose current true filenode number is available
+ * from relmapper.c.  Again, this case is NOT allowed in RelFileNodes.
+ *
  * Note: various places use RelFileNode in hashtable keys.  Therefore,
  * there *must not* be any unused padding bytes in this struct.  That
  * should be safe as long as all the fields are of type Oid.
@@ -79,7 +83,11 @@
 
 /*
  * Augmenting a relfilenode with the backend ID provides all the information
- * we need to locate the physical storage.
+ * we need to locate the physical storage.  The backend ID is InvalidBackendId
+ * for regular relations (those accessible to more than one backend), or the
+ * owning backend's ID for backend-local relations.  Backend-local relations
+ * are always transient and removed in case of a database crash; they are
+ * never WAL-logged or fsync'd.
  */
 typedef struct RelFileNodeBackend
 {
@@ -87,18 +95,27 @@
 	BackendId	backend;
 } RelFileNodeBackend;
 
+#define RelFileNodeBackendIsTemp(rnode) \
+	((rnode).backend != InvalidBackendId)
+
 /*
  * Note: RelFileNodeEquals and RelFileNodeBackendEquals compare relNode first
  * since that is most likely to be different in two unequal RelFileNodes.  It
  * is probably redundant to compare spcNode if the other fields are found equal,
- * but do it anyway to be sure.
+ * but do it anyway to be sure.  Likewise for checking the backend ID in
+ * RelFileNodeBackendEquals.
  */
 #define RelFileNodeEquals(node1, node2) \
 	((node1).relNode == (node2).relNode && \
 	 (node1).dbNode == (node2).dbNode && \
 	 (node1).spcNode == (node2).spcNode)
 
-<<<<<<< HEAD
+#define RelFileNodeBackendEquals(node1, node2) \
+	((node1).node.relNode == (node2).node.relNode && \
+	 (node1).node.dbNode == (node2).node.dbNode && \
+	 (node1).backend == (node2).backend && \
+	 (node1).node.spcNode == (node2).node.spcNode)
+
 inline static bool RelFileNode_IsEmpty(
 	RelFileNode	*relFileNode)
 {
@@ -107,12 +124,4 @@
 		    relFileNode->relNode == 0);
 }
 
-=======
-#define RelFileNodeBackendEquals(node1, node2) \
-	((node1).node.relNode == (node2).node.relNode && \
-	 (node1).node.dbNode == (node2).node.dbNode && \
-	 (node1).backend == (node2).backend && \
-	 (node1).node.spcNode == (node2).node.spcNode)
->>>>>>> a4bebdd9
-
 #endif   /* RELFILENODE_H */