/*-------------------------------------------------------------------------
 *
 * analyze.h
 *		parse analysis for optimizable statements
 *
 *
 * Portions Copyright (c) 1996-2012, PostgreSQL Global Development Group
 * Portions Copyright (c) 1994, Regents of the University of California
 *
 * src/include/parser/analyze.h
 *
 *-------------------------------------------------------------------------
 */
#ifndef ANALYZE_H
#define ANALYZE_H

#include "parser/parse_node.h"

/* Hook for plugins to get control at end of parse analysis */
typedef void (*post_parse_analyze_hook_type) (ParseState *pstate,
														  Query *query);
extern PGDLLIMPORT post_parse_analyze_hook_type post_parse_analyze_hook;


extern Query *parse_analyze(Node *parseTree, const char *sourceText,
			  Oid *paramTypes, int numParams);
extern Query *parse_analyze_varparams(Node *parseTree, const char *sourceText,
						Oid **paramTypes, int *numParams);

extern Query *parse_sub_analyze(Node *parseTree, ParseState *parentParseState,
				  CommonTableExpr *parentCTE,
<<<<<<< HEAD
				  LockingClause *lockclause_from_parent);

extern List *analyzeCreateSchemaStmt(CreateSchemaStmt *stmt);

=======
				  bool locked_from_parent);

extern Query *transformTopLevelStmt(ParseState *pstate, Node *parseTree);
>>>>>>> 80edfd76
extern Query *transformStmt(ParseState *pstate, Node *parseTree);

extern bool analyze_requires_snapshot(Node *parseTree);

extern void CheckSelectLocking(Query *qry);
extern void applyLockingClause(Query *qry, Index rtindex,
				   bool forUpdate, bool noWait, bool pushedDown);

/* State shared by transformCreateStmt and its subroutines */
typedef struct
{
	ParseState *pstate;			/* overall parser state */
	const char *stmtType;		/* "CREATE [FOREIGN] TABLE" or "ALTER TABLE" */
	RangeVar   *relation;		/* relation to create */
	Relation	rel;			/* opened/locked rel, if ALTER */
	List	   *inhRelations;	/* relations to inherit from */
	bool		hasoids;		/* does relation have an OID column? */
	bool		isalter;		/* true if altering existing table */
	bool		iscreatepart;	/* true if create in service of creating a part */
	bool		issplitpart;
	List	   *columns;		/* ColumnDef items */
	List	   *ckconstraints;	/* CHECK constraints */
	List	   *fkconstraints;	/* FOREIGN KEY constraints */
	List	   *ixconstraints;	/* index-creating constraints */
	List	   *inh_indexes;	/* cloned indexes from INCLUDING INDEXES */
	List	   *blist;			/* "before list" of things to do before
								 * creating the table */
	List	   *alist;			/* "after list" of things to do after creating
								 * the table */
	List	   *dlist;			/* "deferred list" of utility statements to 
								 * transfer to the list CreateStmt->deferredStmts
								 * for later parse_analyze and dispatch */
	IndexStmt  *pkey;			/* PRIMARY KEY index, if any */

	MemoryContext tempCtx;
} CreateStmtContext;

#define MaxPolicyAttributeNumber MaxHeapAttributeNumber

extern int validate_partition_spec(CreateStmtContext *cxt, 
							CreateStmt 			*stmt, 
							PartitionBy 		*partitionBy, 	
							char	   			*at_depth,
							int					 partNumber);

extern bool is_aocs(List *opts);

List *transformStorageEncodingClause(List *options);
List *TypeNameGetStorageDirective(TypeName *typname);
extern List * form_default_storage_directive(List *enc);

#endif   /* ANALYZE_H */<|MERGE_RESOLUTION|>--- conflicted
+++ resolved
@@ -29,16 +29,12 @@
 
 extern Query *parse_sub_analyze(Node *parseTree, ParseState *parentParseState,
 				  CommonTableExpr *parentCTE,
-<<<<<<< HEAD
 				  LockingClause *lockclause_from_parent);
 
 extern List *analyzeCreateSchemaStmt(CreateSchemaStmt *stmt);
 
-=======
-				  bool locked_from_parent);
 
 extern Query *transformTopLevelStmt(ParseState *pstate, Node *parseTree);
->>>>>>> 80edfd76
 extern Query *transformStmt(ParseState *pstate, Node *parseTree);
 
 extern bool analyze_requires_snapshot(Node *parseTree);
