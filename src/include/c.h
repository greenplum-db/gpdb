/*-------------------------------------------------------------------------
 *
 * c.h
 *	  Fundamental C definitions.  This is included by every .c file in
 *	  PostgreSQL (via either postgres.h or postgres_fe.h, as appropriate).
 *
 *	  Note that the definitions here are not intended to be exposed to clients
 *	  of the frontend interface libraries --- so we don't worry much about
 *	  polluting the namespace with lots of stuff...
 *
 *
 * Portions Copyright (c) 2006-2011, Greenplum inc
 * Portions Copyright (c) 2012-Present Pivotal Software, Inc.
 * Portions Copyright (c) 1996-2014, PostgreSQL Global Development Group
 * Portions Copyright (c) 1994, Regents of the University of California
 *
 * src/include/c.h
 *
 *-------------------------------------------------------------------------
 */
/*
 *----------------------------------------------------------------
 *	 TABLE OF CONTENTS
 *
 *		When adding stuff to this file, please try to put stuff
 *		into the relevant section, or add new sections as appropriate.
 *
 *	  section	description
 *	  -------	------------------------------------------------
 *		0)		pg_config.h and standard system headers
 *		1)		compiler characteristics
 *		2)		bool, true, false, TRUE, FALSE, NULL
 *		3)		standard system types
 *		4)		IsValid macros for system types
 *		5)		offsetof, lengthof, endof, alignment
 *		6)		assertions
 *		7)		widely useful macros
 *		8)		random stuff
 *		9)		system-specific hacks
 *
 * NOTE: since this file is included by both frontend and backend modules, it's
 * almost certainly wrong to put an "extern" declaration here.  typedefs and
 * macros are the kind of thing that might go here.
 *
 *----------------------------------------------------------------
 */
#ifndef C_H
#define C_H

#ifdef __cplusplus
extern "C" {
#endif

/*
 * We have to include stdlib.h here because it defines many of these macros
 * on some platforms, and we only want our definitions used if stdlib.h doesn't
 * have its own.  The same goes for stddef and stdarg if present.
 */
#include "postgres_ext.h"

/* Must undef pg_config_ext.h symbols before including pg_config.h */
#undef PG_INT64_TYPE

#include "pg_config.h"
#include "pg_config_manual.h"	/* must be after pg_config.h */

/*
 * We always rely on the WIN32 macro being set by our build system,
 * but _WIN32 is the compiler pre-defined macro. So make sure we define
 * WIN32 whenever _WIN32 is set, to facilitate standalone building.
 */
#if defined(_WIN32) && !defined(WIN32)
#define WIN32
#endif

#if !defined(WIN32) && !defined(__CYGWIN__)		/* win32 includes further down */
#include "pg_config_os.h"		/* must be before any system header files */
#endif

#if _MSC_VER >= 1400 || defined(HAVE_CRTDEFS_H)
#define errcode __msvc_errcode
#include <crtdefs.h>
#undef errcode
#endif

/*
 * We have to include stdlib.h here because it defines many of these macros
 * on some platforms, and we only want our definitions used if stdlib.h doesn't
 * have its own.  The same goes for stddef and stdarg if present.
 */

#include <stdio.h>
#include <stdlib.h>
#include <string.h>
#include <stddef.h>
#include <stdarg.h>
#ifdef HAVE_STRINGS_H
#include <strings.h>
#endif
#ifdef HAVE_STDINT_H
#include <stdint.h>
#endif
#include <sys/types.h>
#include <errno.h>
#if defined(WIN32) || defined(__CYGWIN__)
#include <fcntl.h>				/* ensure O_BINARY is available */
#endif
#include <locale.h>
#ifdef ENABLE_NLS
#include <libintl.h>
#endif

#if defined(WIN32) || defined(__CYGWIN__)
/* We have to redefine some system functions after they are included above. */
#include "pg_config_os.h"
#endif


/* ----------------------------------------------------------------
 *				Section 1: compiler characteristics
 *
 * type prefixes (const, signed, volatile, inline) are handled in pg_config.h.
 * ----------------------------------------------------------------
 */

/*
 * Disable "inline" if PG_FORCE_DISABLE_INLINE is defined.
 * This is used to work around compiler bugs and might also be useful for
 * investigatory purposes.
 */
#ifdef PG_FORCE_DISABLE_INLINE
#undef inline
#define inline
#endif

/*
 * Attribute macros
 *
 * GCC: https://gcc.gnu.org/onlinedocs/gcc/Function-Attributes.html
 * GCC: https://gcc.gnu.org/onlinedocs/gcc/Type-Attributes.html
 * Sunpro: https://docs.oracle.com/cd/E18659_01/html/821-1384/gjzke.html
 * XLC: http://www-01.ibm.com/support/knowledgecenter/SSGH2K_11.1.0/com.ibm.xlc111.aix.doc/language_ref/function_attributes.html
 * XLC: http://www-01.ibm.com/support/knowledgecenter/SSGH2K_11.1.0/com.ibm.xlc111.aix.doc/language_ref/type_attrib.html
 */

/* only GCC supports the unused attribute */
#ifdef __GNUC__
#define pg_attribute_unused() __attribute__((unused))
#else
#define pg_attribute_unused()
#endif

/*
 * Append PG_USED_FOR_ASSERTS_ONLY to definitions of variables that are only
 * used in assert-enabled builds, to avoid compiler warnings about unused
 * variables in assert-disabled builds.
 */
#ifdef USE_ASSERT_CHECKING
#define PG_USED_FOR_ASSERTS_ONLY
#else
#define PG_USED_FOR_ASSERTS_ONLY pg_attribute_unused()
#endif

/* GCC and XLC support format attributes */
#if defined(__GNUC__) || defined(__IBMC__)
#define pg_attribute_format_arg(a) __attribute__((format_arg(a)))
#define pg_attribute_printf(f,a) __attribute__((format(PG_PRINTF_ATTRIBUTE, f, a)))
#else
#define pg_attribute_format_arg(a)
#define pg_attribute_printf(f,a)
#endif

/* GCC, Sunpro and XLC support aligned, packed and noreturn */
#if defined(__GNUC__) || defined(__SUNPRO_C) || defined(__IBMC__)
#define pg_attribute_aligned(a) __attribute__((aligned(a)))
#define pg_attribute_noreturn() __attribute__((noreturn))
#define pg_attribute_packed() __attribute__((packed))
#define HAVE_PG_ATTRIBUTE_NORETURN 1
#else
/*
 * NB: aligned and packed are not given default definitions because they
 * affect code functionality; they *must* be implemented by the compiler
 * if they are to be used.
 */
#define pg_attribute_noreturn()
#endif

/*
 * Forcing a function not to be inlined can be useful if it's the slow path of
 * a performance-critical function, or should be visible in profiles to allow
 * for proper cost attribution.  Note that unlike the pg_attribute_XXX macros
 * above, this should be placed before the function's return type and name.
 */
/* GCC, Sunpro and XLC support noinline via __attribute__ */
#if (defined(__GNUC__) && __GNUC__ > 2) || defined(__SUNPRO_C) || defined(__IBMC__)
#define pg_noinline __attribute__((noinline))
/* msvc via declspec */
#elif defined(_MSC_VER)
#define pg_noinline __declspec(noinline)
#else
#define pg_noinline
#endif

/*
 * Mark a point as unreachable in a portable fashion.  This should preferably
 * be something that the compiler understands, to aid code generation.
 * In assert-enabled builds, we prefer abort() for debugging reasons.
 */
#if defined(HAVE__BUILTIN_UNREACHABLE) && !defined(USE_ASSERT_CHECKING)
#define pg_unreachable() __builtin_unreachable()
#elif defined(_MSC_VER) && !defined(USE_ASSERT_CHECKING)
#define pg_unreachable() __assume(0)
#else
#define pg_unreachable() abort()
#endif

/*
 * Hints to the compiler about the likelihood of a branch. Both likely() and
 * unlikely() return the boolean value of the contained expression.
 *
 * These should only be used sparingly, in very hot code paths. It's very easy
 * to mis-estimate likelihoods.
 */
#if __GNUC__ >= 3
#define likely(x)	__builtin_expect((x) != 0, 1)
#define unlikely(x) __builtin_expect((x) != 0, 0)
#else
#define likely(x)	((x) != 0)
#define unlikely(x) ((x) != 0)
#endif

/*
 * CppAsString
 *		Convert the argument to a string, using the C preprocessor.
 * CppConcat
 *		Concatenate two arguments together, using the C preprocessor.
 *
 * Note: There used to be support here for pre-ANSI C compilers that didn't
 * support # and ##.  Nowadays, these macros are just for clarity and/or
 * backward compatibility with existing PostgreSQL code.
 */
#define CppAsString(identifier) #identifier
#define CppConcat(x, y)			x##y

/*
 * dummyret is used to set return values in macros that use ?: to make
 * assignments.  gcc wants these to be void, other compilers like char
 */
#ifdef __GNUC__					/* GNU cc */
#define dummyret	void
#else
#define dummyret	char
#endif

#ifndef __GNUC__
#define __attribute__(_arg_)
#endif


/* ----------------------------------------------------------------
 *				Section 2:	bool, true, false, TRUE, FALSE, NULL
 * ----------------------------------------------------------------
 */

/*
 * bool
 *		Boolean value, either true or false.
 *
 * XXX for C++ compilers, we assume the compiler has a compatible
 * built-in definition of bool.
 */

#ifndef __cplusplus

#ifndef bool
typedef char bool;
#endif

#ifndef true
#define true	((bool) 1)
#endif

#ifndef false
#define false	((bool) 0)
#endif

#endif   /* not C++ */

typedef bool *BoolPtr;

#ifndef TRUE
#define TRUE	1
#endif

#ifndef FALSE
#define FALSE	0
#endif

/*
 * NULL
 *		Null pointer.
 */
#ifndef NULL
#define NULL	((void *) 0)
#endif


/* ----------------------------------------------------------------
 *				Section 3:	standard system types
 * ----------------------------------------------------------------
 */

/*
 * Pointer
 *		Variable holding address of any memory resident object.
 *
 *		XXX Pointer arithmetic is done with this, so it can't be void *
 *		under "true" ANSI compilers.
 */
typedef char *Pointer;

/*
 * intN
 *		Signed integer, EXACTLY N BITS IN SIZE,
 *		used for numerical computations and the
 *		frontend/backend protocol.
 */
#ifndef HAVE_INT8
typedef signed char int8;		/* == 8 bits */
typedef signed short int16;		/* == 16 bits */
typedef signed int int32;		/* == 32 bits */
#endif   /* not HAVE_INT8 */

/*
 * uintN
 *		Unsigned integer, EXACTLY N BITS IN SIZE,
 *		used for numerical computations and the
 *		frontend/backend protocol.
 */
#ifndef HAVE_UINT8
typedef unsigned char uint8;	/* == 8 bits */
typedef unsigned short uint16;	/* == 16 bits */
typedef unsigned int uint32;	/* == 32 bits */
#endif   /* not HAVE_UINT8 */

/*
 * bitsN
 *		Unit of bitwise operation, AT LEAST N BITS IN SIZE.
 */
typedef uint8 bits8;			/* >= 8 bits */
typedef uint16 bits16;			/* >= 16 bits */
typedef uint32 bits32;			/* >= 32 bits */

/*
 * 64-bit integers
 */
#ifdef HAVE_LONG_INT_64
/* Plain "long int" fits, use it */

#ifndef HAVE_INT64
typedef long int int64;
#endif
#ifndef HAVE_UINT64
typedef unsigned long int uint64;
#endif
#define INT64CONST(x)  (x##L)
#define UINT64CONST(x) (x##UL)
#elif defined(HAVE_LONG_LONG_INT_64)
/* We have working support for "long long int", use that */

#ifndef HAVE_INT64
typedef long long int int64;
#endif
#ifndef HAVE_UINT64
typedef unsigned long long int uint64;
#endif
#define INT64CONST(x)  (x##LL)
#define UINT64CONST(x) (x##ULL)
#else
/* neither HAVE_LONG_INT_64 nor HAVE_LONG_LONG_INT_64 */
#error must have a working 64-bit integer datatype
#endif

/*
 * stdint.h limits aren't guaranteed to be present and aren't guaranteed to
 * have compatible types with our fixed width types. So just define our own.
 */
#define PG_INT8_MIN		(-0x7F-1)
#define PG_INT8_MAX		(0x7F)
#define PG_UINT8_MAX	(0xFF)
#define PG_INT16_MIN	(-0x7FFF-1)
#define PG_INT16_MAX	(0x7FFF)
#define PG_UINT16_MAX	(0xFFFF)
#define PG_INT32_MIN	(-0x7FFFFFFF-1)
#define PG_INT32_MAX	(0x7FFFFFFF)
#define PG_UINT32_MAX	(0xFFFFFFFFU)
#define PG_INT64_MIN	(-INT64CONST(0x7FFFFFFFFFFFFFFF) - 1)
#define PG_INT64_MAX	INT64CONST(0x7FFFFFFFFFFFFFFF)
#define PG_UINT64_MAX	UINT64CONST(0xFFFFFFFFFFFFFFFF)

/* Max value of size_t might be missing if we don't have stdint.h */
#ifndef SIZE_MAX
#if SIZEOF_SIZE_T == 8
#define SIZE_MAX UINT64CONST(0xFFFFFFFFFFFFFFFF)
#else
#define SIZE_MAX (0xFFFFFFFFU)
#endif
#endif

/* Select timestamp representation (float8 or int64) */
#ifdef USE_INTEGER_DATETIMES
#define HAVE_INT64_TIMESTAMP
#endif

/*
 * 128-bit signed and unsigned integers
 *		There currently is only limited support for such types.
 *		E.g. 128bit literals and snprintf are not supported; but math is.
 *		Also, because we exclude such types when choosing MAXIMUM_ALIGNOF,
 *		it must be possible to coerce the compiler to allocate them on no
 *		more than MAXALIGN boundaries.
 */
#if defined(PG_INT128_TYPE)
#if defined(pg_attribute_aligned) || ALIGNOF_PG_INT128_TYPE <= MAXIMUM_ALIGNOF
#define HAVE_INT128 1

typedef PG_INT128_TYPE int128
#if defined(pg_attribute_aligned)
pg_attribute_aligned(MAXIMUM_ALIGNOF)
#endif
;

typedef unsigned PG_INT128_TYPE uint128
#if defined(pg_attribute_aligned)
pg_attribute_aligned(MAXIMUM_ALIGNOF)
#endif
;

#endif
#endif

/* sig_atomic_t is required by ANSI C, but may be missing on old platforms */
#ifndef HAVE_SIG_ATOMIC_T
typedef int sig_atomic_t;
#endif

/*
 * Size
 *		Size of any memory resident object, as returned by sizeof.
 */
typedef size_t Size;

/*
 * Index
 *		Index into any memory resident array.
 *
 * Note:
 *		Indices are non negative.
 */
typedef unsigned int Index;

/*
 * Offset
 *		Offset into any memory resident array.
 *
 * Note:
 *		This differs from an Index in that an Index is always
 *		non negative, whereas Offset may be negative.
 */
typedef signed int Offset;

/*
 * Common Postgres datatype names (as used in the catalogs)
 */
typedef float float4;
typedef double float8;

/*
 * Oid, RegProcedure, TransactionId, SubTransactionId, MultiXactId,
 * CommandId
 */

/* typedef Oid is in postgres_ext.h */

/*
 * regproc is the type name used in the include/catalog headers, but
 * RegProcedure is the preferred name in C code.
 */
typedef Oid regproc;
typedef regproc RegProcedure;

typedef uint32 TransactionId;

typedef uint32 LocalTransactionId;

typedef uint32 SubTransactionId;

#define InvalidSubTransactionId		((SubTransactionId) 0)
#define TopSubTransactionId			((SubTransactionId) 1)

/* MultiXactId must be equivalent to TransactionId, to fit in t_xmax */
typedef TransactionId MultiXactId;

typedef uint32 MultiXactOffset;

typedef uint32 DistributedTransactionTimeStamp;

typedef int32 DistributedSnapshotId;

typedef uint32 DistributedTransactionId;
#define InvalidDistributedTransactionId	((DistributedTransactionId) 0)
#define FirstDistributedTransactionId	((DistributedTransactionId) 1)
#define LastDistributedTransactionId	((DistributedTransactionId) 0xffffffff)

/*
 * A 10 digit timestamp, a dash, a 10 digit distributed transaction id, and NUL.
 */
#define TMGIDSIZE 22

/*
 * Used 21 spaces + NUL for a blank 22 character TMGIDSIZE GID.
 */
#define TmGid_Init "                     "
//                  123456789012345678901

typedef uint32 CommandId;

typedef int32  gpsegmentId;        /* CDB: type of gp_segment_id system col */

#define FirstCommandId	((CommandId) 0)
#define InvalidCommandId	(~(CommandId)0)

/*
 * Array indexing support
 */
#define MAXDIM 6
typedef struct
{
	int			indx[MAXDIM];
} IntArray;

/* ----------------
 *		Variable-length datatypes all share the 'struct varlena' header.
 *
 * NOTE: for TOASTable types, this is an oversimplification, since the value
 * may be compressed or moved out-of-line.  However datatype-specific routines
 * are mostly content to deal with de-TOASTed values only, and of course
 * client-side routines should never see a TOASTed value.  But even in a
 * de-TOASTed value, beware of touching vl_len_ directly, as its representation
 * is no longer convenient.  It's recommended that code always use the VARDATA,
 * VARSIZE, and SET_VARSIZE macros instead of relying on direct mentions of
 * the struct fields.  See postgres.h for details of the TOASTed form.
 * ----------------
 */
struct varlena
{
	char		vl_len_[4];		/* Do not touch this field directly! */
	char		vl_dat[1];
};

#define VARHDRSZ		((int32) sizeof(int32))

/*
 * These widely-used datatypes are just a varlena header and the data bytes.
 * There is no terminating null or anything like that --- the data length is
 * always VARSIZE(ptr) - VARHDRSZ.
 */
typedef struct varlena bytea;
typedef struct varlena text;
typedef struct varlena BpChar;	/* blank-padded char, ie SQL char(n) */
typedef struct varlena VarChar; /* var-length char, ie SQL varchar(n) */

/*
 * Specialized array types.  These are physically laid out just the same
 * as regular arrays (so that the regular array subscripting code works
 * with them).  They exist as distinct types mostly for historical reasons:
 * they have nonstandard I/O behavior which we don't want to change for fear
 * of breaking applications that look at the system catalogs.  There is also
 * an implementation issue for oidvector: it's part of the primary key for
 * pg_proc, and we can't use the normal btree array support routines for that
 * without circularity.
 */
typedef struct
{
	int32		vl_len_;		/* these fields must match ArrayType! */
	int			ndim;			/* always 1 for int2vector */
	int32		dataoffset;		/* always 0 for int2vector */
	Oid			elemtype;
	int			dim1;
	int			lbound1;
	int16		values[1];		/* VARIABLE LENGTH ARRAY */
} int2vector;					/* VARIABLE LENGTH STRUCT */

typedef struct
{
	int32		vl_len_;		/* these fields must match ArrayType! */
	int			ndim;			/* always 1 for oidvector */
	int32		dataoffset;		/* always 0 for oidvector */
	Oid			elemtype;
	int			dim1;
	int			lbound1;
	Oid			values[1];		/* VARIABLE LENGTH ARRAY */
} oidvector;					/* VARIABLE LENGTH STRUCT */

/*
 * Representation of a Name: effectively just a C string, but null-padded to
 * exactly NAMEDATALEN bytes.  The use of a struct is historical.
 */
typedef struct nameData
{
	char		data[NAMEDATALEN];
} NameData;
typedef NameData *Name;

#define NameStr(name)	((name).data)


/* ----------------------------------------------------------------
 *				Section 4:	IsValid macros for system types
 * ----------------------------------------------------------------
 */
/*
 * BoolIsValid
 *		True iff bool is valid.
 */
#define BoolIsValid(boolean)	((boolean) == false || (boolean) == true)

/*
 * PointerIsValid
 *		True iff pointer is valid.
 */
#define PointerIsValid(pointer) ((const void*)(pointer) != NULL)

/*
 * PointerIsAligned
 *		True iff pointer is properly aligned to point to the given type.
 */
#define PointerIsAligned(pointer, type) \
		(((uintptr_t)(pointer) % (sizeof (type))) == 0)

#define OidIsValid(objectId)  ((bool) ((objectId) != InvalidOid))

#define RegProcedureIsValid(p)	OidIsValid(p)


/* ----------------------------------------------------------------
 *				Section 5:	offsetof, lengthof, endof, alignment
 * ----------------------------------------------------------------
 */
/*
 * offsetof
 *		Offset of a structure/union field within that structure/union.
 *
 *		XXX This is supposed to be part of stddef.h, but isn't on
 *		some systems (like SunOS 4).
 */
#ifndef offsetof
#define offsetof(type, field)	((long) &((type *)0)->field)
#endif   /* offsetof */

/*
 * lengthof
 *		Number of elements in an array.
 */
#define lengthof(array) (sizeof (array) / sizeof ((array)[0]))

/*
 * endof
 *		Address of the element one past the last in an array.
 */
#define endof(array)	(&(array)[lengthof(array)])

/* ----------------
 * Alignment macros: align a length or address appropriately for a given type.
 * The fooALIGN() macros round up to a multiple of the required alignment,
 * while the fooALIGN_DOWN() macros round down.  The latter are more useful
 * for problems like "how many X-sized structures will fit in a page?".
 *
 * NOTE: TYPEALIGN[_DOWN] will not work if ALIGNVAL is not a power of 2.
 * That case seems extremely unlikely to be needed in practice, however.
 *
 * NOTE: MAXIMUM_ALIGNOF, and hence MAXALIGN(), intentionally exclude any
 * larger-than-8-byte types the compiler might have.
 * ----------------
 */

#define TYPEALIGN(ALIGNVAL,LEN)  \
	(((uintptr_t) (LEN) + ((ALIGNVAL) - 1)) & ~((uintptr_t) ((ALIGNVAL) - 1)))

#define SHORTALIGN(LEN)			TYPEALIGN(ALIGNOF_SHORT, (LEN))
#define INTALIGN(LEN)			TYPEALIGN(ALIGNOF_INT, (LEN))
#define LONGALIGN(LEN)			TYPEALIGN(ALIGNOF_LONG, (LEN))
#define DOUBLEALIGN(LEN)		TYPEALIGN(ALIGNOF_DOUBLE, (LEN))
#define MAXALIGN(LEN)			TYPEALIGN(MAXIMUM_ALIGNOF, (LEN))
/* MAXALIGN covers only built-in types, not buffers */
#define BUFFERALIGN(LEN)		TYPEALIGN(ALIGNOF_BUFFER, (LEN))

#define TYPEALIGN_DOWN(ALIGNVAL,LEN)  \
	(((uintptr_t) (LEN)) & ~((uintptr_t) ((ALIGNVAL) - 1)))

#define SHORTALIGN_DOWN(LEN)	TYPEALIGN_DOWN(ALIGNOF_SHORT, (LEN))
#define INTALIGN_DOWN(LEN)		TYPEALIGN_DOWN(ALIGNOF_INT, (LEN))
#define LONGALIGN_DOWN(LEN)		TYPEALIGN_DOWN(ALIGNOF_LONG, (LEN))
#define DOUBLEALIGN_DOWN(LEN)	TYPEALIGN_DOWN(ALIGNOF_DOUBLE, (LEN))
#define MAXALIGN_DOWN(LEN)		TYPEALIGN_DOWN(MAXIMUM_ALIGNOF, (LEN))

/*
 * The above macros will not work with types wider than uintptr_t, like with
 * uint64 on 32-bit platforms.  That's not problem for the usual use where a
 * pointer or a length is aligned, but for the odd case that you need to
 * align something (potentially) wider, use TYPEALIGN64.
 */
#define TYPEALIGN64(ALIGNVAL,LEN)  \
	(((uint64) (LEN) + ((ALIGNVAL) - 1)) & ~((uint64) ((ALIGNVAL) - 1)))

/* we don't currently need wider versions of the other ALIGN macros */
#define MAXALIGN64(LEN)			TYPEALIGN64(MAXIMUM_ALIGNOF, (LEN))


/* ----------------------------------------------------------------
 *				Section 6:	assertions
 * ----------------------------------------------------------------
 */

/*
 * USE_ASSERT_CHECKING, if defined, turns on all the assertions.
 * - plai  9/5/90
 *
 * It should _NOT_ be defined in releases or in benchmark copies
 */

/*
 * Assert() can be used in both frontend and backend code. In frontend code it
 * just calls the standard assert, if it's available. If use of assertions is
 * not configured, it does nothing.
 */
#ifndef USE_ASSERT_CHECKING

#define Assert(condition)	((void)true)
#define AssertMacro(condition)	((void)true)
#define AssertArg(condition)	((void)true)
#define AssertState(condition)	((void)true)
#define AssertPointerAlignment(ptr, bndr)	((void)true)
#define AssertImply(condition1, condition2)	((void)true)
#define AssertEquivalent(cond1, cond2)	((void)true)
#define Trap(condition, errorType)	((void)true)
#define TrapMacro(condition, errorType) (true)

#elif defined(FRONTEND)

#include <assert.h>
#define Assert(p) assert(p)
#define AssertMacro(p)	((void) assert(p))
#define AssertArg(condition) assert(condition)
#define AssertState(condition) assert(condition)
#define AssertPointerAlignment(ptr, bndr)	((void)true)

#else							/* USE_ASSERT_CHECKING && !FRONTEND */

/*
 * Trap
 *		Generates an exception if the given condition is true.
 */
#define Trap(condition, errorType) \
	do { \
		if ((assert_enabled) && (condition)) \
			ExceptionalCondition(CppAsString(condition), (errorType), \
								 __FILE__, __LINE__); \
	} while (0)

/*
 *	TrapMacro is the same as Trap but it's intended for use in macros:
 *
 *		#define foo(x) (AssertMacro(x != 0), bar(x))
 *
 *	Isn't CPP fun?
 */
#define TrapMacro(condition, errorType) \
	((bool) ((! assert_enabled) || ! (condition) || \
			 (ExceptionalCondition(CppAsString(condition), (errorType), \
								   __FILE__, __LINE__), 0)))

#define Assert(condition) \
		Trap(!(condition), "FailedAssertion")

#define AssertMacro(condition) \
		((void) TrapMacro(!(condition), "FailedAssertion"))

#define AssertArg(condition) \
		Trap(!(condition), "BadArgument")

#define AssertState(condition) \
		Trap(!(condition), "BadState")

#define AssertImply(cond1, cond2) \
		Trap(!(!(cond1) || (cond2)), "AssertImply failed")

#define AssertEquivalent(cond1, cond2) \
		Trap(!((bool)(cond1) == (bool)(cond2)), "AssertEquivalent failed")

/*
 * Check that `ptr' is `bndr' aligned.
 */
#define AssertPointerAlignment(ptr, bndr) \
	Trap(TYPEALIGN(bndr, (uintptr_t)(ptr)) != (uintptr_t)(ptr), \
		 "UnalignedPointer")

#endif   /* USE_ASSERT_CHECKING && !FRONTEND */


/*
 * Macros to support compile-time assertion checks.
 *
 * If the "condition" (a compile-time-constant expression) evaluates to false,
 * throw a compile error using the "errmessage" (a string literal).
 *
 * gcc 4.6 and up supports _Static_assert(), but there are bizarre syntactic
 * placement restrictions.  These macros make it safe to use as a statement
 * or in an expression, respectively.
 *
 * Otherwise we fall back on a kluge that assumes the compiler will complain
 * about a negative width for a struct bit-field.  This will not include a
 * helpful error message, but it beats not getting an error at all.
 */
#ifdef HAVE__STATIC_ASSERT
#define StaticAssertStmt(condition, errmessage) \
	do { _Static_assert(condition, errmessage); } while(0)
#define StaticAssertExpr(condition, errmessage) \
	({ StaticAssertStmt(condition, errmessage); true; })
#else							/* !HAVE__STATIC_ASSERT */
#define StaticAssertStmt(condition, errmessage) \
	((void) sizeof(struct { int static_assert_failure : (condition) ? 1 : -1; }))
#define StaticAssertExpr(condition, errmessage) \
	StaticAssertStmt(condition, errmessage)
#endif   /* HAVE__STATIC_ASSERT */


/*
 * Compile-time checks that a variable (or expression) has the specified type.
 *
 * AssertVariableIsOfType() can be used as a statement.
 * AssertVariableIsOfTypeMacro() is intended for use in macros, eg
 *		#define foo(x) (AssertVariableIsOfTypeMacro(x, int), bar(x))
 *
 * If we don't have __builtin_types_compatible_p, we can still assert that
 * the types have the same size.  This is far from ideal (especially on 32-bit
 * platforms) but it provides at least some coverage.
 */
#ifdef HAVE__BUILTIN_TYPES_COMPATIBLE_P
#define AssertVariableIsOfType(varname, typename) \
	StaticAssertStmt(__builtin_types_compatible_p(__typeof__(varname), typename), \
	CppAsString(varname) " does not have type " CppAsString(typename))
#define AssertVariableIsOfTypeMacro(varname, typename) \
	((void) StaticAssertExpr(__builtin_types_compatible_p(__typeof__(varname), typename), \
	 CppAsString(varname) " does not have type " CppAsString(typename)))
#else							/* !HAVE__BUILTIN_TYPES_COMPATIBLE_P */
#define AssertVariableIsOfType(varname, typename) \
	StaticAssertStmt(sizeof(varname) == sizeof(typename), \
	CppAsString(varname) " does not have type " CppAsString(typename))
#define AssertVariableIsOfTypeMacro(varname, typename) \
	((void) StaticAssertExpr(sizeof(varname) == sizeof(typename),		\
	 CppAsString(varname) " does not have type " CppAsString(typename)))
#endif   /* HAVE__BUILTIN_TYPES_COMPATIBLE_P */


/* ----------------------------------------------------------------
 *				Section 7:	widely useful macros
 * ----------------------------------------------------------------
 */
/*
 * Max
 *		Return the maximum of two numbers.
 */
#define Max(x, y)		((x) > (y) ? (x) : (y))

/*
 * Min
 *		Return the minimum of two numbers.
 */
#define Min(x, y)		((x) < (y) ? (x) : (y))

/*
 * Abs
 *		Return the absolute value of the argument.
 */
#define Abs(x)			((x) >= 0 ? (x) : -(x))

/*
 * StrNCpy
 *	Like standard library function strncpy(), except that result string
 *	is guaranteed to be null-terminated --- that is, at most N-1 bytes
 *	of the source string will be kept.
 *	Also, the macro returns no result (too hard to do that without
 *	evaluating the arguments multiple times, which seems worse).
 *
 *	BTW: when you need to copy a non-null-terminated string (like a text
 *	datum) and add a null, do not do it with StrNCpy(..., len+1).  That
 *	might seem to work, but it fetches one byte more than there is in the
 *	text object.  One fine day you'll have a SIGSEGV because there isn't
 *	another byte before the end of memory.  Don't laugh, we've had real
 *	live bug reports from real live users over exactly this mistake.
 *	Do it honestly with "memcpy(dst,src,len); dst[len] = '\0';", instead.
 */
#define StrNCpy(dst,src,len) \
	do \
	{ \
		char * _dst = (dst); \
		Size _len = (len); \
\
		if (_len > 0) \
		{ \
			strncpy(_dst, (src), _len); \
			_dst[_len-1] = '\0'; \
		} \
	} while (0)


/* Get a bit mask of the bits set in non-long aligned addresses */
#define LONG_ALIGN_MASK (sizeof(long) - 1)

/*
 * MemSet
 *	Exactly the same as standard library function memset(), but considerably
 *	faster for zeroing small word-aligned structures (such as parsetree nodes).
 *	This has to be a macro because the main point is to avoid function-call
 *	overhead.   However, we have also found that the loop is faster than
 *	native libc memset() on some platforms, even those with assembler
 *	memset() functions.  More research needs to be done, perhaps with
 *	MEMSET_LOOP_LIMIT tests in configure.
 */
#define MemSet(start, val, len) \
	do \
	{ \
		/* must be void* because we don't know if it is integer aligned yet */ \
		void   *_vstart = (void *) (start); \
		int		_val = (val); \
		Size	_len = (len); \
\
		if ((((uintptr_t) _vstart) & LONG_ALIGN_MASK) == 0 && \
			(_len & LONG_ALIGN_MASK) == 0 && \
			_val == 0 && \
			_len <= MEMSET_LOOP_LIMIT && \
			/* \
			 *	If MEMSET_LOOP_LIMIT == 0, optimizer should find \
			 *	the whole "if" false at compile time. \
			 */ \
			MEMSET_LOOP_LIMIT != 0) \
		{ \
			long *_start = (long *) _vstart; \
			long *_stop = (long *) ((char *) _start + _len); \
			while (_start < _stop) \
				*_start++ = 0; \
		} \
		else \
			memset(_vstart, _val, _len); \
	} while (0)

/*
 * MemSetAligned is the same as MemSet except it omits the test to see if
 * "start" is word-aligned.  This is okay to use if the caller knows a-priori
 * that the pointer is suitably aligned (typically, because he just got it
 * from palloc(), which always delivers a max-aligned pointer).
 */
#define MemSetAligned(start, val, len) \
	do \
	{ \
		long   *_start = (long *) (start); \
		int		_val = (val); \
		Size	_len = (len); \
\
		if ((_len & LONG_ALIGN_MASK) == 0 && \
			_val == 0 && \
			_len <= MEMSET_LOOP_LIMIT && \
			MEMSET_LOOP_LIMIT != 0) \
		{ \
			long *_stop = (long *) ((char *) _start + _len); \
			while (_start < _stop) \
				*_start++ = 0; \
		} \
		else \
			memset(_start, _val, _len); \
	} while (0)


/*
 * MemSetTest/MemSetLoop are a variant version that allow all the tests in
 * MemSet to be done at compile time in cases where "val" and "len" are
 * constants *and* we know the "start" pointer must be word-aligned.
 * If MemSetTest succeeds, then it is okay to use MemSetLoop, otherwise use
 * MemSetAligned.  Beware of multiple evaluations of the arguments when using
 * this approach.
 */
#define MemSetTest(val, len) \
	( ((len) & LONG_ALIGN_MASK) == 0 && \
	(len) <= MEMSET_LOOP_LIMIT && \
	MEMSET_LOOP_LIMIT != 0 && \
	(val) == 0 )

#define MemSetLoop(start, val, len) \
	do \
	{ \
		long * _start = (long *) (start); \
		long * _stop = (long *) ((char *) _start + (Size) (len)); \
	\
		while (_start < _stop) \
			*_start++ = 0; \
	} while (0)


/*
 * UnusedArg
 *  Silence the compiler's warning about an unreferenced parameter or variable.
 *
 *  int f(int x)
 *  {
 *      int result = 1;
 *      UnusedArg(x);
 *      return result;
 *  }
 */
#define UnusedArg(arg)    ((void)(arg))

/*
 * Function inlining support -- Allow modules to define functions that may be
 * inlined, if the compiler supports it.
 *
 * The function bodies must be defined in the module header prefixed by
 * STATIC_IF_INLINE, protected by a cpp symbol that the module's .c file must
 * define.  If the compiler doesn't support inline functions, the function
 * definitions are pulled in by the .c file as regular (not inline) symbols.
 *
 * The header must also declare the functions' prototypes, protected by
 * !PG_USE_INLINE.
 */


/* declarations which are only visible when not inlining and in the .c file */
#ifdef PG_USE_INLINE
#define STATIC_IF_INLINE static inline
#else
#define STATIC_IF_INLINE
#endif   /* PG_USE_INLINE */

<<<<<<< HEAD
/* declarations which are marked inline when inlining, extern otherwise */
#ifdef PG_USE_INLINE
#define STATIC_IF_INLINE_DECLARE static inline
#else
#define STATIC_IF_INLINE_DECLARE extern
#endif   /* PG_USE_INLINE */
=======
/*
 * Macros for range-checking float values before converting to integer.
 * We must be careful here that the boundary values are expressed exactly
 * in the float domain.  PG_INTnn_MIN is an exact power of 2, so it will
 * be represented exactly; but PG_INTnn_MAX isn't, and might get rounded
 * off, so avoid using that.
 * The input must be rounded to an integer beforehand, typically with rint(),
 * else we might draw the wrong conclusion about close-to-the-limit values.
 * These macros will do the right thing for Inf, but not necessarily for NaN,
 * so check isnan(num) first if that's a possibility.
 */
#define FLOAT4_FITS_IN_INT16(num) \
	((num) >= (float4) PG_INT16_MIN && (num) < -((float4) PG_INT16_MIN))
#define FLOAT4_FITS_IN_INT32(num) \
	((num) >= (float4) PG_INT32_MIN && (num) < -((float4) PG_INT32_MIN))
#define FLOAT4_FITS_IN_INT64(num) \
	((num) >= (float4) PG_INT64_MIN && (num) < -((float4) PG_INT64_MIN))
#define FLOAT8_FITS_IN_INT16(num) \
	((num) >= (float8) PG_INT16_MIN && (num) < -((float8) PG_INT16_MIN))
#define FLOAT8_FITS_IN_INT32(num) \
	((num) >= (float8) PG_INT32_MIN && (num) < -((float8) PG_INT32_MIN))
#define FLOAT8_FITS_IN_INT64(num) \
	((num) >= (float8) PG_INT64_MIN && (num) < -((float8) PG_INT64_MIN))
>>>>>>> 6cd15492


/* ----------------------------------------------------------------
 *				Section 8:	random stuff
 * ----------------------------------------------------------------
 */

/*
 * Invert the sign of a qsort-style comparison result, ie, exchange negative
 * and positive integer values, being careful not to get the wrong answer
 * for INT_MIN.  The argument should be an integral variable.
 */
#define INVERT_COMPARE_RESULT(var) \
	((var) = ((var) < 0) ? 1 : -(var))

/*
 * Use this, not "char buf[BLCKSZ]", to declare a field or local variable
 * holding a page buffer, if that page might be accessed as a page and not
 * just a string of bytes.  Otherwise the variable might be under-aligned,
 * causing problems on alignment-picky hardware.  (In some places, we use
 * this to declare buffers even though we only pass them to read() and
 * write(), because copying to/from aligned buffers is usually faster than
 * using unaligned buffers.)  We include both "double" and "int64" in the
 * union to ensure that the compiler knows the value must be MAXALIGN'ed
 * (cf. configure's computation of MAXIMUM_ALIGNOF).
 */
typedef union PGAlignedBlock
{
	char		data[BLCKSZ];
	double		force_align_d;
	int64		force_align_i64;
} PGAlignedBlock;

/* Same, but for an XLOG_BLCKSZ-sized buffer */
typedef union PGAlignedXLogBlock
{
	char		data[XLOG_BLCKSZ];
	double		force_align_d;
	int64		force_align_i64;
} PGAlignedXLogBlock;

/* msb for char */
#define HIGHBIT					(0x80)
#define IS_HIGHBIT_SET(ch)		((unsigned char)(ch) & HIGHBIT)

/*
 * Support macros for escaping strings.  escape_backslash should be true
 * if generating a non-standard-conforming string.  Prefixing a string
 * with ESCAPE_STRING_SYNTAX guarantees it is non-standard-conforming.
 * Beware of multiple evaluation of the "ch" argument!
 */
#define SQL_STR_DOUBLE(ch, escape_backslash)	\
	((ch) == '\'' || ((ch) == '\\' && (escape_backslash)))

#define ESCAPE_STRING_SYNTAX	'E'


#define STATUS_OK				(0)
#define STATUS_ERROR			(-1)
#define STATUS_EOF				(-2)
#define STATUS_FOUND			(1)
#define STATUS_WAITING			(2)

/*
 * gettext support
 */

#ifndef ENABLE_NLS
/* stuff we'd otherwise get from <libintl.h> */
#define gettext(x) (x)
#define dgettext(d,x) (x)
#define ngettext(s,p,n) ((n) == 1 ? (s) : (p))
#define dngettext(d,s,p,n) ((n) == 1 ? (s) : (p))
#endif

#define _(x) gettext(x)

/*
 *	Use this to mark string constants as needing translation at some later
 *	time, rather than immediately.  This is useful for cases where you need
 *	access to the original string and translated string, and for cases where
 *	immediate translation is not possible, like when initializing global
 *	variables.
 *		http://www.gnu.org/software/autoconf/manual/gettext/Special-cases.html
 */
#define gettext_noop(x) (x)

/*
 * To better support parallel installations of major PostgreSQL
 * versions as well as parallel installations of major library soname
 * versions, we mangle the gettext domain name by appending those
 * version numbers.  The coding rule ought to be that whereever the
 * domain name is mentioned as a literal, it must be wrapped into
 * PG_TEXTDOMAIN().  The macros below do not work on non-literals; but
 * that is somewhat intentional because it avoids having to worry
 * about multiple states of premangling and postmangling as the values
 * are being passed around.
 *
 * Make sure this matches the installation rules in nls-global.mk.
 */

/* need a second indirection because we want to stringize the macro value, not the name */
#define CppAsString2(x) CppAsString(x)

#ifdef SO_MAJOR_VERSION
#define PG_TEXTDOMAIN(domain) (domain CppAsString2(SO_MAJOR_VERSION) "-" PG_MAJORVERSION)
#else
#define PG_TEXTDOMAIN(domain) (domain "-" PG_MAJORVERSION)
#endif


/* ----------------------------------------------------------------
 *				Section 9: system-specific hacks
 *
 *		This should be limited to things that absolutely have to be
 *		included in every source file.  The port-specific header file
 *		is usually a better place for this sort of thing.
 * ----------------------------------------------------------------
 */

/*
 *	NOTE:  this is also used for opening text files.
 *	WIN32 treats Control-Z as EOF in files opened in text mode.
 *	Therefore, we open files in binary mode on Win32 so we can read
 *	literal control-Z.  The other affect is that we see CRLF, but
 *	that is OK because we can already handle those cleanly.
 */
#if defined(WIN32) || defined(__CYGWIN__)
#define PG_BINARY	O_BINARY
#define PG_BINARY_A "ab"
#define PG_BINARY_R "rb"
#define PG_BINARY_W "wb"
#else
#define PG_BINARY	0
#define PG_BINARY_A "a"
#define PG_BINARY_R "r"
#define PG_BINARY_W "w"
#endif

/*
 * Provide prototypes for routines not present in a particular machine's
 * standard C library.
 */

#if !HAVE_DECL_SNPRINTF
extern int
snprintf(char *str, size_t count, const char *fmt,...)
/* This extension allows gcc to check the format string */
__attribute__((format(printf, 3, 4)));
#endif

#if !HAVE_DECL_VSNPRINTF
extern int	vsnprintf(char *str, size_t count, const char *fmt, va_list args);
#endif

#if defined(HAVE_FDATASYNC) && !HAVE_DECL_FDATASYNC
extern int	fdatasync(int fildes);
#endif

#ifdef HAVE_LONG_LONG_INT
/* Older platforms may provide strto[u]ll functionality under other names */
#if !defined(HAVE_STRTOLL) && defined(HAVE___STRTOLL)
#define strtoll __strtoll
#define HAVE_STRTOLL 1
#endif

#if !defined(HAVE_STRTOLL) && defined(HAVE_STRTOQ)
#define strtoll strtoq
#define HAVE_STRTOLL 1
#endif

#if !defined(HAVE_STRTOULL) && defined(HAVE___STRTOULL)
#define strtoull __strtoull
#define HAVE_STRTOULL 1
#endif

#if !defined(HAVE_STRTOULL) && defined(HAVE_STRTOUQ)
#define strtoull strtouq
#define HAVE_STRTOULL 1
#endif

#if defined(HAVE_STRTOLL) && !HAVE_DECL_STRTOLL
extern long long strtoll(const char *str, char **endptr, int base);
#endif

#if defined(HAVE_STRTOULL) && !HAVE_DECL_STRTOULL
extern unsigned long long strtoull(const char *str, char **endptr, int base);
#endif
#endif							/* HAVE_LONG_LONG_INT */

#if !defined(HAVE_MEMMOVE) && !defined(memmove)
#define memmove(d, s, c)		bcopy(s, d, c)
#endif

/* no special DLL markers on most ports */
#ifndef PGDLLIMPORT
#define PGDLLIMPORT
#endif
#ifndef PGDLLEXPORT
#define PGDLLEXPORT
#endif

/*
 * The following is used as the arg list for signal handlers.  Any ports
 * that take something other than an int argument should override this in
 * their pg_config_os.h file.  Note that variable names are required
 * because it is used in both the prototypes as well as the definitions.
 * Note also the long name.  We expect that this won't collide with
 * other names causing compiler warnings.
 */

#ifndef SIGNAL_ARGS
#define SIGNAL_ARGS  int postgres_signal_arg
#endif

#ifndef PASS_SIGNAL_ARGS
#define PASS_SIGNAL_ARGS postgres_signal_arg
#endif

/*
 * When there is no sigsetjmp, its functionality is provided by plain
 * setjmp. Incidentally, nothing provides setjmp's functionality in
 * that case.
 */
#ifndef HAVE_SIGSETJMP
#define sigjmp_buf jmp_buf
#define sigsetjmp(x,y) setjmp(x)
#define siglongjmp longjmp
#endif

/*
 * We assume if we have these two functions, we have their friends too, and
 * can use the wide-character functions.
 */
#if defined(HAVE_WCSTOMBS) && defined(HAVE_TOWLOWER)
#define USE_WIDE_UPPER_LOWER
#endif

/* EXEC_BACKEND defines */
#ifdef EXEC_BACKEND
#define NON_EXEC_STATIC
#else
#define NON_EXEC_STATIC static
#endif

/* /port compatibility functions */
#include "port.h"

#ifdef __cplusplus
}   /* extern "C" */
#endif

#endif   /* C_H */<|MERGE_RESOLUTION|>--- conflicted
+++ resolved
@@ -1041,14 +1041,14 @@
 #define STATIC_IF_INLINE
 #endif   /* PG_USE_INLINE */
 
-<<<<<<< HEAD
 /* declarations which are marked inline when inlining, extern otherwise */
 #ifdef PG_USE_INLINE
 #define STATIC_IF_INLINE_DECLARE static inline
 #else
 #define STATIC_IF_INLINE_DECLARE extern
 #endif   /* PG_USE_INLINE */
-=======
+
+
 /*
  * Macros for range-checking float values before converting to integer.
  * We must be careful here that the boundary values are expressed exactly
@@ -1072,7 +1072,6 @@
 	((num) >= (float8) PG_INT32_MIN && (num) < -((float8) PG_INT32_MIN))
 #define FLOAT8_FITS_IN_INT64(num) \
 	((num) >= (float8) PG_INT64_MIN && (num) < -((float8) PG_INT64_MIN))
->>>>>>> 6cd15492
 
 
 /* ----------------------------------------------------------------
