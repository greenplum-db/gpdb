--- conflicted
+++ resolved
@@ -77,12 +77,8 @@
 			   ExplainState *es, const char *queryString,
 			   ParamListInfo params, const instr_time *planduration);
 
-<<<<<<< HEAD
 extern void ExplainPrintPlan(ExplainState *es, QueryDesc *queryDesc, struct CdbExplain_ShowStatCtx *showstatctx);
-=======
-extern void ExplainPrintPlan(ExplainState *es, QueryDesc *queryDesc);
 extern void ExplainPrintTriggers(ExplainState *es, QueryDesc *queryDesc);
->>>>>>> f90dcf9e
 
 extern void ExplainQueryText(ExplainState *es, QueryDesc *queryDesc);
 
