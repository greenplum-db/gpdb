/*-------------------------------------------------------------------------
 *
 * explain.h
 *	  prototypes for explain.c
 *
 * Portions Copyright (c) 1996-2016, PostgreSQL Global Development Group
 * Portions Copyright (c) 1994-5, Regents of the University of California
 *
 * src/include/commands/explain.h
 *
 *-------------------------------------------------------------------------
 */
#ifndef EXPLAIN_H
#define EXPLAIN_H

#include "executor/executor.h"
#include "lib/stringinfo.h"

typedef enum ExplainFormat
{
	EXPLAIN_FORMAT_TEXT,
	EXPLAIN_FORMAT_XML,
	EXPLAIN_FORMAT_JSON,
	EXPLAIN_FORMAT_YAML
} ExplainFormat;

<<<<<<< HEAD
/* 
 * GPDB_96_MERGE_FIXME: Based on the comment bellow and the changes in
 * ExplainState since then, does it still make sence to curry the extra state?
 */
/* Crude hack to avoid changing sizeof(ExplainState) in released branches */
typedef struct ExplainStateExtra
{
	List	   *groupingstack;	/* format-specific grouping state */
	List	   *deparsecxt;		/* context list for deparsing expressions */
} ExplainStateExtra;

=======
>>>>>>> 5dbc8baf
typedef struct ExplainState
{
	StringInfo	str;			/* output buffer */
	/* options */
	bool		verbose;		/* be verbose */
	bool		analyze;		/* print actual times */
	bool		costs;			/* print estimated costs */
	bool		buffers;		/* print buffer usage */
	bool		dxl;			/* CDB: print DXL */
	bool		timing;			/* print detailed node timing */
	bool		summary;		/* print total planning and execution timing */
	ExplainFormat format;		/* output format */
	/* state for output formatting --- not reset for each new plan tree */
	int			indent;			/* current indentation level */
	List	   *grouping_stack; /* format-specific grouping state */
	/* state related to the current plan tree (filled by ExplainPrintPlan) */
	PlannedStmt *pstmt;			/* top of plan */
	List	   *rtable;			/* range table */
	List	   *rtable_names;	/* alias names for RTEs */
<<<<<<< HEAD
	ExplainStateExtra *extra;	/* pointer to additional data */
	List	   *deparse_cxt;	/* context list for deparsing expressions */
	Bitmapset  *printed_subplans;		/* ids of SubPlans we've printed */
=======
	List	   *deparse_cxt;	/* context list for deparsing expressions */
	int			indent;			/* current indentation level */
	List	   *grouping_stack; /* format-specific grouping state */
>>>>>>> 5dbc8baf

    /* CDB */
    struct CdbExplain_ShowStatCtx  *showstatctx;    /* EXPLAIN ANALYZE info */
	Slice	   *currentSlice;	/* slice whose nodes we are visiting */
	bool		subplanDispatchedSeparately;

	PlanState  *parentPlanState;
} ExplainState;

/* Hook for plugins to get control in ExplainOneQuery() */
typedef void (*ExplainOneQuery_hook_type) (Query *query,
													   IntoClause *into,
													   ExplainState *es,
													 const char *queryString,
													   ParamListInfo params);
extern PGDLLIMPORT ExplainOneQuery_hook_type ExplainOneQuery_hook;

/* Hook for plugins to get control in explain_get_index_name() */
typedef const char *(*explain_get_index_name_hook_type) (Oid indexId);
extern PGDLLIMPORT explain_get_index_name_hook_type explain_get_index_name_hook;


extern void ExplainQuery(ExplainStmt *stmt, const char *queryString,
			 ParamListInfo params, DestReceiver *dest);

extern ExplainState *NewExplainState(void);

extern TupleDesc ExplainResultDesc(ExplainStmt *stmt);

extern void ExplainOneUtility(Node *utilityStmt, IntoClause *into,
				  ExplainState *es,
				  const char *queryString, ParamListInfo params);

extern void ExplainOnePlan(PlannedStmt *plannedstmt, IntoClause *into,
			   ExplainState *es, const char *queryString,
			   ParamListInfo params, const instr_time *planduration);

extern void ExplainPrintPlan(ExplainState *es, QueryDesc *queryDesc);
extern void ExplainPrintTriggers(ExplainState *es, QueryDesc *queryDesc);

extern void ExplainQueryText(ExplainState *es, QueryDesc *queryDesc);

extern void ExplainBeginOutput(ExplainState *es);
extern void ExplainEndOutput(ExplainState *es);
extern void ExplainSeparatePlans(ExplainState *es);

extern void ExplainPropertyList(const char *qlabel, List *data,
					ExplainState *es);
extern void ExplainPropertyListNested(const char *qlabel, List *data,
						  ExplainState *es);
extern void ExplainPropertyText(const char *qlabel, const char *value,
					ExplainState *es);
extern void ExplainPropertyInteger(const char *qlabel, int value,
					   ExplainState *es);
extern void ExplainPropertyLong(const char *qlabel, long value,
					ExplainState *es);
extern void ExplainPropertyFloat(const char *qlabel, double value, int ndigits,
					 ExplainState *es);
extern void ExplainPropertyBool(const char *qlabel, bool value,
					ExplainState *es);

extern void ExplainOpenGroup(const char *objtype, const char *labelname,
				 bool labeled, ExplainState *es);
extern void ExplainCloseGroup(const char *objtype, const char *labelname,
				  bool labeled, ExplainState *es);

extern void ExplainPrintExecStatsEnd(ExplainState *es, QueryDesc *queryDesc);

#endif							/* EXPLAIN_H */<|MERGE_RESOLUTION|>--- conflicted
+++ resolved
@@ -24,20 +24,6 @@
 	EXPLAIN_FORMAT_YAML
 } ExplainFormat;
 
-<<<<<<< HEAD
-/* 
- * GPDB_96_MERGE_FIXME: Based on the comment bellow and the changes in
- * ExplainState since then, does it still make sence to curry the extra state?
- */
-/* Crude hack to avoid changing sizeof(ExplainState) in released branches */
-typedef struct ExplainStateExtra
-{
-	List	   *groupingstack;	/* format-specific grouping state */
-	List	   *deparsecxt;		/* context list for deparsing expressions */
-} ExplainStateExtra;
-
-=======
->>>>>>> 5dbc8baf
 typedef struct ExplainState
 {
 	StringInfo	str;			/* output buffer */
@@ -57,15 +43,8 @@
 	PlannedStmt *pstmt;			/* top of plan */
 	List	   *rtable;			/* range table */
 	List	   *rtable_names;	/* alias names for RTEs */
-<<<<<<< HEAD
-	ExplainStateExtra *extra;	/* pointer to additional data */
 	List	   *deparse_cxt;	/* context list for deparsing expressions */
 	Bitmapset  *printed_subplans;		/* ids of SubPlans we've printed */
-=======
-	List	   *deparse_cxt;	/* context list for deparsing expressions */
-	int			indent;			/* current indentation level */
-	List	   *grouping_stack; /* format-specific grouping state */
->>>>>>> 5dbc8baf
 
     /* CDB */
     struct CdbExplain_ShowStatCtx  *showstatctx;    /* EXPLAIN ANALYZE info */
