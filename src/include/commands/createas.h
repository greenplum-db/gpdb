/*-------------------------------------------------------------------------
 *
 * createas.h
 *	  prototypes for createas.c.
 *
 *
 * Portions Copyright (c) 1996-2019, PostgreSQL Global Development Group
 * Portions Copyright (c) 1994, Regents of the University of California
 *
 * src/include/commands/createas.h
 *
 *-------------------------------------------------------------------------
 */
#ifndef CREATEAS_H
#define CREATEAS_H

#include "catalog/objectaddress.h"
#include "nodes/params.h"
#include "nodes/parsenodes.h"
#include "tcop/dest.h"
#include "utils/queryenvironment.h"


extern ObjectAddress ExecCreateTableAs(CreateTableAsStmt *stmt, const char *queryString,
									   ParamListInfo params, QueryEnvironment *queryEnv, char *completionTag);

extern int	GetIntoRelEFlags(IntoClause *intoClause);

extern DestReceiver *CreateIntoRelDestReceiver(IntoClause *intoClause);

<<<<<<< HEAD
struct QueryDesc;
extern void intorel_initplan(struct QueryDesc *queryDesc, int eflags);

#endif   /* CREATEAS_H */
=======
#endif							/* CREATEAS_H */
>>>>>>> 9e1c9f95
<|MERGE_RESOLUTION|>--- conflicted
+++ resolved
@@ -28,11 +28,7 @@
 
 extern DestReceiver *CreateIntoRelDestReceiver(IntoClause *intoClause);
 
-<<<<<<< HEAD
 struct QueryDesc;
 extern void intorel_initplan(struct QueryDesc *queryDesc, int eflags);
 
-#endif   /* CREATEAS_H */
-=======
-#endif							/* CREATEAS_H */
->>>>>>> 9e1c9f95
+#endif							/* CREATEAS_H */