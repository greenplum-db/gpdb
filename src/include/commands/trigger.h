--- conflicted
+++ resolved
@@ -208,16 +208,12 @@
 
 extern int	RI_FKey_trigger_type(Oid tgfoid);
 
-<<<<<<< HEAD
 extern HeapTuple ExecCallTriggerFunc(TriggerData *trigdata,
  					int tgindx,
  					FmgrInfo *finfo,
  					Instrumentation *instr,
  					MemoryContext per_tuple_context);
  
-
-=======
 extern Datum pg_trigger_depth(PG_FUNCTION_ARGS);
->>>>>>> 80edfd76
 
 #endif   /* TRIGGER_H */