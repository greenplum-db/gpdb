/* ----------
 *	pgstat.h
 *
 *	Definitions for the PostgreSQL statistics collector daemon.
 *
 *	Copyright (c) 2001-2009, PostgreSQL Global Development Group
 *
<<<<<<< HEAD
 *	$PostgreSQL: pgsql/src/include/pgstat.h,v 1.50.2.1 2007/07/08 22:23:25 tgl Exp $
=======
 *	$PostgreSQL: pgsql/src/include/pgstat.h,v 1.51 2006/12/06 18:06:47 neilc Exp $
>>>>>>> 782d68e3
 * ----------
 */
#ifndef PGSTAT_H
#define PGSTAT_H

#include "libpq/pqcomm.h"
#include "portability/instr_time.h"
#include "utils/hsearch.h"
#include "utils/rel.h"
#include "utils/relcache.h"
#include "utils/timestamp.h"


/* Values for track_functions GUC variable --- order is significant! */
typedef enum TrackFunctionsLevel
{
	TRACK_FUNC_OFF,
	TRACK_FUNC_PL,
	TRACK_FUNC_ALL
} TrackFunctionsLevel;

/* ----------
 * The types of backend -> collector messages
 * ----------
 */
typedef enum StatMsgType
{
	PGSTAT_MTYPE_DUMMY,
	PGSTAT_MTYPE_INQUIRY,
	PGSTAT_MTYPE_TABSTAT,
	PGSTAT_MTYPE_TABPURGE,
	PGSTAT_MTYPE_DROPDB,
	PGSTAT_MTYPE_RESETCOUNTER,
	PGSTAT_MTYPE_AUTOVAC_START,
	PGSTAT_MTYPE_VACUUM,
	PGSTAT_MTYPE_ANALYZE,
	PGSTAT_MTYPE_QUEUESTAT, /* GPDB */
	PGSTAT_MTYPE_BGWRITER,
	PGSTAT_MTYPE_FUNCSTAT,
	PGSTAT_MTYPE_FUNCPURGE
} StatMsgType;

/* ----------
 * The data type used for counters.
 * ----------
 */
typedef int64 PgStat_Counter;

/* ----------
 * PgStat_TableCounts			The actual per-table counts kept by a backend
 *
 * This struct should contain only actual event counters, because we memcmp
 * it against zeroes to detect whether there are any counts to transmit.
 * It is a component of PgStat_TableStatus (within-backend state) and
 * PgStat_TableEntry (the transmitted message format).
 *
 * Note: for a table, tuples_returned is the number of tuples successfully
 * fetched by heap_getnext, while tuples_fetched is the number of tuples
 * successfully fetched by heap_fetch under the control of bitmap indexscans.
 * For an index, tuples_returned is the number of index entries returned by
 * the index AM, while tuples_fetched is the number of tuples successfully
 * fetched by heap_fetch under the control of simple indexscans for this index.
 *
 * tuples_inserted/updated/deleted/hot_updated count attempted actions,
 * regardless of whether the transaction committed.  new_live_tuples and
 * new_dead_tuples are properly adjusted depending on commit or abort.
 * Note that new_live_tuples and new_dead_tuples can be negative!
 * ----------
 */
typedef struct PgStat_TableCounts
{
	PgStat_Counter t_numscans;

	PgStat_Counter t_tuples_returned;
	PgStat_Counter t_tuples_fetched;

	PgStat_Counter t_tuples_inserted;
	PgStat_Counter t_tuples_updated;
	PgStat_Counter t_tuples_deleted;
	PgStat_Counter t_tuples_hot_updated;

	PgStat_Counter t_new_live_tuples;
	PgStat_Counter t_new_dead_tuples;

	PgStat_Counter t_blocks_fetched;
	PgStat_Counter t_blocks_hit;
} PgStat_TableCounts;


/* ------------------------------------------------------------
 * Structures kept in backend local memory while accumulating counts
 * ------------------------------------------------------------
 */


/* ----------
 * PgStat_TableStatus			Per-table status within a backend
 *
 * Most of the event counters are nontransactional, ie, we count events
 * in committed and aborted transactions alike.  For these, we just count
 * directly in the PgStat_TableStatus.	However, new_live_tuples and
 * new_dead_tuples must be derived from tuple insertion and deletion counts
 * with awareness of whether the transaction or subtransaction committed or
 * aborted.  Hence, we also keep a stack of per-(sub)transaction status
 * records for every table modified in the current transaction.  At commit
 * or abort, we propagate tuples_inserted and tuples_deleted up to the
 * parent subtransaction level, or out to the parent PgStat_TableStatus,
 * as appropriate.
 * ----------
 */
typedef struct PgStat_TableStatus
{
	Oid			t_id;			/* table's OID */
	bool		t_shared;		/* is it a shared catalog? */
	struct PgStat_TableXactStatus *trans;		/* lowest subxact's counts */
	PgStat_TableCounts t_counts;	/* event counts to be sent */
} PgStat_TableStatus;

/* ----------
 * PgStat_TableXactStatus		Per-table, per-subtransaction status
 * ----------
 */
typedef struct PgStat_TableXactStatus
{
	PgStat_Counter tuples_inserted;		/* tuples inserted in (sub)xact */
	PgStat_Counter tuples_deleted;		/* tuples deleted in (sub)xact */
	int			nest_level;		/* subtransaction nest level */
	/* links to other structs for same relation: */
	struct PgStat_TableXactStatus *upper;		/* next higher subxact if any */
	PgStat_TableStatus *parent; /* per-table status */
	/* structs of same subxact level are linked here: */
	struct PgStat_TableXactStatus *next;		/* next of same subxact */
} PgStat_TableXactStatus;


/* ------------------------------------------------------------
 * Message formats follow
 * ------------------------------------------------------------
 */


/* ----------
 * PgStat_MsgHdr				The common message header
 * ----------
 */
typedef struct PgStat_MsgHdr
{
	StatMsgType m_type;
	int			m_size;
} PgStat_MsgHdr;

/* ----------
 * Space available in a message.  This will keep the UDP packets below 1K,
 * which should fit unfragmented into the MTU of the lo interface on most
 * platforms. Does anybody care for platforms where it doesn't?
 * ----------
 */
#define PGSTAT_MSG_PAYLOAD	(1000 - sizeof(PgStat_MsgHdr))


/* ----------
 * PgStat_MsgDummy				A dummy message, ignored by the collector
 * ----------
 */
typedef struct PgStat_MsgDummy
{
	PgStat_MsgHdr m_hdr;
} PgStat_MsgDummy;


/* ----------
 * PgStat_MsgInquiry			Sent by a backend to ask the collector
 *								to write the stats file.
 * ----------
 */

typedef struct PgStat_MsgInquiry
{
	PgStat_MsgHdr m_hdr;
	TimestampTz inquiry_time;	/* minimum acceptable file timestamp */
} PgStat_MsgInquiry;


/* ----------
 * PgStat_TableEntry			Per-table info in a MsgTabstat
 * ----------
 */
typedef struct PgStat_TableEntry
{
	Oid			t_id;
	PgStat_TableCounts t_counts;
} PgStat_TableEntry;

/* ----------
 * PgStat_MsgTabstat			Sent by the backend to report table
 *								and buffer access statistics.
 * ----------
 */
#define PGSTAT_NUM_TABENTRIES  \
	((PGSTAT_MSG_PAYLOAD - sizeof(Oid) - 3 * sizeof(int))  \
	 / sizeof(PgStat_TableEntry))

typedef struct PgStat_MsgTabstat
{
	PgStat_MsgHdr m_hdr;
	Oid			m_databaseid;
	int			m_nentries;
	int			m_xact_commit;
	int			m_xact_rollback;
	PgStat_TableEntry m_entry[PGSTAT_NUM_TABENTRIES];
} PgStat_MsgTabstat;


/* ----------
 * PgStat_MsgTabpurge			Sent by the backend to tell the collector
 *								about dead tables.
 * ----------
 */
#define PGSTAT_NUM_TABPURGE  \
	((PGSTAT_MSG_PAYLOAD - sizeof(Oid) - sizeof(int))  \
	 / sizeof(Oid))

typedef struct PgStat_MsgTabpurge
{
	PgStat_MsgHdr m_hdr;
	Oid			m_databaseid;
	int			m_nentries;
	Oid			m_tableid[PGSTAT_NUM_TABPURGE];
} PgStat_MsgTabpurge;


/* ----------
 * PgStat_MsgDropdb				Sent by the backend to tell the collector
 *								about a dropped database
 * ----------
 */
typedef struct PgStat_MsgDropdb
{
	PgStat_MsgHdr m_hdr;
	Oid			m_databaseid;
} PgStat_MsgDropdb;


/* ----------
 * PgStat_MsgResetcounter		Sent by the backend to tell the collector
 *								to reset counters
 * ----------
 */
typedef struct PgStat_MsgResetcounter
{
	PgStat_MsgHdr m_hdr;
	Oid			m_databaseid;
} PgStat_MsgResetcounter;


/* ----------
 * PgStat_MsgAutovacStart		Sent by the autovacuum daemon to signal
 *								that a database is going to be processed
 * ----------
 */
typedef struct PgStat_MsgAutovacStart
{
	PgStat_MsgHdr m_hdr;
	Oid			m_databaseid;
	TimestampTz m_start_time;
} PgStat_MsgAutovacStart;


/* ----------
 * PgStat_MsgVacuum				Sent by the backend or autovacuum daemon
 *								after VACUUM or VACUUM ANALYZE
 * ----------
 */
typedef struct PgStat_MsgVacuum
{
	PgStat_MsgHdr m_hdr;
	Oid			m_databaseid;
	Oid			m_tableoid;
	bool		m_analyze;
	bool		m_autovacuum;
	bool		m_scanned_all;
	TimestampTz m_vacuumtime;
	PgStat_Counter m_tuples;
} PgStat_MsgVacuum;


/* ----------
 * PgStat_MsgAnalyze			Sent by the backend or autovacuum daemon
 *								after ANALYZE
 * ----------
 */
typedef struct PgStat_MsgAnalyze
{
	PgStat_MsgHdr m_hdr;
	Oid			m_databaseid;
	Oid			m_tableoid;
	bool		m_autovacuum;
	TimestampTz m_analyzetime;
	PgStat_Counter m_live_tuples;
	PgStat_Counter m_dead_tuples;
} PgStat_MsgAnalyze;


/* ----------
 
 * PgStat_MsgQueuestat			Sent by the backend to report resource queue
 *								activity statistics.
 * ----------  GPDB 
 */
typedef struct PgStat_MsgQueuestat
{
	PgStat_MsgHdr m_hdr;
	Oid			m_queueid;
	PgStat_Counter	m_queries_exec;
	PgStat_Counter	m_queries_wait;
	PgStat_Counter	m_elapsed_exec;
	PgStat_Counter	m_elapsed_wait;
} PgStat_MsgQueuestat;


/* ----------
 * PgStat_MsgBgWriter			Sent by the bgwriter to update statistics.
 * ----------
 */
typedef struct PgStat_MsgBgWriter
{
	PgStat_MsgHdr m_hdr;

	PgStat_Counter m_timed_checkpoints;
	PgStat_Counter m_requested_checkpoints;
	PgStat_Counter m_buf_written_checkpoints;
	PgStat_Counter m_buf_written_clean;
	PgStat_Counter m_maxwritten_clean;
	PgStat_Counter m_buf_written_backend;
	PgStat_Counter m_buf_alloc;
} PgStat_MsgBgWriter;


/* ----------
 * PgStat_FunctionCounts	The actual per-function counts kept by a backend
 *
 * This struct should contain only actual event counters, because we memcmp
 * it against zeroes to detect whether there are any counts to transmit.
 *
 * Note that the time counters are in instr_time format here.  We convert to
 * microseconds in PgStat_Counter format when transmitting to the collector.
 * ----------
 */
typedef struct PgStat_FunctionCounts
{
	PgStat_Counter f_numcalls;
	instr_time	f_time;
	instr_time	f_time_self;
} PgStat_FunctionCounts;

/* ----------
 * PgStat_BackendFunctionEntry	Entry in backend's per-function hash table
 * ----------
 */
typedef struct PgStat_BackendFunctionEntry
{
	Oid			f_id;
	PgStat_FunctionCounts f_counts;
} PgStat_BackendFunctionEntry;

/* ----------
 * PgStat_FunctionEntry			Per-function info in a MsgFuncstat
 * ----------
 */
typedef struct PgStat_FunctionEntry
{
	Oid			f_id;
	PgStat_Counter f_numcalls;
	PgStat_Counter f_time;		/* times in microseconds */
	PgStat_Counter f_time_self;
} PgStat_FunctionEntry;

/* ----------
 * PgStat_MsgFuncstat			Sent by the backend to report function
 *								usage statistics.
 * ----------
 */
#define PGSTAT_NUM_FUNCENTRIES	\
	((PGSTAT_MSG_PAYLOAD - sizeof(Oid) - sizeof(int))  \
	 / sizeof(PgStat_FunctionEntry))

typedef struct PgStat_MsgFuncstat
{
	PgStat_MsgHdr m_hdr;
	Oid			m_databaseid;
	int			m_nentries;
	PgStat_FunctionEntry m_entry[PGSTAT_NUM_FUNCENTRIES];
} PgStat_MsgFuncstat;

/* ----------
 * PgStat_MsgFuncpurge			Sent by the backend to tell the collector
 *								about dead functions.
 * ----------
 */
#define PGSTAT_NUM_FUNCPURGE  \
	((PGSTAT_MSG_PAYLOAD - sizeof(Oid) - sizeof(int))  \
	 / sizeof(Oid))

typedef struct PgStat_MsgFuncpurge
{
	PgStat_MsgHdr m_hdr;
	Oid			m_databaseid;
	int			m_nentries;
	Oid			m_functionid[PGSTAT_NUM_FUNCPURGE];
} PgStat_MsgFuncpurge;


/* ----------
 * PgStat_Msg					Union over all possible messages.
 * ----------
 */
typedef union PgStat_Msg
{
	PgStat_MsgHdr msg_hdr;
	PgStat_MsgDummy msg_dummy;
	PgStat_MsgInquiry msg_inquiry;
	PgStat_MsgTabstat msg_tabstat;
	PgStat_MsgTabpurge msg_tabpurge;
	PgStat_MsgDropdb msg_dropdb;
	PgStat_MsgResetcounter msg_resetcounter;
	PgStat_MsgAutovacStart msg_autovacuum;
	PgStat_MsgVacuum msg_vacuum;
	PgStat_MsgAnalyze msg_analyze;
	PgStat_MsgQueuestat msg_queuestat;  /* GPDB */
	PgStat_MsgBgWriter msg_bgwriter;
	PgStat_MsgFuncstat msg_funcstat;
	PgStat_MsgFuncpurge msg_funcpurge;
} PgStat_Msg;


/* ------------------------------------------------------------
 * Statistic collector data structures follow
 *
 * PGSTAT_FILE_FORMAT_ID should be changed whenever any of these
 * data structures change.
 * ------------------------------------------------------------
 */

#define PGSTAT_FILE_FORMAT_ID	0x01A5BC98

/* ----------
 * PgStat_StatDBEntry			The collector's data per database
 * ----------
 */
typedef struct PgStat_StatDBEntry
{
	Oid			databaseid;
	PgStat_Counter n_xact_commit;
	PgStat_Counter n_xact_rollback;
	PgStat_Counter n_blocks_fetched;
	PgStat_Counter n_blocks_hit;
	PgStat_Counter n_tuples_returned;
	PgStat_Counter n_tuples_fetched;
	PgStat_Counter n_tuples_inserted;
	PgStat_Counter n_tuples_updated;
	PgStat_Counter n_tuples_deleted;
	TimestampTz last_autovac_time;

	/*
	 * tables and functions must be last in the struct, because we don't write
	 * the pointers out to the stats file.
	 */
	HTAB	   *tables;
	HTAB	   *functions;
} PgStat_StatDBEntry;


/* ----------
 * PgStat_StatTabEntry			The collector's data per table (or index)
 * ----------
 */
typedef struct PgStat_StatTabEntry
{
	Oid			tableid;

	PgStat_Counter numscans;

	PgStat_Counter tuples_returned;
	PgStat_Counter tuples_fetched;

	PgStat_Counter tuples_inserted;
	PgStat_Counter tuples_updated;
	PgStat_Counter tuples_deleted;
	PgStat_Counter tuples_hot_updated;

	PgStat_Counter n_live_tuples;
	PgStat_Counter n_dead_tuples;
	PgStat_Counter last_anl_tuples;

	PgStat_Counter blocks_fetched;
	PgStat_Counter blocks_hit;

	TimestampTz vacuum_timestamp;		/* user initiated vacuum */
	TimestampTz autovac_vacuum_timestamp;		/* autovacuum initiated */
	TimestampTz analyze_timestamp;		/* user initiated */
	TimestampTz autovac_analyze_timestamp;		/* autovacuum initiated */
} PgStat_StatTabEntry;


/* ----------
 * PgStat_StatQueueEntry		The collector's data per resource queue
 * ----------
 *  --- cdb extension ---
 */
typedef struct PgStat_StatQueueEntry
{
	Oid			queueid;
	PgStat_Counter n_queries_exec;
	PgStat_Counter n_queries_wait;
	PgStat_Counter elapsed_exec;
	PgStat_Counter elapsed_wait;
} PgStat_StatQueueEntry;

/* ----------
 * PgStat_StatFuncEntry			The collector's data per function
 * ----------
 */
typedef struct PgStat_StatFuncEntry
{
	Oid			functionid;

	PgStat_Counter f_numcalls;

	PgStat_Counter f_time;		/* times in microseconds */
	PgStat_Counter f_time_self;
} PgStat_StatFuncEntry;



/* ----------
 * PgStat_StatPortalEntry
 *
 * Each backend maintains a hash that contains a PgStat_StatPortalEntry for
 * each portal. This is so we can easily track elapsed times for execute and
 * wait, as well as counts for each of these. 
 *
 * In order to (hopefully) not cause a performance degradation when queue
 * statistics are enabled, we only store and caclulate elapsed time to the 
 * nearest second (via the time() call). This may mean that large numbers of 
 * sub-second queries get ignored due to roundoff. 
 *
 * Note that the collector never sees these structs, the PgStat_StatQueueEntry
 * is what is sent at report time.
 * ----------
 */
typedef struct PgStat_StatPortalEntry
{
	uint32					portalid;
	time_t					t_exec_start;
	time_t					t_exec_end;
	time_t					t_wait_start;
	time_t					t_wait_end;
	PgStat_StatQueueEntry	queueentry;
} PgStat_StatPortalEntry;


/*
 * Global statistics kept in the stats collector
 */
typedef struct PgStat_GlobalStats
{
	TimestampTz stats_timestamp;	/* time of stats file update */
	PgStat_Counter timed_checkpoints;
	PgStat_Counter requested_checkpoints;
	PgStat_Counter buf_written_checkpoints;
	PgStat_Counter buf_written_clean;
	PgStat_Counter maxwritten_clean;
	PgStat_Counter buf_written_backend;
	PgStat_Counter buf_alloc;
} PgStat_GlobalStats;


/* ----------
 * Shared-memory data structures
 * ----------
 */

/* Definitions of waiting reason */
#define PGBE_WAITING_LOCK			'l'
#define PGBE_WAITING_REPLICATION	'r'
#define PGBE_WAITING_NONE			'\0'

/* ----------
 * PgBackendStatus
 *
 * Each live backend maintains a PgBackendStatus struct in shared memory
 * showing its current activity.  (The structs are allocated according to
 * BackendId, but that is not critical.)  Note that the collector process
 * has no involvement in, or even access to, these structs.
 * ----------
 */
typedef struct PgBackendStatus
{
	/*
	 * To avoid locking overhead, we use the following protocol: a backend
	 * increments st_changecount before modifying its entry, and again after
	 * finishing a modification.  A would-be reader should note the value of
	 * st_changecount, copy the entry into private memory, then check
	 * st_changecount again.  If the value hasn't changed, and if it's even,
	 * the copy is valid; otherwise start over.  This makes updates cheap
	 * while reads are potentially expensive, but that's the tradeoff we want.
	 */
	int			st_changecount;

	/* The entry is valid iff st_procpid > 0, unused if st_procpid == 0 */
	int			st_procpid;

	/* Times when current backend, transaction, and activity started */
	TimestampTz st_proc_start_timestamp;
<<<<<<< HEAD
	TimestampTz st_xact_start_timestamp;
=======
	TimestampTz st_txn_start_timestamp;
>>>>>>> 782d68e3
	TimestampTz st_activity_start_timestamp;

	/* Database OID, owning user's OID, connection client address */
	Oid			st_databaseid;
	Oid			st_userid;
	int			st_session_id;  /* GPDB only */
	SockAddr	st_clientaddr;

	/* Is backend currently waiting on something (and what)? */
	char		st_waiting;

	/* application name; MUST be null-terminated */
	char	   *st_appname;

	/* current command string; MUST be null-terminated */
	char		*st_activity;

} PgBackendStatus;

/*
 * Working state needed to accumulate per-function-call timing statistics.
 */
typedef struct PgStat_FunctionCallUsage
{
	/* Link to function's hashtable entry (must still be there at exit!) */
	/* NULL means we are not tracking the current function call */
	PgStat_FunctionCounts *fs;
	/* Total time previously charged to function, as of function start */
	instr_time	save_f_time;
	/* Backend-wide total time as of function start */
	instr_time	save_total;
	/* system clock as of function start */
	instr_time	f_start;
} PgStat_FunctionCallUsage;


/* ----------
 * GUC parameters
 * ----------
 */
extern bool pgstat_collect_startcollector;  // NOT USED

extern bool pgstat_track_counts;
extern bool pgstat_track_counts;	// NOT USED
extern bool pgstat_track_activities;  // NOT USED

extern bool pgstat_collect_queuelevel;

extern int	pgstat_track_functions;
//extern PGDLLIMPORT int pgstat_track_activity_query_size;
extern char *pgstat_stat_tmpname;
extern char *pgstat_stat_filename;

/*
 * BgWriter statistics counters are updated directly by bgwriter and bufmgr
 */
extern PgStat_MsgBgWriter BgWriterStats;

/* ----------
 * Functions called from postmaster
 * ----------
 */
extern Size BackendStatusShmemSize(void);
extern void CreateSharedBackendStatus(void);

extern void pgstat_init(void);
extern int	pgstat_start(void);
extern void pgstat_reset_all(void);
extern void allow_immediate_pgstat_restart(void);

#ifdef EXEC_BACKEND
extern void PgstatCollectorMain(int argc, char *argv[]);
#endif


/* ----------
 * Functions called from backends
 * ----------
 */
extern void pgstat_ping(void);

extern void pgstat_report_stat(bool force);
extern void pgstat_vacuum_stat(void);
extern void pgstat_report_queuestat(void); /* GPDB */
extern void pgstat_drop_database(Oid databaseid);

extern void pgstat_clear_snapshot(void);
extern void pgstat_reset_counters(void);

extern void pgstat_report_autovac(Oid dboid);
extern void pgstat_report_vacuum(Oid tableoid, bool shared, bool scanned_all,
					 bool analyze, PgStat_Counter tuples);
extern void pgstat_report_analyze(Relation rel,
					  PgStat_Counter livetuples,
					  PgStat_Counter deadtuples);

extern void pgstat_initialize(void);
extern void pgstat_bestart(void);
<<<<<<< HEAD
=======
extern void pgstat_report_activity(const char *what);
extern void pgstat_report_txn_timestamp(TimestampTz tstamp);
extern void pgstat_report_waiting(bool waiting);
>>>>>>> 782d68e3

extern void pgstat_report_activity(const char *cmd_str);
extern void pgstat_report_appname(const char *appname);
extern void pgstat_report_xact_timestamp(TimestampTz tstamp);
extern void pgstat_report_waiting(char reason);
extern const char *pgstat_get_backend_current_activity(int pid, bool checkUser);

extern void pgstat_initstats(Relation rel);

extern void pgstat_init_localportalhash(void);
extern PgStat_StatPortalEntry *pgstat_getportalentry(uint32 portalid,
													 Oid queueid);

/* nontransactional event counts are simple enough to inline */

#define pgstat_count_heap_scan(rel)									\
	do {															\
		if (pgstat_track_counts && (rel)->pgstat_info != NULL)		\
			(rel)->pgstat_info->t_counts.t_numscans++;				\
	} while (0)
/* kluge for bitmap scans: */
#define pgstat_discount_heap_scan(rel)									\
	do {																\
		if (pgstat_track_counts && (rel)->pgstat_info != NULL)			\
			(rel)->pgstat_info->t_counts.t_numscans--;		\
	} while (0)
#define pgstat_count_heap_getnext(rel)									\
	do {																\
		if (pgstat_track_counts && (rel)->pgstat_info != NULL)			\
			(rel)->pgstat_info->t_counts.t_tuples_returned++; \
	} while (0)
#define pgstat_count_heap_fetch(rel)								\
	do {															\
		if (pgstat_track_counts && (rel)->pgstat_info != NULL)		\
			(rel)->pgstat_info->t_counts.t_tuples_fetched++;		\
	} while (0)

/*
#define pgstat_count_heap_insert(s)										\
	do {																\
		if (pgstat_track_counts)			\
			(s)->pgstat_info->t_counts.t_tuples_inserted++; \
	} while (0)
#define pgstat_count_heap_update(s,h)										\
	do {																\
		if (pgstat_track_counts)			\
			(s)->pgstat_info->t_counts.t_tuples_updated++; \
	} while (0)
#define pgstat_count_heap_delete(s)										\
	do {																\
		if (pgstat_track_counts)			\
			(s)->pgstat_info->t_counts.t_tuples_deleted++; \
	} while (0)
	*/

#define pgstat_count_index_scan(rel)								\
	do {															\
		if (pgstat_track_counts && (rel)->pgstat_info != NULL)		\
			(rel)->pgstat_info->t_counts.t_numscans++;				\
	} while (0)
#define pgstat_count_index_tuples(rel, n)							\
	do {															\
		if (pgstat_track_counts && (rel)->pgstat_info != NULL)		\
			(rel)->pgstat_info->t_counts.t_tuples_returned += (n);	\
	} while (0)
#define pgstat_count_buffer_read(rel)								\
	do {															\
		if (pgstat_track_counts && (rel)->pgstat_info != NULL)		\
			(rel)->pgstat_info->t_counts.t_blocks_fetched++;		\
	} while (0)
#define pgstat_count_buffer_hit(rel)								\
	do {															\
		if (pgstat_track_counts && (rel)->pgstat_info != NULL)		\
			(rel)->pgstat_info->t_counts.t_blocks_hit++;			\
	} while (0)

/* Resource queue statistics: */
#define pgstat_count_queue_exec(p, q) 									\
	do {																\
		if (pgstat_collect_queuelevel) 									\
		{																\
			PgStat_StatPortalEntry  *pentry;							\
																		\
			pentry = pgstat_getportalentry(p, q);						\
			((pentry)->queueentry).n_queries_exec++;					\
		}																\
	} while (0)
#define pgstat_record_start_queue_exec(p, q) 							\
	do {																\
		if (pgstat_collect_queuelevel) 									\
		{																\
			PgStat_StatPortalEntry  *pentry;							\
																		\
			pentry = pgstat_getportalentry(p, q);						\
			(pentry)->t_exec_start = time(NULL);						\
		}																\
	} while (0)
#define pgstat_record_end_queue_exec(p, q) 								\
	do {																\
		if (pgstat_collect_queuelevel) 									\
		{																\
			PgStat_StatPortalEntry  *pentry;							\
																		\
			pentry = pgstat_getportalentry(p, q);						\
			(pentry)->t_exec_end = time(NULL);							\
			((pentry)->queueentry).elapsed_exec += 						\
				(PgStat_Counter)((pentry)->t_exec_end - (pentry)->t_exec_start);			\
		}																\
	} while (0)
#define pgstat_count_queue_wait(p, q) 									\
	do {																\
		if (pgstat_collect_queuelevel) 									\
		{																\
			PgStat_StatPortalEntry  *pentry;							\
																		\
			pentry = pgstat_getportalentry(p, q);						\
			((pentry)->queueentry).n_queries_wait++;					\
		}																\
	} while (0)
#define pgstat_record_start_queue_wait(p, q) 							\
	do {																\
		if (pgstat_collect_queuelevel) 									\
		{																\
			PgStat_StatPortalEntry  *pentry;							\
																		\
			pentry = pgstat_getportalentry(p, q);						\
			(pentry)->t_wait_start = time(NULL);						\
		}																\
	} while (0)
#define pgstat_record_end_queue_wait(p, q) 								\
	do {																\
		if (pgstat_collect_queuelevel) 									\
		{																\
			PgStat_StatPortalEntry  *pentry;							\
																		\
			pentry = pgstat_getportalentry(p, q);						\
			(pentry)->t_wait_end = time(NULL);							\
			((pentry)->queueentry).elapsed_wait += 						\
				(PgStat_Counter)((pentry)->t_wait_end - (pentry)->t_wait_start);			\
		}																\
	} while (0)
	
extern void pgstat_count_heap_insert(Relation rel);
extern void pgstat_count_heap_update(Relation rel, bool hot);
extern void pgstat_count_heap_delete(Relation rel);
extern void pgstat_update_heap_dead_tuples(Relation rel, int delta);

extern void pgstat_init_function_usage(FunctionCallInfoData *fcinfo,
						   PgStat_FunctionCallUsage *fcu);
extern void pgstat_end_function_usage(PgStat_FunctionCallUsage *fcu,
						  bool finalize);

extern void AtEOXact_PgStat(bool isCommit);
extern void AtEOSubXact_PgStat(bool isCommit, int nestDepth);

extern void AtPrepare_PgStat(void);
extern void PostPrepare_PgStat(void);

extern void pgstat_twophase_postcommit(TransactionId xid, uint16 info,
						   void *recdata, uint32 len);
extern void pgstat_twophase_postabort(TransactionId xid, uint16 info,
						  void *recdata, uint32 len);

extern void pgstat_send_bgwriter(void);

/* OLD?
extern void pgstat_count_xact_commit(void);
extern void pgstat_count_xact_rollback(void);
*/

/* ----------
 * Support functions for the SQL-callable functions to
 * generate the pgstat* views.
 * ----------
 */
extern PgStat_StatDBEntry *pgstat_fetch_stat_dbentry(Oid dbid);
extern PgStat_StatTabEntry *pgstat_fetch_stat_tabentry(Oid relid);
extern PgStat_StatQueueEntry *pgstat_fetch_stat_queueentry(Oid queueid);  /* GPDB */
extern PgBackendStatus *pgstat_fetch_stat_beentry(int beid);
extern PgStat_StatFuncEntry *pgstat_fetch_stat_funcentry(Oid funcid);
extern int	pgstat_fetch_stat_numbackends(void);
extern PgStat_GlobalStats *pgstat_fetch_global(void);

#endif   /* PGSTAT_H */<|MERGE_RESOLUTION|>--- conflicted
+++ resolved
@@ -5,11 +5,7 @@
  *
  *	Copyright (c) 2001-2009, PostgreSQL Global Development Group
  *
-<<<<<<< HEAD
- *	$PostgreSQL: pgsql/src/include/pgstat.h,v 1.50.2.1 2007/07/08 22:23:25 tgl Exp $
-=======
  *	$PostgreSQL: pgsql/src/include/pgstat.h,v 1.51 2006/12/06 18:06:47 neilc Exp $
->>>>>>> 782d68e3
  * ----------
  */
 #ifndef PGSTAT_H
@@ -624,11 +620,7 @@
 
 	/* Times when current backend, transaction, and activity started */
 	TimestampTz st_proc_start_timestamp;
-<<<<<<< HEAD
 	TimestampTz st_xact_start_timestamp;
-=======
-	TimestampTz st_txn_start_timestamp;
->>>>>>> 782d68e3
 	TimestampTz st_activity_start_timestamp;
 
 	/* Database OID, owning user's OID, connection client address */
@@ -727,17 +719,12 @@
 
 extern void pgstat_initialize(void);
 extern void pgstat_bestart(void);
-<<<<<<< HEAD
-=======
 extern void pgstat_report_activity(const char *what);
 extern void pgstat_report_txn_timestamp(TimestampTz tstamp);
-extern void pgstat_report_waiting(bool waiting);
->>>>>>> 782d68e3
-
-extern void pgstat_report_activity(const char *cmd_str);
+extern void pgstat_report_waiting(char reason);
+
 extern void pgstat_report_appname(const char *appname);
 extern void pgstat_report_xact_timestamp(TimestampTz tstamp);
-extern void pgstat_report_waiting(char reason);
 extern const char *pgstat_get_backend_current_activity(int pid, bool checkUser);
 
 extern void pgstat_initstats(Relation rel);
