--- conflicted
+++ resolved
@@ -13,11 +13,7 @@
  * Portions Copyright (c) 1996-2010, PostgreSQL Global Development Group
  * Portions Copyright (c) 1994, Regents of the University of California
  *
-<<<<<<< HEAD
- * $PostgreSQL: pgsql/src/include/utils/catcache.h,v 1.73 2010/02/26 02:01:29 momjian Exp $
-=======
  * $PostgreSQL: pgsql/src/include/utils/catcache.h,v 1.67 2008/06/19 00:46:06 alvherre Exp $
->>>>>>> 49f001d8
  *
  *-------------------------------------------------------------------------
  */
