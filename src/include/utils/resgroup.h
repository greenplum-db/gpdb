--- conflicted
+++ resolved
@@ -37,16 +37,12 @@
 #define DefaultCpuset "-1"
 
 /*
-<<<<<<< HEAD
  * Default value of io_limit
  */
 #define DefaultIOLimit "-1"
 
 /*
- * Default value of cpu soft priority
-=======
  * Default value of cpu weight
->>>>>>> 9bbb5298
  */
 #define DefaultCPUWeight 100
 
