--- conflicted
+++ resolved
@@ -4,13 +4,9 @@
  *	  Relation descriptor cache definitions.
  *
  *
-<<<<<<< HEAD
  * Portions Copyright (c) 2005-2009, Greenplum inc.
  * Portions Copyright (c) 2012-Present Pivotal Software, Inc.
- * Portions Copyright (c) 1996-2010, PostgreSQL Global Development Group
-=======
  * Portions Copyright (c) 1996-2011, PostgreSQL Global Development Group
->>>>>>> a4bebdd9
  * Portions Copyright (c) 1994, Regents of the University of California
  *
  * src/include/utils/relcache.h
@@ -112,15 +108,6 @@
 extern void RelationCacheInitFilePostInvalidate(void);
 extern void RelationCacheInitFileRemove(void);
 
-extern void IndexSupportInitialize(oidvector *indclass,
-					   Oid *indexOperator,
-					   RegProcedure *indexSupport,
-					   Oid *opFamily,
-					   Oid *opcInType,
-					   StrategyNumber maxStrategyNumber,
-					   StrategyNumber maxSupportNumber,
-					   AttrNumber maxAttributeNumber);
-
 /* should be used only by relcache.c and catcache.c */
 extern bool criticalRelcachesBuilt;
 
