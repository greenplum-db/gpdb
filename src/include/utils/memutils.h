--- conflicted
+++ resolved
@@ -7,13 +7,9 @@
  *	  of the API of the memory management subsystem.
  *
  *
-<<<<<<< HEAD
  * Portions Copyright (c) 2007-2008, Greenplum inc
  * Portions Copyright (c) 2012-Present Pivotal Software, Inc.
- * Portions Copyright (c) 1996-2011, PostgreSQL Global Development Group
-=======
  * Portions Copyright (c) 1996-2012, PostgreSQL Global Development Group
->>>>>>> 80edfd76
  * Portions Copyright (c) 1994, Regents of the University of California
  *
  * src/include/utils/memutils.h
@@ -240,7 +236,8 @@
 extern void MemoryContextError(int errorcode, MemoryContext context,
                                const char *sfile, int sline,
                                const char *fmt, ...)
-                              __attribute__((__noreturn__));
+                              __attribute__((__noreturn__))
+                              __attribute__((format(PG_PRINTF_ATTRIBUTE, 5, 6)));
 
 /*
  * This routine handles the context-type-independent part of memory
