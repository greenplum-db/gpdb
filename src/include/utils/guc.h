/*--------------------------------------------------------------------
 * guc.h
 *
 * External declarations pertaining to backend/utils/misc/guc.c and
 * backend/utils/misc/guc-file.l
 *
 * Portions Copyright (c) 2007-2010, Greenplum inc
 * Portions Copyright (c) 2012-Present Pivotal Software, Inc.
 * Copyright (c) 2000-2008, PostgreSQL Global Development Group
 * Written by Peter Eisentraut <peter_e@gmx.net>.
 *
 * $PostgreSQL: pgsql/src/include/utils/guc.h,v 1.99 2008/11/19 01:10:23 tgl Exp $
 *--------------------------------------------------------------------
 */
#ifndef GUC_H
#define GUC_H

#include "nodes/parsenodes.h"
#include "tcop/dest.h"
#include "utils/array.h"

#define MAX_MAX_BACKENDS (INT_MAX / BLCKSZ)
#define MAX_AUTHENTICATION_TIMEOUT (600)
#define MAX_PRE_AUTH_DELAY (60)
/*
 * One connection must be reserved for FTS to always able to probe
 * primary. So, this acts as lower limit on reserved superuser connections.
*/
#define RESERVED_FTS_CONNECTIONS (1)

struct StringInfoData;                  /* #include "lib/stringinfo.h" */


/*
 * Certain options can only be set at certain times. The rules are
 * like this:
 *
 * INTERNAL options cannot be set by the user at all, but only through
 * internal processes ("server_version" is an example).  These are GUC
 * variables only so they can be shown by SHOW, etc.
 *
 * POSTMASTER options can only be set when the postmaster starts,
 * either from the configuration file or the command line.
 *
 * SIGHUP options can only be set at postmaster startup or by changing
 * the configuration file and sending the HUP signal to the postmaster
 * or a backend process. (Notice that the signal receipt will not be
 * evaluated immediately. The postmaster and the backend check it at a
 * certain point in their main loop. It's safer to wait than to read a
 * file asynchronously.)
 *
 * BACKEND options can only be set at postmaster startup, from the
 * configuration file, or by client request in the connection startup
 * packet (e.g., from libpq's PGOPTIONS variable).  Furthermore, an
 * already-started backend will ignore changes to such an option in the
 * configuration file.	The idea is that these options are fixed for a
 * given backend once it's started, but they can vary across backends.
 *
 * SUSET options can be set at postmaster startup, with the SIGHUP
 * mechanism, or from SQL if you're a superuser.
 *
 * USERSET options can be set by anyone any time.
 */
typedef enum
{
	PGC_INTERNAL,
	PGC_POSTMASTER,
	PGC_SIGHUP,
	PGC_BACKEND,
	PGC_SUSET,
	PGC_USERSET
} GucContext;

/*
 * The following type records the source of the current setting.  A
 * new setting can only take effect if the previous setting had the
 * same or lower level.  (E.g, changing the config file doesn't
 * override the postmaster command line.)  Tracking the source allows us
 * to process sources in any convenient order without affecting results.
 * Sources <= PGC_S_OVERRIDE will set the default used by RESET, as well
 * as the current value.  Note that source == PGC_S_OVERRIDE should be
 * used when setting a PGC_INTERNAL option.
 *
 * PGC_S_INTERACTIVE isn't actually a source value, but is the
 * dividing line between "interactive" and "non-interactive" sources for
 * error reporting purposes.
 *
 * PGC_S_TEST is used when testing values to be stored as per-database or
 * per-user defaults ("doit" will always be false, so this never gets stored
 * as the actual source of any value).	This is an interactive case, but
 * it needs its own source value because some assign hooks need to make
 * different validity checks in this case.
 *
 * NB: see GucSource_Names in guc.c if you change this.
 */
typedef enum
{
	PGC_S_DEFAULT,				/* wired-in default */
	PGC_S_ENV_VAR,				/* postmaster environment variable */
	PGC_S_FILE,					/* postgresql.conf */
	PGC_S_ARGV,					/* postmaster command line */
	PGC_S_DATABASE,				/* per-database setting */
	PGC_S_USER,					/* per-user setting */
	PGC_S_CLIENT,				/* from client connection request */
	PGC_S_RESGROUP,				/* per-resgroup setting */
	PGC_S_OVERRIDE,				/* special case to forcibly set default */
	PGC_S_INTERACTIVE,			/* dividing line for error reporting */
	PGC_S_TEST,					/* test per-database or per-user setting */
	PGC_S_SESSION				/* SET command */
} GucSource;

/*
 * Enum values are made up of an array of name-value pairs
 */
struct config_enum_entry
{
	const char *name;
	int         val;
	bool		hidden;
};

typedef struct name_value_pair
{
	char       *name;
	char       *value;
	struct name_value_pair *next;
} name_value_pair;

extern bool ParseConfigFile(const char *config_file, const char *calling_file,
							int depth, GucContext context, int elevel,
							struct name_value_pair **head_p,
							struct name_value_pair **tail_p);
extern void free_name_value_list(struct name_value_pair * list);

typedef const char *(*GucStringAssignHook) (const char *newval, bool doit, GucSource source);
typedef bool (*GucBoolAssignHook) (bool newval, bool doit, GucSource source);
typedef bool (*GucIntAssignHook) (int newval, bool doit, GucSource source);
typedef bool (*GucRealAssignHook) (double newval, bool doit, GucSource source);
typedef bool (*GucEnumAssignHook) (int newval, bool doit, GucSource source);

typedef const char *(*GucShowHook) (void);

typedef enum
{
	/* Types of set_config_option actions */
	GUC_ACTION_SET,				/* regular SET command */
	GUC_ACTION_LOCAL,			/* SET LOCAL command */
	GUC_ACTION_SAVE				/* function SET option */
} GucAction;

#define GUC_QUALIFIER_SEPARATOR '.'

<<<<<<< HEAD
/* GUC lists for gp_guc_list_show().  (List of struct config_generic) */
extern List    *gp_guc_list_for_explain;
extern List    *gp_guc_list_for_no_plan;
=======
/*
 * bit values in "flags" of a GUC variable
 */
#define GUC_LIST_INPUT			0x0001	/* input can be list format */
#define GUC_LIST_QUOTE			0x0002	/* double-quote list elements */
#define GUC_NO_SHOW_ALL			0x0004	/* exclude from SHOW ALL */
#define GUC_NO_RESET_ALL		0x0008	/* exclude from RESET ALL */
#define GUC_REPORT				0x0010	/* auto-report changes to client */
#define GUC_NOT_IN_SAMPLE		0x0020	/* not in postgresql.conf.sample */
#define GUC_DISALLOW_IN_FILE	0x0040	/* can't set in postgresql.conf */
#define GUC_CUSTOM_PLACEHOLDER	0x0080	/* placeholder for custom variable */
#define GUC_SUPERUSER_ONLY		0x0100	/* show only to superusers */
#define GUC_IS_NAME				0x0200	/* limit string to NAMEDATALEN-1 */

#define GUC_UNIT_KB				0x0400	/* value is in kilobytes */
#define GUC_UNIT_BLOCKS			0x0800	/* value is in blocks */
#define GUC_UNIT_XBLOCKS		0x0C00	/* value is in xlog blocks */
#define GUC_UNIT_MEMORY			0x0C00	/* mask for KB, BLOCKS, XBLOCKS */

#define GUC_UNIT_MS				0x1000	/* value is in milliseconds */
#define GUC_UNIT_S				0x2000	/* value is in seconds */
#define GUC_UNIT_MIN			0x4000	/* value is in minutes */
#define GUC_UNIT_TIME			0x7000	/* mask for MS, S, MIN */
>>>>>>> 38e93482

/* GUC vars that are actually declared in guc.c, rather than elsewhere */
extern bool log_duration;
extern bool Debug_print_plan;
extern bool Debug_print_parse;
extern bool Debug_print_rewritten;
extern bool Debug_pretty_print;

extern bool	Debug_print_full_dtm;
extern bool	Debug_print_snapshot_dtm;
extern bool	Debug_print_qd_mirroring;
extern bool Debug_print_semaphore_detail;
extern bool Debug_disable_distributed_snapshot;
extern bool Debug_abort_after_distributed_prepared;
extern bool Debug_abort_after_segment_prepared;
extern bool Debug_appendonly_print_insert;
extern bool Debug_appendonly_print_insert_tuple;
extern bool Debug_appendonly_print_scan;
extern bool Debug_appendonly_print_scan_tuple;
extern bool Debug_appendonly_print_delete;
extern bool Debug_appendonly_print_storage_headers;
extern bool Debug_appendonly_print_verify_write_block;
extern bool Debug_appendonly_use_no_toast;
extern bool Debug_appendonly_print_blockdirectory;
extern bool Debug_appendonly_print_read_block;
extern bool Debug_appendonly_print_append_block;
extern bool Debug_appendonly_print_segfile_choice;
extern bool test_AppendOnlyHash_eviction_vs_just_marking_not_inuse;
extern int  Debug_appendonly_bad_header_print_level;
extern bool Debug_appendonly_print_datumstream;
extern bool Debug_appendonly_print_visimap;
extern bool Debug_appendonly_print_compaction;
extern bool Debug_gp_relation_node_fetch_wait_for_debugging;
extern bool gp_crash_recovery_abort_suppress_fatal;
extern bool gp_persistent_statechange_suppress_error;
extern bool Debug_bitmap_print_insert;
extern bool Test_appendonly_override;
extern bool	gp_permit_persistent_metadata_update;
extern bool gp_permit_relation_node_change;
extern bool enable_checksum_on_tables;
extern int  Test_compresslevel_override;
extern bool Master_mirroring_administrator_disable;
extern int  gp_max_local_distributed_cache;
extern bool gp_local_distributed_cache_stats;
extern bool gp_appendonly_verify_block_checksums;
extern bool gp_appendonly_verify_write_block;
extern bool gp_appendonly_verify_eof;
extern bool gp_appendonly_compaction;

/*
 * Threshold of the ratio of dirty data in a segment file
 * over which the segment file will be compacted during
 * lazy vacuum.
 * 0 indicates compact whenever there is hidden data.
 * 10 indicates that a segment should be compacted when more than
 * 10% of the tuples are hidden.
 */ 
extern int  gp_appendonly_compaction_threshold;
extern bool gp_heap_verify_checksums_on_mirror;
extern bool gp_heap_require_relhasoids_match;
extern bool	Debug_appendonly_rezero_quicklz_compress_scratch;
extern bool	Debug_appendonly_rezero_quicklz_decompress_scratch;
extern bool	Debug_appendonly_guard_end_quicklz_scratch;
extern bool	Debug_xlog_insert_print;
extern bool	debug_xlog_record_read;
extern bool	Debug_persistent_print;
extern int	Debug_persistent_print_level;
extern bool	Debug_persistent_recovery_print;
extern int	Debug_persistent_recovery_print_level;
extern bool Disable_persistent_recovery_logging;
extern bool	Debug_persistent_store_print;
extern bool Debug_persistent_bootstrap_print;
extern bool persistent_integrity_checks;
extern bool debug_persistent_ptcat_verification;
extern bool debug_print_persistent_checks;
extern bool Debug_persistent_appendonly_commit_count_print;
extern bool Debug_cancel_print;
extern bool Debug_datumstream_write_print_small_varlena_info;
extern bool Debug_datumstream_write_print_large_varlena_info;
extern bool Debug_datumstream_read_check_large_varlena_integrity;
extern bool Debug_datumstream_block_read_check_integrity;
extern bool Debug_datumstream_block_write_check_integrity;
extern bool Debug_datumstream_read_print_varlena_info;
extern bool Debug_datumstream_write_use_small_initial_buffers;
extern int	Debug_persistent_store_print_level;
extern bool	Debug_database_command_print;
extern int	Debug_database_command_print_level;
extern int	gp_max_databases;
extern int	gp_max_tablespaces;
extern int	gp_max_filespaces;
extern bool gp_initdb_mirrored;
extern bool gp_before_persistence_work;
extern bool gp_before_filespace_setup;
extern bool gp_startup_integrity_checks;
extern bool gp_change_tracking;
extern bool	gp_persistent_repair_global_sequence;
extern bool gp_validate_pt_info_relcache;
extern bool Debug_print_xlog_relation_change_info;
extern bool Debug_print_xlog_relation_change_info_skip_issues_only;
extern bool Debug_print_xlog_relation_change_info_backtrace_skip_issues;
extern bool Debug_filerep_crc_on;
extern bool Debug_filerep_print;
extern bool Debug_filerep_gcov;
extern bool Debug_filerep_config_print;
extern bool Debug_filerep_memory_log_flush;
extern bool Debug_resource_group;
extern bool filerep_mirrorvalidation_during_resync;
extern bool log_filerep_to_syslogger;
extern bool gp_crash_recovery_suppress_ao_eof;
extern bool gp_create_table_random_default_distribution;
extern bool gp_allow_non_uniform_partitioning_ddl;
extern bool gp_enable_exchange_default_partition;
extern int  dtx_phase2_retry_count;

/* WAL replication debug gucs */
extern bool debug_walrepl_snd;
extern bool debug_walrepl_syncrep;
extern bool debug_walrepl_rcv;
extern bool debug_basebackup;

/* Latch mechanism debug GUCs */
extern bool debug_latch;

extern bool gp_upgrade_mode;
extern bool gp_maintenance_mode;
extern bool gp_maintenance_conn;
extern bool allow_segment_DML;
extern bool gp_allow_rename_relation_without_lock;

extern bool gp_ignore_window_exclude;

extern int verify_checkpoint_interval;

extern bool rle_type_compression_stats;

extern bool	Debug_print_server_processes;
extern bool Debug_print_control_checkpoints;
extern bool	Debug_dtm_action_primary;

extern bool gp_log_optimization_time;
extern bool log_parser_stats;
extern bool log_planner_stats;
extern bool log_executor_stats;
extern bool log_statement_stats;
extern bool log_dispatch_stats;
extern bool log_btree_build_stats;

extern PGDLLIMPORT bool check_function_bodies;
extern bool default_with_oids;
extern bool SQL_inheritance;

extern int	log_min_error_statement;
extern int	log_min_messages;
extern int	client_min_messages;
extern int	log_min_duration_statement;
extern int	log_temp_files;

extern int	num_temp_buffers;

extern int ddboost_buf_size;

extern bool gp_cancel_query_print_log;
extern int gp_cancel_query_delay_time;
extern bool vmem_process_interrupt;
extern bool execute_pruned_plan;

extern bool gp_partitioning_dynamic_selection_log;
extern int gp_max_partition_level;

extern bool gp_temporary_files_filespace_repair;
extern bool gp_perfmon_print_packet_info;
extern bool fts_diskio_check;

extern bool gp_enable_relsize_collection;

/* Debug DTM Action */
typedef enum
{
	DEBUG_DTM_ACTION_NONE = 0,
	DEBUG_DTM_ACTION_DELAY = 1,
	DEBUG_DTM_ACTION_FAIL_BEGIN_COMMAND = 2,
	DEBUG_DTM_ACTION_FAIL_END_COMMAND = 3,
	DEBUG_DTM_ACTION_PANIC_BEGIN_COMMAND = 4,

	DEBUG_DTM_ACTION_LAST = 4
}	DebugDtmAction;

/* Debug DTM Action */
typedef enum
{
	DEBUG_DTM_ACTION_TARGET_NONE = 0,
	DEBUG_DTM_ACTION_TARGET_PROTOCOL = 1,
	DEBUG_DTM_ACTION_TARGET_SQL = 2,

	DEBUG_DTM_ACTION_TARGET_LAST = 2
}	DebugDtmActionTarget;

extern int Debug_dtm_action;
extern int Debug_dtm_action_target;
extern int Debug_dtm_action_protocol;
extern int Debug_dtm_action_segment;
extern int Debug_dtm_action_nestinglevel;

extern char *ConfigFileName;
extern char *HbaFileName;
extern char *IdentFileName;
extern char *external_pid_file;

extern char *application_name;

extern char *Debug_dtm_action_sql_command_tag;
extern char *Debug_dtm_action_str;
extern char *Debug_dtm_action_target_str;

/* Enable check for compatibility of encoding and locale in createdb */
extern bool gp_encoding_check_locale_compatibility;

extern int	tcp_keepalives_idle;
extern int	tcp_keepalives_interval;
extern int	tcp_keepalives_count;

extern int	gp_connection_send_timeout;

extern int	gp_filerep_tcp_keepalives_idle;
extern int	gp_filerep_tcp_keepalives_interval;
extern int	gp_filerep_tcp_keepalives_count;
extern int	gp_filerep_ct_batch_size;

extern int  WalSendClientTimeout;

extern char  *data_directory;

/* ORCA related definitions */
#define OPTIMIZER_XFORMS_COUNT 400 /* number of transformation rules */

/* types of optimizer failures */
#define OPTIMIZER_ALL_FAIL 			0  /* all failures */
#define OPTIMIZER_UNEXPECTED_FAIL 	1  /* unexpected failures */
#define OPTIMIZER_EXPECTED_FAIL 	2 /* expected failures */

/* optimizer minidump mode */
#define OPTIMIZER_MINIDUMP_FAIL  	0  /* create optimizer minidump on failure */
#define OPTIMIZER_MINIDUMP_ALWAYS 	1  /* always create optimizer minidump */

/* optimizer cost model */
#define OPTIMIZER_GPDB_LEGACY           0       /* GPDB's legacy cost model */
#define OPTIMIZER_GPDB_CALIBRATED       1       /* GPDB's calibrated cost model */

/* Optimizer related gucs */
extern bool	optimizer;
extern bool optimizer_control;	/* controls whether the user can change the setting of the "optimizer" guc */
extern bool	optimizer_log;
extern int  optimizer_log_failure;
extern bool	optimizer_trace_fallback;
extern bool optimizer_minidump;
extern int  optimizer_cost_model;
extern bool optimizer_metadata_caching;
extern int	optimizer_mdcache_size;

/* Optimizer debugging GUCs */
extern bool optimizer_print_query;
extern bool optimizer_print_plan;
extern bool optimizer_print_xform;
extern bool	optimizer_print_memo_after_exploration;
extern bool	optimizer_print_memo_after_implementation;
extern bool	optimizer_print_memo_after_optimization;
extern bool	optimizer_print_job_scheduler;
extern bool	optimizer_print_expression_properties;
extern bool	optimizer_print_group_properties;
extern bool	optimizer_print_optimization_context;
extern bool optimizer_print_optimization_stats;
extern bool optimizer_print_xform_results;

/* array of xforms disable flags */
extern bool optimizer_xforms[OPTIMIZER_XFORMS_COUNT];
extern char *optimizer_search_strategy_path;

/* GUCs to tell Optimizer to enable a physical operator */
extern bool optimizer_enable_indexjoin;
extern bool optimizer_enable_motions_masteronly_queries;
extern bool optimizer_enable_motions;
extern bool optimizer_enable_motion_broadcast;
extern bool optimizer_enable_motion_gather;
extern bool optimizer_enable_motion_redistribute;
extern bool optimizer_enable_sort;
extern bool optimizer_enable_materialize;
extern bool optimizer_enable_partition_propagation;
extern bool optimizer_enable_partition_selection;
extern bool optimizer_enable_outerjoin_rewrite;
extern bool optimizer_enable_multiple_distinct_aggs;
extern bool optimizer_enable_hashjoin_redistribute_broadcast_children;
extern bool optimizer_enable_broadcast_nestloop_outer_child;
extern bool optimizer_enable_assert_maxonerow;
extern bool optimizer_enable_constant_expression_evaluation;
extern bool optimizer_enable_bitmapscan;
extern bool optimizer_enable_outerjoin_to_unionall_rewrite;
extern bool optimizer_enable_ctas;
extern bool optimizer_enable_partial_index;
extern bool optimizer_enable_dml_triggers;
extern bool	optimizer_enable_dml_constraints;
extern bool optimizer_enable_direct_dispatch;
extern bool optimizer_enable_master_only_queries;
extern bool optimizer_enable_hashjoin;
extern bool optimizer_enable_dynamictablescan;
extern bool optimizer_enable_indexscan;
extern bool optimizer_enable_tablescan;

/* Optimizer plan enumeration related GUCs */
extern bool optimizer_enumerate_plans;
extern bool optimizer_sample_plans;
extern int	optimizer_plan_id;
extern int	optimizer_samples_number;

/* Cardinality estimation related GUCs used by the Optimizer */
extern bool optimizer_extract_dxl_stats;
extern bool optimizer_extract_dxl_stats_all_nodes;
extern bool optimizer_print_missing_stats;
extern double optimizer_damping_factor_filter;
extern double optimizer_damping_factor_join;
extern double optimizer_damping_factor_groupby;
extern bool optimizer_dpe_stats;
extern bool optimizer_enable_derive_stats_all_groups;

/* Costing or tuning related GUCs used by the Optimizer */
extern int optimizer_segments;
extern int optimizer_penalize_broadcast_threshold;
extern double optimizer_cost_threshold;
extern double optimizer_nestloop_factor;
extern double optimizer_sort_factor;

/* Optimizer hints */
extern int optimizer_array_expansion_threshold;
extern int optimizer_join_order_threshold;
extern int optimizer_join_order;
extern int optimizer_join_arity_for_associativity_commutativity;
extern int optimizer_cte_inlining_bound;
extern bool optimizer_force_multistage_agg;
extern bool optimizer_force_three_stage_scalar_dqa;
extern bool optimizer_force_expanded_distinct_aggs;
extern bool optimizer_prune_computed_columns;
extern bool optimizer_push_requirements_from_consumer_to_producer;
extern bool optimizer_enforce_subplans;
extern bool optimizer_apply_left_outer_to_union_all_disregarding_stats;
extern bool optimizer_use_external_constant_expression_evaluation_for_ints;
extern bool optimizer_remove_order_below_dml;
extern bool optimizer_multilevel_partitioning;
extern bool optimizer_parallel_union;
extern bool optimizer_array_constraints;
extern bool optimizer_cte_inlining;
extern bool optimizer_enable_space_pruning;

/* Analyze related GUCs for Optimizer */
extern bool optimizer_analyze_root_partition;
extern bool optimizer_analyze_midlevel_partition;

extern bool optimizer_use_gpdb_allocators;


/**
 * GUCs related to code generation.
 **/
#define CODEGEN_OPTIMIZATION_LEVEL_NONE          0
#define CODEGEN_OPTIMIZATION_LEVEL_LESS          1
#define CODEGEN_OPTIMIZATION_LEVEL_DEFAULT       2
#define CODEGEN_OPTIMIZATION_LEVEL_AGGRESSIVE    3

extern bool init_codegen;
extern bool codegen;
extern bool codegen_validate_functions;
extern int codegen_varlen_tolerance;
extern int codegen_optimization_level;

/**
 * Enable logging of DPE match in optimizer.
 */
extern bool	optimizer_partition_selection_log;

/* optimizer join heuristic models */
#define JOIN_ORDER_IN_QUERY                 0
#define JOIN_ORDER_GREEDY_SEARCH            1
#define JOIN_ORDER_EXHAUSTIVE_SEARCH        2

extern char  *gp_email_smtp_server;
extern char  *gp_email_smtp_userid;
extern char  *gp_email_smtp_password;
extern char  *gp_email_from;
extern char  *gp_email_to;
extern int   gp_email_connect_timeout;
extern int   gp_email_connect_failures;
extern int   gp_email_connect_avoid_duration; 

#if USE_SNMP
extern char   *gp_snmp_community;
extern char   *gp_snmp_monitor_address;
extern char   *gp_snmp_use_inform_or_trap;
extern char   *gp_snmp_debug_log;
#endif

/* Hadoop Integration GUCs */
extern char  *gp_hadoop_connector_jardir;  /* relative dir on $GPHOME of the Hadoop connector jar is located */
extern char  *gp_hadoop_connector_version; /* connector version (internal use only) */
extern char  *gp_hadoop_target_version; /* the target hadoop distro/version */
extern char  *gp_hadoop_home;    /* $HADOOP_HOME on all segments */

/* Time based authentication GUC */
extern char  *gp_auth_time_override_str;

extern char  *gp_default_storage_options;

/* copy GUC */
extern bool gp_enable_segment_copy_checking;

/*
 * This is the batch size used when we want to display the number of files that
 * have been shipped to the mirror during crash recovery.
 * For e.g if this value is set to 1000, after shipping 1000 files during
 * a message gets printed out which indicates the total number of files shipped to
 * the mirror for a particular directory.
 */
extern int log_count_recovered_files_batch;

extern int writable_external_table_bufsize;

typedef enum
{
	INDEX_CHECK_NONE,
	INDEX_CHECK_SYSTEM,
	INDEX_CHECK_ALL
} IndexCheckType;

extern IndexCheckType gp_indexcheck_insert;
extern IndexCheckType gp_indexcheck_vacuum;

/* Storage option names */
#define SOPT_FILLFACTOR    "fillfactor"
#define SOPT_APPENDONLY    "appendonly"
#define SOPT_BLOCKSIZE     "blocksize"
#define SOPT_COMPTYPE      "compresstype"
#define SOPT_COMPLEVEL     "compresslevel"
#define SOPT_CHECKSUM      "checksum"
#define SOPT_ORIENTATION   "orientation"
/* Max number of chars needed to hold value of a storage option. */
#define MAX_SOPT_VALUE_LEN 15

extern void SetConfigOption(const char *name, const char *value,
				GucContext context, GucSource source);

extern void DefineCustomBoolVariable(
						 const char *name,
						 const char *short_desc,
						 const char *long_desc,
						 bool *valueAddr,
						 bool bootValue,
						 GucContext context,
						 int flags,
						 GucBoolAssignHook assign_hook,
						 GucShowHook show_hook);

extern void DefineCustomIntVariable(
						const char *name,
						const char *short_desc,
						const char *long_desc,
						int *valueAddr,
						int bootValue,
						int minValue,
						int maxValue,
						GucContext context,
						int flags,
						GucIntAssignHook assign_hook,
						GucShowHook show_hook);

extern void DefineCustomRealVariable(
						 const char *name,
						 const char *short_desc,
						 const char *long_desc,
						 double *valueAddr,
						 double bootValue,
						 double minValue,
						 double maxValue,
						 GucContext context,
						 int flags,
						 GucRealAssignHook assign_hook,
						 GucShowHook show_hook);

extern void DefineCustomStringVariable(
						   const char *name,
						   const char *short_desc,
						   const char *long_desc,
						   char **valueAddr,
						   const char *bootValue,
						   GucContext context,
						   int flags,
						   GucStringAssignHook assign_hook,
						   GucShowHook show_hook);

extern void DefineCustomEnumVariable(
						   const char *name,
						   const char *short_desc,
						   const char *long_desc,
						   int *valueAddr,
						   int bootValue,
						   const struct config_enum_entry *options,
						   GucContext context,
						   int flags,
						   GucEnumAssignHook assign_hook,
						   GucShowHook show_hook);

extern void EmitWarningsOnPlaceholders(const char *className);

extern const char *GetConfigOption(const char *name);
extern const char *GetConfigOptionResetString(const char *name);
extern bool IsSuperuserConfigOption(const char *name);
extern void ProcessConfigFile(GucContext context);
extern void InitializeGUCOptions(void);
extern bool SelectConfigFiles(const char *userDoption, const char *progname);
extern void ResetAllOptions(void);
extern void AtStart_GUC(void);
extern int	NewGUCNestLevel(void);
extern void AtEOXact_GUC(bool isCommit, int nestLevel);
extern void BeginReportingGUCOptions(void);
extern void ParseLongOption(const char *string, char **name, char **value);
extern bool parse_bool(const char *value, bool *result);
extern bool parse_int(const char *value, int *result, int flags,
					  const char **hintmsg);
extern bool parse_real(const char *value, double *result);
extern bool set_config_option(const char *name, const char *value,
				  GucContext context, GucSource source,
				  GucAction action, bool changeVal);
extern char *GetConfigOptionByName(const char *name, const char **varname);
extern void GetConfigOptionByNum(int varnum, const char **values, bool *noshow);
extern int	GetNumConfigOptions(void);

extern void SetPGVariable(const char *name, List *args, bool is_local);
extern void SetPGVariableOptDispatch(const char *name, List *args, bool is_local, bool gp_dispatch);
extern void GetPGVariable(const char *name, DestReceiver *dest);
extern TupleDesc GetPGVariableResultDesc(const char *name);

extern void ExecSetVariableStmt(VariableSetStmt *stmt);
extern char *ExtractSetVariableArgs(VariableSetStmt *stmt);

extern void ProcessGUCArray(ArrayType *array,
				GucContext context, GucSource source, GucAction action);
extern ArrayType *GUCArrayAdd(ArrayType *array, const char *name, const char *value);
extern ArrayType *GUCArrayDelete(ArrayType *array, const char *name);
extern ArrayType *GUCArrayReset(ArrayType *array);

extern int	GUC_complaint_elevel(GucSource source);

extern void pg_timezone_abbrev_initialize(void);

extern char *gp_guc_list_show(GucSource excluding, List *guclist);

extern struct config_generic *find_option(const char *name,
				bool create_placeholders, int elevel);

#ifdef USE_SEGWALREP
extern char  *gp_replication_config_filename;

extern bool select_gp_replication_config_files(const char *configdir, const char *progname);

extern void set_gp_replication_config(const char *name, const char *value);
#endif

extern bool parse_real(const char *value, double *result);

#ifdef EXEC_BACKEND
extern void write_nondefault_variables(GucContext context);
extern void read_nondefault_variables(void);
#endif

/*
 * The following functions are not in guc.c, but are declared here to avoid
 * having to include guc.h in some widely used headers that it really doesn't
 * belong in.
 */

/* in commands/tablespace.c */
extern const char *assign_default_tablespace(const char *newval,
						  bool doit, GucSource source);
extern const char *assign_temp_tablespaces(const char *newval,
						bool doit, GucSource source);

/* in catalog/namespace.c */
extern const char *assign_search_path(const char *newval,
				   bool doit, GucSource source);

/* in access/transam/xlog.c */
extern bool assign_xlog_sync_method(int newval,
				bool doit, GucSource source);

extern StdRdOptions *defaultStdRdOptions(char relkind);

#endif   /* GUC_H */<|MERGE_RESOLUTION|>--- conflicted
+++ resolved
@@ -123,6 +123,8 @@
 {
 	char       *name;
 	char       *value;
+	char	   *filename;
+	int			sourceline;
 	struct name_value_pair *next;
 } name_value_pair;
 
@@ -150,11 +152,6 @@
 
 #define GUC_QUALIFIER_SEPARATOR '.'
 
-<<<<<<< HEAD
-/* GUC lists for gp_guc_list_show().  (List of struct config_generic) */
-extern List    *gp_guc_list_for_explain;
-extern List    *gp_guc_list_for_no_plan;
-=======
 /*
  * bit values in "flags" of a GUC variable
  */
@@ -178,7 +175,10 @@
 #define GUC_UNIT_S				0x2000	/* value is in seconds */
 #define GUC_UNIT_MIN			0x4000	/* value is in minutes */
 #define GUC_UNIT_TIME			0x7000	/* mask for MS, S, MIN */
->>>>>>> 38e93482
+
+/* GUC lists for gp_guc_list_show().  (List of struct config_generic) */
+extern List    *gp_guc_list_for_explain;
+extern List    *gp_guc_list_for_no_plan;
 
 /* GUC vars that are actually declared in guc.c, rather than elsewhere */
 extern bool log_duration;
