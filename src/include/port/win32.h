/* $PostgreSQL: pgsql/src/include/port/win32.h,v 1.88 2009/06/11 14:49:12 momjian Exp $ */

#if defined(_MSC_VER) || defined(__BORLANDC__)
#define WIN32_ONLY_COMPILER
#endif

#ifndef _WIN32_WINNT
#define _WIN32_WINNT 0x0501
#endif

/*
 * Always build with SSPI support. Keep it as a #define in case
 * we want a switch to disable it sometime in the future.
 */
#ifndef __BORLANDC__
#define ENABLE_SSPI 1
#endif

/* undefine and redefine after #include */
#undef mkdir

#undef ERROR
#define _WINSOCKAPI_
#include <winsock2.h>
#include <windows.h>
#include <ws2tcpip.h>
#undef small
#include <process.h>
#include <signal.h>
#include <errno.h>
#include <direct.h>
#ifndef __BORLANDC__
#include <sys/utime.h>			/* for non-unicode version */
#endif
#undef near

/* Must be here to avoid conflicting with prototype in windows.h */
#define mkdir(a,b)	mkdir(a)

#define ftruncate(a,b)	chsize(a,b)

/* Windows doesn't have fsync() as such, use _commit() */
#define fsync(fd) _commit(fd)

/*
 * For historical reasons, we allow setting wal_sync_method to
 * fsync_writethrough on Windows, even though it's really identical to fsync
 * (both code paths wind up at _commit()).
 */
#define HAVE_FSYNC_WRITETHROUGH
#define FSYNC_WRITETHROUGH_IS_FSYNC

#define USES_WINSOCK

/* defines for dynamic linking on Win32 platform */
#if defined(WIN32) || defined(__CYGWIN__)

#if __GNUC__ && ! defined (__declspec)
#error You need egcs 1.1 or newer for compiling!
#endif

#ifdef BUILDING_DLL
#define PGDLLIMPORT __declspec (dllexport)
#else							/* not BUILDING_DLL */
#define PGDLLIMPORT __declspec (dllimport)
#endif
#else							/* not CYGWIN, not MSVC, not MingW */

#define PGDLLIMPORT
#endif


/*
 *	IPC defines
 */
#undef HAVE_UNION_SEMUN
#define HAVE_UNION_SEMUN 1

#define IPC_RMID 256
#define IPC_CREAT 512
#define IPC_EXCL 1024
#define IPC_PRIVATE 234564
#define IPC_NOWAIT	2048
#define IPC_STAT 4096

#define EACCESS 2048
#ifndef EIDRM
#define EIDRM 4096
#endif

#define SETALL 8192
#define GETNCNT 16384
#define GETVAL 65536
#define SETVAL 131072
#define GETPID 262144


/*
 *	Signal stuff
 *
 *	For WIN32, there is no wait() call so there are no wait() macros
 *	to interpret the return value of system().	Instead, system()
 *	return values < 0x100 are used for exit() termination, and higher
 *	values are used to indicated non-exit() termination, which is
 *	similar to a unix-style signal exit (think SIGSEGV ==
 *	STATUS_ACCESS_VIOLATION).  Return values are broken up into groups:
 *
 *	http://msdn2.microsoft.com/en-gb/library/aa489609.aspx
 *
 *		NT_SUCCESS			0 - 0x3FFFFFFF
 *		NT_INFORMATION		0x40000000 - 0x7FFFFFFF
 *		NT_WARNING			0x80000000 - 0xBFFFFFFF
 *		NT_ERROR			0xC0000000 - 0xFFFFFFFF
 *
 *	Effectively, we don't care on the severity of the return value from
 *	system(), we just need to know if it was because of exit() or generated
 *	by the system, and it seems values >= 0x100 are system-generated.
 *	See this URL for a list of WIN32 STATUS_* values:
 *
 *		Wine (URL used in our error messages) -
 *			http://source.winehq.org/source/include/ntstatus.h
 *		Descriptions - http://www.comp.nus.edu.sg/~wuyongzh/my_doc/ntstatus.txt
 *		MS SDK - http://www.nologs.com/ntstatus.html
 *
 *	It seems the exception lists are in both ntstatus.h and winnt.h, but
 *	ntstatus.h has a more comprehensive list, and it only contains
 *	exception values, rather than winnt, which contains lots of other
 *	things:
 *
 *		http://www.microsoft.com/msj/0197/exception/exception.aspx
 *
 *		The ExceptionCode parameter is the number that the operating system
 *		assigned to the exception. You can see a list of various exception codes
 *		in WINNT.H by searching for #defines that start with "STATUS_". For
 *		example, the code for the all-too-familiar STATUS_ACCESS_VIOLATION is
 *		0xC0000005. A more complete set of exception codes can be found in
 *		NTSTATUS.H from the Windows NT DDK.
 *
 *	Some day we might want to print descriptions for the most common
 *	exceptions, rather than printing an include file name.	We could use
 *	RtlNtStatusToDosError() and pass to FormatMessage(), which can print
 *	the text of error values, but MinGW does not support
 *	RtlNtStatusToDosError().
 */
#define WIFEXITED(w)	(((w) & 0XFFFFFF00) == 0)
#define WIFSIGNALED(w)	(!WIFEXITED(w))
#define WEXITSTATUS(w)	(w)
#define WTERMSIG(w)		(w)

#define sigmask(sig) ( 1 << ((sig)-1) )

/* Signal function return values */
#undef SIG_DFL
#undef SIG_ERR
#undef SIG_IGN
#define SIG_DFL ((pqsigfunc)0)
#define SIG_ERR ((pqsigfunc)-1)
#define SIG_IGN ((pqsigfunc)1)

/* Some extra signals */
#define SIGHUP				1
#define SIGQUIT				3
#define SIGTRAP				5
#define SIGABRT				22	/* Set to match W32 value -- not UNIX value */
#define SIGKILL				9
#define SIGPIPE				13
#define SIGALRM				14
#define SIGSTOP				17
#define SIGTSTP				18
#define SIGCONT				19
#define SIGCHLD				20
#define SIGTTIN				21
#define SIGTTOU				22	/* Same as SIGABRT -- no problem, I hope */
#define SIGWINCH			28
#ifndef __BORLANDC__
#define SIGUSR1				30
#define SIGUSR2				31
#endif

/*
 * New versions of mingw have gettimeofday() and also declare
 * struct timezone to support it.
 */
#ifndef HAVE_GETTIMEOFDAY
struct timezone
{
	int			tz_minuteswest; /* Minutes west of GMT.  */
	int			tz_dsttime;		/* Nonzero if DST is ever in effect.  */
};
#endif

/* for setitimer in backend/port/win32/timer.c */
#define ITIMER_REAL 0
#define ITIMER_VIRTUAL 1
#define ITIMER_PROF 2
struct itimerval
{
	struct timeval it_interval;
	struct timeval it_value;
};

int			setitimer(int which, const struct itimerval * value, struct itimerval * ovalue);

/*
 * WIN32 does not provide 64-bit off_t, but does provide the functions operating
 * with 64-bit offsets.
 */
#define pgoff_t __int64
#ifdef WIN32_ONLY_COMPILER
#define fseeko(stream, offset, origin) _fseeki64(stream, offset, origin)
#define ftello(stream) _ftelli64(stream)
#else
#define fseeko(stream, offset, origin) fseeko64(stream, offset, origin)
#define ftello(stream) ftello64(stream)
#endif

/*
 * Supplement to <sys/types.h>.
 *
 * Perl already has typedefs for uid_t and gid_t.
 */
#ifndef PLPERL_HAVE_UID_GID
typedef int uid_t;
typedef int gid_t;
#endif
typedef long key_t;

#ifdef WIN32_ONLY_COMPILER
typedef int pid_t;
#endif

/*
 * Supplement to <sys/stat.h>.
 */
#define lstat(path, sb) stat((path), (sb))

/*
 * Supplement to <fcntl.h>.
 * This is the same value as _O_NOINHERIT in the MS header file. This is
 * to ensure that we don't collide with a future definition. It means
 * we cannot use _O_NOINHERIT ourselves.
 */
#define O_DSYNC 0x0080

/*
 * Supplement to <errno.h>.
 */
#undef EAGAIN
#undef EINTR
#define EINTR WSAEINTR
#undef EAGAIN
#define EAGAIN WSAEWOULDBLOCK
#undef EMSGSIZE
#define EMSGSIZE WSAEMSGSIZE
#undef EAFNOSUPPORT
#define EAFNOSUPPORT WSAEAFNOSUPPORT
#undef EWOULDBLOCK
#define EWOULDBLOCK WSAEWOULDBLOCK
#undef ECONNRESET
#define ECONNRESET WSAECONNRESET
#undef EINPROGRESS
#define EINPROGRESS WSAEINPROGRESS
#undef ENOBUFS
#define ENOBUFS WSAENOBUFS
#undef EPROTONOSUPPORT
#define EPROTONOSUPPORT WSAEPROTONOSUPPORT
#undef ECONNREFUSED
#define ECONNREFUSED WSAECONNREFUSED
#define EBADFD WSAENOTSOCK
#undef EOPNOTSUPP
#define EOPNOTSUPP WSAEOPNOTSUPP


/* In backend/port/win32/signal.c */
extern PGDLLIMPORT volatile int pg_signal_queue;
extern PGDLLIMPORT int pg_signal_mask;
extern HANDLE pgwin32_signal_event;
extern HANDLE pgwin32_initial_signal_pipe;

#define UNBLOCKED_SIGNAL_QUEUE()	(pg_signal_queue & ~pg_signal_mask)


void		pgwin32_signal_initialize(void);
HANDLE		pgwin32_create_signal_listener(pid_t pid);
void		pgwin32_dispatch_queued_signals(void);
void		pg_queue_signal(int signum);

/* In backend/port/win32/socket.c */
#ifndef FRONTEND
#define socket(af, type, protocol) pgwin32_socket(af, type, protocol)
#define accept(s, addr, addrlen) pgwin32_accept(s, addr, addrlen)
#define connect(s, name, namelen) pgwin32_connect(s, name, namelen)
#define select(n, r, w, e, timeout) pgwin32_select(n, r, w, e, timeout)
#define recv(s, buf, len, flags) pgwin32_recv(s, buf, len, flags)
#define send(s, buf, len, flags) pgwin32_send(s, buf, len, flags)

SOCKET		pgwin32_socket(int af, int type, int protocol);
SOCKET		pgwin32_accept(SOCKET s, struct sockaddr * addr, int *addrlen);
int			pgwin32_connect(SOCKET s, const struct sockaddr * name, int namelen);
int			pgwin32_select(int nfds, fd_set *readfs, fd_set *writefds, fd_set *exceptfds, const struct timeval * timeout);
int			pgwin32_recv(SOCKET s, char *buf, int len, int flags);
int			pgwin32_send(SOCKET s, char *buf, int len, int flags);

const char *pgwin32_socket_strerror(int err);
int			pgwin32_waitforsinglesocket(SOCKET s, int what, int timeout);

/* in backend/port/win32/security.c */
extern int	pgwin32_is_admin(void);
extern int	pgwin32_is_service(void);
#endif

/* in backend/port/win32_shmem.c */
extern int	pgwin32_ReserveSharedMemoryRegion(HANDLE);

/* in port/win32error.c */
extern void _dosmaperr(unsigned long);

<<<<<<< HEAD
#ifndef			BIG_ENDIAN
#define			BIG_ENDIAN		4321
#endif
#ifndef			LITTLE_ENDIAN
#define			LITTLE_ENDIAN	1234
#endif
#ifndef			PDP_ENDIAN
#define			PDP_ENDIAN		3412
#endif

#ifndef BYTE_ORDER
#define BYTE_ORDER LITTLE_ENDIAN
#endif

/* in port/win32env.c */
extern int pgwin32_putenv(const char *);
=======
/* in port/win32env.c */
extern int	pgwin32_putenv(const char *);
>>>>>>> 4d53a2f9
extern void pgwin32_unsetenv(const char *);

#define putenv(x) pgwin32_putenv(x)
#define unsetenv(x) pgwin32_unsetenv(x)

/* Things that exist in MingW headers, but need to be added to MSVC & BCC */
#ifdef WIN32_ONLY_COMPILER
#ifndef _WIN64
typedef long ssize_t;
<<<<<<< HEAD
#else
typedef __int64 ssize_t;
#endif
=======
>>>>>>> 4d53a2f9

#ifndef __BORLANDC__
typedef unsigned short mode_t;
#endif

/*
 *	Certain "standard edition" versions of MSVC throw a warning
 *	that later generates an error for "inline" statements, but
 *	__inline seems to work.  e.g.  Microsoft Visual C++ .NET
 *	Version 7.1.3088
 */
#define inline __inline
#define __inline__ __inline

#ifndef __BORLANDC__
#define _S_IRWXU	(_S_IREAD | _S_IWRITE | _S_IEXEC)
#define _S_IXUSR	_S_IEXEC
#define _S_IWUSR	_S_IWRITE
#define _S_IRUSR	_S_IREAD
#define S_IRUSR		_S_IRUSR
#define S_IWUSR		_S_IWUSR
#define S_IXUSR		_S_IXUSR
#define S_ISDIR(m) (((m) & S_IFMT) == S_IFDIR)
#define S_ISREG(m) (((m) & S_IFMT) == S_IFREG)
#endif

#define F_OK 0
#define W_OK 2
#define R_OK 4

#define isinf(x) ((_fpclass(x) == _FPCLASS_PINF) || (_fpclass(x) == _FPCLASS_NINF))
#define isnan(x) _isnan(x)

/* Pulled from Makefile.port in mingw */
#define DLSUFFIX ".dll"

#ifdef __BORLANDC__

/* for port/dirent.c */
#ifndef INVALID_FILE_ATTRIBUTES
#define INVALID_FILE_ATTRIBUTES ((DWORD) -1)
#endif

/* for port/open.c */
#ifndef O_RANDOM
#define O_RANDOM		0x0010	/* File access is primarily random */
#define O_SEQUENTIAL	0x0020	/* File access is primarily sequential */
<<<<<<< HEAD
#define O_TEMPORARY	0x0040	/* Temporary file bit */
#define O_SHORT_LIVED	0x1000	/* Temporary storage file, try not to flush */
#define _O_SHORT_LIVED	O_SHORT_LIVED
#endif /* ifndef O_RANDOM */

#endif /* __BORLANDC__ */
=======
#define O_TEMPORARY 0x0040		/* Temporary file bit */
#define O_SHORT_LIVED	0x1000	/* Temporary storage file, try not to flush */
#define _O_SHORT_LIVED	O_SHORT_LIVED
#endif   /* ifndef O_RANDOM */
#endif   /* __BORLANDC__ */
>>>>>>> 4d53a2f9

#endif<|MERGE_RESOLUTION|>--- conflicted
+++ resolved
@@ -315,7 +315,6 @@
 /* in port/win32error.c */
 extern void _dosmaperr(unsigned long);
 
-<<<<<<< HEAD
 #ifndef			BIG_ENDIAN
 #define			BIG_ENDIAN		4321
 #endif
@@ -331,11 +330,7 @@
 #endif
 
 /* in port/win32env.c */
-extern int pgwin32_putenv(const char *);
-=======
-/* in port/win32env.c */
 extern int	pgwin32_putenv(const char *);
->>>>>>> 4d53a2f9
 extern void pgwin32_unsetenv(const char *);
 
 #define putenv(x) pgwin32_putenv(x)
@@ -345,12 +340,9 @@
 #ifdef WIN32_ONLY_COMPILER
 #ifndef _WIN64
 typedef long ssize_t;
-<<<<<<< HEAD
 #else
 typedef __int64 ssize_t;
 #endif
-=======
->>>>>>> 4d53a2f9
 
 #ifndef __BORLANDC__
 typedef unsigned short mode_t;
@@ -398,19 +390,10 @@
 #ifndef O_RANDOM
 #define O_RANDOM		0x0010	/* File access is primarily random */
 #define O_SEQUENTIAL	0x0020	/* File access is primarily sequential */
-<<<<<<< HEAD
-#define O_TEMPORARY	0x0040	/* Temporary file bit */
-#define O_SHORT_LIVED	0x1000	/* Temporary storage file, try not to flush */
-#define _O_SHORT_LIVED	O_SHORT_LIVED
-#endif /* ifndef O_RANDOM */
-
-#endif /* __BORLANDC__ */
-=======
 #define O_TEMPORARY 0x0040		/* Temporary file bit */
 #define O_SHORT_LIVED	0x1000	/* Temporary storage file, try not to flush */
 #define _O_SHORT_LIVED	O_SHORT_LIVED
 #endif   /* ifndef O_RANDOM */
 #endif   /* __BORLANDC__ */
->>>>>>> 4d53a2f9
 
 #endif