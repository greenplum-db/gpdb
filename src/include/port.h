--- conflicted
+++ resolved
@@ -404,13 +404,8 @@
 extern int	getopt(int nargc, char *const * nargv, const char *ostr);
 #endif
 
-<<<<<<< HEAD
-#if !defined(HAVE_GETPEEREID) || defined(_AIX)
-extern int getpeereid(int sock, uid_t *uid, gid_t *gid);
-=======
 #if !defined(HAVE_GETPEEREID) && !defined(WIN32)
 extern int	getpeereid(int sock, uid_t *uid, gid_t *gid);
->>>>>>> a4bebdd9
 #endif
 
 #ifndef HAVE_ISINF
