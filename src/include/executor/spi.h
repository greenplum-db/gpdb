--- conflicted
+++ resolved
@@ -3,17 +3,10 @@
  * spi.h
  *				Server Programming Interface public declarations
  *
-<<<<<<< HEAD
  * Portions Copyright (c) 1996-2009, PostgreSQL Global Development Group
  * Portions Copyright (c) 1994, Regents of the University of California
  *
  * $PostgreSQL: pgsql/src/include/executor/spi.h,v 1.72 2009/06/11 14:49:11 momjian Exp $
-=======
- * Portions Copyright (c) 1996-2008, PostgreSQL Global Development Group
- * Portions Copyright (c) 1994, Regents of the University of California
- *
- * $PostgreSQL: pgsql/src/include/executor/spi.h,v 1.65.2.2 2009/01/07 20:39:05 tgl Exp $
->>>>>>> d13f41d2
  *
  *-------------------------------------------------------------------------
  */
@@ -94,10 +87,7 @@
 #define SPI_OK_REWRITTEN		14
 
 extern PGDLLIMPORT uint32 SPI_processed;
-<<<<<<< HEAD
 extern PGDLLIMPORT uint64 SPI_processed64;
-=======
->>>>>>> d13f41d2
 extern PGDLLIMPORT Oid SPI_lastoid;
 extern PGDLLIMPORT SPITupleTable *SPI_tuptable;
 extern PGDLLIMPORT int SPI_result;
@@ -120,27 +110,20 @@
 					 Snapshot snapshot,
 					 Snapshot crosscheck_snapshot,
 					 bool read_only, bool fire_triggers, long tcount);
-<<<<<<< HEAD
 extern int SPI_execute_with_args(const char *src,
 					  int nargs, Oid *argtypes,
 					  Datum *Values, const char *Nulls,
 					  bool read_only, long tcount);
 extern SPIPlanPtr SPI_prepare(const char *src, int nargs, Oid *argtypes);
-=======
-extern SPIPlanPtr SPI_prepare(const char *src, int nargs, Oid *argtypes);
 extern SPIPlanPtr SPI_prepare_cursor(const char *src, int nargs, Oid *argtypes,
 				   int cursorOptions);
->>>>>>> d13f41d2
 extern SPIPlanPtr SPI_saveplan(SPIPlanPtr plan);
 extern int	SPI_freeplan(SPIPlanPtr plan);
 
 extern Oid	SPI_getargtypeid(SPIPlanPtr plan, int argIndex);
 extern int	SPI_getargcount(SPIPlanPtr plan);
 extern bool SPI_is_cursor_plan(SPIPlanPtr plan);
-<<<<<<< HEAD
-=======
 extern bool SPI_plan_is_valid(SPIPlanPtr plan);
->>>>>>> d13f41d2
 extern const char *SPI_result_code_string(int code);
 
 extern HeapTuple SPI_copytuple(HeapTuple tuple);
