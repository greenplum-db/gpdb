--- conflicted
+++ resolved
@@ -39,10 +39,10 @@
 			   ForkNumber forknum);
 extern char *GetDatabasePath(Oid dbNode, Oid spcNode);
 
-<<<<<<< HEAD
-extern void reldir_and_filename(RelFileNode rnode, ForkNumber forknum,
+extern void reldir_and_filename(RelFileNode rnode, BackendId backend, ForkNumber forknum,
 					char **dir, char **filename);
-=======
+extern char *aorelpathbackend(RelFileNode node, BackendId backend, int32 segno);
+
 /* First argument is a RelFileNodeBackend */
 #define relpath(rnode, forknum) \
 		relpathbackend((rnode).node, (rnode).backend, (forknum))
@@ -50,7 +50,9 @@
 /* First argument is a RelFileNode */
 #define relpathperm(rnode, forknum) \
 		relpathbackend((rnode), InvalidBackendId, (forknum))
->>>>>>> a4bebdd9
+
+#define aorelpath(rnode, segno) \
+		aorelpathbackend((rnode).node, (rnode).backend, (segno))
 
 extern bool IsSystemRelation(Relation relation);
 extern bool IsToastRelation(Relation relation);
@@ -70,14 +72,10 @@
 extern Oid GetNewOid(Relation relation);
 extern Oid GetNewOidWithIndex(Relation relation, Oid indexId,
 				   AttrNumber oidcolumn);
-<<<<<<< HEAD
 extern Oid GetNewSequenceRelationOid(Relation relation);
-extern Oid GetNewRelFileNode(Oid reltablespace, Relation pg_class);
+extern Oid GetNewRelFileNode(Oid reltablespace, Relation pg_class,
+				  char relpersistence);
 
 const char *tablespace_version_directory(void);
-=======
-extern Oid GetNewRelFileNode(Oid reltablespace, Relation pg_class,
-				  char relpersistence);
->>>>>>> a4bebdd9
 
 #endif   /* CATALOG_H */