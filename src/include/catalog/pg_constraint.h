/*-------------------------------------------------------------------------
 *
 * pg_constraint.h
 *	  definition of the system "constraint" relation (pg_constraint)
 *	  along with the relation's initial contents.
 *
 *
 * Portions Copyright (c) 1996-2009, PostgreSQL Global Development Group
 * Portions Copyright (c) 1994, Regents of the University of California
 *
 * $PostgreSQL: pgsql/src/include/catalog/pg_constraint.h,v 1.34 2009/12/07 05:22:23 tgl Exp $
 *
 * NOTES
 *	  the genbki.sh script reads this file and generates .bki
 *	  information from the DATA() statements.
 *
 *-------------------------------------------------------------------------
 */
#ifndef PG_CONSTRAINT_H
#define PG_CONSTRAINT_H

#include "catalog/genbki.h"
#include "catalog/dependency.h"
#include "nodes/pg_list.h"
#include "access/attnum.h"

/* ----------------
 *		pg_constraint definition.  cpp turns this into
 *		typedef struct FormData_pg_constraint
 * ----------------
 */
#define ConstraintRelationId  2606

CATALOG(pg_constraint,2606)
{
	/*
	 * conname + connamespace is deliberately not unique; we allow, for
	 * example, the same name to be used for constraints of different
	 * relations.  This is partly for backwards compatibility with past
	 * Postgres practice, and partly because we don't want to have to obtain a
	 * global lock to generate a globally unique name for a nameless
	 * constraint.	We associate a namespace with constraint names only for
	 * SQL92 compatibility.
	 */
	NameData	conname;		/* name of this constraint */
	Oid			connamespace;	/* OID of namespace containing constraint */
	char		contype;		/* constraint type; see codes below */
	bool		condeferrable;	/* deferrable constraint? */
	bool		condeferred;	/* deferred by default? */

	/*
	 * conrelid and conkey are only meaningful if the constraint applies to a
	 * specific relation (this excludes domain constraints and assertions).
	 * Otherwise conrelid is 0 and conkey is NULL.
	 */
	Oid			conrelid;		/* relation this constraint constrains */

	/*
	 * contypid links to the pg_type row for a domain if this is a domain
	 * constraint.	Otherwise it's 0.
	 *
	 * For SQL-style global ASSERTIONs, both conrelid and contypid would be
	 * zero. This is not presently supported, however.
	 */
	Oid			contypid;		/* domain this constraint constrains */

	/*
	 * conindid links to the index supporting the constraint, if any;
	 * otherwise it's 0.  This is used for unique and primary-key constraints,
	 * and less obviously for foreign-key constraints (where the index is
	 * a unique index on the referenced relation's referenced columns).
	 * Notice that the index is on conrelid in the first case but confrelid
	 * in the second.
	 */
	Oid			conindid;		/* index supporting this constraint */

	/*
	 * These fields, plus confkey, are only meaningful for a foreign-key
	 * constraint.	Otherwise confrelid is 0 and the char fields are spaces.
	 */
	Oid			confrelid;		/* relation referenced by foreign key */
	char		confupdtype;	/* foreign key's ON UPDATE action */
	char		confdeltype;	/* foreign key's ON DELETE action */
	char		confmatchtype;	/* foreign key's match type */

	/* Has a local definition (hence, do not drop when coninhcount is 0) */
	bool		conislocal;

	/* Number of times inherited from direct parent relation(s) */
	int4		coninhcount;

	/*
	 * VARIABLE LENGTH FIELDS start here.  These fields may be NULL, too.
	 */

	/*
	 * Columns of conrelid that the constraint applies to
	 */
	int2		conkey[1];

	/*
	 * If a foreign key, the referenced columns of confrelid
	 */
	int2		confkey[1];

	/*
	 * If a foreign key, the OIDs of the PK = FK equality operators for each
	 * column of the constraint
	 */
	Oid			conpfeqop[1];

	/*
	 * If a foreign key, the OIDs of the PK = PK equality operators for each
	 * column of the constraint (i.e., equality for the referenced columns)
	 */
	Oid			conppeqop[1];

	/*
	 * If a foreign key, the OIDs of the FK = FK equality operators for each
	 * column of the constraint (i.e., equality for the referencing columns)
	 */
	Oid			conffeqop[1];

	/*
	 * If an exclusion constraint, the OIDs of the exclusion operators for
	 * each column of the constraint
	 */
	Oid			conexclop[1];

	/*
	 * If a check constraint, nodeToString representation of expression
	 */
	text		conbin;

	/*
	 * If a check constraint, source-text representation of expression
	 */
	text		consrc;
} FormData_pg_constraint;

/* GPDB added foreign key definitions for gpcheckcat. */
FOREIGN_KEY(connamespace REFERENCES pg_namespace(oid));
FOREIGN_KEY(conrelid REFERENCES pg_class(oid));
FOREIGN_KEY(contypid REFERENCES pg_type(oid));
FOREIGN_KEY(confrelid REFERENCES pg_class(oid));

/* ----------------
 *		Form_pg_constraint corresponds to a pointer to a tuple with
 *		the format of pg_constraint relation.
 * ----------------
 */
typedef FormData_pg_constraint *Form_pg_constraint;

/* ----------------
 *		compiler constants for pg_constraint
 * ----------------
 */
#define Natts_pg_constraint					22
#define Anum_pg_constraint_conname			1
#define Anum_pg_constraint_connamespace		2
#define Anum_pg_constraint_contype			3
#define Anum_pg_constraint_condeferrable	4
#define Anum_pg_constraint_condeferred		5
#define Anum_pg_constraint_conrelid			6
#define Anum_pg_constraint_contypid			7
#define Anum_pg_constraint_conindid			8
#define Anum_pg_constraint_confrelid		9
#define Anum_pg_constraint_confupdtype		10
#define Anum_pg_constraint_confdeltype		11
#define Anum_pg_constraint_confmatchtype	12
#define Anum_pg_constraint_conislocal		13
#define Anum_pg_constraint_coninhcount		14
#define Anum_pg_constraint_conkey			15
#define Anum_pg_constraint_confkey			16
#define Anum_pg_constraint_conpfeqop		17
#define Anum_pg_constraint_conppeqop		18
#define Anum_pg_constraint_conffeqop		19
#define Anum_pg_constraint_conexclop		20
#define Anum_pg_constraint_conbin			21
#define Anum_pg_constraint_consrc			22


/* Valid values for contype */
#define CONSTRAINT_CHECK			'c'
#define CONSTRAINT_FOREIGN			'f'
#define CONSTRAINT_PRIMARY			'p'
#define CONSTRAINT_UNIQUE			'u'
#define CONSTRAINT_EXCLUSION		'x'

/*
 * Valid values for confupdtype and confdeltype are the FKCONSTR_ACTION_xxx
 * constants defined in parsenodes.h.  Valid values for confmatchtype are
 * the FKCONSTR_MATCH_xxx constants defined in parsenodes.h.
 */

/*
 * Identify constraint type for lookup purposes
 */
typedef enum ConstraintCategory
{
	CONSTRAINT_RELATION,
	CONSTRAINT_DOMAIN,
	CONSTRAINT_ASSERTION		/* for future expansion */
} ConstraintCategory;

/*
 * prototypes for functions in pg_constraint.c
 */
extern Oid CreateConstraintEntry(const char *constraintName,
					  Oid constraintNamespace,
					  char constraintType,
					  bool isDeferrable,
					  bool isDeferred,
					  Oid relId,
					  const int16 *constraintKey,
					  int constraintNKeys,
					  Oid domainId,
					  Oid indexRelId,
					  Oid foreignRelId,
					  const int16 *foreignKey,
					  const Oid *pfEqOp,
					  const Oid *ppEqOp,
					  const Oid *ffEqOp,
					  int foreignNKeys,
					  char foreignUpdateType,
					  char foreignDeleteType,
					  char foreignMatchType,
					  const Oid *exclOp,
					  Node *conExpr,
					  const char *conBin,
					  const char *conSrc,
					  bool conIsLocal,
					  int conInhCount);

extern void RemoveConstraintById(Oid conId);
extern void RenameConstraintById(Oid conId, const char *newname);

extern bool ConstraintNameIsUsed(ConstraintCategory conCat, Oid objId,
					 Oid objNamespace, const char *conname);
extern char *ChooseConstraintName(const char *name1, const char *name2,
					 const char *label, Oid namespaceid,
					 List *others);

extern char * GetConstraintNameByOid(Oid constraintId);

extern void AlterConstraintNamespaces(Oid ownerId, Oid oldNspId,
<<<<<<< HEAD
						  Oid newNspId, bool isType, ObjectAddresses *objsMoved);
extern Oid  get_constraint_oid(Oid relid, const char *conname, bool missing_ok);

/**
 * Identify primary key column from foreign key column.
 */
extern bool ConstraintGetPrimaryKeyOf(Oid relid, AttrNumber attno, 
					Oid *pkrelid, AttrNumber *pkattno);
=======
						  Oid newNspId, bool isType);
extern Oid GetConstraintByName(Oid relid, const char *conname);
>>>>>>> 78a09145

#endif   /* PG_CONSTRAINT_H */<|MERGE_RESOLUTION|>--- conflicted
+++ resolved
@@ -244,7 +244,6 @@
 extern char * GetConstraintNameByOid(Oid constraintId);
 
 extern void AlterConstraintNamespaces(Oid ownerId, Oid oldNspId,
-<<<<<<< HEAD
 						  Oid newNspId, bool isType, ObjectAddresses *objsMoved);
 extern Oid  get_constraint_oid(Oid relid, const char *conname, bool missing_ok);
 
@@ -253,9 +252,5 @@
  */
 extern bool ConstraintGetPrimaryKeyOf(Oid relid, AttrNumber attno, 
 					Oid *pkrelid, AttrNumber *pkattno);
-=======
-						  Oid newNspId, bool isType);
-extern Oid GetConstraintByName(Oid relid, const char *conname);
->>>>>>> 78a09145
 
 #endif   /* PG_CONSTRAINT_H */