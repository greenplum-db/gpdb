--- conflicted
+++ resolved
@@ -17,13 +17,9 @@
 /*
  * toasting.c prototypes
  */
-<<<<<<< HEAD
-extern void AlterTableCreateToastTable(Oid relOid, bool is_part_child);
-
-=======
 extern void AlterTableCreateToastTable(Oid relOid, Oid toastOid,
-						   Datum reloptions, bool force);
->>>>>>> 4d53a2f9
+						   Datum reloptions, bool force,
+						   bool is_part_child);
 extern void BootstrapToastTable(char *relName,
 					Oid toastOid, Oid toastIndexOid);
 
