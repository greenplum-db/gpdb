--- conflicted
+++ resolved
@@ -55,12 +55,7 @@
  * catalog versions from Greenplum.
  */
 
-<<<<<<< HEAD
 /*							3yyymmddN */
-#define CATALOG_VERSION_NO	301910111
-=======
-/*							yyyymmddN */
-#define CATALOG_VERSION_NO	201608131
->>>>>>> b5bce6c1
+#define CATALOG_VERSION_NO	301910201
 
 #endif