--- conflicted
+++ resolved
@@ -56,10 +56,6 @@
  */
 
 /*							3yyymmddN */
-<<<<<<< HEAD
-#define CATALOG_VERSION_NO	301909272
-=======
-#define CATALOG_VERSION_NO	301909301
->>>>>>> eec9b590
+#define CATALOG_VERSION_NO	301910031
 
 #endif