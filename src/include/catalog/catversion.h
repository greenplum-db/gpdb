--- conflicted
+++ resolved
@@ -56,10 +56,6 @@
  */
 
 /*							3yyymmddN */
-<<<<<<< HEAD
-#define CATALOG_VERSION_NO	302012171
-=======
 #define CATALOG_VERSION_NO	302101081
->>>>>>> 25e67a7e
 
 #endif