--- conflicted
+++ resolved
@@ -56,10 +56,7 @@
  */
 
 /*							3yyymmddN */
-<<<<<<< HEAD
+
 #define CATALOG_VERSION_NO	301702171
-=======
-#define CATALOG_VERSION_NO	301702080
->>>>>>> 7ec58358
 
 #endif