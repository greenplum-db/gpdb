/*-------------------------------------------------------------------------
 *
 * catversion.h
 *	  "Catalog version number" for PostgreSQL.
 *
 * The catalog version number is used to flag incompatible changes in
 * the PostgreSQL system catalogs.	Whenever anyone changes the format of
 * a system catalog relation, or adds, deletes, or modifies standard
 * catalog entries in such a way that an updated backend wouldn't work
 * with an old database (or vice versa), the catalog version number
 * should be changed.  The version number stored in pg_control by initdb
 * is checked against the version number compiled into the backend at
 * startup time, so that a backend can refuse to run in an incompatible
 * database.
 *
 * The point of this feature is to provide a finer grain of compatibility
 * checking than is possible from looking at the major version number
 * stored in PG_VERSION.  It shouldn't matter to end users, but during
 * development cycles we usually make quite a few incompatible changes
 * to the contents of the system catalogs, and we don't want to bump the
 * major version number for each one.  What we can do instead is bump
 * this internal version number.  This should save some grief for
 * developers who might otherwise waste time tracking down "bugs" that
 * are really just code-vs-database incompatibilities.
 *
 * The rule for developers is: if you commit a change that requires
 * an initdb, you should update the catalog version number (as well as
 * notifying the pghackers mailing list, which has been the informal
 * practice for a long time).
 *
 * The catalog version number is placed here since modifying files in
 * include/catalog is the most common kind of initdb-forcing change.
 * But it could be used to protect any kind of incompatible change in
 * database contents or layout, such as altering tuple headers.
 *
 *
 * Portions Copyright (c) 1996-2009, PostgreSQL Global Development Group
 * Portions Copyright (c) 1994, Regents of the University of California
 *
 * $PostgreSQL: pgsql/src/include/catalog/catversion.h,v 1.384 2007/02/14 01:58:58 tgl Exp $
 *
 *-------------------------------------------------------------------------
 */
#ifndef CATVERSION_H
#define CATVERSION_H

/*
 * We could use anything we wanted for version numbers, but I recommend
 * following the "YYYYMMDDN" style often used for DNS zone serial numbers.
 * YYYYMMDD are the date of the change, and N is the number of the change
 * on that day.  (Hopefully we'll never commit ten independent sets of
 * catalog changes on the same day...)
 *
 * For Greenplum, use 3 as the first digit, to distinguish PostgreSQL
 * catalog versions from Greenplum.
 */

<<<<<<< HEAD
/*							3yyymmddN */
#define CATALOG_VERSION_NO	300702081
=======
/*							yyyymmddN */
#define CATALOG_VERSION_NO	200702131
>>>>>>> 5c63829f

#endif<|MERGE_RESOLUTION|>--- conflicted
+++ resolved
@@ -55,12 +55,7 @@
  * catalog versions from Greenplum.
  */
 
-<<<<<<< HEAD
 /*							3yyymmddN */
-#define CATALOG_VERSION_NO	300702081
-=======
-/*							yyyymmddN */
-#define CATALOG_VERSION_NO	200702131
->>>>>>> 5c63829f
+#define CATALOG_VERSION_NO	300702131
 
 #endif