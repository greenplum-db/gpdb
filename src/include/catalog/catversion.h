--- conflicted
+++ resolved
@@ -56,10 +56,6 @@
  */
 
 /*							3yyymmddN */
-<<<<<<< HEAD
-#define CATALOG_VERSION_NO	301910031
-=======
-#define CATALOG_VERSION_NO	301910111
->>>>>>> e782e31b
+#define CATALOG_VERSION_NO	301910112
 
 #endif