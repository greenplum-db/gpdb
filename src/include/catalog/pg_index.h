/*-------------------------------------------------------------------------
 *
 * pg_index.h
 *	  definition of the system "index" relation (pg_index)
 *	  along with the relation's initial contents.
 *
 *
 * Portions Copyright (c) 1996-2013, PostgreSQL Global Development Group
 * Portions Copyright (c) 1994, Regents of the University of California
 *
 * src/include/catalog/pg_index.h
 *
 * NOTES
 *	  the genbki.pl script reads this file and generates .bki
 *	  information from the DATA() statements.
 *
 *-------------------------------------------------------------------------
 */
#ifndef PG_INDEX_H
#define PG_INDEX_H

#include "catalog/genbki.h"

/* ----------------
 *		pg_index definition.  cpp turns this into
 *		typedef struct FormData_pg_index.
 * ----------------
 */
#define IndexRelationId  2610

CATALOG(pg_index,2610) BKI_WITHOUT_OIDS BKI_SCHEMA_MACRO
{
	Oid			indexrelid;		/* OID of the index */
	Oid			indrelid;		/* OID of the relation it indexes */
	int16		indnatts;		/* number of columns in index */
	bool		indisunique;	/* is this a unique index? */
	bool		indisprimary;	/* is this index for primary key? */
	bool		indisexclusion; /* is this index for exclusion constraint? */
	bool		indimmediate;	/* is uniqueness enforced immediately? */
	bool		indisclustered; /* is this the index last clustered by? */
	bool		indisvalid;		/* is this index valid for use by queries? */
	bool		indcheckxmin;	/* must we wait for xmin to be old? */
	bool		indisready;		/* is this index ready for inserts? */
	bool		indislive;		/* is this index alive at all? */

	/* variable-length fields start here, but we allow direct access to indkey */
	int2vector	indkey;			/* column numbers of indexed cols, or 0 */

#ifdef CATALOG_VARLEN
	oidvector	indcollation;	/* collation identifiers */
	oidvector	indclass;		/* opclass identifiers */
	int2vector	indoption;		/* per-column flags (AM-specific meanings) */
	pg_node_tree indexprs;		/* expression trees for index attributes that
								 * are not simple column references; one for
								 * each zero entry in indkey[] */
	pg_node_tree indpred;		/* expression tree for predicate, if a partial
								 * index; else NULL */
#endif
} FormData_pg_index;


/* GPDB added foreign key definitions for gpcheckcat. */
FOREIGN_KEY(indexrelid REFERENCES pg_class(oid));
FOREIGN_KEY(indrelid REFERENCES pg_class(oid));
/*   alter table pg_index add vector_fk indclass on pg_opclass(oid); */

/* ----------------
 *		Form_pg_index corresponds to a pointer to a tuple with
 *		the format of pg_index relation.
 * ----------------
 */
typedef FormData_pg_index *Form_pg_index;

/* ----------------
 *		compiler constants for pg_index
 * ----------------
 */
#define Natts_pg_index					18
#define Anum_pg_index_indexrelid		1
#define Anum_pg_index_indrelid			2
#define Anum_pg_index_indnatts			3
#define Anum_pg_index_indisunique		4
#define Anum_pg_index_indisprimary		5
#define Anum_pg_index_indisexclusion	6
#define Anum_pg_index_indimmediate		7
#define Anum_pg_index_indisclustered	8
#define Anum_pg_index_indisvalid		9
#define Anum_pg_index_indcheckxmin		10
#define Anum_pg_index_indisready		11
#define Anum_pg_index_indislive			12
#define Anum_pg_index_indkey			13
#define Anum_pg_index_indcollation		14
#define Anum_pg_index_indclass			15
#define Anum_pg_index_indoption			16
#define Anum_pg_index_indexprs			17
#define Anum_pg_index_indpred			18

/*
 * Index AMs that support ordered scans must support these two indoption
 * bits.  Otherwise, the content of the per-column indoption fields is
 * open for future definition.
 */
#define INDOPTION_DESC			0x0001	/* values are in reverse order */
#define INDOPTION_NULLS_FIRST	0x0002	/* NULLs are first instead of last */

/*
 * Use of these macros is recommended over direct examination of the state
 * flag columns where possible; this allows source code compatibility with
<<<<<<< HEAD
 * 9.2 and up.
 */
#define IndexIsValid(indexForm) ((indexForm)->indisvalid)
#define IndexIsReady(indexForm) ((indexForm)->indisready)
=======
 * the hacky representation used in 9.2.
 */
#define IndexIsValid(indexForm) ((indexForm)->indisvalid)
#define IndexIsReady(indexForm) ((indexForm)->indisready)
#define IndexIsLive(indexForm)	((indexForm)->indislive)
>>>>>>> e472b921

#endif   /* PG_INDEX_H */<|MERGE_RESOLUTION|>--- conflicted
+++ resolved
@@ -106,17 +106,10 @@
 /*
  * Use of these macros is recommended over direct examination of the state
  * flag columns where possible; this allows source code compatibility with
-<<<<<<< HEAD
- * 9.2 and up.
- */
-#define IndexIsValid(indexForm) ((indexForm)->indisvalid)
-#define IndexIsReady(indexForm) ((indexForm)->indisready)
-=======
  * the hacky representation used in 9.2.
  */
 #define IndexIsValid(indexForm) ((indexForm)->indisvalid)
 #define IndexIsReady(indexForm) ((indexForm)->indisready)
 #define IndexIsLive(indexForm)	((indexForm)->indislive)
->>>>>>> e472b921
 
 #endif   /* PG_INDEX_H */