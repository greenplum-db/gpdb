/*-------------------------------------------------------------------------
 *
 * hba.h
 *	  Interface to hba.c
 *
 *
 * src/include/libpq/hba.h
 *
 *-------------------------------------------------------------------------
 */
#ifndef HBA_H
#define HBA_H

#include "libpq/pqcomm.h"	/* pgrminclude ignore */	/* needed for NetBSD */
#include "nodes/pg_list.h"
#include "regex/regex.h"


/*
 * The following enum represents the authentication methods that
 * are supported by PostgreSQL.
 *
 * Note: keep this in sync with the UserAuthName array in hba.c.
 */
typedef enum UserAuth
{
	uaReject,
	uaImplicitReject,			/* Not a user-visible option */
	uaTrust,
	uaIdent,
	uaPassword,
	uaMD5,
	uaSCRAM,
	uaGSS,
	uaSSPI,
	uaPAM,
	uaBSD,
	uaLDAP,
	uaCert,
	uaRADIUS,
	uaPeer
#define USER_AUTH_LAST uaPeer	/* Must be last value of this enum */
} UserAuth;

typedef enum IPCompareMethod
{
	ipCmpMask,
	ipCmpSameHost,
	ipCmpSameNet,
	ipCmpAll
} IPCompareMethod;

typedef enum ConnType
{
	ctLocal,
	ctHost,
	ctHostSSL,
	ctHostNoSSL,
	ctHostGSS,
	ctHostNoGSS,
} ConnType;

typedef enum ClientCertMode
{
	clientCertOff,
	clientCertCA,
	clientCertFull
} ClientCertMode;

typedef struct HbaLine
{
	int			linenumber;
	char	   *rawline;
	ConnType	conntype;
	List	   *databases;
	List	   *roles;
	struct sockaddr_storage addr;
	struct sockaddr_storage mask;
	IPCompareMethod ip_cmp_method;
	char	   *hostname;
	UserAuth	auth_method;

	char	   *usermap;
	char	   *pamservice;
	bool		pam_use_hostname;
	bool		ldaptls;
	char	   *ldapscheme;
	char	   *ldapserver;
	int			ldapport;
	char	   *ldapbinddn;
	char	   *ldapbindpasswd;
	char	   *ldapsearchattribute;
	char	   *ldapsearchfilter;
	char	   *ldapbasedn;
	int			ldapscope;
	char	   *ldapprefix;
	char	   *ldapsuffix;
	ClientCertMode clientcert;
	char	   *krb_realm;
	bool		include_realm;
	bool		compat_realm;
	bool		upn_username;
	List	   *radiusservers;
	char	   *radiusservers_s;
	List	   *radiussecrets;
	char	   *radiussecrets_s;
	List	   *radiusidentifiers;
	char	   *radiusidentifiers_s;
	List	   *radiusports;
	char	   *radiusports_s;
} HbaLine;

typedef struct IdentLine
{
	int			linenumber;

	char	   *usermap;
	char	   *ident_user;
	char	   *pg_role;
	regex_t		re;
} IdentLine;

/* kluge to avoid including libpq/libpq-be.h here */
typedef struct Port hbaPort;

extern bool load_hba(void);
extern bool load_ident(void);
extern void hba_getauthmethod(hbaPort *port);
<<<<<<< HEAD
extern int check_usermap(const char *usermap_name,
			  const char *pg_role, const char *auth_user,
			  bool case_sensitive);
extern bool check_same_host_or_net(SockAddr *raddr, IPCompareMethod method);
=======
extern int	check_usermap(const char *usermap_name,
						  const char *pg_role, const char *auth_user,
						  bool case_sensitive);
>>>>>>> 9e1c9f95
extern bool pg_isblank(const char c);

#endif							/* HBA_H */<|MERGE_RESOLUTION|>--- conflicted
+++ resolved
@@ -126,16 +126,10 @@
 extern bool load_hba(void);
 extern bool load_ident(void);
 extern void hba_getauthmethod(hbaPort *port);
-<<<<<<< HEAD
-extern int check_usermap(const char *usermap_name,
-			  const char *pg_role, const char *auth_user,
-			  bool case_sensitive);
-extern bool check_same_host_or_net(SockAddr *raddr, IPCompareMethod method);
-=======
 extern int	check_usermap(const char *usermap_name,
 						  const char *pg_role, const char *auth_user,
 						  bool case_sensitive);
->>>>>>> 9e1c9f95
+extern bool check_same_host_or_net(SockAddr *raddr, IPCompareMethod method);
 extern bool pg_isblank(const char c);
 
 #endif							/* HBA_H */