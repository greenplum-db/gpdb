/* src/include/pg_config.h.in.  Generated from configure.in by autoheader.  */

/* Define to the type of arg 1 of 'accept' */
#undef ACCEPT_TYPE_ARG1

/* Define to the type of arg 2 of 'accept' */
#undef ACCEPT_TYPE_ARG2

/* Define to the type of arg 3 of 'accept' */
#undef ACCEPT_TYPE_ARG3

/* Define to the return type of 'accept' */
#undef ACCEPT_TYPE_RETURN

/* Define if building universal (internal helper macro) */
#undef AC_APPLE_UNIVERSAL_BUILD

/* The normal alignment of `double', in bytes. */
#undef ALIGNOF_DOUBLE

/* The normal alignment of `int', in bytes. */
#undef ALIGNOF_INT

/* The normal alignment of `long', in bytes. */
#undef ALIGNOF_LONG

/* The normal alignment of `long long int', in bytes. */
#undef ALIGNOF_LONG_LONG_INT

/* The normal alignment of `short', in bytes. */
#undef ALIGNOF_SHORT

/* Size of a disk block --- this also limits the size of a tuple. You can set
   it bigger if you need bigger tuples (although TOAST should reduce the need
   to have large tuples, since fields can be spread across multiple tuples).
   BLCKSZ must be a power of 2. The maximum possible value of BLCKSZ is
   currently 2^15 (32768). This is determined by the 15-bit widths of the
   lp_off and lp_len fields in ItemIdData (see include/storage/itemid.h).
   Changing BLCKSZ requires an initdb. */
#undef BLCKSZ

/* Define to the default TCP port number on which the server listens and to
   which clients will try to connect. This can be overridden at run-time, but
   it's convenient if your clients have the right default compiled in.
   (--with-pgport=PORTNUM) */
#undef DEF_PGPORT

/* Define to the default TCP port number as a string constant. */
#undef DEF_PGPORT_STR

/* Define to 1 to enable DTrace support. (--enable-dtrace) */
#undef ENABLE_DTRACE

/* Define to build with GSSAPI support. (--with-gssapi) */
#undef ENABLE_GSS

/* Define to 1 to build client libraries as thread-safe code.
   (--enable-thread-safety) */
#undef ENABLE_THREAD_SAFETY

/* float4 values are passed by value if 'true', by reference if 'false' */
#undef FLOAT4PASSBYVAL

/* float8, int8, and related values are passed by value if 'true', by
   reference if 'false' */
#undef FLOAT8PASSBYVAL

/* Define to 1 if getpwuid_r() takes a 5th argument. */
#undef GETPWUID_R_5ARG

/* Define to 1 if gettimeofday() takes only 1 argument. */
#undef GETTIMEOFDAY_1ARG

#ifdef GETTIMEOFDAY_1ARG
# define gettimeofday(a,b) gettimeofday(a)
#endif

/* Greenplum major version as a string */
#undef GP_MAJORVERSION

/* A string containing the Greenplum version number */
#undef GP_VERSION

/* Greenplum version as a number */
#undef GP_VERSION_NUM

/* Define to 1 if you have the <apr_getopt.h> header file. */
#undef HAVE_APR_GETOPT_H

/* Define to 1 if you have the `atexit' function. */
#undef HAVE_ATEXIT

/* Define to 1 if you want to use atomics. */
#undef HAVE_ATOMICS

/* Define to 1 if you have the <atomic.h> header file. */
#undef HAVE_ATOMIC_H

/* Define to 1 if you have the `cbrt' function. */
#undef HAVE_CBRT

/* Define to 1 if you have the `class' function. */
#undef HAVE_CLASS

/* Define to 1 if you have the `crypt' function. */
#undef HAVE_CRYPT

/* Define to 1 if you have the <crypt.h> header file. */
#undef HAVE_CRYPT_H

/* define if the compiler supports basic C++11 syntax */
#undef HAVE_CXX11

/* Define to 1 if you have the declaration of `CURLOPT_MAIL_FROM', and to 0 if
   you don't. */
#undef HAVE_DECL_CURLOPT_MAIL_FROM

/* Define to 1 if you have the declaration of `fdatasync', and to 0 if you
   don't. */
#undef HAVE_DECL_FDATASYNC

/* Define to 1 if you have the declaration of `F_FULLFSYNC', and to 0 if you
   don't. */
#undef HAVE_DECL_F_FULLFSYNC

/* Define to 1 if you have the declaration of `posix_fadvise', and to 0 if you
   don't. */
#undef HAVE_DECL_POSIX_FADVISE

/* Define to 1 if you have the declaration of `snprintf', and to 0 if you
   don't. */
#undef HAVE_DECL_SNPRINTF

/* Define to 1 if you have the declaration of `strlcat', and to 0 if you
   don't. */
#undef HAVE_DECL_STRLCAT

/* Define to 1 if you have the declaration of `strlcpy', and to 0 if you
   don't. */
#undef HAVE_DECL_STRLCPY

/* Define to 1 if you have the declaration of `sys_siglist', and to 0 if you
   don't. */
#undef HAVE_DECL_SYS_SIGLIST

/* Define to 1 if you have the declaration of `vsnprintf', and to 0 if you
   don't. */
#undef HAVE_DECL_VSNPRINTF

/* Define to 1 if you have the <dld.h> header file. */
#undef HAVE_DLD_H

/* Define to 1 if you have the `dlopen' function. */
#undef HAVE_DLOPEN

/* Define to 1 if you have the <editline/history.h> header file. */
#undef HAVE_EDITLINE_HISTORY_H

/* Define to 1 if you have the <editline/readline.h> header file. */
#undef HAVE_EDITLINE_READLINE_H

/* Define to 1 if you have the <endian.h> header file. */
#undef HAVE_ENDIAN_H

/* Define to 1 if you have the `ERR_set_mark' function. */
#undef HAVE_ERR_SET_MARK

/* Define to 1 if you have the <event.h> header file. */
#undef HAVE_EVENT_H

/* Define to 1 if you have the `fcvt' function. */
#undef HAVE_FCVT

/* Define to 1 if you have the `fdatasync' function. */
#undef HAVE_FDATASYNC

/* Define to 1 if you have the `fpclass' function. */
#undef HAVE_FPCLASS

/* Define to 1 if you have the `fp_class' function. */
#undef HAVE_FP_CLASS

/* Define to 1 if you have the `fp_class_d' function. */
#undef HAVE_FP_CLASS_D

/* Define to 1 if you have the <fp_class.h> header file. */
#undef HAVE_FP_CLASS_H

/* Define to 1 if fseeko (and presumably ftello) exists and is declared. */
#undef HAVE_FSEEKO

/* Define to 1 if your compiler understands __func__. */
#undef HAVE_FUNCNAME__FUNC

/* Define to 1 if your compiler understands __FUNCTION__. */
#undef HAVE_FUNCNAME__FUNCTION

/* Define to 1 if you have __sync_lock_test_and_set(int *) and friends. */
#undef HAVE_GCC_INT_ATOMICS

/* Define to 1 if you have __atomic_compare_exchange_n(int *, int *, int). */
#undef HAVE_GCC__ATOMIC_INT32_CAS

/* Define to 1 if you have __atomic_compare_exchange_n(int64 *, int *, int64).
   */
#undef HAVE_GCC__ATOMIC_INT64_CAS

/* Define to 1 if you have __sync_lock_test_and_set(char *) and friends. */
#undef HAVE_GCC__SYNC_CHAR_TAS

/* Define to 1 if you have __sync_compare_and_swap(int *, int, int). */
#undef HAVE_GCC__SYNC_INT32_CAS

/* Define to 1 if you have __sync_lock_test_and_set(int *) and friends. */
#undef HAVE_GCC__SYNC_INT32_TAS

/* Define to 1 if you have __sync_compare_and_swap(int64 *, int64, int64). */
#undef HAVE_GCC__SYNC_INT64_CAS

/* Define to 1 if you have the `getaddrinfo' function. */
#undef HAVE_GETADDRINFO

/* Define to 1 if you have the `gethostbyname_r' function. */
#undef HAVE_GETHOSTBYNAME_R

/* Define to 1 if you have the `getifaddrs' function. */
#undef HAVE_GETIFADDRS

/* Define to 1 if you have the `getopt' function. */
#undef HAVE_GETOPT

/* Define to 1 if you have the <getopt.h> header file. */
#undef HAVE_GETOPT_H

/* Define to 1 if you have the `getopt_long' function. */
#undef HAVE_GETOPT_LONG

/* Define to 1 if you have the `getpeereid' function. */
#undef HAVE_GETPEEREID

/* Define to 1 if you have the `getpeerucred' function. */
#undef HAVE_GETPEERUCRED

/* Define to 1 if you have the `getpwuid_r' function. */
#undef HAVE_GETPWUID_R

/* Define to 1 if you have the `getrlimit' function. */
#undef HAVE_GETRLIMIT

/* Define to 1 if you have the `getrusage' function. */
#undef HAVE_GETRUSAGE

/* Define to 1 if you have the `gettimeofday' function. */
#undef HAVE_GETTIMEOFDAY

/* Define to 1 if you have the <gpdbcost/CCostModelGPDB.h> header file. */
#undef HAVE_GPDBCOST_CCOSTMODELGPDB_H

/* Define to 1 if you have the <gpopt/init.h> header file. */
#undef HAVE_GPOPT_INIT_H

/* Define to 1 if you have the <gpos/_api.h> header file. */
#undef HAVE_GPOS__API_H

/* Define to 1 if you have the <gssapi/gssapi.h> header file. */
#undef HAVE_GSSAPI_GSSAPI_H

/* Define to 1 if you have the <gssapi.h> header file. */
#undef HAVE_GSSAPI_H

/* Define to 1 if you have the <history.h> header file. */
#undef HAVE_HISTORY_H

/* Define to 1 if you have the <ieeefp.h> header file. */
#undef HAVE_IEEEFP_H

/* Define to 1 if you have the <ifaddrs.h> header file. */
#undef HAVE_IFADDRS_H

/* Define to 1 if you have the `inet_aton' function. */
#undef HAVE_INET_ATON

/* Define to 1 if the system has the type `int64'. */
#undef HAVE_INT64

/* Define to 1 if the system has the type `int8'. */
#undef HAVE_INT8

/* Define to 1 if the system has the type `intptr_t'. */
#undef HAVE_INTPTR_T

/* Define to 1 if you have the <inttypes.h> header file. */
#undef HAVE_INTTYPES_H

/* Define to 1 if you have the global variable 'int opterr'. */
#undef HAVE_INT_OPTERR

/* Define to 1 if you have the global variable 'int optreset'. */
#undef HAVE_INT_OPTRESET

/* Define to 1 if you have the global variable 'int timezone'. */
#undef HAVE_INT_TIMEZONE

/* Define to 1 if you have support for IPv6. */
#undef HAVE_IPV6

/* Define to 1 if you have isinf(). */
#undef HAVE_ISINF

/* Define to 1 if you have the <kernel/image.h> header file. */
#undef HAVE_KERNEL_IMAGE_H

/* Define to 1 if you have the <kernel/OS.h> header file. */
#undef HAVE_KERNEL_OS_H

/* Define to 1 if `e_data' is a member of `krb5_error'. */
#undef HAVE_KRB5_ERROR_E_DATA

/* Define to 1 if `text.data' is a member of `krb5_error'. */
#undef HAVE_KRB5_ERROR_TEXT_DATA

/* Define to 1 if you have krb5_free_unparsed_name */
#undef HAVE_KRB5_FREE_UNPARSED_NAME

/* Define to 1 if `client' is a member of `krb5_ticket'. */
#undef HAVE_KRB5_TICKET_CLIENT

/* Define to 1 if `enc_part2' is a member of `krb5_ticket'. */
#undef HAVE_KRB5_TICKET_ENC_PART2

/* Define to 1 if you have the <langinfo.h> header file. */
#undef HAVE_LANGINFO_H

/* Define to 1 if you have the <ldap.h> header file. */
#undef HAVE_LDAP_H

/* Define to 1 if you have the `bz2' library (-lbz2). */
#undef HAVE_LIBBZ2

/* Define to 1 if you have the `crypto' library (-lcrypto). */
#undef HAVE_LIBCRYPTO

/* Define to 1 if you have the `DDBoost' library (-lDDBoost). */
#undef HAVE_LIBDDBOOST

/* Define to 1 if you have the `eay32' library (-leay32). */
#undef HAVE_LIBEAY32

/* Define to 1 if you have the `gpdbcost' library (-lgpdbcost). */
#undef HAVE_LIBGPDBCOST

/* Define to 1 if you have the `gpopt' library (-lgpopt). */
#undef HAVE_LIBGPOPT

/* Define to 1 if you have the `gpos' library (-lgpos). */
#undef HAVE_LIBGPOS

/* Define to 1 if you have the `ldap' library (-lldap). */
#undef HAVE_LIBLDAP

/* Define to 1 if you have the `ldap_r' library (-lldap_r). */
#undef HAVE_LIBLDAP_R

/* Define to 1 if you have the `m' library (-lm). */
#undef HAVE_LIBM

/* Define to 1 if you have the `naucrates' library (-lnaucrates). */
#undef HAVE_LIBNAUCRATES

/* Define to 1 if you have the `netsnmp' library (-lnetsnmp). */
#undef HAVE_LIBNETSNMP

/* Define to 1 if you have the `numa' library (-lnuma). */
#undef HAVE_LIBNUMA

/* Define to 1 if you have the `pam' library (-lpam). */
#undef HAVE_LIBPAM

/* Define if you have a function readline library */
#undef HAVE_LIBREADLINE

/* Define to 1 if you have the `rt' library (-lrt). */
#undef HAVE_LIBRT

/* Define to 1 if you have the `ssl' library (-lssl). */
#undef HAVE_LIBSSL

/* Define to 1 if you have the `ssleay32' library (-lssleay32). */
#undef HAVE_LIBSSLEAY32

/* Define to 1 if you have the `wldap32' library (-lwldap32). */
#undef HAVE_LIBWLDAP32

/* Define to 1 if you have the `xerces-c' library (-lxerces-c). */
#undef HAVE_LIBXERCES_C

/* Define to 1 if you have the `xml2' library (-lxml2). */
#undef HAVE_LIBXML2

/* Define to 1 if you have the `xslt' library (-lxslt). */
#undef HAVE_LIBXSLT

/* Define to 1 if you have the `z' library (-lz). */
#undef HAVE_LIBZ

/* Define to 1 if constants of type 'long long int' should have the suffix LL.
   */
#undef HAVE_LL_CONSTANTS

/* Define to 1 if `long int' works and is 64 bits. */
#undef HAVE_LONG_INT_64

/* Define to 1 if the system has the type `long long int'. */
#undef HAVE_LONG_LONG_INT

/* Define to 1 if `long long int' works and is 64 bits. */
#undef HAVE_LONG_LONG_INT_64

/* Define to 1 if you have the <mbarrier.h> header file. */
#undef HAVE_MBARRIER_H

/* Define to 1 if you have the `memmove' function. */
#undef HAVE_MEMMOVE

/* Define to 1 if you have the <memory.h> header file. */
#undef HAVE_MEMORY_H

/* Define to 1 if you have the <naucrates/init.h> header file. */
#undef HAVE_NAUCRATES_INIT_H

/* Define to 1 if you have the <netinet/in.h> header file. */
#undef HAVE_NETINET_IN_H

/* Define to 1 if you have the <netinet/tcp.h> header file. */
#undef HAVE_NETINET_TCP_H

/* Define to 1 if you have the <net/if.h> header file. */
#undef HAVE_NET_IF_H

/* Define to 1 if you have the <net-snmp/net-snmp-config.h> header file. */
#undef HAVE_NET_SNMP_NET_SNMP_CONFIG_H

/* Define to 1 if you have the <numa.h> header file. */
#undef HAVE_NUMA_H

/* Define to 1 if you have the `on_exit' function. */
#undef HAVE_ON_EXIT

/* Define to 1 if you have the <pam/pam_appl.h> header file. */
#undef HAVE_PAM_PAM_APPL_H

/* Define to 1 if you have the `poll' function. */
#undef HAVE_POLL

/* Define to 1 if you have the <poll.h> header file. */
#undef HAVE_POLL_H

/* Define to 1 if you have the `posix_fadvise' function. */
#undef HAVE_POSIX_FADVISE

/* Define to 1 if you have the POSIX signal interface. */
#undef HAVE_POSIX_SIGNALS

/* Define to 1 if you have the `pstat' function. */
#undef HAVE_PSTAT

/* Define to 1 if the PS_STRINGS thing exists. */
#undef HAVE_PS_STRINGS

/* Define if you have POSIX threads libraries and header files. */
#undef HAVE_PTHREAD

/* Define to 1 if you have the <pwd.h> header file. */
#undef HAVE_PWD_H

/* Define to 1 if you have the `random' function. */
#undef HAVE_RANDOM

/* Define to 1 if you have the <readline.h> header file. */
#undef HAVE_READLINE_H

/* Define to 1 if you have the <readline/history.h> header file. */
#undef HAVE_READLINE_HISTORY_H

/* Define to 1 if you have the <readline/readline.h> header file. */
#undef HAVE_READLINE_READLINE_H

/* Define to 1 if you have the `readlink' function. */
#undef HAVE_READLINK

/* Define to 1 if you have the `replace_history_entry' function. */
#undef HAVE_REPLACE_HISTORY_ENTRY

/* Define to 1 if you have the `rint' function. */
#undef HAVE_RINT

/* Define to 1 if you have the global variable
   'rl_completion_append_character'. */
#undef HAVE_RL_COMPLETION_APPEND_CHARACTER

/* Define to 1 if you have the `rl_completion_matches' function. */
#undef HAVE_RL_COMPLETION_MATCHES

/* Define to 1 if you have the `rl_filename_completion_function' function. */
#undef HAVE_RL_FILENAME_COMPLETION_FUNCTION

/* Define to 1 if you have the <security/pam_appl.h> header file. */
#undef HAVE_SECURITY_PAM_APPL_H

/* Define to 1 if you have the `setproctitle' function. */
#undef HAVE_SETPROCTITLE

/* Define to 1 if you have the `setsid' function. */
#undef HAVE_SETSID

/* Define to 1 if you have the `sigprocmask' function. */
#undef HAVE_SIGPROCMASK

/* Define to 1 if you have sigsetjmp(). */
#undef HAVE_SIGSETJMP

/* Define to 1 if the system has the type `sig_atomic_t'. */
#undef HAVE_SIG_ATOMIC_T

/* Define to 1 if you have the `snprintf' function. */
#undef HAVE_SNPRINTF

/* Define to 1 if you have spinlocks. */
#undef HAVE_SPINLOCKS

/* Define to 1 if you have the `srandom' function. */
#undef HAVE_SRANDOM

/* Define to 1 if you have the <stdint.h> header file. */
#undef HAVE_STDINT_H

/* Define to 1 if you have the <stdlib.h> header file. */
#undef HAVE_STDLIB_H

/* Define to 1 if you have the `strdup' function. */
#undef HAVE_STRDUP

/* Define to 1 if you have the `strerror' function. */
#undef HAVE_STRERROR

/* Define to 1 if you have the `strerror_r' function. */
#undef HAVE_STRERROR_R

/* Define to 1 if cpp supports the ANSI # stringizing operator. */
#undef HAVE_STRINGIZE

/* Define to 1 if you have the <strings.h> header file. */
#undef HAVE_STRINGS_H

/* Define to 1 if you have the <string.h> header file. */
#undef HAVE_STRING_H

/* Define to 1 if you have the `strlcat' function. */
#undef HAVE_STRLCAT

/* Define to 1 if you have the `strlcpy' function. */
#undef HAVE_STRLCPY

/* Define to 1 if you have the `strtol' function. */
#undef HAVE_STRTOL

/* Define to 1 if you have the `strtoll' function. */
#undef HAVE_STRTOLL

/* Define to 1 if you have the `strtoq' function. */
#undef HAVE_STRTOQ

/* Define to 1 if you have the `strtoul' function. */
#undef HAVE_STRTOUL

/* Define to 1 if you have the `strtoull' function. */
#undef HAVE_STRTOULL

/* Define to 1 if you have the `strtouq' function. */
#undef HAVE_STRTOUQ

/* Define to 1 if the system has the type `struct addrinfo'. */
#undef HAVE_STRUCT_ADDRINFO

/* Define to 1 if the system has the type `struct cmsgcred'. */
#undef HAVE_STRUCT_CMSGCRED

/* Define to 1 if the system has the type `struct fcred'. */
#undef HAVE_STRUCT_FCRED

/* Define to 1 if the system has the type `struct option'. */
#undef HAVE_STRUCT_OPTION

/* Define to 1 if `sa_len' is a member of `struct sockaddr'. */
#undef HAVE_STRUCT_SOCKADDR_SA_LEN

/* Define to 1 if the system has the type `struct sockaddr_storage'. */
#undef HAVE_STRUCT_SOCKADDR_STORAGE

/* Define to 1 if `ss_family' is a member of `struct sockaddr_storage'. */
#undef HAVE_STRUCT_SOCKADDR_STORAGE_SS_FAMILY

/* Define to 1 if `ss_len' is a member of `struct sockaddr_storage'. */
#undef HAVE_STRUCT_SOCKADDR_STORAGE_SS_LEN

/* Define to 1 if `__ss_family' is a member of `struct sockaddr_storage'. */
#undef HAVE_STRUCT_SOCKADDR_STORAGE___SS_FAMILY

/* Define to 1 if `__ss_len' is a member of `struct sockaddr_storage'. */
#undef HAVE_STRUCT_SOCKADDR_STORAGE___SS_LEN

/* Define to 1 if the system has the type `struct sockaddr_un'. */
#undef HAVE_STRUCT_SOCKADDR_UN

/* Define to 1 if the system has the type `struct sockcred'. */
#undef HAVE_STRUCT_SOCKCRED

/* Define to 1 if `tm_zone' is a member of `struct tm'. */
#undef HAVE_STRUCT_TM_TM_ZONE

/* Define to 1 if you have the <SupportDefs.h> header file. */
#undef HAVE_SUPPORTDEFS_H

/* Define to 1 if you have the `symlink' function. */
#undef HAVE_SYMLINK

/* Define to 1 if you have the `sysconf' function. */
#undef HAVE_SYSCONF

/* Define to 1 if you have the syslog interface. */
#undef HAVE_SYSLOG

/* Define to 1 if you have the <sys/ioctl.h> header file. */
#undef HAVE_SYS_IOCTL_H

/* Define to 1 if you have the <sys/ipc.h> header file. */
#undef HAVE_SYS_IPC_H

/* Define to 1 if you have the <sys/poll.h> header file. */
#undef HAVE_SYS_POLL_H

/* Define to 1 if you have the <sys/pstat.h> header file. */
#undef HAVE_SYS_PSTAT_H

/* Define to 1 if you have the <sys/resource.h> header file. */
#undef HAVE_SYS_RESOURCE_H

/* Define to 1 if you have the <sys/select.h> header file. */
#undef HAVE_SYS_SELECT_H

/* Define to 1 if you have the <sys/sem.h> header file. */
#undef HAVE_SYS_SEM_H

/* Define to 1 if you have the <sys/shm.h> header file. */
#undef HAVE_SYS_SHM_H

/* Define to 1 if you have the <sys/socket.h> header file. */
#undef HAVE_SYS_SOCKET_H

/* Define to 1 if you have the <sys/sockio.h> header file. */
#undef HAVE_SYS_SOCKIO_H

/* Define to 1 if you have the <sys/stat.h> header file. */
#undef HAVE_SYS_STAT_H

/* Define to 1 if you have the <sys/tas.h> header file. */
#undef HAVE_SYS_TAS_H

/* Define to 1 if you have the <sys/time.h> header file. */
#undef HAVE_SYS_TIME_H

/* Define to 1 if you have the <sys/types.h> header file. */
#undef HAVE_SYS_TYPES_H

/* Define to 1 if you have the <sys/un.h> header file. */
#undef HAVE_SYS_UN_H

/* Define to 1 if you have the <termios.h> header file. */
#undef HAVE_TERMIOS_H

/* Define to 1 if you have the <time.h> header file. */
#undef HAVE_TIME_H

/* Define to 1 if your `struct tm' has `tm_zone'. Deprecated, use
   `HAVE_STRUCT_TM_TM_ZONE' instead. */
#undef HAVE_TM_ZONE

/* Define to 1 if you have the `towlower' function. */
#undef HAVE_TOWLOWER

/* Define to 1 if you have the external array `tzname'. */
#undef HAVE_TZNAME

/* Define to 1 if you have the <ucred.h> header file. */
#undef HAVE_UCRED_H

/* Define to 1 if the system has the type `uint64'. */
#undef HAVE_UINT64

/* Define to 1 if the system has the type `uint8'. */
#undef HAVE_UINT8

/* Define to 1 if the system has the type `uintptr_t'. */
#undef HAVE_UINTPTR_T

/* Define to 1 if the system has the type `union semun'. */
#undef HAVE_UNION_SEMUN

/* Define to 1 if you have the <unistd.h> header file. */
#undef HAVE_UNISTD_H

/* Define to 1 if you have unix sockets. */
#undef HAVE_UNIX_SOCKETS

/* Define to 1 if you have the `unsetenv' function. */
#undef HAVE_UNSETENV

/* Define to 1 if the system has the type `unsigned long long int'. */
#undef HAVE_UNSIGNED_LONG_LONG_INT

/* Define to 1 if you have the `utime' function. */
#undef HAVE_UTIME

/* Define to 1 if you have the `utimes' function. */
#undef HAVE_UTIMES

/* Define to 1 if you have the <utime.h> header file. */
#undef HAVE_UTIME_H

/* Define to 1 if you have the `vsnprintf' function. */
#undef HAVE_VSNPRINTF

/* Define to 1 if you have the `waitpid' function. */
#undef HAVE_WAITPID

/* Define to 1 if you have the <wchar.h> header file. */
#undef HAVE_WCHAR_H

/* Define to 1 if you have the `wcstombs' function. */
#undef HAVE_WCSTOMBS

/* Define to 1 if you have the <wctype.h> header file. */
#undef HAVE_WCTYPE_H

/* Define to 1 if you have the <winldap.h> header file. */
#undef HAVE_WINLDAP_H

/* Define to 1 if you have the <winsock2.h> header file. */
#undef HAVE_WINSOCK2_H

/* Define to 1 if you have the <yaml.h> header file. */
#undef HAVE_YAML_H

/* Define to 1 if your compiler understands __builtin_constant_p. */
#undef HAVE__BUILTIN_CONSTANT_P

/* Define to 1 if your compiler understands __builtin_types_compatible_p. */
#undef HAVE__BUILTIN_TYPES_COMPATIBLE_P

/* Define to 1 if your compiler understands __builtin_unreachable. */
#undef HAVE__BUILTIN_UNREACHABLE

/* Define to 1 if you have __cpuid. */
#undef HAVE__CPUID

/* Define to 1 if you have __get_cpuid. */
#undef HAVE__GET_CPUID

/* Define to 1 if your compiler understands _Static_assert. */
#undef HAVE__STATIC_ASSERT

/* Define to 1 if your compiler understands __VA_ARGS__ in macros. */
#undef HAVE__VA_ARGS

/* Define to the appropriate snprintf format for 64-bit ints, if any. */
#undef INT64_FORMAT

/* Define to build with Kerberos 5 support. (--with-krb5) */
#undef KRB5

/* Define as the maximum alignment requirement of any C data type. */
#undef MAXIMUM_ALIGNOF

/* Define bytes to use libc memset(). */
#undef MEMSET_LOOP_LIMIT

/* Define to the address where bug reports for this package should be sent. */
#undef PACKAGE_BUGREPORT

/* Define to the full name of this package. */
#undef PACKAGE_NAME

/* Define to the full name and version of this package. */
#undef PACKAGE_STRING

/* Define to the one symbol short name of this package. */
#undef PACKAGE_TARNAME

/* Define to the home page for this package. */
#undef PACKAGE_URL

/* Define to the version of this package. */
#undef PACKAGE_VERSION

/* Define to the name of a signed 64-bit integer type. */
#undef PG_INT64_TYPE

/* Define to the name of the default PostgreSQL service principal in Kerberos.
   (--with-krb-srvnam=NAME) */
#undef PG_KRB_SRVNAM

/* PostgreSQL major version as a string */
#undef PG_MAJORVERSION

/* Define to 1 if "static inline" works without unwanted warnings from
   compilations where static inline functions are defined but not called. */
#undef PG_USE_INLINE

/* Postgres version Greenplum Database is based on */
#undef PG_VERSION

/* PostgreSQL version as a number */
#undef PG_VERSION_NUM

/* A string containing the version number, platform, and C compiler */
#undef PG_VERSION_STR

/* Define to 1 to allow profiling output to be saved separately for each
   process. */
#undef PROFILE_PID_DIR

/* Define to the necessary symbol if this constant uses a non-standard name on
   your system. */
#undef PTHREAD_CREATE_JOINABLE

/* RELSEG_SIZE is the maximum number of blocks allowed in one disk file. Thus,
   the maximum size of a single file is RELSEG_SIZE * BLCKSZ; relations bigger
   than that are divided into multiple files. RELSEG_SIZE * BLCKSZ must be
   less than your OS' limit on file size. This is often 2 GB or 4GB in a
   32-bit operating system, unless you have large file support enabled. By
   default, we make the limit 1 GB to avoid any possible integer-overflow
   problems within the OS. A limit smaller than necessary only means we divide
   a large relation into more chunks than necessary, so it seems best to err
   in the direction of a small limit. A power-of-2 value is recommended to
   save a few cycles in md.c, but is not absolutely required. Changing
   RELSEG_SIZE requires an initdb. */
#undef RELSEG_SIZE

/* The size of `off_t', as computed by sizeof. */
#undef SIZEOF_OFF_T

/* The size of `size_t', as computed by sizeof. */
#undef SIZEOF_SIZE_T

/* The size of `unsigned long', as computed by sizeof. */
#undef SIZEOF_UNSIGNED_LONG

/* The size of `void *', as computed by sizeof. */
#undef SIZEOF_VOID_P

/* Define to 1 if you have the ANSI C header files. */
#undef STDC_HEADERS

/* Define to 1 if strerror_r() returns a int. */
#undef STRERROR_R_INT

/* Define to 1 if your <sys/time.h> declares `struct tm'. */
#undef TM_IN_SYS_TIME

/* Define to the appropriate snprintf format for unsigned 64-bit ints, if any.
   */
#undef UINT64_FORMAT

/* Define to 1 to build with assertion checks. (--enable-cassert) */
#undef USE_ASSERT_CHECKING

/* Define to 1 to build with Bonjour support. (--with-bonjour) */
#undef USE_BONJOUR

<<<<<<< HEAD
/* Define to 1 to enable code generation. (--enable-codegen) */
#undef USE_CODEGEN

/* Define to 1 to build with libcurl support. (--with-libcurl) */
#undef USE_CURL

/* Define to 1 to build with DD Boost capabilities. (--enable-ddboost) */
#undef USE_DDBOOST

/* Define to 1 to build with debug_break capabilities. (--enable-debugbreak)
   */
#undef USE_DEBUG_BREAK

/* Define to 1 to build with debug_ntuplestore. (--enable-ntuplestore) */
#undef USE_DEBUG_NTUPLESTORE

/* Define to 1 to build with gpcloud (--enable-gpcloud) */
#undef USE_GPCLOUD
=======
/* Define to 1 if you want float4 values to be passed by value.
   (--enable-float4-byval) */
#undef USE_FLOAT4_BYVAL

/* Define to 1 if you want float8, int8, etc values to be passed by value.
   (--enable-float8-byval) */
#undef USE_FLOAT8_BYVAL
>>>>>>> 49f001d8

/* Define to 1 if you want 64-bit integer timestamp and interval support.
   (--enable-integer-datetimes) */
#undef USE_INTEGER_DATETIMES

/* Define to 1 to build with LDAP support. (--with-ldap) */
#undef USE_LDAP

/* Define to 1 to build with XML support. (--with-libxml) */
#undef USE_LIBXML

/* Define to 1 to use XSLT support when building contrib/xml2.
   (--with-libxslt) */
#undef USE_LIBXSLT

/* Define to 1 to build with Mapreduce capabilities (--enable-mapreduce) */
#undef USE_MAPREDUCE

/* Define to select named POSIX semaphores. */
#undef USE_NAMED_POSIX_SEMAPHORES

/* Define to 1 to build with NetBackup capabilities. (--enable-netbackup) */
#undef USE_NETBACKUP

/* Define to 1 to build with Greenplum ORCA optimizer. (--enable-orca) */
#undef USE_ORCA

/* Define to 1 to build with PAM support. (--with-pam) */
#undef USE_PAM

/* Use replacement snprintf() functions. */
#undef USE_REPL_SNPRINTF

<<<<<<< HEAD
/* Define to 1 to enable segment WAL replication. (--enable-segwalrep) */
#undef USE_SEGWALREP

/* Define to 1 to use Intel SSE 4.2 CRC instructions with a runtime check. */
#undef USE_SLICING_BY_8_CRC32C

/* Define to 1 to build with snmp capabilities. (--enable-snmp) */
#undef USE_SNMP

/* Define to 1 use Intel SSE 4.2 CRC instructions. */
#undef USE_SSE42_CRC32C

/* Define to 1 to use Intel SSSE 4.2 CRC instructions with a runtime check. */
#undef USE_SSE42_CRC32C_WITH_RUNTIME_CHECK

=======
>>>>>>> 49f001d8
/* Define to build with (Open)SSL support. (--with-openssl) */
#undef USE_SSL

/* Define to select SysV-style semaphores. */
#undef USE_SYSV_SEMAPHORES

/* Define to select SysV-style shared memory. */
#undef USE_SYSV_SHARED_MEMORY

/* Define to 1 to build with testing utilities. (--enable-testutils) */
#undef USE_TEST_UTILS

/* Define to select unnamed POSIX semaphores. */
#undef USE_UNNAMED_POSIX_SEMAPHORES

/* Define to select Win32-style semaphores. */
#undef USE_WIN32_SEMAPHORES

/* Define to select Win32-style shared memory. */
#undef USE_WIN32_SHARED_MEMORY

/* Define WORDS_BIGENDIAN to 1 if your processor stores words with the most
   significant byte first (like Motorola and SPARC, unlike Intel). */
#if defined AC_APPLE_UNIVERSAL_BUILD
# if defined __BIG_ENDIAN__
#  define WORDS_BIGENDIAN 1
# endif
#else
# ifndef WORDS_BIGENDIAN
#  undef WORDS_BIGENDIAN
# endif
#endif

/* Enable large inode numbers on Mac OS X 10.5.  */
#ifndef _DARWIN_USE_64_BIT_INODE
# define _DARWIN_USE_64_BIT_INODE 1
#endif

/* Size of a WAL file block. This need have no particular relation to BLCKSZ.
   XLOG_BLCKSZ must be a power of 2, and if your system supports O_DIRECT I/O,
   XLOG_BLCKSZ must be a multiple of the alignment requirement for direct-I/O
   buffers, else direct I/O may fail. Changing XLOG_BLCKSZ requires an initdb.
   */
#undef XLOG_BLCKSZ

/* XLOG_SEG_SIZE is the size of a single WAL file. This must be a power of 2
   and larger than XLOG_BLCKSZ (preferably, a great deal larger than
   XLOG_BLCKSZ). Changing XLOG_SEG_SIZE requires an initdb. */
#undef XLOG_SEG_SIZE

/* Number of bits in a file offset, on hosts where this is settable. */
#undef _FILE_OFFSET_BITS

/* Define to 1 to make fseeko visible on some hosts (e.g. glibc 2.2). */
#undef _LARGEFILE_SOURCE

/* Define for large files, on AIX-style hosts. */
#undef _LARGE_FILES

/* Define to empty if `const' does not conform to ANSI C. */
#undef const

/* Define to `__inline__' or `__inline' if that's what the C compiler
   calls it, or to nothing if 'inline' is not supported under any name.  */
#ifndef __cplusplus
#undef inline
#endif

/* Define to the type of a signed integer type wide enough to hold a pointer,
   if such a type exists, and if the system does not define it. */
#undef intptr_t

/* Define to empty if the C compiler does not understand signed types. */
#undef signed

/* Define to the type of an unsigned integer type wide enough to hold a
   pointer, if such a type exists, and if the system does not define it. */
#undef uintptr_t

/* Define to empty if the keyword `volatile' does not work. Warning: valid
   code using `volatile' can become incorrect without. Disable with care. */
#undef volatile<|MERGE_RESOLUTION|>--- conflicted
+++ resolved
@@ -58,11 +58,12 @@
    (--enable-thread-safety) */
 #undef ENABLE_THREAD_SAFETY
 
-/* float4 values are passed by value if 'true', by reference if 'false' */
+/* float4 values are passed by value if 'true', by reference if 'false'
+   (always true in GPDB) */
 #undef FLOAT4PASSBYVAL
 
 /* float8, int8, and related values are passed by value if 'true', by
-   reference if 'false' */
+   reference if 'false' (always true in GPDB) */
 #undef FLOAT8PASSBYVAL
 
 /* Define to 1 if getpwuid_r() takes a 5th argument. */
@@ -877,7 +878,6 @@
 /* Define to 1 to build with Bonjour support. (--with-bonjour) */
 #undef USE_BONJOUR
 
-<<<<<<< HEAD
 /* Define to 1 to enable code generation. (--enable-codegen) */
 #undef USE_CODEGEN
 
@@ -894,17 +894,16 @@
 /* Define to 1 to build with debug_ntuplestore. (--enable-ntuplestore) */
 #undef USE_DEBUG_NTUPLESTORE
 
+/* Define to 1 if you want float4 values to be passed by value. (Always
+   defined in GPDB) */
+#undef USE_FLOAT4_BYVAL
+
+/* Define to 1 if you want float8, int8, etc values to be passed by value.
+   (Always defined in GPDB) */
+#undef USE_FLOAT8_BYVAL
+
 /* Define to 1 to build with gpcloud (--enable-gpcloud) */
 #undef USE_GPCLOUD
-=======
-/* Define to 1 if you want float4 values to be passed by value.
-   (--enable-float4-byval) */
-#undef USE_FLOAT4_BYVAL
-
-/* Define to 1 if you want float8, int8, etc values to be passed by value.
-   (--enable-float8-byval) */
-#undef USE_FLOAT8_BYVAL
->>>>>>> 49f001d8
 
 /* Define to 1 if you want 64-bit integer timestamp and interval support.
    (--enable-integer-datetimes) */
@@ -938,7 +937,6 @@
 /* Use replacement snprintf() functions. */
 #undef USE_REPL_SNPRINTF
 
-<<<<<<< HEAD
 /* Define to 1 to enable segment WAL replication. (--enable-segwalrep) */
 #undef USE_SEGWALREP
 
@@ -954,8 +952,6 @@
 /* Define to 1 to use Intel SSSE 4.2 CRC instructions with a runtime check. */
 #undef USE_SSE42_CRC32C_WITH_RUNTIME_CHECK
 
-=======
->>>>>>> 49f001d8
 /* Define to build with (Open)SSL support. (--with-openssl) */
 #undef USE_SSL
 
@@ -989,11 +985,6 @@
 # endif
 #endif
 
-/* Enable large inode numbers on Mac OS X 10.5.  */
-#ifndef _DARWIN_USE_64_BIT_INODE
-# define _DARWIN_USE_64_BIT_INODE 1
-#endif
-
 /* Size of a WAL file block. This need have no particular relation to BLCKSZ.
    XLOG_BLCKSZ must be a power of 2, and if your system supports O_DIRECT I/O,
    XLOG_BLCKSZ must be a multiple of the alignment requirement for direct-I/O
@@ -1006,6 +997,11 @@
    XLOG_BLCKSZ). Changing XLOG_SEG_SIZE requires an initdb. */
 #undef XLOG_SEG_SIZE
 
+/* Enable large inode numbers on Mac OS X 10.5.  */
+#ifndef _DARWIN_USE_64_BIT_INODE
+# define _DARWIN_USE_64_BIT_INODE 1
+#endif
+
 /* Number of bits in a file offset, on hosts where this is settable. */
 #undef _FILE_OFFSET_BITS
 
