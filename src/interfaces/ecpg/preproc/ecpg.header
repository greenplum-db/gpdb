--- conflicted
+++ resolved
@@ -1,8 +1,4 @@
-<<<<<<< HEAD
-/* $PostgreSQL: pgsql/src/interfaces/ecpg/preproc/ecpg.header,v 1.7.2.1 2009/09/08 04:25:14 tgl Exp $ */
-=======
 /* $PostgreSQL: pgsql/src/interfaces/ecpg/preproc/ecpg.header,v 1.10 2009/11/05 23:24:27 tgl Exp $ */
->>>>>>> 78a09145
 
 /* Copyright comment */
 %{
