--- conflicted
+++ resolved
@@ -8,11 +8,7 @@
  * Portions Copyright (c) 1996-2010, PostgreSQL Global Development Group
  * Portions Copyright (c) 1994, Regents of the University of California
  *
-<<<<<<< HEAD
  * $PostgreSQL: pgsql/src/interfaces/libpq/libpq-events.h,v 1.5 2010/01/02 16:58:12 momjian Exp $
-=======
- * $PostgreSQL: pgsql/src/interfaces/libpq/libpq-events.h,v 1.4 2009/06/11 14:49:14 momjian Exp $
->>>>>>> 4d53a2f9
  *
  *-------------------------------------------------------------------------
  */
